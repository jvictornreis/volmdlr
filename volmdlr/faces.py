"""
Surfaces & faces
"""

import math
import warnings
from itertools import chain, product
from typing import Any, Dict, List, Tuple

import matplotlib.pyplot as plt
import networkx as nx
import numpy as npy
import scipy as scp
import scipy.optimize as opt
import triangle

from geomdl import NURBS, BSpline, utilities
from geomdl.construct import extract_curves
from geomdl.fitting import approximate_surface, interpolate_surface
from geomdl.operations import split_surface_u, split_surface_v
from trimesh import Trimesh

from dessia_common.core import DessiaObject  # isort: skip

import volmdlr.bspline_compiled
import volmdlr.core
import volmdlr.core_compiled
import volmdlr.display as vmd
import volmdlr.edges as vme
import volmdlr.geometry
import volmdlr.grid
import volmdlr.utils.parametric as vm_parametric
import volmdlr.wires
# import dessia_common
from volmdlr.utils.parametric import array_range_search


# import matplotlib.tri as plt_tri
# from pygeodesic import geodesic


# import matplotlib.tri as plt_tri
# from pygeodesic import geodesic


def knots_vector_inv(knots_vector):
    """
    Compute knot elements and multiplicities based on the global knot vector.

    """

    knots = sorted(set(knots_vector))
    multiplicities = [knots_vector.count(knot) for knot in knots]

    return knots, multiplicities


class Surface2D(volmdlr.core.Primitive2D):
    """
    A surface bounded by an outer contour.

    """

    def __init__(self, outer_contour: volmdlr.wires.Contour2D,
                 inner_contours: List[volmdlr.wires.Contour2D],
                 name: str = 'name'):
        self.outer_contour = outer_contour
        self.inner_contours = inner_contours

        volmdlr.core.Primitive2D.__init__(self, name=name)

    def copy(self):
        """
        Copies the surface2d.

        """
        return self.__class__(outer_contour=self.outer_contour.copy(),
                              inner_contours=[c.copy() for c in self.inner_contours],
                              name=self.name)

    def area(self):
        """
        Computes the area of the surface.

        """
        return self.outer_contour.area() - sum(contour.area() for contour in self.inner_contours)

    def second_moment_area(self, point: volmdlr.Point2D):
        """
        Computes the second moment area of the surface.

        """
        i_x, i_y, i_xy = self.outer_contour.second_moment_area(point)
        for contour in self.inner_contours:
            i_xc, i_yc, i_xyc = contour.second_moment_area(point)
            i_x -= i_xc
            i_y -= i_yc
            i_xy -= i_xyc
        return i_x, i_y, i_xy

    def center_of_mass(self):
        """
        Compute the center of mass of the 2D surface.

        :return: The center of mass of the surface.
        :rtype: :class:`volmdlr.Point2D`
        """
        center = self.outer_contour.area() * self.outer_contour.center_of_mass()
        for contour in self.inner_contours:
            center -= contour.area() * contour.center_of_mass()
        return center / self.area()

    def point_belongs(self, point2d: volmdlr.Point2D):
        """
        Check whether a point belongs to the 2D surface.

        :param point2d: The point to check.
        :type point2d: :class:`volmdlr.Point2D`
        :return: True if the point belongs to the surface, False otherwise.
        :rtype: bool
        """
        if not self.outer_contour.point_belongs(point2d):
            if self.outer_contour.point_over_contour(point2d):
                return True
            return False

        for inner_contour in self.inner_contours:
            if inner_contour.point_belongs(point2d) and not inner_contour.point_over_contour(point2d):
                return False
        return True

    def random_point_inside(self):
        """
        Generate a random point inside the 2D surface.

        Taking into account any inner contours (holes) it may have.

        :return: A random point inside the surface.
        :rtype: :class:`volmdlr.Point2D`
        """
        valid_point = False
        point_inside_outer_contour = None
        while not valid_point:
            point_inside_outer_contour = self.outer_contour.random_point_inside()
            inside_inner_contour = False
            for inner_contour in self.inner_contours:
                if inner_contour.point_belongs(point_inside_outer_contour):
                    inside_inner_contour = True
            if not inside_inner_contour and \
                    point_inside_outer_contour is not None:
                valid_point = True

        return point_inside_outer_contour

    def triangulation(self, number_points_x: int = 15, number_points_y: int = 15):
        """
        Triangulates the Surface2D using the Triangle library.

        :param number_points_x: Number of discretization points in x direction.
        :type number_points_x: int
        :param number_points_y: Number of discretization points in y direction.
        :type number_points_y: int
        :return: The triangulated surface as a display mesh.
        :rtype: :class:`volmdlr.display.DisplayMesh2D`
        """
        area = self.bounding_rectangle().area()
        tri_opt = "p"
        if area == 0.:
            return vmd.DisplayMesh2D([], triangles=[])

        triangulates_with_grid = number_points_x > 0 or number_points_y > 0

        outer_polygon = self.outer_contour.to_polygon(angle_resolution=10, discretize_line=triangulates_with_grid)

        if not self.inner_contours and not triangulates_with_grid:
            return outer_polygon.triangulation()

        points_grid, x, y, grid_point_index = outer_polygon.grid_triangulation_points(number_points_x=number_points_x,
                                                                                      number_points_y=number_points_y)
        points = [vmd.Node2D(*p) for p in outer_polygon.points]
        vertices = [(p.x, p.y) for p in points]
        n = len(points)
        segments = [(i, i + 1) for i in range(n - 1)]
        segments.append((n - 1, 0))

        if not self.inner_contours:  # No holes
            vertices_grid = [(p.x, p.y) for p in points_grid]
            vertices.extend(vertices_grid)
            tri = {'vertices': npy.array(vertices).reshape((-1, 2)),
                   'segments': npy.array(segments).reshape((-1, 2)),
                   }
            t = triangle.triangulate(tri, tri_opt)
            triangles = t['triangles'].tolist()
            np = t['vertices'].shape[0]
            points = [vmd.Node2D(*t['vertices'][i, :]) for i in range(np)]
            return vmd.DisplayMesh2D(points, triangles=triangles, edges=None)

        point_index = {p: i for i, p in enumerate(points)}
        holes = []
        for inner_contour in self.inner_contours:
            inner_polygon = inner_contour.to_polygon(angle_resolution=10, discretize_line=triangulates_with_grid)
            inner_polygon_nodes = [vmd.Node2D.from_point(p) for p in inner_polygon.points]
            for point in inner_polygon_nodes:
                if point not in point_index:
                    points.append(point)
                    vertices.append((point.x, point.y))
                    point_index[point] = n
                    n += 1

            for point1, point2 in zip(inner_polygon_nodes[:-1],
                                      inner_polygon_nodes[1:]):
                segments.append((point_index[point1], point_index[point2]))
            segments.append((point_index[inner_polygon_nodes[-1]], point_index[inner_polygon_nodes[0]]))
            rpi = inner_polygon.barycenter()
            if not inner_polygon.point_belongs(rpi, include_edge_points=False):
                rpi = inner_polygon.random_point_inside(include_edge_points=False)
            holes.append([rpi.x, rpi.y])

            if triangulates_with_grid:
                # removes with a region search the grid points that are in the inner contour
                xmin, xmax, ymin, ymax = inner_polygon.bounding_rectangle.bounds()
                x_grid_range = array_range_search(x, xmin, xmax)
                y_grid_range = array_range_search(y, ymin, ymax)
                for i in x_grid_range:
                    for j in y_grid_range:
                        point = grid_point_index.get((i, j))
                        if not point:
                            continue
                        if inner_polygon.point_belongs(point):
                            points_grid.remove(point)
                            grid_point_index.pop((i, j))

        if triangulates_with_grid:
            vertices_grid = [(p.x, p.y) for p in points_grid]
            vertices.extend(vertices_grid)

        tri = {'vertices': npy.array(vertices).reshape((-1, 2)),
               'segments': npy.array(segments).reshape((-1, 2)),
               'holes': npy.array(holes).reshape((-1, 2))
               }
        t = triangle.triangulate(tri, tri_opt)
        triangles = t['triangles'].tolist()
        np = t['vertices'].shape[0]
        points = [vmd.Node2D(*t['vertices'][i, :]) for i in range(np)]
        return vmd.DisplayMesh2D(points, triangles=triangles, edges=None)

    def split_by_lines(self, lines):
        """
        Returns a list of cutted surfaces given by the lines provided as argument.
        """
        cutted_surfaces = []
        iteration_surfaces = self.cut_by_line(lines[0])

        for line in lines[1:]:
            iteration_surfaces2 = []
            for surface in iteration_surfaces:
                line_cutted_surfaces = surface.cut_by_line(line)

                llcs = len(line_cutted_surfaces)

                if llcs == 1:
                    cutted_surfaces.append(line_cutted_surfaces[0])
                else:
                    iteration_surfaces2.extend(line_cutted_surfaces)

            iteration_surfaces = iteration_surfaces2[:]

        cutted_surfaces.extend(iteration_surfaces)
        return cutted_surfaces

    def split_regularly(self, n):
        """
        Split in n slices.
        """
        bounding_rectangle = self.outer_contour.bounding_rectangle
        lines = []
        for i in range(n - 1):
            xi = bounding_rectangle[0] + (i + 1) * (bounding_rectangle[1] - bounding_rectangle[0]) / n
            lines.append(vme.Line2D(volmdlr.Point2D(xi, 0),
                                    volmdlr.Point2D(xi, 1)))
        return self.split_by_lines(lines)

    def cut_by_line(self, line: vme.Line2D):
        """
        Returns a list of cutted Surface2D by the given line.

        :param line: The line to cut the Surface2D with.
        :type line: :class:`volmdlr.edges.Line2D`
        :return: A list of 2D surfaces resulting from the cut.
        :rtype: List[:class:`volmdlr.faces.Surface2D`]
        """
        surfaces = []
        splitted_outer_contours = self.outer_contour.cut_by_line(line)
        splitted_inner_contours_table = []
        for inner_contour in self.inner_contours:
            splitted_inner_contours = inner_contour.cut_by_line(line)
            splitted_inner_contours_table.append(splitted_inner_contours)

        # First part of the external contour
        for outer_split in splitted_outer_contours:
            inner_contours = []
            for splitted_inner_contours in splitted_inner_contours_table:
                for inner_split in splitted_inner_contours:
                    inner_split.order_contour()
                    point = inner_split.random_point_inside()
                    if outer_split.point_belongs(point):
                        inner_contours.append(inner_split)

            if inner_contours:
                surface2d = self.from_contours(outer_split, inner_contours)
                surfaces.append(surface2d)
            else:
                surfaces.append(Surface2D(outer_split, []))
        return surfaces

    def line_crossings(self, line: vme.Line2D):
        """
        Find intersection points between a line and the 2D surface.

        :param line: The line to intersect with the shape.
        :type line: :class:`volmdlr.edges.Line2D`
        :return: A list of intersection points sorted by increasing abscissa
            along the line. Each intersection point is a tuple
            (point, primitive) where point is the intersection point and
            primitive is the intersected primitive.
        :rtype: List[Tuple[:class:`volmdlr.Point2D`,
            :class:`volmdlr.core.Primitive2D`]]

        """
        intersection_points = []
        for primitive in self.outer_contour.primitives:
            for p in primitive.line_crossings(line):
                if (p, primitive) not in intersection_points:
                    intersection_points.append((p, primitive))
        for inner_contour in self.inner_contours:
            for primitive in inner_contour.primitives:
                for p in primitive.line_crossings(line):
                    if (p, primitive) not in intersection_points:
                        intersection_points.append((p, primitive))
        return sorted(intersection_points, key=lambda ip: line.abscissa(ip[0]))

    def split_at_centers(self):
        """
        Split in n slices.
        # TODO: is this used ?

        """

        cutted_contours = []
        c1 = self.inner_contours[0].center_of_mass()
        c2 = self.inner_contours[1].center_of_mass()
        cut_line = vme.Line2D(c1, c2)

        iteration_contours2 = []

        sc = self.cut_by_line(cut_line)

        iteration_contours2.extend(sc)

        iteration_contours = iteration_contours2[:]
        cutted_contours.extend(iteration_contours)

        return cutted_contours

    def cut_by_line2(self, line):
        """
        Cuts a Surface2D with line (2).

        :param line: DESCRIPTION
        :type line: TYPE
        :raises NotImplementedError: DESCRIPTION
        :return: DESCRIPTION
        :rtype: TYPE

        """

        all_contours = []
        inner_1 = self.inner_contours[0]
        inner_2 = self.inner_contours[1]

        inner_intersections_1 = inner_1.line_intersections(line)
        inner_intersections_2 = inner_2.line_intersections(line)

        arc1, arc2 = inner_1.split(inner_intersections_1[1],
                                   inner_intersections_1[0])
        arc3, arc4 = inner_2.split(inner_intersections_2[1],
                                   inner_intersections_2[0])
        new_inner_1 = volmdlr.wires.Contour2D([arc1, arc2])
        new_inner_2 = volmdlr.wires.Contour2D([arc3, arc4])

        intersections = [(inner_intersections_1[0], arc1), (inner_intersections_1[1], arc2)]
        intersections += self.outer_contour.line_intersections(line)
        intersections.append((inner_intersections_2[0], arc3))
        intersections.append((inner_intersections_2[1], arc4))
        intersections += self.outer_contour.line_intersections(line)

        if not intersections:
            all_contours.extend([self])
        if len(intersections) < 4:
            return [self]
        if len(intersections) >= 4:
            if isinstance(intersections[0][0], volmdlr.Point2D) and \
                    isinstance(intersections[1][0], volmdlr.Point2D):
                ip1, ip2 = sorted(
                    [new_inner_1.primitives.index(intersections[0][1]),
                     new_inner_1.primitives.index(intersections[1][1])])
                ip5, ip6 = sorted(
                    [new_inner_2.primitives.index(intersections[4][1]),
                     new_inner_2.primitives.index(intersections[5][1])])
                ip3, ip4 = sorted(
                    [self.outer_contour.primitives.index(intersections[2][1]),
                     self.outer_contour.primitives.index(intersections[3][1])])

                # sp11, sp12 = intersections[2][1].split(intersections[2][0])
                # sp21, sp22 = intersections[3][1].split(intersections[3][0])
                sp33, sp34 = intersections[6][1].split(intersections[6][0])
                sp44, sp43 = intersections[7][1].split(intersections[7][0])

                primitives1 = [volmdlr.edges.LineSegment2D(intersections[6][0], intersections[1][0]),
                               new_inner_1.primitives[ip1],
                               volmdlr.edges.LineSegment2D(intersections[0][0], intersections[5][0]),
                               new_inner_2.primitives[ip5],
                               volmdlr.edges.LineSegment2D(intersections[4][0], intersections[7][0]),
                               sp44
                               ]
                primitives1.extend(self.outer_contour.primitives[ip3 + 1:ip4])
                primitives1.append(sp34)

                primitives2 = [volmdlr.edges.LineSegment2D(intersections[7][0], intersections[4][0]),
                               new_inner_2.primitives[ip6],
                               volmdlr.edges.LineSegment2D(intersections[5][0], intersections[0][0]),
                               new_inner_1.primitives[ip2],
                               volmdlr.edges.LineSegment2D(intersections[1][0], intersections[6][0]),
                               sp33
                               ]

                primitives2.extend(self.outer_contour.primitives[:ip3].reverse())
                primitives2.append(sp43)

                all_contours.extend([volmdlr.wires.Contour2D(primitives1),
                                     volmdlr.wires.Contour2D(primitives2)])

            else:
                raise NotImplementedError(
                    'Non convex contour not supported yet')
                # raise NotImplementedError(
                #     '{} intersections not supported yet'.format(
                #         len(intersections)))

        return all_contours

    # def cut_by_line3(self, line):
    #     """
    #     Cuts a Surface2D with line (2).
    #
    #     :param line: DESCRIPTION
    #     :type line: TYPE
    #     :raises NotImplementedError: DESCRIPTION
    #     :return: DESCRIPTION
    #     :rtype: TYPE
    #
    #     """
    #
    #     # ax=self.outer_contour.plot()
    #     all_contours = []
    #     inner = self.inner_contours[0]
    #     inner_2 = self.inner_contours[1]
    #     inner_3 = self.inner_contours[2]
    #
    #     c = inner.center_of_mass()
    #     c_2 = inner_2.center_of_mass()
    #     c_3 = inner_3.center_of_mass()
    #     direction_vector = line.normal_vector()
    #     direction_line = vme.Line2D(c, volmdlr.Point2D(
    #         (direction_vector.y * c.x - direction_vector.x * c.y) / (
    #             direction_vector.y), 0))
    #     direction_line_2 = vme.Line2D(c_2, volmdlr.Point2D(
    #         (direction_vector.y * c_2.x - direction_vector.x * c_2.y) / (
    #             direction_vector.y), 0))
    #
    #     direction_line_3 = vme.Line2D(c_3, volmdlr.Point2D(
    #         (direction_vector.y * c_3.x - direction_vector.x * c_3.y) / (
    #             direction_vector.y), 0))
    #     inner_intersections = inner.line_intersections(direction_line)
    #     inner_intersections_2 = inner_2.line_intersections(direction_line_2)
    #     inner_intersections_3 = inner_3.line_intersections(direction_line_3)
    #     arc1, arc2 = inner.split(inner_intersections[1],
    #                              inner_intersections[0])
    #     arc3, arc4 = inner_2.split(inner_intersections_2[1],
    #                                inner_intersections_2[0])
    #     arc5, arc6 = inner_3.split(inner_intersections_3[1],
    #                                inner_intersections_3[0])
    #     new_inner = volmdlr.wires.Contour2D([arc1, arc2])
    #     new_inner_2 = volmdlr.wires.Contour2D([arc3, arc4])
    #     new_inner_3 = volmdlr.wires.Contour2D([arc5, arc6])
    #     intersections = [(inner_intersections[0], arc1), (inner_intersections[1], arc2)]
    #
    #     if len(self.outer_contour.line_intersections(direction_line)) > 2:
    #
    #         intersections.append(
    #             self.outer_contour.line_intersections(direction_line)[0])
    #         intersections.append(
    #             self.outer_contour.line_intersections(direction_line)[2])
    #     else:
    #         intersections.append(
    #             self.outer_contour.line_intersections(direction_line)[0])
    #         intersections.append(
    #             self.outer_contour.line_intersections(direction_line)[1])
    #     intersections.append((inner_intersections_2[0], arc3))
    #     intersections.append((inner_intersections_2[1], arc4))
    #     if len(self.outer_contour.line_intersections(direction_line_2)) > 2:
    #         intersections.append(
    #             self.outer_contour.line_intersections(direction_line_2)[0])
    #         intersections.append(
    #             self.outer_contour.line_intersections(direction_line_2)[2])
    #     else:
    #         intersections.append(
    #             self.outer_contour.line_intersections(direction_line_2)[0])
    #         intersections.append(
    #             self.outer_contour.line_intersections(direction_line_2)[1])
    #     intersections.append((inner_intersections_3[0], arc5))
    #     intersections.append((inner_intersections_3[1], arc6))
    #     if len(self.outer_contour.line_intersections(direction_line_3)) > 2:
    #
    #         intersections.append(
    #             self.outer_contour.line_intersections(direction_line_3)[0])
    #         intersections.append(
    #             self.outer_contour.line_intersections(direction_line_3)[2])
    #     else:
    #         intersections.append(
    #             self.outer_contour.line_intersections(direction_line_3)[0])
    #         intersections.append(
    #             self.outer_contour.line_intersections(direction_line_3)[1])
    #
    #     if isinstance(intersections[0][0], volmdlr.Point2D) and \
    #             isinstance(intersections[1][0], volmdlr.Point2D):
    #         ip1, ip2 = sorted([new_inner.primitives.index(intersections[0][1]),
    #                            new_inner.primitives.index(
    #                                intersections[1][1])])
    #         ip5, ip6 = sorted(
    #             [new_inner_2.primitives.index(intersections[4][1]),
    #              new_inner_2.primitives.index(intersections[5][1])])
    #         ip7, ip8 = sorted(
    #             [new_inner_3.primitives.index(intersections[8][1]),
    #              new_inner_3.primitives.index(intersections[9][1])])
    #         ip3, ip4 = sorted(
    #             [self.outer_contour.primitives.index(intersections[2][1]),
    #              self.outer_contour.primitives.index(intersections[3][1])])
    #
    #         sp11, sp12 = intersections[2][1].split(intersections[2][0])
    #         sp21, sp22 = intersections[3][1].split(intersections[3][0])
    #         sp33, sp34 = intersections[6][1].split(intersections[6][0])
    #         sp44, sp43 = intersections[7][1].split(intersections[7][0])
    #         sp55, sp56 = intersections[10][1].split(intersections[10][0])
    #         sp66, sp65 = intersections[11][1].split(intersections[11][0])
    #
    #         primitives1 = []
    #         primitives1.append(volmdlr.edges.LineSegment2D(intersections[7][0],
    #                                                        intersections[5][0]))
    #         primitives1.append(new_inner_2.primitives[ip5])
    #         primitives1.append(volmdlr.edges.LineSegment2D(intersections[6][0],
    #                                                        intersections[4][0]))
    #         primitives1.append(sp33)
    #         primitives1.append(sp43)
    #
    #         primitives2 = []
    #         primitives2.append(volmdlr.edges.LineSegment2D(intersections[6][0],
    #                                                        intersections[4][0]))
    #         primitives2.append(new_inner_2.primitives[ip6])
    #         primitives2.append(volmdlr.edges.LineSegment2D(intersections[5][0],
    #                                                        intersections[7][0]))
    #         primitives2.append(volmdlr.edges.LineSegment2D(intersections[7][0],
    #                                                        intersections[11][0]))
    #         primitives2.append(
    #             vme.LineSegment2D(intersections[11][0],
    #                                         intersections[9][0]))
    #         primitives2.append(new_inner_3.primitives[ip7])
    #         primitives2.append(volmdlr.edges.LineSegment2D(intersections[8][0],
    #                                                        intersections[10][0]))
    #         primitives2.append(sp34)
    #
    #         primitives3 = []
    #         primitives3.append(
    #             vme.LineSegment2D(intersections[10][0],
    #                                         intersections[8][0]))
    #         primitives3.append(new_inner_3.primitives[ip8])
    #         primitives3.append(volmdlr.edges.LineSegment2D(intersections[9][0],
    #                                                        intersections[11][0]))
    #         primitives3.append(sp22)
    #         primitives3.append(volmdlr.edges.LineSegment2D(intersections[3][0],
    #                                                        intersections[1][0]))
    #         primitives3.append(new_inner.primitives[ip1])
    #         primitives3.append(vme.LineSegment2D(intersections[0][0],
    #                                                        intersections[2][
    #                                                            0]))
    #         primitives3.append(vme.LineSegment2D(intersections[2][0],
    #                                                        intersections[10][
    #                                                            0]))
    #
    #         primitives4 = [volmdlr.edges.LineSegment2D(intersections[3][0],
    #                                                    intersections[1][0])]
    #         a = volmdlr.edges.Arc2D(new_inner.primitives[ip2].end,
    #                                 new_inner.primitives[ip2].interior,
    #                                 new_inner.primitives[ip2].start)
    #         primitives4.append(a)
    #         primitives4.append(volmdlr.edges.LineSegment2D(intersections[0][0],
    #                                                        intersections[2][0]))
    #         primitives4.append(sp12)
    #         primitives4.append(sp21)
    #
    #         # Contour2D(primitives1),Contour2D(primitives2),
    #         #                      Contour2D(primitives3),
    #         all_contours.extend([volmdlr.wires.Contour2D(primitives4)])
    #
    #     else:
    #         raise NotImplementedError(
    #             f'{len(intersections)} intersections not supported yet')
    #
    #     return all_contours

    def bounding_rectangle(self):
        """
        Returns bounding rectangle.

        :return: Returns a python object with useful methods
        :rtype: :class:`volmdlr.core.BoundingRectangle

        """

        return self.outer_contour.bounding_rectangle

    @classmethod
    def from_contours(cls, outer_contour, inner_contours):
        surface2d_inner_contours = []
        surface2d_outer_contour = outer_contour
        for inner_contour in inner_contours:
            if surface2d_outer_contour.shared_primitives_extremities(
                    inner_contour):
                # inner_contour will be merged with outer_contour
                merged_contours = surface2d_outer_contour.merge_with(
                    inner_contour)
                if len(merged_contours) >= 2:
                    raise NotImplementedError
                surface2d_outer_contour = merged_contours[0]
            else:
                # inner_contour will be added to the inner contours of the
                # Surface2D
                surface2d_inner_contours.append(inner_contour)
        return cls(surface2d_outer_contour, surface2d_inner_contours)

    def plot(self, ax=None, color='k', alpha=1, equal_aspect=False):

        if ax is None:
            _, ax = plt.subplots()
        self.outer_contour.plot(ax=ax, color=color, alpha=alpha,
                                equal_aspect=equal_aspect)
        for inner_contour in self.inner_contours:
            inner_contour.plot(ax=ax, color=color, alpha=alpha,
                               equal_aspect=equal_aspect)

        if equal_aspect:
            ax.set_aspect('equal')

        ax.margins(0.1)
        return ax

    def axial_symmetry(self, line):
        """
        Finds out the symmetric surface2d according to a line.

        """

        outer_contour = self.outer_contour.axial_symmetry(line)
        inner_contours = []
        if self.inner_contours:
            inner_contours = [contour.axial_symmetry(line) for contour in self.inner_contours]

        return self.__class__(outer_contour=outer_contour,
                              inner_contours=inner_contours)

    def rotation(self, center, angle):

        outer_contour = self.outer_contour.rotation(center, angle)
        if self.inner_contours:
            inner_contours = [contour.rotation(center, angle) for contour in self.inner_contours]
        else:
            inner_contours = []

        return self.__class__(outer_contour, inner_contours)

    def rotation_inplace(self, center, angle):

        new_surface2d = self.rotation(center, angle)
        self.outer_contour = new_surface2d.outer_contour
        self.inner_contours = new_surface2d.inner_contours

    def translation(self, offset: volmdlr.Vector2D):
        outer_contour = self.outer_contour.translation(offset)
        inner_contours = [contour.translation(offset) for contour in self.inner_contours]
        return self.__class__(outer_contour, inner_contours)

    def translation_inplace(self, offset: volmdlr.Vector2D):
        new_contour = self.translation(offset)
        self.outer_contour = new_contour.outer_contour
        self.inner_contours = new_contour.inner_contours

    def frame_mapping(self, frame: volmdlr.Frame2D, side: str):
        outer_contour = self.outer_contour.frame_mapping(frame, side)
        inner_contours = [contour.frame_mapping(frame, side) for contour in self.inner_contours]
        return self.__class__(outer_contour, inner_contours)

    def frame_mapping_inplace(self, frame: volmdlr.Frame2D, side: str):
        new_contour = self.frame_mapping(frame, side)
        self.outer_contour = new_contour.outer_contour
        self.inner_contours = new_contour.inner_contours

    def geo_lines(self):  # , mesh_size_list=None):
        """
        Gets the lines that define a Surface2D in a .geo file.
        """

        i, p = None, None
        lines, line_surface, lines_tags = [], [], []
        point_account, line_account, line_loop_account = 0, 0, 1
        for c, contour in enumerate(list(chain(*[[self.outer_contour], self.inner_contours]))):

            if isinstance(contour, volmdlr.wires.Circle2D):
                points = [volmdlr.Point2D(contour.center.x - contour.radius, contour.center.y),
                          contour.center,
                          volmdlr.Point2D(contour.center.x + contour.radius, contour.center.y)]
                index = []
                for i, point in enumerate(points):
                    lines.append(point.get_geo_lines(tag=point_account + i + 1,
                                                     point_mesh_size=None))
                    index.append(point_account + i + 1)

                lines.append('Circle(' + str(line_account + 1) +
                             ') = {' + str(index[0]) + ', ' + str(index[1]) + ', ' + str(index[2]) + '};')
                lines.append('Circle(' + str(line_account + 2) +
                             ') = {' + str(index[2]) + ', ' + str(index[1]) + ', ' + str(index[0]) + '};')

                lines_tags.append(line_account + 1)
                lines_tags.append(line_account + 2)

                lines.append('Line Loop(' + str(c + 1) + ') = {' + str(lines_tags)[1:-1] + '};')
                line_surface.append(line_loop_account)

                point_account = point_account + 2 + 1
                line_account, line_loop_account = line_account + 1 + 1, line_loop_account + 1
                lines_tags = []

            elif isinstance(contour, (volmdlr.wires.Contour2D, volmdlr.wires.ClosedPolygon2D)):
                if not isinstance(contour, volmdlr.wires.ClosedPolygon2D):
                    contour = contour.to_polygon(1)
                for i, point in enumerate(contour.points):
                    lines.append(point.get_geo_lines(tag=point_account + i + 1,
                                                     point_mesh_size=None))

                for p, primitive in enumerate(contour.primitives):
                    if p != len(contour.primitives) - 1:
                        lines.append(primitive.get_geo_lines(tag=line_account + p + 1,
                                                             start_point_tag=point_account + p + 1,
                                                             end_point_tag=point_account + p + 2))
                    else:
                        lines.append(primitive.get_geo_lines(tag=line_account + p + 1,
                                                             start_point_tag=point_account + p + 1,
                                                             end_point_tag=point_account + 1))
                    lines_tags.append(line_account + p + 1)

                lines.append('Line Loop(' + str(c + 1) + ') = {' + str(lines_tags)[1:-1] + '};')
                line_surface.append(line_loop_account)
                point_account = point_account + i + 1
                line_account, line_loop_account = line_account + p + 1, line_loop_account + 1
                lines_tags = []

        lines.append('Plane Surface(' + str(1) + ') = {' + str(line_surface)[1:-1] + '};')

        return lines

    def mesh_lines(self,
                   factor: float,
                   curvature_mesh_size: int = None,
                   min_points: int = None,
                   initial_mesh_size: float = 5):
        """
        Gets the lines that define mesh parameters for a Surface2D, to be added to a .geo file.

        :param factor: A float, between 0 and 1, that describes the mesh quality
        (1 for coarse mesh - 0 for fine mesh)
        :type factor: float
        :param curvature_mesh_size: Activate the calculation of mesh element sizes based on curvature
        (with curvature_mesh_size elements per 2*Pi radians), defaults to 0
        :type curvature_mesh_size: int, optional
        :param min_points: Check if there are enough points on small edges (if it is not, we force to have min_points
        on that edge), defaults to None
        :type min_points: int, optional
        :param initial_mesh_size: If factor=1, it will be initial_mesh_size elements per dimension, defaults to 5
        :type initial_mesh_size: float, optional

        :return: A list of lines that describe mesh parameters
        :rtype: List[str]
        """

        lines = []
        if factor == 0:
            factor = 1e-3

        size = (math.sqrt(self.area()) / initial_mesh_size) * factor

        if min_points:
            primitives, primitives_length = [], []
            for _, contour in enumerate(list(chain(*[[self.outer_contour], self.inner_contours]))):
                if isinstance(contour, volmdlr.wires.Circle2D):
                    primitives.append(contour)
                    primitives.append(contour)
                    primitives_length.append(contour.length() / 2)
                    primitives_length.append(contour.length() / 2)
                else:
                    for p, primitive in enumerate(contour.primitives):
                        if ((primitive not in primitives)
                                and (primitive.reverse() not in primitives)):
                            primitives.append(primitive)
                            primitives_length.append(primitive.length())

            for i, length in enumerate(primitives_length):
                if length < min_points * size:
                    lines.append('Transfinite Curve {' + str(i) + '} = ' + str(min_points) + ' Using Progression 1;')

        lines.append('Field[1] = MathEval;')
        lines.append('Field[1].F = "' + str(size) + '";')
        lines.append('Background Field = 1;')
        if curvature_mesh_size:
            lines.append('Mesh.MeshSizeFromCurvature = ' + str(curvature_mesh_size) + ';')

        # lines.append('Coherence;')

        return lines

    def to_geo(self, file_name: str,
               factor: float, **kwargs):
        # curvature_mesh_size: int = None,
        # min_points: int = None,
        # initial_mesh_size: float = 5):
        """
        Gets the .geo file for the Surface2D.
        """

        for element in [('curvature_mesh_size', 0), ('min_points', None), ('initial_mesh_size', 5)]:
            if element[0] not in kwargs:
                kwargs[element[0]] = element[1]

        lines = self.geo_lines()
        lines.extend(self.mesh_lines(factor, kwargs['curvature_mesh_size'],
                                     kwargs['min_points'], kwargs['initial_mesh_size']))

        with open(file_name + '.geo', 'w', encoding="utf-8") as f:
            for line in lines:
                f.write(line)
                f.write('\n')
        f.close()

    def to_msh(self, file_name: str, mesh_dimension: int,
               factor: float, **kwargs):
        # curvature_mesh_size: int = 0,
        # min_points: int = None,
        # initial_mesh_size: float = 5):
        """
        Gets .msh file for the Surface2D generated by gmsh.

        :param file_name: The msh. file name
        :type file_name: str
        :param mesh_dimension: The mesh dimesion (1: 1D-Edge, 2: 2D-Triangle, 3D-Tetrahedra)
        :type mesh_dimension: int
        :param factor: A float, between 0 and 1, that describes the mesh quality
        (1 for coarse mesh - 0 for fine mesh)
        :type factor: float
        :param curvature_mesh_size: Activate the calculation of mesh element sizes based on curvature
        (with curvature_mesh_size elements per 2*Pi radians), defaults to 0
        :type curvature_mesh_size: int, optional
        :param min_points: Check if there are enough points on small edges (if it is not, we force to have min_points
        on that edge), defaults to None
        :type min_points: int, optional
        :param initial_mesh_size: If factor=1, it will be initial_mesh_size elements per dimension, defaults to 5
        :type initial_mesh_size: float, optional

        :return: A txt file
        :rtype: .txt
        """

        for element in [('curvature_mesh_size', 0), ('min_points', None), ('initial_mesh_size', 5)]:
            if element[0] not in kwargs:
                kwargs[element[0]] = element[1]

        self.to_geo(file_name=file_name, mesh_dimension=mesh_dimension,
                    factor=factor, curvature_mesh_size=kwargs['curvature_mesh_size'],
                    min_points=kwargs['min_points'], initial_mesh_size=kwargs['initial_mesh_size'])

        volmdlr.core.VolumeModel.generate_msh_file(file_name, mesh_dimension)

        # gmsh.initialize()
        # gmsh.open(file_name + ".geo")

        # gmsh.model.geo.synchronize()
        # gmsh.model.mesh.generate(mesh_dimension)

        # gmsh.write(file_name + ".msh")

        # gmsh.finalize()


class Surface3D(DessiaObject):
    """
    Abstract class.

    """
    x_periodicity = None
    y_periodicity = None
    face_class = None

    def point2d_to_3d(self, point2d):
        raise NotImplementedError('point2d_to_3d is abstract and should be implemented in {self.__class__.__name__}')

    def point3d_to_2d(self, point3d):
        """
        Abstract method. Convert a 3D point to a 2D parametric point.

        :param point3d: The 3D point to convert, represented by 3 coordinates (x, y, z).
        :type point3d: `volmdlr.Point3D`
        :return: NotImplementedError: If the method is not implemented in the subclass.
        """
        raise NotImplementedError('point2d_to_3d is abstract and should be implemented in {self.__class__.__name__}')

    def face_from_contours3d(self, contours3d: List[volmdlr.wires.Contour3D], name: str = ''):
        """
        Returns the face generated by a list of contours. Finds out which are outer or inner contours.

        :param name: the name to inject in the new face
        """

        lc3d = len(contours3d)

        if lc3d == 1:
            outer_contour2d = self.contour3d_to_2d(contours3d[0])
            inner_contours2d = []
        elif lc3d > 1:
            area = -1
            inner_contours2d = []
            for contour3d in contours3d:
                contour2d = self.contour3d_to_2d(contour3d)
                inner_contours2d.append(contour2d)
                contour_area = contour2d.area()
                if contour_area > area:
                    area = contour_area
                    outer_contour2d = contour2d
            inner_contours2d.remove(outer_contour2d)
        else:
            raise ValueError('Must have at least one contour')

        if isinstance(self.face_class, str):
            class_ = globals()[self.face_class]
        else:
            class_ = self.face_class

        surface2d = Surface2D(outer_contour=outer_contour2d,
                              inner_contours=inner_contours2d)
        return class_(self, surface2d=surface2d, name=name)

    def repair_primitives_periodicity(self, primitives2d):
        """
        Repairs the continuity of the 2D contour while using contour3d_to_2d on periodic surfaces.

        :param primitives2d: The primitives in parametric surface domain.
        :type primitives2d: list
        :return: A list of primitives.
        :rtype: list
        """
        # Search for a primitive that can be used as reference for reparing periodicity
        pos = 0
        x_periodicity = self.x_periodicity
        y_periodicity = self.y_periodicity
        if x_periodicity and not y_periodicity:
            for i, primitive in enumerate(primitives2d):
                start = primitive.start
                end = primitive.end
                if ((2 * start.x) % x_periodicity) != 0 and end.x != start.x:
                    pos = i
                    break
            if pos != 0:
                primitives2d = primitives2d[pos:] + primitives2d[:pos]

        elif not x_periodicity and y_periodicity:
            for i, primitive in enumerate(primitives2d):
                start = primitive.start
                end = primitive.end
                if (start.y % y_periodicity) != 0 and end.y != start.y:
                    pos = i
                    break
            if pos != 0:
                primitives2d = primitives2d[pos:] + primitives2d[:pos]

        elif x_periodicity and y_periodicity:
            for i, primitive in enumerate(primitives2d):
                start = primitive.start
                if ((2 * start.x) % x_periodicity) != 0 and ((2 * start.y) % y_periodicity) != 0:
                    pos = i
                    break
            if pos != 0:
                primitives2d = primitives2d[pos:] + primitives2d[:pos]
        i = 1
        while i < len(primitives2d):
            previous_primitive = primitives2d[i - 1]
            delta = previous_primitive.end - primitives2d[i].start

            if not math.isclose(delta.norm(), 0, abs_tol=1e-5) and \
                primitives2d[i].end == primitives2d[i - 1].end and \
                    primitives2d[i].length() == volmdlr.TWO_PI:
                primitives2d[i] = primitives2d[i].reverse()

            elif not math.isclose(delta.norm(), 0, abs_tol=1e-5):
                primitives2d[i] = primitives2d[i].translation(delta)
            i += 1

        return primitives2d

    def contour3d_to_2d(self, contour3d):
        """
        Transforms a Contour3D into a Contour2D in the parametric domain of the surface.

        :param contour3d: The contour to be transformed.
        :type contour3d: :class:`volmdlr.wires.Contour3D`
        :return: A 2D contour object.
        :rtype: :class:`volmdlr.wires.Contour2D`
        """
        primitives2d = []

        # Transform the contour's primitives to parametric domain
        for primitive3d in contour3d.primitives:
            method_name = f'{primitive3d.__class__.__name__.lower()}_to_2d'
            if hasattr(self, method_name):
                primitives = getattr(self, method_name)(primitive3d)

                if primitives is None:
                    continue
                primitives2d.extend(primitives)
            else:
                raise NotImplementedError(
                    f'Class {self.__class__.__name__} does not implement {method_name}')
        # Fi_x contour
        if self.x_periodicity or self.y_periodicity:
            primitives2d = self.repair_primitives_periodicity(primitives2d)

        return volmdlr.wires.Contour2D(primitives2d)

    def contour2d_to_3d(self, contour2d):
        """
        Transforms a Contour2D in the parametric domain of the surface into a Contour3D in cartesian coordinate.

        :param contour2d: The contour to be transformed.
        :type contour2d: :class:`volmdlr.wires.Contour2D`
        :return: A 3D contour object.
        :rtype: :class:`volmdlr.wires.Contour3D`
        """
        primitives3d = []
        for primitive2d in contour2d.primitives:
            method_name = f'{primitive2d.__class__.__name__.lower()}_to_3d'
            if hasattr(self, method_name):
                try:
                    primitives3d.extend(getattr(self, method_name)(primitive2d))
                except NotImplementedError:
                    print(f'Class {self.__class__.__name__} does not implement {method_name}'
                          f'with {primitive2d.__class__.__name__}')
            else:
                raise NotImplementedError(
                    'Class {} does not implement {}'.format(
                        self.__class__.__name__,
                        method_name))

        return volmdlr.wires.Contour3D(primitives3d)

    def linesegment3d_to_2d(self, linesegment3d):
        """
        A line segment on a surface will be in any case a line in 2D?
        """
        return [vme.LineSegment2D(self.point3d_to_2d(linesegment3d.start),
                                  self.point3d_to_2d(linesegment3d.end))]

    def bsplinecurve3d_to_2d(self, bspline_curve3d):
        """
        Is this right?.
        """
        n = len(bspline_curve3d.control_points)
        points = [self.point2d_to_3d(p)
                  for p in bspline_curve3d.discretization_points(number_points=n)]
        return [vme.BSplineCurve3D.from_points_interpolation(points, bspline_curve3d.degree, bspline_curve3d.periodic)]

    def bsplinecurve2d_to_3d(self, bspline_curve2d):
        """
        Is this right?
        """
        n = len(bspline_curve2d.control_points)
        points = [self.point2d_to_3d(p)
                  for p in bspline_curve2d.discretization_points(number_points=n)]
        return [vme.BSplineCurve3D.from_points_interpolation(points, bspline_curve2d.degree, bspline_curve2d.periodic)]

    def normal_from_point2d(self, point2d):

        raise NotImplementedError('NotImplemented')

    def normal_from_point3d(self, point3d):
        """
        Evaluates the normal vector of the bspline surface at this point3d.

        """

        return (self.normal_from_point2d(self.point3d_to_2d(point3d)))[1]

    def geodesic_distance_from_points2d(self, point1_2d: volmdlr.Point2D,
                                        point2_2d: volmdlr.Point2D, number_points: int = 50):
        """
        Approximation of geodesic distance via linesegments length sum in 3D.
        """
        # points = [point1_2d]
        current_point3d = self.point2d_to_3d(point1_2d)
        distance = 0.
        for i in range(number_points):
            next_point3d = self.point2d_to_3d(point1_2d + (i + 1) / (number_points) * (point2_2d - point1_2d))
            distance += next_point3d.point_distance(current_point3d)
            current_point3d = next_point3d
        return distance

    def geodesic_distance(self, point1_3d: volmdlr.Point3D, point2_3d: volmdlr.Point3D):
        """
        Approximation of geodesic distance between 2 3D points supposed to be on the surface.
        """
        point1_2d = self.point3d_to_2d(point1_3d)
        point2_2d = self.point3d_to_2d(point2_3d)
        return self.geodesic_distance_from_points2d(point1_2d, point2_2d)


class Plane3D(Surface3D):
    """
    Defines a plane 3d.

    """
    face_class = 'PlaneFace3D'

    def __init__(self, frame: volmdlr.Frame3D, name: str = ''):
        """
        :param frame: u and v of frame describe the plane, w is the normal
        """
        self.frame = frame
        self.name = name
        Surface3D.__init__(self, name=name)

    def __hash__(self):
        return hash(self.frame)

    def __eq__(self, other_plane):
        if other_plane.__class__.__name__ != self.__class__.__name__:
            return False
        return self.frame == other_plane.frame
        # return (self.frame.origin == other_plane.frame.origin and
        #         self.frame.w.is_colinear_to(other_plane.frame.w))

    # def to_dict(self, use_pointers: bool = True, memo=None, path: str = '#'):
    #     # improve the object structure ?
    #     dict_ = dc.DessiaObject.base_dict(self)
    #     dict_['frame'] = self.frame.to_dict(use_pointers=use_pointers, memo=memo, path=path + '/frame')
    #     return dict_

    @classmethod
    def from_step(cls, arguments, object_dict):
        """
        Converts a step primitive to a Plane3D.

        :param arguments: The arguments of the step primitive. The last element represents the unit_conversion_factor.
        :type arguments: list
        :param object_dict: The dictionnary containing all the step primitives
            that have already been instanciated
        :type object_dict: dict
        :return: The corresponding Plane3D object.
        :rtype: :class:`volmdlr.faces.Plane3D`
        """
        frame3d = object_dict[arguments[1]]
        frame3d.normalize()
        frame = volmdlr.Frame3D(frame3d.origin,
                                frame3d.v, frame3d.w, frame3d.u)
        return cls(frame, arguments[0][1:-1])

    def to_step(self, current_id):
        frame = volmdlr.Frame3D(self.frame.origin, self.frame.w, self.frame.u,
                                self.frame.v)
        content, frame_id = frame.to_step(current_id)
        plane_id = frame_id + 1
        content += "#{} = PLANE('{}',#{});\n".format(plane_id, self.name,
                                                     frame_id)
        return content, [plane_id]

    @classmethod
    def from_3_points(cls, point1, point2, point3):
        """
        Point 1 is used as origin of the plane.
        """
        vector1 = point2 - point1
        vector2 = point3 - point1

        vector1.normalize()
        vector2.normalize()
        normal = vector1.cross(vector2)
        normal.normalize()
        frame = volmdlr.Frame3D(point1, vector1, normal.cross(vector1), normal)
        return cls(frame)

    @classmethod
    def from_normal(cls, point, normal):
        v1 = normal.deterministic_unit_normal_vector()
        v2 = v1.cross(normal)
        return cls(volmdlr.Frame3D(point, v1, v2, normal))

    @classmethod
    def from_plane_vectors(cls, plane_origin: volmdlr.Point3D,
                           plane_x: volmdlr.Vector3D,
                           plane_y: volmdlr.Vector3D):
        normal = plane_x.cross(plane_y)
        return cls(volmdlr.Frame3D(plane_origin, plane_x, plane_y, normal))

    @classmethod
    def from_points(cls, points):
        """
        Returns the plane3d that goes through the 3 first points on the list.
        Why for more than 3 points we only do some check and never raise error?
        """
        if len(points) < 3:
            raise ValueError
        elif len(points) == 3:
            return cls.from_3_points(volmdlr.Point3D(points[0].vector),
                                     volmdlr.Vector3D(points[1].vector),
                                     volmdlr.Vector3D(points[2].vector))
        else:
            points = [p.copy() for p in points]
            indexes_to_del = []
            for i, point in enumerate(points[1:]):
                if point == points[0]:
                    indexes_to_del.append(i)
            for index in indexes_to_del[::-1]:
                del points[index + 1]

            origin = points[0]
            vector1 = points[1] - origin
            vector1.normalize()
            vector2_min = points[2] - origin
            vector2_min.normalize()
            dot_min = abs(vector1.dot(vector2_min))
            for point in points[3:]:
                vector2 = point - origin
                vector2.normalize()
                dot = abs(vector1.dot(vector2))
                if dot < dot_min:
                    vector2_min = vector2
                    dot_min = dot
            return cls.from_3_points(origin, vector1 + origin,
                                     vector2_min + origin)

    def point_on_surface(self, point):
        """
        Return if the point belongs to the plane at a tolerance of 1e-6.

        """
        if math.isclose(self.frame.w.dot(point - self.frame.origin), 0,
                        abs_tol=1e-6):
            return True
        return False

    def point_distance(self, point3d):
        """
        Calculates the distance of a point to plane.

        :param point3d: point to verify distance.
        :return: a float, point distance to plane.
        """
        coefficient_a, coefficient_b, coefficient_c, coefficient_d = self.equation_coefficients()
        return abs(self.frame.w.dot(point3d) + coefficient_d) / math.sqrt(coefficient_a ** 2 +
                                                                          coefficient_b ** 2 + coefficient_c ** 2)

    def line_intersections(self, line):
        u = line.point2 - line.point1
        w = line.point1 - self.frame.origin
        if math.isclose(self.frame.w.dot(u), 0, abs_tol=1e-08):
            return []
        intersection_abscissea = - self.frame.w.dot(w) / self.frame.w.dot(u)
        return [line.point1 + intersection_abscissea * u]

    def linesegment_intersections(self, linesegment: vme.LineSegment3D) \
            -> List[volmdlr.Point3D]:
        u = linesegment.end - linesegment.start
        w = linesegment.start - self.frame.origin
        normaldotu = self.frame.w.dot(u)
        if math.isclose(normaldotu, 0, abs_tol=1e-08):
            return []
        intersection_abscissea = - self.frame.w.dot(w) / normaldotu
        if intersection_abscissea < 0 or intersection_abscissea > 1:
            return []
        return [linesegment.start + intersection_abscissea * u]

    def fullarc_intersections(self, fullarc: vme.FullArc3D):
        """
        Calculates the intersections between a Plane 3D and a FullArc 3D.

        :param fullarc: fullarc to verify intersections.
        :return: list of intersections: List[volmdlr.Point3D].
        """
        fullarc_plane = Plane3D(fullarc.frame)
        plane_intersections = self.plane_intersection(fullarc_plane)
        if not plane_intersections:
            return []
        fullarc2d = fullarc.to_2d(fullarc.center, fullarc_plane.frame.u, fullarc_plane.frame.v)
        line2d = plane_intersections[0].to_2d(fullarc.center, fullarc_plane.frame.u, fullarc_plane.frame.v)
        fullarc2d_inters_line2d = fullarc2d.line_intersections(line2d)
        intersections = []
        for inter in fullarc2d_inters_line2d:
            intersections.append(inter.to_3d(fullarc.center, fullarc_plane.frame.u, fullarc_plane.frame.v))
        return intersections

    def equation_coefficients(self):
        """
        Returns the a,b,c,d coefficient from equation ax+by+cz+d = 0.

        """
        a, b, c = self.frame.w
        d = -self.frame.origin.dot(self.frame.w)
        return (round(a, 12), round(b, 12), round(c, 12), round(d, 12))

    def plane_intersection(self, other_plane):
        """
        Computes intersection points between two Planes 3D.

        """
        if self.is_parallel(other_plane):
            return []
        line_direction = self.frame.w.cross(other_plane.frame.w)

        if line_direction.norm() < 1e-6:
            return None

        a1, b1, c1, d1 = self.equation_coefficients()
        a2, b2, c2, d2 = other_plane.equation_coefficients()
        if a1 * b2 - a2 * b1 != 0.:
            x0 = (b1 * d2 - b2 * d1) / (a1 * b2 - a2 * b1)
            y0 = (a2 * d1 - a1 * d2) / (a1 * b2 - a2 * b1)
            point1 = volmdlr.Point3D(x0, y0, 0)
        elif a2 * c1 != a1 * c2:
            x0 = (c2 * d1 - c1 * d2) / (a2 * c1 - a1 * c2)
            z0 = (a1 * d2 - a2 * d1) / (a2 * c1 - a1 * c2)
            point1 = volmdlr.Point3D(x0, 0, z0)
        elif c1 * b2 != b1 * c2:
            y0 = (- c2 * d1 + c1 * d2) / (b1 * c2 - c1 * b2)
            z0 = (- b1 * d2 + b2 * d1) / (b1 * c2 - c1 * b2)
            point1 = volmdlr.Point3D(0, y0, z0)
        else:
            raise NotImplementedError
        return [vme.Line3D(point1, point1 + line_direction)]

    def is_coincident(self, plane2):
        """
        Verifies if two planes are parallel and coincident.

        """
        if not isinstance(self, plane2.__class__):
            return False
        if self.is_parallel(plane2):
            if plane2.point_on_surface(self.frame.origin):
                return True
        return False

    def is_parallel(self, plane2):
        """
        Verifies if two planes are parallel.

        """
        if self.frame.w.is_colinear_to(plane2.frame.w):
            return True
        return False

    def rotation(self, center: volmdlr.Point3D, axis: volmdlr.Vector3D, angle: float):
        """
        Plane3D rotation.

        :param center: rotation center
        :param axis: rotation axis
        :param angle: angle rotation
        :return: a new rotated Plane3D
        """
        new_frame = self.frame.rotation(center=center, axis=axis, angle=angle)
        return Plane3D(new_frame)

    def rotation_inplace(self, center: volmdlr.Point3D, axis: volmdlr.Vector3D, angle: float):
        """
        Plane3D rotation. Object is updated inplace.

        :param center: rotation center
        :param axis: rotation axis
        :param angle: rotation angle
        """
        self.frame.rotation_inplace(center=center, axis=axis, angle=angle)

    def translation(self, offset: volmdlr.Vector3D):
        """
        Plane3D translation.

        :param offset: translation vector
        :return: A new translated Plane3D
        """
        new_frame = self.frame.translation(offset)
        return Plane3D(new_frame)

    def translation_inplace(self, offset: volmdlr.Vector3D):
        """
        Plane3D translation. Object is updated inplace.

        :param offset: translation vector
        """
        self.frame.translation_inplace(offset)

    def frame_mapping(self, frame: volmdlr.Frame3D, side: str):
        """
        Changes frame_mapping and return a new Frame3D.

        :param frame: Frame of reference
        :type frame: `volmdlr.Frame3D`
        :param side: 'old' or 'new'
        """
        new_frame = self.frame.frame_mapping(frame, side)
        return Plane3D(new_frame, self.name)

    def frame_mapping_inplace(self, frame: volmdlr.Frame3D, side: str):
        """
        Changes frame_mapping and the object is updated inplace.

        :param frame: Frame of reference
        :type frame: `volmdlr.Frame3D`
        :param side: 'old' or 'new'
        """
        new_frame = self.frame.frame_mapping(frame, side)
        self.frame.origin = new_frame.origin
        self.frame.u = new_frame.u
        self.frame.v = new_frame.v
        self.frame.w = new_frame.w

    def copy(self, deep=True, memo=None):
        new_frame = self.frame.copy(deep, memo)
        return Plane3D(new_frame, self.name)

    def plot(self, ax=None):
        if ax is None:
            fig = plt.figure()
            ax = fig.add_subplot(111, projection='3d')
        else:
            fig = ax.figure

        self.frame.origin.plot(ax)
        self.frame.u.plot(ax, color='r')
        self.frame.v.plot(ax, color='g')
        return ax

    def point2d_to_3d(self, point2d):
        return point2d.to_3d(self.frame.origin, self.frame.u, self.frame.v)

    def point3d_to_2d(self, point3d):
        return point3d.to_2d(self.frame.origin, self.frame.u, self.frame.v)

    def contour2d_to_3d(self, contour2d):
        return contour2d.to_3d(self.frame.origin, self.frame.u, self.frame.v)

    def contour3d_to_2d(self, contour3d):
        return contour3d.to_2d(self.frame.origin, self.frame.u, self.frame.v)

    def bsplinecurve3d_to_2d(self, bspline_curve3d):
        control_points = [self.point3d_to_2d(p)
                          for p in bspline_curve3d.control_points]
        return [vme.BSplineCurve2D(
            bspline_curve3d.degree,
            control_points=control_points,
            knot_multiplicities=bspline_curve3d.knot_multiplicities,
            knots=bspline_curve3d.knots,
            weights=bspline_curve3d.weights,
            periodic=bspline_curve3d.periodic)]

    def bsplinecurve2d_to_3d(self, bspline_curve2d):
        control_points = [self.point2d_to_3d(p)
                          for p in bspline_curve2d.control_points]
        return [vme.BSplineCurve3D(
            bspline_curve2d.degree,
            control_points=control_points,
            knot_multiplicities=bspline_curve2d.knot_multiplicities,
            knots=bspline_curve2d.knots,
            weights=bspline_curve2d.weights,
            periodic=bspline_curve2d.periodic)]

    def rectangular_cut(self, x1: float, x2: float,
                        y1: float, y2: float, name: str = ''):

        p1 = volmdlr.Point2D(x1, y1)
        p2 = volmdlr.Point2D(x2, y1)
        p3 = volmdlr.Point2D(x2, y2)
        p4 = volmdlr.Point2D(x1, y2)
        outer_contour = volmdlr.wires.ClosedPolygon2D([p1, p2, p3, p4])
        surface = Surface2D(outer_contour, [])
        return PlaneFace3D(self, surface, name)


PLANE3D_OXY = Plane3D(volmdlr.OXYZ)
PLANE3D_OYZ = Plane3D(volmdlr.OYZX)
PLANE3D_OZX = Plane3D(volmdlr.OZXY)


class PeriodicalSurface(Surface3D):
    """
    Abstract parent class for two pi periodical surface.
    """

    def face_from_contours3d(self, contours3d: List[volmdlr.wires.Contour3D], name: str = ""):
        """
        Returns the face generated by a list of contours. Finds out which are outer or inner contours.

        :param contours3d: List of contours 3D.
        :param name: the name to inject in the new face.
        """
        face = super().face_from_contours3d(contours3d)
        new_inner_contours = []
        point1 = face.surface2d.outer_contour.primitives[0].start
        point2 = face.surface2d.outer_contour.primitives[-1].end
        # if not face.surface2d.inner_contours:
        if not face.surface2d.inner_contours or point1.is_close(point2):
            return face
        # Take the start point of the outer_contour as reference.
        theta1, z1 = point1
        theta2, z2 = point2
        old_outer_contour_positioned = face.surface2d.outer_contour
        new_outer_contour = old_outer_contour_positioned
        for inner_contour in face.surface2d.inner_contours:
            theta3, z3 = inner_contour.primitives[0].start
            theta4, z4 = inner_contour.primitives[-1].end
            # check if inner_contour has a length of 2pi in theta.
            if math.isclose(abs(theta4 - theta3), 2 * math.pi, abs_tol=1e-3):

                outer_contour_theta = [theta1, theta2]
                inner_contour_theta = [theta3, theta4]

                # Contours are aligned
                if (math.isclose(theta1, theta3, abs_tol=1e-3) and math.isclose(theta2, theta4, abs_tol=1e-3)) \
                        or (math.isclose(theta1, theta4, abs_tol=1e-3) and math.isclose(theta2, theta3, abs_tol=1e-3)):
                    old_innner_contour_positioned = inner_contour

                else:
                    overlapping_theta, outer_contour_side, side = self._get_overlapping_theta(outer_contour_theta,
                                                                                              inner_contour_theta)
                    line = vme.Line2D(volmdlr.Point2D(overlapping_theta, z1),
                                      volmdlr.Point2D(overlapping_theta, z3))

                    cutted_contours = inner_contour.split_by_line(line)

                    if len(cutted_contours) == 2:
                        contour1, contour2 = cutted_contours
                        increasing_theta = theta3 < theta4
                        if (not side and increasing_theta) or (side and not increasing_theta):
                            theta_offset = outer_contour_theta[outer_contour_side] - contour2.primitives[0].start.x
                            translation_vector = volmdlr.Vector2D(theta_offset, 0)
                            contour2_positionned = contour2.translation(offset=translation_vector)
                            theta_offset = contour2_positionned.primitives[-1].end.x - contour1.primitives[0].start.x
                            translation_vector = volmdlr.Vector2D(theta_offset, 0)
                            contour1_positionned = contour1.translation(offset=translation_vector)
                        else:
                            theta_offset = outer_contour_theta[outer_contour_side] - contour1.primitives[-1].end.x
                            translation_vector = volmdlr.Vector2D(theta_offset, 0)
                            contour1_positionned = contour1.translation(offset=translation_vector)
                            theta_offset = contour1_positionned.primitives[0].start.x - contour2.primitives[-1].end.x
                            translation_vector = volmdlr.Vector2D(theta_offset, 0)
                            contour2_positionned = contour2.translation(offset=translation_vector)

                        old_innner_contour_positioned = volmdlr.wires.Contour2D(contour1_positionned.primitives +
                                                                                contour2_positionned.primitives)
                        old_innner_contour_positioned.order_contour()
                    else:
                        raise NotImplementedError
                point1 = old_outer_contour_positioned.primitives[0].start
                point2 = old_outer_contour_positioned.primitives[-1].end
                point3 = old_innner_contour_positioned.primitives[0].start
                point4 = old_innner_contour_positioned.primitives[-1].end

                outer_contour_direction = point1.x < point2.x
                inner_contour_direction = point3.x < point4.x
                if outer_contour_direction == inner_contour_direction:
                    old_innner_contour_positioned = old_innner_contour_positioned.invert()
                    point3 = old_innner_contour_positioned.primitives[0].start
                    point4 = old_innner_contour_positioned.primitives[-1].end

                closing_linesegment1 = volmdlr.edges.LineSegment2D(point2, point3)
                closing_linesegment2 = volmdlr.edges.LineSegment2D(point4, point1)
                new_outer_contour_primitives = old_outer_contour_positioned.primitives + [closing_linesegment1] + \
                    old_innner_contour_positioned.primitives + \
                    [closing_linesegment2]
                new_outer_contour = volmdlr.wires.Contour2D(primitives=new_outer_contour_primitives)
                new_outer_contour.order_contour()
            else:
                new_inner_contours.append(inner_contour)
        if isinstance(self.face_class, str):
            class_ = globals()[self.face_class]
        else:
            class_ = self.face_class
        new_face = class_(self, Surface2D(new_outer_contour, new_inner_contours))
        return new_face

    def _get_overlapping_theta(self, outer_contour_startend_theta, inner_contour_startend_theta):
        """
        Find overlapping theta domain between two contours on periodical Surfaces.
        """
        oc_xmin_index, outer_contour_xmin = min(enumerate(outer_contour_startend_theta), key=lambda x: x[1])
        oc_xmax_index, outer_contour_xman = max(enumerate(outer_contour_startend_theta), key=lambda x: x[1])
        inner_contour_xmin = min(inner_contour_startend_theta)
        inner_contour_xmax = max(inner_contour_startend_theta)

        # check if tetha3 or theta4 is in [theta1, theta2] interval
        overlap = outer_contour_xmin <= inner_contour_xmax and outer_contour_xman >= inner_contour_xmin

        if overlap:
            if inner_contour_xmin < outer_contour_xmin:
                overlapping_theta = outer_contour_startend_theta[oc_xmin_index]
                outer_contour_side = oc_xmin_index
                side = 0
                return overlapping_theta, outer_contour_side, side
            overlapping_theta = outer_contour_startend_theta[oc_xmax_index]
            outer_contour_side = oc_xmax_index
            side = 1
            return overlapping_theta, outer_contour_side, side

        # if not direct intersection -> find intersection at periodicity
        if inner_contour_xmin < outer_contour_xmin:
            overlapping_theta = outer_contour_startend_theta[oc_xmin_index] - 2 * math.pi
            outer_contour_side = oc_xmin_index
            side = 0
            return overlapping_theta, outer_contour_side, side
        overlapping_theta = outer_contour_startend_theta[oc_xmax_index] + 2 * math.pi
        outer_contour_side = oc_xmax_index
        side = 1
        return overlapping_theta, outer_contour_side, side


class CylindricalSurface3D(PeriodicalSurface):
    """
    The local plane is defined by (theta, z).

    :param frame: frame.w is axis, frame.u is theta=0 frame.v theta=pi/2
    :param frame:
    :param radius: Cylinder's radius
    :type radius: float
    """
    face_class = 'CylindricalFace3D'
    x_periodicity = volmdlr.TWO_PI
    y_periodicity = None

    def __init__(self, frame, radius, name=''):
        self.frame = frame
        self.radius = radius
        PeriodicalSurface.__init__(self, name=name)

    def point2d_to_3d(self, point2d: volmdlr.Point2D):
        p = volmdlr.Point3D(self.radius * math.cos(point2d.x),
                            self.radius * math.sin(point2d.x),
                            point2d.y)
        return self.frame.old_coordinates(p)

    def point3d_to_2d(self, point3d):
        """
        Returns the cylindrical coordinates volmdlr.Point2D(theta, z) of a cartesian coordinates point (x, y, z).

        :param point3d: Point at the CylindricalSuface3D
        :type point3d: `volmdlr.`Point3D`
        """
        x, y, z = self.frame.new_coordinates(point3d)
        # Do not delete this, mathematical problem when x and y close to zero but not 0
        if abs(x) < 1e-12:
            x = 0
        if abs(y) < 1e-12:
            y = 0

        theta = math.atan2(y, x)
        if abs(theta) < 1e-9:
            theta = 0.0

        return volmdlr.Point2D(theta, z)

    def arc3d_to_2d(self, arc3d):
        start = self.point3d_to_2d(arc3d.start)
        end = self.point3d_to_2d(arc3d.end)

        angle3d = arc3d.angle

        length = arc3d.length()
        theta3, _ = self.point3d_to_2d(arc3d.point_at_abscissa(0.001 * length))
        theta4, _ = self.point3d_to_2d(arc3d.point_at_abscissa(0.98 * length))

        # make sure that the references points are not undefined
        if abs(theta3) == math.pi:
            theta3, _ = self.point3d_to_2d(arc3d.point_at_abscissa(0.002 * length))
        if abs(theta4) == math.pi:
            theta4, _ = self.point3d_to_2d(arc3d.point_at_abscissa(0.97 * length))

        start, end = vm_parametric.arc3d_to_cylindrical_verification(start, end, angle3d, theta3, theta4)

        return [vme.LineSegment2D(start, end)]

    def linesegment3d_to_2d(self, linesegment3d):
        """
        Converts the primitive from 3D spatial coordinates to its equivalent 2D primitive in the parametric space.
        """
        start = self.point3d_to_2d(linesegment3d.start)
        end = self.point3d_to_2d(linesegment3d.end)
        if start.x != end.x:
            end = volmdlr.Point2D(start.x, end.y)
        return [vme.LineSegment2D(start, end)]

    def linesegment2d_to_3d(self, linesegment2d):
        theta1, z1 = linesegment2d.start
        theta2, z2 = linesegment2d.end
        if math.isclose(theta1, theta2, abs_tol=1e-4):
            return [vme.LineSegment3D(self.point2d_to_3d(linesegment2d.start),
                                      self.point2d_to_3d(linesegment2d.end))]
        if math.isclose(z1, z2, abs_tol=1e-4):
            if abs(theta1 - theta2) == volmdlr.TWO_PI:
                return [vme.FullArc3D(center=self.frame.origin + z1 * self.frame.w,
                                      start_end=self.point2d_to_3d(linesegment2d.start),
                                      normal=self.frame.w)]

            return [vme.Arc3D(
                self.point2d_to_3d(linesegment2d.start),
                self.point2d_to_3d(volmdlr.Point2D(0.5 * (theta1 + theta2), z1)),
                self.point2d_to_3d(linesegment2d.end)
            )]
        # TODO: this is a non exact method!
        return [vme.LineSegment3D(self.point2d_to_3d(linesegment2d.start), self.point2d_to_3d(linesegment2d.end))]
        # raise NotImplementedError('Ellipse? delta_theta={} delta_z={}'.format(abs(theta2-theta1), abs(z1-z2)))

    def fullarc3d_to_2d(self, fullarc3d):
        """
        Converts the primitive from 3D spatial coordinates to its equivalent 2D primitive in the parametric space.
        """
        if self.frame.w.is_colinear_to(fullarc3d.normal):
            p1 = self.point3d_to_2d(fullarc3d.start)
            return [vme.LineSegment2D(p1, p1 + volmdlr.TWO_PI * volmdlr.X2D)]
        else:
            raise ValueError(f'Impossible: fullarc3d.normal: {fullarc3d.normal} self.frame.w: {self.frame.w}')

    def circle3d_to_2d(self, circle3d):
        """
        Transformation of an circle3d to 2d, in a cylindrical surface.

        """
        return []

    def arcellipse3d_to_2d(self, arcellipse3d):
        """
        Transformation of an arcellipse3d to 2d, in a cylindrical surface.

        """
        length = arcellipse3d.length()
        points = [self.point3d_to_2d(p)
                  for p in arcellipse3d.discretization_points(number_points=50)]

        theta1, z1 = self.point3d_to_2d(arcellipse3d.start)
        theta2, z2 = self.point3d_to_2d(arcellipse3d.end)

        # theta3, _ = self.point3d_to_2d(arcellipse3d.point_at_abscissa(0.001 * length))
        theta3, _ = points[1]
        # make sure that the reference angle is not undefined
        if abs(theta3) == math.pi:
            theta3, _ = points[1]

        # Verify if theta1 or theta2 point should be -pi because atan2() -> ]-pi, pi]
        if abs(theta1) == math.pi:
            theta1 = vm_parametric.repair_start_end_angle_periodicity(theta1, theta3)
        if abs(theta2) == math.pi:
            theta4, _ = points[-2]
            # make sure that the reference angle is not undefined
            if abs(theta4) == math.pi:
                theta4, _ = points[-3]
            theta2 = vm_parametric.repair_start_end_angle_periodicity(theta2, theta4)

        points[0] = volmdlr.Point2D(theta1, z1)
        points[-1] = volmdlr.Point2D(theta2, z2)

        if theta3 < theta1 < theta2:
            points = [p - volmdlr.Point2D(volmdlr.TWO_PI, 0) if p.x > 0 else p for p in points]
        elif theta3 > theta1 > theta2:
            points = [p + volmdlr.Point2D(volmdlr.TWO_PI, 0) if p.x < 0 else p for p in points]

        new_points = [p1 for p1, p2 in zip(points[:-1], points[1:]) if p1 != p2]
        new_points.append(points[-1])

        bsplinecurve2d = vme.BSplineCurve2D.from_points_interpolation(new_points, degree=2)
        return [bsplinecurve2d]

    def ellipse3d_to_2d(self, ellipse3d):
        """
        Transformation of an ellipse3d to 2d, in a cylindrical surface.

        """
        # points3d = ellipse3d.discretization_points(number_points = 50)
        # points2d = [self.point3d_to_2d(point) for point in points3d]
        # return points2d
        raise NotImplementedError

    def bsplinecurve3d_to_2d(self, bspline_curve3d):
        """
        Converts the primitive from 3D spatial coordinates to its equivalent 2D primitive in the parametric space.
        """
        length = bspline_curve3d.length()
        n = len(bspline_curve3d.control_points)
        points = [self.point3d_to_2d(p) for p in bspline_curve3d.discretization_points(number_points=n)]

        theta1, z1 = self.point3d_to_2d(bspline_curve3d.start)
        theta2, z2 = self.point3d_to_2d(bspline_curve3d.end)

        theta3, _ = self.point3d_to_2d(bspline_curve3d.point_at_abscissa(0.001 * length))
        # make sure that the reference angle is not undefined
        if abs(theta3) == math.pi:
            theta3, _ = self.point3d_to_2d(bspline_curve3d.point_at_abscissa(0.002 * length))

        # Verify if theta1 or theta2 point should be -pi because atan2() -> ]-pi, pi]
        if abs(theta1) == math.pi:
            theta1 = vm_parametric.repair_start_end_angle_periodicity(theta1, theta3)
        if abs(theta2) == math.pi:
            theta4, _ = self.point3d_to_2d(bspline_curve3d.point_at_abscissa(0.98 * length))
            # make sure that the reference angle is not undefined
            if abs(theta4) == math.pi:
                theta4, _ = self.point3d_to_2d(bspline_curve3d.point_at_abscissa(0.97 * length))
            theta2 = vm_parametric.repair_start_end_angle_periodicity(theta2, theta4)

        points[0] = volmdlr.Point2D(theta1, z1)
        points[-1] = volmdlr.Point2D(theta2, z2)

        if theta3 < theta1 < theta2:
            points = [p - volmdlr.Point2D(volmdlr.TWO_PI, 0) if p.x > 0 else p for p in points]
        elif theta3 > theta1 > theta2:
            points = [p + volmdlr.Point2D(volmdlr.TWO_PI, 0) if p.x < 0 else p for p in points]

        return [vme.BSplineCurve2D.from_points_interpolation(points, degree=bspline_curve3d.degree,
                                                             periodic=bspline_curve3d.periodic)]

    @classmethod
    def from_step(cls, arguments, object_dict):
        """
        Converts a step primitive to a CylindricalSurface3D.

        :param arguments: The arguments of the step primitive. The last element represents the unit_conversion_factor.
        :type arguments: list
        :param object_dict: The dictionnary containing all the step primitives
            that have already been instanciated
        :type object_dict: dict
        :return: The corresponding CylindricalSurface3D object.
        :rtype: :class:`volmdlr.faces.CylindricalSurface3D`
        """
        unit_conversion_factor = arguments[-1]
        frame3d = object_dict[arguments[1]]
        U, W = frame3d.v, -frame3d.u
        U.normalize()
        W.normalize()
        V = W.cross(U)
        frame_direct = volmdlr.Frame3D(frame3d.origin, U, V, W)
        radius = float(arguments[2]) * unit_conversion_factor
        return cls(frame_direct, radius, arguments[0][1:-1])

    def to_step(self, current_id):
        """
        Translate volmdlr primitive to step syntax.
        """
        frame = volmdlr.Frame3D(self.frame.origin, self.frame.w, self.frame.u,
                                self.frame.v)
        content, frame_id = frame.to_step(current_id)
        current_id = frame_id + 1
        content += f"#{current_id} = CYLINDRICAL_SURFACE('{self.name}',#{frame_id},{round(1000 * self.radius, 3)});\n"
        return content, [current_id]

    def frame_mapping(self, frame: volmdlr.Frame3D, side: str):
        """
        Changes frame_mapping and return a new CylindricalSurface3D.

        side = 'old' or 'new'
        """
        new_frame = self.frame.frame_mapping(frame, side)
        return CylindricalSurface3D(new_frame, self.radius,
                                    name=self.name)

    def frame_mapping_inplace(self, frame: volmdlr.Frame3D, side: str):
        """
        Changes frame_mapping and the object is updated inplace.
        side = 'old' or 'new'
        """
        new_frame = self.frame.frame_mapping(frame, side)
        self.frame = new_frame

    def rectangular_cut(self, theta1: float, theta2: float,
                        z1: float, z2: float, name: str = ''):

        if theta1 == theta2:
            theta2 += volmdlr.TWO_PI

        p1 = volmdlr.Point2D(theta1, z1)
        p2 = volmdlr.Point2D(theta2, z1)
        p3 = volmdlr.Point2D(theta2, z2)
        p4 = volmdlr.Point2D(theta1, z2)
        outer_contour = volmdlr.wires.ClosedPolygon2D([p1, p2, p3, p4])
        surface2d = Surface2D(outer_contour, [])
        return volmdlr.faces.CylindricalFace3D(self, surface2d, name)

    def rotation(self, center: volmdlr.Point3D, axis: volmdlr.Vector3D, angle: float):
        """
        CylindricalFace3D rotation.

        :param center: rotation center.
        :param axis: rotation axis.
        :param angle: angle rotation.
        :return: a new rotated Plane3D.
        """
        new_frame = self.frame.rotation(center=center, axis=axis,
                                        angle=angle)
        return CylindricalSurface3D(new_frame, self.radius)

    def rotation_inplace(self, center: volmdlr.Point3D, axis: volmdlr.Vector3D, angle: float):
        """
        CylindricalFace3D rotation. Object is updated inplace.

        :param center: rotation center.
        :param axis: rotation axis.
        :param angle: rotation angle.
        """
        self.frame.rotation_inplace(center, axis, angle)

    def translation(self, offset: volmdlr.Vector3D):
        """
        CylindricalFace3D translation.

        :param offset: translation vector.
        :return: A new translated CylindricalFace3D.
        """
        return CylindricalSurface3D(self.frame.translation(offset), self.radius)

    def translation_inplace(self, offset: volmdlr.Vector3D):
        """
        CylindricalFace3D translation. Object is updated inplace.

        :param offset: translation vector
        """
        self.frame.translation_inplace(offset)

    def grid3d(self, grid2d: volmdlr.grid.Grid2D):
        """
        Generate 3d grid points of a Cylindrical surface, based on a Grid2D.

        """

        points_2d = grid2d.points
        points_3d = [self.point2d_to_3d(point2d) for point2d in points_2d]

        return points_3d

    def line_intersections(self, line: vme.Line3D):
        line_2d = line.to_2d(self.frame.origin, self.frame.u, self.frame.v)
        if line_2d is None:
            return []
        origin2d = self.frame.origin.to_2d(self.frame.origin, self.frame.u, self.frame.v)
        distance_line2d_to_origin = line_2d.point_distance(origin2d)
        if distance_line2d_to_origin > self.radius:
            return []
        a_prime = line_2d.point1
        b_prime = line_2d.point2
        a_prime_minus_b_prime = a_prime - b_prime
        t_param = a_prime.dot(a_prime_minus_b_prime) / a_prime_minus_b_prime.dot(a_prime_minus_b_prime)
        k_param = math.sqrt(
            (self.radius ** 2 - distance_line2d_to_origin ** 2) / a_prime_minus_b_prime.dot(a_prime_minus_b_prime))
        intersection1 = line.point1 + (t_param + k_param) * (line.direction_vector())
        intersection2 = line.point1 + (t_param - k_param) * (line.direction_vector())
        if intersection1 == intersection2:
            return [intersection1]

        return [intersection1, intersection2]

    def linesegment_intersections(self, linesegment: vme.LineSegment3D):
        line = linesegment.to_line()
        line_intersections = self.line_intersections(line)
        linesegment_intersections = [inters for inters in line_intersections if linesegment.point_belongs(inters)]
        return linesegment_intersections

    def parallel_plane_intersection(self, plane3d):
        """
        Cylinder plane intersections when plane's normal is perpendicular with the cylinder axis.

        :param plane3d: intersecting plane
        :return: list of intersecting curves
        """
        distance_plane_cylinder_axis = plane3d.point_distance(self.frame.origin)
        if distance_plane_cylinder_axis > self.radius:
            return []
        if math.isclose(self.frame.w.dot(plane3d.frame.u), 0, abs_tol=1e-6):
            line = vme.Line3D(plane3d.frame.origin, plane3d.frame.origin + plane3d.frame.u)
        else:
            line = vme.Line3D(plane3d.frame.origin, plane3d.frame.origin + plane3d.frame.v)
        line_intersections = self.line_intersections(line)
        lines = []
        for intersection in line_intersections:
            lines.append(vme.Line3D(intersection, intersection + self.frame.w))
        return lines

    def perpendicular_plane_intersection(self, plane3d):
        """
        Cylinder plane intersections when plane's normal is parallel with the cylinder axis.

        :param plane3d: intersecting plane
        :return: list of intersecting curves
        """
        line = vme.Line3D(self.frame.origin, self.frame.origin + self.frame.w)
        center3d_plane = plane3d.line_intersections(line)[0]
        circle3d = volmdlr.wires.Circle3D(volmdlr.Frame3D(center3d_plane, plane3d.frame.u,
                                                          plane3d.frame.v, plane3d.frame.w), self.radius)
        return [circle3d]

    def concurrent_plane_intersection(self, plane3d):
        """
        Cylinder plane intersections when plane's normal is concurrent with the cylinder axis, but not orthogonal.

        # Ellipse vector equation : < rcos(t), rsin(t), -(1 / c)*(d + arcos(t) + brsint(t)); d = - (ax_0 + by_0 + cz_0)
        :param plane3d: intersecting plane
        :return: list of intersecting curves
        """
        line = vme.Line3D(self.frame.origin, self.frame.origin + self.frame.w)
        center3d_plane = plane3d.line_intersections(line)[0]
        plane_coefficient_a, plane_coefficient_b, plane_coefficient_c, plane_coefficient_d = \
            plane3d.equation_coefficients()
        ellipse_0 = volmdlr.Point3D(
            self.radius * math.cos(0),
            self.radius * math.sin(0),
            - (1 / plane_coefficient_c) * (plane_coefficient_d + plane_coefficient_a * self.radius * math.cos(0) +
                                           plane_coefficient_b * self.radius * math.sin(0)))
        ellipse_pi_by_2 = volmdlr.Point3D(
            self.radius * math.cos(math.pi / 2),
            self.radius * math.sin(math.pi / 2),
            - (1 / plane_coefficient_c) * (
                    plane_coefficient_d + plane_coefficient_a * self.radius * math.cos(math.pi / 2)
                    + plane_coefficient_b * self.radius * math.sin(math.pi / 2)))
        axis_1 = center3d_plane.point_distance(ellipse_0)
        axis_2 = center3d_plane.point_distance(ellipse_pi_by_2)
        if axis_1 > axis_2:
            major_axis = axis_1
            minor_axis = axis_2
            major_dir = ellipse_0 - center3d_plane
        else:
            major_axis = axis_2
            minor_axis = axis_1
            major_dir = ellipse_pi_by_2 - center3d_plane
        return [volmdlr.wires.Ellipse3D(major_axis, minor_axis, center3d_plane, plane3d.frame.w, major_dir)]

    def plane_intersection(self, plane3d):
        """
        Cylinder intersections with a plane.

        :param plane3d: intersecting plane.
        :return: list of intersecting curves.
        """
        if math.isclose(abs(plane3d.frame.w.dot(self.frame.w)), 0, abs_tol=1e-6):
            return self.parallel_plane_intersection(plane3d)
        if math.isclose(abs(plane3d.frame.w.dot(self.frame.w)), 1, abs_tol=1e-6):
            return self.perpendicular_plane_intersection(plane3d)
        return self.concurrent_plane_intersection(plane3d)

    def is_coincident(self, surface3d):
        """
        Verifies if two CylindricalSurfaces are coincident.

        :param surface3d: surface to verify.
        :return: True if they are coincident, False otherwise.
        """
        if not isinstance(self, surface3d.__class__):
            return False
        if math.isclose(abs(self.frame.w.dot(surface3d.frame.w)), 1.0, abs_tol=1e-6) and \
                self.radius == surface3d.radius:
            return True
        return False

    def point_on_surface(self, point3d):
        """
        Verifies if a given point is on the CylindricalSurface3D.

        :param point3d: point to verify.
        :return: True if point on surface, False otherwise.
        """
        new_point = self.frame.new_coordinates(point3d)
        if math.isclose(new_point.x ** 2 + new_point.y ** 2, self.radius ** 2, abs_tol=1e-6):
            return True
        return False


class ToroidalSurface3D(PeriodicalSurface):
    """
    The local plane is defined by (theta, phi).

    Theta is the angle around the big (R) circle and phi around the small (r).

    :param frame: Tore's frame: origin is the center, u is pointing at
        theta=0
    :param R: Tore's radius
    :param r: Circle to revolute radius

    :See Also:

    Definitions of R and r according to https://en.wikipedia.org/wiki/Torus
    """
    face_class = 'ToroidalFace3D'
    x_periodicity = volmdlr.TWO_PI
    y_periodicity = volmdlr.TWO_PI

    def __init__(self, frame: volmdlr.Frame3D,
                 R: float, r: float, name: str = ''):
        self.frame = frame
        self.R = R
        self.r = r
        PeriodicalSurface.__init__(self, name=name)

        self._bbox = None

    @property
    def bounding_box(self):
        if not self._bbox:
            self._bbox = self._bounding_box()
        return self._bbox

    def _bounding_box(self):
        d = self.R + self.r
        p1 = self.frame.origin + self.frame.u * d + self.frame.v * d + self.frame.w * self.r
        p2 = self.frame.origin + self.frame.u * d + self.frame.v * d - self.frame.w * self.r
        p3 = self.frame.origin + self.frame.u * d - self.frame.v * d + self.frame.w * self.r
        p4 = self.frame.origin + self.frame.u * d - self.frame.v * d - self.frame.w * self.r
        p5 = self.frame.origin - self.frame.u * d + self.frame.v * d + self.frame.w * self.r
        p6 = self.frame.origin - self.frame.u * d + self.frame.v * d - self.frame.w * self.r
        p7 = self.frame.origin - self.frame.u * d - self.frame.v * d + self.frame.w * self.r
        p8 = self.frame.origin - self.frame.u * d - self.frame.v * d - self.frame.w * self.r

        return volmdlr.core.BoundingBox.from_points(
            [p1, p2, p3, p4, p5, p6, p7, p8])

    def point2d_to_3d(self, point2d: volmdlr.Point2D):
        theta, phi = point2d
        x = (self.R + self.r * math.cos(phi)) * math.cos(theta)
        y = (self.R + self.r * math.cos(phi)) * math.sin(theta)
        z = self.r * math.sin(phi)
        return self.frame.old_coordinates(volmdlr.Point3D(x, y, z))

    def point3d_to_2d(self, point3d):
        """
        Tansform a 3D spatial point (x, y, z) into a 2D spherical parametric point (theta, phi).
        """
        x, y, z = self.frame.new_coordinates(point3d)
        z = min(self.r, max(-self.r, z))

        # Do not delete this, mathematical problem when x and y close to zero (should be zero) but not 0
        # Genarally this is related to uncertaintity of step files.
        if abs(x) < 1e-12:
            x = 0
        if abs(y) < 1e-12:
            y = 0

        zr = z / self.r
        phi = math.asin(zr)
        if abs(phi) < 1e-9:
            phi = 0

        u = self.R + math.sqrt((self.r ** 2) - (z ** 2))
        u1, u2 = round(x / u, 5), round(y / u, 5)
        theta = math.atan2(u2, u1)

        vector_to_tube_center = volmdlr.Vector3D(self.R * math.cos(theta), self.R * math.sin(theta), 0)
        vector_from_tube_center_to_point = volmdlr.Vector3D(x, y, z) - vector_to_tube_center
        phi2 = volmdlr.geometry.vectors3d_angle(vector_to_tube_center, vector_from_tube_center_to_point)

        if phi >= 0 and phi2 > 0.5 * math.pi:
            phi = math.pi - phi
        elif phi < 0 and phi2 > 0.5 * math.pi:
            phi = -math.pi - phi
        if abs(theta) < 1e-9:
            theta = 0.0
        if abs(phi) < 1e-9:
            phi = 0.0
        return volmdlr.Point2D(theta, phi)

    @classmethod
    def from_step(cls, arguments, object_dict):
        """
        Converts a step primitive to a ToroidalSurface3D.

        :param arguments: The arguments of the step primitive. The last element represents the unit_conversion_factor.
        :type arguments: list
        :param object_dict: The dictionnary containing all the step primitives
            that have already been instanciated.
        :type object_dict: dict
        :return: The corresponding ToroidalSurface3D object.
        :rtype: :class:`volmdlr.faces.ToroidalSurface3D`
        """
        unit_conversion_factor = arguments[-1]
        frame3d = object_dict[arguments[1]]
        U, W = frame3d.v, -frame3d.u
        U.normalize()
        W.normalize()
        V = W.cross(U)
        frame_direct = volmdlr.Frame3D(frame3d.origin, U, V, W)
        rcenter = float(arguments[2]) * unit_conversion_factor
        rcircle = float(arguments[3]) * unit_conversion_factor
        return cls(frame_direct, rcenter, rcircle, arguments[0][1:-1])

    def to_step(self, current_id):
        frame = volmdlr.Frame3D(self.frame.origin, self.frame.w, self.frame.u,
                                self.frame.v)
        content, frame_id = frame.to_step(current_id)
        current_id = frame_id + 1
        content += f"#{current_id} = TOROIDAL_SURFACE('{self.name}',#{frame_id}," \
                   f"{round(1000 * self.R, 3)},{round(1000 * self.r, 3)});\n"
        return content, [current_id]

    def frame_mapping(self, frame: volmdlr.Frame3D, side: str):
        """
        Changes frame_mapping and return a new ToroidalSurface3D.

        :param frame: The new frame to map to.
        :type frame: `volmdlr.Frame3D
        :param side: Indicates whether the frame should be mapped to the 'old' or 'new' frame.
            Acceptable values are 'old' or 'new'.
        :type side: str
        """
        new_frame = self.frame.frame_mapping(frame, side)
        return ToroidalSurface3D(new_frame, self.R, self.r, name=self.name)

    def frame_mapping_inplace(self, frame: volmdlr.Frame3D, side: str):
        """
        Changes frame_mapping and the object is updated inplace.

        :param frame: The new frame to map to.
        :type frame: `volmdlr.Frame3D
        :param side: Indicates whether the frame should be mapped to the 'old' or 'new' frame.
            Acceptable values are 'old' or 'new'.
        :type side: str
        """
        new_frame = self.frame.frame_mapping(frame, side)
        self.frame = new_frame

    def rectangular_cut(self, theta1: float, theta2: float, phi1: float, phi2: float, name: str = ""):
        """
        Cut a rectangular piece of the ToroidalSurface3D object and return a ToroidalFace3D object.

        :param theta1: Start angle of the cut in theta direction.
        :param theta2: End angle of the cut in theta direction.
        :param phi1: Start angle of the cut in phi direction.
        :param phi2: End angle of the cut in phi direction.
        :param name: (optional) Name of the returned ToroidalFace3D object. Defaults to "".
        :return: A ToroidalFace3D object created by cutting the ToroidalSurface3D object.
        :rtype: ToroidalFace3D
        """
        if phi1 == phi2:
            phi2 += volmdlr.TWO_PI
        elif phi2 < phi1:
            phi2 += volmdlr.TWO_PI
        if theta1 == theta2:
            theta2 += volmdlr.TWO_PI
        elif theta2 < theta1:
            theta2 += volmdlr.TWO_PI

        p1 = volmdlr.Point2D(theta1, phi1)
        p2 = volmdlr.Point2D(theta2, phi1)
        p3 = volmdlr.Point2D(theta2, phi2)
        p4 = volmdlr.Point2D(theta1, phi2)
        outer_contour = volmdlr.wires.ClosedPolygon2D([p1, p2, p3, p4])
        return ToroidalFace3D(self,
                              Surface2D(outer_contour, []),
                              name)

    def linesegment2d_to_3d(self, linesegment2d):
        theta1, phi1 = linesegment2d.start
        theta2, phi2 = linesegment2d.end
        if math.isclose(theta1, theta2, abs_tol=1e-4):
            if math.isclose(phi1 - phi2, volmdlr.TWO_PI, abs_tol=1e-4):
                u = self.frame.u.rotation(self.frame.origin, self.frame.w,
                                          angle=theta1)
                v = self.frame.u.rotation(self.frame.origin, self.frame.w,
                                          angle=theta1)
                center = self.frame.origin + self.R * u
                return [vme.FullArc3D(center=center,
                                      start_end=center + self.r * u,
                                      normal=v)]
            else:
                return [vme.Arc3D(
                    self.point2d_to_3d(linesegment2d.start),
                    self.point2d_to_3d(volmdlr.Point2D(theta1, 0.5 * (phi1 + phi2))),
                    self.point2d_to_3d(linesegment2d.end),
                )]
        elif math.isclose(phi1, phi2, abs_tol=1e-4):
            if abs(theta1 - theta2) == volmdlr.TWO_PI:
                center = self.frame.origin + self.r * math.sin(phi1) * self.frame.w
                start_end = center + self.frame.u * (self.r + self.R)
                return [vme.FullArc3D(center=center,
                                      start_end=start_end,
                                      normal=self.frame.w)]
            else:
                return [vme.Arc3D(
                    self.point2d_to_3d(linesegment2d.start),
                    self.point2d_to_3d(volmdlr.Point2D(0.5 * (theta1 + theta2), phi1)),
                    self.point2d_to_3d(linesegment2d.end),
                )]
        else:
            raise NotImplementedError('Ellipse?')

    def fullarc3d_to_2d(self, fullarc3d):
        """
        Converts the primitive from 3D spatial coordinates to its equivalent 2D primitive in the parametric space.
        """
        if self.frame.w.is_colinear_to(fullarc3d.normal):
            p1 = self.point3d_to_2d(fullarc3d.start)
            return [vme.LineSegment2D(p1, p1 + volmdlr.TWO_PI * volmdlr.X2D)]
        elif fullarc3d.normal.dot(self.frame.w):
            p1 = self.point3d_to_2d(fullarc3d.start)
            return [vme.LineSegment2D(p1, p1 + volmdlr.TWO_PI * volmdlr.Y2D)]
        else:
            raise ValueError('Impossible!')

    def circle3d_to_2d(self, circle3d):
        """
        Converts the primitive from 3D spatial coordinates to its equivalent 2D primitive in the parametric space.
        """
        return []

    def arc3d_to_2d(self, arc3d):
        start = self.point3d_to_2d(arc3d.start)
        end = self.point3d_to_2d(arc3d.end)

        length = arc3d.length()
        angle3d = arc3d.angle
        point_after_start = self.point3d_to_2d(arc3d.point_at_abscissa(0.001 * length))
        point_before_end = self.point3d_to_2d(arc3d.point_at_abscissa(0.98 * length))

        start, end = vm_parametric.arc3d_to_spherical_verification(start, end, angle3d, point_after_start,
                                                                   point_before_end)

        return [vme.LineSegment2D(start, end)]

    def bsplinecurve3d_to_2d(self, bspline_curve3d):
        """
        Converts the primitive from 3D spatial coordinates to its equivalent 2D primitive in the parametric space.
        """
        theta1, phi1 = self.point3d_to_2d(bspline_curve3d.start)
        theta2, phi2 = self.point3d_to_2d(bspline_curve3d.end)
        length = bspline_curve3d.length()
        theta3, phi3 = self.point3d_to_2d(bspline_curve3d.point_at_abscissa(0.001 * length))
        theta4, phi4 = self.point3d_to_2d(bspline_curve3d.point_at_abscissa(0.98 * length))
        n = len(bspline_curve3d.control_points)
        points = [self.point3d_to_2d(p) for p in bspline_curve3d.discretization_points(number_points=n)]

        # Verify if theta1 or theta2 point should be -pi because atan2() -> ]-pi, pi]
        if abs(theta1) == math.pi:
            theta1 = vm_parametric.repair_start_end_angle_periodicity(theta1, theta3)
        if abs(theta2) == math.pi:
            theta2 = vm_parametric.repair_start_end_angle_periodicity(theta2, theta4)

        # Verify if phi1 or phi2 point should be -pi because phi -> ]-pi, pi]
        if abs(phi1) == math.pi:
            phi1 = vm_parametric.repair_start_end_angle_periodicity(phi1, phi3)
        if abs(phi2) == math.pi:
            phi2 = vm_parametric.repair_start_end_angle_periodicity(phi2, phi4)

        points[0] = volmdlr.Point2D(theta1, phi1)
        points[-1] = volmdlr.Point2D(theta2, phi2)

        if theta3 < theta1 < theta2:
            points = [p - volmdlr.Point2D(volmdlr.TWO_PI, 0) if p.x > 0 else p for p in points]
        elif theta3 > theta1 > theta2:
            points = [p + volmdlr.Point2D(volmdlr.TWO_PI, 0) if p.x < 0 else p for p in points]

        if phi3 < phi1 < phi2:
            points = [p - volmdlr.Point2D(volmdlr.TWO_PI, 0) if p.y > 0 else p for p in points]
        elif phi3 > phi1 > phi2:
            points = [p + volmdlr.Point2D(volmdlr.TWO_PI, 0) if p.y < 0 else p for p in points]

        return [vme.BSplineCurve2D.from_points_interpolation(points, bspline_curve3d.degree, bspline_curve3d.periodic)]

    def arcellipse3d_to_2d(self, arcellipse3d):
        """
        Converts the primitive from 3D spatial coordinates to its equivalent 2D primitive in the parametric space.
        """
        points = [self.point3d_to_2d(p) for p in arcellipse3d.discretization_points(number_points=15)]
        theta1, phi1 = self.point3d_to_2d(arcellipse3d.start)
        theta2, phi2 = self.point3d_to_2d(arcellipse3d.end)
        # TODO: create a method point_at_abscissa abssissa for ArcEllipse3D and enhance this code

        theta3, phi3 = points[1]
        theta4, phi4 = points[-2]

        # Verify if theta1 or theta2 point should be -pi because atan2() -> ]-pi, pi]
        if abs(theta1) == math.pi:
            theta1 = vm_parametric.repair_start_end_angle_periodicity(theta1, theta3)
        if abs(theta2) == math.pi:
            theta2 = vm_parametric.repair_start_end_angle_periodicity(theta2, theta4)

        # Verify if phi1 or phi2 point should be -pi because phi -> ]-pi, pi]
        if abs(phi1) == math.pi:
            phi1 = vm_parametric.repair_start_end_angle_periodicity(phi1, phi3)
        if abs(phi2) == math.pi:
            phi2 = vm_parametric.repair_start_end_angle_periodicity(phi2, phi4)

        points[0] = volmdlr.Point2D(theta1, phi1)
        points[-1] = volmdlr.Point2D(theta2, phi2)

        if theta3 < theta1 < theta2:
            points = [p - volmdlr.Point2D(volmdlr.TWO_PI, 0) if p.x > 0 else p for p in points]
        elif theta3 > theta1 > theta2:
            points = [p + volmdlr.Point2D(volmdlr.TWO_PI, 0) if p.x < 0 else p for p in points]

        new_points = [p1 for p1, p2 in zip(points[:-1], points[1:]) if p1 != p2]
        new_points.append(points[-1])

        return [vme.BSplineCurve2D.from_points_interpolation(points=new_points, degree=3, periodic=True)]

    def triangulation(self):
        face = self.rectangular_cut(0, volmdlr.TWO_PI, 0, volmdlr.TWO_PI)
        return face.triangulation()

    def translation(self, offset: volmdlr.Vector3D):
        """
        ToroidalSurface3D translation.
        :param offset: translation vector
        :return: A new translated ToroidalSurface3D
        """
        return ToroidalSurface3D(self.frame.translation(
            offset), self.R, self.r)

    def translation_inplace(self, offset: volmdlr.Vector3D):
        """
        ToroidalSurface3D translation. Object is updated inplace.

        :param offset: translation vector.
        """
        self.frame.translation_inplace(offset)

    def rotation(self, center: volmdlr.Point3D, axis: volmdlr.Vector3D, angle: float):
        """
        ToroidalSurface3D rotation.

        :param center: rotation center.
        :param axis: rotation axis.
        :param angle: angle rotation.
        :return: a new rotated ToroidalSurface3D.
        """
        new_frame = self.frame.rotation(center=center, axis=axis,
                                        angle=angle)
        return self.__class__(new_frame, self.R, self.r)

    def rotation_inplace(self, center: volmdlr.Point3D, axis: volmdlr.Vector3D, angle: float):
        """
        ToroidalSurface3D rotation. Object is updated inplace.

        :param center: rotation center.
        :param axis: rotation axis.
        :param angle: rotation angle.
        """
        self.frame.rotation_inplace(center, axis, angle)


class ConicalSurface3D(PeriodicalSurface):
    """
    The local plane is defined by (theta, z).

    :param frame: Cone's frame to position it: frame.w is axis of cone
                    frame.origin is at the angle of the cone
    :param semi_angle: Cone's semi-angle
    """
    face_class = 'ConicalFace3D'
    x_periodicity = volmdlr.TWO_PI
    y_periodicity = None

    def __init__(self, frame: volmdlr.Frame3D, semi_angle: float,
                 name: str = ''):
        self.frame = frame
        self.semi_angle = semi_angle
        PeriodicalSurface.__init__(self, name=name)

    @classmethod
    def from_step(cls, arguments, object_dict):
        """
        Converts a step primitive to a ConicalSurface3D.

        :param arguments: The arguments of the step primitive. The last element represents the unit_conversion_factor.
        :type arguments: list
        :param object_dict: The dictionnary containing all the step primitives
            that have already been instanciated.
        :type object_dict: dict
        :return: The corresponding ConicalSurface3D object.
        :rtype: :class:`volmdlr.faces.ConicalSurface3D`
        """
        unit_conversion_factor = arguments[-1]
        frame3d = object_dict[arguments[1]]
        U, W = frame3d.v, frame3d.u
        U.normalize()
        W.normalize()
        V = W.cross(U)
        radius = float(arguments[2]) * unit_conversion_factor
        semi_angle = float(arguments[3])
        origin = frame3d.origin - radius / math.tan(semi_angle) * W
        frame_direct = volmdlr.Frame3D(origin, U, V, W)
        return cls(frame_direct, semi_angle, arguments[0][1:-1])

    def to_step(self, current_id):
        frame = volmdlr.Frame3D(self.frame.origin, self.frame.w, self.frame.u,
                                self.frame.v)
        content, frame_id = frame.to_step(current_id)
        current_id = frame_id + 1
        content += "#{} = CONICAL_SURFACE('{}',#{},{},{});\n" \
            .format(current_id, self.name, frame_id,
                    0.,
                    round(self.semi_angle, 3))
        return content, [current_id]

    def frame_mapping(self, frame: volmdlr.Frame3D, side: str):
        """
        Changes frame_mapping and return a new ConicalSurface3D.

        :param side: 'old' or 'new'
        """
        new_frame = self.frame.frame_mapping(frame, side)
        return ConicalSurface3D(new_frame, self.semi_angle, name=self.name)

    def frame_mapping_inplace(self, frame: volmdlr.Frame3D, side: str):
        """
        Changes frame_mapping and the object is updated inplace.

        :param side:'old' or 'new'
        """
        new_frame = self.frame.frame_mapping(frame, side)
        self.frame = new_frame

    def point2d_to_3d(self, point2d: volmdlr.Point2D):
        theta, z = point2d
        r = math.tan(self.semi_angle) * z
        new_point = volmdlr.Point3D(r * math.cos(theta),
                                    r * math.sin(theta),
                                    z)
        return self.frame.old_coordinates(new_point)

    def point3d_to_2d(self, point3d: volmdlr.Point3D):
        """
        Returns the cylindrical coordinates volmdlr.Point2D(theta, z) of a cartesian coordinates point (x, y, z).

        :param point3d: Point at the CylindricalSuface3D.
        :type point3d: :class:`volmdlr.`Point3D`
        """
<<<<<<< HEAD
        x, y, z = self.frame.new_coordinates(point3d)
        # Do not delete this, mathematical problem when x and y close to zero (should be zero) but not 0
=======
        x, y, z = self.frame.global_to_local_coordinates(point3d)
        # Do not delte this, mathematical problem when x and y close to zero (should be zero) but not 0
>>>>>>> 9df3c9b6
        # Genarally this is related to uncertaintity of step files.
        if abs(x) < 1e-12:
            x = 0
        if abs(y) < 1e-12:
            y = 0
        theta = math.atan2(y, x)
        if abs(theta) < 1e-9:
            theta = 0.0
        return volmdlr.Point2D(theta, z)

    def rectangular_cut(self, theta1: float, theta2: float,
                        z1: float, z2: float, name: str = ''):
        # theta1 = angle_principal_measure(theta1)
        # theta2 = angle_principal_measure(theta2)
        if theta1 == theta2:
            theta2 += volmdlr.TWO_PI

        p1 = volmdlr.Point2D(theta1, z1)
        p2 = volmdlr.Point2D(theta2, z1)
        p3 = volmdlr.Point2D(theta2, z2)
        p4 = volmdlr.Point2D(theta1, z2)
        outer_contour = volmdlr.wires.ClosedPolygon2D([p1, p2, p3, p4])
        return ConicalFace3D(self, Surface2D(outer_contour, []), name)

    def fullarc3d_to_2d(self, fullarc3d):
        if self.frame.w.is_colinear_to(fullarc3d.normal):
            p1 = self.point3d_to_2d(fullarc3d.start)
            return [vme.LineSegment2D(p1, p1 + volmdlr.TWO_PI * volmdlr.X2D)]
        else:
            raise ValueError('Impossible!')

    def linesegment3d_to_2d(self, linesegment3d):
        """
        Converts the primitive from 3D spatial coordinates to its equivalent 2D primitive in the parametric space.
        """
        start = self.point3d_to_2d(linesegment3d.start)
        end = self.point3d_to_2d(linesegment3d.end)
        if start.x != end.x and start == volmdlr.Point2D(0, 0):
            start = volmdlr.Point2D(end.x, 0)
        elif start.x != end.x:
            end = volmdlr.Point2D(start.x, end.y)
        return [vme.LineSegment2D(start, end)]

    def arc3d_to_2d(self, arc3d):
        """
        Converts the primitive from 3D spatial coordinates to its equivalent 2D primitive in the parametric space.
        """

        start = self.point3d_to_2d(arc3d.start)
        end = self.point3d_to_2d(arc3d.end)

        angle3d = arc3d.angle

        length = arc3d.length()
        theta3, _ = self.point3d_to_2d(arc3d.point_at_abscissa(0.001 * length))
        theta4, _ = self.point3d_to_2d(arc3d.point_at_abscissa(0.98 * length))

        # make sure that the references points are not undefined
        if abs(theta3) == math.pi:
            theta3, _ = self.point3d_to_2d(arc3d.point_at_abscissa(0.002 * length))
        if abs(theta4) == math.pi:
            theta4, _ = self.point3d_to_2d(arc3d.point_at_abscissa(0.97 * length))

        start, end = vm_parametric.arc3d_to_cylindrical_verification(start, end, angle3d, theta3, theta4)

        return [vme.LineSegment2D(start, end)]

    def bsplinecurve3d_to_2d(self, bspline_curve3d):
        """
        Converts the primitive from 3D spatial coordinates to its equivalent 2D primitive in the parametric space.
        """
        length = bspline_curve3d.length()
        # n = max(len(bspline_curve3d.control_points), bspline_curve3d.degree + 2)
        # n = 25
        n = len(bspline_curve3d.control_points)
        points = [self.point3d_to_2d(p) for p in bspline_curve3d.discretization_points(number_points=n)]

        theta1, z1 = self.point3d_to_2d(bspline_curve3d.start)
        theta2, z2 = self.point3d_to_2d(bspline_curve3d.end)

        theta3, _ = self.point3d_to_2d(bspline_curve3d.point_at_abscissa(0.001 * length))
        # make sure that the reference angle is not undefined
        if abs(theta3) == math.pi:
            theta3, _ = self.point3d_to_2d(bspline_curve3d.point_at_abscissa(0.002 * length))

        # Verify if theta1 or theta2 point should be -pi because atan2() -> ]-pi, pi]
        if abs(theta1) == math.pi:
            theta1 = vm_parametric.repair_start_end_angle_periodicity(theta1, theta3)
        if abs(theta2) == math.pi:
            theta4, _ = self.point3d_to_2d(bspline_curve3d.point_at_abscissa(0.98 * length))
            # make sure that the reference angle is not undefined
            if abs(theta4) == math.pi:
                theta4, _ = self.point3d_to_2d(bspline_curve3d.point_at_abscissa(0.97 * length))
            theta2 = vm_parametric.repair_start_end_angle_periodicity(theta2, theta4)

        points[0] = volmdlr.Point2D(theta1, z1)
        points[-1] = volmdlr.Point2D(theta2, z2)

        if theta3 < theta1 < theta2:
            points = [p - volmdlr.Point2D(volmdlr.TWO_PI, 0) if p.x > 0 else p for p in points]
        elif theta3 > theta1 > theta2:
            points = [p + volmdlr.Point2D(volmdlr.TWO_PI, 0) if p.x < 0 else p for p in points]

        return [vme.BSplineCurve2D.from_points_interpolation(points, degree=bspline_curve3d.degree,
                                                             periodic=bspline_curve3d.periodic)]

    def circle3d_to_2d(self, circle3d):
        """
        Converts the primitive from 3D spatial coordinates to its equivalent 2D primitive in the parametric space.
        """
        return []

    def linesegment2d_to_3d(self, linesegment2d):
        theta1, z1 = linesegment2d.start
        theta2, z2 = linesegment2d.end

        if math.isclose(theta1, theta2, abs_tol=1e-4):
            return [vme.LineSegment3D(
                self.point2d_to_3d(linesegment2d.start),
                self.point2d_to_3d(linesegment2d.end),
            )]
        elif math.isclose(z1, z2, abs_tol=1e-4) and math.isclose(z1, 0.,
                                                                 abs_tol=1e-6):
            return []
        elif math.isclose(z1, z2, abs_tol=1e-4):
            if abs(theta1 - theta2) == volmdlr.TWO_PI:
                return [vme.FullArc3D(center=self.frame.origin + z1 * self.frame.w,
                                      start_end=self.point2d_to_3d(linesegment2d.start),
                                      normal=self.frame.w)]
            else:
                return [vme.Arc3D(
                    self.point2d_to_3d(linesegment2d.start),
                    self.point2d_to_3d(
                        volmdlr.Point2D(0.5 * (theta1 + theta2), z1)),
                    self.point2d_to_3d(linesegment2d.end))
                ]
        else:
            raise NotImplementedError('Ellipse?')

    def translation(self, offset: volmdlr.Vector3D):
        """
        ConicalSurface3D translation.

        :param offset: translation vector.
        :return: A new translated ConicalSurface3D.
        """
        return self.__class__(self.frame.translation(offset),
                              self.semi_angle)

    def translation_inplace(self, offset: volmdlr.Vector3D):
        """
        ConicalSurface3D translation. Object is updated inplace.

        :param offset: translation vector.
        """
        self.frame.translation_inplace(offset)

    def rotation(self, center: volmdlr.Point3D,
                 axis: volmdlr.Vector3D, angle: float):
        """
        ConicalSurface3D rotation.

        :param center: rotation center.
        :param axis: rotation axis.
        :param angle: angle rotation.
        :return: a new rotated ConicalSurface3D.
        """
        new_frame = self.frame.rotation(center=center, axis=axis, angle=angle)
        return self.__class__(new_frame, self.semi_angle)

    def rotation_inplace(self, center: volmdlr.Point3D,
                         axis: volmdlr.Vector3D, angle: float):
        """
        ConicalSurface3D rotation. Object is updated inplace.

        :param center: rotation center.
        :param axis: rotation axis.
        :param angle: rotation angle.
        """
        self.frame.rotation_inplace(center, axis, angle)

    def repair_primitives_periodicity(self, primitives2d):
        """
        Repairs the continuity of the 2D contour while using contour3d_to_2d on periodic surfaces.

        :param primitives2d: The primitives in parametric surface domain.
        :type primitives2d: list
        :return: A list of primitives.
        :rtype: list
        """
        # Search for a primitive that can be used as reference for reparing periodicity
        pos = 0
        for i, primitive in enumerate(primitives2d):
            start = primitive.start
            end = primitive.end
            if abs(start.x) != math.pi and end.x != start.x:
                pos = i
                break
        if pos != 0:
            primitives2d = primitives2d[pos:] + primitives2d[:pos]

        i = 1
        while i < len(primitives2d):
            previous_primitive = primitives2d[i - 1]
            delta = previous_primitive.end - primitives2d[i].start
            if not math.isclose(delta.norm(), 0, abs_tol=1e-5):
                if primitives2d[i].end == primitives2d[i - 1].end and \
                        primitives2d[i].length() == volmdlr.TWO_PI:
                    primitives2d[i] = primitives2d[i].reverse()
                elif delta.norm() and math.isclose(abs(previous_primitive.end.y), 0, abs_tol=1e-6):
                    primitives2d.insert(i, vme.LineSegment2D(previous_primitive.end, primitives2d[i].start))
                    i += 1
                else:
                    primitives2d[i] = primitives2d[i].translation(delta)
            i += 1
        if primitives2d[0].start != primitives2d[-1].end \
                and primitives2d[0].start.y == 0.0 and primitives2d[-1].end.y == 0.0:
            primitives2d.append(vme.LineSegment2D(primitives2d[-1].end, primitives2d[0].start))

        return primitives2d


class SphericalSurface3D(Surface3D):
    """
    Defines a spherical surface.

    :param frame: Sphere's frame to position it
    :type frame: volmdlr.Frame3D
    :param radius: Sphere's radius
    :type radius: float
    """
    face_class = 'SphericalFace3D'
    x_periodicity = volmdlr.TWO_PI
    y_periodicity = volmdlr.TWO_PI

    def __init__(self, frame, radius, name=''):
        self.frame = frame
        self.radius = radius
        Surface3D.__init__(self, name=name)

        # Hidden Attributes
        self._bbox = None

    @property
    def bounding_box(self):
        if not self._bbox:
            self._bbox = self._bounding_box()
        return self._bbox

    def _bounding_box(self):
        points = [self.frame.origin + volmdlr.Point3D(-self.radius,
                                                      -self.radius,
                                                      -self.radius),
                  self.frame.origin + volmdlr.Point3D(self.radius,
                                                      self.radius,
                                                      self.radius),

                  ]
        return volmdlr.core.BoundingBox.from_points(points)

    @classmethod
    def from_step(cls, arguments, object_dict):
        """
        Converts a step primitive to a SphericalSurface3D.

        :param arguments: The arguments of the step primitive. The last element represents the unit_conversion_factor.
        :type arguments: list
        :param object_dict: The dictionnary containing all the step primitives
            that have already been instanciated.
        :type object_dict: dict
        :return: The corresponding SphericalSurface3D object.
        :rtype: :class:`volmdlr.faces.SphericalSurface3D`
        """
        unit_conversion_factor = arguments[-1]
        frame3d = object_dict[arguments[1]]
        U, W = frame3d.v, frame3d.u
        U.normalize()
        W.normalize()
        V = W.cross(U)
        frame_direct = volmdlr.Frame3D(frame3d.origin, U, V, W)
        radius = float(arguments[2]) * unit_conversion_factor
        return cls(frame_direct, radius, arguments[0][1:-1])

    def point2d_to_3d(self, point2d):
        # source mathcurve.com/surfaces/sphere
        # -pi<theta<pi, -pi/2<phi<pi/2
        theta, phi = point2d
        x = self.radius * math.cos(phi) * math.cos(theta)
        y = self.radius * math.cos(phi) * math.sin(theta)
        z = self.radius * math.sin(phi)
        return self.frame.old_coordinates(volmdlr.Point3D(x, y, z))

    def point3d_to_2d(self, point3d):
        """
        Tansform a 3D spatial point (x, y, z) into a 2D spherical parametric point (theta, phi).
        """
        x, y, z = self.frame.new_coordinates(point3d)
        z = min(self.radius, max(-self.radius, z))

        if z == -0.0:
            z = 0.0

        # Do not delete this, mathematical problem when x and y close to zero (should be zero) but not 0
        # Genarally this is related to uncertaintity of step files.
        if abs(x) < 1e-12:
            x = 0
        if abs(y) < 1e-12:
            y = 0

        theta = math.atan2(y, x)
        if abs(theta) < 1e-10:
            theta = 0

        zr = z / self.radius
        phi = math.asin(zr)
        if abs(phi) < 1e-10:
            phi = 0

        return volmdlr.Point2D(theta, phi)

    def linesegment2d_to_3d(self, linesegment2d):
        start = self.point2d_to_3d(linesegment2d.start)
        interior = self.point2d_to_3d(0.5 * (linesegment2d.start + linesegment2d.end))
        end = self.point2d_to_3d(linesegment2d.end)
        if start == end or linesegment2d.length() == 2 * math.pi:
            u = start - self.frame.origin
            u.normalize()
            v = interior - self.frame.origin
            v.normalize()
            normal = u.cross(v)
            return [vme.FullArc3D(self.frame.origin, start, normal)]
        return [vme.Arc3D(start, interior, end)]

    def arc3d_to_2d(self, arc3d):
        """
        Converts the primitive from 3D spatial coordinates to its equivalent 2D primitive in the parametric space.
        """
        start = self.point3d_to_2d(arc3d.start)
        end = self.point3d_to_2d(arc3d.end)
        interior = self.point3d_to_2d(arc3d.interior)

        theta1, phi1 = start
        theta2, phi2 = end

        length = arc3d.length()
        angle3d = arc3d.angle
        point_after_start = self.point3d_to_2d(arc3d.point_at_abscissa(0.001 * length))
        point_before_end = self.point3d_to_2d(arc3d.point_at_abscissa(0.98 * length))
        theta3, phi3 = point_after_start
        theta4, _ = point_before_end
        thetai = interior.x

        # Fi_x sphere singularity point
        if math.isclose(abs(phi1), 0.5 * math.pi, abs_tol=1e-5) and theta1 == 0.0\
                and math.isclose(theta3, thetai, abs_tol=1e-6) and math.isclose(theta4, thetai, abs_tol=1e-6):
            theta1 = thetai
            start = volmdlr.Point2D(theta1, phi1)
        if math.isclose(abs(phi2), 0.5 * math.pi, abs_tol=1e-5) and theta2 == 0.0\
                and math.isclose(theta3, thetai, abs_tol=1e-6) and math.isclose(theta4, thetai, abs_tol=1e-6):
            theta2 = thetai
            end = volmdlr.Point2D(theta2, phi2)

        start, end = vm_parametric.arc3d_to_spherical_verification(start, end, angle3d, point_after_start,
                                                                   point_before_end)
        if start == end:  # IS THIS POSSIBLE ?
            return [vme.LineSegment2D(start, start + volmdlr.TWO_PI * volmdlr.X2D)]
        if math.isclose(theta1, theta2, abs_tol=1e-4) or math.isclose(phi1, phi2, abs_tol=1e-4):
            return [vme.LineSegment2D(start, end)]

        number_points = math.ceil(angle3d * 10) + 1  # 10 points per radian
        points = [self.point3d_to_2d(arc3d.point_at_abscissa(
            i * length / (number_points - 1))) for i in range(number_points)]

        points[0] = start  # to take into account all the previous verification
        points[-1] = end  # to take into account all the previous verification

        if theta3 < theta1 < theta2:
            points = [p - volmdlr.Point2D(volmdlr.TWO_PI, 0) if p.x > 0 else p for p in points]
        elif theta3 > theta1 > theta2:
            points = [p + volmdlr.Point2D(volmdlr.TWO_PI, 0) if p.x < 0 else p for p in points]

        if phi3 < phi1 < phi2:
            points = [p - volmdlr.Point2D(volmdlr.TWO_PI, 0) if p.y > 0 else p for p in points]
        elif phi3 > phi1 > phi2:
            points = [p + volmdlr.Point2D(volmdlr.TWO_PI, 0) if p.y < 0 else p for p in points]

        return [vme.BSplineCurve2D.from_points_interpolation(points, 2)]

    def bsplinecurve2d_to_3d(self, bspline_curve2d):
        # TODO: this is incomplete, a bspline_curve2d can be also a bspline_curve3d
        i = round(0.5 * len(bspline_curve2d.points))
        start = self.point2d_to_3d(bspline_curve2d.points[0])
        interior = self.point2d_to_3d(bspline_curve2d.points[i])
        end = self.point2d_to_3d(bspline_curve2d.points[-1])
        arc3d = vme.Arc3D(start, interior, end)
        flag = True
        points3d = [self.point2d_to_3d(p) for p in bspline_curve2d.points]
        for point in points3d:
            if not arc3d.point_belongs(point):
                flag = False
                break
        if flag:
            return [arc3d]

        return [vme.BSplineCurve3D.from_points_interpolation(points3d, degree=bspline_curve2d.degree,
                                                             periodic=bspline_curve2d.periodic)]

    def fullarc3d_to_2d(self, fullarc3d):
        """
        Converts the primitive from 3D spatial coordinates to its equivalent 2D primitive in the parametric space.
        """
        # TODO: On a spherical surface we can have fullarc3d in any plane
        length = fullarc3d.length()

        theta1, phi1 = self.point3d_to_2d(fullarc3d.start)
        theta2, phi2 = self.point3d_to_2d(fullarc3d.end)

        theta3, phi3 = self.point3d_to_2d(fullarc3d.point_at_abscissa(0.001 * length))
        theta4, phi4 = self.point3d_to_2d(fullarc3d.point_at_abscissa(0.98 * length))

        if self.frame.w.is_colinear_to(fullarc3d.normal):
            p1 = volmdlr.Point2D(theta1, phi1)
            p2 = volmdlr.Point2D(theta1 + volmdlr.TWO_PI, phi2)
            return [vme.LineSegment2D(p1, p2)]

        if self.frame.w.dot(fullarc3d.normal) == 0:
            p1 = volmdlr.Point2D(theta1, phi1)
            p2 = p1 + volmdlr.TWO_PI * volmdlr.Y2D
            return [vme.LineSegment2D(p1, p2)]

        points = [self.point3d_to_2d(p) for p in fullarc3d.discretization_points(angle_resolution=5)]

        # Verify if theta1 or theta2 point should be -pi because atan2() -> ]-pi, pi]
        theta1 = vm_parametric.repair_start_end_angle_periodicity(theta1, theta3)
        theta2 = vm_parametric.repair_start_end_angle_periodicity(theta2, theta4)

        points[0] = volmdlr.Point2D(theta1, phi1)
        points[-1] = volmdlr.Point2D(theta2, phi2)

        if theta3 < theta1 < theta2:
            points = [p - volmdlr.Point2D(volmdlr.TWO_PI, 0) if p.x > 0 else p for p in points]
        elif theta3 > theta1 > theta2:
            points = [p + volmdlr.Point2D(volmdlr.TWO_PI, 0) if p.x < 0 else p for p in points]

        new_points = [p1 for p1, p2 in zip(points[:-1], points[1:]) if p1 != p2]
        new_points.append(points[-1])

        return [vme.BSplineCurve2D.from_points_interpolation(new_points, 3,
                                                             periodic=True)]

    def plot(self, ax=None, color='grey', alpha=0.5):
        # points = []
        for i in range(20):
            theta = i / 20. * volmdlr.TWO_PI
            t_points = []
            for j in range(20):
                phi = j / 20. * volmdlr.TWO_PI
                t_points.append(self.point2d_to_3d(volmdlr.Point2D(theta, phi)))
            ax = volmdlr.wires.ClosedPolygon3D(t_points).plot(ax=ax, color=color, alpha=alpha)

        return ax

    def rectangular_cut(self, theta1, theta2, phi1, phi2, name=''):
        if phi1 == phi2:
            phi2 += volmdlr.TWO_PI
        elif phi2 < phi1:
            phi2 += volmdlr.TWO_PI
        if theta1 == theta2:
            theta2 += volmdlr.TWO_PI
        elif theta2 < theta1:
            theta2 += volmdlr.TWO_PI

        p1 = volmdlr.Point2D(theta1, phi1)
        p2 = volmdlr.Point2D(theta2, phi1)
        p3 = volmdlr.Point2D(theta2, phi2)
        p4 = volmdlr.Point2D(theta1, phi2)
        outer_contour = volmdlr.wires.ClosedPolygon2D([p1, p2, p3, p4])
        return SphericalFace3D(self,
                               Surface2D(outer_contour, []),
                               name=name)

    def triangulation(self):
        face = self.rectangular_cut(0, volmdlr.TWO_PI, -0.5 * math.pi, 0.5 * math.pi)
        return face.triangulation()

    def repair_primitives_periodicity(self, primitives2d):
        """
        Repairs the continuity of the 2D contour while using contour3d_to_2d on periodic surfaces.

        :param primitives2d: The primitives in parametric surface domain.
        :type primitives2d: list
        :return: A list of primitives.
        :rtype: list
        """
        # Search for a primitive that can be used as reference for reparing periodicity
        pos = 0
        x_periodicity = self.x_periodicity
        y_periodicity = self.y_periodicity
        if x_periodicity and not y_periodicity:
            for i, primitive in enumerate(primitives2d):
                start = primitive.start
                end = primitive.end
                if abs(start.x) != math.pi and end.x != start.x:
                    pos = i
                    break
            if pos != 0:
                primitives2d = primitives2d[pos:] + primitives2d[:pos]

        i = 1
        while i < len(primitives2d):
            previous_primitive = primitives2d[i - 1]
            delta = previous_primitive.end - primitives2d[i].start
            if not math.isclose(delta.norm(), 0, abs_tol=1e-5):
                if primitives2d[i].end == primitives2d[i - 1].end and \
                        primitives2d[i].length() == volmdlr.TWO_PI:
                    primitives2d[i] = primitives2d[i].reverse()
                elif delta.norm() and math.isclose(abs(previous_primitive.end.y), 0.5 * math.pi, abs_tol=1e-6):
                    primitives2d.insert(i, vme.LineSegment2D(previous_primitive.end, primitives2d[i].start))
                else:
                    primitives2d[i] = primitives2d[i].translation(delta)
            i += 1

        return primitives2d

    def rotation(self, center: volmdlr.Point3D, axis: volmdlr.Vector3D, angle: float):
        """
        Spherical Surface 3D rotation.

        :param center: rotation center
        :param axis: rotation axis
        :param angle: angle rotation
        :return: a new rotated Spherical Surface 3D
        """
        new_frame = self.frame.rotation(center=center, axis=axis, angle=angle)
        return SphericalSurface3D(new_frame, self.radius)

    def translation(self, offset: volmdlr.Vector3D):
        """
        Spherical Surface 3D translation.

        :param offset: translation vector
        :return: A new translated Spherical Surface 3D
        """
        new_frame = self.frame.translation(offset)
        return SphericalSurface3D(new_frame, self.radius)

    def frame_mapping(self, frame: volmdlr.Frame3D, side: str):
        """
        Changes Spherical Surface 3D's frame and return a new Spherical Surface 3D.

        :param frame: Frame of reference
        :type frame: `volmdlr.Frame3D`
        :param side: 'old' or 'new'
        """
        new_frame = self.frame.frame_mapping(frame, side)
        return SphericalSurface3D(new_frame, self.radius)


class RuledSurface3D(Surface3D):
    """
    Defines a ruled surface between two wires.

    :param wire1: Wire
    :type wire1: :class:`vmw.Wire3D`
    :param wire2: Wire
    :type wire2: :class:`volmdlr.wires.Wire3D`
    """
    face_class = 'RuledFace3D'

    def __init__(self, wire1: volmdlr.wires.Wire3D, wire2: volmdlr.wires.Wire3D, name: str = ''):
        self.wire1 = wire1
        self.wire2 = wire2
        self.length1 = wire1.length()
        self.length2 = wire2.length()
        Surface3D.__init__(self, name=name)

    def point2d_to_3d(self, point2d: volmdlr.Point2D):
        x, y = point2d
        point1 = self.wire1.point_at_abscissa(x * self.length1)
        point2 = self.wire2.point_at_abscissa(x * self.length2)
        joining_line = vme.LineSegment3D(point1, point2)
        point = joining_line.point_at_abscissa(y * joining_line.length())
        return point

    def point3d_to_2d(self, point3d):
        raise NotImplementedError

    def rectangular_cut(self, x1: float, x2: float,
                        y1: float, y2: float, name: str = ''):
        p1 = volmdlr.Point2D(x1, y1)
        p2 = volmdlr.Point2D(x2, y1)
        p3 = volmdlr.Point2D(x2, y2)
        p4 = volmdlr.Point2D(x1, y2)
        outer_contour = volmdlr.wires.ClosedPolygon2D([p1, p2, p3, p4])
        surface2d = Surface2D(outer_contour, [])
        return volmdlr.faces.RuledFace3D(self, surface2d, name)


class BSplineSurface3D(Surface3D):
    """
    A class representing a 3D B-spline surface.

    A B-spline surface is a smooth surface defined by a set of control points and
    a set of basis functions called B-spline basis functions. The shape of the
    surface is determined by the position of the control points and can be
    modified by moving the control points.

    :param degree_u: The degree of the B-spline curve in the u direction.
    :type degree_u: int
    :param degree_v: The degree of the B-spline curve in the v direction.
    :type degree_v: int
    :param control_points: A list of 3D control points that define the shape of
        the surface.
    :type control_points: List[`volmdlr.Point3D`]
    :param nb_u: The number of control points in the u direction.
    :type nb_u: int
    :param nb_v: The number of control points in the v direction.
    :type nb_v: int
    :param u_multiplicities: A list of multiplicities for the knots in the u direction.
        The multiplicity of a knot is the number of times it appears in the knot vector.
    :type u_multiplicities: List[int]
    :param v_multiplicities: A list of multiplicities for the knots in the v direction.
        The multiplicity of a knot is the number of times it appears in the knot vector.
    :type v_multiplicities: List[int]
    :param u_knots: A list of knots in the u direction. The knots are real numbers that
        define the position of the control points along the u direction.
    :type u_knots: List[float]
    :param v_knots: A list of knots in the v direction. The knots are real numbers that
        define the position of the control points along the v direction.
    :type v_knots: List[float]
    :param weights: (optional) A list of weights for the control points. The weights
        can be used to adjust the influence of each control point on the shape of the
        surface. Default is None.
    :type weights: List[float]
    :param name: (optional) A name for the surface. Default is an empty string.
    :type name: str
    """
    face_class = "BSplineFace3D"
    _non_serializable_attributes = ["surface", "curves"]

    def __init__(self, degree_u, degree_v, control_points, nb_u, nb_v,
                 u_multiplicities, v_multiplicities, u_knots, v_knots,
                 weights=None, name=''):
        self.control_points = control_points
        self.degree_u = degree_u
        self.degree_v = degree_v
        self.nb_u = nb_u
        self.nb_v = nb_v

        u_knots = vme.standardize_knot_vector(u_knots)
        v_knots = vme.standardize_knot_vector(v_knots)
        self.u_knots = u_knots
        self.v_knots = v_knots
        self.u_multiplicities = u_multiplicities
        self.v_multiplicities = v_multiplicities
        self.weights = weights

        self.control_points_table = []
        points_row = []
        i = 1
        for pt in control_points:
            points_row.append(pt)
            if i == nb_v:
                self.control_points_table.append(points_row)
                points_row = []
                i = 1
            else:
                i += 1
        if weights is None:
            surface = BSpline.Surface()
            P = [(control_points[i][0], control_points[i][1],
                  control_points[i][2]) for i in range(len(control_points))]

        else:
            surface = NURBS.Surface()
            P = [(control_points[i][0] * weights[i],
                  control_points[i][1] * weights[i],
                  control_points[i][2] * weights[i],
                  weights[i]) for i in range(len(control_points))]
        surface.degree_u = degree_u
        surface.degree_v = degree_v
        surface.set_ctrlpts(P, nb_u, nb_v)
        knot_vector_u = []
        for i, u_knot in enumerate(u_knots):
            knot_vector_u.extend([u_knot] * u_multiplicities[i])
        knot_vector_v = []
        for i, v_knot in enumerate(v_knots):
            knot_vector_v.extend([v_knot] * v_multiplicities[i])
        surface.knotvector_u = knot_vector_u
        surface.knotvector_v = knot_vector_v
        surface.delta = 0.05
        # surface_points = surface.evalpts

        self.surface = surface
        self.curves = extract_curves(surface, extract_u=True, extract_v=True)
        # self.points = [volmdlr.Point3D(*p) for p in surface_points]
        Surface3D.__init__(self, name=name)

        # Hidden Attributes
        self._displacements = None
        self._grids2d = None
        self._grids2d_deformed = None
        self._bbox = None

        self._x_periodicity = False  # Use False instead of None because None is a possible value of x_periodicity
        self._y_periodicity = False

    @property
    def x_periodicity(self):
        if self._x_periodicity is False:
            u = self.curves['u']
            a, b = self.surface.domain[0]
            u0 = u[0]
            p_a = u0.evaluate_single(a)
            p_b = u0.evaluate_single(b)
            if p_a == p_b:
                self._x_periodicity = self.surface.range[0]
            else:
                self._x_periodicity = None
        return self._x_periodicity

    @property
    def y_periodicity(self):
        if self._y_periodicity is False:
            v = self.curves['v']
            c, d = self.surface.domain[1]
            v0 = v[0]
            p_c = v0.evaluate_single(c)
            p_d = v0.evaluate_single(d)
            if p_c == p_d:
                self._y_periodicity = self.surface.range[1]
            else:
                self._y_periodicity = None
        return self._y_periodicity

    @property
    def bounding_box(self):
        if not self._bbox:
            self._bbox = self._bounding_box()
        return self._bbox

    def _bounding_box(self):
        """
        Computes the bounding box of the surface.

        """
        min_bounds, max_bounds = self.surface.bbox
        xmin, ymin, zmin = min_bounds
        xmax, ymax, zmax = max_bounds
        return volmdlr.core.BoundingBox(xmin, xmax, ymin, ymax, zmin, zmax)

    def control_points_matrix(self, coordinates):
        """
        Define control points like a matrix, for each coordinate: x:0, y:1, z:2.

        """

        P = npy.empty((self.nb_u, self.nb_v))
        for i in range(0, self.nb_u):
            for j in range(0, self.nb_v):
                P[i][j] = self.control_points_table[i][j][coordinates]
        return P

    # Knots_vector
    def knots_vector_u(self):
        """
        Compute the global knot vector (u direction) based on knot elements and multiplicities.

        """

        knots = self.u_knots
        multiplicities = self.u_multiplicities

        knots_vec = []
        for i in range(0, len(knots)):
            for j in range(0, multiplicities[i]):
                knots_vec.append(knots[i])
        return knots_vec

    def knots_vector_v(self):
        """
        Compute the global knot vector (v direction) based on knot elements and multiplicities.

        """

        knots = self.v_knots
        multiplicities = self.v_multiplicities

        knots_vec = []
        for i in range(0, len(knots)):
            for _ in range(0, multiplicities[i]):
                knots_vec.append(knots[i])
        return knots_vec

    def basis_functions_u(self, u, k, i):
        """
        Compute basis functions Bi in u direction for u=u and degree=k.

        """

        # k = self.degree_u
        t = self.knots_vector_u()

        if k == 0:
            return 1.0 if t[i] <= u < t[i + 1] else 0.0
        if t[i + k] == t[i]:
            c1 = 0.0
        else:
            c1 = (u - t[i]) / (t[i + k] - t[i]) * self.basis_functions_u(u, k - 1, i)
        if t[i + k + 1] == t[i + 1]:
            c2 = 0.0
        else:
            c2 = (t[i + k + 1] - u) / (t[i + k + 1] - t[i + 1]) * self.basis_functions_u(u, k - 1, i + 1)
        return c1 + c2

    def basis_functions_v(self, v, k, i):
        """
        Compute basis functions Bi in v direction for v=v and degree=k.

        """

        # k = self.degree_u
        t = self.knots_vector_v()

        if k == 0:
            return 1.0 if t[i] <= v < t[i + 1] else 0.0
        if t[i + k] == t[i]:
            c1 = 0.0
        else:
            c1 = (v - t[i]) / (t[i + k] - t[i]) * self.basis_functions_v(v, k - 1, i)
        if t[i + k + 1] == t[i + 1]:
            c2 = 0.0
        else:
            c2 = (t[i + k + 1] - v) / (t[i + k + 1] - t[i + 1]) * self.basis_functions_v(v, k - 1, i + 1)
        return c1 + c2

    def blending_vector_u(self, u):
        """
        Compute a vector of basis_functions in u direction for u=u.

        """

        blending_vect = npy.empty((1, self.nb_u))
        for j in range(0, self.nb_u):
            blending_vect[0][j] = self.basis_functions_u(u, self.degree_u, j)

        return blending_vect

    def blending_vector_v(self, v):
        """
        Compute a vector of basis_functions in v direction for v=v.

        """

        blending_vect = npy.empty((1, self.nb_v))
        for j in range(0, self.nb_v):
            blending_vect[0][j] = self.basis_functions_v(v, self.degree_v, j)

        return blending_vect

    def blending_matrix_u(self, u):
        """
        Compute a matrix of basis_functions in u direction for a vector u like [0,1].

        """

        blending_mat = npy.empty((len(u), self.nb_u))
        for i in range(0, len(u)):
            for j in range(0, self.nb_u):
                blending_mat[i][j] = self.basis_functions_u(u[i], self.degree_u, j)
        return blending_mat

    def blending_matrix_v(self, v):
        """
        Compute a matrix of basis_functions in v direction for a vector v like [0,1].

        """

        blending_mat = npy.empty((len(v), self.nb_v))
        for i in range(0, len(v)):
            for j in range(0, self.nb_v):
                blending_mat[i][j] = self.basis_functions_v(v[i], self.degree_v, j)
        return blending_mat

    def point2d_to_3d(self, point2d: volmdlr.Point2D):
        x, y = point2d
        x = min(max(x, 0), 1)
        y = min(max(y, 0), 1)
        # uses derivatives for performance because it's already compiled
        return volmdlr.Point3D(*self.derivatives(x, y, 0)[0][0])
        # return volmdlr.Point3D(*self.surface.evaluate_single((x, y)))

    def point3d_to_2d(self, point3d: volmdlr.Point3D, tol=1e-5):
        """
        Evaluates the parametric coordinates (u, v) of a 3D point (x, y, z).

        :param point3d: A 3D point to be evaluated.
        :type point3d: :class:`volmdlr.Point3D`
        :param tol: Tolerance to accept the results.
        :type tol: float
        :return: The parametric coordinates (u, v) of the point.
        :rtype: :class:`volmdlr.Point2D`
        """

        def f(x):
            return point3d.point_distance(self.point2d_to_3d(volmdlr.Point2D(x[0], x[1])))

        def fun(x):
            S = self.derivatives(x[0], x[1], 1)
            r = S[0][0] - point3d
            f = r.norm() + 1e-32
            jac = npy.array([r.dot(S[1][0]) / f, r.dot(S[0][1]) / f])
            return f, jac

        min_bound_x, max_bound_x = self.surface.domain[0]
        min_bound_y, max_bound_y = self.surface.domain[1]

        delta_bound_x = max_bound_x - min_bound_x
        delta_bound_y = max_bound_y - min_bound_y
        x0s = [((min_bound_x + max_bound_x) / 2, (min_bound_y + max_bound_y) / 2),
               (min_bound_x + delta_bound_x / 10, min_bound_y + delta_bound_y / 10),
               (min_bound_x + delta_bound_x / 10, max_bound_y - delta_bound_y / 10),
               (max_bound_x - delta_bound_x / 10, min_bound_y + delta_bound_y / 10),
               (max_bound_x - delta_bound_x / 10, max_bound_y - delta_bound_y / 10)]

        # Sort the initial conditions
        x0s.sort(key=f)

        # Find the parametric coordinates of the point
        results = []
        for x0 in x0s:
            res = scp.optimize.minimize(fun, x0=npy.array(x0), jac=True,
                                        bounds=[(min_bound_x, max_bound_x),
                                                (min_bound_y, max_bound_y)])
            if res.fun <= tol:
                return volmdlr.Point2D(*res.x)

            results.append((res.x, res.fun))

        return volmdlr.Point2D(*min(results, key=lambda r: r[1])[0])

    def linesegment2d_to_3d(self, linesegment2d):
        # TODO: this is a non exact method!
        lth = linesegment2d.length()
        points = [self.point2d_to_3d(
            linesegment2d.point_at_abscissa(i * lth / 10.)) for i in range(11)]

        linesegment = vme.LineSegment3D(points[0], points[-1])
        flag = True
        flag_arc = False
        for pt in points:
            if not linesegment.point_belongs(pt, abs_tol=1e-4):
                flag = False
                break
        if not flag:
            arc = vme.Arc3D(points[0], points[5], points[-1])
            flag_arc = all(arc.point_belongs(pt, abs_tol=1e-4) for pt in points)

        periodic = False
        if self.x_periodicity is not None and \
                math.isclose(lth, self.x_periodicity, abs_tol=1e-6) and \
                math.isclose(linesegment2d.start.y, linesegment2d.end.y,
                             abs_tol=1e-6):
            periodic = True
        elif self.y_periodicity is not None and \
                math.isclose(lth, self.y_periodicity, abs_tol=1e-6) and \
                math.isclose(linesegment2d.start.x, linesegment2d.end.x,
                             abs_tol=1e-6):
            periodic = True

        if flag and not flag_arc:
            # All the points are on the same LineSegment3D
            primitives = [linesegment]
        elif flag_arc:
            primitives = [arc]
        else:
            primitives = [vme.BSplineCurve3D.from_points_interpolation(
                points, min(self.degree_u, self.degree_v), periodic=periodic)]
            # linesegments = [vme.LineSegment3D(p1, p2)
            #                 for p1, p2 in zip(points[:-1], points[1:])]
        return primitives

    def linesegment3d_to_2d(self, linesegment3d):
        """
        A line segment on a BSplineSurface3D will be in any case a line in 2D?
        """
        x_perio = self.x_periodicity if self.x_periodicity is not None else 1.
        y_perio = self.y_periodicity if self.y_periodicity is not None else 1.
        return [vme.LineSegment2D(self.point3d_to_2d(linesegment3d.start),
                                  self.point3d_to_2d(linesegment3d.end))]

    def _repair_periodic_boundary_points(self, curve3d, points_2d, direction_periodicity):
        """
        Verifies points at boundary on a periodic BSplineSurface3D.

        :param points_2d: List of `volmdlr.Point2D` after transformation from 3D cartesian coordinates
        :type points_2d: volmdlr.Point2D
        :param direction_periodicity: should be 'x' if x_periodicity or 'y' if y periodicity
        :type direction_periodicity: str
        """
        lth = curve3d.length()
        start = self.point3d_to_2d(curve3d.start)
        end = self.point3d_to_2d(curve3d.end)

        pt_after_start = self.point3d_to_2d(curve3d.point_at_abscissa(0.01 * lth))
        pt_before_end = self.point3d_to_2d(curve3d.point_at_abscissa(0.98 * lth))
        points = points_2d
        if direction_periodicity == 'x':
            i = 0
        else:
            i = 1
        min_bound, max_bound = self.surface.domain[i]
        if start[i] != end[i]:
            if math.isclose(start[i], min_bound, abs_tol=1e-4) and pt_after_start[i] > pt_before_end[i]:
                start[i] = max_bound
            elif math.isclose(start[i], max_bound, abs_tol=1e-4) and pt_after_start[i] < pt_before_end[i]:
                start[i] = min_bound

            if math.isclose(end[i], min_bound, abs_tol=1e-4) and pt_before_end[i] > pt_after_start[i]:
                end[i] = max_bound
            elif math.isclose(end[i], max_bound, abs_tol=1e-4) and pt_before_end[i] < pt_after_start[i]:
                end[i] = min_bound

        points[0] = start
        points[-1] = end

        boundary = [(math.isclose(p[i], max_bound, abs_tol=1e-4) or math.isclose(p[i], min_bound, abs_tol=1e-4)) for
                    p in points]
        if all(boundary):
            # if the line is at the boundary of the surface domain, we take the first point as reference
            t = max_bound if math.isclose(points[0][i], max_bound, abs_tol=1e-4) else min_bound
            if direction_periodicity == 'x':
                points = [volmdlr.Point2D(t, p[1]) for p in points]
            else:
                points = [volmdlr.Point2D(p[0], t) for p in points]

        return points

    def bsplinecurve3d_to_2d(self, bspline_curve3d):
        """
        Converts the primitive from 3D spatial coordinates to its equivalent 2D primitive in the parametric space.
        """
        # TODO: enhance this, it is a non exact method!
        # TODO: bsplinecurve can be periodic but not around the bsplinesurface
        bsc_linesegment = vme.LineSegment3D(bspline_curve3d.points[0],
                                            bspline_curve3d.points[-1])
        flag = True
        for pt in bspline_curve3d.points:
            if not bsc_linesegment.point_belongs(pt):
                flag = False
                break

        if self.x_periodicity and not self.y_periodicity \
                and bspline_curve3d.periodic:
            p1 = self.point3d_to_2d(bspline_curve3d.points[0])
            p1_sup = self.point3d_to_2d(bspline_curve3d.points[0])
            new_x = p1.x - p1_sup.x + self.x_periodicity
            new_x = new_x if 0 <= new_x else 0
            reverse = False
            if new_x < 0:
                new_x = 0
            elif math.isclose(new_x, self.x_periodicity, abs_tol=1e-5):
                new_x = 0
                reverse = True

            linesegments = [
                vme.LineSegment2D(
                    volmdlr.Point2D(new_x, p1.y),
                    volmdlr.Point2D(self.x_periodicity, p1.y))]
            if reverse:
                linesegments[0] = linesegments[0].reverse()

        elif self.y_periodicity and not self.x_periodicity \
                and bspline_curve3d.periodic:
            p1 = self.point3d_to_2d(bspline_curve3d.points[0])
            p1_sup = self.point3d_to_2d(bspline_curve3d.points[0])
            new_y = p1.y - p1_sup.y + self.y_periodicity
            new_y = new_y if 0 <= new_y else 0
            reverse = False
            if new_y < 0:
                new_y = 0
            elif math.isclose(new_y, self.y_periodicity, abs_tol=1e-5):
                new_y = 0
                reverse = True

            linesegments = [
                vme.LineSegment2D(
                    volmdlr.Point2D(p1.x, new_y),
                    volmdlr.Point2D(p1.x, self.y_periodicity))]
            if reverse:
                linesegments[0] = linesegments[0].reverse()

        elif self.x_periodicity and self.y_periodicity \
                and bspline_curve3d.periodic:
            raise NotImplementedError

        elif flag:
            x_perio = self.x_periodicity if self.x_periodicity is not None \
                else 1.
            y_perio = self.y_periodicity if self.y_periodicity is not None \
                else 1.

            p1 = self.point3d_to_2d(bspline_curve3d.points[0])
            p2 = self.point3d_to_2d(bspline_curve3d.points[-1])

            if p1 == p2:
                print('BSplineCruve3D skipped because it is too small')
                linesegments = None
            else:
                p1_sup = self.point3d_to_2d(bspline_curve3d.points[0])
                p2_sup = self.point3d_to_2d(bspline_curve3d.points[-1])
                if self.x_periodicity and p1.point_distance(p1_sup) > 1e-5:
                    p1.x -= p1_sup.x - x_perio
                    p2.x -= p2_sup.x - x_perio
                if self.y_periodicity and p1.point_distance(p1_sup) > 1e-5:
                    p1.y -= p1_sup.y - y_perio
                    p2.y -= p2_sup.y - y_perio
                linesegments = [vme.LineSegment2D(p1, p2)]
            # How to check if end of surface overlaps start or the opposite ?
        else:
            lth = bspline_curve3d.length()
            if lth > 1e-5:
                n = len(bspline_curve3d.control_points)
                points = [self.point3d_to_2d(p) for p in bspline_curve3d.discretization_points(number_points=n)]
                linesegments = [vme.BSplineCurve2D.from_points_interpolation(
                    points=points, degree=bspline_curve3d.degree)]

            elif 1e-6 < lth <= 1e-5:
                linesegments = [vme.LineSegment2D(
                    self.point3d_to_2d(bspline_curve3d.start),
                    self.point3d_to_2d(bspline_curve3d.end))]
            else:
                print('BSplineCruve3D skipped because it is too small')
                linesegments = None

        return linesegments

    def arc3d_to_2d(self, arc3d):
        """
        Converts the primitive from 3D spatial coordinates to its equivalent 2D primitive in the parametric space.
        """
        start = self.point3d_to_2d(arc3d.start)
        end = self.point3d_to_2d(arc3d.end)

        min_bound_x, max_bound_x = self.surface.domain[0]
        min_bound_y, max_bound_y = self.surface.domain[1]
        if self.x_periodicity:
            points = self._repair_periodic_boundary_points(arc3d, [start, end], 'x')
            start = points[0]
            end = points[1]
            if start == end:
                if math.isclose(start.x, min_bound_x, abs_tol=1e-4):
                    end.x = max_bound_x
                else:
                    end.x = min_bound_x
        if self.y_periodicity:
            points = self._repair_periodic_boundary_points(arc3d, [start, end], 'y')
            start = points[0]
            end = points[1]
            if start == end:
                if math.isclose(start.y, min_bound_y, abs_tol=1e-4):
                    end.y = max_bound_y
                else:
                    end.y = min_bound_y

        return [vme.LineSegment2D(start, end)]

    def arc2d_to_3d(self, arc2d):
        number_points = math.ceil(arc2d.angle * 7) + 1  # 7 points per radian
        length = arc2d.length()
        points = [self.point2d_to_3d(arc2d.point_at_abscissa(i * length / (number_points - 1)))
                  for i in range(number_points)]
        return [vme.BSplineCurve3D.from_points_interpolation(
            points, max(self.degree_u, self.degree_v))]

    def rectangular_cut(self, u1: float, u2: float,
                        v1: float, v2: float, name: str = ''):
        p1 = volmdlr.Point2D(u1, v1)
        p2 = volmdlr.Point2D(u2, v1)
        p3 = volmdlr.Point2D(u2, v2)
        p4 = volmdlr.Point2D(u1, v2)
        outer_contour = volmdlr.wires.ClosedPolygon2D([p1, p2, p3, p4])
        surface = Surface2D(outer_contour, [])
        return BSplineFace3D(self, surface, name)  # PlaneFace3D

    def FreeCADExport(self, ip, ndigits=3):
        name = 'primitive{}'.format(ip)
        script = ""
        points = '['
        for i, pts_row in enumerate(self.control_points_table):
            pts = '['
            for j, pt in enumerate(pts_row):
                point = 'fc.Vector({},{},{}),'.format(pt[0], pt[1], pt[2])
                pts += point
            pts = pts[:-1] + '],'
            points += pts
        points = points[:-1] + ']'

        script += '{} = Part.BSplineSurface()\n'.format(name)
        if self.weights is None:
            script += '{}.buildFromPolesMultsKnots({},{},{},udegree={},vdegree={},uknots={},vknots={})\n'.format(
                name, points, self.u_multiplicities, self.v_multiplicities,
                self.degree_u, self.degree_v, self.u_knots, self.v_knots)
        else:
            script += '{}.buildFromPolesMultsKnots({},{},{},udegree={},vdegree={},uknots={}, \
                vknots={},weights={})\n'.format(
                name, points, self.u_multiplicities, self.v_multiplicities,
                self.degree_u, self.degree_v, self.u_knots, self.v_knots,
                self.weights)

        return script

    def rotation(self, center: volmdlr.Vector3D,
                 axis: volmdlr.Vector3D, angle: float):
        """
        BSplineSurface3D rotation.
        :param center: rotation center
        :param axis: rotation axis
        :param angle: angle rotation
        :return: a new rotated BSplineSurface3D
        """
        new_control_points = [p.rotation(center, axis, angle)
                              for p in self.control_points]
        new_bsplinesurface3d = BSplineSurface3D(self.degree_u, self.degree_v,
                                                new_control_points, self.nb_u,
                                                self.nb_v,
                                                self.u_multiplicities,
                                                self.v_multiplicities,
                                                self.u_knots, self.v_knots,
                                                self.weights, self.name)
        return new_bsplinesurface3d

    def rotation_inplace(self, center: volmdlr.Vector3D,
                         axis: volmdlr.Vector3D, angle: float):
        """
        BSplineSurface3D rotation. Object is updated inplace.

        :param center: rotation center.
        :type center: `volmdlr.Vector3D`
        :param axis: rotation axis.
        :type axis: `volmdlr.Vector3D`
        :param angle: rotation angle.
        :type angle: float
        :return: None, BSplineSurface3D is updated inplace
        :rtype: None
        """
        new_bsplinesurface3d = self.rotation(center, axis, angle)
        self.control_points = new_bsplinesurface3d.control_points
        self.surface = new_bsplinesurface3d.surface

    def translation(self, offset: volmdlr.Vector3D):
        """
        BSplineSurface3D translation.
        :param offset: translation vector
        :return: A new translated BSplineSurface3D
        """
        new_control_points = [p.translation(offset) for p in
                              self.control_points]
        new_bsplinesurface3d = BSplineSurface3D(self.degree_u, self.degree_v,
                                                new_control_points, self.nb_u,
                                                self.nb_v,
                                                self.u_multiplicities,
                                                self.v_multiplicities,
                                                self.u_knots, self.v_knots,
                                                self.weights, self.name)

        return new_bsplinesurface3d

    def translation_inplace(self, offset: volmdlr.Vector3D):
        """
        BSplineSurface3D translation. Object is updated inplace.

        :param offset: translation vector
        """
        new_bsplinesurface3d = self.translation(offset)
        self.control_points = new_bsplinesurface3d.control_points
        self.surface = new_bsplinesurface3d.surface

    def frame_mapping(self, frame: volmdlr.Frame3D, side: str):
        """
        Changes frame_mapping and return a new BSplineSurface3D.
        side = 'old' or 'new'
        """
        new_control_points = [p.frame_mapping(frame, side) for p in
                              self.control_points]
        new_bsplinesurface3d = BSplineSurface3D(self.degree_u, self.degree_v,
                                                new_control_points, self.nb_u,
                                                self.nb_v,
                                                self.u_multiplicities,
                                                self.v_multiplicities,
                                                self.u_knots, self.v_knots,
                                                self.weights, self.name)
        return new_bsplinesurface3d

    def frame_mapping_inplace(self, frame: volmdlr.Frame3D, side: str):
        """
        Changes frame_mapping and the object is updated inplace.
        side = 'old' or 'new'
        """
        new_bsplinesurface3d = self.frame_mapping(frame, side)
        self.control_points = new_bsplinesurface3d.control_points
        self.surface = new_bsplinesurface3d.surface

    def plot(self, ax=None, color='grey', alpha=0.5):
        u_curves = [vme.BSplineCurve3D.from_geomdl_curve(u) for u in self.curves['u']]
        v_curves = [vme.BSplineCurve3D.from_geomdl_curve(v) for v in self.curves['v']]
        if ax is None:
            ax = plt.figure().add_subplot(111, projection='3d')
        for u in u_curves:
            u.plot(ax=ax, color=color, alpha=alpha)
        for v in v_curves:
            v.plot(ax=ax, color=color, alpha=alpha)
        for p in self.control_points:
            p.plot(ax, color=color, alpha=alpha)
        return ax

    def simplify_surface(self):
        """
<<<<<<< HEAD
        Verifies if BSplineSurface3D could be a Plane3D
        :return: simplified surface if possible, otherwise, returns self
=======
        Verifies if BSplineSurface3D could be a Plane3D.
        :return: simplified surface if possible, otherwis, returns self
>>>>>>> 9df3c9b6
        """
        points = [self.control_points[0], self.control_points[math.ceil(len(self.control_points) / 2)],
                  self.control_points[-1]]
        plane3d = Plane3D.from_3_points(*points)
        if all(plane3d.point_on_surface(point) for point in self.control_points):
            return plane3d
        return self

    @classmethod
    def from_step(cls, arguments, object_dict):
        """
        Converts a step primitive to a BSplineSurface3D.

        :param arguments: The arguments of the step primitive. The last element represents the unit_conversion_factor.
        :type arguments: list
        :param object_dict: The dictionnary containing all the step primitives
            that have already been instanciated.
        :type object_dict: dict
        :return: The corresponding BSplineSurface3D object.
        :rtype: :class:`volmdlr.faces.BSplineSurface3D`
        """
        name = arguments[0][1:-1]
        degree_u = int(arguments[1])
        degree_v = int(arguments[2])
        points_sets = arguments[3][1:-1].split("),")
        points_sets = [elem + ")" for elem in points_sets[:-1]] + [
            points_sets[-1]]
        control_points = []
        for points_set in points_sets:
            points = [object_dict[int(i[1:])] for i in
                      points_set[1:-1].split(",")]
            nb_v = len(points)
            control_points.extend(points)
        nb_u = int(len(control_points) / nb_v)
        surface_form = arguments[4]
        if arguments[5] == '.F.':
            u_closed = False
        elif arguments[5] == '.T.':
            u_closed = True
        else:
            raise ValueError
        if arguments[6] == '.F.':
            v_closed = False
        elif arguments[6] == '.T.':
            v_closed = True
        else:
            raise ValueError
        self_intersect = arguments[7]
        u_multiplicities = [int(i) for i in arguments[8][1:-1].split(",")]
        v_multiplicities = [int(i) for i in arguments[9][1:-1].split(",")]
        u_knots = [float(i) for i in arguments[10][1:-1].split(",")]
        v_knots = [float(i) for i in arguments[11][1:-1].split(",")]
        knot_spec = arguments[12]

        if 13 in range(len(arguments[:-1])):
            weight_data = [
                float(i) for i in
                arguments[13][1:-1].replace("(", "").replace(")", "").split(",")
            ]
        else:
            weight_data = None

        bsplinesurface = cls(degree_u, degree_v, control_points, nb_u, nb_v,
                             u_multiplicities, v_multiplicities, u_knots,
                             v_knots, weight_data, name)
        bsplinesurface = bsplinesurface.simplify_surface()
        # if u_closed:
        #     bsplinesurface.x_periodicity = bsplinesurface.get_x_periodicity()
        # if v_closed:
        #     bsplinesurface.y_periodicity = bsplinesurface.get_y_periodicity()
        return bsplinesurface

    def to_step(self, current_id):
        content = ''
        point_matrix_ids = '('
        for points in self.control_points_table:
            point_ids = '('
            for point in points:
                point_content, point_id = point.to_step(current_id)
                content += point_content
                point_ids += f'#{point_id},'
                current_id = point_id + 1
            point_ids = point_ids[:-1]
            point_ids += '),'
            point_matrix_ids += point_ids
        point_matrix_ids = point_matrix_ids[:-1]
        point_matrix_ids += ')'

        u_close = '.T.' if self.x_periodicity else '.F.'
        v_close = '.T.' if self.y_periodicity else '.F.'

        content += "#{} = B_SPLINE_SURFACE_WITH_KNOTS('{}',{},{},{},.UNSPECIFIED.,{},{},.F.,{},{},{},{},.UNSPECIFIED.);\
            \n".format(current_id, self.name, self.degree_u, self.degree_v,
                       point_matrix_ids, u_close, v_close,
                       tuple(self.u_multiplicities), tuple(self.v_multiplicities),
                       tuple(self.u_knots), tuple(self.v_knots))
        return content, [current_id]

    def grid3d(self, grid2d: volmdlr.grid.Grid2D):
        """
        Generate 3d grid points of a Bspline surface, based on a Grid2D.

        """

        if not self._grids2d:
            self._grids2d = grid2d

        points_2d = grid2d.points
        points_3d = [self.point2d_to_3d(point2d) for point2d in points_2d]

        return points_3d

    def grid2d_deformed(self, grid2d: volmdlr.grid.Grid2D):
        """
        Dimension and deform a Grid2D points based on a Bspline surface.

        """

        points_2d = grid2d.points
        points_3d = self.grid3d(grid2d)

        points_x, points_y = grid2d.points_xy

        # Parameters
        index_x = {}  # grid point position(i,j), x coordinates position in X(unknown variable)
        index_y = {}  # grid point position(i,j), y coordinates position in X(unknown variable)
        index_points = {}  # grid point position(j,i), point position in points_2d (or points_3d)
        k, p = 0, 0
        for i in range(0, points_x):
            for j in range(0, points_y):
                index_x.update({(j, i): k})
                index_y.update({(j, i): k + 1})
                index_points.update({(j, i): p})
                k = k + 2
                p = p + 1

        equation_points = []  # points combination to compute distances between 2D and 3D grid points
        for i in range(0, points_y):  # row from (0,i)
            for j in range(1, points_x):
                equation_points.append(((0, i), (j, i)))
        for i in range(0, points_x):  # column from (i,0)
            for j in range(1, points_y):
                equation_points.append(((i, 0), (i, j)))
        for i in range(0, points_y):  # row
            for j in range(0, points_x - 1):
                equation_points.append(((j, i), (j + 1, i)))
        for i in range(0, points_x):  # column
            for j in range(0, points_x - 1):
                equation_points.append(((i, j), (i, j + 1)))
        for i in range(0, points_y - 1):  # diagonal
            for j in range(0, points_x - 1):
                equation_points.append(((j, i), (j + 1, i + 1)))

        for i in range(0, points_y):  # row 2segments (before.point.after)
            for j in range(1, points_x - 1):
                equation_points.append(((j - 1, i), (j + 1, i)))

        for i in range(0, points_x):  # column 2segments (before.point.after)
            for j in range(1, points_y - 1):
                equation_points.append(((i, j - 1), (i, j + 1)))

        # Euclidean distance
        # D=[] # distances between 3D grid points (based on points combination [equation_points])
        # for i in range(0, len(equation_points)):
        #     D.append((points_3d[index_points[equation_points[i][0]]].point_distance(
        #         points_3d[index_points[equation_points[i][1]]]))**2)

        # Geodesic distance
        # xx=[]
        # for p in points_2d:
        #     xx.append(p.x)
        # yy=[]
        # for p in points_2d:
        #     yy.append(p.y)

        # triang = plt_tri.Triangulation(xx, yy)
        # faces = triang.triangles
        # points = npy.empty([len(points_3d),3])
        # for i in range(0,len(points_3d)):
        #     points[i] = npy.array([points_3d[i].x,points_3d[i].y,points_3d[i].z])

        # geoalg = geodesic.PyGeodesicAlgorithmExact(points, faces)
        D = []  # geodesic distances between 3D grid points (based on points combination [equation_points])
        for i in range(0, len(equation_points)):
            D.append((self.geodesic_distance(
                points_3d[index_points[equation_points[i][0]]], points_3d[index_points[equation_points[i][1]]])) ** 2)

        # System of nonlinear equations
        def non_linear_equations(X):
            F = npy.empty(len(equation_points) + 2)
            for i in range(0, len(equation_points)):
                F[i] = abs((X[index_x[equation_points[i][0]]] ** 2 +
                            X[index_x[equation_points[i][1]]] ** 2 +
                            X[index_y[equation_points[i][0]]] ** 2 +
                            X[index_y[equation_points[i][1]]] ** 2 -
                            2 *
                            X[index_x[equation_points[i][0]]] *
                            X[index_x[equation_points[i][1]]] -
                            2 *
                            X[index_y[equation_points[i][0]]] *
                            X[index_y[equation_points[i][1]]] -
                            D[i]) /
                           D[i])

            F[i + 1] = X[0] * 1000
            F[i + 2] = X[1] * 1000
            # i=i+2
            # # F[i+3] = X[(len(points_2d)-points_x)*2]
            # l= 3
            # for f in range(1, points_x):
            #     F[i+f] = X[l]*1000
            #     l = l+2
            # F[i+3] = X[3]*1000
            # F[i+4] = X[5]*1000
            # F[i+4] = X[points_x*2]*1000

            return F

        # Solution with "least_squares"
        x_init = []  # initial guess (2D grid points)
        for i in range(0, len(points_2d)):
            x_init.append(points_2d[i][0])
            x_init.append(points_2d[i][1])
        z = opt.least_squares(non_linear_equations, x_init)

        points_2d_deformed = [volmdlr.Point2D(z.x[i], z.x[i + 1])
                              for i in range(0, len(z.x), 2)]  # deformed 2d grid points

        grid2d_deformed = volmdlr.grid.Grid2D.from_points(points=points_2d_deformed,
                                                          points_dim_1=points_x,
                                                          direction=grid2d.direction)

        self._grids2d_deformed = grid2d_deformed

        return points_2d_deformed

    def grid2d_deformation(self, grid2d: volmdlr.grid.Grid2D):
        """
        Compute the deformation/displacement (dx/dy) of a Grid2D based on a Bspline surface.

        """

        if not self._grids2d_deformed:
            self.grid2d_deformed(grid2d)

        displacement = self._grids2d_deformed.displacement_compared_to(grid2d)
        self._displacements = displacement

        return displacement

    def point2d_parametric_to_dimension(self, point2d: volmdlr.Point3D, grid2d: volmdlr.grid.Grid2D):
        """
        Convert a point2d from the parametric to the dimensioned frame.

        """

        # Check if the 0<point2d.x<1 and 0<point2d.y<1
        if point2d.x < 0:
            point2d.x = 0
        elif point2d.x > 1:
            point2d.x = 1
        if point2d.y < 0:
            point2d.y = 0
        elif point2d.y > 1:
            point2d.y = 1

        if self._grids2d == grid2d:
            points_2d = self._grids2d.points
        else:
            points_2d = grid2d.points
            self._grids2d = grid2d

        if self._displacements is not None:
            displacement = self._displacements
        else:
            displacement = self.grid2d_deformation(grid2d)

        points_x, points_y = grid2d.points_xy

        # Parameters
        index_points = {}  # grid point position(j,i), point position in points_2d (or points_3d)
        p = 0
        for i in range(0, points_x):
            for j in range(0, points_y):
                index_points.update({(j, i): p})
                p = p + 1

        # Form function "Finite Elements"
        def form_function(s, t):
            N = npy.empty(4)
            N[0] = (1 - s) * (1 - t) / 4
            N[1] = (1 + s) * (1 - t) / 4
            N[2] = (1 + s) * (1 + t) / 4
            N[3] = (1 - s) * (1 + t) / 4
            return N

        finite_elements_points = []  # 2D grid points index that define one element
        for j in range(0, points_y - 1):
            for i in range(0, points_x - 1):
                finite_elements_points.append(((i, j), (i + 1, j), (i + 1, j + 1), (i, j + 1)))
        finite_elements = []  # finite elements defined with closed polygon
        for i in range(0, len(finite_elements_points)):
            finite_elements.append(
                volmdlr.wires.ClosedPolygon2D((points_2d[index_points[finite_elements_points[i][0]]],
                                               points_2d[index_points[finite_elements_points[i][1]]],
                                               points_2d[index_points[finite_elements_points[i][2]]],
                                               points_2d[index_points[finite_elements_points[i][3]]])))

        for k in range(0, len(finite_elements_points)):
            if (volmdlr.wires.Contour2D(finite_elements[k].primitives).point_belongs(
                    point2d)  # finite_elements[k].point_belongs(point2d)
                    or volmdlr.wires.Contour2D(finite_elements[k].primitives).point_over_contour(point2d)
                    or ((points_2d[index_points[finite_elements_points[k][0]]][0] < point2d.x <
                         points_2d[index_points[finite_elements_points[k][1]]][0])
                        and point2d.y == points_2d[index_points[finite_elements_points[k][0]]][1])
                    or ((points_2d[index_points[finite_elements_points[k][1]]][1] < point2d.y <
                         points_2d[index_points[finite_elements_points[k][2]]][1])
                        and point2d.x == points_2d[index_points[finite_elements_points[k][1]]][0])
                    or ((points_2d[index_points[finite_elements_points[k][3]]][0] < point2d.x <
                         points_2d[index_points[finite_elements_points[k][2]]][0])
                        and point2d.y == points_2d[index_points[finite_elements_points[k][1]]][1])
                    or ((points_2d[index_points[finite_elements_points[k][0]]][1] < point2d.y <
                         points_2d[index_points[finite_elements_points[k][3]]][1])
                        and point2d.x == points_2d[index_points[finite_elements_points[k][0]]][0])):
                break

        x0 = points_2d[index_points[finite_elements_points[k][0]]][0]
        y0 = points_2d[index_points[finite_elements_points[k][0]]][1]
        x1 = points_2d[index_points[finite_elements_points[k][1]]][0]
        y2 = points_2d[index_points[finite_elements_points[k][2]]][1]
        x = point2d.x
        y = point2d.y
        s = 2 * ((x - x0) / (x1 - x0)) - 1
        t = 2 * ((y - y0) / (y2 - y0)) - 1

        N = form_function(s, t)
        dx = npy.array([displacement[index_points[finite_elements_points[k][0]]][0],
                        displacement[index_points[finite_elements_points[k][1]]][0],
                        displacement[index_points[finite_elements_points[k][2]]][0],
                        displacement[index_points[finite_elements_points[k][3]]][0]])
        dy = npy.array([displacement[index_points[finite_elements_points[k][0]]][1],
                        displacement[index_points[finite_elements_points[k][1]]][1],
                        displacement[index_points[finite_elements_points[k][2]]][1],
                        displacement[index_points[finite_elements_points[k][3]]][1]])

        return volmdlr.Point2D(point2d.x + npy.transpose(N).dot(dx), point2d.y + npy.transpose(N).dot(dy))

    def point3d_to_2d_with_dimension(self, point3d: volmdlr.Point3D, grid2d: volmdlr.grid.Grid2D):
        """
        Compute the point2d of a point3d, on a Bspline surface, in the dimensioned frame.
        """

        point2d = self.point3d_to_2d(point3d)

        point2d_with_dimension = self.point2d_parametric_to_dimension(point2d, grid2d)

        return point2d_with_dimension

    def point2d_with_dimension_to_parametric_frame(self, point2d, grid2d: volmdlr.grid.Grid2D):
        """
        Convert a point2d from the dimensioned to the parametric frame.

        """

        if self._grids2d != grid2d:
            self._grids2d = grid2d
        if not self._grids2d_deformed:
            self.grid2d_deformed(grid2d)

        points_2d = grid2d.points
        points_2d_deformed = self._grids2d_deformed.points
        points_x, points_y = grid2d.points_xy

        # Parameters
        index_points = {}  # grid point position(j,i), point position in points_2d (or points_3d)
        p = 0
        for i in range(0, points_x):
            for j in range(0, points_y):
                index_points.update({(j, i): p})
                p = p + 1

        finite_elements_points = []  # 2D grid points index that define one element
        for j in range(0, points_y - 1):
            for i in range(0, points_x - 1):
                finite_elements_points.append(((i, j), (i + 1, j), (i + 1, j + 1), (i, j + 1)))
        finite_elements = []  # finite elements defined with closed polygon  DEFORMED
        for i in range(0, len(finite_elements_points)):
            finite_elements.append(
                volmdlr.wires.ClosedPolygon2D((points_2d_deformed[index_points[finite_elements_points[i][0]]],
                                               points_2d_deformed[index_points[finite_elements_points[i][1]]],
                                               points_2d_deformed[index_points[finite_elements_points[i][2]]],
                                               points_2d_deformed[index_points[finite_elements_points[i][3]]])))

        finite_elements_initial = []  # finite elements defined with closed polygon  INITIAL
        for i in range(0, len(finite_elements_points)):
            finite_elements_initial.append(
                volmdlr.wires.ClosedPolygon2D((points_2d[index_points[finite_elements_points[i][0]]],
                                               points_2d[index_points[finite_elements_points[i][1]]],
                                               points_2d[index_points[finite_elements_points[i][2]]],
                                               points_2d[index_points[finite_elements_points[i][3]]])))

        for k in range(0, len(finite_elements_points)):
            if (finite_elements[k].point_belongs(point2d)
                    or ((points_2d_deformed[index_points[finite_elements_points[k][0]]][0] < point2d.x <
                         points_2d_deformed[index_points[finite_elements_points[k][1]]][0])
                        and point2d.y == points_2d_deformed[index_points[finite_elements_points[k][0]]][1])
                    or ((points_2d_deformed[index_points[finite_elements_points[k][1]]][1] < point2d.y <
                         points_2d_deformed[index_points[finite_elements_points[k][2]]][1])
                        and point2d.x == points_2d_deformed[index_points[finite_elements_points[k][1]]][0])
                    or ((points_2d_deformed[index_points[finite_elements_points[k][3]]][0] < point2d.x <
                         points_2d_deformed[index_points[finite_elements_points[k][2]]][0])
                        and point2d.y == points_2d_deformed[index_points[finite_elements_points[k][1]]][1])
                    or ((points_2d_deformed[index_points[finite_elements_points[k][0]]][1] < point2d.y <
                         points_2d_deformed[index_points[finite_elements_points[k][3]]][1])
                        and point2d.x == points_2d_deformed[index_points[finite_elements_points[k][0]]][0])
                    or finite_elements[k].primitives[0].point_belongs(point2d) or finite_elements[k].primitives[
                        1].point_belongs(point2d)
                    or finite_elements[k].primitives[2].point_belongs(point2d) or finite_elements[k].primitives[
                        3].point_belongs(point2d)):
                break

        frame_deformed = volmdlr.Frame2D(finite_elements[k].center_of_mass(),
                                         volmdlr.Vector2D(finite_elements[k].primitives[1].middle_point()[0] -
                                                          finite_elements[k].center_of_mass()[0],
                                                          finite_elements[k].primitives[1].middle_point()[1] -
                                                          finite_elements[k].center_of_mass()[1]),
                                         volmdlr.Vector2D(finite_elements[k].primitives[0].middle_point()[0] -
                                                          finite_elements[k].center_of_mass()[0],
                                                          finite_elements[k].primitives[0].middle_point()[1] -
                                                          finite_elements[k].center_of_mass()[1]))

        point2d_frame_deformed = volmdlr.Point2D(point2d.frame_mapping(frame_deformed, 'new')[0],
                                                 point2d.frame_mapping(frame_deformed, 'new')[1])

        frame_inital = volmdlr.Frame2D(finite_elements_initial[k].center_of_mass(),
                                       volmdlr.Vector2D(finite_elements_initial[k].primitives[1].middle_point()[0] -
                                                        finite_elements_initial[k].center_of_mass()[0],
                                                        finite_elements_initial[k].primitives[1].middle_point()[1] -
                                                        finite_elements_initial[k].center_of_mass()[1]),
                                       volmdlr.Vector2D(finite_elements_initial[k].primitives[0].middle_point()[0] -
                                                        finite_elements_initial[k].center_of_mass()[0],
                                                        finite_elements_initial[k].primitives[0].middle_point()[1] -
                                                        finite_elements_initial[k].center_of_mass()[1]))

        X = point2d_frame_deformed.frame_mapping(frame_inital, 'old')[0]
        if X < 0:
            X = 0
        elif X > 1:
            X = 1
        Y = point2d_frame_deformed.frame_mapping(frame_inital, 'old')[1]
        if Y < 0:
            Y = 0
        elif Y > 1:
            Y = 1

        return volmdlr.Point2D(X, Y)

    def point2d_with_dimension_to_3d(self, point2d, grid2d: volmdlr.grid.Grid2D):
        """
        Compute the point3d, on a Bspline surface, of a point2d define in the dimensioned frame.

        """

        point2d_01 = self.point2d_with_dimension_to_parametric_frame(point2d, grid2d)

        return self.point2d_to_3d(point2d_01)

    def linesegment2d_parametric_to_dimension(self, linesegment2d, grid2d: volmdlr.grid.Grid2D):
        """
        Convert a linesegment2d from the parametric to the dimensioned frame.

        """

        points = linesegment2d.discretization_points(number_points=20)
        points_dim = [
            self.point2d_parametric_to_dimension(
                p, grid2d) for p in points]

        return vme.BSplineCurve2D.from_points_interpolation(
            points_dim, max(self.degree_u, self.degree_v))

    def linesegment3d_to_2d_with_dimension(self, linesegment3d, grid2d: volmdlr.grid.Grid2D):
        """
        Compute the linesegment2d of a linesegment3d, on a Bspline surface, in the dimensioned frame.

        """

        linesegment2d = self.linesegment3d_to_2d(linesegment3d)
        bsplinecurve2d_with_dimension = self.linesegment2d_parametric_to_dimension(linesegment2d, grid2d)

        return bsplinecurve2d_with_dimension

    def linesegment2d_with_dimension_to_parametric_frame(self, linesegment2d):
        """
        Convert a linesegment2d from the dimensioned to the parametric frame.

        """

        try:
            linesegment2d = vme.LineSegment2D(
                self.point2d_with_dimension_to_parametric_frame(linesegment2d.start, self._grids2d),
                self.point2d_with_dimension_to_parametric_frame(linesegment2d.end, self._grids2d))
        except NotImplementedError:
            return None

        return linesegment2d

    def linesegment2d_with_dimension_to_3d(self, linesegment2d):
        """
        Compute the linesegment3d, on a Bspline surface, of a linesegment2d defined in the dimensioned frame.

        """

        linesegment2d_01 = self.linesegment2d_with_dimension_to_parametric_frame(linesegment2d)
        linesegment3d = self.linesegment2d_to_3d(linesegment2d_01)

        return linesegment3d

    def bsplinecurve2d_parametric_to_dimension(self, bsplinecurve2d, grid2d: volmdlr.grid.Grid2D):
        """
        Convert a bsplinecurve2d from the parametric to the dimensioned frame.

        """

        # check if bsplinecurve2d is in a list
        if isinstance(bsplinecurve2d, list):
            bsplinecurve2d = bsplinecurve2d[0]
        points = bsplinecurve2d.control_points
        points_dim = []

        for p in points:
            points_dim.append(self.point2d_parametric_to_dimension(p, grid2d))

        bsplinecurve2d_with_dimension = vme.BSplineCurve2D(bsplinecurve2d.degree, points_dim,
                                                           bsplinecurve2d.knot_multiplicities,
                                                           bsplinecurve2d.knots,
                                                           bsplinecurve2d.weights,
                                                           bsplinecurve2d.periodic)

        return bsplinecurve2d_with_dimension

    def bsplinecurve3d_to_2d_with_dimension(self, bsplinecurve3d, grid2d: volmdlr.grid.Grid2D):
        """
        Compute the bsplinecurve2d of a bsplinecurve3d, on a Bspline surface, in the dimensioned frame.

        """

        bsplinecurve2d_01 = self.bsplinecurve3d_to_2d(bsplinecurve3d)
        bsplinecurve2d_with_dimension = self.bsplinecurve2d_parametric_to_dimension(
            bsplinecurve2d_01, grid2d)

        return bsplinecurve2d_with_dimension

    def bsplinecurve2d_with_dimension_to_parametric_frame(self, bsplinecurve2d):
        """
        Convert a bsplinecurve2d from the dimensioned to the parametric frame.

        """

        points_dim = bsplinecurve2d.control_points
        points = []
        for p in points_dim:
            points.append(
                self.point2d_with_dimension_to_parametric_frame(p, self._grids2d))

        bsplinecurve2d = vme.BSplineCurve2D(bsplinecurve2d.degree, points,
                                            bsplinecurve2d.knot_multiplicities,
                                            bsplinecurve2d.knots,
                                            bsplinecurve2d.weights,
                                            bsplinecurve2d.periodic)
        return bsplinecurve2d

    def bsplinecurve2d_with_dimension_to_3d(self, bsplinecurve2d):
        """
        Compute the bsplinecurve3d, on a Bspline surface, of a bsplinecurve2d defined in the dimensioned frame.

        """

        bsplinecurve2d_01 = self.bsplinecurve2d_with_dimension_to_parametric_frame(bsplinecurve2d)
        bsplinecurve3d = self.bsplinecurve2d_to_3d(bsplinecurve2d_01)

        return bsplinecurve3d

    def arc2d_parametric_to_dimension(self, arc2d, grid2d: volmdlr.grid.Grid2D):
        """
        Convert a arc2d from the parametric to the dimensioned frame.

        """

        number_points = math.ceil(arc2d.angle * 7) + 1
        l = arc2d.length()
        points = [self.point2d_parametric_to_dimension(arc2d.point_at_abscissa(
            i * l / (number_points - 1)), grid2d) for i in range(number_points)]

        return vme.BSplineCurve2D.from_points_interpolation(
            points, max(self.degree_u, self.degree_v))

    def arc3d_to_2d_with_dimension(self, arc3d, grid2d: volmdlr.grid.Grid2D):
        """
        Compute the arc2d of a arc3d, on a Bspline surface, in the dimensioned frame.

        """

        bsplinecurve2d = self.arc3d_to_2d(arc3d)[0]  # it's a bsplinecurve2d
        arc2d_with_dimension = self.bsplinecurve2d_parametric_to_dimension(bsplinecurve2d, grid2d)

        return arc2d_with_dimension  # it's a bsplinecurve2d-dimension

    def arc2d_with_dimension_to_parametric_frame(self, arc2d):
        """
        Convert a arc2d from the dimensioned to the parametric frame.

        """

        number_points = math.ceil(arc2d.angle * 7) + 1
        l = arc2d.length()

        points = [self.point2d_with_dimension_to_parametric_frame(arc2d.point_at_abscissa(
            i * l / (number_points - 1)), self._grids2d) for i in range(number_points)]

        return vme.BSplineCurve2D.from_points_interpolation(
            points, max(self.degree_u, self.degree_v))

    def arc2d_with_dimension_to_3d(self, arc2d):
        """
        Compute the  arc3d, on a Bspline surface, of a arc2d in the dimensioned frame.

        """

        arc2d_01 = self.arc2d_with_dimension_to_parametric_frame(arc2d)
        arc3d = self.arc2d_to_3d(arc2d_01)

        return arc3d  # it's a bsplinecurve3d

    def contour2d_parametric_to_dimension(self, contour2d: volmdlr.wires.Contour2D,
                                          grid2d: volmdlr.grid.Grid2D):
        """
        Convert a contour2d from the parametric to the dimensioned frame.

        """

        primitives2d_dim = []

        for primitive2d in contour2d.primitives:
            # method_name = '{}_parametric_to_dimension'.format(
            #     primitive2d.__class__.__name__.lower())
            method_name = f'{primitive2d.__class__.__name__.lower()}_parametric_to_dimension'

            if hasattr(self, method_name):
                primitives = getattr(self, method_name)(primitive2d, grid2d)
                if primitives:
                    primitives2d_dim.append(primitives)

            else:
                raise NotImplementedError(
                    f'Class {self.__class__.__name__} does not implement {method_name}')

        return volmdlr.wires.Contour2D(primitives2d_dim)

    def contour3d_to_2d_with_dimension(self, contour3d: volmdlr.wires.Contour3D,
                                       grid2d: volmdlr.grid.Grid2D):
        """
        Compute the Contour2d of a Contour3d, on a Bspline surface, in the dimensioned frame.

        """

        contour2d_01 = self.contour3d_to_2d(contour3d)

        return self.contour2d_parametric_to_dimension(contour2d_01, grid2d)

    def contour2d_with_dimension_to_parametric_frame(self, contour2d):
        """
        Convert a contour2d from the dimensioned to the parametric frame.

        """

        # TODO: check and avoid primitives with start=end
        primitives2d = []

        for primitive2d in contour2d.primitives:
            method_name = f'{primitive2d.__class__.__name__.lower()}_with_dimension_to_parametric_frame'

            if hasattr(self, method_name):
                primitives = getattr(self, method_name)(primitive2d)
                if primitives:
                    primitives2d.append(primitives)

            else:
                raise NotImplementedError(
                    # 'Class {} does not implement {}'.format(self.__class__.__name__,
                    #                                         method_name))
                    f'Class {self.__class__.__name__} does not implement {method_name}')

        # #Avoid to have primitives with start=end
        # start_points = []
        # for i in range(0, len(new_start_points)-1):
        #     if new_start_points[i] != new_start_points[i+1]:
        #         start_points.append(new_start_points[i])
        # if new_start_points[-1] != new_start_points[0]:
        #     start_points.append(new_start_points[-1])

        return volmdlr.wires.Contour2D(primitives2d)

    def contour2d_with_dimension_to_3d(self, contour2d):
        """
        Compute the contour3d, on a Bspline surface, of a contour2d define in the dimensioned frame.

        """

        contour01 = self.contour2d_with_dimension_to_parametric_frame(contour2d)

        return self.contour2d_to_3d(contour01)

    @classmethod
    def from_geomdl_surface(cls, surface):
        """
        Create a volmdlr's BSpline_Surface3D from a geomdl's one.

        """

        control_points = []
        for i in range(0, len(surface.ctrlpts)):
            control_points.append(volmdlr.Point3D(surface.ctrlpts[i][0], surface.ctrlpts[i][1], surface.ctrlpts[i][2]))

        (u_knots, u_multiplicities) = knots_vector_inv((surface.knotvector_u))
        (v_knots, v_multiplicities) = knots_vector_inv((surface.knotvector_v))

        bspline_surface = cls(degree_u=surface.degree_u,
                              degree_v=surface.degree_v,
                              control_points=control_points,
                              nb_u=surface.ctrlpts_size_u,
                              nb_v=surface.ctrlpts_size_v,
                              u_multiplicities=u_multiplicities,
                              v_multiplicities=v_multiplicities,
                              u_knots=u_knots,
                              v_knots=v_knots)

        return bspline_surface

    @classmethod
    def points_fitting_into_bspline_surface(cls, points_3d, size_u, size_v, degree_u, degree_v):
        """
        Bspline Surface interpolation through 3d points.

        Parameters
        ----------
        points_3d : volmdlr.Point3D
            data points
        size_u : int
            number of data points on the u-direction.
        size_v : int
            number of data points on the v-direction.
        degree_u : int
            degree of the output surface for the u-direction.
        degree_v : int
            degree of the output surface for the v-direction.

        Returns
        -------
        B-spline surface

        """

        points = []
        for i in range(0, len(points_3d)):
            points.append((points_3d[i].x, points_3d[i].y, points_3d[i].z))

        surface = interpolate_surface(points, size_u, size_v, degree_u, degree_v)

        return cls.from_geomdl_surface(surface)

    @classmethod
    def points_approximate_into_bspline_surface(cls, points_3d, size_u, size_v, degree_u, degree_v, **kwargs):
        """
        Bspline Surface approximate through 3d points.

        Parameters
        ----------
        points_3d : volmdlr.Point3D
            data points
        size_u : int
            number of data points on the u-direction.
        size_v : int
            number of data points on the v-direction.
        degree_u : int
            degree of the output surface for the u-direction.
        degree_v : int
            degree of the output surface for the v-direction.

        Keyword Arguments:
            * ``ctrlpts_size_u``: number of control points on the u-direction. *Default: size_u - 1*
            * ``ctrlpts_size_v``: number of control points on the v-direction. *Default: size_v - 1*

        Returns
        -------
        B-spline surface: volmdlr.faces.BSplineSurface3D

        """

        # Keyword arguments
        num_cpts_u = kwargs.get('ctrlpts_size_u', size_u - 1)  # number of datapts, r + 1 > number of ctrlpts, n + 1
        num_cpts_v = kwargs.get('ctrlpts_size_v', size_v - 1)  # number of datapts, s + 1 > number of ctrlpts, m + 1

        points = [tuple([*pt]) for pt in points_3d]

        surface = approximate_surface(points, size_u, size_v, degree_u, degree_v,
                                      ctrlpts_size_u=num_cpts_u, num_cpts_v=num_cpts_v)

        return cls.from_geomdl_surface(surface)

    @classmethod
    def from_cylindrical_faces(cls, cylindrical_faces, degree_u, degree_v,
                               points_x: int = 10, points_y: int = 10):
        """
        Define a bspline surface from a list of cylindrical faces.

        Parameters
        ----------
        cylindrical_faces : List[volmdlr.faces.CylindricalFace3D]
            faces 3d
        degree_u : int
            degree of the output surface for the u-direction
        degree_v : int
            degree of the output surface for the v-direction
        points_x : int
            number of points in x-direction
        points_y : int
            number of points in y-direction

        Returns
        -------
        B-spline surface

        """

        if len(cylindrical_faces) == 1:
            return cls.from_cylindrical_face(cylindrical_faces[0], degree_u, degree_v, points_x=50, points_y=50)

        if len(cylindrical_faces) > 1:
            bspline_surfaces = []
            direction = cylindrical_faces[0].adjacent_direction(cylindrical_faces[1])

            if direction == 'x':
                bounding_rectangle_0 = cylindrical_faces[0].surface2d.outer_contour.bounding_rectangle
                ymin = bounding_rectangle_0[2]
                ymax = bounding_rectangle_0[3]
                for face in cylindrical_faces:
                    bounding_rectangle = face.surface2d.outer_contour.bounding_rectangle
                    ymin = min(ymin, bounding_rectangle[2])
                    ymax = max(ymax, bounding_rectangle[3])
                for face in cylindrical_faces:
                    bounding_rectangle = face.surface2d.outer_contour.bounding_rectangle

                    points_3d = face.surface3d.grid3d(
                        volmdlr.grid.Grid2D.from_properties(
                            x_limits=(bounding_rectangle[0], bounding_rectangle[1]),
                            y_limits=(ymin, ymax),
                            points_nbr=(points_x, points_y)))

                    bspline_surfaces.append(
                        cls.points_fitting_into_bspline_surface(
                            points_3d, points_x, points_y, degree_u, degree_v))

            elif direction == 'y':
                bounding_rectangle_0 = cylindrical_faces[0].surface2d.outer_contour.bounding_rectangle
                xmin = bounding_rectangle_0[0]
                xmax = bounding_rectangle_0[1]
                for face in cylindrical_faces:
                    bounding_rectangle = face.surface2d.outer_contour.bounding_rectangle
                    xmin = min(xmin, bounding_rectangle[0])
                    xmax = max(xmax, bounding_rectangle[1])
                for face in cylindrical_faces:
                    bounding_rectangle = face.surface2d.outer_contour.bounding_rectangle

                    points_3d = face.surface3d.grid3d(
                        volmdlr.grid.Grid2D.from_properties(
                            x_limits=(xmin, xmax),
                            y_limits=(bounding_rectangle[2], bounding_rectangle[3]),
                            points_nbr=(points_x, points_y)))

                    bspline_surfaces.append(
                        cls.points_fitting_into_bspline_surface(
                            points_3d, points_x, points_y, degree_u, degree_v))

            to_be_merged = bspline_surfaces[0]
            for i in range(0, len(bspline_surfaces) - 1):
                merged = to_be_merged.merge_with(bspline_surfaces[i + 1])
                to_be_merged = merged

            bspline_surface = to_be_merged

            return bspline_surface

    @classmethod
    def from_cylindrical_face(cls, cylindrical_face, degree_u, degree_v,
                              **kwargs):  # points_x: int = 50, points_y: int = 50
        """
        Define a bspline surface from a cylindrical face.

        Parameters
        ----------
        cylindrical_face : volmdlr.faces.CylindricalFace3D
            face 3d
        degree_u : int
            degree of the output surface for the u-direction.
        degree_v : int
            degree of the output surface for the v-direction.
        points_x : int
            number of points in x-direction
        points_y : int
            number of points in y-direction

        Returns
        -------
        B-spline surface

        """

        points_x = kwargs['points_x']
        points_y = kwargs['points_y']
        bounding_rectangle = cylindrical_face.surface2d.outer_contour.bounding_rectangle
        points_3d = cylindrical_face.surface3d.grid3d(
            volmdlr.grid.Grid2D.from_properties(x_limits=(bounding_rectangle[0],
                                                          bounding_rectangle[1]),
                                                y_limits=(bounding_rectangle[2],
                                                          bounding_rectangle[3]),
                                                points_nbr=(points_x, points_y)))

        return cls.points_fitting_into_bspline_surface(points_3d, points_x, points_x, degree_u, degree_v)

    def intersection_with(self, other_bspline_surface3d):
        """
        Compute intersection points between two Bspline surfaces.

        return u,v parameters for intersection points for both surfaces
        """

        def f(X):
            return (self.point2d_to_3d(volmdlr.Point2D(X[0], X[1])) -
                    other_bspline_surface3d.point2d_to_3d(volmdlr.Point2D(X[2], X[3]))).norm()

        x = npy.linspace(0, 1, 10)
        x_init = []
        for xi in x:
            for yi in x:
                x_init.append((xi, yi, xi, yi))

        u1, v1, u2, v2 = [], [], [], []
        solutions = []
        for x0 in x_init:
            z = scp.optimize.least_squares(f, x0=x0, bounds=([0, 1]))
            # print(z.cost)
            if z.fun < 1e-5:
                solution = z.x
                if solution not in solutions:
                    solutions.append(solution)
                    u1.append(solution[0])
                    v1.append(solution[1])
                    u2.append(solution[2])
                    v2.append(solution[3])

        # uv1 = [[min(u1),max(u1)],[min(v1),max(v1)]]
        # uv2 = [[min(u2),max(u2)],[min(v2),max(v2)]]

        return ((u1, v1), (u2, v2))  # (uv1, uv2)

    def plane_intersection(self, plane3d):
        """
        Compute intersection points between a Bspline surface and a plane3d.

        """

        def f(X):
            return ((self.surface.evaluate_single((X[0], X[1]))[0]) * plane3d.equation_coefficients()[0] +
                    (self.surface.evaluate_single((X[0], X[1]))[1]) * plane3d.equation_coefficients()[1] +
                    (self.surface.evaluate_single((X[0], X[1]))[2]) * plane3d.equation_coefficients()[2] +
                    plane3d.equation_coefficients()[3])

        x = npy.linspace(0, 1, 20)
        x_init = []
        for xi in x:
            for yi in x:
                x_init.append((xi, yi))

        intersection_points = []

        for x0 in x_init:
            z = scp.optimize.least_squares(f, x0=x0, bounds=([0, 1]))
            if z.fun < 1e-20:
                solution = z.x
                intersection_points.append(volmdlr.Point3D(self.surface.evaluate_single((solution[0], solution[1]))[0],
                                                           self.surface.evaluate_single((solution[0], solution[1]))[1],
                                                           self.surface.evaluate_single((solution[0], solution[1]))[
                                                               2]))
        return intersection_points

    def error_with_point3d(self, point3d):
        """
        Compute the error/distance between the Bspline surface and a point3d.

        """

        def f(x):
            return (point3d - self.point2d_to_3d(volmdlr.Point2D(x[0], x[1]))).norm()

        cost = []

        for x0 in [(0, 0), (0, 1), (1, 0), (1, 1), (0.5, 0.5)]:
            z = scp.optimize.least_squares(f, x0=x0, bounds=([0, 1]))
            cost.append(z.fun)

        return min(cost)

    def error_with_edge3d(self, edge3d):
        """
        Compute the error/distance between the Bspline surface and an edge3d.

        it's the mean of the start and end points errors'
        """

        return (self.error_with_point3d(edge3d.start) + self.error_with_point3d(edge3d.end)) / 2

    def nearest_edges3d(self, contour3d, threshold: float):
        """
        Compute the nearest edges of a contour3d to a Bspline_surface3d based on a threshold.

        """

        nearest = []
        for primitive in contour3d.primitives:
            if self.error_with_edge3d(primitive) <= threshold:
                nearest.append(primitive)
        nearest_primitives = volmdlr.wires.Wire3D(nearest)

        return nearest_primitives

    def edge3d_to_2d_with_dimension(self, edge3d, grid2d: volmdlr.grid.Grid2D):
        """
        Compute the edge2d of a edge3d, on a Bspline surface, in the dimensioned frame.

        """

        # method_name = '{}_to_2d_with_dimension'.format(edge3d.__class__.__name__.lower())
        method_name = f'{edge3d.__class__.__name__.lower()}_to_2d_with_dimension'

        if hasattr(self, method_name):
            edge2d_dim = getattr(self, method_name)(edge3d, grid2d)
            if edge2d_dim:
                return edge2d_dim
            else:
                raise NotImplementedError
        else:
            raise NotImplementedError(
                # 'Class {} does not implement {}'.format(self.__class__.__name__,
                #                                         method_name))
                f'Class {self.__class__.__name__} does not implement {method_name}')

    def wire3d_to_2d(self, wire3d):
        """
        Compute the 2d of a wire3d, on a Bspline surface.

        """

        contour = self.contour3d_to_2d(wire3d)

        return volmdlr.wires.Wire2D(contour.primitives)

    def wire3d_to_2d_with_dimension(self, wire3d):
        """
        Compute the 2d of a wire3d, on a Bspline surface, in the dimensioned frame.

        """

        contour = self.contour3d_to_2d_with_dimension(wire3d, self._grids2d)

        return volmdlr.wires.Wire2D(contour.primitives)

    def split_surface_u(self, u: float):
        """
        Splits the surface at the input parametric coordinate on the
        u-direction.

        :param u: Parametric coordinate u chosen between 0 and 1
        :type u: float
        :return: Two splitted surfaces
        :rtype: List[:class:`volmdlr.faces.BSplineSurface3D`]
        """

        surfaces_geo = split_surface_u(self.surface, u)
        surfaces = []
        for s in surfaces_geo:
            surfaces.append(volmdlr.faces.BSplineSurface3D.from_geomdl_surface(s))

        return surfaces

    def split_surface_v(self, v: float):
        """
        Splits the surface at the input parametric coordinate on the
        v-direction.

        :param v: Parametric coordinate v chosen between 0 and 1
        :type v: float
        :return: Two splitted surfaces
        :rtype: List[:class:`volmdlr.faces.BSplineSurface3D`]
        """

        surfaces_geo = split_surface_v(self.surface, v)
        surfaces = []
        for s in surfaces_geo:
            surfaces.append(volmdlr.faces.BSplineSurface3D.from_geomdl_surface(s))

        return surfaces

    def split_surface_with_bspline_curve(self, bspline_curve3d: vme.BSplineCurve3D):
        """
        Cuts the surface into two pieces with a bspline curve.

        :param bspline_curve3d: A BSplineCurve3d used for cutting
        :type bspline_curve3d: :class:`vme.BSplineCurve3D`
        :return: Two splitted surfaces
        :rtype: List[:class:`volmdlr.faces.BSplineSurface3D`]
        """

        surfaces = []
        bspline_curve2d = self.bsplinecurve3d_to_2d(bspline_curve3d)[0]
        # if type(bspline_curve2d) == list:
        #     points = [bspline_curve2d[0].start]
        #     for edge in bspline_curve2d:
        #         points.append(edge.end)
        #     bspline_curve2d = vme.BSplineCurve2D.from_points_approximation(points, 2, ctrlpts_size = 5)
        contour = self.rectangular_cut(0, 1, 0, 1).surface2d.outer_contour
        contours = contour.cut_by_bspline_curve(bspline_curve2d)

        du, dv = bspline_curve2d.end - bspline_curve2d.start
        resolution = 8

        for contour in contours:
            u_min, u_max, v_min, v_max = contour.bounding_rectangle.bounds()
            if du > dv:
                delta_u = u_max - u_min
                nlines_x = int(delta_u * resolution)
                lines_x = [vme.Line2D(volmdlr.Point2D(u_min, v_min),
                                      volmdlr.Point2D(u_min, v_max))]
                for i in range(nlines_x):
                    u = u_min + (i + 1) / (nlines_x + 1) * delta_u
                    lines_x.append(vme.Line2D(volmdlr.Point2D(u, v_min),
                                              volmdlr.Point2D(u, v_max)))
                lines_x.append(vme.Line2D(volmdlr.Point2D(u_max, v_min),
                                          volmdlr.Point2D(u_max, v_max)))
                lines = lines_x

            else:
                delta_v = v_max - v_min
                nlines_y = int(delta_v * resolution)
                lines_y = [vme.Line2D(volmdlr.Point2D(v_min, v_min),
                                      volmdlr.Point2D(v_max, v_min))]
                for i in range(nlines_y):
                    v = v_min + (i + 1) / (nlines_y + 1) * delta_v
                    lines_y.append(vme.Line2D(volmdlr.Point2D(v_min, v),
                                              volmdlr.Point2D(v_max, v)))
                lines_y.append(vme.Line2D(volmdlr.Point2D(v_min, v_max),
                                          volmdlr.Point2D(v_max, v_max)))
                lines = lines_y

            pt0 = volmdlr.O2D
            points = []

            for line in lines:
                inter = contour.line_intersections(line)
                if inter:
                    pt = set()
                    for p in inter:
                        pt.add(p[0])
                else:
                    raise NotImplementedError

                pt = sorted(pt, key=lambda p: pt0.point_distance(p))
                pt0 = pt[0]
                edge = vme.LineSegment2D(pt[0], pt[1])

                points.extend(edge.discretization_points(number_points=10))

            points3d = []
            for p in points:
                points3d.append(self.point2d_to_3d(p))

            size_u, size_v, degree_u, degree_v = 10, 10, self.degree_u, self.degree_v
            surfaces.append(
                volmdlr.faces.BSplineSurface3D.points_fitting_into_bspline_surface(
                    points3d, size_u, size_v, degree_u, degree_v))

        return surfaces

    def point_belongs(self, point3d):
        """
        Check if a point3d belongs to the bspline_surface or not.

        """

        def f(x):
            p3d = self.point2d_to_3d(volmdlr.Point2D(x[0], x[1]))
            return point3d.point_distance(p3d)

        x = npy.linspace(0, 1, 5)
        x_init = []
        for xi in x:
            for yi in x:
                x_init.append((xi, yi))

        for x0 in x_init:
            z = scp.optimize.least_squares(f, x0=x0, bounds=([0, 1]))
            if z.fun < 1e-10:
                return True
        return False

    def is_intersected_with(self, other_bspline_surface3d):
        """
        Check if the two surfaces are intersected or not.

        return True, when there are more 50points on the intersection zone.

        """

        # intersection_results = self.intersection_with(other_bspline_surface3d)
        # if len(intersection_results[0][0]) >= 50:
        #     return True
        # else:
        #     return False

        def f(X):
            return (self.point2d_to_3d(volmdlr.Point2D(X[0], X[1])) -
                    other_bspline_surface3d.point2d_to_3d(volmdlr.Point2D(X[2], X[3]))).norm()

        x = npy.linspace(0, 1, 10)
        x_init = []
        for xi in x:
            for yi in x:
                x_init.append((xi, yi, xi, yi))

        i = 0
        for x0 in x_init:
            z = scp.optimize.least_squares(f, x0=x0, bounds=([0, 1]))
            if z.fun < 1e-5:
                i += 1
                if i >= 50:
                    return True
        return False

    def merge_with(self, other_bspline_surface3d):
        """
        Merges two adjacent surfaces based on their faces.

        :param other_bspline_surface3d: Other adjacent surface
        :type other_bspline_surface3d: :class:`volmdlr.faces.BSplineSurface3D`
        :return: Merged surface
        :rtype: :class:`volmdlr.faces.BSplineSurface3D`
        """

        bspline_face3d = self.rectangular_cut(0, 1, 0, 1)
        other_bspline_face3d = other_bspline_surface3d.rectangular_cut(0, 1, 0, 1)

        bsplines = [self, other_bspline_surface3d]
        bsplines_new = bsplines

        center = [bspline_face3d.surface2d.outer_contour.center_of_mass(),
                  other_bspline_face3d.surface2d.outer_contour.center_of_mass()]
        grid2d_direction = (bspline_face3d.pair_with(other_bspline_face3d))[1]

        if bspline_face3d.outer_contour3d.is_sharing_primitives_with(other_bspline_face3d.outer_contour3d):

            xmin, xmax, ymin, ymax = self.xy_limits(other_bspline_surface3d)

        elif self.is_intersected_with(other_bspline_surface3d):
            # find pimitives to split with
            contour1 = bspline_face3d.outer_contour3d
            contour2 = other_bspline_face3d.outer_contour3d

            distances = []
            for p1 in contour1.primitives:
                dis = []
                for p2 in contour2.primitives:
                    point1 = (p1.start + p1.end) / 2
                    point2 = (p2.start + p2.end) / 2
                    dis.append(point1.point_distance(point2))
                distances.append(dis)

            i = distances.index((min(distances)))
            j = distances[i].index(min(distances[i]))

            curves = [contour2.primitives[j], contour1.primitives[i]]

            # split surface
            for i, bspline in enumerate(bsplines):
                surfaces = bspline.split_surface_with_bspline_curve(curves[i])

                errors = []
                for s in surfaces:
                    errors.append(s.error_with_point3d(bsplines[i].point2d_to_3d(center[i])))

                bsplines_new[i] = surfaces[errors.index(min(errors))]

            xmin, xmax, ymin, ymax = [0] * len(bsplines_new), [1] * len(bsplines_new), [0] * \
                len(bsplines_new), [1] * len(bsplines_new)

            grid2d_direction = (
                bsplines_new[0].rectangular_cut(
                    0, 1, 0, 1).pair_with(
                    bsplines_new[1].rectangular_cut(
                        0, 1, 0, 1)))[1]

        else:
            xmin, xmax, ymin, ymax = [0] * len(bsplines_new), [1] * len(bsplines_new), [0] * \
                                     len(bsplines_new), [1] * len(bsplines_new)

        # grid3d
        points3d = []
        for i, bspline in enumerate(bsplines_new):
            grid3d = bspline.grid3d(volmdlr.grid.Grid2D.from_properties(x_limits=(0, 1),
                                                                        y_limits=(0, 1),
                                                                        points_nbr=(50, 50),
                                                                        direction=grid2d_direction[i]))

            points3d.extend(grid3d)

            # fitting
        size_u, size_v, degree_u, degree_v = 100, 50, max(
            bsplines[0].degree_u, bsplines[1].degree_u), max(
            bsplines[0].degree_v, bsplines[1].degree_v)

        merged_surface = volmdlr.faces.BSplineSurface3D.points_fitting_into_bspline_surface(
            points3d, size_u, size_v, degree_u, degree_v)

        return merged_surface

    def xy_limits(self, other_bspline_surface3d):
        """
        Compute x, y limits to define grid2d.

        """

        grid2d_direction = (
            self.rectangular_cut(
                0, 1, 0, 1).pair_with(
                other_bspline_surface3d.rectangular_cut(
                    0, 1, 0, 1)))[1]

        xmin, xmax, ymin, ymax = [], [], [], []
        if grid2d_direction[0][1] == '+y':
            xmin.append(0)
            xmax.append(1)
            ymin.append(0)
            ymax.append(0.99)
        elif grid2d_direction[0][1] == '+x':
            xmin.append(0)
            xmax.append(0.99)
            ymin.append(0)
            ymax.append(1)
        elif grid2d_direction[0][1] == '-x':
            xmin.append(0.01)
            xmax.append(1)
            ymin.append(0)
            ymax.append(1)
        elif grid2d_direction[0][1] == '-y':
            xmin.append(0)
            xmax.append(1)
            ymin.append(0.01)
            ymax.append(1)

        xmin.append(0)
        xmax.append(1)
        ymin.append(0)
        ymax.append(1)

        return xmin, xmax, ymin, ymax

    def derivatives(self, u, v, order):
        """
        Evaluates n-th order surface derivatives at the given (u, v) parameter pair.

        :param u: Point's u coordinate.
        :type u: float
        :param v: Point's v coordinate.
        :type v: float
        :param order: Order of the derivatives.
        :type order: int
        :return: A list SKL, where SKL[k][l] is the derivative of the surface S(u,v) with respect
        to u k times and v l times
        :rtype: List[`volmdlr.Vector3D`]
        """
        if self.surface.rational:
            # derivatives = self._rational_derivatives(self.surface.data,(u, v), order)
            derivatives = volmdlr.bspline_compiled.rational_derivatives(self.surface.data, (u, v), order)
        else:
            # derivatives = self._derivatives(self.surface.data, (u, v), order)
            derivatives = volmdlr.bspline_compiled.derivatives(self.surface.data, (u, v), order)
        for i in range(order + 1):
            for j in range(order + 1):
                derivatives[i][j] = volmdlr.Vector3D(*derivatives[i][j])
        return derivatives


class BezierSurface3D(BSplineSurface3D):
    """
    A 3D Bezier surface.

    :param degree_u: The degree of the Bezier surface in the u-direction.
    :type degree_u: int
    :param degree_v: The degree of the Bezier surface in the v-direction.
    :type degree_v: int
    :param control_points: A list of lists of control points defining the Bezier surface.
    :type control_points: List[List[`volmdlr.Point3D`]]
    :param nb_u: The number of control points in the u-direction.
    :type nb_u: int
    :param nb_v: The number of control points in the v-direction.
    :type nb_v: int
    :param name: (Optional) name for the Bezier surface.
    :type name: str
    """

    def __init__(self, degree_u: int, degree_v: int,
                 control_points: List[List[volmdlr.Point3D]],
                 nb_u: int, nb_v: int, name=''):
        u_knots = utilities.generate_knot_vector(degree_u, nb_u)
        v_knots = utilities.generate_knot_vector(degree_v, nb_v)

        u_multiplicities = [1] * len(u_knots)
        v_multiplicities = [1] * len(v_knots)

        BSplineSurface3D.__init__(self, degree_u, degree_v,
                                  control_points, nb_u, nb_v,
                                  u_multiplicities, v_multiplicities,
                                  u_knots, v_knots, None, name)


class Face3D(volmdlr.core.Primitive3D):
    """
    Abstract method to define 3D faces.
    """

    min_x_density = 1
    min_y_density = 1

    def __init__(self, surface3d, surface2d: Surface2D,
                 name: str = ''):
        self.surface3d = surface3d
        self.surface2d = surface2d
        self._outer_contour3d = None
        self._inner_contours3d = None
        # self.bounding_box = self._bounding_box()

        volmdlr.core.Primitive3D.__init__(self, name=name)

    def __hash__(self):
        return hash(self.surface3d) + hash(self.surface2d)

    def __eq__(self, other_):
        if other_.__class__.__name__ != self.__class__.__name__:
            return False
        equal = (self.surface3d == other_.surface3d
                 and self.surface2d == other_.surface2d)
        return equal

    def point_belongs(self, point3d: volmdlr.Point3D):
        """
        Tells you if a point is on the 3D face and inside its contour.
        """
        point2d = self.surface3d.point3d_to_2d(point3d)
        check_point3d = self.surface3d.point2d_to_3d(point2d)
        if check_point3d.point_distance(point3d) > 1e-6:
            return False

        return self.surface2d.point_belongs(point2d)

    @property
    def outer_contour3d(self):
        """
        Gives the 3d version of the outer contour of the face.
        """
        if not self._outer_contour3d:
            self._outer_contour3d = self.surface3d.contour2d_to_3d(self.surface2d.outer_contour)
        return self._outer_contour3d

    @property
    def inner_contours3d(self):
        """
        Gives the 3d version of the inner contours of the face.
        """
        if not self._inner_contours3d:
            self._inner_contours3d = [self.surface3d.contour2d_to_3d(c) for c in
                                      self.surface2d.inner_contours]
        return self._inner_contours3d

    @property
    def bounding_box(self):
        """
        Needs to be overridden if an error is raised.
        """
        raise NotImplementedError(
            f"bounding_box method must be"
            f"overloaded by {self.__class__.__name__}")

    @bounding_box.setter
    def bounding_box(self, new_bounding_box):
        """Sets the bounding box to a new value"""
        raise NotImplementedError(
            f"bounding_box setter method must be"
            f"overloaded by {self.__class__.__name__}")

    def get_bounding_box(self):
        raise NotImplementedError(
            f"self.__class__.__name__"
            f"overloaded by {self.__class__.__name__}")

    def area(self):
        return self.surface2d.area()

    @classmethod
    def from_step(cls, arguments, object_dict):
        """
        Converts a step primitive to a Face3D.

        :param arguments: The arguments of the step primitive. The last element represents the unit_conversion_factor.
        :type arguments: list
        :param object_dict: The dictionnary containing all the step primitives
            that have already been instanciated.
        :type object_dict: dict
        :return: The corresponding Face3D object.
        :rtype: :class:`volmdlr.faces.Face3D`
        """
        name = arguments[0][1:-1]
        contours = [object_dict[int(arg[1:])] for arg in arguments[1]]
        surface = object_dict[int(arguments[2])]
        if hasattr(surface, 'face_from_contours3d'):
            if (len(contours) == 1) and isinstance(contours[0], volmdlr.Point3D):
                return surface

            return surface.face_from_contours3d(contours, name)
        raise NotImplementedError(
            'Not implemented :face_from_contours3d in {}'.format(surface))

    def to_step(self, current_id):
        xmin, xmax, ymin, ymax = self.surface2d.bounding_rectangle().bounds()
        subsurfaces2d = [self.surface2d]
        line_x = None
        if self.surface3d.x_periodicity and (xmax - xmin) >= 0.45 * self.surface3d.x_periodicity:
            line_x = vme.Line2D(volmdlr.Point2D(0.5 * (xmin + xmax), 0),
                                volmdlr.Point2D(
                                    0.5 * (xmin + xmax), 1))
        line_y = None
        if self.surface3d.y_periodicity and (
                ymax - ymin) >= 0.45 * self.surface3d.y_periodicity:
            line_y = vme.Line2D(
                volmdlr.Point2D(0., 0.5 * (ymin + ymax)),
                volmdlr.Point2D(1, 0.5 * (ymin + ymax)))

        if line_x:
            subsurfaces2 = []
            for subsurface2d in subsurfaces2d:
                subsurfaces2.extend(subsurface2d.cut_by_line(line_x))
            subsurfaces2d = subsurfaces2

        if line_y:
            subsurfaces2 = []
            for subsurface2d in subsurfaces2d:
                subsurfaces2.extend(subsurface2d.cut_by_line(line_y))
            subsurfaces2d = subsurfaces2

        if len(subsurfaces2d) > 1:
            content = ''
            face_ids = []
            for i, subsurface2d in enumerate(subsurfaces2d):
                face = self.__class__(self.surface3d, subsurface2d)
                face_content, face_id = face.to_step_without_splitting(
                    current_id)
                face_ids.append(face_id[0])
                content += face_content
                current_id = face_id[0] + 1
            return content, face_ids
        else:
            return self.to_step_without_splitting(current_id)

    def to_step_without_splitting(self, current_id):
        content, surface3d_ids = self.surface3d.to_step(current_id)
        current_id = max(surface3d_ids) + 1

        if len(surface3d_ids) != 1:
            raise NotImplementedError('What to do with more than 1 id ? with 0 id ?')
        outer_contour_content, outer_contour_id = self.outer_contour3d.to_step(
            current_id, surface_id=surface3d_ids[0], surface3d=self.surface3d)
        content += outer_contour_content
        content += "#{} = FACE_BOUND('{}',#{},.T.);\n".format(
            outer_contour_id + 1, self.name, outer_contour_id)
        contours_ids = [outer_contour_id + 1]
        current_id = outer_contour_id + 2
        for inner_contour3d in self.inner_contours3d:
            inner_contour_content, inner_contour_id = inner_contour3d.to_step(
                current_id)
            # surface_id=surface3d_id)
            content += inner_contour_content
            face_bound_id = inner_contour_id + 1
            content += "#{} = FACE_BOUND('',#{},.T.);\n".format(
                face_bound_id, inner_contour_id)
            contours_ids.append(face_bound_id)
            current_id = face_bound_id + 1

        content += "#{} = ADVANCED_FACE('{}',({}),#{},.T.);\n".format(
            current_id,
            self.name,
            volmdlr.core.step_ids_to_str(contours_ids),
            surface3d_ids[0])
        # TODO: create an ADVANCED_FACE for each surface3d_ids ?
        return content, [current_id]

    def triangulation_lines(self):
        return [], []

    def grid_size(self):
        """
        Specifies an adapted size of the discretization grid used in face triangulation.
        """
        return [0, 0]

    def triangulation(self):
        number_points_x, number_points_y = self.grid_size()
        mesh2d = self.surface2d.triangulation(number_points_x, number_points_y)
        return vmd.DisplayMesh3D(
            [vmd.Node3D(*self.surface3d.point2d_to_3d(p)) for p in
             mesh2d.points],
            mesh2d.triangles)

    def plot2d(self, ax=None, color='k', alpha=1):
        if ax is None:
            _, ax = plt.subplots()
        self.surface2d.plot(ax=ax)

    def rotation(self, center: volmdlr.Point3D,
                 axis: volmdlr.Vector3D, angle: float):
        """
        Face3D rotation.

        :param center: rotation center
        :param axis: rotation axis
        :param angle: angle rotation
        :return: a new rotated Face3D
        """
        new_surface = self.surface3d.rotation(center=center, axis=axis,
                                              angle=angle)
        return self.__class__(new_surface, self.surface2d)

    def rotation_inplace(self, center: volmdlr.Point3D,
                         axis: volmdlr.Vector3D, angle: float):
        """
        Face3D rotation.

         Object is updated inplace.
        :param center: rotation center.
        :type center: `volmdlr.Point3D`
        :param axis: rotation axis.
        :type axis: `volmdlr.Vector3D`
        :param angle: rotation angle.
        :type angle: float
        """
        self.surface3d.rotation_inplace(center=center, axis=axis, angle=angle)
        new_bounding_box = self.get_bounding_box()
        self.bounding_box = new_bounding_box

    def translation(self, offset: volmdlr.Vector3D):
        """
        Face3D translation.

        :param offset: Translation vector.
        :type offset: `volmdlr.Vector3D`
        :return: A new translated Face3D
        """
        new_surface3d = self.surface3d.translation(offset=offset)
        return self.__class__(new_surface3d, self.surface2d)

    def translation_inplace(self, offset: volmdlr.Vector3D):
        """
        Face3D translation. Object is updated inplace.

        :param offset: translation vector
        """
        self.surface3d.translation_inplace(offset=offset)
        new_bounding_box = self.get_bounding_box()
        self.bounding_box = new_bounding_box

    def frame_mapping(self, frame: volmdlr.Frame3D, side: str):
        """
        Changes frame_mapping and return a new Face3D.

        side = 'old' or 'new'
        """
        new_surface3d = self.surface3d.frame_mapping(frame, side)
        return self.__class__(new_surface3d, self.surface2d.copy(),
                              self.name)

    def frame_mapping_inplace(self, frame: volmdlr.Frame3D, side: str):
        """
        Changes frame_mapping and the object is updated inplace.

        side = 'old' or 'new'
        """
        self.surface3d.frame_mapping_inplace(frame, side)
        new_bounding_box = self.get_bounding_box()
        self.bounding_box = new_bounding_box

    def copy(self, deep=True, memo=None):
        return self.__class__(self.surface3d.copy(deep, memo), self.surface2d.copy(),
                              self.name)

    def face_inside(self, face2):
        """
        Verifies if a face is inside another one.

        It returns True if face2 is inside or False if the opposite.
        """
        if self.surface3d.is_coincident(face2.surface3d):
            self_contour2d = self.outer_contour3d.to_2d(
                self.surface3d.frame.origin, self.surface3d.frame.u, self.surface3d.frame.v)
            face2_contour2d = face2.outer_contour3d.to_2d(
                self.surface3d.frame.origin, self.surface3d.frame.u, self.surface3d.frame.v)
            if self_contour2d.is_inside(face2_contour2d):
                return True
        return False

    def edge_intersections(self, edge):
        intersections = []
        method_name = f'{edge.__class__.__name__.lower()[:-2]}_intersections'
        if hasattr(self, method_name):
            intersections = getattr(self, method_name)(edge)
        if not intersections:
            for point in [edge.start, edge.end]:
                if self.point_belongs(point):
                    if point not in intersections:
                        intersections.append(point)
        return intersections

    def line_intersections(self,
                           line: vme.Line3D,
                           ) -> List[volmdlr.Point3D]:
        intersections = []
        for intersection in self.surface3d.line_intersections(line):
            if self.point_belongs(intersection):
                intersections.append(intersection)
        if not intersections:
            for prim in self.outer_contour3d.primitives:
                intersection = prim.line_intersections(line)
                if intersection:
                    if intersection not in intersections:
                        intersections.append(intersection)

        return intersections

    def linesegment_intersections(self, linesegment: vme.LineSegment3D) -> List[volmdlr.Point3D]:
        linesegment_intersections = []
        for intersection in self.surface3d.linesegment_intersections(linesegment):
            if self.point_belongs(intersection):
                linesegment_intersections.append(intersection)
        if not linesegment_intersections:
            for prim in self.outer_contour3d.primitives:
                intersections = prim.linesegment_intersections(linesegment)
                for intersection in intersections:
                    if intersection not in linesegment_intersections:
                        linesegment_intersections.append(intersection)
        return linesegment_intersections

    def fullarc_intersections(self, fullarc: vme.FullArc3D) -> List[volmdlr.Point3D]:
        intersections = []
        for intersection in self.surface3d.fullarc_intersections(fullarc):
            if self.point_belongs(intersection):
                intersections.append(intersection)
        return intersections

    def plot(self, ax=None, color='k', alpha=1, edge_details=False):
        if not ax:
            ax = plt.figure().add_subplot(111, projection='3d')
        self.outer_contour3d.plot(ax=ax, color=color, alpha=alpha,
                                  edge_details=edge_details)
        for contour3d in self.inner_contours3d:
            contour3d.plot(ax=ax, color=color, alpha=alpha,
                           edge_details=edge_details)
        return ax

    def random_point_inside(self):
        point_inside2d = self.surface2d.random_point_inside()
        return self.surface3d.point2d_to_3d(point_inside2d)

    def is_adjacent(self, face2: 'Face3D'):
        contour1 = self.outer_contour3d.to_2d(
            self.surface3d.frame.origin,
            self.surface3d.frame.u,
            self.surface3d.frame.v)
        contour2 = face2.outer_contour3d.to_2d(
            self.surface3d.frame.origin,
            self.surface3d.frame.u,
            self.surface3d.frame.v)
        if contour1.is_sharing_primitives_with(contour2):
            return True
        return False

    def geo_lines(self):  # , mesh_size_list=None):
        """
        Gets the lines that define a Face3D in a .geo file
        """

        i, p = None, None
        lines, line_surface, lines_tags = [], [], []
        point_account, line_account, line_loop_account = 0, 0, 1
        for c, contour in enumerate(list(chain(*[[self.outer_contour3d], self.inner_contours3d]))):

            if isinstance(contour, volmdlr.wires.Circle2D):
                # point=[contour.radius, contour.center.y, 0]
                # lines.append('Point('+str(point_account+1)+') = {'+str(point)[1:-1]+', '+str(mesh_size)+'};')

                # point = [*contour.center, 0]
                # lines.append('Point('+str(point_account+2)+') = {'+str(point)[1:-1]+', '+str(mesh_size)+'};')

                # point=[-contour.radius, contour.center.y, 0]
                # lines.append('Point('+str(point_account+3)+') = {'+str(point)[1:-1]+', '+str(mesh_size)+'};')

                # lines.append('Circle('+str(line_account+1)+') = {'+str(point_account+1)+','+str(point_account+2) \
                #              +','+str(point_account+3)+'};')
                # lines.append('Circle('+str(line_account+2)+') = {'+str(point_account+3)+','+str(point_account+2) \
                #              + ','+str(point_account+1)+'};')

                # lines_tags.extend([line_account+1, line_account+2])

                # lines.append('Line Loop('+str(line_loop_account+1)+') = {'+str(lines_tags)[1:-1]+'};')

                # line_surface.append(line_loop_account+1)

                # lines_tags = []
                # point_account, line_account, line_loop_account = point_account+3, line_account+2, line_loop_account+1

                pass

            elif isinstance(contour, (volmdlr.wires.Contour3D, volmdlr.wires.ClosedPolygon3D)):
                if not isinstance(contour, volmdlr.wires.ClosedPolygon3D):
                    contour = contour.to_polygon(1)
                for i, point in enumerate(contour.points):
                    lines.append(point.get_geo_lines(tag=point_account + i + 1,
                                                     point_mesh_size=None))

                for p, primitive in enumerate(contour.primitives):
                    if p != len(contour.primitives) - 1:
                        lines.append(primitive.get_geo_lines(tag=line_account + p + 1,
                                                             start_point_tag=point_account + p + 1,
                                                             end_point_tag=point_account + p + 2))
                    else:
                        lines.append(primitive.get_geo_lines(tag=line_account + p + 1,
                                                             start_point_tag=point_account + p + 1,
                                                             end_point_tag=point_account + 1))
                    lines_tags.append(line_account + p + 1)

                lines.append('Line Loop(' + str(c + 1) + ') = {' + str(lines_tags)[1:-1] + '};')
                line_surface.append(line_loop_account)
                point_account = point_account + i + 1
                line_account, line_loop_account = line_account + p + 1, line_loop_account + 1
                lines_tags = []

        lines.append('Plane Surface(' + str(1) + ') = {' + str(line_surface)[1:-1] + '};')

        return lines

    def to_geo(self, file_name: str):  # , mesh_size_list=None):
        """
        Gets the .geo file for the Face3D
        """

        lines = self.geo_lines()

        with open(file_name + '.geo', 'w', encoding="utf-8") as f:
            for line in lines:
                f.write(line)
                f.write('\n')
        f.close()

    def get_geo_lines(self, tag: int, line_loop_tag: List[int]):
        """
        Gets the lines that define a PlaneFace3D in a .geo file
        """

        return 'Plane Surface(' + str(tag) + ') = {' + str(line_loop_tag)[1:-1] + '};'

    def edge3d_inside(self, edge3d):
        method_name = f'{edge3d.__class__.__name__.lower()[:-2]}_inside'
        if hasattr(self, method_name):
            return getattr(self, method_name)(edge3d)
        points = edge3d.discretization_points(number_points=5)
        for point in points[1:-1]:
            if not self.point_belongs(point):
                return False
        return True

    def is_intersecting(self, face2, list_coincident_faces=None, tol: float = 1e-6):
        """
        Verifies if two face are intersecting.

        :param face2: face 2
        :param list_coincident_faces: list of coincident faces, if existent
        :param tol: tolerance for calculations
        :return: True if faces intersect, False otherwise
        """
        if list_coincident_faces is None:
            list_coincident_faces = []
        if (self.bounding_box.bbox_intersection(face2.bounding_box) or
            self.bounding_box.distance_to_bbox(face2.bounding_box) <= tol) and \
                (self, face2) not in list_coincident_faces:

            edge_intersections = []
            for prim1 in self.outer_contour3d.primitives + [prim for inner_contour in self.inner_contours3d
                                                            for prim in inner_contour.primitives]:
                edge_intersections = face2.edge_intersections(prim1)
                if edge_intersections:
                    return True
            if not edge_intersections:
                for prim2 in face2.outer_contour3d.primitives + [prim for inner_contour in face2.inner_contours3d
                                                                 for prim in inner_contour.primitives]:
                    edge_intersections = self.edge_intersections(prim2)
                    if edge_intersections:
                        return True

        return False

    def face_intersections_outer_contour(self, face2):
        intersections_points = []
        for edge1 in self.outer_contour3d.primitives:
            intersection_points = face2.edge_intersections(edge1)
            if intersection_points:
                for point in intersection_points:
                    if point not in intersections_points:
                        intersections_points.append(point)

        return intersections_points

    def face_intersections(self, face2, tol=1e-6) -> List[volmdlr.wires.Wire3D]:
        """
        Calculates the intersections between two Face3D.

        """

        bbox1 = self.bounding_box
        bbox2 = face2.bounding_box
        if not bbox1.bbox_intersection(bbox2) and \
                bbox1.distance_to_bbox(bbox2) >= tol:
            return []
        if self.face_inside(face2) or face2.face_inside(self):
            return []
        face_intersections = self.get_face_intersections(face2)
        return face_intersections

    def get_face_intersections(self, face2):
        """
        Gets the intersections between two faces.

        :param face2: second face.
        :return: intersections.
        """
        method_name = f'{face2.__class__.__name__.lower()[:-2]}_intersections'
        intersections = getattr(self, method_name)(face2)
        return intersections

    def set_operations_new_faces(self, intersecting_combinations, contour_extract_inside):
        self_copy = self.copy(deep=True)
        list_cutting_contours = self_copy.get_face_cutting_contours(intersecting_combinations)
        if not list_cutting_contours:
            return [self_copy]
        return self_copy.divide_face(list_cutting_contours, contour_extract_inside)

    def get_face_cutting_contours(self, dict_intersecting_combinations):
        """
        Get all contours cutting the face, resultig from multiple faces intersections.

        :param dict_intersecting_combinations: dictionary containing as keys the combination of intersecting faces
        and as the values the resulting primitive from the intersection of these two faces
        return a list all contours cutting one particular face.
        """
        face_intersecting_primitives2d = self.select_face_intersecting_primitives(dict_intersecting_combinations)
        if not face_intersecting_primitives2d:
            return []
        list_cutting_contours = volmdlr.wires.Contour2D.contours_from_edges(face_intersecting_primitives2d[:])
        if self.surface2d.inner_contours:
            valid_cutting_contours = []
            connectig_to_outer_contour = []
            for cutting_contour in list_cutting_contours:
                if (self.surface2d.outer_contour.point_over_contour(cutting_contour.primitives[0].start) and
                    self.surface2d.outer_contour.point_over_contour(cutting_contour.primitives[-1].end)) or \
                        cutting_contour.primitives[0].start == cutting_contour.primitives[-1].end:
                    valid_cutting_contours.append(cutting_contour)
                if self.surface2d.outer_contour.contour_intersections(cutting_contour):
                    connectig_to_outer_contour.append(cutting_contour)
            if len(valid_cutting_contours) == len(list_cutting_contours):
                return valid_cutting_contours
            for cutting_contour in valid_cutting_contours:
                list_cutting_contours.remove(cutting_contour)
            new_cutting_contours, cutting_contours = self.get_inner_contours_cutting_primitives(
                list_cutting_contours, connectig_to_outer_contour)
            return valid_cutting_contours + new_cutting_contours + cutting_contours
        return list_cutting_contours

    def divide_face(self, list_cutting_contours: List[volmdlr.wires.Contour2D], inside):
        """
        Divides a Face 3D with a list of cutting contours.

        :param list_cutting_contours: list of contours cutting the face
        :param inside: when extracting a contour from another contour. It defines the extracted
        contour as being between the two points if True and outside these points if False
        return a list new faces resulting from face division
        """
        list_faces = []
        list_open_cutting_contours = []
        list_closed_cutting_contours = []
        for cutting_contour in list_cutting_contours:
            if cutting_contour.primitives[0].start != cutting_contour.primitives[-1].end:
                list_open_cutting_contours.append(cutting_contour)
                continue
            list_closed_cutting_contours.append(cutting_contour)
        if list_open_cutting_contours:
            list_faces = self.divide_face_with_open_cutting_contours(list_open_cutting_contours, inside)
        list_faces = self.divide_face_with_closed_cutting_contours(list_closed_cutting_contours, list_faces)
        list_faces = [face for face in list_faces if not math.isclose(face.area(), 0.0, abs_tol=1e-6)]
        return list_faces

    def divide_face_with_open_cutting_contours(self, list_open_cutting_contours, inside):
        """
        Divides a face 3D with a list of closed cutting contour, that is, it will cut holes on the face.

        :param list_open_cutting_contours: list containing the open cutting contours.
        :param inside: inside portion.
        :type inside: bool.
        :return: list divided faces.
        """
        list_faces = []
        if not self.surface2d.outer_contour.edge_polygon.is_trigo():
            self.surface2d.outer_contour.invert_inplace()
        new_faces_contours = self.surface2d.outer_contour.divide(list_open_cutting_contours, inside)
        new_inner_contours = len(new_faces_contours) * [[]]
        if self.surface2d.inner_contours:
            new_faces_contours, new_inner_contours = self.get_open_contour_divided_faces_inner_contours(
                new_faces_contours)
        if isinstance(self, Triangle3D):
            class_to_instanciate = PlaneFace3D
        else:
            class_to_instanciate = self.__class__
        for contour, inner_contours in zip(new_faces_contours, new_inner_contours):
            new_face = class_to_instanciate(self.surface3d, Surface2D(contour, inner_contours))
            list_faces.append(new_face)
        return list_faces

    def divide_face_with_closed_cutting_contours(self, list_closed_cutting_contours, list_faces):
        """
        Divides a Face3D with a list of Open cutting contours, that is, Contours going from one side
        to another of the Face, or from the outer contour to one inner contour.

        :param list_closed_cutting_contours: list containing the closed cutting contours
        :param list_faces: list of already divided faces
        :return: list divided faces
        """
        for new_contour in list_closed_cutting_contours:
            if len(new_contour.primitives) >= 3 and \
                    new_contour.primitives[0].start == new_contour.primitives[-1].end:
                inner_contours1 = [new_contour]
                inner_contours2 = []
                if list_faces:
                    new_list_faces = self.get_closed_contour_divided_faces_inner_contours(list_faces, new_contour)
                    list_faces = list_faces + new_list_faces
                    continue
                for inner_contour in self.surface2d.inner_contours:
                    if new_contour.is_inside(inner_contour):
                        inner_contours2.append(inner_contour)
                        continue
                    inner_contours1.append(inner_contour)
                if isinstance(self, Triangle3D):
                    class_to_instanciate = PlaneFace3D
                else:
                    class_to_instanciate = self.__class__
                surf3d = self.surface3d
                surf2d = Surface2D(self.surface2d.outer_contour, inner_contours1)
                new_plane = class_to_instanciate(surf3d, surf2d)
                list_faces.append(new_plane)
                list_faces.append(class_to_instanciate(surf3d, Surface2D(new_contour, inner_contours2)))
                continue
            surf3d = self.surface3d
            surf2d = Surface2D(self.surface2d.outer_contour, [])
            if isinstance(self, Triangle3D):
                class_to_instanciate = PlaneFace3D
            else:
                class_to_instanciate = self.__class__
            new_plane = class_to_instanciate(surf3d, surf2d)
            list_faces.append(new_plane)
        return list_faces

    def get_open_contour_divided_faces_inner_contours(self, new_faces_contours):
        """
        If there is any inner contour, verifies which ones belong to the new divided faces from
        an open cutting contour.

        :param new_faces_contours: new faces outer contour.
        :return: valid_new_faces_contours, valid_new_faces_contours.
        """
        valid_new_faces_contours = []
        valid_inner_contours = []
        for new_face_contour in new_faces_contours:
            for inner_contour in self.surface2d.inner_contours:
                if new_face_contour.is_superposing(inner_contour):
                    break
            else:
                if new_face_contour not in valid_new_faces_contours:
                    inner_contours = []
                    for inner_contour in self.surface2d.inner_contours:
                        if new_face_contour.is_inside(inner_contour):
                            inner_contours.append(inner_contour)
                    valid_new_faces_contours.append(new_face_contour)
                    valid_inner_contours.append(inner_contours)
        return valid_new_faces_contours, valid_inner_contours

    def get_closed_contour_divided_faces_inner_contours(self, list_faces, new_contour):
        """
        If there is any inner contour, verifies which ones belong to the new divided faces from
        a closed cutting contour.

        :param list_faces: list of new faces.
        :param new_contour: current new face outer contour.
        :return: a list of new faces with its inner contours.
        """
        new_list_faces = []
        for new_face in list_faces:
            if new_face.surface2d.outer_contour.is_inside(new_contour):
                inner_contours1 = []
                inner_contours2 = []
                if not new_face.surface2d.inner_contours:
                    new_face.surface2d.inner_contours = [new_contour]
                    break
                new_contour_not_sharing_primitives = True
                for i, inner_contour in enumerate(new_face.surface2d.inner_contours):
                    if new_contour.is_inside(inner_contour):
                        if any(inner_contour.primitive_over_contour(prim)
                               for prim in new_contour.primitives):
                            new_face.surface2d.inner_contours[i] = new_contour
                            break
                        inner_contours2.append(inner_contour)
                    elif not any(inner_contour.primitive_over_contour(prim) for prim in
                                 new_contour.primitives):
                        inner_contours1.append(inner_contour)
                    else:
                        new_contour_not_sharing_primitives = False
                else:
                    surf3d = new_face.surface3d
                    if inner_contours1:
                        if new_contour_not_sharing_primitives:
                            inner_contours1.append(new_contour)
                            new_face.surface2d.inner_contours = inner_contours1
                            break
                        surf2d = Surface2D(new_face.surface2d.outer_contour, inner_contours1)
                        new_plane = self.__class__(surf3d, surf2d)
                        new_list_faces.append(new_plane)
                    if inner_contours2:
                        new_list_faces.append(
                            self.__class__(surf3d, Surface2D(new_contour, inner_contours2)))
        return new_list_faces

    def select_face_intersecting_primitives(self, dict_intersecting_combinations):
        """
        Select face intersecting primitives from a dictionary containing all intersection combinations.

        :param dict_intersecting_combinations: dictionary containing all intersection combinations
        :return: list of intersecting primitives for current face
        """
        face_intersecting_primitives2d = []
        for intersecting_combination in dict_intersecting_combinations.keys():
            if self in (intersecting_combination[0], intersecting_combination[1]):
                for intersection_wire in dict_intersecting_combinations[intersecting_combination]:
                    if len(intersection_wire.primitives) != 1:
                        raise NotImplementedError
                    # primitive2 = intersection_wire
                    primitive2_2d = self.surface3d.contour3d_to_2d(intersection_wire)
                    if not self.surface2d.outer_contour.primitive_over_contour(primitive2_2d.primitives[0], tol=1e-7):
                        face_intersecting_primitives2d.append(primitive2_2d.primitives[0])
        return face_intersecting_primitives2d

    def get_inner_contours_cutting_primitives(self, list_cutting_contours, connectig_to_outer_contour):
        """
        Gets cutting primitives connected to face inner_contours.

        :param list_cutting_contours: list of contours for resulting from intersection with other faces.
        :param connectig_to_outer_contour: list of contours from list_cutting_contours connected to the outer contour
        and not to any outer contour.
        :return: lists for final face cutting primitives.
        """
        (inner_contours_connected_cutting_contour, dict_inner_contour_intersections,
         dict_cutting_contour_intersections, list_cutting_contours) = self.dictionnaries_cutting_contours(
            list_cutting_contours, connectig_to_outer_contour)
        valid_cutting_contours = []
        list_primitives1 = []
        list_primitives2 = []
        used_cutting_contours = []
        used_inner_contour = []
        for cutting_contour, inner_contours in inner_contours_connected_cutting_contour.items():
            primitives1 = []
            primitives2 = []
            if len(inner_contours) == 1:
                if all(dict_cutting_contour_intersections[inters] in connectig_to_outer_contour for inters in
                       dict_inner_contour_intersections[inner_contours[0]]) and cutting_contour not in \
                        used_cutting_contours and inner_contours[0] not in used_inner_contour:
                    inner_contour_spliting_points = dict_inner_contour_intersections[inner_contours[0]]
                    inner_contour_spliting_points = list(sorted(
                        inner_contour_spliting_points, key=lambda point, ic=inner_contours[0]: ic.abscissa(point)))

                    point1, point2 = self.inner_contour_cutting_points(inner_contour_spliting_points, cutting_contour)
                    primitives1.extend(inner_contours[0].extract_with_points(point1, point2, True))
                    primitives2.extend(inner_contours[0].extract_with_points(point1, point2, False))
                    if sum(prim.length() for prim in primitives2) > sum(prim.length() for prim in primitives1):
                        primitives1, primitives2 = primitives2, primitives1
                    primitives1.extend(dict_cutting_contour_intersections[point2].primitives +
                                       cutting_contour.primitives[:])
                    used_cutting_contours.extend([cutting_contour,
                                                  dict_cutting_contour_intersections[point2]])
                    used_inner_contour.append(inner_contours[0])
                    list_primitives1.append(primitives1)
                    list_primitives2.append(primitives2)
                elif cutting_contour not in valid_cutting_contours:
                    valid_cutting_contours.append(cutting_contour)
            elif len(inner_contours) == 2:
                inner_contour_spliting_points1 = dict_inner_contour_intersections[inner_contours[0]]
                inner_contour_spliting_points2 = dict_inner_contour_intersections[inner_contours[1]]
                inner_contour_spliting_points1 = list(sorted(
                    inner_contour_spliting_points1, key=lambda point, ic=inner_contours[0]: ic.abscissa(point)))
                inner_contour_spliting_points2 = list(sorted(
                    inner_contour_spliting_points2, key=lambda point, ic=inner_contours[1]: ic.abscissa(point)))
                inside1, inside2 = self.is_inside_portion(cutting_contour, inner_contour_spliting_points1,
                                                          inner_contour_spliting_points2)
                primitives1.extend(cutting_contour.primitives[:])
                contour_used = False
                for inner_contour, inner_contour_spliting_points, inside in zip(
                        inner_contours, [inner_contour_spliting_points1, inner_contour_spliting_points2],
                        [inside1, inside2]):
                    if inner_contour in used_inner_contour:
                        contour_used = True
                        continue
                    point1, point2 = self.inner_contour_cutting_points(inner_contour_spliting_points, cutting_contour)
                    primitives1.extend(inner_contour.extract_with_points(point1, point2, inside))
                    primitives1.extend(dict_cutting_contour_intersections[point2].primitives)
                    primitives2.extend(inner_contour.extract_with_points(point1, point2, not inside))
                    used_cutting_contours.extend([cutting_contour, dict_cutting_contour_intersections[point2]])
                if contour_used:
                    list_primitives1 = self.get_connecting_contour(list_primitives1, primitives1)
                else:
                    list_primitives1.append(primitives1)
                list_primitives2.append(primitives2)
                used_inner_contour.extend(inner_contours)
            else:
                raise NotImplementedError
        valid_cutting_contours = [contour for contour in valid_cutting_contours
                                  if contour not in used_cutting_contours]
        new_cutting_contours = [volmdlr.wires.Contour2D(list_prim).order_contour()
                                for list_prim in list_primitives1]
        for list_prim in list_primitives2:
            new_cutting_contours.extend(volmdlr.wires.Contour2D.contours_from_edges(list_prim))
        return new_cutting_contours, valid_cutting_contours

    def dictionnaries_cutting_contours(self, list_cutting_contours, connectig_to_outer_contour):
        inner_contours_connected_cutting_contour = {}
        dict_inner_contour_intersections = {}
        dict_cutting_contour_intersections = {}
        for inner_contour in self.surface2d.inner_contours:
            if not inner_contour.edge_polygon.is_trigo():
                inner_contour.invert_inplace()
            dict_inner_contour_intersections[inner_contour] = []
            for cutting_contour in list_cutting_contours:
                inner_contour_intersections = inner_contour.contour_intersections(cutting_contour)
                if inner_contour_intersections:
                    dict_inner_contour_intersections[inner_contour].extend(inner_contour_intersections)
                    if cutting_contour not in inner_contours_connected_cutting_contour:
                        inner_contours_connected_cutting_contour[cutting_contour] = [inner_contour]
                    else:
                        inner_contours_connected_cutting_contour[cutting_contour].append(inner_contour)
                for intersection in inner_contour_intersections:
                    dict_cutting_contour_intersections[intersection] = cutting_contour
            spliting_points = dict_inner_contour_intersections[inner_contour]
            spliting_points = list(sorted(
                spliting_points, key=lambda point, ic=inner_contour: ic.abscissa(point)))
            remove_spliting_points, new_inner_contour, remove_cutting_contour = self.inner_contours_recalculation(
                inner_contour, spliting_points, dict_cutting_contour_intersections, connectig_to_outer_contour)
            (dict_cutting_contour_intersections, dict_inner_contour_intersections,
             inner_contours_connected_cutting_contour, list_cutting_contours) = \
                self.updated_dictionnaries_cutting_contours(remove_spliting_points, remove_cutting_contour,
                                                            spliting_points, dict_cutting_contour_intersections,
                                                            inner_contour, new_inner_contour, list_cutting_contours,
                                                            dict_inner_contour_intersections,
                                                            inner_contours_connected_cutting_contour)
            inner_contour = new_inner_contour
        return (inner_contours_connected_cutting_contour, dict_inner_contour_intersections,
                dict_cutting_contour_intersections, list_cutting_contours)

    @staticmethod
    def inner_contour_cutting_points(inner_contour_spliting_points, cutting_contour):
        """
        Searches the inner contour points where it must be cutted.

        :param inner_contour_spliting_points: all points os intersection with this inner contour.
        :param cutting_contour: first cutting contour being used to cut inner contour.
        :return: point1, point2
        """
        if cutting_contour.primitives[0].start in inner_contour_spliting_points:
            index_point1 = inner_contour_spliting_points.index(cutting_contour.primitives[0].start)
        else:
            index_point1 = inner_contour_spliting_points.index(cutting_contour.primitives[-1].end)
        if index_point1 != len(inner_contour_spliting_points) - 1:
            index_point2 = index_point1 + 1
        else:
            index_point2 = 0
        point1 = inner_contour_spliting_points[index_point1]
        point2 = inner_contour_spliting_points[index_point2]
        return point1, point2

    @staticmethod
    def is_inside_portion(cutting_contour, inner_contour_spliting_points1, inner_contour_spliting_points2):
        """
        For multiple inner contour intersections with cutting contours, defines if we get the inside or outside portion
        of the inner contour pair.

        :param cutting_contour: cutting_contour cutting the two inner contours.
        :param inner_contour_spliting_points1: spliting points for contour1.
        :param inner_contour_spliting_points2: spliting points for contour1.
        :return:
        """
        if (cutting_contour.primitives[0].start != inner_contour_spliting_points1[-1] and
            cutting_contour.primitives[-1].end != inner_contour_spliting_points2[-1]) or \
                (cutting_contour.primitives[0].start != inner_contour_spliting_points2[-1] and
                 cutting_contour.primitives[-1].end != inner_contour_spliting_points2[-1]):
            is_inside1 = True
            is_inside2 = False
        elif (cutting_contour.primitives[0].start == inner_contour_spliting_points1[-1] and
              cutting_contour.primitives[-1].end == inner_contour_spliting_points2[-1]):
            is_inside1 = True
            is_inside2 = False
        elif (cutting_contour.primitives[0].start != inner_contour_spliting_points1[-1] and
              cutting_contour.primitives[-1].end == inner_contour_spliting_points2[-1]) or \
                (cutting_contour.primitives[0].start == inner_contour_spliting_points1[-1] and
                 cutting_contour.primitives[-1].end != inner_contour_spliting_points2[-1]):
            is_inside1 = True
            is_inside2 = True
        else:
            raise NotImplementedError
        return is_inside1, is_inside2

    @staticmethod
    def get_connecting_contour(lists_primitives, inner_primitives):
        """
        Find which contour from resulting inner contour spliting is connected to saved cutting_contours.

        :param lists_primitives: saved cutting contours.
        :param inner_primitives: splited inner contour.
        :return: updated saved cutting contours.
        """
        if not lists_primitives:
            lists_primitives.extend(inner_primitives)
            return lists_primitives
        new_list_primitives = lists_primitives[:]
        for i, list_prim in enumerate(lists_primitives):
            if any(prim in list_prim for prim in inner_primitives):
                new_primitives = list_prim + [prim for prim in inner_primitives if prim not in list_prim]
                new_list_primitives[i] = new_primitives
                break
        lists_primitives = new_list_primitives[:]
        return lists_primitives

    def inner_contours_recalculation(self, inner_contour, spliting_points, spliting_points_and_cutting_contour,
                                     connectig_to_outer_contour):
        """
        Verifies if there is a cutting contours from face intersections connected to an inner contour at the two ends,
        if true this inner contour is updated with this cutting contour.

        :param inner_contour: inner contour.
        :param spliting_points: current inner contour spliting points.
        :param spliting_points_and_cutting_contour: dictionary containing all spliting points and
        the corresponding cutting contour.
        :param connectig_to_outer_contour: list of the cutting contours connected to the outer contour.
        :return: spliting points to be removed from list of spliting points and current inner contour updated.
        """
        j = self.surface2d.inner_contours.index(inner_contour)
        remove_spliting_points = []
        remove_cutting_contour = []
        for point1, point2 in zip(spliting_points[:-1], spliting_points[1:]):
            if spliting_points_and_cutting_contour[point1] not in connectig_to_outer_contour and \
                    spliting_points_and_cutting_contour[point2] not in connectig_to_outer_contour and \
                    spliting_points_and_cutting_contour[point1] == spliting_points_and_cutting_contour[point2]:
                remove_cutting_contour.append(spliting_points_and_cutting_contour[point1])
                remove_spliting_points.extend([point1, point2])
                primitives1 = inner_contour.extract_with_points(point1, point2, True) + \
                    spliting_points_and_cutting_contour[point1].primitives
                primitives2 = inner_contour.extract_with_points(point1, point2, False) + \
                    spliting_points_and_cutting_contour[point1].primitives
                contour1 = volmdlr.wires.Contour2D(primitives1).order_contour()
                contour2 = volmdlr.wires.Contour2D(primitives2).order_contour()
                if contour1.is_inside(inner_contour):
                    self.surface2d.inner_contours[j] = contour1
                    inner_contour = self.surface2d.inner_contours[j]
                    remove_spliting_points.extend([point1, point2])
                elif contour2.is_inside(inner_contour):
                    self.surface2d.inner_contours[j] = contour2
                    inner_contour = self.surface2d.inner_contours[j]
                    remove_spliting_points.extend([point1, point2])
        return remove_spliting_points, inner_contour, remove_cutting_contour

    @staticmethod
    def updated_dictionnaries_cutting_contours(remove_spliting_points, remove_cutting_contour, spliting_points,
                                               dict_cutting_contour_intersections, old_inner_contour,
                                               new_inner_contour, list_cutting_contours,
                                               dict_inner_contour_intersections,
                                               inner_contours_connected_cutting_contour):
        for remove_point in remove_spliting_points:
            if remove_point in spliting_points:
                spliting_points.remove(remove_point)
            if remove_point in dict_cutting_contour_intersections:
                del dict_cutting_contour_intersections[remove_point]
        del dict_inner_contour_intersections[old_inner_contour]
        dict_inner_contour_intersections[new_inner_contour] = spliting_points
        for contour in remove_cutting_contour:
            if contour in list_cutting_contours:
                list_cutting_contours.remove(contour)
            if contour in inner_contours_connected_cutting_contour:
                del inner_contours_connected_cutting_contour[contour]
        for cutting_contour, innr_cntrs in inner_contours_connected_cutting_contour.items():
            if old_inner_contour in innr_cntrs:
                inner_contours_connected_cutting_contour[cutting_contour].remove(old_inner_contour)
                inner_contours_connected_cutting_contour[cutting_contour].append(new_inner_contour)
        return (dict_cutting_contour_intersections, dict_inner_contour_intersections,
                inner_contours_connected_cutting_contour, list_cutting_contours)


class PlaneFace3D(Face3D):
    """
    :param contours: The face's contour2D
    :type contours: volmdlr.Contour2D
    :param plane: Plane used to place your face
    :type plane: Plane3D
    """
    _standalone_in_db = False
    _generic_eq = True
    _non_serializable_attributes = ['bounding_box', 'polygon2D']
    _non_data_eq_attributes = ['name', 'bounding_box', 'outer_contour3d',
                               'inner_contours3d']
    _non_data_hash_attributes = []

    def __init__(self, surface3d: Plane3D, surface2d: Surface2D,
                 name: str = ''):
        # if not isinstance(outer_contour2d, volmdlr.Contour2D):
        #     raise ValueError('Not a contour2D: {}'.format(outer_contour2d))
        self._bbox = None
        Face3D.__init__(self,
                        surface3d=surface3d,
                        surface2d=surface2d,
                        name=name)

    def copy(self, deep=True, memo=None):
        return PlaneFace3D(self.surface3d.copy(deep, memo), self.surface2d.copy(),
                           self.name)

    @property
    def bounding_box(self):
        """
        Returns the boundary box of a PlanFace3D.

        """
        if not self._bbox:
            self._bbox = self.get_bounding_box()
        return self._bbox

    @bounding_box.setter
    def bounding_box(self, new_bounding_box):
        self._bbox = new_bounding_box

    def get_bounding_box(self):
        return self.outer_contour3d.bounding_box

    def distance_to_point(self, point, return_other_point=False):
        """
        Calculates the distance from a plane face and a point.

        :param point: point to verify.
        :param return_other_point: bool to decide if corresponding point on face should be returned.
        :return: distance to planeface3D.
        """

        projected_pt = point.plane_projection3d(self.surface3d.frame.origin,
                                                self.surface3d.frame.u,
                                                self.surface3d.frame.v)
        projection_distance = point.point_distance(projected_pt)

        if self.point_belongs(projected_pt):
            if return_other_point:
                return projection_distance, projected_pt
            return projection_distance

        point_2D = point.to_2d(self.surface3d.frame.origin, self.surface3d.frame.u,
                               self.surface3d.frame.v)

        polygon2D = self.surface2d.outer_contour.to_polygon(angle_resolution=10)
        border_distance, other_point = polygon2D.point_border_distance(point_2D, return_other_point=True)

        other_point = self.surface3d.point2d_to_3d(volmdlr.Point2D(*other_point))

        if return_other_point:
            return (projection_distance ** 2 + border_distance ** 2) ** 0.5, \
                   other_point
        return (projection_distance ** 2 + border_distance ** 2) ** 0.5

    def minimum_distance_points_plane(self, other_plane_face, return_points=False):
        """
        Given two planefaces, calculates the points which corresponds to the minimal distance between these two faces.

        :param other_plane_face: second planeface.
        :param return_points: boolean to return corresponding points or not.
        :return: minimal distance.
        """

        min_distance = math.inf
        for edge1 in self.outer_contour3d.primitives:
            for edge2 in other_plane_face.outer_contour3d.primitives:
                dist = edge1.minimum_distance(edge2,
                                              return_points=return_points)
                if return_points:
                    if dist[0] < min_distance:
                        min_distance = dist[0]
                        p1, p2 = dist[1], dist[2]
                else:
                    if dist < min_distance:
                        min_distance = dist
        if return_points:
            return min_distance, p1, p2
        return min_distance

    def linesegment_inside(self, linesegment: vme.LineSegment3D):
        direction_vector = linesegment.unit_direction_vector()
        if not math.isclose(abs(direction_vector.dot(self.surface3d.frame.w)), 0.0, abs_tol=1e-6):
            return False
        for point in [linesegment.start, linesegment.middle_point(), linesegment.end]:
            if not self.point_belongs(point):
                return False
        return True

    def circle_inside(self, circle: volmdlr.wires.Circle3D):
        if not math.isclose(abs(circle.frame.w.dot(self.surface3d.frame.w)), 1.0, abs_tol=1e-6):
            return False
        points = circle.discretization_points(number_points=4)
        for point in points:
            if not self.point_belongs(point):
                return False
        return True

    def planeface_intersections(self, planeface):
        face2_plane_interections = planeface.surface3d.plane_intersection(self.surface3d)
        if not face2_plane_interections:
            return []
        points_intersections = []
        for contour in [self.outer_contour3d, planeface.outer_contour3d] + self.inner_contours3d +\
                planeface.inner_contours3d:
            for intersection in contour.line_intersections(face2_plane_interections[0]):
                if intersection and intersection not in points_intersections:
                    points_intersections.append(intersection)
        points_intersections = face2_plane_interections[0].sort_points_along_line(points_intersections)
        planeface_intersections = []
        for point1, point2 in zip(points_intersections[:-1], points_intersections[1:]):
            linesegment3d = vme.LineSegment3D(point1, point2)
            over_self_outer_contour = self.outer_contour3d.primitive_over_contour(linesegment3d)
            over_planeface_outer_contour = planeface.outer_contour3d.primitive_over_contour(linesegment3d)
            if over_self_outer_contour and over_planeface_outer_contour:
                continue
            if self.edge3d_inside(linesegment3d) or over_self_outer_contour:
                if planeface.edge3d_inside(linesegment3d):
                    planeface_intersections.append(volmdlr.wires.Wire3D([linesegment3d]))
                elif over_planeface_outer_contour:
                    planeface_intersections.append(volmdlr.wires.Wire3D([linesegment3d]))
        return planeface_intersections

    def triangle_intersections(self, triangleface):
        return self.planeface_intersections(triangleface)

    def cylindricalface_intersections(self, cylindricalface: 'CylindricalFace3D'):
        cylindricalsurfaceface_intersections = cylindricalface.surface3d.plane_intersection(self.surface3d)
        if not isinstance(cylindricalsurfaceface_intersections[0], vme.Line3D):
            if all(self.edge3d_inside(intersection) and cylindricalface.edge3d_inside(intersection)
                   for intersection in cylindricalsurfaceface_intersections):
                return cylindricalsurfaceface_intersections
        intersections_points = self.face_intersections_outer_contour(cylindricalface)
        for point in cylindricalface.face_intersections_outer_contour(self):
            if point not in intersections_points:
                intersections_points.append(point)
        face_intersections = []
        for primitive in cylindricalsurfaceface_intersections:
            points_on_primitive = []
            for point in intersections_points:
                if primitive.point_belongs(point):
                    points_on_primitive.append(point)
            if not points_on_primitive:
                continue
            if isinstance(primitive, vme.Line3D):
                points_on_primitive = primitive.sort_points_along_line(points_on_primitive)
            else:
                points_on_primitive = primitive.sort_points_along_wire(points_on_primitive)
                points_on_primitive = points_on_primitive + [points_on_primitive[0]]
            for point1, point2 in zip(points_on_primitive[:-1], points_on_primitive[1:]):
                edge = primitive.trim(point1, point2)
                if self.edge3d_inside(edge) and cylindricalface.edge3d_inside(edge):
                    face_intersections.append(volmdlr.wires.Wire3D([edge]))
        return face_intersections

    def minimum_distance(self, other_face, return_points=False):
        """
        Returns the minimum distance between the current face and the specified other face.

        :param other_face: Face to evaluate the minimum distance.
        :type other_face: :class:`PlaneFace3D`
        :param return_points: A boolean value indicating whether to return the minimum distance as
            well as the two points on each face that are closest to each other. If True, the function
            returns a tuple of the form (distance, point1, point2). If False, the function only returns
            the distance.
        :type return_points: bool
        :return: If the return_points parameter is set to True, it also returns the two points on each face
            that are closest to each other. The return type is a float if return_points is False and
            a tuple (distance, point1, point2) if return_points is True.
        :rtype: float, Tuple[float, float, float]
        """
        if other_face.__class__ is CylindricalFace3D:
            p1, p2 = other_face.minimum_distance_points_cyl(self)
            if return_points:
                return p1.point_distance(p2), p1, p2
            return p1.point_distance(p2)

        if other_face.__class__ is PlaneFace3D:
            if return_points:
                dist, p1, p2 = self.minimum_distance_points_plane(other_face,
                                                                  return_points=return_points)
                return dist, p1, p2
            dist = self.minimum_distance_points_plane(other_face,
                                                      return_points=return_points)
            return dist

        if other_face.__class__ is ToroidalFace3D:
            p1, p2 = other_face.minimum_distance_points_plane(self)
            if return_points:
                return p1.point_distance(p2), p1, p2
            return p1.point_distance(p2)

        raise NotImplementedError

    def is_adjacent(self, face2: Face3D):
        contour1 = self.outer_contour3d.to_2d(
            self.surface3d.frame.origin,
            self.surface3d.frame.u,
            self.surface3d.frame.v)
        contour2 = face2.outer_contour3d.to_2d(
            self.surface3d.frame.origin,
            self.surface3d.frame.u,
            self.surface3d.frame.v)
        if contour1.is_sharing_primitives_with(contour2, False):
            return True

    @staticmethod
    def merge_faces(list_coincident_faces: List[Face3D]):
        valid_coicident_faces = list_coincident_faces[:]
        list_new_faces = []
        list_inner_contours = []
        merge_finished = False
        face0 = valid_coicident_faces[0]
        merged_contour = face0.outer_contour3d.to_2d(face0.surface3d.frame.origin,
                                                     face0.surface3d.frame.u,
                                                     face0.surface3d.frame.v)
        valid_coicident_faces.remove(face0)
        while not merge_finished:
            adjacent_faces = False
            list_inner_contours = []
            for face in valid_coicident_faces:
                adjacent_faces = False
                face_inside = False
                contour = face.outer_contour3d.to_2d(face0.surface3d.frame.origin,
                                                     face0.surface3d.frame.u,
                                                     face0.surface3d.frame.v)
                if contour.is_sharing_primitives_with(merged_contour):
                    merged_contour_results = merged_contour.union(contour)
                    merged_contour = merged_contour_results[0]
                    merged_inner_contours = merged_contour_results[1:]
                    list_inner_contours.extend(merged_inner_contours)
                    list_inner_contours.extend(face.surface2d.inner_contours)
                    valid_coicident_faces.remove(face)
                    adjacent_faces = True
                    break
                if merged_contour.is_inside(contour):
                    valid_coicident_faces.remove(face)
                    face_inside = True
                    break
            if not adjacent_faces and not face_inside and valid_coicident_faces:
                list_new_faces.append(
                    PlaneFace3D(face0.surface3d,
                                Surface2D(merged_contour.copy(),
                                          face0.surface2d.inner_contours +
                                          list_inner_contours)))
                merged_contour = \
                    valid_coicident_faces[0].outer_contour3d.to_2d(
                        face0.surface3d.frame.origin,
                        face0.surface3d.frame.u,
                        face0.surface3d.frame.v)
                valid_coicident_faces.remove(valid_coicident_faces[0])

            if not valid_coicident_faces:
                merge_finished = True
        list_new_faces.append(
            PlaneFace3D(face0.surface3d,
                        Surface2D(merged_contour,
                                  face0.surface2d.inner_contours +
                                  list_inner_contours)))
        return list_new_faces

    def cut_by_coincident_face(self, face):
        """
        Cuts face1 with another coincident face2

        :param face: a face3d
        :type face: Face3D
        :return: a list of faces3d
        :rtype: List[Face3D]
        """

        if not self.surface3d.is_coincident(face.surface3d):
            raise ValueError('The faces are not coincident')

        if self.face_inside(face):
            return self.divide_face([face.surface2d.outer_contour], True)
        # if face.is_inside(self):
        #     return face.divide_face([self.surface2d.outer_contour], True)

        outer_contour_1 = self.surface2d.outer_contour
        outer_contour_2 = self.surface3d.contour3d_to_2d(face.outer_contour3d)

        if (face.face_inside(self)
                and not outer_contour_1.contour_intersections(outer_contour_2)):
            return self.divide_face(face.surface2d.inner_contours, True)

        inner_contours = self.surface2d.inner_contours
        inner_contours.extend([self.surface3d.contour3d_to_2d(
            contour) for contour in face.inner_contours3d])

        contours = outer_contour_1.cut_by_wire(outer_contour_2)

        surfaces = []
        for contour in contours:
            inners = []
            for inner_c in inner_contours:
                if contour.is_inside(inner_c):
                    inners.append(inner_c)
            surfaces.append(Surface2D(contour, inners))

        return [self.__class__(self.surface3d, surface2d) for surface2d in surfaces]

    def check_inner_contours(self, face):
        c_inners_1 = self.surface2d.inner_contours
        c_inners_2 = [self.surface3d.contour3d_to_2d(inner) for inner in face.inner_contours3d]
        inside = set()
        for c1 in c_inners_1:
            for c2 in c_inners_2:
                if c1.is_superposing(c2):
                    inside.add(False)
                else:
                    inside.add(c2.is_inside(c1))
        return inside

    @staticmethod
    def update_faces_with_divided_faces(divided_faces, face2_2, used, list_faces):
        for d_face in divided_faces:

            if d_face.outer_contour3d.is_superposing(face2_2.outer_contour3d):
                if face2_2.surface2d.inner_contours:
                    divided_faces_d_face = []
                    for inner in face2_2.surface2d.inner_contours:

                        if True in [(((abs(inner_d.area() - inner.area()) < 1e-6)
                                      and inner.center_of_mass().is_close(inner_d.center_of_mass()))
                                     or inner_d.is_inside(inner))
                                    for inner_d in d_face.surface2d.inner_contours]:
                            divided_faces_d_face = ['', d_face]
                            continue

                        divided_faces_d_face = d_face.divide_face([inner], True)
                        divided_faces_d_face.sort(key=lambda x: x.area())

                        list_faces.append(divided_faces_d_face[0])
                        d_face = divided_faces_d_face[1]

                    if divided_faces_d_face:
                        list_faces.append(divided_faces_d_face[1])

                else:
                    list_faces.append(d_face)
            else:
                used.append(d_face)

        return used, list_faces

    def project_faces(self, faces):
        """
        Divide self based on faces's outer, and inner contours

        :param faces: DESCRIPTION
        :type faces: TYPE
        :return: DESCRIPTION
        :rtype: TYPE
        """

        used_faces, list_faces = {}, []

        for _, face2 in enumerate(faces):
            contour1 = self.surface2d.outer_contour
            contour2 = self.surface3d.contour3d_to_2d(face2.outer_contour3d)

            inside = self.check_inner_contours(face2)
            if (self.surface3d.is_coincident(face2.surface3d)
                    and (contour1.is_overlapping(contour2)
                         or (contour1.is_inside(contour2) or True in inside))):

                if self in used_faces:
                    faces_1, face2_2 = used_faces[self][:], face2
                else:
                    faces_1, face2_2 = [self], face2

                used = []
                for face1_1 in faces_1:
                    plane3d = face1_1.surface3d
                    s2d = Surface2D(outer_contour=plane3d.contour3d_to_2d(face2_2.outer_contour3d),
                                    inner_contours=[
                                        plane3d.contour3d_to_2d(contour) for contour in face2_2.inner_contours3d])
                    face2_2 = PlaneFace3D(surface3d=plane3d, surface2d=s2d)

                    divided_faces = face1_1.cut_by_coincident_face(face2_2)

                    used, list_faces = self.update_faces_with_divided_faces(
                        divided_faces, face2_2, used, list_faces)
                used_faces[self] = used

        try:
            if isinstance(used_faces[self], list):
                list_faces.extend(used_faces[self])
            else:
                list_faces.append(used_faces[self])
        except KeyError:
            list_faces.append(self)

        return list_faces

    def get_geo_lines(self, tag: int, line_loop_tag: List[int]):
        """
        Gets the lines that define a PlaneFace3D in a .geo file.
        """

        return 'Plane Surface(' + str(tag) + ') = {' + str(line_loop_tag)[1:-1] + '};'


class Triangle3D(PlaneFace3D):
    """

    :param point1: The first point.
    :type point1: volmdlr.Point3D.
    :param point2: The second point.
    :type point2: volmdlr.Point3D.
    :param point3: The third point.
    :type point3: volmdlr.Point3D.
    """
    _standalone_in_db = False

    # _generic_eq = True
    # _non_serializable_attributes = ['bounding_box', 'polygon2D']
    # _non_data_eq_attributes = ['name', 'bounding_box', 'outer_contour3d',
    #                       'inner_contours3d']
    # _non_data_hash_attributes = []

    def __init__(self, point1: volmdlr.Point3D, point2: volmdlr.Point3D,
                 point3: volmdlr.Point3D, alpha=1, color=None, name: str = ''):
        self.point1 = point1
        self.point2 = point2
        self.point3 = point3
        self.points = [self.point1, self.point2, self.point3]
        self.color = color
        self.alpha = alpha
        self.name = name

        self._utd_surface3d = False
        self._utd_surface2d = False
        self._bbox = None
        self._outer_contour3d = None
        self._inner_contours3d = None
        # self.bounding_box = self._bounding_box()

        DessiaObject.__init__(self, name=name)

        # Don't use inheritence for performance: class method fakes face3D behavior
        # Face3D.__init__(self,
        #                 surface3d=plane3d,
        #                 surface2d=surface2d,
        #                 name=name)

    def _data_hash(self):
        """
        Using point approx hash to speed up
        """
        return self.point1.approx_hash() + self.point2.approx_hash() + self.point3.approx_hash()

    def _data_eq(self, other_object):
        if other_object.__class__.__name__ != self.__class__.__name__:
            return False
        self_set = set([self.point1, self.point2, self.point3])
        other_set = set([other_object.point1, other_object.point2, other_object.point3])
        if self_set != other_set:
            return False
        return True

    @property
    def bounding_box(self):
        """
        Returns the surface bounding box.
        """
        if not self._bbox:
            self._bbox = self.get_bounding_box()
        return self._bbox

    @bounding_box.setter
    def bounding_box(self, new_bouding_box):
        self._bbox = new_bouding_box

    def get_bounding_box(self):
        return volmdlr.core.BoundingBox.from_points([self.point1,
                                                     self.point2,
                                                     self.point3])

    @property
    def surface3d(self):
        if not self._utd_surface3d:
            self._surface3d = Plane3D.from_3_points(self.point1, self.point2, self.point3)
            self._utd_surface3d = True
        return self._surface3d

    @property
    def surface2d(self):
        if not self._utd_surface2d:
            plane3d = self.surface3d
            contour3d = volmdlr.wires.Contour3D([vme.LineSegment3D(self.point1, self.point2),
                                                 vme.LineSegment3D(self.point2, self.point3),
                                                 vme.LineSegment3D(self.point3, self.point1)])

            contour2d = contour3d.to_2d(plane3d.frame.origin,
                                        plane3d.frame.u, plane3d.frame.v)

            self._surface2d = Surface2D(outer_contour=contour2d, inner_contours=[])

            self._utd_surface2d = True
        return self._surface2d

    def to_dict(self, use_pointers: bool = False, memo=None, path: str = '#'):
        dict_ = DessiaObject.base_dict(self)
        dict_['point1'] = self.point1.to_dict()
        dict_['point2'] = self.point2.to_dict()
        dict_['point3'] = self.point3.to_dict()
        dict_['name'] = self.name

        return dict_

    @classmethod
    def dict_to_object(cls, dict_, global_dict=None, pointers_memo: Dict[str, Any] = None, path: str = '#'):
        point1 = volmdlr.Point3D.dict_to_object(dict_['point1'])
        point2 = volmdlr.Point3D.dict_to_object(dict_['point2'])
        point3 = volmdlr.Point3D.dict_to_object(dict_['point3'])
        return cls(point1, point2, point3, dict_['name'])

    def area(self) -> float:
        """
        :return: area triangle
        :rtype: float

        Formula explained here: https://www.triangle-calculator.com/?what=vc
        """
        a = self.point1.point_distance(self.point2)
        b = self.point2.point_distance(self.point3)
        c = self.point3.point_distance(self.point1)

        semi_perimeter = (a + b + c) / 2

        try:
            # Area with Heron's formula
            area = math.sqrt(semi_perimeter * (semi_perimeter - a) * (semi_perimeter - b) * (semi_perimeter - c))
        except ValueError:
            area = 0

        return area

    def height(self):
        # Formula explained here: https://www.triangle-calculator.com/?what=vc
        # Basis = vector point1 to point2d
        return 2 * self.area() / self.point1.point_distance(self.point2)

    def frame_mapping(self, frame: volmdlr.Frame3D, side: str):
        """
        Changes frame_mapping and return a new Triangle3D
        side = 'old' or 'new'
        """
        np1 = self.point1.frame_mapping(frame, side)
        np2 = self.point2.frame_mapping(frame, side)
        np3 = self.point3.frame_mapping(frame, side)
        return self.__class__(np1, np2, np3, self.name)

    def frame_mapping_inplace(self, frame: volmdlr.Frame3D, side: str):
        """
        Changes frame_mapping and the object is updated inplace.
        side = 'old' or 'new'
        """
        self.point1.frame_mapping_inplace(frame, side)
        self.point2.frame_mapping_inplace(frame, side)
        self.point3.frame_mapping_inplace(frame, side)
        new_bounding_box = self.get_bounding_box()
        self.bounding_box = new_bounding_box

    def copy(self, deep=True, memo=None):
        return Triangle3D(self.point1.copy(), self.point2.copy(), self.point3.copy(),
                          self.name)

    def triangulation(self):
        return vmd.DisplayMesh3D([vmd.Node3D.from_point(self.point1),
                                  vmd.Node3D.from_point(self.point2),
                                  vmd.Node3D.from_point(self.point3)],
                                 [(0, 1, 2)])

    def translation(self, offset: volmdlr.Vector3D):
        """
        Plane3D translation
        :param offset: translation vector
        :return: A new translated Plane3D
        """
        new_point1 = self.point1.translation(offset)
        new_point2 = self.point2.translation(offset)
        new_point3 = self.point3.translation(offset)

        new_triangle = Triangle3D(new_point1, new_point2, new_point3,
                                  self.alpha, self.color, self.name)
        return new_triangle

    def translation_inplace(self, offset: volmdlr.Vector3D):
        """
        Plane3D translation. Object is updated inplace
        :param offset: translation vector
        """
        self.point1.translation_inplace(offset)
        self.point2.translation_inplace(offset)
        self.point3.translation_inplace(offset)
        new_bounding_box = self.get_bounding_box()
        self.bounding_box = new_bounding_box

    def rotation(self, center: volmdlr.Point3D, axis: volmdlr.Vector3D,
                 angle: float):
        """
        Triangle3D rotation.

        :param center: rotation center
        :param axis: rotation axis
        :param angle: angle rotation
        :return: a new rotated Triangle3D
        """
        new_point1 = self.point1.rotation(center, axis, angle)
        new_point2 = self.point2.rotation(center, axis, angle)
        new_point3 = self.point3.rotation(center, axis, angle)
        new_triangle = Triangle3D(new_point1, new_point2, new_point3,
                                  self.alpha, self.color, self.name)
        return new_triangle

    def rotation_inplace(self, center: volmdlr.Point3D, axis: volmdlr.Vector3D,
                         angle: float):
        """
        Triangle3D rotation. Object is updated inplace.

        :param center: rotation center
        :param axis: rotation axis
        :param angle: rotation angle
        """
        self.point1.rotation_inplace(center, axis, angle)
        self.point2.rotation_inplace(center, axis, angle)
        self.point3.rotation_inplace(center, axis, angle)
        new_bounding_box = self.get_bounding_box()
        self.bounding_box = new_bounding_box

    def subdescription(self, resolution=0.01):
        """
        Returns a list of Point3D with resolution as max
        between Point3D.
        """

        lengths = [self.points[0].point_distance(self.points[1]),
                   self.points[1].point_distance(self.points[2]),
                   self.points[2].point_distance(self.points[0])]
        max_length = max(lengths)

        if max_length <= resolution:
            return self.points

        pos_length_max = lengths.index(max_length)
        point0 = self.points[-3 + pos_length_max]
        point1 = self.points[-3 + pos_length_max + 1]
        point2 = self.points[-3 + pos_length_max + 2]

        vector_0_1 = point0 - point1
        vector_0_1.normalize()
        points_0_1 = []

        for k in range(int(max_length / resolution) + 2):
            if k == 0:
                points_0_1.append(point1)
            distance_to_point = min(k * resolution, max_length)
            points_0_1.append(point1 + vector_0_1 * distance_to_point)

        vector_2_1, length_2_1 = point2 - point1, point2.point_distance(point1)
        vector_2_1.normalize()
        points_in = []

        for k, p0_1 in enumerate(points_0_1):
            if k == 0:
                point_on_2_1 = point1
            distance_to_point = min(points_0_1[0].point_distance(p0_1) * length_2_1 / max_length, length_2_1)
            point_on_2_1 = point1 + vector_2_1 * distance_to_point

            length_2_0 = point_on_2_1.point_distance(p0_1)
            nb_int = int(length_2_0 / resolution) + 2
            if nb_int == 2:
                points_in.append(point_on_2_1)
            else:
                vector_2_0 = point_on_2_1 - p0_1
                vector_2_0.normalize()
                step_in = length_2_0 / (nb_int - 1)
                for i in range(nb_int):
                    distance_to_point = min(i * step_in, length_2_0)
                    if distance_to_point != 0:
                        points_in.append(p0_1 + vector_2_0 * distance_to_point)

        return npy.unique(points_0_1 + points_in).tolist()

    def subdescription_to_triangles(self, resolution=0.01):
        """
        Returns a list of Triangle3D with resolution as max
        length of subtriangles side.
        """

        sub_triangles, done = [self.points], False

        while not done:
            triangles = []
            for subtri in sub_triangles:
                lengths = [subtri[0].point_distance(subtri[1]),
                           subtri[1].point_distance(subtri[2]),
                           subtri[2].point_distance(subtri[0])]
                max_length = max(lengths)

                if max_length > resolution:
                    pos_length_max = lengths.index(max_length)
                    pt_mid = (subtri[-3 + pos_length_max] + subtri[-3 + pos_length_max + 1]) / 2
                    triangles.extend([[subtri[-3 + pos_length_max], pt_mid, subtri[-3 + pos_length_max + 2]],
                                      [subtri[-3 + pos_length_max + 1], pt_mid, subtri[-3 + pos_length_max + 2]]])

                else:
                    triangles.append(subtri)

            if len(sub_triangles) == len(triangles):
                done = True
                break

            sub_triangles = triangles

        return [Triangle3D(subtri[0], subtri[1], subtri[2]) for subtri in sub_triangles]

    def middle(self):
        return (self.point1 + self.point2 + self.point3) / 3

    def normal(self):
        """

        Returns
        -------
        normal to the face

        """
        normal = self.surface3d.frame.w
        # vec12 = self.point2 - self.point1
        # vec13 = self.point3 - self.point1
        # normal  = vec12.cross(vec13)
        normal.normalize()
        return normal


class CylindricalFace3D(Face3D):
    """
    :param contours2d: The cylinder's contour2D.
    :type contours2d: volmdlr.Contour2D.
    :param cylindricalsurface3d: Information about the Cylinder.
    :type cylindricalsurface3d: CylindricalSurface3D.
    :param points: contours2d's point.
    :type points: List of volmdlr.Point2D.

    :Example:
        >>> contours2d is rectangular and will create a classic cylinder with x= 2*pi*radius, y=h
    """
    min_x_density = 5
    min_y_density = 1

    def __init__(self,
                 surface3d: CylindricalSurface3D,
                 surface2d: Surface2D,
                 name: str = ''):

        self.radius = surface3d.radius
        self.center = surface3d.frame.origin
        self.normal = surface3d.frame.w
        Face3D.__init__(self, surface3d=surface3d,
                        surface2d=surface2d,
                        name=name)
        self._bbox = None

    def copy(self, deep=True, memo=None):
        return CylindricalFace3D(self.surface3d.copy(deep, memo), self.surface2d.copy(),
                                 self.name)

    @property
    def bounding_box(self):
        """
        Returns the surface bounding box.
        """
        if not self._bbox:
            self._bbox = self.get_bounding_box()
        return self._bbox

    @bounding_box.setter
    def bounding_box(self, new_bouding_box):
        self._bbox = new_bouding_box

    def get_bounding_box(self):
        """
        Computes the bounding box using the contour3d. true in this case of cylindrical face (not general).
        """
        return self.outer_contour3d.bounding_box

    def triangulation_lines(self, angle_resolution=5):
        theta_min, theta_max, zmin, zmax = self.surface2d.bounding_rectangle.bounds()
        delta_theta = theta_max - theta_min
        nlines = math.ceil(delta_theta * angle_resolution)
        lines = []
        for i in range(nlines):
            theta = theta_min + (i + 1) / (nlines + 1) * delta_theta
            lines.append(vme.Line2D(volmdlr.Point2D(theta, zmin),
                                    volmdlr.Point2D(theta, zmax)))
        return lines, []

    def point_belongs(self, point3d: volmdlr.Point3D):
        """
        Tells you if a point is on the 3D Cylindrical face and inside its contour
        """
        point2d = self.surface3d.point3d_to_2d(point3d)
        point2d_plus_2pi = point2d.translation(volmdlr.Point2D(volmdlr.TWO_PI, 0))
        point2d_minus_2pi = point2d.translation(volmdlr.Point2D(-volmdlr.TWO_PI, 0))
        check_point3d = self.surface3d.point2d_to_3d(point2d)
        if check_point3d.point_distance(point3d) > 1e-6:
            return False

        return any(self.surface2d.point_belongs(pt2d) for pt2d in [point2d, point2d_plus_2pi, point2d_minus_2pi])

    def grid_size(self):
        """
        Specifies an adapted size of the discretization grid used in face triangulation.
        """
        angle_resolution = 5
        theta_min, theta_max, _, _ = self.surface2d.bounding_rectangle().bounds()
        delta_theta = theta_max - theta_min
        number_points_x = int(delta_theta * angle_resolution)

        number_points_y = 0

        return number_points_x, number_points_y

    def range_closest(self, list_points):
        """
        Needs a docstring.

        :param list_points:
        :type list_points:
        :return:
        :rtype:
        """
        # This method has be edited as it was really bad coded:
        #             * parameter removed, use of self data instead
        points_set = volmdlr.core.delete_double_point(list_points)
        points_set3D = CylindricalFace3D.points2d_to3d(None, [points_set],
                                                       self.radius, self.surface3d.frame)

        points_3dint = [points_set3D[0]]
        points_2dint = [points_set[0]]
        s = 1
        for k in range(1, len(points_set)):
            closest = points_set3D[s]
            while closest is None:
                s += 1
                closest = points_set3D[s]
            dist_min = (points_3dint[-1] - closest).norm()
            pos = s
            for i in range(s + 1, len(points_set3D)):
                close_test = points_set3D[i]
                if close_test is None:
                    continue
                else:
                    dist_test = (points_3dint[-1] - close_test).norm()
                    if dist_test <= dist_min:
                        dist_min = dist_test
                        closest = close_test
                        pos = i
            points_2dint.append(points_set[pos])
            points_set3D[pos] = None

        return points_2dint

    def minimum_maximum(self, contour2d, radius):
        points = contour2d.tessel_points
        min_h, min_theta = min(pt[1] for pt in points), min(pt[0] for pt in points)
        max_h, max_theta = max(pt[1] for pt in points), max(pt[0] for pt in points)

        return min_h, min_theta, max_h, max_theta

    # Seems buggy
    # def minimum_distance_points_cyl(self, other_cyl):
    #     r1, r2 = self.radius, other_cyl.radius
    #     min_h1, min_theta1, max_h1, max_theta1 = self.minimum_maximum(
    #         self.contours2d[0], r1)

    #     n1 = self.normal
    #     u1 = self.cylindricalsurface3d.frame.u
    #     v1 = self.cylindricalsurface3d.frame.v
    #     frame1 = volmdlr.Frame3D(self.center, u1, v1, n1)

    #     min_h2, min_theta2, max_h2, max_theta2 = self.minimum_maximum(
    #         other_cyl.contours2d[0], r2)

    #     n2 = other_cyl.normal
    #     u2 = other_cyl.cylindricalsurface3d.frame.u
    #     v2 = other_cyl.cylindricalsurface3d.frame.v
    #     frame2 = volmdlr.Frame3D(other_cyl.center, u2, v2, n2)
    #     # st2 = volmdlr.Point3D((r2*math.cos(min_theta2), r2*math.sin(min_theta2), min_h2))
    #     # start2 = frame2.old_coordinates(st2)

    #     w = other_cyl.center - self.center

    #     n1n1, n1u1, n1v1, n1n2, n1u2, n1v2 = n1.dot(n1), n1.dot(u1), n1.dot(
    #         v1), n1.dot(n2), n1.dot(u2), n1.dot(v2)
    #     u1u1, u1v1, u1n2, u1u2, u1v2 = u1.dot(u1), u1.dot(v1), u1.dot(
    #         n2), u1.dot(u2), u1.dot(v2)
    #     v1v1, v1n2, v1u2, v1v2 = v1.dot(v1), v1.dot(n2), v1.dot(u2), v1.dot(v2)
    #     n2n2, n2u2, n2v2 = n2.dot(n2), n2.dot(u2), n2.dot(v2)
    #     u2u2, u2v2, v2v2 = u2.dot(u2), u2.dot(v2), v2.dot(v2)

    #     w2, wn1, wu1, wv1, wn2, wu2, wv2 = w.dot(w), w.dot(n1), w.dot(
    #         u1), w.dot(v1), w.dot(n2), w.dot(u2), w.dot(v2)

    #     # x = (theta1, h1, theta2, h2)
    #     def distance_squared(x):
    #         return (n1n1 * (x[1] ** 2) + u1u1 * ((math.cos(x[0])) ** 2) * (
    #                 r1 ** 2) + v1v1 * ((math.sin(x[0])) ** 2) * (r1 ** 2)
    #                 + w2 + n2n2 * (x[3] ** 2) + u2u2 * (
    #                         (math.cos(x[2])) ** 2) * (r2 ** 2) + v2v2 * (
    #                         (math.sin(x[2])) ** 2) * (r2 ** 2)
    #                 + 2 * x[1] * r1 * math.cos(x[0]) * n1u1 + 2 * x[
    #                     1] * r1 * math.sin(x[0]) * n1v1 - 2 * x[1] * wn1
    #                 - 2 * x[1] * x[3] * n1n2 - 2 * x[1] * r2 * math.cos(
    #                     x[2]) * n1u2 - 2 * x[1] * r2 * math.sin(x[2]) * n1v2
    #                 + 2 * math.cos(x[0]) * math.sin(x[0]) * u1v1 * (
    #                         r1 ** 2) - 2 * r1 * math.cos(x[0]) * wu1
    #                 - 2 * r1 * x[3] * math.cos(
    #                     x[0]) * u1n2 - 2 * r1 * r2 * math.cos(x[0]) * math.cos(
    #                     x[2]) * u1u2
    #                 - 2 * r1 * r2 * math.cos(x[0]) * math.sin(
    #                     x[2]) * u1v2 - 2 * r1 * math.sin(x[0]) * wv1
    #                 - 2 * r1 * x[3] * math.sin(
    #                     x[0]) * v1n2 - 2 * r1 * r2 * math.sin(x[0]) * math.cos(
    #                     x[2]) * v1u2
    #                 - 2 * r1 * r2 * math.sin(x[0]) * math.sin(
    #                     x[2]) * v1v2 + 2 * x[3] * wn2 + 2 * r2 * math.cos(
    #                     x[2]) * wu2
    #                 + 2 * r2 * math.sin(x[2]) * wv2 + 2 * x[3] * r2 * math.cos(
    #                     x[2]) * n2u2 + 2 * x[3] * r2 * math.sin(x[2]) * n2v2
    #                 + 2 * math.cos(x[2]) * math.sin(x[2]) * u2v2 * (r2 ** 2))

    #     x01 = npy.array([(min_theta1 + max_theta1) / 2, (min_h1 + max_h1) / 2,
    #                      (min_theta2 + max_theta2) / 2, (min_h2 + max_h2) / 2])
    #     x02 = npy.array([min_theta1, (min_h1 + max_h1) / 2,
    #                      min_theta2, (min_h2 + max_h2) / 2])
    #     x03 = npy.array([max_theta1, (min_h1 + max_h1) / 2,
    #                      max_theta2, (min_h2 + max_h2) / 2])

    #     minimax = [(min_theta1, min_h1, min_theta2, min_h2),
    #                (max_theta1, max_h1, max_theta2, max_h2)]

    #     res1 = scp.optimize.least_squares(distance_squared, x01,
    #                                       bounds=minimax)
    #     res2 = scp.optimize.least_squares(distance_squared, x02,
    #                                       bounds=minimax)
    #     res3 = scp.optimize.least_squares(distance_squared, x03,
    #                                       bounds=minimax)

    #     pt1 = volmdlr.Point3D(
    #         (r1 * math.cos(res1.x[0]), r1 * math.sin(res1.x[0]), res1.x[1]))
    #     p1 = frame1.old_coordinates(pt1)
    #     pt2 = volmdlr.Point3D(
    #         (r2 * math.cos(res1.x[2]), r2 * math.sin(res1.x[2]), res1.x[3]))
    #     p2 = frame2.old_coordinates(pt2)
    #     d = p1.point_distance(p2)
    #     result = res1

    #     res = [res2, res3]
    #     for couple in res:
    #         pttest1 = volmdlr.Point3D((r1 * math.cos(couple.x[0]),
    #                                    r1 * math.sin(couple.x[0]),
    #                                    couple.x[1]))
    #         pttest2 = volmdlr.Point3D((r2 * math.cos(couple.x[2]),
    #                                    r2 * math.sin(couple.x[2]),
    #                                    couple.x[3]))
    #         ptest1 = frame1.old_coordinates(pttest1)
    #         ptest2 = frame2.old_coordinates(pttest2)
    #         dtest = ptest1.point_distance(ptest2)
    #         if dtest < d:
    #             result = couple
    #             p1, p2 = ptest1, ptest2

    #     pt1_2d, pt2_2d = volmdlr.Point2D(
    #         (result.x[0], result.x[1])), volmdlr.Point2D(
    #         (result.x[2], result.x[3]))

    #     if not self.contours2d[0].point_belongs(pt1_2d):
    #         # Find the closest one
    #         points_contours1 = self.contours2d[0].tessel_points

    #         poly1 = volmdlr.wires.ClosedPolygon2D(points_contours1)
    #         d1, new_pt1_2d = poly1.point_border_distance(pt1_2d, return_other_point=True)
    #         pt1 = volmdlr.Point3D((r1 * math.cos(new_pt1_2d.vector[0]),
    #                                r1 * math.sin(new_pt1_2d.vector[0]),
    #                                new_pt1_2d.vector[1]))
    #         p1 = frame1.old_coordinates(pt1)

    #     if not other_cyl.contours2d[0].point_belongs(pt2_2d):
    #         # Find the closest one
    #         points_contours2 = other_cyl.contours2d[0].tessel_points

    #         poly2 = volmdlr.wires.ClosedPolygon2D(points_contours2)
    #         d2, new_pt2_2d = poly2.point_border_distance(pt2_2d, return_other_point=True)
    #         pt2 = volmdlr.Point3D((r2 * math.cos(new_pt2_2d.vector[0]),
    #                                r2 * math.sin(new_pt2_2d.vector[0]),
    #                                new_pt2_2d.vector[1]))
    #         p2 = frame2.old_coordinates(pt2)

    #     return p1, p2

    # Seems buggy
    # def minimum_distance_points_plane(self,
    #                                   planeface):  # Planeface with contour2D
    #     # ADD THE FACT THAT PLANEFACE.CONTOURS : [0] = contours totale, le reste = trous
    #     r = self.radius
    #     min_h1, min_theta1, max_h1, max_theta1 = self.minimum_maximum(
    #         self.contours2d[0], r)

    #     n1 = self.normal
    #     u1 = self.cylindricalsurface3d.frame.u
    #     v1 = self.cylindricalsurface3d.frame.v
    #     frame1 = volmdlr.Frame3D(self.center, u1, v1, n1)
    #     # st1 = volmdlr.Point3D((r*math.cos(min_theta1), r*math.sin(min_theta1), min_h1))
    #     # start1 = frame1.old_coordinates(st1)

    #     poly2d = planeface.polygon2D
    #     pfpoints = poly2d.points
    #     xmin, ymin = min(pt[0] for pt in pfpoints), min(pt[1] for pt in pfpoints)
    #     xmax, ymax = max(pt[0] for pt in pfpoints), max(pt[1] for pt in pfpoints)
    #     origin, vx, vy = planeface.plane.origin, planeface.plane.vectors[0], \
    #         planeface.plane.vectors[1]
    #     pf1_2d, pf2_2d = volmdlr.Point2D((xmin, ymin)), volmdlr.Point2D(
    #         (xmin, ymax))
    #     pf3_2d, pf4_2d = volmdlr.Point2D((xmax, ymin)), volmdlr.Point2D(
    #         (xmax, ymax))
    #     pf1, pf2 = pf1_2d.to_3d(origin, vx, vy), pf2_2d.to_3d(origin, vx, vy)
    #     pf3, _ = pf3_2d.to_3d(origin, vx, vy), pf4_2d.to_3d(origin, vx, vy)

    #     u, v = (pf3 - pf1), (pf2 - pf1)
    #     u.normalize()
    #     v.normalize()

    #     w = pf1 - self.center

    #     n1n1, n1u1, n1v1, n1u, n1v = n1.dot(n1), n1.dot(u1), n1.dot(
    #         v1), n1.dot(u), n1.dot(v)
    #     u1u1, u1v1, u1u, u1v = u1.dot(u1), u1.dot(v1), u1.dot(u), u1.dot(v)
    #     v1v1, v1u, v1v = v1.dot(v1), v1.dot(u), v1.dot(v)
    #     uu, uv, vv = u.dot(u), u.dot(v), v.dot(v)

    #     w2, wn1, wu1, wv1, wu, wv = w.dot(w), w.dot(n1), w.dot(u1), w.dot(
    #         v1), w.dot(u), w.dot(v)

    #     # x = (h, theta, x, y)
    #     def distance_squared(x):
    #         return (n1n1 * (x[0] ** 2) + ((math.cos(x[1])) ** 2) * u1u1 * (
    #                 r ** 2) + ((math.sin(x[1])) ** 2) * v1v1 * (r ** 2)
    #                 + w2 + uu * (x[2] ** 2) + vv * (x[3] ** 2) + 2 * x[
    #                     0] * math.cos(x[1]) * r * n1u1
    #                 + 2 * x[0] * math.sin(x[1]) * r * n1v1 - 2 * x[
    #                     0] * wn1 - 2 * x[0] * x[2] * n1u
    #                 - 2 * x[0] * x[3] * n1v + 2 * math.sin(x[1]) * math.cos(
    #                     x[1]) * u1v1 * (r ** 2)
    #                 - 2 * r * math.cos(x[1]) * wu1 - 2 * r * x[2] * math.cos(
    #                     x[1]) * u1u
    #                 - 2 * r * x[3] * math.sin(x[1]) * u1v - 2 * r * math.sin(
    #                     x[1]) * wv1
    #                 - 2 * r * x[2] * math.sin(x[1]) * v1u - 2 * r * x[
    #                     3] * math.sin(x[1]) * v1v
    #                 + 2 * x[2] * wu + 2 * x[3] * wv + 2 * x[2] * x[3] * uv)

    #     x01 = npy.array([(min_h1 + max_h1) / 2, (min_theta1 + max_theta1) / 2,
    #                      (xmax - xmin) / 2, (ymax - ymin) / 2])

    #     minimax = [(min_h1, min_theta1, 0, 0),
    #                (max_h1, max_theta1, xmax - xmin, ymax - ymin)]

    #     res1 = scp.optimize.least_squares(distance_squared, x01,
    #                                       bounds=minimax)

    #     pt1 = volmdlr.Point3D(
    #         (r * math.cos(res1.x[1]), r * math.sin(res1.x[1]), res1.x[0]))
    #     p1 = frame1.old_coordinates(pt1)
    #     p2 = pf1 + res1.x[2] * u + res1.x[3] * v
    #     pt1_2d = volmdlr.Point2D((res1.x[1], res1.x[0]))
    #     pt2_2d = p2.to_2d(pf1, u, v)

    #     if not self.contours2d[0].point_belongs(pt1_2d):
    #         # Find the closest one
    #         points_contours1 = self.contours2d[0].tessel_points

    #         poly1 = volmdlr.wires.ClosedPolygon2D(points_contours1)
    #         _, new_pt1_2d = poly1.point_border_distance(pt1_2d, return_other_point=True)
    #         pt1 = volmdlr.Point3D((r * math.cos(new_pt1_2d.vector[0]),
    #                                r * math.sin(new_pt1_2d.vector[0]),
    #                                new_pt1_2d.vector[1]))
    #         p1 = frame1.old_coordinates(pt1)

    #     if not planeface.contours[0].point_belongs(pt2_2d):
    #         # Find the closest one
    #         _, new_pt2_2d = planeface.polygon2D.point_border_distance(pt2_2d, return_other_point=True)

    #         p2 = new_pt2_2d.to_3d(pf1, u, v)

    #     return p1, p2

    def minimum_distance(self, other_face, return_points=False):
        if other_face.__class__ is CylindricalFace3D:
            p1, p2 = self.minimum_distance_points_cyl(other_face)
            if return_points:
                return p1.point_distance(p2), p1, p2
            return p1.point_distance(p2)

        if other_face.__class__ is PlaneFace3D:
            p1, p2 = self.minimum_distance_points_plane(other_face)
            if return_points:
                return p1.point_distance(p2), p1, p2
            return p1.point_distance(p2)

        if other_face.__class__ is ToroidalFace3D:
            p1, p2 = other_face.minimum_distance_points_cyl(self)
            if return_points:
                return p1.point_distance(p2), p1, p2
            return p1.point_distance(p2)

        return NotImplementedError

    def adjacent_direction(self, other_face3d):
        """
        Find out in which direction the faces are adjacent.

        :param other_face3d: The face to evaluation.
        :type other_face3d: volmdlr.faces.CylindricalFace3D
        """

        contour1 = self.outer_contour3d
        contour2 = other_face3d.outer_contour3d
        point1, point2 = contour1.shared_primitives_extremities(contour2)

        coord = point1 - point2
        coord = [abs(coord.x), abs(coord.y)]

        if coord.index(max(coord)) == 0:
            return 'x'
        return 'y'

    def get_geo_lines(self, tag: int, line_loop_tag: List[int]):
        """
        Gets the lines that define a CylindricalFace3D in a .geo file
        """

        return 'Surface(' + str(tag) + ') = {' + str(line_loop_tag)[1:-1] + '};'

    def arc_inside(self, arc: vme.Arc3D):
        """
        Verifies if Arc3D is inside a CylindricalFace3D.

        :param arc: Arc3D to be verified.
        :return: True if it is inside, False otherwise.
        """
        if not math.isclose(abs(arc.frame.w.dot(self.surface3d.frame.w)), 1.0, abs_tol=1e-6):
            return False
        if not math.isclose(self.radius, arc.radius, abs_tol=1e-6):
            return False
        return self.arcellipse_inside(arc)

    def arcellipse_inside(self, arcellipse: vme.ArcEllipse3D):
        """
        Verifies if ArcEllipse3D is inside a CylindricalFace3D.

        :param arcellipse: ArcEllipse3D to be verified.
        :return: True if it is inside, False otherwise.
        """
        for point in arcellipse.points:
            if not self.point_belongs(point):
                return False
        return True

    def planeface_intersections(self, planeface: PlaneFace3D):
        planeface_intersections = planeface.cylindricalface_intersections(self)
        return planeface_intersections


class ToroidalFace3D(Face3D):
    """
    Defines a toroidal face.

    :param contours2d: The Tore's contour2D
    :type contours2d: volmdlr.Contour2D
    :param toroidalsurface3d: Information about the Tore
    :type toroidalsurface3d: ToroidalSurface3D
    :param theta: angle of cut in main circle direction
    :param phi: angle of cut in secondary circle direction
    :type points: List of float

    :Example:

    contours2d is rectangular and will create a classic tore with x:2*pi, y:2*pi
    x is for exterior, and y for the circle to revolute
    points = [pi, 2*pi] for an half tore
    """
    min_x_density = 5
    min_y_density = 1

    def __init__(self, surface3d: ToroidalSurface3D,
                 surface2d: Surface2D,
                 name: str = ''):

        # self.toroidalsurface3d = toroidalsurface3d

        self.center = surface3d.frame.origin
        self.normal = surface3d.frame.w

        theta_min, theta_max, phi_min, phi_max = surface2d.outer_contour.bounding_rectangle.bounds()

        self.theta_min = theta_min
        self.theta_max = theta_max
        self.phi_min = phi_min
        self.phi_max = phi_max

        # contours3d = [self.toroidalsurface3d.contour2d_to_3d(c)\
        #               for c in [outer_contour2d]+inners_contours2d]

        Face3D.__init__(self,
                        surface3d=surface3d,
                        surface2d=surface2d,
                        name=name)
        self._bbox = None

    def copy(self, deep=True, memo=None):
        return ToroidalFace3D(self.surface3d.copy(deep, memo), self.surface2d.copy(),
                              self.name)

    def points_resolution(self, line, pos,
                          resolution):  # With a resolution wished
        points = []
        points.append(line.points[0])
        limit = line.points[1].vector[pos]
        start = line.points[0].vector[pos]
        vec = [0, 0]
        vec[pos] = start
        echelon = [line.points[0].vector[0] - vec[0],
                   line.points[0].vector[1] - vec[1]]
        flag = start + resolution
        while flag < limit:
            echelon[pos] = flag
            flag += resolution
            points.append(volmdlr.Point2D(echelon))
        points.append(line.points[1])
        return points

    @property
    def bounding_box(self):
        """
        Returns the surface bounding box.
        """
        if not self._bbox:
            self._bbox = self.get_bounding_box()
        return self._bbox

    @bounding_box.setter
    def bounding_box(self, new_bounding_box):
        self._bbox = new_bounding_box

    def get_bounding_box(self):
        return self.surface3d.bounding_box

    def triangulation_lines(self, angle_resolution=5):
        theta_min, theta_max, phi_min, phi_max = self.surface2d.bounding_rectangle().bounds()

        delta_theta = theta_max - theta_min
        nlines_x = int(delta_theta * angle_resolution)
        lines_x = []
        for i in range(nlines_x):
            theta = theta_min + (i + 1) / (nlines_x + 1) * delta_theta
            lines_x.append(vme.Line2D(volmdlr.Point2D(theta, phi_min),
                                      volmdlr.Point2D(theta, phi_max)))
        delta_phi = phi_max - phi_min
        nlines_y = int(delta_phi * angle_resolution)
        lines_y = []
        for i in range(nlines_y):
            phi = phi_min + (i + 1) / (nlines_y + 1) * delta_phi
            lines_y.append(vme.Line2D(volmdlr.Point2D(theta_min, phi),
                                      volmdlr.Point2D(theta_max, phi)))
        return lines_x, lines_y

    def grid_size(self):
        """
        Specifies an adapted size of the discretization grid used in face triangulation.
        """
        angle_resolution = 5
        theta_min, theta_max, phi_min, phi_max = self.surface2d.bounding_rectangle().bounds()

        delta_theta = theta_max - theta_min
        number_points_x = int(delta_theta * angle_resolution)

        delta_phi = phi_max - phi_min
        number_points_y = int(delta_phi * angle_resolution)

        return number_points_x, number_points_y


class ConicalFace3D(Face3D):
    """
    Defines a conical face.

    :param contours2d: The Cone's contour2D
    :type contours2d: volmdlr.Contour2D
    :param conicalsurface3d: Information about the Cone
    :type conicalsurface3d: ConicalSurface3D
    :param points: Contour2d's parameter Cone
    :type points: List of float

    """
    min_x_density = 5
    min_y_density = 1

    def __init__(self, surface3d: ConicalSurface3D,
                 surface2d: Surface2D,
                 name: str = ''):

        Face3D.__init__(self,
                        surface3d=surface3d,
                        surface2d=surface2d,
                        name=name)
        self._bbox = None

    @property
    def bounding_box(self):
        """
        Surface bounding box.
        """
        if not self._bbox:
            self._bbox = self.get_bounding_box()
        return self._bbox

    @bounding_box.setter
    def bounding_box(self, new_bouding_box):
        self._bbox = new_bouding_box

    def get_bounding_box(self):
        theta_min, theta_max, zmin, zmax = self.surface2d.outer_contour.bounding_rectangle.bounds()

        xp = (volmdlr.X3D.dot(self.surface3d.frame.u) * self.surface3d.frame.u
              + volmdlr.X3D.dot(
                    self.surface3d.frame.v) * self.surface3d.frame.v)
        try:
            xp.normalize()
        except ZeroDivisionError:
            pass
        yp = (volmdlr.Y3D.dot(self.surface3d.frame.u) * self.surface3d.frame.u
              + volmdlr.Y3D.dot(
                    self.surface3d.frame.v) * self.surface3d.frame.v)

        try:
            yp.normalize()
        except ZeroDivisionError:
            pass

        zp = (volmdlr.Z3D.dot(self.surface3d.frame.u) * self.surface3d.frame.u
              + volmdlr.Z3D.dot(
                    self.surface3d.frame.v) * self.surface3d.frame.v)
        try:
            zp.normalize()
        except ZeroDivisionError:
            pass

        lower_center = self.surface3d.frame.origin + zmin * self.surface3d.frame.w
        upper_center = self.surface3d.frame.origin + zmax * self.surface3d.frame.w
        lower_radius = math.tan(self.surface3d.semi_angle) * zmin
        upper_radius = math.tan(self.surface3d.semi_angle) * zmax

        points = [lower_center - lower_radius * xp,
                  lower_center + lower_radius * xp,
                  lower_center - lower_radius * yp,
                  lower_center + lower_radius * yp,
                  lower_center - lower_radius * zp,
                  lower_center + lower_radius * zp,
                  upper_center - upper_radius * xp,
                  upper_center + upper_radius * xp,
                  upper_center - upper_radius * yp,
                  upper_center + upper_radius * yp,
                  upper_center - upper_radius * zp,
                  upper_center + upper_radius * zp,
                  ]

        return volmdlr.core.BoundingBox.from_points(points)

    def triangulation_lines(self, angle_resolution=5):
        theta_min, theta_max, zmin, zmax = self.surface2d.bounding_rectangle().bounds()
        delta_theta = theta_max - theta_min
        nlines = int(delta_theta * angle_resolution)
        lines_x = []
        for i in range(nlines):
            theta = theta_min + (i + 1) / (nlines + 1) * delta_theta
            lines_x.append(vme.Line2D(volmdlr.Point2D(theta, zmin),
                                      volmdlr.Point2D(theta, zmax)))

        if zmin < 1e-9:
            delta_z = zmax - zmin
            lines_y = [vme.Line2D(volmdlr.Point2D(theta_min, zmin + 0.1 * delta_z),
                                  volmdlr.Point2D(theta_max, zmin + 0.1 * delta_z))]
        else:
            lines_y = []
        return lines_x, lines_y

    def grid_size(self):
        """
        Specifies an adapted size of the discretization grid used in face triangulation.
        """
        angle_resolution = 5
        theta_min, theta_max, _, _ = self.surface2d.bounding_rectangle().bounds()
        delta_theta = theta_max - theta_min
        number_points_x = math.ceil(delta_theta * angle_resolution)

        number_points_y = 0

        return number_points_x, number_points_y

    # def create_triangle(self, all_contours_points, part):
    #     Triangles, ts = [], []
    #     pts, h_list = [], []
    #     for listpt in all_contours_points:
    #         for pt in listpt:
    #             pts.append(pt)
    #             h_list.append(pt[1])
    #     if part == 'bot':
    #         h_concerned = min(h_list)
    #     else:
    #         h_concerned = max(h_list)
    #     peak_list, other = [], []
    #     for pt in pts:
    #         if pt[1] == h_concerned:
    #             peak_list.append(pt)
    #         else:
    #             other.append(pt)
    #     points = [peak_list[0]] + other
    #
    #     for i in range(1, len(points)):
    #         if i == len(points) - 1:
    #             vertices = [points[i].vector, points[0].vector,
    #                         points[1].vector]
    #             segments = [[0, 1], [1, 2], [2, 0]]
    #             listindice = [i, 0, 1]
    #         else:
    #             vertices = [points[i].vector, points[0].vector,
    #                         points[i + 1].vector]
    #             segments = [[0, 1], [1, 2], [2, 0]]
    #             listindice = [i, 0, i + 1]
    #         tri = {'vertices': vertices, 'segments': segments}
    #         t = triangle.triangulate(tri, 'p')
    #         if 'triangles' in t:
    #             triangles = t['triangles'].tolist()
    #             triangles[0] = listindice
    #             Triangles.append(triangles)
    #         else:
    #             Triangles.append(None)
    #         ts.append(t)
    #
    #     return points, Triangles


class SphericalFace3D(Face3D):
    """
    :param contours2d: The Sphere's contour2D
    :type contours2d: volmdlr.Contour2D
    :param sphericalsurface3d: Information about the Sphere
    :type sphericalsurface3d: SphericalSurface3D
    :param points: Angle's Sphere
    :type points: List of float

    """
    min_x_density = 5
    min_y_density = 5

    def __init__(self, surface3d: SphericalSurface3D,
                 surface2d: Surface2D,
                 name: str = ''):
        Face3D.__init__(self,
                        surface3d=surface3d,
                        surface2d=surface2d,
                        name=name)
        self._bbox = None

    @property
    def bounding_box(self):
        if not self._bbox:
            self._bbox = self.get_bounding_box()
        return self._bbox

    @bounding_box.setter
    def bounding_box(self, new_bouding_box):
        self._bbox = new_bouding_box

    def get_bounding_box(self):
        # To be enhanced
        return self.surface3d.bounding_box

    def triangulation_lines(self, angle_resolution=7):
        """
        Specifies the number of subdivision when using triangulation by lines. (Old triangulation).
        """
        theta_min, theta_max, phi_min, phi_max = self.surface2d.bounding_rectangle().bounds()

        delta_theta = theta_max - theta_min
        nlines_x = int(delta_theta * angle_resolution)
        lines_x = []
        for i in range(nlines_x):
            theta = theta_min + (i + 1) / (nlines_x + 1) * delta_theta
            lines_x.append(vme.Line2D(volmdlr.Point2D(theta, phi_min),
                                      volmdlr.Point2D(theta, phi_max)))
        delta_phi = phi_max - phi_min
        nlines_y = int(delta_phi * angle_resolution)
        lines_y = []
        for i in range(nlines_y):
            phi = phi_min + (i + 1) / (nlines_y + 1) * delta_phi
            lines_y.append(vme.Line2D(volmdlr.Point2D(theta_min, phi),
                                      volmdlr.Point2D(theta_max, phi)))
        return lines_x, lines_y

    def grid_size(self):
        """
        Specifies an adapted size of the discretization grid used in face triangulation.
        """
        angle_resolution = 9
        theta_min, theta_max, phi_min, phi_max = self.surface2d.bounding_rectangle().bounds()

        delta_theta = theta_max - theta_min
        number_points_x = int(delta_theta * angle_resolution)

        delta_phi = phi_max - phi_min
        number_points_y = int(delta_phi * angle_resolution)

        return number_points_x, number_points_y


class RuledFace3D(Face3D):
    """
    A 3D face with a ruled surface.

    This class represents a 3D face with a ruled surface, which is a surface
    formed by straight lines connecting two input curves. It is a subclass of
    the `Face3D` class and inherits all of its attributes and methods.


    :param surface3d: The 3D ruled surface of the face.
    :type surface3d: `RuledSurface3D`
    :param surface2d: The 2D projection of the face onto the parametric domain (u, v).
    :type surface2d: `Surface2D`
    :param name: The name of the face.
    :type name: str
    :param color: The color of the face.
    :type color: tuple
    """
    min_x_density = 50
    min_y_density = 1

    def __init__(self,
                 surface3d: RuledSurface3D,
                 surface2d: Surface2D,
                 name: str = '',
                 color=None):
        Face3D.__init__(self, surface3d=surface3d,
                        surface2d=surface2d,
                        name=name)
        self._bbox = None

    @property
    def bounding_box(self):
        """
        Returns the bounding box of the surface.
        """
        if not self._bbox:
            self._bbox = self.get_bounding_box()
        return self._bbox

    @bounding_box.setter
    def bounding_box(self, new_bouding_box):
        self._bbox = new_bouding_box

    def get_bounding_box(self):
        # To be enhance by restricting wires to cut
        # xmin, xmax, ymin, ymax = self.surface2d.outer_contour.bounding_rectangle()
        points = [self.surface3d.point2d_to_3d(volmdlr.Point2D(i / 30, 0.)) for
                  i in range(31)]
        points.extend(
            [self.surface3d.point2d_to_3d(volmdlr.Point2D(i / 30, 1.)) for i
             in range(31)])

        return volmdlr.core.BoundingBox.from_points(points)

    def triangulation_lines(self, angle_resolution=10):
        """
        Specifies the number of subdivision when using triangulation by lines. (Old triangulation).
        """
        xmin, xmax, ymin, ymax = self.surface2d.bounding_rectangle().bounds()
        delta_x = xmax - xmin
        nlines = int(delta_x * angle_resolution)
        lines = []
        for i in range(nlines):
            x = xmin + (i + 1) / (nlines + 1) * delta_x
            lines.append(vme.Line2D(volmdlr.Point2D(x, ymin),
                                    volmdlr.Point2D(x, ymax)))
        return lines, []

    def grid_size(self):
        """
        Specifies an adapted size of the discretization grid used in face triangulation.
        """
        angle_resolution = 10
        xmin, xmax, _, _ = self.surface2d.bounding_rectangle().bounds()
        delta_x = xmax - xmin
        number_points_x = int(delta_x * angle_resolution)

        number_points_y = 0

        return number_points_x, number_points_y


class BSplineFace3D(Face3D):
    """
    A 3D face with a B-spline surface.

    This class represents a 3D face with a B-spline surface, which is a smooth
    surface defined by a set of control points and knots. It is a subclass of
    the `Face3D` class and inherits all of its attributes and methods.

    :param surface3d: The 3D B-spline surface of the face.
    :type surface3d: `BSplineSurface3D`
    :param surface2d: The 2D projection of the face onto the parametric domain (u, v).
    :type surface2d: `Surface2D`
    :param name: The name of the face.
    :type name: str
    """

    def __init__(self, surface3d: BSplineSurface3D,
                 surface2d: Surface2D,
                 name: str = ''):
        Face3D.__init__(self,
                        surface3d=surface3d,
                        surface2d=surface2d,
                        name=name)
        self._bbox = None

    @property
    def bounding_box(self):
        if not self._bbox:
            self._bbox = self.get_bounding_box()
        return self._bbox

    @bounding_box.setter
    def bounding_box(self, new_bounding_box):
        self._bbox = new_bounding_box

    def get_bounding_box(self):
        return self.surface3d.bounding_box

    def triangulation_lines(self, resolution=25):
        u_min, u_max, v_min, v_max = self.surface2d.bounding_rectangle().bounds()

        delta_u = u_max - u_min
        nlines_x = int(delta_u * resolution)
        lines_x = []
        for i in range(nlines_x):
            u = u_min + (i + 1) / (nlines_x + 1) * delta_u
            lines_x.append(vme.Line2D(volmdlr.Point2D(u, v_min),
                                      volmdlr.Point2D(u, v_max)))
        delta_v = v_max - v_min
        nlines_y = int(delta_v * resolution)
        lines_y = []
        for i in range(nlines_y):
            v = v_min + (i + 1) / (nlines_y + 1) * delta_v
            lines_y.append(vme.Line2D(volmdlr.Point2D(v_min, v),
                                      volmdlr.Point2D(v_max, v)))
        return lines_x, lines_y

    def grid_size(self):
        """
        Specifies an adapted size of the discretization grid used in face triangulation.
        """
        if self.surface3d.x_periodicity or self.surface3d.y_periodicity:
            resolution = 25
        else:
            resolution = 10
        u_min, u_max, v_min, v_max = self.surface2d.bounding_rectangle().bounds()
        delta_u = u_max - u_min
        number_points_x = int(delta_u * resolution)

        delta_v = v_max - v_min
        number_points_y = int(delta_v * resolution)

        return number_points_x, number_points_y

    def pair_with(self, other_bspline_face3d):
        """
        Finds out how the uv parametric frames are located compared to
        eachother and also how grid3d can be defined respected to these
        directions.

        :param other_bspline_face3d: BSplineFace3D
        :type other_bspline_face3d: :class:`volmdlr.faces.BSplineFace3D`
        :return: corresponding_direction, grid2d_direction
        :rtype: Tuple[?, ?]
        """

        adjacent_direction1, diff1, adjacent_direction2, diff2 = self.adjacent_direction(other_bspline_face3d)
        corresponding_directions = []
        if (diff1 > 0 and diff2 > 0) or (diff1 < 0 and diff2 < 0):
            corresponding_directions.append(('+' + adjacent_direction1, '+' + adjacent_direction2))
        else:
            corresponding_directions.append(('+' + adjacent_direction1, '-' + adjacent_direction2))

        if adjacent_direction1 == 'u' and adjacent_direction2 == 'u':
            corresponding_directions, grid2d_direction = self.adjacent_direction_uu(
                other_bspline_face3d, corresponding_directions)
        elif adjacent_direction1 == 'v' and adjacent_direction2 == 'v':
            corresponding_directions, grid2d_direction = self.adjacent_direction_vv(
                other_bspline_face3d, corresponding_directions)
        elif adjacent_direction1 == 'u' and adjacent_direction2 == 'v':
            corresponding_directions, grid2d_direction = self.adjacent_direction_uv(
                other_bspline_face3d, corresponding_directions)
        elif adjacent_direction1 == 'v' and adjacent_direction2 == 'u':
            corresponding_directions, grid2d_direction = self.adjacent_direction_vu(
                other_bspline_face3d, corresponding_directions)

        return corresponding_directions, grid2d_direction

    def adjacent_direction_uu(self, other_bspline_face3d, corresponding_directions):

        extremities = self.extremities(other_bspline_face3d)
        start1, start2 = extremities[0], extremities[2]
        borders_points = [volmdlr.Point2D(0, 0), volmdlr.Point2D(1, 0),
                          volmdlr.Point2D(1, 1), volmdlr.Point2D(0, 1)]

        # TODO: compute nearest_point in 'bounding_box points' instead of borders_points
        nearest_start1 = start1.nearest_point(borders_points)
        # nearest_end1 = end1.nearest_point(borders_points)
        nearest_start2 = start2.nearest_point(borders_points)
        # nearest_end2 = end2.nearest_point(borders_points)

        v1 = nearest_start1[1]
        v2 = nearest_start2[1]

        if (v1 == 0 and v2 == 0):
            corresponding_directions.append(('+v', '-v'))
            grid2d_direction = [['+x', '-y'], ['+x', '+y']]

        elif (v1 == 1 and v2 == 1):
            if corresponding_directions == [('+u', '-u')]:
                grid2d_direction = [['+x', '+y'], ['-x', '-y']]
            else:
                grid2d_direction = [['+x', '+y'], ['+x', '-y']]
            corresponding_directions.append(('+v', '-v'))

        elif (v1 == 1 and v2 == 0):
            corresponding_directions.append(('+v', '+v'))
            grid2d_direction = [['+x', '+y'], ['+x', '+y']]

        elif (v1 == 0 and v2 == 1):
            corresponding_directions.append(('+v', '+v'))
            grid2d_direction = [['+x', '-y'], ['+x', '-y']]

        return corresponding_directions, grid2d_direction

    def adjacent_direction_vv(self, other_bspline_face3d, corresponding_directions):

        extremities = self.extremities(other_bspline_face3d)
        start1, start2 = extremities[0], extremities[2]
        borders_points = [volmdlr.Point2D(0, 0), volmdlr.Point2D(1, 0),
                          volmdlr.Point2D(1, 1), volmdlr.Point2D(0, 1)]

        # TODO: compute nearest_point in 'bounding_box points' instead of borders_points
        nearest_start1 = start1.nearest_point(borders_points)
        # nearest_end1 = end1.nearest_point(borders_points)
        nearest_start2 = start2.nearest_point(borders_points)
        # nearest_end2 = end2.nearest_point(borders_points)

        u1 = nearest_start1[0]
        u2 = nearest_start2[0]

        if (u1 == 0 and u2 == 0):
            corresponding_directions.append(('+u', '-v'))
            grid2d_direction = [['-y', '-x'], ['-y', '+x']]

        elif (u1 == 1 and u2 == 1):
            corresponding_directions.append(('+u', '-v'))
            grid2d_direction = [['+y', '+x'], ['+y', '-x']]

        elif (u1 == 0 and u2 == 1):
            corresponding_directions.append(('+u', '+u'))
            grid2d_direction = [['+y', '-x'], ['+y', '-x']]

        elif (u1 == 1 and u2 == 0):
            corresponding_directions.append(('+u', '+u'))
            grid2d_direction = [['+y', '+x'], ['+y', '+x']]

        return corresponding_directions, grid2d_direction

    def adjacent_direction_uv(self, other_bspline_face3d, corresponding_directions):

        extremities = self.extremities(other_bspline_face3d)
        start1, start2 = extremities[0], extremities[2]
        borders_points = [volmdlr.Point2D(0, 0), volmdlr.Point2D(1, 0),
                          volmdlr.Point2D(1, 1), volmdlr.Point2D(0, 1)]

        # TODO: compute nearest_point in 'bounding_box points' instead of borders_points
        nearest_start1 = start1.nearest_point(borders_points)
        # nearest_end1 = end1.nearest_point(borders_points)
        nearest_start2 = start2.nearest_point(borders_points)
        # nearest_end2 = end2.nearest_point(borders_points)

        v1 = nearest_start1[1]
        u2 = nearest_start2[0]

        if (v1 == 1 and u2 == 0):
            corresponding_directions.append(('+v', '+u'))
            grid2d_direction = [['+x', '+y'], ['+y', '+x']]

        elif (v1 == 0 and u2 == 1):
            corresponding_directions.append(('+v', '+u'))
            grid2d_direction = [['-x', '-y'], ['-y', '-x']]

        elif (v1 == 1 and u2 == 1):
            corresponding_directions.append(('+v', '-u'))
            grid2d_direction = [['+x', '+y'], ['-y', '-x']]

        elif (v1 == 0 and u2 == 0):
            corresponding_directions.append(('+v', '-u'))
            grid2d_direction = [['-x', '-y'], ['-y', '+x']]

        return corresponding_directions, grid2d_direction

    def adjacent_direction_vu(self, other_bspline_face3d, corresponding_directions):

        extremities = self.extremities(other_bspline_face3d)
        start1, start2 = extremities[0], extremities[2]
        borders_points = [volmdlr.Point2D(0, 0), volmdlr.Point2D(1, 0),
                          volmdlr.Point2D(1, 1), volmdlr.Point2D(0, 1)]

        # TODO: compute nearest_point in 'bounding_box points' instead of borders_points
        nearest_start1 = start1.nearest_point(borders_points)
        # nearest_end1 = end1.nearest_point(borders_points)
        nearest_start2 = start2.nearest_point(borders_points)
        # nearest_end2 = end2.nearest_point(borders_points)

        u1 = nearest_start1[0]
        v2 = nearest_start2[1]

        if (u1 == 1 and v2 == 0):
            corresponding_directions.append(('+u', '+v'))
            grid2d_direction = [['+y', '+x'], ['+x', '+y']]

        elif (u1 == 0 and v2 == 1):
            corresponding_directions.append(('+u', '+v'))
            grid2d_direction = [['-y', '-x'], ['+x', '-y']]

        elif (u1 == 0 and v2 == 0):
            corresponding_directions.append(('+u', '-v'))
            grid2d_direction = [['+y', '-x'], ['+x', '+y']]

        elif (u1 == 1 and v2 == 1):
            if corresponding_directions == [('+v', '-u')]:
                grid2d_direction = [['+y', '+x'], ['-x', '-y']]
            else:
                grid2d_direction = [['+y', '+x'], ['+x', '-y']]
            corresponding_directions.append(('+u', '-v'))

        return corresponding_directions, grid2d_direction

    def extremities(self, other_bspline_face3d):
        """
        Find points extremities for nearest edges of two faces.
        """
        contour1 = self.outer_contour3d
        contour2 = other_bspline_face3d.outer_contour3d

        contour1_2d = self.surface2d.outer_contour
        contour2_2d = other_bspline_face3d.surface2d.outer_contour

        points1 = [p.start for p in contour1.primitives]
        points2 = [p.start for p in contour2.primitives]

        dis, ind = [], []
        for p in points1:
            pt = p.nearest_point(points2)
            ind.append(points2.index(pt))
            dis.append(p.point_distance(pt))

        dis_sorted = sorted(dis)

        shared = []
        for k, p1 in enumerate(contour1.primitives):
            if dis_sorted[0] == dis_sorted[1]:
                indices = npy.where(npy.array(dis) == dis_sorted[0])[0]
                index1 = indices[0]
                index2 = indices[1]
            else:
                index1 = dis.index(dis_sorted[0])
                index2 = dis.index(dis_sorted[1])
            if ((p1.start == points1[index1] and p1.end == points1[index2])
                    or
                    (p1.end == points1[index1] and p1.start == points1[index2])):
                shared.append(p1)
                i = k

        for k, p2 in enumerate(contour2.primitives):
            if ((p2.start == points2[ind[index1]] and p2.end == points2[ind[index2]])
                    or
                    (p2.end == points2[ind[index1]] and p2.start == points2[ind[index2]])):
                shared.append(p2)
                j = k

        points = [contour2.primitives[j].start, contour2.primitives[j].end]

        if points.index(contour1.primitives[i].start.nearest_point(points)) == 1:
            start1 = contour1_2d.primitives[i].start
            end1 = contour1_2d.primitives[i].end

            start2 = contour2_2d.primitives[j].end
            end2 = contour2_2d.primitives[j].start

        else:
            start1 = contour1_2d.primitives[i].start
            end1 = contour1_2d.primitives[i].end

            start2 = contour2_2d.primitives[j].start
            end2 = contour2_2d.primitives[j].end

        return start1, end1, start2, end2

    def adjacent_direction(self, other_bspline_face3d):
        """
        Find directions (u or v) between two faces, in the nearest edges between them.
        """

        start1, end1, start2, end2 = self.extremities(other_bspline_face3d)

        du1 = abs((end1 - start1)[0])
        dv1 = abs((end1 - start1)[1])

        if du1 < dv1:
            adjacent_direction1 = 'v'
            diff1 = (end1 - start1)[1]
        else:
            adjacent_direction1 = 'u'
            diff1 = (end1 - start1)[0]

        du2 = abs((end2 - start2)[0])
        dv2 = abs((end2 - start2)[1])

        if du2 < dv2:
            adjacent_direction2 = 'v'
            diff2 = (end2 - start2)[1]
        else:
            adjacent_direction2 = 'u'
            diff2 = (end2 - start2)[0]

        return adjacent_direction1, diff1, adjacent_direction2, diff2

    def adjacent_direction_xy(self, other_face3d):
        """
        Find out in which direction the faces are adjacent.

        :type other_face3d: volmdlr.faces.BSplineFace3D
        :return: adjacent_direction
        """

        contour1 = self.outer_contour3d
        contour2 = other_face3d.outer_contour3d
        point1, point2 = contour1.shared_primitives_extremities(contour2)

        coord = point1 - point2
        coord = [abs(coord.x), abs(coord.y)]

        if coord.index(max(coord)) == 0:
            return 'x'
        else:
            return 'y'

    def merge_with(self, other_bspline_face3d):
        """
        Merge two adjacent faces.

        :type: other_bspline_face3d : volmdlr.faces.BSplineFace3D
        :rtype: merged_face : volmdlr.faces.BSplineFace3D
        """

        merged_surface = self.surface3d.merge_with(other_bspline_face3d.surface3d)
        contours = self.outer_contour3d.merge_with(other_bspline_face3d.outer_contour3d)
        contours.extend(self.inner_contours3d)
        contours.extend(other_bspline_face3d.inner_contours3d)
        merged_face = merged_surface.face_from_contours3d(contours)

        return merged_face


class OpenShell3D(volmdlr.core.CompositePrimitive3D):
    """
    A 3D open shell composed of multiple faces.

    This class represents a 3D open shell, which is a collection of connected
    faces with no volume. It is a subclass of the `CompositePrimitive3D` class
    and inherits all of its attributes and methods.


    :param faces: The faces of the shell.
    :type faces: List[`Face3D`]
    :param color: The color of the shell.
    :type color: Tuple[float, float, float]
    :param alpha: The transparency of the shell, should be a value in the interval (0, 1).
    :type alpha: float
    :param name: The name of the shell.
    :type name: str
    :param bounding_box: The bounding box of the shell.
    :type bounding_box: :class:`volmdlr.core.BoundingBox`
    """
    _standalone_in_db = True
    _non_serializable_attributes = ['primitives']
    _non_data_eq_attributes = ['name', 'color', 'alpha', 'bounding_box', 'primitives']
    _non_data_hash_attributes = []
    STEP_FUNCTION = 'OPEN_SHELL'

    def __init__(self, faces: List[Face3D],
                 color: Tuple[float, float, float] = None,
                 alpha: float = 1.,
                 name: str = '',
                 bounding_box: volmdlr.core.BoundingBox = None):

        self.faces = faces
        if not color:
            self.color = volmdlr.core.DEFAULT_COLOR
        else:
            self.color = color
        self.alpha = alpha

        if bounding_box:
            self._bbox = bounding_box
        else:
            self._bbox = None

        self._faces_graph = None

        volmdlr.core.CompositePrimitive3D.__init__(self,
                                                   primitives=faces, color=color, alpha=alpha,
                                                   name=name)

    def _data_hash(self):
        return sum(face._data_hash() for face in self.faces)

    def _data_eq(self, other_object):
        if other_object.__class__.__name__ != self.__class__.__name__:
            return False
        for face1, face2 in zip(self.faces, other_object.faces):
            if not face1._data_eq(face2):
                return False

        return True

    @property
    def faces_graph(self):
        if not self._faces_graph:
            faces_graph = nx.Graph()
            for face in self.faces:
                for edge in face.outer_contour3d.primitives:
                    faces_graph.add_edge(edge.start, edge.end, edge=edge)
            self._faces_graph = faces_graph
        return self._faces_graph

    def to_dict(self, use_pointers: bool = False, memo=None, path: str = '#'):
        """
        Serializes a 3 dimensional open shell into a dictionary.
        This method does not use pointers for faces as it has no sense
        to have duplicate faces.

        :return: A serialized version of the OpenShell3D
        :rtype: dict

        .. seealso::
            How `serialization and deserialization`_ works in dessia_common

        .. _serialization and deserialization:
        https://documentation.dessia.tech/dessia_common/customizing.html#overloading-the-dict-to-object-method

        """
        dict_ = DessiaObject.base_dict(self)
        dict_.update({'color': self.color,
                      'alpha': self.alpha,
                      'faces': [f.to_dict(use_pointers=False) for f in self.faces]})
        if self._bbox:
            dict_['bounding_box'] = self._bbox.to_dict()

        return dict_

    @classmethod
    def from_step(cls, arguments, object_dict):
        """
        Converts a step primitive to a OpenShell3D.

        :param arguments: The arguments of the step primitive. The last element represents the unit_conversion_factor.
        :type arguments: list
        :param object_dict: The dictionnary containing all the step primitives
            that have already been instanciated.
        :type object_dict: dict
        :return: The corresponding OpenShell3D object.
        :rtype: :class:`volmdlr.faces.OpenShell3D`
        """
        faces = []
        for face in arguments[1]:
            faces.append(object_dict[int(face[1:])])
        return cls(faces, name=arguments[0][1:-1])

    def to_step(self, current_id):
        step_content = ''
        face_ids = []
        for face in self.faces:
            if isinstance(face, (Face3D, Surface3D)):
                face_content, face_sub_ids = face.to_step(current_id)
            else:
                face_content, face_sub_ids = face.to_step(current_id)
                face_sub_ids = [face_sub_ids]
            step_content += face_content
            face_ids.extend(face_sub_ids)
            current_id = max(face_sub_ids) + 1

        shell_id = current_id
        step_content += "#{} = {}('{}',({}));\n".format(current_id,
                                                        self.STEP_FUNCTION,
                                                        self.name,
                                                        volmdlr.core.step_ids_to_str(
                                                            face_ids))
        manifold_id = shell_id + 1
        # step_content += "#{} = MANIFOLD_SOLID_BREP('{}',#{});\n".format(
        #     manifold_id, self.name, shell_id)
        step_content += "#{} = SHELL_BASED_SURFACE_MODEL('{}',(#{}));\n".format(
            manifold_id, self.name, shell_id)

        frame_content, frame_id = volmdlr.OXYZ.to_step(manifold_id + 1)
        step_content += frame_content
        brep_id = frame_id + 1
        # step_content += "#{} = ADVANCED_BREP_SHAPE_REPRESENTATION('',(#{},#{}),#7);\n".format(
        #     brep_id, frame_id, manifold_id)
        step_content += "#{} = MANIFOLD_SURFACE_SHAPE_REPRESENTATION('',(#{},#{}),#7);\n".format(
            brep_id, frame_id, manifold_id)

        return step_content, brep_id

    def to_step_face_ids(self, current_id):
        step_content = ''
        face_ids = []
        for face in self.faces:
            if isinstance(face, Face3D):
                face_content, face_sub_ids = face.to_step(current_id)
            else:
                face_content, face_sub_ids = face.to_step(current_id)
                face_sub_ids = [face_sub_ids]
            step_content += face_content
            face_ids.extend(face_sub_ids)
            current_id = max(face_sub_ids) + 1

        shell_id = current_id
        step_content += "#{} = {}('{}',({}));\n".format(current_id,
                                                        self.STEP_FUNCTION,
                                                        self.name,
                                                        volmdlr.core.step_ids_to_str(
                                                            face_ids))
        manifold_id = shell_id + 1
        # step_content += "#{} = MANIFOLD_SOLID_BREP('{}',#{});\n".format(
        #     manifold_id, self.name, shell_id)
        step_content += "#{} = SHELL_BASED_SURFACE_MODEL('{}',(#{}));\n".format(
            manifold_id, self.name, shell_id)

        frame_content, frame_id = volmdlr.OXYZ.to_step(manifold_id + 1)
        step_content += frame_content
        brep_id = frame_id + 1
        # step_content += "#{} = ADVANCED_BREP_SHAPE_REPRESENTATION('',(#{},#{}),#7);\n".format(
        #     brep_id, frame_id, manifold_id)
        step_content += "#{} = MANIFOLD_SURFACE_SHAPE_REPRESENTATION('',(#{},#{}),#7);\n".format(
            brep_id, frame_id, manifold_id)

        return step_content, brep_id, face_ids

    def rotation(self, center: volmdlr.Point3D, axis: volmdlr.Vector3D,
                 angle: float):
        """
        OpenShell3D / ClosedShell3D rotation
        :param center: rotation center
        :param axis: rotation axis
        :param angle: angle rotation
        :return: a new rotated OpenShell3D
        """
        new_faces = [face.rotation(center, axis, angle) for face
                     in self.faces]
        return self.__class__(new_faces, color=self.color, alpha=self.alpha, name=self.name)

    def rotation_inplace(self, center: volmdlr.Point3D, axis: volmdlr.Vector3D,
                         angle: float):
        """
        Shell3D rotation. Object is updated inplace
        :param center: rotation center
        :param axis: rotation axis
        :param angle: rotation angle
        """
        for face in self.faces:
            face.rotation_inplace(center, axis, angle)
        new_bounding_box = self.get_bounding_box()
        self.bounding_box = new_bounding_box

    def translation(self, offset: volmdlr.Vector3D):
        """
        Shell3D translation
        :param offset: translation vector
        :return: A new translated OpenShell3D
        """
        new_faces = [face.translation(offset) for face in
                     self.faces]
        return self.__class__(new_faces, color=self.color, alpha=self.alpha,
                              name=self.name)

    def translation_inplace(self, offset: volmdlr.Vector3D):
        """
        OpenShell3D translation. Object is updated inplace.

        :param offset: Translation vector.
        :type offset: `volmdlr.Vector3D`
        :return: Translate the OpenShell3D in place.
        :rtype: None
        """
        for face in self.faces:
            face.translation_inplace(offset)
        new_bounding_box = self.get_bounding_box()
        self.bounding_box = new_bounding_box

    def frame_mapping(self, frame: volmdlr.Frame3D, side: str):
        """
        Changes frame_mapping and return a new OpenShell3D
        side = 'old' or 'new'
        """
        new_faces = [face.frame_mapping(frame, side) for face in
                     self.faces]
        return self.__class__(new_faces, name=self.name)

    def frame_mapping_inplace(self, frame: volmdlr.Frame3D, side: str):
        """
        Changes frame_mapping and the object is updated inplace
        side = 'old' or 'new'
        """
        for face in self.faces:
            face.frame_mapping_inplace(frame, side)
        new_bounding_box = self.get_bounding_box()
        self.bounding_box = new_bounding_box

    def copy(self, deep=True, memo=None):
        new_faces = [face.copy(deep=deep, memo=memo) for face in self.faces]
        return self.__class__(new_faces, color=self.color, alpha=self.alpha,
                              name=self.name)

    def union(self, shell2):
        new_faces = self.faces + shell2.faces
        new_name = self.name + ' union ' + shell2.name
        new_color = self.color
        return self.__class__(new_faces, name=new_name, color=new_color)

    def volume(self):
        """
        Does not consider holes
        """
        volume = 0
        for face in self.faces:
            display3d = face.triangulation()
            for triangle_index in display3d.triangles:
                point1 = display3d.points[triangle_index[0]]
                point2 = display3d.points[triangle_index[1]]
                point3 = display3d.points[triangle_index[2]]

                v321 = point3[0] * point2[1] * point1[2]
                v231 = point2[0] * point3[1] * point1[2]
                v312 = point3[0] * point1[1] * point2[2]
                v132 = point1[0] * point3[1] * point2[2]
                v213 = point2[0] * point1[1] * point3[2]
                v123 = point1[0] * point2[1] * point3[2]
                volume_tetraedre = 1 / 6 * (-v321 + v231 + v312 - v132 - v213 + v123)

                volume += volume_tetraedre

        return abs(volume)

    @property
    def bounding_box(self):
        """
        Returns the boundary box.

        """
        if not self._bbox:
            self._bbox = self.get_bounding_box()
        return self._bbox

    @bounding_box.setter
    def bounding_box(self, new_bounding_box):
        self._bbox = new_bounding_box

    def get_bounding_box(self):
        return volmdlr.core.BoundingBox.from_bounding_boxes([p.bounding_box for p in self.faces])

    def cut_by_plane(self, plane_3d: Plane3D):
        frame_block = self.bounding_box.to_frame()
        frame_block.u = 1.1 * frame_block.u
        frame_block.v = 1.1 * frame_block.v
        frame_block.w = 1.1 * frame_block.w
        block = volmdlr.primitives3d.Block(frame_block,
                                           color=(0.1, 0.2, 0.2),
                                           alpha=0.6)
        face_3d = block.cut_by_orthogonal_plane(plane_3d)
        intersection_primitives = []
        for face in self.faces:
            intersection_wires = face.face_intersections(face_3d)
            if intersection_wires:
                for intersection_wire in intersection_wires:
                    intersection_primitives.extend(intersection_wire.primitives)
        contours3d = volmdlr.wires.Contour3D.contours_from_edges(
            intersection_primitives[:])
        if not contours3d:
            return []
        contours2d = [contour.to_2d(plane_3d.frame.origin,
                                    plane_3d.frame.u,
                                    plane_3d.frame.v) for contour in contours3d]
        resulting_faces = []
        for contour2d in contours2d:
            if contour2d.area() > 1e-7:
                surface2d = Surface2D(contour2d, [])
                resulting_faces.append(PlaneFace3D(plane_3d, surface2d))
        return resulting_faces

    def linesegment_intersections(self,
                                  linesegment3d: vme.LineSegment3D) \
            -> List[Tuple[Face3D, List[volmdlr.Point3D]]]:
        intersections = []
        for face in self.faces:
            face_intersections = face.linesegment_intersections(linesegment3d)
            if face_intersections:
                intersections.append((face, face_intersections))
        return intersections

    def line_intersections(self,
                           line3d: vme.Line3D) \
            -> List[Tuple[Face3D, List[volmdlr.Point3D]]]:
        intersections = []
        for face in self.faces:
            face_intersections = face.line_intersections(line3d)
            if face_intersections:
                intersections.append((face, face_intersections))
        return intersections

    def minimum_distance_points(self, shell2, resolution):
        """
        Returns a Measure object if the distance is not zero, otherwise returns None
        """
        shell2_inter = self.shell_intersection(shell2, resolution)
        if shell2_inter is not None and shell2_inter != 1:
            return None

        # distance_min, point1_min, point2_min = self.faces[0].distance_to_face(shell2.faces[0], return_points=True)
        distance_min, point1_min, point2_min = self.faces[0].minimum_distance(
            shell2.faces[0], return_points=True)
        for face1 in self.faces:
            bbox1 = face1.bounding_box
            for face2 in shell2.faces:
                bbox2 = face2.bounding_box
                bbox_distance = bbox1.distance_to_bbox(bbox2)

                if bbox_distance < distance_min:
                    # distance, point1, point2 = face1.distance_to_face(face2, return_points=True)
                    distance, point1, point2 = face1.minimum_distance(face2,
                                                                      return_points=True)
                    if distance == 0:
                        return None
                    elif distance < distance_min:
                        distance_min, point1_min, point2_min = distance, point1, point2

        return point1_min, point2_min

    def distance_to_shell(self, other_shell: 'OpenShell3D', resolution: float):
        min_dist = self.minimum_distance_points(other_shell, resolution)
        if min_dist is not None:
            p1, p2 = min_dist
            return p1.point_distance(p2)
        return 0

    def minimum_distance_point(self,
                               point: volmdlr.Point3D) -> volmdlr.Point3D:
        """
        Computes the distance of a point to a Shell3D, whether it is inside or outside the Shell3D.

        """
        distance_min, point1_min = self.faces[0].distance_to_point(point,
                                                                   return_other_point=True)
        for face in self.faces[1:]:
            bbox_distance = self.bounding_box.distance_to_point(point)
            if bbox_distance < distance_min:
                distance, point1 = face.distance_to_point(point,
                                                          return_other_point=True)
                if distance < distance_min:
                    distance_min, point1_min = distance, point1

        return point1_min

    def intersection_internal_aabb_volume(self, shell2: 'OpenShell3D',
                                          resolution: float):
        """
        Aabb made of the intersection points and the points of self internal to shell2.
        """
        intersections_points = []
        for face1 in self.faces:
            for face2 in shell2.faces:
                intersection_points = face1.face_intersections(face2)
                if intersection_points:
                    intersection_points = [
                        intersection_points[0].primitives[0].start,
                        intersection_points[0].primitives[0].end]
                    intersections_points.extend(intersection_points)

        shell1_points_inside_shell2 = []
        for face in self.faces:
            for point in face.outer_contour3d.discretization_points(angle_resolution=resolution):
                if shell2.point_belongs(point):
                    shell1_points_inside_shell2.append(point)

        if len(intersections_points + shell1_points_inside_shell2) == 0:
            return 0
        bbox = volmdlr.core.BoundingBox.from_points(
            intersections_points + shell1_points_inside_shell2)
        return bbox.volume()

    def intersection_external_aabb_volume(self, shell2: 'OpenShell3D',
                                          resolution: float):
        """
        Aabb made of the intersection points and the points of self external to shell2.
        """
        intersections_points = []
        for face1 in self.faces:
            for face2 in shell2.faces:
                intersection_points = face1.face_intersections(face2)
                if intersection_points:
                    intersection_points = [
                        intersection_points[0].primitives[0].start,
                        intersection_points[0].primitives[0].end]
                    intersections_points.extend(intersection_points)

        shell1_points_outside_shell2 = []
        for face in self.faces:
            for point in face.outer_contour3d.discretization_points(
                    angle_resolution=resolution):
                if not shell2.point_belongs(point):
                    shell1_points_outside_shell2.append(point)

        if len(intersections_points + shell1_points_outside_shell2) == 0:
            return 0
        bbox = volmdlr.core.BoundingBox.from_points(
            intersections_points + shell1_points_outside_shell2)
        return bbox.volume()

    def face_on_shell(self, face):
        """
        Verifies if a face lies on the shell's surface
        """
        for fc in self.faces:
            if fc.face_inside(face):
                return True
        return False

    def point_on_shell(self, point: volmdlr.Point3D):
        for face in self.faces:
            if face.point_belongs(point) or face.outer_contour3d.point_over_contour(point, abs_tol=1e-7):
                return True
        return False

    def point_in_shell_face(self, point: volmdlr.Point3D):
        warnings.warn('point_in_shell_face is deprecated, please use point_on_shell instead',
                      DeprecationWarning)
        return self.point_on_shell(point)

    def triangulation(self):
        meshes = []
        for i, face in enumerate(self.faces):
            face_mesh = face.triangulation()
            meshes.append(face_mesh)
        return vmd.DisplayMesh3D.merge_meshes(meshes)

    def plot(self, ax=None, color: str = 'k', alpha: float = 1.0):
        if ax is None:
            ax = plt.figure().add_subplot(111, projection='3d')

        for face in self.faces:
            face.plot(ax=ax, color=color, alpha=alpha)

        return ax

    def project_coincident_faces_of(self, shell):
        """
        Divides self's faces based on coincident shell's faces
        """

        list_faces = []
        initial_faces = self.faces[:]

        for i, face1 in enumerate(initial_faces):
            list_faces.extend(face1.project_faces(shell.faces))

        return self.__class__(list_faces)

    def get_geo_lines(self, update_data,
                      point_mesh_size: float = None):
        """
        Gets the lines that define an OpenShell3D geometry in a .geo file.

        :param update_data: Data used for VolumeModel defined with different shells
        :type update_data: dict
        :param point_mesh_size: The mesh size at a specific point, defaults to None
        :type point_mesh_size: float, optional

        :return: A list of lines that describe the geomery & the updated data
        :rtype: Tuple(List[str], dict)
        """

        primitives = []
        points = set()
        for face in self.faces:
            for _, contour in enumerate(list(chain(*[[face.outer_contour3d], face.inner_contours3d]))):
                points.update(contour.get_geo_points())
                if isinstance(contour, volmdlr.wires.Circle2D):
                    pass
                else:
                    for _, primitive in enumerate(contour.primitives):
                        if ((primitive not in primitives)
                                and (primitive.reverse() not in primitives)):
                            primitives.append(primitive)

                # if isinstance(contour, volmdlr.wires.Circle2D):
                #     points.add(volmdlr.Point3D(contour.radius, contour.center.y, 0))
                #     points.add(volmdlr.Point3D(contour.center.x, contour.center.y, 0))
                #     points.add(volmdlr.Point3D(-contour.radius, contour.center.y, 0))

                # else:
                #     for _, primitive in enumerate(contour.primitives):
                #         if isinstance(primitive, volmdlr.edges.LineSegment):
                #             points.add(primitive.start)
                #             points.add(primitive.end)

                #         if isinstance(primitive, volmdlr.edges.Arc):
                #             points.add(primitive.start)
                #             points.add(primitive.center)
                #             points.add(primitive.end)

                #         if isinstance(primitive, volmdlr.edges.BSplineCurve3D):
                #             # for point in primitive.control_points:
                #             # points.add(point)
                #             for point in primitive.discretization_points():
                #                 points.add(point)

                #         if ((primitive not in primitives)
                #                 and (primitive.reverse() not in primitives)):
                #             primitives.append(primitive)

        indices_check = len(primitives) * [None]

        point_account = update_data['point_account']
        line_account, line_loop_account = update_data['line_account'] + 1, update_data['line_loop_account']
        lines, line_surface, lines_tags = [], [], []

        points = list(points)
        for p_index, point in enumerate(points):
            lines.append(point.get_geo_lines(tag=p_index + point_account + 1,
                                             point_mesh_size=point_mesh_size))

        for f_index, face in enumerate(self.faces):
            line_surface = []
            for _, contour in enumerate(list(chain(*[[face.outer_contour3d], face.inner_contours3d]))):
                lines_tags = []
                if isinstance(contour, volmdlr.wires.Circle2D):
                    pass
                else:
                    for _, primitive in enumerate(contour.primitives):

                        try:
                            # line_account += 1
                            # print(line_account)
                            index = primitives.index(primitive)
                            if isinstance(primitive, volmdlr.edges.BSplineCurve3D):
                                discretization_points = primitive.discretization_points()
                                start_point_tag = points.index(discretization_points[0]) + 1
                                end_point_tag = points.index(discretization_points[1]) + 1
                                primitive_linesegments = volmdlr.edges.LineSegment3D(
                                    discretization_points[0], discretization_points[1])
                                lines.append(primitive_linesegments.get_geo_lines(tag=line_account,
                                                                                  start_point_tag=start_point_tag
                                                                                  + point_account,
                                                                                  end_point_tag=end_point_tag
                                                                                  + point_account))

                            if isinstance(primitive, volmdlr.edges.LineSegment):
                                start_point_tag = points.index(primitive.start) + 1
                                end_point_tag = points.index(primitive.end) + 1
                                lines.append(primitive.get_geo_lines(tag=line_account,
                                                                     start_point_tag=start_point_tag + point_account,
                                                                     end_point_tag=end_point_tag + point_account))
                            elif isinstance(primitive, volmdlr.edges.Arc):
                                start_point_tag = points.index(primitive.start) + 1
                                center_point_tag = points.index(primitive.center) + 1
                                end_point_tag = points.index(primitive.end) + 1
                                lines.append(primitive.get_geo_lines(tag=line_account,
                                                                     start_point_tag=start_point_tag + point_account,
                                                                     center_point_tag=center_point_tag + point_account,
                                                                     end_point_tag=end_point_tag + point_account))

                            lines_tags.append(line_account)
                            indices_check[index] = line_account
                            line_account += 1

                        except ValueError:
                            index = primitives.index(primitive.reverse())
                            lines_tags.append(-indices_check[index])

                    lines.append(contour.get_geo_lines(line_loop_account + 1, lines_tags))

                    line_surface.append(line_loop_account + 1)
                    line_loop_account += 1
                    lines_tags = []

            lines.append(face.get_geo_lines((f_index + 1 + update_data['surface_account']),
                                            line_surface))

            line_surface = []

        lines.append('Surface Loop(' + str(1 + update_data['surface_loop_account']) + ') = {'
                     + str(list(range(update_data['surface_account'] + 1,
                                      update_data['surface_account'] +
                                      len(self.faces) + 1)))[1:-1] + '};')

        update_data['point_account'] += len(points)
        update_data['line_account'] += line_account - 1
        update_data['line_loop_account'] += line_loop_account
        update_data['surface_account'] += len(self.faces)
        update_data['surface_loop_account'] += 1

        return lines, update_data

    def get_mesh_lines_with_transfinite_curves(self, min_points, size):

        lines, primitives, primitives_length = [], [], []
        for face in self.faces:
            for _, contour in enumerate(list(chain(*[[face.outer_contour3d], face.inner_contours3d]))):
                if isinstance(contour, volmdlr.wires.Circle2D):
                    primitives.append(contour)
                    primitives.append(contour)
                    primitives_length.append(contour.length() / 2)
                    primitives_length.append(contour.length() / 2)
                else:
                    for _, primitive_c in enumerate(contour.primitives):
                        if ((primitive_c not in primitives)
                                and (primitive_c.reverse() not in primitives)):
                            primitives.append(primitive_c)
                            primitives_length.append(primitive_c.length())

        for i, length in enumerate(primitives_length):
            if length < min_points * size:
                lines.append('Transfinite Curve {' + str(i) + '} = ' +
                             str(min_points) + ' Using Progression 1;')
        return lines


class ClosedShell3D(OpenShell3D):
    """
    A 3D closed shell composed of multiple faces.

    This class represents a 3D closed shell, which is a collection of connected
    faces with a volume. It is a subclass of the `OpenShell3D` class and
    inherits all of its attributes and methods. In addition, it has a method
    to check whether a face is inside the shell.

    :param faces: The faces of the shell.
    :type faces: List[`Face3D`]
    :param color: The color of the shell.
    :type color: Tuple[float, float, float]
    :param alpha: The transparency of the shell, should be a value in the range (0, 1).
    :type alpha: float
    :param name: The name of the shell.
    :type name: str
    """

    STEP_FUNCTION = 'CLOSED_SHELL'

    def is_face_inside(self, face: Face3D):
        for point in face.outer_contour3d.discretization_points(angle_resolution=0.1):
            point_inside_shell = self.point_belongs(point)
            point_in_shells_faces = self.point_on_shell(point)
            if (not point_inside_shell) and (not point_in_shells_faces):
                return False
        return True

    def shell_intersection(self, shell2: 'OpenShell3D', resolution: float):
        """
        Return None if disjointed
        Return (1, 0) or (0, 1) if one is inside the other
        Return (n1, n2) if intersection

        4 cases :
            (n1, n2) with face intersection             => (n1, n2)
            (0, 0) with face intersection               => (0, 0)
            (0, 0) with no face intersection            => None
            (1, 0) or (0, 1) with no face intersection  => 1
        """
        # Check if boundary boxes don't intersect
        bbox1 = self.bounding_box
        bbox2 = shell2.bounding_box
        if not bbox1.bbox_intersection(bbox2):
            # print("No intersection of shells' BBox")
            return None

        # Check if any point of the first shell is in the second shell
        points1 = []
        for face in self.faces:
            points1.extend(
                face.outer_contour3d.discretization_points(angle_resolution=resolution))
        points2 = []
        for face in shell2.faces:
            points2.extend(
                face.outer_contour3d.discretization_points(angle_resolution=resolution))

        nb_pts1 = len(points1)
        nb_pts2 = len(points2)
        compteur1 = 0
        compteur2 = 0
        for point1 in points1:
            if shell2.point_belongs(point1):
                compteur1 += 1
        for point2 in points2:
            if self.point_belongs(point2):
                compteur2 += 1

        inter1 = compteur1 / nb_pts1
        inter2 = compteur2 / nb_pts2

        for face1 in self.faces:
            for face2 in shell2.faces:
                intersection_points = face1.face_intersections(face2)
                if intersection_points:
                    return inter1, inter2

        if inter1 == 0. and inter2 == 0.:
            return None
        return 1

    def point_belongs(self, point3d: volmdlr.Point3D, **kwargs):
        """
        Ray Casting algorithm
        Returns True if the point is inside the Shell, False otherwise
        """
        nb_rays = kwargs.get("nb_rays", 1)  # TODO: remove nb_rays argument in the future as it shouldn't be necessary

        bbox = self.bounding_box
        if not bbox.point_belongs(point3d):
            return False

        min_ray_length = 2 * max((bbox.xmax - bbox.xmin,
                                  bbox.ymax - bbox.ymin,
                                  bbox.zmax - bbox.zmin))
        two_min_ray_length = 2 * min_ray_length

        rays = []
        for _ in range(0, nb_rays):
            rays.append(vme.LineSegment3D(
                point3d,
                point3d + volmdlr.Point3D.random(min_ray_length,
                                                 two_min_ray_length,
                                                 min_ray_length,
                                                 two_min_ray_length,
                                                 min_ray_length,
                                                 two_min_ray_length)))
        rays = sorted(rays, key=lambda ray: ray.length())
        rays_intersections = []
        tests = []

        # for ray in rays[:3]:
        for ray in rays[:nb_rays]:
            #
            count = 0
            ray_intersection = []
            is_inside = True
            for face, point_inters in self.linesegment_intersections(ray):
                count += len(point_inters)
            if count % 2 == 0:
                is_inside = False
            tests.append(is_inside)
            rays_intersections.append(ray_intersection)
        for test1, test2 in zip(tests[:-1], tests[1:]):
            if test1 != test2:
                raise ValueError
        return tests[0]

    def point_in_shell_face(self, point: volmdlr.Point3D):

        for face in self.faces:
            if (face.surface3d.point_on_surface(point) and face.point_belongs(point)) or \
                    face.outer_contour3d.point_over_contour(point, abs_tol=1e-7):
                return True
        return False

    def is_inside_shell(self, shell2, resolution: float):
        """
        Returns True if all the points of self are inside shell2 and no face \
        are intersecting
        This method is not exact
        """
        bbox1 = self.bounding_box
        bbox2 = shell2.bounding_box
        if not bbox1.is_inside_bbox(bbox2):
            return False
        for face in self.faces:
            if not shell2.is_face_inside(face):
                return False
        return True

    def is_disjoint_from(self, shell2, tol=1e-8):
        """
        Verifies and rerturns a bool if two shells are disjointed or not.
        """
        disjoint = True
        if self.bounding_box.bbox_intersection(shell2.bounding_box) or \
                self.bounding_box.distance_to_bbox(shell2.bounding_box) <= tol:
            return False
        return disjoint

    def intersecting_faces_combinations(self, shell2, list_coincident_faces, tol=1e-8):
        """
        :param shell2: ClosedShell3D
            for two closed shells, it calculates and return a list of face
            combinations (list = [(face_shell1, face_shell2),...])
            for intersecting faces. if two faces can not be intersected,
            there is no combination for those
        :param tol: Corresponde to the tolerance to consider two faces as intersecting faces
        :param shell2:
        :param list_coincident_faces:
        :param tol:
        :return:
        """
        face_combinations = []
        for face1 in self.faces:
            for face2 in shell2.faces:
                if face1.is_intersecting(face2, list_coincident_faces, tol):
                    face_combinations.append((face1, face2))
        return face_combinations

    @staticmethod
    def dict_intersecting_combinations(intersecting_faces_combinations, tol=1e-8):
        """
        :param intersecting_faces_combinations: list of face combinations (list = [(face_shell1, face_shell2),...])
        for intersecting faces.
        :type intersecting_faces_combinations: list of face objects combinaitons
        returns a dictionary containing as keys the combination of intersecting faces
        and as the values the resulting primitive from the two intersecting faces.
        It is done so it is not needed to calculate the same intersecting primitive twice.
        """
        intersecting_combinations = {}
        for combination in intersecting_faces_combinations:
            face_intersections = combination[0].face_intersections(combination[1], tol)
            combination_face_intersections = []
            for face_intersection in face_intersections:
                for contour1 in [combination[0].outer_contour3d] + combination[0].inner_contours3d:
                    if contour1.is_superposing(face_intersection):
                        for contour2 in [combination[1].outer_contour3d] + combination[1].inner_contours3d:
                            if contour2.is_superposing(face_intersection):
                                break
                        else:
                            continue
                        break
                else:
                    combination_face_intersections.append(face_intersection)
            if combination_face_intersections:
                intersecting_combinations[combination] = combination_face_intersections
        return intersecting_combinations

    @staticmethod
    def get_intersecting_faces(dict_intersecting_combinations):
        """
        :param dict_intersecting_combinations: dictionary containing as keys the combination of intersecting faces
        and as the values the resulting primitive from the two intersecting faces

        returns two lists. One for the intersecting faces in shell1 and the other for the shell2
        """
        intersecting_faces_shell1 = []
        intersecting_faces_shell2 = []
        for face in list(dict_intersecting_combinations.keys()):
            if face[0] not in intersecting_faces_shell1:
                intersecting_faces_shell1.append(face[0])
            if face[1] not in intersecting_faces_shell2:
                intersecting_faces_shell2.append(face[1])
        return intersecting_faces_shell1, intersecting_faces_shell2

    def get_non_intersecting_faces(self, shell2, intersecting_faces, intersection_method=False):
        """
        :param shell2: ClosedShell3D
        :param intersecting_faces:
        :param intersection_method: determines if running for intersection operation
        returns a list of all the faces that never intersect any
        face of the other shell
        """
        non_intersecting_faces = []

        for face in self.faces:
            if (face not in intersecting_faces) and (face not in non_intersecting_faces):
                if not intersection_method:
                    if not face.bounding_box.is_inside_bbox(shell2.bounding_box) or not shell2.is_face_inside(face):
                        for face2 in shell2.faces:
                            if face.surface3d.is_coincident(face2.surface3d) and \
                                    face.bounding_box.is_inside_bbox(face2.bounding_box):
                                break
                        else:
                            non_intersecting_faces.append(face)
                else:
                    if face.bounding_box.is_inside_bbox(shell2.bounding_box) and shell2.is_face_inside(face):
                        non_intersecting_faces.append(face)

        return non_intersecting_faces

    def get_coincident_and_adjacent_faces(self, shell2):
        coincident_and_adjacent_faces = []
        for face1 in self.faces:
            for face2 in shell2.faces:
                if face1.surface3d.is_coincident(face2.surface3d) and \
                        face1.is_adjacent(face2):
                    coincident_and_adjacent_faces.append((face1, face2))

        return coincident_and_adjacent_faces

    def get_coincident_faces(self, shell2):
        """
        Finds all pairs of faces that are coincidents faces, that is,
        faces lying on the same plane

        returns a List of tuples with the face pairs
        """
        list_coincident_faces = []
        for face1 in self.faces:
            for face2 in shell2.faces:
                if isinstance(face1, face2.__class__) and face1.surface3d.is_coincident(face2.surface3d):
                    contour1 = face1.outer_contour3d.to_2d(
                        face1.surface3d.frame.origin,
                        face1.surface3d.frame.u,
                        face1.surface3d.frame.v)
                    contour2 = face2.outer_contour3d.to_2d(
                        face1.surface3d.frame.origin,
                        face1.surface3d.frame.u,
                        face1.surface3d.frame.v)
                    inters = contour1.contour_intersections(contour2)
                    if len(inters) >= 2:
                        list_coincident_faces.append((face1, face2))

        return list_coincident_faces

    def two_shells_intersecting_contour(self, shell2,
                                        list_coincident_faces: List[Face3D],
                                        dict_intersecting_combinations=None):
        """
        Computes intersecting_contour between two shells.

        :param shell2: ClosedShell3D
        :type shell2: :class:`volmdlr.faces.ClosedShell3D`
        :type list_coincident_faces: List[:class:`volmdlr.faces.Face3D`]
        :param dict_intersecting_combinations: dictionary containing as keys
            the combination of intersecting faces and as the values the
            resulting primitive from the two intersecting faces
        :returns: intersecting contour for two intersecting shells
        """
        if dict_intersecting_combinations is None:
            face_combinations = self.intersecting_faces_combinations(
                shell2, list_coincident_faces)
            dict_intersecting_combinations = \
                self.dict_intersecting_combinations(face_combinations)
        intersecting_wires = list(dict_intersecting_combinations.values())
        intersecting_contour = \
            volmdlr.wires.Contour3D([wire.primitives[0] for
                                     wires in intersecting_wires for wire in wires])
        return intersecting_contour

    def reference_shell(self, shell2, face):
        if face in shell2.faces:
            contour_extract_inside = True
            reference_shell = self
        else:
            contour_extract_inside = False
            reference_shell = shell2
        return contour_extract_inside, reference_shell

    def set_operations_valid_exterior_faces(self, new_faces: List[Face3D], valid_faces: List[Face3D],
                                            list_coincident_faces: List[Face3D], shell2, reference_shell):
        for new_face in new_faces:
            inside_reference_shell = reference_shell.point_belongs(new_face.random_point_inside())
            if self.set_operations_exterior_face(new_face, valid_faces, inside_reference_shell,
                                                 list_coincident_faces, shell2):
                valid_faces.append(new_face)
        return valid_faces

    def union_faces(self, shell2, intersecting_faces,
                    intersecting_combinations,
                    list_coincident_faces):
        faces = []
        for face in intersecting_faces:
            contour_extract_inside, reference_shell = self.reference_shell(shell2, face)
            new_faces = face.set_operations_new_faces(intersecting_combinations, contour_extract_inside)
            faces = self.set_operations_valid_exterior_faces(new_faces, faces, list_coincident_faces,
                                                             shell2, reference_shell)
        return faces

    def get_subtraction_valid_faces(self, new_faces, valid_faces, reference_shell, shell2, keep_interior_faces):
        faces = []
        for new_face in new_faces:
            inside_reference_shell = reference_shell.point_belongs(new_face.random_point_inside())
            if keep_interior_faces:
                if self.set_operations_interior_face(new_face, valid_faces, inside_reference_shell):
                    faces.append(new_face)
            elif self.set_operations_exterior_face(new_face, faces, inside_reference_shell, [], shell2):
                faces.append(new_face)
        return faces

    def validate_intersection_substractions_faces(self, faces):
        """
        Final validation of new faces created during intersections or subtractions of two closedshells.

        :param faces: new faces.
        :return: valid faces.
        """
        valid_faces = []
        finished = False
        while not finished:
            for face in valid_faces:
                if face.face_inside(faces[0]):
                    faces.remove(faces[0])
                    break
            else:
                valid_faces.append(faces[0])
                faces.remove(faces[0])
            if not faces:
                finished = True
        return valid_faces

    def subtraction_faces(self, shell2, intersecting_faces, intersecting_combinations):
        faces = []
        for face in intersecting_faces:
            keep_interior_faces = False
            if face in shell2.faces:
                keep_interior_faces = True
            contour_extract_inside, reference_shell = self.reference_shell(shell2, face)
            new_faces = face.set_operations_new_faces(intersecting_combinations, contour_extract_inside)
            valid_faces = self.get_subtraction_valid_faces(new_faces, faces, reference_shell,
                                                           shell2, keep_interior_faces)
            faces.extend(valid_faces)

        valid_faces = self.validate_intersection_substractions_faces(faces)

        return valid_faces

    def valid_intersection_faces(self, new_faces, valid_faces,
                                 reference_shell, shell2):
        faces = []
        for new_face in new_faces:
            inside_reference_shell = reference_shell.point_belongs(
                new_face.random_point_inside())
            if (inside_reference_shell or (self.face_on_shell(new_face) and shell2.face_on_shell(new_face))) \
                    and new_face not in valid_faces:
                faces.append(new_face)

        return faces

    def intersection_faces(self, shell2, intersecting_faces,
                           intersecting_combinations):
        faces = []
        for face in intersecting_faces:
            contour_extract_inside, reference_shell = \
                self.reference_shell(shell2, face)
            new_faces = face.set_operations_new_faces(
                intersecting_combinations, contour_extract_inside)
            valid_faces = self.valid_intersection_faces(
                new_faces, faces, reference_shell, shell2)
            faces.extend(valid_faces)

        valid_faces = self.validate_intersection_substractions_faces(faces)
        return valid_faces

    def set_operations_interior_face(self, new_face, faces, inside_reference_shell):
        if inside_reference_shell and new_face not in faces:
            return True
        if self.face_on_shell(new_face):
            return True
        return False

    def is_face_between_shells(self, shell2, face):
        if face.surface2d.inner_contours:
            normal_0 = face.surface2d.outer_contour.primitives[0].normal_vector()
            middle_point_0 = face.surface2d.outer_contour.primitives[0].middle_point()
            point1 = middle_point_0 + 0.0001 * normal_0
            point2 = middle_point_0 - 0.0001 * normal_0
            points = [point1, point2]
        else:
            points = [face.surface2d.outer_contour.center_of_mass()]

        for point in points:
            point3d = face.surface3d.point2d_to_3d(point)
            if face.point_belongs(point3d):
                normal1 = point3d - 0.00001 * face.surface3d.frame.w
                normal2 = point3d + 0.00001 * face.surface3d.frame.w
                if (self.point_belongs(normal1) and
                    shell2.point_belongs(normal2)) or \
                        (shell2.point_belongs(normal1) and
                         self.point_belongs(normal2)):
                    return True
        return False

    def set_operations_exterior_face(self, new_face, valid_faces, inside_reference_shell,
                                     list_coincident_faces, shell2):
        if new_face.area() < 1e-8:
            return False
        if new_face not in valid_faces and not inside_reference_shell:
            if list_coincident_faces:
                if self.is_face_between_shells(shell2, new_face):
                    return False
            return True
        return False

    def validate_set_operation(self, shell2, tol):
        """
        Verifies if two shells are valid for union or subtractions operations,
        that is, if they are disjointed or if one is totally inside the other.

        If it returns an empty list, it means the two shells are valid to continue the
        operation.
        """
        if self.is_disjoint_from(shell2, tol):
            return [self, shell2]
        if self.is_inside_shell(shell2, resolution=0.01):
            return [shell2]
        if shell2.is_inside_shell(self, resolution=0.01):
            return [self]
        return []

    def is_clean(self):
        """
        Verifies if closed shell\'s faces are clean or
        if it is needed to be cleaned.

        :return: True if clean and False Otherwise
        """
        for face1, face2 in product(self.faces, repeat=2):
            if face1 != face2 and \
                    face1.surface3d.is_coincident(face2.surface3d) and \
                    face1.is_adjacent(face2):
                return False
        return True

    def union(self, shell2: 'ClosedShell3D', tol: float = 1e-8):
        """
        Given Two closed shells, it returns a new united ClosedShell3D object.

        """

        validate_set_operation = \
            self.validate_set_operation(shell2, tol)
        if validate_set_operation:
            return validate_set_operation
        list_coincident_faces = self.get_coincident_faces(shell2)
        face_combinations = self.intersecting_faces_combinations(shell2, list_coincident_faces, tol)
        intersecting_combinations = self.dict_intersecting_combinations(face_combinations, tol)
        intersecting_faces1, intersecting_faces2 = self.get_intersecting_faces(intersecting_combinations)
        intersecting_faces = intersecting_faces1 + intersecting_faces2
        faces = self.get_non_intersecting_faces(shell2, intersecting_faces) + \
            shell2.get_non_intersecting_faces(self, intersecting_faces)
        if len(faces) == len(self.faces + shell2.faces) and not intersecting_faces:
            return [self, shell2]
        new_valid_faces = self.union_faces(shell2, intersecting_faces,
                                           intersecting_combinations, list_coincident_faces)
        faces += new_valid_faces
        new_shell = ClosedShell3D(faces)
        return [new_shell]

    @staticmethod
    def get_faces_to_be_merged(union_faces):
        coincident_planes_faces = []
        for i, face1 in enumerate(union_faces):
            for j, face2 in enumerate(union_faces):
                if j != i and face1.surface3d.is_coincident(face2.surface3d):
                    if face1 not in coincident_planes_faces:
                        coincident_planes_faces.append(face1)
                    coincident_planes_faces.append(face2)
            if coincident_planes_faces:
                break
        return coincident_planes_faces

    @staticmethod
    def clean_faces(union_faces, list_new_faces):
        list_remove_faces = []
        if union_faces:
            for face1 in union_faces:
                for face2 in list_new_faces:
                    if face1.face_inside(face2):
                        list_remove_faces.append(face2)
                    elif face2.face_inside(face1):
                        list_remove_faces.append(face1)
        list_new_faces += union_faces
        for face in list_remove_faces:
            list_new_faces.remove(face)
        return list_new_faces

    def merge_faces(self):
        """
        Merges all shells' adjancents faces into one.

        """
        union_faces = self.faces
        finished = False
        list_new_faces = []
        count = 0
        while not finished:
            valid_coicident_faces = ClosedShell3D.get_faces_to_be_merged(union_faces)
            list_valid_coincident_faces = valid_coicident_faces[:]
            if valid_coicident_faces:
                list_new_faces += PlaneFace3D.merge_faces(valid_coicident_faces)
            for face in list_valid_coincident_faces:
                union_faces.remove(face)
            count += 1
            if (count >= len(self.faces) and not list_valid_coincident_faces):
                finished = True

        list_new_faces = self.clean_faces(union_faces, list_new_faces)

        self.faces = list_new_faces

    def subtract(self, shell2, tol=1e-8):
        """
        Given Two closed shells, it returns a new subtracted OpenShell3D.

        """
        validate_set_operation = self.validate_set_operation(shell2, tol)
        if validate_set_operation:
            return validate_set_operation

        list_coincident_faces = self.get_coincident_faces(shell2)
        face_combinations = self.intersecting_faces_combinations(
            shell2, list_coincident_faces, tol)

        intersecting_combinations = self.dict_intersecting_combinations(
            face_combinations, tol)

        if len(intersecting_combinations) == 0:
            return [self, shell2]

        intersecting_faces, _ = self.get_intersecting_faces(
            intersecting_combinations)

        faces = self.get_non_intersecting_faces(shell2, intersecting_faces)
        new_valid_faces = self.union_faces(shell2, intersecting_faces,
                                           intersecting_combinations,
                                           list_coincident_faces
                                           )
        faces += new_valid_faces
        return [OpenShell3D(faces)]

    def subtract_to_closed_shell(self, shell2: OpenShell3D, tol: float = 1e-8):
        """
        Given Two closed shells, it returns a new subtracted ClosedShell3D.

        :param shell2:
        :param tol:
        :return:
        """

        validate_set_operation = self.validate_set_operation(shell2, tol)
        if validate_set_operation:
            return validate_set_operation

        list_coincident_faces = self.get_coincident_faces(shell2)
        face_combinations = self.intersecting_faces_combinations(
            shell2, list_coincident_faces, tol)
        intersecting_combinations = self.dict_intersecting_combinations(
            face_combinations, tol)

        if len(intersecting_combinations) == 0:
            return [self, shell2]

        intersecting_faces1, intersecting_faces2 = self.get_intersecting_faces(
            intersecting_combinations)
        intersecting_faces = intersecting_faces1 + intersecting_faces2

        faces = self.get_non_intersecting_faces(shell2, intersecting_faces)
        faces += shell2.get_non_intersecting_faces(self, intersecting_faces, intersection_method=True)
        new_valid_faces = self.subtraction_faces(shell2, intersecting_faces, intersecting_combinations)
        faces += new_valid_faces
        new_shell = ClosedShell3D(faces)
        # new_shell.eliminate_not_valid_closedshell_faces()
        return [new_shell]

    def intersection(self, shell2, tol=1e-8):
        """
        Given two ClosedShell3D, it returns the new object resulting
        from the intersection of the two.

        """
        validate_set_operation = self.validate_set_operation(
            shell2, tol)
        if validate_set_operation:
            return validate_set_operation
        list_coincident_faces = self.get_coincident_faces(shell2)
        face_combinations = self.intersecting_faces_combinations(shell2, list_coincident_faces, tol)
        intersecting_combinations = self.dict_intersecting_combinations(face_combinations, tol)

        if len(intersecting_combinations) == 0:
            return [self, shell2]

        intersecting_faces1, intersecting_faces2 = self.get_intersecting_faces(intersecting_combinations)
        intersecting_faces = intersecting_faces1 + intersecting_faces2
        faces = self.intersection_faces(shell2, intersecting_faces, intersecting_combinations)
        faces += self.get_non_intersecting_faces(shell2, intersecting_faces, intersection_method=True) + \
            shell2.get_non_intersecting_faces(self, intersecting_faces, intersection_method=True)
        new_shell = ClosedShell3D(faces)
        new_shell.eliminate_not_valid_closedshell_faces()
        return [new_shell]

    def eliminate_not_valid_closedshell_faces(self):
        nodes_with_2degrees = [node for node, degree in list(self.faces_graph.degree()) if degree <= 2]
        for node in nodes_with_2degrees:
            neighbors = nx.neighbors(self.faces_graph, node)
            for neighbor_node in neighbors:
                for face in self.faces:
                    if self.faces_graph.edges[(node, neighbor_node)]['edge'] in face.outer_contour3d.primitives:
                        self.faces.remove(face)
                        break
        self._faces_graph = None


class OpenTriangleShell3D(OpenShell3D):
    """
    A 3D open shell composed of multiple triangle faces.

    This class represents a 3D open shell, which is a collection of connected
    triangle faces with no volume. It is a subclass of the `OpenShell3D` class
    and inherits all of its attributes and methods.

    :param faces: The triangle faces of the shell.
    :type faces: List[`Triangle3D`]
    :param color: The color of the shell.
    :type color: Tuple[float, float, float]
    :param alpha: The transparency of the shell, should be a value in the range (0, 1).
    :type alpha: float
    :param name: The name of the shell.
    :type name: str
    """

    def __init__(self, faces: List[Triangle3D],
                 color: Tuple[float, float, float] = None,
                 alpha: float = 1., name: str = ''):
        OpenShell3D.__init__(self, faces=faces, color=color, alpha=alpha, name=name)

    def point_on_shell(self, point: volmdlr.Point3D):
        for face in self.faces:
            # TODO: why the first check?
            if (face.surface3d.point_on_plane(point) and face.point_belongs(point)) or \
                    face.outer_contour3d.point_over_contour(point, abs_tol=1e-7):
                return True
        return False

    def to_mesh_data(self):
        positions = npy.zeros((3 * len(self.faces), 3))
        faces = npy.zeros((len(self.faces), 3))
        for i, triangle_face in enumerate(self.faces):
            i1 = 3 * i
            i2 = i1 + 1
            i3 = i1 + 2
            positions[i1, 0] = triangle_face.points[0].x
            positions[i1, 1] = triangle_face.points[0].y
            positions[i1, 2] = triangle_face.points[0].z
            positions[i2, 0] = triangle_face.points[1].x
            positions[i2, 1] = triangle_face.points[1].y
            positions[i2, 2] = triangle_face.points[1].z
            positions[i3, 0] = triangle_face.points[2].x
            positions[i3, 1] = triangle_face.points[2].y
            positions[i3, 2] = triangle_face.points[2].z

            faces[i, 0] = i1
            faces[i, 1] = i2
            faces[i, 2] = i3

        return positions, faces

    @classmethod
    def from_mesh_data(cls, positions, faces):
        triangles = []
        points = [volmdlr.Point3D(px, py, pz) for px, py, pz in positions]
        for i1, i2, i3 in faces:
            triangles.append(Triangle3D(points[i1], points[i2], points[i3]))
        return cls(triangles)

    def to_trimesh(self):
        return Trimesh(*self.to_mesh_data())

    @classmethod
    def from_trimesh(cls, trimesh):
        return cls.from_mesh_data(trimesh.vertices.tolist(), trimesh.faces.tolist())


class ClosedTriangleShell3D(ClosedShell3D, OpenTriangleShell3D):
    """
        A 3D closed shell composed of multiple triangle faces.

    This class represents a 3D closed shell, which is a collection of connected
    triangle faces with a volume. It is a subclass of both the `ClosedShell3D`
    and `OpenTriangleShell3D` classes and inherits all of their attributes and
    methods.

    :param faces: The triangle faces of the shell.
    :type faces: List[`Triangle3D`]
    :param color: The color of the shell.
    :type color: Tuple[float, float, float]
    :param alpha: The transparency of the shell, should be a value in the range (0, 1).
    :type alpha: float
    :param name: The name of the shell.
    :type name: str
    """

    def __init__(self, faces: List[Triangle3D],
                 color: Tuple[float, float, float] = None,
                 alpha: float = 1., name: str = ''):
        OpenTriangleShell3D.__init__(self, faces=faces, color=color, alpha=alpha, name=name)<|MERGE_RESOLUTION|>--- conflicted
+++ resolved
@@ -2555,13 +2555,8 @@
         :param point3d: Point at the CylindricalSuface3D.
         :type point3d: :class:`volmdlr.`Point3D`
         """
-<<<<<<< HEAD
-        x, y, z = self.frame.new_coordinates(point3d)
+        x, y, z = self.frame.global_to_local_coordinates(point3d)
         # Do not delete this, mathematical problem when x and y close to zero (should be zero) but not 0
-=======
-        x, y, z = self.frame.global_to_local_coordinates(point3d)
-        # Do not delte this, mathematical problem when x and y close to zero (should be zero) but not 0
->>>>>>> 9df3c9b6
         # Genarally this is related to uncertaintity of step files.
         if abs(x) < 1e-12:
             x = 0
@@ -3880,13 +3875,9 @@
 
     def simplify_surface(self):
         """
-<<<<<<< HEAD
-        Verifies if BSplineSurface3D could be a Plane3D
-        :return: simplified surface if possible, otherwise, returns self
-=======
         Verifies if BSplineSurface3D could be a Plane3D.
-        :return: simplified surface if possible, otherwis, returns self
->>>>>>> 9df3c9b6
+
+        :return: simplified surface if possible, otherwise, returns self.
         """
         points = [self.control_points[0], self.control_points[math.ceil(len(self.control_points) / 2)],
                   self.control_points[-1]]
