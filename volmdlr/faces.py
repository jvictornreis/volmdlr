"""
Surfaces & faces
"""


from typing import List, Tuple, Dict, Any
import math

from itertools import product, combinations

import triangle
import numpy as npy

import scipy as scp
import scipy.optimize as opt

import matplotlib.pyplot as plt
# import matplotlib.tri as plt_tri
# from pygeodesic import geodesic

import networkx as nx

from geomdl import BSpline
from geomdl import utilities
from geomdl.fitting import interpolate_surface, approximate_surface
from geomdl.operations import split_surface_u, split_surface_v

import dessia_common as dc
import volmdlr.core
import volmdlr.core_compiled
import volmdlr.edges as vme
import volmdlr.wires
import volmdlr.display as vmd
import volmdlr.geometry
import volmdlr.grid


def knots_vector_inv(knots_vector):
    '''
    compute knot elements and multiplicities based on the global knot vector
    '''

    knots = sorted(set(knots_vector))
    multiplicities = []
    for knot in knots:
        multiplicities.append(knots_vector.count(knot))

    return (knots, multiplicities)


class Surface2D(volmdlr.core.Primitive2D):
    """
    A surface bounded by an outer contour
    """

    def __init__(self, outer_contour: volmdlr.wires.Contour2D,
                 inner_contours: List[volmdlr.wires.Contour2D],
                 name: str = 'name'):
        self.outer_contour = outer_contour
        self.inner_contours = inner_contours

        volmdlr.core.Primitive2D.__init__(self, name=name)

    def area(self):
        return self.outer_contour.area() - sum(
            [c.area() for c in self.inner_contours])

    def second_moment_area(self, point: volmdlr.Point2D):
        Ix, Iy, Ixy = self.outer_contour.second_moment_area(point)
        for contour in self.inner_contours:
            Ixc, Iyc, Ixyc = contour.second_moment_area(point)
            Ix -= Ixc
            Iy -= Iyc
            Ixy -= Ixyc
        return Ix, Iy, Ixy

    def center_of_mass(self):
        center = self.outer_contour.area() * self.outer_contour.center_of_mass()
        for contour in self.inner_contours:
            center -= contour.area() * contour.center_of_mass()
        return center / self.area()

    def point_belongs(self, point2d: volmdlr.Point2D):
        if not self.outer_contour.point_belongs(point2d):
            return False

        for inner_contour in self.inner_contours:
            if inner_contour.point_belongs(point2d):
                return False

        return True

    def random_point_inside(self):
        '''
             returns a random point inside surface2d. Considers if it has holes
        '''
        valid_point = False
        point_inside_outer_contour = None
        while not valid_point:
            point_inside_outer_contour = self.outer_contour.random_point_inside()
            inside_inner_contour = False
            for inner_contour in self.inner_contours:
                if inner_contour.point_belongs(point_inside_outer_contour):
                    inside_inner_contour = True
            if not inside_inner_contour and\
                    point_inside_outer_contour is not None:
                valid_point = True

        return point_inside_outer_contour

    def triangulation(self, min_x_density=None, min_y_density=None):

        if self.area() == 0.:
            return vmd.DisplayMesh2D([], triangles=[])

        outer_polygon = self.outer_contour.to_polygon(angle_resolution=10)

        if not self.inner_contours:  # No holes
            return outer_polygon.triangulation()
        points = [vmd.Node2D(*p) for p in outer_polygon.points]
        vertices = [(p.x, p.y) for p in points]
        n = len(outer_polygon.points)
        segments = [(i, i + 1) for i in range(n - 1)]
        segments.append((n - 1, 0))
        point_index = {p: i for i, p in enumerate(points)}
        holes = []

        for inner_contour in self.inner_contours:
            inner_polygon = inner_contour.to_polygon(angle_resolution=10)

            for point in inner_polygon.points:
                if point not in point_index:
                    points.append(point)
                    vertices.append((point.x, point.y))
                    point_index[point] = n
                    n += 1
            for point1, point2 in zip(inner_polygon.points[:-1],
                                      inner_polygon.points[1:]):
                segments.append((point_index[point1],
                                 point_index[point2]))
            segments.append((point_index[inner_polygon.points[-1]],
                             point_index[inner_polygon.points[0]]))
            rpi = inner_contour.random_point_inside()
            holes.append((rpi.x, rpi.y))

        tri = {'vertices': npy.array(vertices).reshape((-1, 2)),
               'segments': npy.array(segments).reshape((-1, 2)),
               }
        if holes:
            tri['holes'] = npy.array(holes).reshape((-1, 2))
        t = triangle.triangulate(tri, 'p')
        triangles = t['triangles'].tolist()
        np = t['vertices'].shape[0]
        points = [vmd.Node2D(*t['vertices'][i, :]) for i in
                  range(np)]

        return vmd.DisplayMesh2D(points, triangles=triangles, edges=None)

    def split_by_lines(self, lines):
        cutted_surfaces = []
        iteration_surfaces = self.cut_by_line(lines[0])

        for line in lines[1:]:
            iteration_surfaces2 = []
            for surface in iteration_surfaces:
                line_cutted_surfaces = surface.cut_by_line(line)

                llcs = len(line_cutted_surfaces)

                if llcs == 1:
                    cutted_surfaces.append(line_cutted_surfaces[0])
                else:
                    iteration_surfaces2.extend(line_cutted_surfaces)

            iteration_surfaces = iteration_surfaces2[:]

        cutted_surfaces.extend(iteration_surfaces)
        return cutted_surfaces

    def split_regularly(self, n):
        """
        Split in n slices
        """
        bounding_rectangle = self.outer_contour.bounding_rectangle()
        lines = []
        for i in range(n - 1):
            xi = bounding_rectangle[0] + (i + 1) * (bounding_rectangle[1] - bounding_rectangle[0]) / n
            lines.append(vme.Line2D(volmdlr.Point2D(xi, 0),
                                    volmdlr.Point2D(xi, 1)))
        return self.split_by_lines(lines)

    def cut_by_line(self, line: vme.Line2D):
        """
        This method makes inner contour disappear for now
        """
        splitted_outer_contours = self.outer_contour.cut_by_line(line)

        return [Surface2D(oc, []) for oc in splitted_outer_contours]

    def split_at_centers(self):
        """
        Split in n slices
        """
        # xmin, xmax, ymin, ymax = self.outer_contour.bounding_rectangle()

        cutted_contours = []
        iteration_contours = []
        c1 = self.inner_contours[0].center_of_mass()
        c2 = self.inner_contours[1].center_of_mass()
        cut_line = vme.Line2D(c1, c2)

        iteration_contours2 = []

        sc = self.cut_by_line2(cut_line)

        iteration_contours2.extend(sc)

        iteration_contours = iteration_contours2[:]
        cutted_contours.extend(iteration_contours)

        return cutted_contours

    def cut_by_line2(self, line):
        all_contours = []
        inner_1 = self.inner_contours[0]
        inner_2 = self.inner_contours[1]

        inner_intersections_1 = inner_1.line_intersections(line)
        inner_intersections_2 = inner_2.line_intersections(line)

        Arc1, Arc2 = inner_1.split(inner_intersections_1[1],
                                   inner_intersections_1[0])
        Arc3, Arc4 = inner_2.split(inner_intersections_2[1],
                                   inner_intersections_2[0])
        new_inner_1 = volmdlr.wires.Contour2D([Arc1, Arc2])
        new_inner_2 = volmdlr.wires.Contour2D([Arc3, Arc4])

        intersections = []
        intersections.append((inner_intersections_1[0], Arc1))
        intersections.append((inner_intersections_1[1], Arc2))
        intersections += self.outer_contour.line_intersections(line)
        intersections.append((inner_intersections_2[0], Arc3))
        intersections.append((inner_intersections_2[1], Arc4))
        intersections += self.outer_contour.line_intersections(line)

        if not intersections:
            all_contours.extend([self])
        if len(intersections) < 4:
            return [self]
        elif len(intersections) >= 4:
            if isinstance(intersections[0][0], volmdlr.Point2D) and \
                    isinstance(intersections[1][0], volmdlr.Point2D):
                ip1, ip2 = sorted(
                    [new_inner_1.primitives.index(intersections[0][1]),
                     new_inner_1.primitives.index(intersections[1][1])])
                ip5, ip6 = sorted(
                    [new_inner_2.primitives.index(intersections[4][1]),
                     new_inner_2.primitives.index(intersections[5][1])])
                ip3, ip4 = sorted(
                    [self.outer_contour.primitives.index(intersections[2][1]),
                     self.outer_contour.primitives.index(intersections[3][1])])

                # sp11, sp12 = intersections[2][1].split(intersections[2][0])
                # sp21, sp22 = intersections[3][1].split(intersections[3][0])
                sp33, sp34 = intersections[6][1].split(intersections[6][0])
                sp44, sp43 = intersections[7][1].split(intersections[7][0])

                primitives1 = []
                primitives1.append(
                    volmdlr.edges.LineSegment2D(intersections[6][0],
                                                intersections[1][0]))
                primitives1.append(new_inner_1.primitives[ip1])
                primitives1.append(
                    volmdlr.edges.LineSegment2D(intersections[0][0],
                                                intersections[5][0]))
                primitives1.append(new_inner_2.primitives[ip5])
                primitives1.append(
                    volmdlr.edges.LineSegment2D(intersections[4][0],
                                                intersections[7][0]))
                primitives1.append(sp44)
                primitives1.extend(self.outer_contour.primitives[ip3 + 1:ip4])
                primitives1.append(sp34)

                primitives2 = []
                primitives2.append(
                    volmdlr.edges.LineSegment2D(intersections[7][0],
                                                intersections[4][0]))
                primitives2.append(new_inner_2.primitives[ip6])
                primitives2.append(
                    volmdlr.edges.LineSegment2D(intersections[5][0],
                                                intersections[0][0]))
                primitives2.append(new_inner_1.primitives[ip2])
                primitives2.append(
                    volmdlr.edges.LineSegment2D(intersections[1][0],
                                                intersections[6][0]))
                primitives2.append(sp33)
                a = self.outer_contour.primitives[:ip3]
                a.reverse()
                primitives2.extend(a)
                primitives2.append(sp43)

                all_contours.extend([volmdlr.wires.Contour2D(primitives1),
                                     volmdlr.wires.Contour2D(primitives2)])

            else:
                raise NotImplementedError(
                    'Non convex contour not supported yet')
                # raise NotImplementedError(
                #     '{} intersections not supported yet'.format(
                #         len(intersections)))

        return all_contours

    def cut_by_line3(self, line):
        # ax=self.outer_contour.plot()
        all_contours = []
        inner = self.inner_contours[0]
        inner_2 = self.inner_contours[1]
        inner_3 = self.inner_contours[2]

        c = inner.center_of_mass()
        c_2 = inner_2.center_of_mass()
        c_3 = inner_3.center_of_mass()
        direction_vector = line.normal_vector()
        direction_line = volmdlr.edges.Line2D(c, volmdlr.Point2D(
            (direction_vector.y * c.x - direction_vector.x * c.y) / (
                direction_vector.y), 0))
        direction_line_2 = volmdlr.edges.Line2D(c_2, volmdlr.Point2D(
            (direction_vector.y * c_2.x - direction_vector.x * c_2.y) / (
                direction_vector.y), 0))

        direction_line_3 = volmdlr.edges.Line2D(c_3, volmdlr.Point2D(
            (direction_vector.y * c_3.x - direction_vector.x * c_3.y) / (
                direction_vector.y), 0))
        inner_intersections = inner.line_intersections(direction_line)
        inner_intersections_2 = inner_2.line_intersections(direction_line_2)
        inner_intersections_3 = inner_3.line_intersections(direction_line_3)
        Arc1, Arc2 = inner.split(inner_intersections[1],
                                 inner_intersections[0])
        Arc3, Arc4 = inner_2.split(inner_intersections_2[1],
                                   inner_intersections_2[0])
        Arc5, Arc6 = inner_3.split(inner_intersections_3[1],
                                   inner_intersections_3[0])
        new_inner = volmdlr.wires.Contour2D([Arc1, Arc2])
        new_inner_2 = volmdlr.wires.Contour2D([Arc3, Arc4])
        new_inner_3 = volmdlr.wires.Contour2D([Arc5, Arc6])
        intersections = []

        intersections.append((inner_intersections[0], Arc1))
        intersections.append((inner_intersections[1], Arc2))
        if len(self.outer_contour.line_intersections(direction_line)) > 2:

            intersections.append(
                self.outer_contour.line_intersections(direction_line)[0])
            intersections.append(
                self.outer_contour.line_intersections(direction_line)[2])
        else:
            intersections.append(
                self.outer_contour.line_intersections(direction_line)[0])
            intersections.append(
                self.outer_contour.line_intersections(direction_line)[1])
        intersections.append((inner_intersections_2[0], Arc3))
        intersections.append((inner_intersections_2[1], Arc4))
        if len(self.outer_contour.line_intersections(direction_line_2)) > 2:
            intersections.append(
                self.outer_contour.line_intersections(direction_line_2)[0])
            intersections.append(
                self.outer_contour.line_intersections(direction_line_2)[2])
        else:
            intersections.append(
                self.outer_contour.line_intersections(direction_line_2)[0])
            intersections.append(
                self.outer_contour.line_intersections(direction_line_2)[1])
        intersections.append((inner_intersections_3[0], Arc5))
        intersections.append((inner_intersections_3[1], Arc6))
        if len(self.outer_contour.line_intersections(direction_line_3)) > 2:

            intersections.append(
                self.outer_contour.line_intersections(direction_line_3)[0])
            intersections.append(
                self.outer_contour.line_intersections(direction_line_3)[2])
        else:
            intersections.append(
                self.outer_contour.line_intersections(direction_line_3)[0])
            intersections.append(
                self.outer_contour.line_intersections(direction_line_3)[1])

        if isinstance(intersections[0][0], volmdlr.Point2D) and \
                isinstance(intersections[1][0], volmdlr.Point2D):
            ip1, ip2 = sorted([new_inner.primitives.index(intersections[0][1]),
                               new_inner.primitives.index(
                                   intersections[1][1])])
            ip5, ip6 = sorted(
                [new_inner_2.primitives.index(intersections[4][1]),
                 new_inner_2.primitives.index(intersections[5][1])])
            ip7, ip8 = sorted(
                [new_inner_3.primitives.index(intersections[8][1]),
                 new_inner_3.primitives.index(intersections[9][1])])
            ip3, ip4 = sorted(
                [self.outer_contour.primitives.index(intersections[2][1]),
                 self.outer_contour.primitives.index(intersections[3][1])])

            sp11, sp12 = intersections[2][1].split(intersections[2][0])
            sp21, sp22 = intersections[3][1].split(intersections[3][0])
            sp33, sp34 = intersections[6][1].split(intersections[6][0])
            sp44, sp43 = intersections[7][1].split(intersections[7][0])
            sp55, sp56 = intersections[10][1].split(intersections[10][0])
            sp66, sp65 = intersections[11][1].split(intersections[11][0])

            primitives1 = []
            primitives1.append(volmdlr.edges.LineSegment2D(intersections[7][0],
                                                           intersections[5][
                                                               0]))
            primitives1.append(new_inner_2.primitives[ip5])
            primitives1.append(volmdlr.edges.LineSegment2D(intersections[6][0],
                                                           intersections[4][
                                                               0]))
            primitives1.append(sp33)
            primitives1.append(sp43)

            primitives2 = []
            primitives2.append(volmdlr.edges.LineSegment2D(intersections[6][0],
                                                           intersections[4][
                                                               0]))
            primitives2.append(new_inner_2.primitives[ip6])
            primitives2.append(volmdlr.edges.LineSegment2D(intersections[5][0],
                                                           intersections[7][
                                                               0]))
            primitives2.append(volmdlr.edges.LineSegment2D(intersections[7][0],
                                                           intersections[11][
                                                               0]))
            primitives2.append(
                volmdlr.edges.LineSegment2D(intersections[11][0],
                                            intersections[9][0]))
            primitives2.append(new_inner_3.primitives[ip7])
            primitives2.append(volmdlr.edges.LineSegment2D(intersections[8][0],
                                                           intersections[10][
                                                               0]))
            primitives2.append(sp34)

            primitives3 = []
            primitives3.append(
                volmdlr.edges.LineSegment2D(intersections[10][0],
                                            intersections[8][0]))
            primitives3.append(new_inner_3.primitives[ip8])
            primitives3.append(volmdlr.edges.LineSegment2D(intersections[9][0],
                                                           intersections[11][
                                                               0]))
            primitives3.append(sp22)
            primitives3.append(volmdlr.edges.LineSegment2D(intersections[3][0],
                                                           intersections[1][
                                                               0]))
            primitives3.append(new_inner.primitives[ip1])
            primitives3.append(volmdlr.edges.LineSegment2D(intersections[0][0],
                                                           intersections[2][
                                                               0]))
            primitives3.append(volmdlr.edges.LineSegment2D(intersections[2][0],
                                                           intersections[10][
                                                               0]))

            primitives4 = []
            primitives4.append(volmdlr.edges.LineSegment2D(intersections[3][0],
                                                           intersections[1][
                                                               0]))
            a = volmdlr.edges.Arc2D(new_inner.primitives[ip2].end,
                                    new_inner.primitives[ip2].interior,
                                    new_inner.primitives[ip2].start)
            primitives4.append(a)
            primitives4.append(volmdlr.edges.LineSegment2D(intersections[0][0],
                                                           intersections[2][
                                                               0]))
            primitives4.append(sp12)
            primitives4.append(sp21)

            # Contour2D(primitives1),Contour2D(primitives2),
            #                      Contour2D(primitives3),
            all_contours.extend([volmdlr.wires.Contour2D(primitives4)])

        else:
            raise NotImplementedError(
                '{} intersections not supported yet'.format(
                    len(intersections)))

        return all_contours

    def bounding_rectangle(self):
        return self.outer_contour.bounding_rectangle()

    def plot(self, ax=None, color='k', alpha=1, equal_aspect=False):

        if ax is None:
            fig, ax = plt.subplots()
        self.outer_contour.plot(ax=ax, color=color, alpha=alpha,
                                equal_aspect=equal_aspect)
        for inner_contour in self.inner_contours:
            inner_contour.plot(ax=ax, color=color, alpha=alpha,
                               equal_aspect=equal_aspect)

        if equal_aspect:
            ax.set_aspect('equal')

        ax.margins(0.1)
        return ax


class Surface3D(dc.DessiaObject):
    x_periodicity = None
    y_periodicity = None
    """
    Abstract class
    """

    def face_from_contours3d(self,
                             contours3d: List[volmdlr.wires.Contour3D],
                             name: str = ''):
        """
        """

        lc3d = len(contours3d)

        if lc3d == 1:
            outer_contour2d = self.contour3d_to_2d(contours3d[0])
            inner_contours2d = []
        elif lc3d > 1:
            area = -1
            inner_contours2d = []
            for contour3d in contours3d:
                contour2d = self.contour3d_to_2d(contour3d)
                inner_contours2d.append(contour2d)
                contour_area = contour2d.area()
                if contour_area > area:
                    area = contour_area
                    outer_contour2d = contour2d
            inner_contours2d.remove(outer_contour2d)
        else:
            raise ValueError('Must have at least one contour')

        if isinstance(self.face_class, str):
            class_ = globals()[self.face_class]
        else:
            class_ = self.face_class

        surface2d = Surface2D(outer_contour=outer_contour2d,
                              inner_contours=inner_contours2d)
        return class_(self,
                      surface2d=surface2d,
                      name=name)

    def repair_primitives_periodicity(self, primitives, last_primitive):
        delta_x1 = abs(primitives[0].start.x
                       - last_primitive.end.x)
        delta_x2 = abs(primitives[-1].end.x
                       - last_primitive.end.x)
        delta_y1 = abs(primitives[0].start.y
                       - last_primitive.end.y)
        delta_y2 = abs(primitives[-1].end.y
                       - last_primitive.end.y)

        if self.x_periodicity \
                and not (math.isclose(delta_x1, 0,
                                      abs_tol=5e-5)
                         or math.isclose(delta_x2, 0,
                                         abs_tol=5e-5)):
            delta_x1 = delta_x1 % self.x_periodicity
            delta_x2 = delta_x2 % self.x_periodicity
            if math.isclose(delta_x1, self.x_periodicity,
                            abs_tol=1e-4):
                delta_x1 = 0.
            if math.isclose(delta_x2, self.x_periodicity,
                            abs_tol=1e-4):
                delta_x2 = 0.
            for prim in primitives:
                prim.start.x = abs(self.x_periodicity
                                   - prim.start.x)
                prim.end.x = abs(self.x_periodicity
                                 - prim.end.x)

        if self.y_periodicity \
                and not (math.isclose(delta_y1, 0,
                                      abs_tol=5e-5)
                         or math.isclose(delta_y2, 0,
                                         abs_tol=5e-5)):
            delta_y1 = delta_y1 % self.y_periodicity
            delta_y2 = delta_y2 % self.y_periodicity
            if math.isclose(delta_y1, self.y_periodicity,
                            abs_tol=1e-4):
                delta_y1 = 0.
            if math.isclose(delta_y2, self.y_periodicity,
                            abs_tol=1e-4):
                delta_y2 = 0.
            for prim in primitives:
                prim.start.y = abs(self.y_periodicity
                                   - prim.start.y)
                prim.end.y = abs(self.y_periodicity
                                 - prim.end.y)

        return primitives, delta_x1, delta_x2, delta_y1, delta_y2

    def contour3d_to_2d(self, contour3d):
        primitives2d = []
        last_primitive = None

        for primitive3d in contour3d.primitives:
            method_name = '{}_to_2d'.format(
                primitive3d.__class__.__name__.lower())
            if hasattr(self, method_name):
                primitives = getattr(self, method_name)(primitive3d)

                if primitives is None:
                    continue

                if last_primitive:
                    primitives, delta_x1, delta_x2, delta_y1, delta_y2 = \
                        self.repair_primitives_periodicity(primitives,
                                                           last_primitive)

                    dist1 = primitive3d.start.point_distance(
                        last_primitive3d.end)
                    dist2 = primitive3d.end.point_distance(
                        last_primitive3d.end)
                    if (math.isclose(delta_x1, 0., abs_tol=1e-3)
                            and math.isclose(delta_y1, 0., abs_tol=1e-3)
                            and math.isclose(dist1, 0, abs_tol=5e-5)):
                        pass
                    elif (math.isclose(delta_x2, 0., abs_tol=1e-3)
                            and math.isclose(delta_y2, 0., abs_tol=1e-3)
                            and math.isclose(dist2, 0, abs_tol=5e-5)):
                        primitives = [p.reverse() for p in primitives[::-1]]
                    else:
                        ax2 = contour3d.plot()
                        primitive3d.plot(ax=ax2, color='r')
                        last_primitive3d.plot(ax=ax2, color='b')
                        self.plot(ax=ax2)

                        ax = last_primitive.plot(color='b', plot_points=True)
                        # primitives[0].plot(ax=ax, color='r', plot_points=True)
                        # primitives[-1].plot(ax=ax, color='r', plot_points=True)
                        for p in primitives:
                            p.plot(ax=ax, color='r', plot_points=True)
                        if self.x_periodicity:
                            vme.Line2D(volmdlr.Point2D(self.x_periodicity, 0),
                                       volmdlr.Point2D(self.x_periodicity, 1))\
                                .plot(ax=ax)
                        print('Surface 3D:', self)
                        print('3D primitive in red:', primitive3d)
                        print('Previous 3D primitive:', last_primitive3d)
                        raise ValueError(
                            'Primitives not following each other in contour:',
                            'delta1={}, {}, {} ; '
                            'delta2={}, {}, {}'.format(
                                delta_x1, delta_y1, dist1,
                                delta_x2, delta_y2, dist2))

                if primitives:
                    last_primitive = primitives[-1]
                    last_primitive3d = primitive3d
                    primitives2d.extend(primitives)
            else:
                raise NotImplementedError(
                    'Class {} does not implement {}'.format(
                        self.__class__.__name__,
                        method_name))

        return volmdlr.wires.Contour2D(primitives2d)

    def contour2d_to_3d(self, contour2d):
        primitives3d = []
        for primitive2d in contour2d.primitives:
            method_name = '{}_to_3d'.format(
                primitive2d.__class__.__name__.lower())
            if hasattr(self, method_name):
                try:
                    primitives3d.extend(getattr(self, method_name)(primitive2d))
                except NotImplementedError:
                    print('Error NotImplementedError')
            else:
                raise NotImplementedError(
                    'Class {} does not implement {}'.format(
                        self.__class__.__name__,
                        method_name))

        return volmdlr.wires.Contour3D(primitives3d)

    def linesegment3d_to_2d(self, linesegment3d):
        """
        a line segment on a surface will be in any case a line in 2D?
        """
        return [vme.LineSegment2D(self.point3d_to_2d(linesegment3d.start),
                                  self.point3d_to_2d(linesegment3d.end))]

    def bsplinecurve3d_to_2d(self, bspline_curve3d):
        """
        Is this right?
        """
        control_points = [self.point3d_to_2d(p)
                          for p in bspline_curve3d.control_points]
        return [vme.BSplineCurve2D(
                    bspline_curve3d.degree,
                    control_points=control_points,
                    knot_multiplicities=bspline_curve3d.knot_multiplicities,
                    knots=bspline_curve3d.knots,
                    weights=bspline_curve3d.weights,
                    periodic=bspline_curve3d.periodic)]

    def bsplinecurve2d_to_3d(self, bspline_curve2d):
        """
        Is this right?
        """
        control_points = [self.point2d_to_3d(p)
                          for p in bspline_curve2d.control_points]
        return [vme.BSplineCurve3D(
                    bspline_curve2d.degree,
                    control_points=control_points,
                    knot_multiplicities=bspline_curve2d.knot_multiplicities,
                    knots=bspline_curve2d.knots,
                    weights=bspline_curve2d.weights,
                    periodic=bspline_curve2d.periodic)]

    def normal_from_point2d(self, point2d):

        raise NotImplementedError('NotImplemented')

    def normal_from_point3d(self, point3d):
        """
        evaluates the normal vector of the bspline surface at this point3d.
        """

        return (self.normal_from_point2d(self.point3d_to_2d(point3d)))[1]

    def geodesic_distance_from_points2d(self, point1_2d: volmdlr.Point2D,
                                        point2_2d: volmdlr.Point2D, number_points: int = 50):
        """
        Approximation of geodesic distance via linesegments length sum in 3D
        """
        # points = [point1_2d]
        current_point3d = self.point2d_to_3d(point1_2d)
        distance = 0.
        for i in range(number_points):
            next_point3d = self.point2d_to_3d(point1_2d + (i + 1) / (number_points) * (point2_2d - point1_2d))
            distance += next_point3d.point_distance(current_point3d)
            current_point3d = next_point3d
        return distance

    def geodesic_distance(self, point1_3d: volmdlr.Point3D, point2_3d: volmdlr.Point3D):
        """
        Approximation of geodesic distance between 2 3D points supposed to be on the surface
        """
        point1_2d = self.point3d_to_2d(point1_3d)
        point2_2d = self.point3d_to_2d(point2_3d)
        return self.geodesic_distance_from_points2d(point1_2d, point2_2d)


class Plane3D(Surface3D):
    face_class = 'PlaneFace3D'

    def __init__(self, frame: volmdlr.Frame3D, name: str = ''):
        """
        :param frame: u and v of frame describe the plane, w is the normal
        """
        self.frame = frame
        self.name = name

    def __hash__(self):
        return hash(self.frame)

    def __eq__(self, other_plane):
        if other_plane.__class__.__name__ != self.__class__.__name__:
            return False
        return (self.frame.origin == other_plane.frame.origin and
                self.frame.w.is_colinear_to(other_plane.frame.w))

    def to_dict(self, use_pointers: bool = True, memo=None, path: str = '#'):
        # improve the object structure ?
        dict_ = dc.DessiaObject.base_dict(self)
        dict_['frame'] = self.frame.to_dict(use_pointers=use_pointers, memo=memo, path=path + '/frame')
        return dict_

    @classmethod
    def from_step(cls, arguments, object_dict):
        frame3d = object_dict[arguments[1]]
        frame3d.normalize()
        frame = volmdlr.Frame3D(frame3d.origin,
                                frame3d.v, frame3d.w, frame3d.u)
        return cls(frame, arguments[0][1:-1])

    def to_step(self, current_id):
        frame = volmdlr.Frame3D(self.frame.origin, self.frame.w, self.frame.u,
                                self.frame.v)
        content, frame_id = frame.to_step(current_id)
        plane_id = frame_id + 1
        content += "#{} = PLANE('{}',#{});\n".format(plane_id, self.name,
                                                     frame_id)
        return content, [plane_id]

    @classmethod
    def from_3_points(cls, point1, point2, point3):
        """
        Point 1 is used as origin of the plane
        """
        vector1 = point2 - point1
        vector2 = point3 - point1

        vector1.normalize()
        vector2.normalize()
        normal = vector1.cross(vector2)
        normal.normalize()
        frame = volmdlr.Frame3D(point1, vector1, normal.cross(vector1), normal)
        return cls(frame)

    @classmethod
    def from_normal(cls, point, normal):
        v1 = normal.deterministic_unit_normal_vector()
        v2 = v1.cross(normal)
        return cls(volmdlr.Frame3D(point, v1, v2, normal))

    @classmethod
    def from_plane_vectors(cls, plane_origin: volmdlr.Point3D,
                           plane_x: volmdlr.Vector3D,
                           plane_y: volmdlr.Vector3D):
        normal = plane_x.cross(plane_y)
        return cls(volmdlr.Frame3D(plane_origin, plane_x, plane_y, normal))

    @classmethod
    def from_points(cls, points):
        if len(points) < 3:
            raise ValueError
        elif len(points) == 3:
            return cls.from_3_points(volmdlr.Point3D(points[0].vector),
                                     volmdlr.Vector3D(points[1].vector),
                                     volmdlr.Vector3D(points[2].vector))
        else:
            points = [p.copy() for p in points]
            indexes_to_del = []
            for i, point in enumerate(points[1:]):
                if point == points[0]:
                    indexes_to_del.append(i)
            for index in indexes_to_del[::-1]:
                del points[index + 1]

            origin = points[0]
            vector1 = points[1] - origin
            vector1.normalize()
            vector2_min = points[2] - origin
            vector2_min.normalize()
            dot_min = abs(vector1.dot(vector2_min))
            for point in points[3:]:
                vector2 = point - origin
                vector2.normalize()
                dot = abs(vector1.dot(vector2))
                if dot < dot_min:
                    vector2_min = vector2
                    dot_min = dot
            return cls.from_3_points(origin, vector1 + origin,
                                     vector2_min + origin)

    def point_on_plane(self, point):
        if math.isclose(self.frame.w.dot(point - self.frame.origin), 0,
                        abs_tol=1e-6):
            return True
        return False

    def line_intersections(self, line):
        u = line.point2 - line.point1
        w = line.point1 - self.frame.origin
        if math.isclose(self.frame.w.dot(u), 0, abs_tol=1e-08):
            return []
        intersection_abscissea = - self.frame.w.dot(w) / self.frame.w.dot(u)
        return [line.point1 + intersection_abscissea * u]

    def linesegment_intersections(self, linesegment: vme.LineSegment3D) \
            -> List[volmdlr.Point3D]:
        u = linesegment.end - linesegment.start
        w = linesegment.start - self.frame.origin
        normaldotu = self.frame.w.dot(u)
        if math.isclose(normaldotu, 0, abs_tol=1e-08):
            return []
        intersection_abscissea = - self.frame.w.dot(w) / normaldotu
        if intersection_abscissea < 0 or intersection_abscissea > 1:
            return []
        return [linesegment.start + intersection_abscissea * u]

    def equation_coefficients(self):
        """
        returns the a,b,c,d coefficient from equation ax+by+cz+d = 0
        """
        a, b, c = self.frame.w
        d = -self.frame.origin.dot(self.frame.w)
        return (a, b, c, d)

    def plane_intersection(self, other_plane):
        line_direction = self.frame.w.cross(other_plane.frame.w)

        if line_direction.norm() < 1e-6:
            return None

        a1, b1, c1, d1 = self.equation_coefficients()
        a2, b2, c2, d2 = other_plane.equation_coefficients()

        if a1 * b2 - a2 * b1 != 0.:
            x0 = (b1 * d2 - b2 * d1) / (a1 * b2 - a2 * b1)
            y0 = (a2 * d1 - a1 * d2) / (a1 * b2 - a2 * b1)
            point1 = volmdlr.Point3D((x0, y0, 0))
        else:
            y0 = (b2 * d2 - c2 * d1) / (b1 * c2 - c1 * b2)
            z0 = (c1 * d1 - b1 * d2) / (b1 * c2 - c1 * b2)
            point1 = volmdlr.Point3D((0, y0, z0))

        # point2 = point1 + line_direction
        # return volmdlr.Line3D(point1, point2)
        return volmdlr.Line3D(point1, point1 + line_direction)

    def is_coincident(self, plane2):
        """
        Verifies if two planes are parallel and coincident
        """
        if self.frame.w.is_colinear_to(plane2.frame.w):
            if plane2.point_on_plane(self.frame.origin):
                return True
        return False

    def rotation(self, center, axis, angle, copy=True):
        # center_frame = self.frame.origin.copy()
        # center_frame.rotation(center, axis, angle, copy=False)
        if copy:
            new_frame = self.frame.rotation(center=center, axis=axis,
                                            angle=angle, copy=True)
            # new_frame.origin = center_frame
            return Plane3D(new_frame)
        else:
            self.frame.rotation(center=center, axis=axis, angle=angle, copy=False)
            # self.frame.origin = center_frame

    def translation(self, offset, copy=True):
        if copy:
            new_frame = self.frame.translation(offset, True)
            return Plane3D(new_frame)
        else:
            self.frame.translation(offset, False)

    def frame_mapping(self, frame, side, copy=True):
        """
        side = 'old' or 'new'
        """
        if side == 'old':
            new_origin = frame.old_coordinates(self.frame.origin)
            new_vector1 = frame.basis().old_coordinates(self.frame.u)
            new_vector2 = frame.basis().old_coordinates(self.frame.v)
            new_vector3 = frame.basis().old_coordinates(self.frame.w)
            if copy:
                return Plane3D(
                    volmdlr.Frame3D(new_origin, new_vector1, new_vector2,
                                    new_vector3), self.name)
            else:
                # self.origin = new_origin
                # self.vectors = [new_vector1, new_vector2]
                # self.normal = frame.Basis().old_coordinates(self.normal)
                # self.normal.normalize()
                self.frame.origin = new_origin
                self.frame.u = new_vector1
                self.frame.v = new_vector2
                self.frame.w = new_vector3

        if side == 'new':
            new_origin = frame.new_coordinates(self.frame.origin)
            new_vector1 = frame.basis().new_coordinates(self.frame.u)
            new_vector2 = frame.basis().new_coordinates(self.frame.v)
            new_vector3 = frame.basis().new_coordinates(self.frame.w)
            if copy:
                return Plane3D(
                    volmdlr.Frame3D(new_origin, new_vector1, new_vector2,
                                    new_vector3), self.name)
            else:
                self.frame.origin = new_origin
                self.frame.u = new_vector1
                self.frame.v = new_vector2
                self.frame.w = new_vector3

    def copy(self, deep=True, memo=None):
        new_frame = self.frame.copy()
        return Plane3D(new_frame, self.name)

    def plot(self, ax=None):
        if ax is None:
            fig = plt.figure()
            ax = fig.add_subplot(111, projection='3d')
        else:
            fig = ax.figure

        self.frame.origin.plot(ax)
        self.frame.u.plot(ax, color='r')
        self.frame.v.plot(ax, color='g')
        return ax

    def babylon_script(self):
        s = 'var myPlane = BABYLON.MeshBuilder.CreatePlane("myPlane", {width: 0.5, height: 0.5, sideOrientation: BABYLON.Mesh.DOUBLESIDE}, scene);\n'
        s += 'myPlane.setPositionWithLocalVector(new BABYLON.Vector3({},{},{}));\n'.format(
            self.origin[0], self.origin[1], self.origin[2])

        s += 'var axis1 = new BABYLON.Vector3({}, {}, {});\n'.format(
            self.vectors[0][0], self.vectors[0][1], self.vectors[0][2])
        s += 'var axis2 = new BABYLON.Vector3({}, {}, {});\n'.format(
            self.vectors[1][0], self.vectors[1][1], self.vectors[1][2])
        s += 'var axis3 = new BABYLON.Vector3({}, {}, {});\n'.format(
            self.normal[0], self.normal[1], self.normal[2])
        s += 'var orientation = BABYLON.Vector3.rotationFromAxis(axis1, axis2, axis3);\n'
        s += 'myPlane.rotation = orientation;\n'

        s += 'var planemat = new BABYLON.StandardMaterial("planemat", scene);\n'
        s += 'planemat.alpha = 0.4;\n'
        s += 'myPlane.material = planemat;\n'

        return s

    def point2d_to_3d(self, point2d):
        return point2d.to_3d(self.frame.origin, self.frame.u, self.frame.v)

    def point3d_to_2d(self, point3d):
        return point3d.to_2d(self.frame.origin, self.frame.u, self.frame.v)

    def contour2d_to_3d(self, contour2d):
        return contour2d.to_3d(self.frame.origin, self.frame.u, self.frame.v)

    def contour3d_to_2d(self, contour3d):
        return contour3d.to_2d(self.frame.origin, self.frame.u, self.frame.v)

    def bsplinecurve3d_to_2d(self, bspline_curve3d):
        control_points = [self.point3d_to_2d(p)
                          for p in bspline_curve3d.control_points]
        return [vme.BSplineCurve2D(
            bspline_curve3d.degree,
            control_points=control_points,
            knot_multiplicities=bspline_curve3d.knot_multiplicities,
            knots=bspline_curve3d.knots,
            weights=bspline_curve3d.weights,
            periodic=bspline_curve3d.periodic)]

    def bsplinecurve2d_to_3d(self, bspline_curve2d):
        control_points = [self.point2d_to_3d(p)
                          for p in bspline_curve2d.control_points]
        return [vme.BSplineCurve3D(
            bspline_curve2d.degree,
            control_points=control_points,
            knot_multiplicities=bspline_curve2d.knot_multiplicities,
            knots=bspline_curve2d.knots,
            weights=bspline_curve2d.weights,
            periodic=bspline_curve2d.periodic)]

    def rectangular_cut(self, x1: float, x2: float,
                        y1: float, y2: float, name: str = ''):

        p1 = volmdlr.Point2D(x1, y1)
        p2 = volmdlr.Point2D(x2, y1)
        p3 = volmdlr.Point2D(x2, y2)
        p4 = volmdlr.Point2D(x1, y2)
        outer_contour = volmdlr.wires.ClosedPolygon2D([p1, p2, p3, p4])
        surface = Surface2D(outer_contour, [])
        return PlaneFace3D(self, surface, name)


PLANE3D_OXY = Plane3D(volmdlr.OXYZ)
PLANE3D_OYZ = Plane3D(volmdlr.OYZX)
PLANE3D_OZX = Plane3D(volmdlr.OZXY)


class CylindricalSurface3D(Surface3D):
    face_class = 'CylindricalFace3D'
    x_periodicity = volmdlr.TWO_PI
    """
    The local plane is defined by (theta, z)
    :param frame: frame.w is axis, frame.u is theta=0 frame.v theta=pi/2
    :param radius: Cylinder's radius
    """

    def __init__(self, frame, radius, name=''):
        self.frame = frame
        self.radius = radius
        self.name = name

    def point2d_to_3d(self, point2d: volmdlr.Point2D):
        p = volmdlr.Point3D(self.radius * math.cos(point2d.x),
                            self.radius * math.sin(point2d.x),
                            point2d.y)
        return self.frame.old_coordinates(p)

    def point3d_to_2d(self, point3d):
        x, y, z = self.frame.new_coordinates(point3d)
        u1 = x / self.radius
        u2 = y / self.radius
        # theta = volmdlr.core.sin_cos_angle(u1, u2)
        theta = math.atan2(u2, u1)
        return volmdlr.Point2D(theta, z)

    def arc3d_to_2d(self, arc3d):
        start = self.point3d_to_2d(arc3d.start)
        end = self.point3d_to_2d(arc3d.end)
        # angle = abs(start.x-end.x)
        # if arc3d.is_trigo:
        # end = start + volmdlr.Point2D(arc3d.angle, 0)
        # else:
        #     end = start + volmdlr.Point2D(-arc3d.angle, 0)
        # interior = self.point3d_to_2d(arc3d.interior)
        # if start.x < interior.x:
        #     end = start + volmdlr.Point2D(arc3d.angle, 0)
        # else:
        #     end = start - volmdlr.Point2D(arc3d.angle, 0)
        return [vme.LineSegment2D(start, end)]

    def linesegment2d_to_3d(self, linesegment2d):
        theta1, z1 = linesegment2d.start
        theta2, z2 = linesegment2d.end
        if math.isclose(theta1, theta2, abs_tol=1e-9):
            return [vme.LineSegment3D(
                self.point2d_to_3d(linesegment2d.start),
                self.point2d_to_3d(linesegment2d.end),
            )]
        elif math.isclose(z1, z2, abs_tol=1e-9):
            if abs(theta1 - theta2) == volmdlr.TWO_PI:
                return [vme.FullArc3D(center=self.frame.origin + z1 * self.frame.w,
                                      start_end=self.point2d_to_3d(linesegment2d.start),
                                      normal=self.frame.w)]
            else:
                interior = self.point2d_to_3d(linesegment2d.point_at_abscissa(linesegment2d.length() * 0.5))
                return [vme.Arc3D(
                    self.point2d_to_3d(linesegment2d.start),
                    self.point2d_to_3d(
                        volmdlr.Point2D(0.5 * (theta1 + theta2), z1)),
                    self.point2d_to_3d(linesegment2d.end),
                )]
        else:
            # TODO: this is a non exact method!
            return [vme.LineSegment3D(self.point2d_to_3d(linesegment2d.start), self.point2d_to_3d(linesegment2d.end))]
            # raise NotImplementedError('Ellipse? delta_theta={} delta_z={}'.format(abs(theta2-theta1), abs(z1-z2)))

    def fullarc3d_to_2d(self, fullarc3d):
        if self.frame.w.is_colinear_to(fullarc3d.normal):
            p1 = self.point3d_to_2d(fullarc3d.start)
            return [vme.LineSegment2D(p1, p1 + volmdlr.TWO_PI * volmdlr.X2D)]
        else:
            print(fullarc3d.normal, self.frame.w)
            raise ValueError('Impossible!')

    def circle3d_to_2d(self, circle3d):
        return []

    def bsplinecurve3d_to_2d(self, bspline_curve3d):
        # TODO: enhance this, this is a non exact method!
        l = bspline_curve3d.length()
        points = [self.point3d_to_2d(bspline_curve3d.point_at_abscissa(i / 10 * l))
                  for i in range(11)]
        return [vme.LineSegment2D(p1, p2)
                for p1, p2 in zip(points[:-1], points[1:])]

    @classmethod
    def from_step(cls, arguments, object_dict):
        frame3d = object_dict[arguments[1]]
        U, W = frame3d.v, -frame3d.u
        U.normalize()
        W.normalize()
        V = W.cross(U)
        frame_direct = volmdlr.Frame3D(frame3d.origin, U, V, W)
        radius = float(arguments[2]) / 1000
        return cls(frame_direct, radius, arguments[0][1:-1])

    def to_step(self, current_id):
        frame = volmdlr.Frame3D(self.frame.origin, self.frame.w, self.frame.u,
                                self.frame.v)
        content, frame_id = frame.to_step(current_id)
        current_id = frame_id + 1
        content += "#{} = CYLINDRICAL_SURFACE('{}',#{},{});\n" \
            .format(current_id, self.name, frame_id,
                    round(1000 * self.radius, 3))
        return content, [current_id]

    def frame_mapping(self, frame, side, copy=True):
        basis = frame.basis()
        if side == 'new':
            new_origin = frame.new_coordinates(self.frame.origin)
            new_u = basis.new_coordinates(self.frame.u)
            new_v = basis.new_coordinates(self.frame.v)
            new_w = basis.new_coordinates(self.frame.w)
            new_frame = volmdlr.Frame3D(new_origin, new_u, new_v, new_w)
            if copy:
                return CylindricalSurface3D(new_frame, self.radius,
                                            name=self.name)
            else:
                self.frame = new_frame

        if side == 'old':
            new_origin = frame.old_coordinates(self.frame.origin)
            new_u = basis.old_coordinates(self.frame.u)
            new_v = basis.old_coordinates(self.frame.v)
            new_w = basis.old_coordinates(self.frame.w)
            new_frame = volmdlr.Frame3D(new_origin, new_u, new_v, new_w)
            if copy:
                return CylindricalSurface3D(new_frame, self.radius,
                                            name=self.name)
            else:
                self.frame = new_frame

    def rectangular_cut(self, theta1: float, theta2: float,
                        z1: float, z2: float, name: str = ''):

        if theta1 == theta2:
            theta2 += volmdlr.TWO_PI

        p1 = volmdlr.Point2D(theta1, z1)
        p2 = volmdlr.Point2D(theta2, z1)
        p3 = volmdlr.Point2D(theta2, z2)
        p4 = volmdlr.Point2D(theta1, z2)
        outer_contour = volmdlr.wires.ClosedPolygon2D([p1, p2, p3, p4])
        surface2d = Surface2D(outer_contour, [])
        return volmdlr.faces.CylindricalFace3D(self, surface2d, name)

    def translation(self, offset: volmdlr.Vector3D, copy=True):
        if copy:
            return self.__class__(self.frame.translation(offset, copy=True),
                                  self.radius)
        else:
            self.frame.translation(offset, copy=False)

    def rotation(self, center, axis, angle, copy=True):
        if copy:
            new_frame = self.frame.rotation(center=center, axis=axis,
                                            angle=angle, copy=True)
            return self.__class__(new_frame, self.radius)
        else:
            self.frame.rotation(center, axis, angle, copy=False)

    def grid3d(self, grid2d: volmdlr.grid.Grid2D):
        '''
        generate 3d grid points of a Cylindrical surface, based on a Grid2D
        '''

        points_2d = grid2d.points
        points_3d = [self.point2d_to_3d(point2d) for point2d in points_2d]

        return points_3d


class ToroidalSurface3D(Surface3D):
    face_class = 'ToroidalFace3D'
    x_periodicity = volmdlr.TWO_PI
    y_periodicity = volmdlr.TWO_PI
    """
    The local plane is defined by (theta, phi)
    theta is the angle around the big (R) circle and phi around the small(r)

    :param frame: Tore's frame: origin is the center, u is pointing at
                    theta=0
    :param R: Tore's radius
    :param r: Circle to revolute radius
    Definitions of R and r according to https://en.wikipedia.org/wiki/Torus
    """

    def __init__(self, frame: volmdlr.Frame3D,
                 R: float, r: float, name: str = ''):
        self.frame = frame
        self.R = R
        self.r = r
        self.name = name

    def _bounding_box(self):
        d = self.R + self.r
        p1 = self.frame.origin + self.frame.u * d + self.frame.v * d + self.frame.w * self.r
        p2 = self.frame.origin + self.frame.u * d + self.frame.v * d - self.frame.w * self.r
        p3 = self.frame.origin + self.frame.u * d - self.frame.v * d + self.frame.w * self.r
        p4 = self.frame.origin + self.frame.u * d - self.frame.v * d - self.frame.w * self.r
        p5 = self.frame.origin - self.frame.u * d + self.frame.v * d + self.frame.w * self.r
        p6 = self.frame.origin - self.frame.u * d + self.frame.v * d - self.frame.w * self.r
        p7 = self.frame.origin - self.frame.u * d - self.frame.v * d + self.frame.w * self.r
        p8 = self.frame.origin - self.frame.u * d - self.frame.v * d - self.frame.w * self.r

        return volmdlr.core.BoundingBox.from_points(
            [p1, p2, p3, p4, p5, p6, p7, p8])

    def point2d_to_3d(self, point2d: volmdlr.Point2D):
        theta, phi = point2d
        x = (self.R + self.r * math.cos(phi)) * math.cos(theta)
        y = (self.R + self.r * math.cos(phi)) * math.sin(theta)
        z = self.r * math.sin(phi)
        return self.frame.old_coordinates(volmdlr.Point3D(x, y, z))

    def point3d_to_2d(self, point3d):
        # points_2D = []
        x, y, z = self.frame.new_coordinates(point3d)
        if z < -self.r:
            z = -self.r
        elif z > self.r:
            z = self.r

        zr = z / self.r
        phi = math.asin(zr)

        u = self.R + math.sqrt((self.r ** 2) - (z ** 2))
        u1, u2 = round(x / u, 5), round(y / u, 5)
        theta = volmdlr.core.sin_cos_angle(u1, u2)

        return volmdlr.Point2D(theta, phi)

    @classmethod
    def from_step(cls, arguments, object_dict):
        frame3d = object_dict[arguments[1]]
        U, W = frame3d.v, -frame3d.u
        U.normalize()
        W.normalize()
        V = W.cross(U)
        frame_direct = volmdlr.Frame3D(frame3d.origin, U, V, W)
        rcenter = float(arguments[2]) / 1000
        rcircle = float(arguments[3]) / 1000
        return cls(frame_direct, rcenter, rcircle, arguments[0][1:-1])

    def to_step(self, current_id):
        frame = volmdlr.Frame3D(self.frame.origin, self.frame.w, self.frame.u,
                                self.frame.v)
        content, frame_id = frame.to_step(current_id)
        current_id = frame_id + 1
        content += "#{} = TOROIDAL_SURFACE('{}',#{},{},{});\n" \
            .format(current_id, self.name, frame_id,
                    round(1000 * self.R, 3),
                    round(1000 * self.r, 3))
        return content, [current_id]

    def frame_mapping(self, frame, side, copy=True):
        basis = frame.Basis()
        if side == 'new':
            new_origin = frame.new_coordinates(self.frame.origin)
            new_u = basis.new_coordinates(self.frame.u)
            new_v = basis.new_coordinates(self.frame.v)
            new_w = basis.new_coordinates(self.frame.w)
            new_frame = volmdlr.Frame3D(new_origin, new_u, new_v, new_w)
            if copy:
                return ToroidalSurface3D(new_frame,
                                         self.R, self.r,
                                         name=self.name)
            else:
                self.frame = new_frame

        if side == 'old':
            new_origin = frame.old_coordinates(self.frame.origin)
            new_u = basis.old_coordinates(self.frame.u)
            new_v = basis.old_coordinates(self.frame.v)
            new_w = basis.old_coordinates(self.frame.w)
            new_frame = volmdlr.Frame3D(new_origin, new_u, new_v, new_w)
            if copy:
                return ToroidalSurface3D(new_frame,
                                         self.R, self.r,
                                         name=self.name)
            else:
                self.frame = new_frame

    def rectangular_cut(self, theta1, theta2, phi1, phi2, name=''):
        if phi1 == phi2:
            phi2 += volmdlr.TWO_PI
        elif phi2 < phi1:
            phi2 += volmdlr.TWO_PI
        if theta1 == theta2:
            theta2 += volmdlr.TWO_PI
        elif theta2 < theta1:
            theta2 += volmdlr.TWO_PI

        p1 = volmdlr.Point2D(theta1, phi1)
        p2 = volmdlr.Point2D(theta2, phi1)
        p3 = volmdlr.Point2D(theta2, phi2)
        p4 = volmdlr.Point2D(theta1, phi2)
        outer_contour = volmdlr.wires.ClosedPolygon2D([p1, p2, p3, p4])
        return ToroidalFace3D(self,
                              Surface2D(outer_contour, []),
                              name)

    def linesegment2d_to_3d(self, linesegment2d):
        theta1, phi1 = linesegment2d.start
        theta2, phi2 = linesegment2d.end
        if theta1 == theta2:
            if math.isclose(phi1 - phi2, volmdlr.TWO_PI, abs_tol=1e-9):
                u = self.frame.u.rotation(self.frame.origin, self.frame.w,
                                          angle=theta1)
                v = self.frame.u.rotation(self.frame.origin, self.frame.w,
                                          angle=theta1)
                center = self.frame.origin + self.R * u
                return [vme.FullArc3D(center=center,
                                      start_end=center + self.r * u,
                                      normal=v)]
            else:
                return [vme.Arc3D(
                    self.point2d_to_3d(linesegment2d.start),
                    self.point2d_to_3d(volmdlr.Point2D(theta1, 0.5 * (phi1 + phi2))),
                    self.point2d_to_3d(linesegment2d.end),
                )]
        elif math.isclose(phi1, phi2, abs_tol=1e-9):
            if abs(theta1 - theta2) == volmdlr.TWO_PI:
                center = self.frame.origin + self.r * math.sin(phi1) * self.frame.w
                start_end = center + self.frame.u * (self.r + self.R)
                return [vme.FullArc3D(center=center,
                                      start_end=start_end,
                                      normal=self.frame.w)]
            else:
                return [vme.Arc3D(
                    self.point2d_to_3d(linesegment2d.start),
                    self.point2d_to_3d(volmdlr.Point2D(0.5 * (theta1 + theta2), phi1)),
                    self.point2d_to_3d(linesegment2d.end),
                )]
        else:
            raise NotImplementedError('Ellipse?')

    def fullarc3d_to_2d(self, fullarc3d):
        if self.frame.w.is_colinear_to(fullarc3d.normal):
            p1 = self.point3d_to_2d(fullarc3d.start)
            return [vme.LineSegment2D(p1, p1 + volmdlr.TWO_PI * volmdlr.X2D)]
        elif fullarc3d.normal.dot(self.frame.w):
            p1 = self.point3d_to_2d(fullarc3d.start)
            return [vme.LineSegment2D(p1, p1 + volmdlr.TWO_PI * volmdlr.Y2D)]
        else:
            raise ValueError('Impossible!')

    def circle3d_to_2d(self, circle3d):
        return []

    def triangulation(self):
        face = self.rectangular_cut(0, volmdlr.TWO_PI, 0, volmdlr.TWO_PI)
        return face.triangulation()

    def translation(self, offset: volmdlr.Vector3D, copy=True):
        if copy:
            return self.__class__(self.frame.translation(offset, copy=True),
                                  self.R,
                                  self.r)
        else:
            self.frame.translation(offset, copy=False)

    def rotation(self, center, axis, angle, copy=True):
        if copy:
            new_frame = self.frame.rotation(center=center, axis=axis,
                                            angle=angle, copy=True)
            return self.__class__(new_frame, self.R, self.r)
        else:
            self.frame.rotation(center, axis, angle, copy=False)


class ConicalSurface3D(Surface3D):
    face_class = 'ConicalFace3D'
    x_periodicity = volmdlr.TWO_PI
    """
    The local plane is defined by (theta, z)
    :param frame: Cone's frame to position it: frame.w is axis of cone
                    frame.origin is at the angle of the cone
    :param semi_angle: Cone's semi-angle
    """

    def __init__(self, frame: volmdlr.Frame3D, semi_angle: float,
                 name: str = ''):
        self.frame = frame
        self.semi_angle = semi_angle
        self.name = name

    @classmethod
    def from_step(cls, arguments, object_dict):
        frame3d = object_dict[arguments[1]]
        U, W = frame3d.v, frame3d.u
        U.normalize()
        W.normalize()
        V = W.cross(U)
        radius = float(arguments[2]) / 1000
        semi_angle = float(arguments[3])
        origin = frame3d.origin - radius / math.tan(semi_angle) * W
        frame_direct = volmdlr.Frame3D(origin, U, V, W)
        return cls(frame_direct, semi_angle, arguments[0][1:-1])

    def to_step(self, current_id):
        frame = volmdlr.Frame3D(self.frame.origin, self.frame.w, self.frame.u,
                                self.frame.v)
        content, frame_id = frame.to_step(current_id)
        current_id = frame_id + 1
        content += "#{} = CONICAL_SURFACE('{}',#{},{},{});\n" \
            .format(current_id, self.name, frame_id,
                    0.,
                    round(self.semi_angle, 3))
        return content, [current_id]

    def frame_mapping(self, frame, side, copy=True):
        basis = frame.Basis()
        if side == 'new':
            new_origin = frame.new_coordinates(self.frame.origin)
            new_u = basis.new_coordinates(self.frame.u)
            new_v = basis.new_coordinates(self.frame.v)
            new_w = basis.new_coordinates(self.frame.w)
            new_frame = volmdlr.Frame3D(new_origin, new_u, new_v, new_w)
            if copy:
                return ConicalSurface3D(new_frame, self.radius, name=self.name)
            else:
                self.frame = new_frame

        if side == 'old':
            new_origin = frame.old_coordinates(self.frame.origin)
            new_u = basis.old_coordinates(self.frame.u)
            new_v = basis.old_coordinates(self.frame.v)
            new_w = basis.old_coordinates(self.frame.w)
            new_frame = volmdlr.Frame3D(new_origin, new_u, new_v, new_w)
            if copy:
                return ConicalSurface3D(new_frame, self.radius, name=self.name)
            else:
                self.frame = new_frame

    def point2d_to_3d(self, point2d: volmdlr.Point2D):
        theta, z = point2d
        r = math.tan(self.semi_angle) * z
        new_point = volmdlr.Point3D(r * math.cos(theta),
                                    r * math.sin(theta),
                                    z)
        return self.frame.old_coordinates(new_point)

    # def point3d_to_2d(self, point3d: volmdlr.Point3D):
    #     z = self.frame.w.dot(point3d)
    #     x, y = point3d.plane_projection2d(self.frame.origin, self.frame.u,
    #                                       self.frame.v)
    #     theta = math.atan2(y, x)
    #     return volmdlr.Point2D(theta, z+0.003)

    def point3d_to_2d(self, point3d: volmdlr.Point3D):
        x, y, z = self.frame.new_coordinates(point3d)
        # x, y = point3d.plane_projection2d(self.frame.origin, self.frame.u,
        #                                   self.frame.v)
        theta = math.atan2(y, x)
        return volmdlr.Point2D(theta, z)

    def rectangular_cut(self, theta1: float, theta2: float,
                        z1: float, z2: float, name: str = ''):
        # theta1 = angle_principal_measure(theta1)
        # theta2 = angle_principal_measure(theta2)
        if theta1 == theta2:
            theta2 += volmdlr.TWO_PI

        p1 = volmdlr.Point2D(theta1, z1)
        p2 = volmdlr.Point2D(theta2, z1)
        p3 = volmdlr.Point2D(theta2, z2)
        p4 = volmdlr.Point2D(theta1, z2)
        outer_contour = volmdlr.wires.ClosedPolygon2D([p1, p2, p3, p4])
        return ConicalFace3D(self, Surface2D(outer_contour, []), name)

    def fullarc3d_to_2d(self, fullarc3d):
        if self.frame.w.is_colinear_to(fullarc3d.normal):
            p1 = self.point3d_to_2d(fullarc3d.start)
            return [vme.LineSegment2D(p1, p1 + volmdlr.TWO_PI * volmdlr.X2D)]
        else:
            raise ValueError('Impossible!')

    def circle3d_to_2d(self, circle3d):
        return []

    def linesegment2d_to_3d(self, linesegment2d):
        theta1, z1 = linesegment2d.start
        theta2, z2 = linesegment2d.end
        if math.isclose(z1, z2, abs_tol=1e-9) and math.isclose(z1, 0.,
                                                               abs_tol=1e-9):
            return []
        elif math.isclose(abs(theta1 - theta2) % volmdlr.TWO_PI, 0., abs_tol=1e-9):
            return [vme.LineSegment3D(
                self.point2d_to_3d(linesegment2d.start),
                self.point2d_to_3d(linesegment2d.end),
            )]
        elif math.isclose(z1, z2, abs_tol=1e-9):

            if abs(theta1 - theta2) % volmdlr.TWO_PI == 0.:
                return [vme.FullArc3D(center=self.frame.origin + z1 * self.frame.w,
                                      start_end=self.point2d_to_3d(linesegment2d.start),
                                      normal=self.frame.w)]
            else:
                return [vme.Arc3D(
                    self.point2d_to_3d(linesegment2d.start),
                    self.point2d_to_3d(
                        volmdlr.Point2D(0.5 * (theta1 + theta2), z1)),
                    self.point2d_to_3d(linesegment2d.end))
                ]
        else:
            raise NotImplementedError('Ellipse?')

    def translation(self, offset: volmdlr.Vector3D, copy=True):
        if copy:
            return self.__class__(self.frame.translation(offset, copy=True),
                                  self.semi_angle)
        else:
            self.frame.translation(offset, copy=False)

    def rotation(self, center, axis, angle, copy=True):
        if copy:
            new_frame = self.frame.rotation(center=center, axis=axis, angle=angle, copy=True)
            return self.__class__(new_frame, self.semi_angle)
        else:
            self.frame.rotation(center, axis, angle, copy=False)


class SphericalSurface3D(Surface3D):
    face_class = 'SphericalFace3D'
    """
    :param frame: Sphere's frame to position it
    :type frame: volmdlr.Frame3D
    :param radius: Sphere's radius
    :type radius: float
    """

    def __init__(self, frame, radius, name=''):
        self.frame = frame
        self.radius = radius
        self.name = name
        # V = frame.v
        # V.normalize()
        # W = frame.w
        # W.normalize()
        # self.plane = Plane3D(frame.origin, V, W)

    def _bounding_box(self):
        points = [self.frame.origin + volmdlr.Point3D(-self.radius,
                                                      -self.radius,
                                                      -self.radius),
                  self.frame.origin + volmdlr.Point3D(self.radius,
                                                      self.radius,
                                                      self.radius),

                  ]
        return volmdlr.core.BoundingBox.from_points(points)

    @classmethod
    def from_step(cls, arguments, object_dict):
        frame3d = object_dict[arguments[1]]
        U, W = frame3d.v, frame3d.u
        U.normalize()
        W.normalize()
        V = W.cross(U)
        frame_direct = volmdlr.Frame3D(frame3d.origin, U, V, W)
        radius = float(arguments[2]) / 1000
        return cls(frame_direct, radius, arguments[0][1:-1])

    def point2d_to_3d(self, point2d):
        # source mathcurve.com/surfaces/sphere
        # -pi<theta<pi, -pi/2<phi<pi/2
        theta, phi = point2d
        x = self.radius * math.cos(phi) * math.cos(theta)
        y = self.radius * math.cos(phi) * math.sin(theta)
        z = self.radius * math.sin(phi)
        return self.frame.old_coordinates(volmdlr.Point3D(x, y, z))

    def point3d_to_2d(self, point3d):
        x, y, z = point3d
        if z < -self.radius:
            z = -self.radius
        elif z > self.radius:
            z = self.radius

        zr = z / self.radius
        phi = math.asin(zr)

        u = math.sqrt((self.radius ** 2) - (z ** 2))
        if u == 0:
            u1, u2 = x, y
        else:
            u1, u2 = round(x / u, 5), round(y / u, 5)
        theta = volmdlr.sin_cos_angle(u1, u2)
        return volmdlr.Point2D(theta, phi)

    def linesegment2d_to_3d(self, linesegment2d):
        start = self.point2d_to_3d(linesegment2d.start)
        interior = self.point2d_to_3d(0.5 * (linesegment2d.start + linesegment2d.end))
        end = self.point2d_to_3d(linesegment2d.end)
        if start == end:
            u = start - self.frame.origin
            u.normalize()
            v = interior - self.frame.origin
            v.normalize()
            normal = u.cross(v)
            return [vme.FullArc3D(self.frame.origin, start, normal)]
        return [vme.Arc3D(start, interior, end)]

    def plot(self, ax=None, color='grey', alpha=0.5):
        # points = []
        for i in range(20):
            theta = i / 20. * volmdlr.TWO_PI
            t_points = []
            for j in range(20):
                phi = j / 20. * volmdlr.TWO_PI
                t_points.append(self.point2d_to_3d(volmdlr.Point2D(theta, phi)))
            ax = volmdlr.wires.ClosedPolygon3D(t_points).plot(ax=ax, color=color, alpha=alpha)

        return ax

    def rectangular_cut(self, theta1, theta2, phi1, phi2, name=''):
        if phi1 == phi2:
            phi2 += volmdlr.TWO_PI
        elif phi2 < phi1:
            phi2 += volmdlr.TWO_PI
        if theta1 == theta2:
            theta2 += volmdlr.TWO_PI
        elif theta2 < theta1:
            theta2 += volmdlr.TWO_PI

        p1 = volmdlr.Point2D(theta1, phi1)
        p2 = volmdlr.Point2D(theta2, phi1)
        p3 = volmdlr.Point2D(theta2, phi2)
        p4 = volmdlr.Point2D(theta1, phi2)
        outer_contour = volmdlr.wires.ClosedPolygon2D([p1, p2, p3, p4])
        return SphericalFace3D(self,
                               Surface2D(outer_contour, []),
                               name=name)


class RuledSurface3D(Surface3D):
    face_class = 'RuledFace3D'
    """
    :param frame: frame.w is axis, frame.u is theta=0 frame.v theta=pi/2
    :type frame: volmdlr.Frame3D
    :param radius: Cylinder's radius
    :type radius: float
    """

    def __init__(self,
                 wire1: volmdlr.wires.Wire3D,
                 wire2: volmdlr.wires.Wire3D,
                 name: str = ''):
        self.wire1 = wire1
        self.wire2 = wire2
        self.length1 = wire1.length()
        self.length2 = wire2.length()
        self.name = name

    def point2d_to_3d(self, point2d: volmdlr.Point2D):
        x, y = point2d
        point1 = self.wire1.point_at_abscissa(x * self.length1)
        point2 = self.wire2.point_at_abscissa(x * self.length2)
        joining_line = vme.LineSegment3D(point1, point2)
        point = joining_line.point_at_abscissa(y * joining_line.length())
        return point

    def point3d_to_2d(self, point3d):
        raise NotImplementedError

    def rectangular_cut(self, x1: float, x2: float,
                        y1: float, y2: float, name: str = ''):
        p1 = volmdlr.Point2D(x1, y1)
        p2 = volmdlr.Point2D(x2, y1)
        p3 = volmdlr.Point2D(x2, y2)
        p4 = volmdlr.Point2D(x1, y2)
        outer_contour = volmdlr.wires.ClosedPolygon2D([p1, p2, p3, p4])
        surface2d = Surface2D(outer_contour, [])
        return volmdlr.faces.RuledFace3D(self, surface2d, name)


class BSplineSurface3D(Surface3D):
    face_class = 'BSplineFace3D'
    _non_serializable_attributes = ['surface']

    def __init__(self, degree_u, degree_v, control_points, nb_u, nb_v,
                 u_multiplicities, v_multiplicities, u_knots, v_knots,
                 weights=None, name=''):
        self.control_points = control_points
        self.degree_u = degree_u
        self.degree_v = degree_v
        self.nb_u = nb_u
        self.nb_v = nb_v

        u_knots = vme.standardize_knot_vector(u_knots)
        v_knots = vme.standardize_knot_vector(v_knots)
        self.u_knots = u_knots
        self.v_knots = v_knots
        self.u_multiplicities = u_multiplicities
        self.v_multiplicities = v_multiplicities
        self.weights = weights

        self.control_points_table = []
        points_row = []
        i = 1
        for pt in control_points:
            points_row.append(pt)
            if i == nb_v:
                self.control_points_table.append(points_row)
                points_row = []
                i = 1
            else:
                i += 1
        surface = BSpline.Surface()
        surface.degree_u = degree_u
        surface.degree_v = degree_v
        if weights is None:
            P = [(control_points[i][0], control_points[i][1],
                  control_points[i][2]) for i in range(len(control_points))]
            surface.set_ctrlpts(P, nb_u, nb_v)
        else:
            Pw = [(control_points[i][0] * weights[i],
                   control_points[i][1] * weights[i],
                   control_points[i][2] * weights[i],
                   weights[i]) for i in range(len(control_points))]
            surface.set_ctrlpts(Pw, nb_u, nb_v)
        knot_vector_u = []
        for i, u_knot in enumerate(u_knots):
            knot_vector_u.extend([u_knot] * u_multiplicities[i])
        knot_vector_v = []
        for i, v_knot in enumerate(v_knots):
            knot_vector_v.extend([v_knot] * v_multiplicities[i])
        surface.knotvector_u = knot_vector_u
        surface.knotvector_v = knot_vector_v
        surface.delta = 0.05
        # surface_points = surface.evalpts

        self.surface = surface
        # self.points = [volmdlr.Point3D(*p) for p in surface_points]
        volmdlr.core.Primitive3D.__init__(self, name=name)

        # Hidden Attributes
        self._displacements = None
        self._grids2d = None
        self._grids2d_deformed = None

    @property
    def x_periodicity(self):
        p3d_x1 = self.point2d_to_3d(volmdlr.Point2D(1., 0.5))
        p2d_x0 = self.point3d_to_2d(p3d_x1, 0., 0.5)
        if self.point2d_to_3d(p2d_x0) == p3d_x1 and \
                not math.isclose(p2d_x0.x, 1, abs_tol=1e-3):
            return 1 - p2d_x0.x
        else:
            return None

    @property
    def y_periodicity(self):
        p3d_y1 = self.point2d_to_3d(volmdlr.Point2D(0.5, 1))
        p2d_y0 = self.point3d_to_2d(p3d_y1, 0., 0.5)
        if self.point2d_to_3d(p2d_y0) == p3d_y1 and \
                not math.isclose(p2d_y0.y, 1, abs_tol=1e-3):
            return 1 - p2d_y0.y
        else:
            return None

    def control_points_matrix(self, coordinates):
        '''
        define control points like a matrix, for each coordinate: x:0, y:1, z:2
        '''

        P = npy.empty((self.nb_u, self.nb_v))
        for i in range(0, self.nb_u):
            for j in range(0, self.nb_v):
                P[i][j] = self.control_points_table[i][j][coordinates]
        return P

    # Knots_vector
    def knots_vector_u(self):
        '''
        compute the global knot vector (u direction) based on knot elements and multiplicities
        '''

        knots = self.u_knots
        multiplicities = self.u_multiplicities

        knots_vec = []
        for i in range(0, len(knots)):
            for j in range(0, multiplicities[i]):
                knots_vec.append(knots[i])
        return knots_vec

    def knots_vector_v(self):
        '''
        compute the global knot vector (v direction) based on knot elements and multiplicities
        '''

        knots = self.v_knots
        multiplicities = self.v_multiplicities

        knots_vec = []
        for i in range(0, len(knots)):
            for j in range(0, multiplicities[i]):
                knots_vec.append(knots[i])
        return knots_vec

    def basis_functions_u(self, u, k, i):
        '''
        compute basis functions Bi in u direction for u=u and degree=k
        '''

        # k = self.degree_u
        t = self.knots_vector_u()

        if k == 0:
            return 1.0 if t[i] <= u < t[i + 1] else 0.0
        if t[i + k] == t[i]:
            c1 = 0.0
        else:
            c1 = (u - t[i]) / (t[i + k] - t[i]) * self.basis_functions_u(u, k - 1, i)
        if t[i + k + 1] == t[i + 1]:
            c2 = 0.0
        else:
            c2 = (t[i + k + 1] - u) / (t[i + k + 1] - t[i + 1]) * self.basis_functions_u(u, k - 1, i + 1)
        return c1 + c2

    def basis_functions_v(self, v, k, i):
        '''
        compute basis functions Bi in v direction for v=v and degree=k
        '''

        # k = self.degree_u
        t = self.knots_vector_v()

        if k == 0:
            return 1.0 if t[i] <= v < t[i + 1] else 0.0
        if t[i + k] == t[i]:
            c1 = 0.0
        else:
            c1 = (v - t[i]) / (t[i + k] - t[i]) * self.basis_functions_v(v, k - 1, i)
        if t[i + k + 1] == t[i + 1]:
            c2 = 0.0
        else:
            c2 = (t[i + k + 1] - v) / (t[i + k + 1] - t[i + 1]) * self.basis_functions_v(v, k - 1, i + 1)
        return c1 + c2

    def blending_vector_u(self, u):
        '''
        compute a vector of basis_functions in u direction for u=u
        '''

        blending_vect = npy.empty((1, self.nb_u))
        for j in range(0, self.nb_u):
            blending_vect[0][j] = self.basis_functions_u(u, self.degree_u, j)

        return blending_vect

    def blending_vector_v(self, v):
        '''
        compute a vector of basis_functions in v direction for v=v
        '''

        blending_vect = npy.empty((1, self.nb_v))
        for j in range(0, self.nb_v):
            blending_vect[0][j] = self.basis_functions_v(v, self.degree_v, j)

        return blending_vect

    def blending_matrix_u(self, u):
        '''
        compute a matrix of basis_functions in u direction for a vector u like [0,1]
        '''

        blending_mat = npy.empty((len(u), self.nb_u))
        for i in range(0, len(u)):
            for j in range(0, self.nb_u):
                blending_mat[i][j] = self.basis_functions_u(u[i], self.degree_u, j)
        return blending_mat

    def blending_matrix_v(self, v):
        '''
        compute a matrix of basis_functions in v direction for a vector v like [0,1]
        '''

        blending_mat = npy.empty((len(v), self.nb_v))
        for i in range(0, len(v)):
            for j in range(0, self.nb_v):
                blending_mat[i][j] = self.basis_functions_v(v[i], self.degree_v, j)
        return blending_mat

    def point2d_to_3d(self, point2d: volmdlr.Point2D):
        x, y = point2d
        if -1e-3 < x < 0:
            x = 0.
        elif 1 < x < 1 + 1e-3:
            x = 1
        if -1e-3 < y < 0:
            y = 0
        elif 1 < y < 1 + 1e-3:
            y = 1
        return volmdlr.Point3D(*self.surface.evaluate_single((x, y)))

    def point3d_to_2d(self, point3d: volmdlr.Point3D, min_bound_x: float = 0.,
                      max_bound_x: float = 1., min_bound_y: float = 0.,
                      max_bound_y: float = 1., tol=1e-9):
        def f(x):
            p3d = self.point2d_to_3d(volmdlr.Point2D(x[0], x[1]))
            return point3d.point_distance(p3d)

        results = []

        delta_bound_x = max_bound_x - min_bound_x
        delta_bound_y = max_bound_y - min_bound_y
        x0s = [((min_bound_x + max_bound_x) / 2, (min_bound_y + max_bound_y) / 2),
               (min_bound_x + delta_bound_x / 10, min_bound_y + delta_bound_y / 10),
               (min_bound_x + delta_bound_x / 10, max_bound_y - delta_bound_y / 10),
               (max_bound_x - delta_bound_x / 10, min_bound_y + delta_bound_y / 10),
               (max_bound_x - delta_bound_x / 10, max_bound_y - delta_bound_y / 10)]

        for x0 in x0s:
            z = scp.optimize.least_squares(f, x0=x0, bounds=([min_bound_x,
                                                              min_bound_y],
                                                             [max_bound_x,
                                                              max_bound_y]),
                                           ftol=tol / 10,
                                           xtol=tol / 10,
                                           # loss='soft_l1'
                                           )
            # z.cost represent the value of the cost function at the solution
            if z.fun < tol:
                return volmdlr.Point2D(*z.x)

            res = scp.optimize.minimize(f, x0=npy.array(x0),
                                        bounds=[(min_bound_x, max_bound_x),
                                                (min_bound_y, max_bound_y)],
                                        tol=tol)
            # res.fun represent the value of the objective function
            if res.fun < tol:
                return volmdlr.Point2D(*res.x)

            results.append((z.x, z.fun))
            results.append((res.x, res.fun))
        return volmdlr.Point2D(*min(results, key=lambda r: r[1])[0])

    def linesegment2d_to_3d(self, linesegment2d):
        # TODO: this is a non exact method!
        lth = linesegment2d.length()
        points = [self.point2d_to_3d(
            linesegment2d.point_at_abscissa(i * lth / 10.)) for i in range(11)]

        linesegment = vme.LineSegment3D(points[0], points[-1])
        flag = True
        for pt in points:
            if not linesegment.point_belongs(pt):
                flag = False
                break

        periodic = False
        if self.x_periodicity is not None and \
                math.isclose(lth, self.x_periodicity, abs_tol=1e-6) and \
                math.isclose(linesegment2d.start.y, linesegment2d.end.y,
                             abs_tol=1e-6):
            periodic = True
        elif self.y_periodicity is not None and \
                math.isclose(lth, self.y_periodicity, abs_tol=1e-6) and \
                math.isclose(linesegment2d.start.x, linesegment2d.end.x,
                             abs_tol=1e-6):
            periodic = True

        if flag:
            # All the points are on the same LineSegment3D
            linesegments = [linesegment]
        else:
            linesegments = [vme.BSplineCurve3D.from_points_interpolation(
                points, max(self.degree_u, self.degree_v), periodic=periodic)]
            # linesegments = [vme.LineSegment3D(p1, p2)
            #                 for p1, p2 in zip(points[:-1], points[1:])]
        return linesegments

    def linesegment3d_to_2d(self, linesegment3d):
        """
        a line segment on a BSplineSurface3D will be in any case a line in 2D?
        """
        x_perio = self.x_periodicity if self.x_periodicity is not None else 1.
        y_perio = self.y_periodicity if self.y_periodicity is not None else 1.
        return [vme.LineSegment2D(self.point3d_to_2d(linesegment3d.start,
                                                     max_bound_x=x_perio,
                                                     max_bound_y=y_perio),
                                  self.point3d_to_2d(linesegment3d.end,
                                                     max_bound_x=x_perio,
                                                     max_bound_y=y_perio))]

    def bsplinecurve3d_to_2d(self, bspline_curve3d):
        # TODO: enhance this, it is a non exact method!
        # TODO: bsplinecurve can be periodic but not around the bsplinesurface
        bsc_linesegment = vme.LineSegment3D(bspline_curve3d.points[0],
                                            bspline_curve3d.points[-1])
        flag = True
        for pt in bspline_curve3d.points:
            if not bsc_linesegment.point_belongs(pt):
                flag = False
                break

        if self.x_periodicity and not self.y_periodicity \
                and bspline_curve3d.periodic:
            p1 = self.point3d_to_2d(bspline_curve3d.points[0], min_bound_x=0.,
                                    max_bound_x=self.x_periodicity)
            p1_sup = self.point3d_to_2d(bspline_curve3d.points[0],
                                        min_bound_x=1 - self.x_periodicity)
            new_x = p1.x - p1_sup.x + self.x_periodicity
            new_x = new_x if 0 <= new_x else 0
            reverse = False
            if new_x < 0:
                new_x = 0
            elif math.isclose(new_x, self.x_periodicity, abs_tol=1e-5):
                new_x = 0
                reverse = True

            linesegments = [
                vme.LineSegment2D(
                    volmdlr.Point2D(new_x, p1.y),
                    volmdlr.Point2D(self.x_periodicity, p1.y))]
            if reverse:
                linesegments[0] = linesegments[0].reverse()

        elif self.y_periodicity and not self.x_periodicity \
                and bspline_curve3d.periodic:
            p1 = self.point3d_to_2d(bspline_curve3d.points[0], min_bound_y=0.,
                                    max_bound_y=self.y_periodicity)
            p1_sup = self.point3d_to_2d(bspline_curve3d.points[0],
                                        min_bound_y=1 - self.y_periodicity)
            new_y = p1.y - p1_sup.y + self.y_periodicity
            new_y = new_y if 0 <= new_y else 0
            reverse = False
            if new_y < 0:
                new_y = 0
            elif math.isclose(new_y, self.y_periodicity, abs_tol=1e-5):
                new_y = 0
                reverse = True

            linesegments = [
                vme.LineSegment2D(
                    volmdlr.Point2D(p1.x, new_y),
                    volmdlr.Point2D(p1.x, self.y_periodicity))]
            if reverse:
                linesegments[0] = linesegments[0].reverse()

        elif self.x_periodicity and self.y_periodicity \
                and bspline_curve3d.periodic:
            raise NotImplementedError

        elif flag:
            x_perio = self.x_periodicity if self.x_periodicity is not None\
                else 1.
            y_perio = self.y_periodicity if self.y_periodicity is not None\
                else 1.
            p1 = self.point3d_to_2d(bspline_curve3d.points[0],
                                    max_bound_x=x_perio,
                                    max_bound_y=y_perio)
            p2 = self.point3d_to_2d(bspline_curve3d.points[-1],
                                    max_bound_x=x_perio,
                                    max_bound_y=y_perio)

            if p1 == p2:
                print('BSplineCruve3D skipped because it is too small')
                linesegments = None
            else:
                p1_sup = self.point3d_to_2d(bspline_curve3d.points[0],
                                            min_bound_x=1 - x_perio,
                                            min_bound_y=1 - y_perio)
                p2_sup = self.point3d_to_2d(bspline_curve3d.points[-1],
                                            min_bound_x=1 - x_perio,
                                            min_bound_y=1 - y_perio)
                if self.x_periodicity and p1.point_distance(p1_sup) > 1e-5:
                    p1.x -= p1_sup.x - x_perio
                    p2.x -= p2_sup.x - x_perio
                if self.y_periodicity and p1.point_distance(p1_sup) > 1e-5:
                    p1.y -= p1_sup.y - y_perio
                    p2.y -= p2_sup.y - y_perio
                linesegments = [vme.LineSegment2D(p1, p2)]
            # How to check if end of surface overlaps start or the opposite ?
        else:
            lth = bspline_curve3d.length()
            if lth > 1e-5:
                points = [self.point3d_to_2d(
                        bspline_curve3d.point_at_abscissa(i / 10 * lth)
                        # max_bound_x=self.x_periodicity,
                        # max_bound_y=self.y_periodicity
                ) for i in range(11)]
                # linesegments = [vme.LineSegment2D(p1, p2)
                #                 for p1, p2 in zip(points[:-1], points[1:])]
                linesegments = [vme.BSplineCurve2D.from_points_interpolation(
                    points, max(self.degree_u, self.degree_v))]
            elif 1e-6 < lth <= 1e-5:
                linesegments = [vme.LineSegment2D(
                    self.point3d_to_2d(bspline_curve3d.start),
                    self.point3d_to_2d(bspline_curve3d.end))]
            else:
                print('BSplineCruve3D skipped because it is too small')
                linesegments = None

        # print(bspline_curve3d.start, bspline_curve3d.end)
        # print([(l.start, l.end) for l in linesegments])
        # print()
        return linesegments

    def arc3d_to_2d(self, arc3d):
        number_points = math.ceil(arc3d.angle * 10) + 1  # 10 points per radian
        l = arc3d.length()
        points = [self.point3d_to_2d(arc3d.point_at_abscissa(
            i * l / (number_points - 1))) for i in range(number_points)]
        # return [vme.LineSegment2D(p1, p2)
        #         for p1, p2 in zip(points[:-1], points[1:])]
        return [vme.BSplineCurve2D.from_points_interpolation(
                    points, max(self.degree_u, self.degree_v))]

    def arc2d_to_3d(self, arc2d):
        number_points = math.ceil(arc2d.angle * 7) + 1  # 7 points per radian
        l = arc2d.length()
        points = [self.point2d_to_3d(arc2d.point_at_abscissa(
            i * l / (number_points - 1))) for i in range(number_points)]
        return [vme.BSplineCurve3D.from_points_interpolation(
                    points, max(self.degree_u, self.degree_v))]

    def _bounding_box(self):
        return volmdlr.core.BoundingBox.from_points(self.control_points)

    def rectangular_cut(self, u1: float, u2: float,
                        v1: float, v2: float, name: str = ''):
        p1 = volmdlr.Point2D(u1, v1)
        p2 = volmdlr.Point2D(u2, v1)
        p3 = volmdlr.Point2D(u2, v2)
        p4 = volmdlr.Point2D(u1, v2)
        outer_contour = volmdlr.wires.ClosedPolygon2D([p1, p2, p3, p4])
        surface = Surface2D(outer_contour, [])
        return BSplineFace3D(self, surface, name)  # PlaneFace3D

    def FreeCADExport(self, ip, ndigits=3):
        name = 'primitive{}'.format(ip)
        script = ""
        points = '['
        for i, pts_row in enumerate(self.control_points_table):
            pts = '['
            for j, pt in enumerate(pts_row):
                point = 'fc.Vector({},{},{}),'.format(pt[0], pt[1], pt[2])
                pts += point
            pts = pts[:-1] + '],'
            points += pts
        points = points[:-1] + ']'

        script += '{} = Part.BSplineSurface()\n'.format(name)
        if self.weights is None:
            script += '{}.buildFromPolesMultsKnots({},{},{},udegree={},vdegree={},uknots={},vknots={})\n'.format(
                name, points, self.u_multiplicities, self.v_multiplicities,
                self.degree_u, self.degree_v, self.u_knots, self.v_knots)
        else:
            script += '{}.buildFromPolesMultsKnots({},{},{},udegree={},vdegree={},uknots={},vknots={},weights={})\n'.format(
                name, points, self.u_multiplicities, self.v_multiplicities,
                self.degree_u, self.degree_v, self.u_knots, self.v_knots,
                self.weights)

        return script

    def rotation(self, center, axis, angle, copy=True):
        new_control_points = [p.rotation(center, axis, angle, copy=True) for p in
                              self.control_points]
        new_bsplinesurface3d = BSplineSurface3D(self.degree_u, self.degree_v,
                                                new_control_points, self.nb_u,
                                                self.nb_v,
                                                self.u_multiplicities,
                                                self.v_multiplicities,
                                                self.u_knots, self.v_knots,
                                                self.weights, self.name)
        if copy:
            return new_bsplinesurface3d
        else:
            self.control_points = new_control_points
            self.surface = new_bsplinesurface3d.surface
            # self.points = new_BSplineSurface3D.points

    def translation(self, offset, copy=True):
        new_control_points = [p.translation(offset, True) for p in
                              self.control_points]
        new_bsplinesurface3d = BSplineSurface3D(self.degree_u, self.degree_v,
                                                new_control_points, self.nb_u,
                                                self.nb_v,
                                                self.u_multiplicities,
                                                self.v_multiplicities,
                                                self.u_knots, self.v_knots,
                                                self.weights, self.name)
        if copy:
            return new_bsplinesurface3d
        else:
            self.control_points = new_control_points
            self.surface = new_bsplinesurface3d.surface
            # self.points = new_BSplineSurface3D.points

    def frame_mapping(self, frame, side, copy=True):
        new_control_points = [p.frame_mapping(frame, side, True) for p in
                              self.control_points]
        new_bsplinesurface3d = BSplineSurface3D(self.degree_u, self.degree_v,
                                                new_control_points, self.nb_u,
                                                self.nb_v,
                                                self.u_multiplicities,
                                                self.v_multiplicities,
                                                self.u_knots, self.v_knots,
                                                self.weights, self.name)
        if copy:
            return new_bsplinesurface3d
        else:
            self.control_points = new_control_points
            self.surface = new_bsplinesurface3d.surface
            # self.points = new_BSplineSurface3D.points

    def plot(self, ax=None):
        for p in self.control_points:
            ax = p.plot(ax=ax)
        return ax

    @classmethod
    def from_step(cls, arguments, object_dict):
        name = arguments[0][1:-1]
        degree_u = int(arguments[1])
        degree_v = int(arguments[2])
        points_sets = arguments[3][1:-1].split("),")
        points_sets = [elem + ")" for elem in points_sets[:-1]] + [
            points_sets[-1]]
        control_points = []
        for points_set in points_sets:
            points = [object_dict[int(i[1:])] for i in
                      points_set[1:-1].split(",")]
            nb_v = len(points)
            control_points.extend(points)
        nb_u = int(len(control_points) / nb_v)
        surface_form = arguments[4]
        if arguments[5] == '.F.':
            u_closed = False
        elif arguments[5] == '.T.':
            u_closed = True
        else:
            raise ValueError
        if arguments[6] == '.F.':
            v_closed = False
        elif arguments[6] == '.T.':
            v_closed = True
        else:
            raise ValueError
        self_intersect = arguments[7]
        u_multiplicities = [int(i) for i in arguments[8][1:-1].split(",")]
        v_multiplicities = [int(i) for i in arguments[9][1:-1].split(",")]
        u_knots = [float(i) for i in arguments[10][1:-1].split(",")]
        v_knots = [float(i) for i in arguments[11][1:-1].split(",")]
        knot_spec = arguments[12]

        if 13 in range(len(arguments)):
            weight_data = [
                float(i) for i in
                arguments[13][1:-1].replace("(", "").replace(")", "").split(",")
            ]
        else:
            weight_data = None

        bsplinesurface = cls(degree_u, degree_v, control_points, nb_u, nb_v,
                             u_multiplicities, v_multiplicities, u_knots,
                             v_knots, weight_data, name)
        # if u_closed:
        #     bsplinesurface.x_periodicity = bsplinesurface.get_x_periodicity()
        # if v_closed:
        #     bsplinesurface.y_periodicity = bsplinesurface.get_y_periodicity()
        return bsplinesurface

    def to_step(self, current_id):
        content = ''
        point_matrix_ids = '('
        for points in self.control_points_table:
            point_ids = '('
            for point in points:
                point_content, point_id = point.to_step(current_id)
                content += point_content
                point_ids += '#{},'.format(point_id)
                current_id = point_id + 1
            point_ids = point_ids[:-1]
            point_ids += '),'
            point_matrix_ids += point_ids
        point_matrix_ids = point_matrix_ids[:-1]
        point_matrix_ids += ')'

        u_close = '.T.' if self.x_periodicity else '.F.'
        v_close = '.T.' if self.y_periodicity else '.F.'

        content += "#{} = B_SPLINE_SURFACE_WITH_KNOTS('{}',{},{},{},.UNSPECIFIED.,{},{},.F.,{},{},{},{},.UNSPECIFIED.);\n" \
            .format(current_id, self.name, self.degree_u, self.degree_v,
                    point_matrix_ids, u_close, v_close,
                    tuple(self.u_multiplicities), tuple(self.v_multiplicities),
                    tuple(self.u_knots), tuple(self.v_knots))
        return content, [current_id]

    def grid3d(self, grid2d: volmdlr.grid.Grid2D):
        '''
        generate 3d grid points of a Bspline surface, based on a Grid2D
        '''

        if not self._grids2d:
            self._grids2d = grid2d

        points_2d = grid2d.points
        points_3d = [self.point2d_to_3d(point2d) for point2d in points_2d]

        return points_3d

    def grid2d_deformed(self, grid2d: volmdlr.grid.Grid2D):
        '''
        dimension and deform a Grid2D points based on a Bspline surface
        '''

        points_2d = grid2d.points
        points_3d = self.grid3d(grid2d)

        (xmin, xmax), (ymin, ymax) = grid2d.limits_xy
        points_x, points_y = grid2d.points_xy

        # Parameters
        index_x = {}  # grid point position(i,j), x coordinates position in X(unknown variable)
        index_y = {}  # grid point position(i,j), y coordinates position in X(unknown variable)
        index_points = {}  # grid point position(j,i), point position in points_2d (or points_3d)
        k, p = 0, 0
        for i in range(0, points_x):
            for j in range(0, points_y):
                index_x.update({(j, i): k})
                index_y.update({(j, i): k + 1})
                index_points.update({(j, i): p})
                k = k + 2
                p = p + 1

        equation_points = []  # points combination to compute distances between 2D and 3D grid points
        # for i in range(0,points_y): #row from (0,i)
        #     for j in range(1,points_x):
        #         equation_points.append(((0,i),(j,i)))
        # for i in range(0,points_x): #column from (i,0)
        #     for j in range(1,points_y):
        #         equation_points.append(((i,0),(i,j)))
        for i in range(0, points_y):  # row
            for j in range(0, points_x - 1):
                equation_points.append(((j, i), (j + 1, i)))
        for i in range(0, points_x):  # column
            for j in range(0, points_x - 1):
                equation_points.append(((i, j), (i, j + 1)))
        for i in range(0, points_y - 1):  # diagonal
            for j in range(0, points_x - 1):
                equation_points.append(((j, i), (j + 1, i + 1)))

        for i in range(0, points_y):  # row 2segments (before.point.after)
            for j in range(1, points_x - 1):
                equation_points.append(((j - 1, i), (j + 1, i)))

        for i in range(0, points_x):  # column 2segments (before.point.after)
            for j in range(1, points_y - 1):
                equation_points.append(((i, j - 1), (i, j + 1)))

        # Euclidean distance
        # D=[] # distances between 3D grid points (based on points combination [equation_points])
        # for i in range(0, len(equation_points)):
        #     D.append((points_3d[index_points[equation_points[i][0]]].point_distance(points_3d[index_points[equation_points[i][1]]]))**2)

        # Geodesic distance
        # xx=[]
        # for p in points_2d:
        #     xx.append(p.x)
        # yy=[]
        # for p in points_2d:
        #     yy.append(p.y)

        # triang = plt_tri.Triangulation(xx, yy)
        # faces = triang.triangles
        # points = npy.empty([len(points_3d),3])
        # for i in range(0,len(points_3d)):
        #     points[i] = npy.array([points_3d[i].x,points_3d[i].y,points_3d[i].z])

        # geoalg = geodesic.PyGeodesicAlgorithmExact(points, faces)
        D = []  # geodesic distances between 3D grid points (based on points combination [equation_points])
        for i in range(0, len(equation_points)):
            D.append((self.geodesic_distance(
                points_3d[index_points[equation_points[i][0]]], points_3d[index_points[equation_points[i][1]]]))**2)

        # System of nonlinear equations
        def non_linear_equations(X):
            F = npy.empty(len(equation_points) + 2)
            for i in range(0, len(equation_points)):
                F[i] = abs((X[index_x[equation_points[i][0]]]**2 +
                            X[index_x[equation_points[i][1]]]**2 +
                            X[index_y[equation_points[i][0]]]**2 +
                            X[index_y[equation_points[i][1]]]**2 -
                            2 *
                            X[index_x[equation_points[i][0]]] *
                            X[index_x[equation_points[i][1]]] -
                            2 *
                            X[index_y[equation_points[i][0]]] *
                            X[index_y[equation_points[i][1]]] -
                            D[i]) /
                           D[i])

            F[i + 1] = X[0] * 1000
            F[i + 2] = X[1] * 1000
            # i=i+2
            # # F[i+3] = X[(len(points_2d)-points_x)*2]
            # l= 3
            # for f in range(1, points_x):
            #     F[i+f] = X[l]*1000
            #     l = l+2
            ## F[i+3] = X[3]*1000
            ## F[i+4] = X[5]*1000
            ## F[i+4] = X[points_x*2]*1000

            return F

        # Solution with "least_squares"
        x_init = []  # initial guess (2D grid points)
        for i in range(0, len(points_2d)):
            x_init.append(points_2d[i][0])
            x_init.append(points_2d[i][1])
        z = opt.least_squares(non_linear_equations, x_init)

        points_2d_deformed = []  # deformed 2d grid points
        for i in range(0, len(z.x), 2):
            points_2d_deformed.append(volmdlr.Point2D(z.x[i], z.x[i + 1]))

        grid2d_deformed = volmdlr.grid.Grid2D.from_points(points=points_2d_deformed,
                                                          points_dim_1=points_x,
                                                          direction=grid2d.direction)

        self._grids2d_deformed = grid2d_deformed

        return points_2d_deformed

    def grid2d_deformation(self, grid2d: volmdlr.grid.Grid2D):
        '''
        compute the deformation/displacement (dx/dy) of a Grid2D based on a Bspline surface
        '''

        if not self._grids2d_deformed:
            self.grid2d_deformed(grid2d)

        displacement = self._grids2d_deformed.displacement_compared_to(grid2d)
        self._displacements = displacement

        return displacement

    def point2d_parametric_to_dimension(self, point2d: volmdlr.Point3D, grid2d: volmdlr.grid.Grid2D):
        '''
        convert a point2d from the parametric to the dimensioned frame
        '''

        # Check if the 0<point2d.x<1 and 0<point2d.y<1
        if point2d.x < 0:
            point2d.x = 0
        elif point2d.x > 1:
            point2d.x = 1
        if point2d.y < 0:
            point2d.y = 0
        elif point2d.y > 1:
            point2d.y = 1

        if self._grids2d == grid2d:
            points_2d = self._grids2d.points
        else:
            points_2d = grid2d.points
            self._grids2d = grid2d

        if self._displacements is not None:
            displacement = self._displacements
        else:
            displacement = self.grid2d_deformation(grid2d)

        points_x, points_y = grid2d.points_xy

        # Parameters
        index_points = {}  # grid point position(j,i), point position in points_2d (or points_3d)
        p = 0
        for i in range(0, points_x):
            for j in range(0, points_y):
                index_points.update({(j, i): p})
                p = p + 1

        # Form function "Finite Elements"
        def form_function(s, t):
            N = npy.empty(4)
            N[0] = (1 - s) * (1 - t) / 4
            N[1] = (1 + s) * (1 - t) / 4
            N[2] = (1 + s) * (1 + t) / 4
            N[3] = (1 - s) * (1 + t) / 4
            return N

        finite_elements_points = []  # 2D grid points index that define one element
        for j in range(0, points_y - 1):
            for i in range(0, points_x - 1):
                finite_elements_points.append(((i, j), (i + 1, j), (i + 1, j + 1), (i, j + 1)))
        finite_elements = []  # finite elements defined with closed polygon
        for i in range(0, len(finite_elements_points)):
            finite_elements.append(volmdlr.wires.ClosedPolygon2D((points_2d[index_points[finite_elements_points[i][0]]],
                                                                  points_2d[index_points[finite_elements_points[i][1]]],
                                                                  points_2d[index_points[finite_elements_points[i][2]]],
                                                                  points_2d[index_points[finite_elements_points[i][3]]])))

        for k in range(0, len(finite_elements_points)):
            if (volmdlr.wires.Contour2D(finite_elements[k].primitives).point_belongs(point2d)  # finite_elements[k].point_belongs(point2d)
                or volmdlr.wires.Contour2D(finite_elements[k].primitives).point_over_contour(point2d)
                or ((points_2d[index_points[finite_elements_points[k][0]]][0] < point2d.x < points_2d[index_points[finite_elements_points[k][1]]][0])
                    and point2d.y == points_2d[index_points[finite_elements_points[k][0]]][1])
                or ((points_2d[index_points[finite_elements_points[k][1]]][1] < point2d.y < points_2d[index_points[finite_elements_points[k][2]]][1])
                    and point2d.x == points_2d[index_points[finite_elements_points[k][1]]][0])
                or ((points_2d[index_points[finite_elements_points[k][3]]][0] < point2d.x < points_2d[index_points[finite_elements_points[k][2]]][0])
                    and point2d.y == points_2d[index_points[finite_elements_points[k][1]]][1])
                or ((points_2d[index_points[finite_elements_points[k][0]]][1] < point2d.y < points_2d[index_points[finite_elements_points[k][3]]][1])
                    and point2d.x == points_2d[index_points[finite_elements_points[k][0]]][0])):
                break

        x0 = points_2d[index_points[finite_elements_points[k][0]]][0]
        y0 = points_2d[index_points[finite_elements_points[k][0]]][1]
        x1 = points_2d[index_points[finite_elements_points[k][1]]][0]
        y2 = points_2d[index_points[finite_elements_points[k][2]]][1]
        x = point2d.x
        y = point2d.y
        s = 2 * ((x - x0) / (x1 - x0)) - 1
        t = 2 * ((y - y0) / (y2 - y0)) - 1

        N = form_function(s, t)
        dx = npy.array([displacement[index_points[finite_elements_points[k][0]]][0],
                        displacement[index_points[finite_elements_points[k][1]]][0],
                        displacement[index_points[finite_elements_points[k][2]]][0],
                        displacement[index_points[finite_elements_points[k][3]]][0]])
        dy = npy.array([displacement[index_points[finite_elements_points[k][0]]][1],
                        displacement[index_points[finite_elements_points[k][1]]][1],
                        displacement[index_points[finite_elements_points[k][2]]][1],
                        displacement[index_points[finite_elements_points[k][3]]][1]])

        return volmdlr.Point2D(point2d.x + npy.transpose(N).dot(dx), point2d.y + npy.transpose(N).dot(dy))

    def point3d_to_2d_with_dimension(self, point3d: volmdlr.Point3D, grid2d: volmdlr.grid.Grid2D):
        '''
        compute the point2d of a point3d, on a Bspline surface, in the dimensioned frame
        '''

        point2d = self.point3d_to_2d(point3d)

        point2d_with_dimension = self.point2d_parametric_to_dimension(point2d, grid2d)

        return point2d_with_dimension

    def point2d_with_dimension_to_parametric_frame(self, point2d, grid2d: volmdlr.grid.Grid2D):
        '''
        convert a point2d from the dimensioned to the parametric frame
        '''

        if self._grids2d != grid2d:
            self._grids2d = grid2d
        if not self._grids2d_deformed:
            self.grid2d_deformed(grid2d)

        points_2d = grid2d.points
        points_2d_deformed = self._grids2d_deformed.points
        points_x, points_y = grid2d.points_xy

        # Parameters
        index_points = {}  # grid point position(j,i), point position in points_2d (or points_3d)
        p = 0
        for i in range(0, points_x):
            for j in range(0, points_y):
                index_points.update({(j, i): p})
                p = p + 1

        finite_elements_points = []  # 2D grid points index that define one element
        for j in range(0, points_y - 1):
            for i in range(0, points_x - 1):
                finite_elements_points.append(((i, j), (i + 1, j), (i + 1, j + 1), (i, j + 1)))
        finite_elements = []  # finite elements defined with closed polygon  DEFORMED
        for i in range(0, len(finite_elements_points)):
            finite_elements.append(volmdlr.wires.ClosedPolygon2D((points_2d_deformed[index_points[finite_elements_points[i][0]]],
                                                                  points_2d_deformed[index_points[finite_elements_points[i][1]]],
                                                                  points_2d_deformed[index_points[finite_elements_points[i][2]]],
                                                                  points_2d_deformed[index_points[finite_elements_points[i][3]]])))

        finite_elements_initial = []  # finite elements defined with closed polygon  INITIAL
        for i in range(0, len(finite_elements_points)):
            finite_elements_initial.append(volmdlr.wires.ClosedPolygon2D((points_2d[index_points[finite_elements_points[i][0]]],
                                                                          points_2d[index_points[finite_elements_points[i][1]]],
                                                                          points_2d[index_points[finite_elements_points[i][2]]],
                                                                          points_2d[index_points[finite_elements_points[i][3]]])))

        for k in range(0, len(finite_elements_points)):
            if (finite_elements[k].point_belongs(point2d)
                or ((points_2d_deformed[index_points[finite_elements_points[k][0]]][0] < point2d.x < points_2d_deformed[index_points[finite_elements_points[k][1]]][0])
                    and point2d.y == points_2d_deformed[index_points[finite_elements_points[k][0]]][1])
                or ((points_2d_deformed[index_points[finite_elements_points[k][1]]][1] < point2d.y < points_2d_deformed[index_points[finite_elements_points[k][2]]][1])
                    and point2d.x == points_2d_deformed[index_points[finite_elements_points[k][1]]][0])
                or ((points_2d_deformed[index_points[finite_elements_points[k][3]]][0] < point2d.x < points_2d_deformed[index_points[finite_elements_points[k][2]]][0])
                    and point2d.y == points_2d_deformed[index_points[finite_elements_points[k][1]]][1])
                or ((points_2d_deformed[index_points[finite_elements_points[k][0]]][1] < point2d.y < points_2d_deformed[index_points[finite_elements_points[k][3]]][1])
                    and point2d.x == points_2d_deformed[index_points[finite_elements_points[k][0]]][0])
                or finite_elements[k].primitives[0].point_belongs(point2d) or finite_elements[k].primitives[1].point_belongs(point2d)
                    or finite_elements[k].primitives[2].point_belongs(point2d) or finite_elements[k].primitives[3].point_belongs(point2d)):

                break

        frame_deformed = volmdlr.Frame2D(finite_elements[k].center_of_mass(),
                                         volmdlr.Vector2D(finite_elements[k].primitives[1].middle_point()[0] - finite_elements[k].center_of_mass()[0],
                                                          finite_elements[k].primitives[1].middle_point()[1] - finite_elements[k].center_of_mass()[1]),
                                         volmdlr.Vector2D(finite_elements[k].primitives[0].middle_point()[0] - finite_elements[k].center_of_mass()[0],
                                                          finite_elements[k].primitives[0].middle_point()[1] - finite_elements[k].center_of_mass()[1]))

        point2d_frame_deformed = volmdlr.Point2D(point2d.frame_mapping(frame_deformed, 'new')[0],
                                                 point2d.frame_mapping(frame_deformed, 'new')[1])

        frame_inital = volmdlr.Frame2D(finite_elements_initial[k].center_of_mass(),
                                       volmdlr.Vector2D(finite_elements_initial[k].primitives[1].middle_point()[0] - finite_elements_initial[k].center_of_mass()[0],
                                                        finite_elements_initial[k].primitives[1].middle_point()[1] - finite_elements_initial[k].center_of_mass()[1]),
                                       volmdlr.Vector2D(finite_elements_initial[k].primitives[0].middle_point()[0] - finite_elements_initial[k].center_of_mass()[0],
                                                        finite_elements_initial[k].primitives[0].middle_point()[1] - finite_elements_initial[k].center_of_mass()[1]))

        X = point2d_frame_deformed.frame_mapping(frame_inital, 'old')[0]
        if X < 0:
            X = 0
        elif X > 1:
            X = 1
        Y = point2d_frame_deformed.frame_mapping(frame_inital, 'old')[1]
        if Y < 0:
            Y = 0
        elif Y > 1:
            Y = 1

        return volmdlr.Point2D(X, Y)

    def point2d_with_dimension_to_3d(self, point2d, grid2d: volmdlr.grid.Grid2D):
        '''
        compute the point3d, on a Bspline surface, of a point2d define in the dimensioned frame
        '''

        point2d_01 = self.point2d_with_dimension_to_parametric_frame(point2d, grid2d)

        return self.point2d_to_3d(point2d_01)

    def linesegment2d_parametric_to_dimension(self, linesegment2d, grid2d: volmdlr.grid.Grid2D):
        '''
        convert a linesegment2d from the parametric to the dimensioned frame
        '''

        points = linesegment2d.discretization_points(20)
        points_dim = [
            self.point2d_parametric_to_dimension(
                p, grid2d) for p in points]

        return vme.BSplineCurve2D.from_points_interpolation(
                points_dim, max(self.degree_u, self.degree_v))

    def linesegment3d_to_2d_with_dimension(self, linesegment3d, grid2d: volmdlr.grid.Grid2D):
        '''
        compute the linesegment2d of a linesegment3d, on a Bspline surface, in the dimensioned frame
        '''

        linesegment2d = self.linesegment3d_to_2d(linesegment3d)
        bsplinecurve2d_with_dimension = self.linesegment2d_parametric_to_dimension(linesegment2d, grid2d)

        return bsplinecurve2d_with_dimension

    def linesegment2d_with_dimension_to_parametric_frame(self, linesegment2d):
        '''
        convert a linesegment2d from the dimensioned to the parametric frame
        '''

        try:
            linesegment2d = volmdlr.edges.LineSegment2D(
                self.point2d_with_dimension_to_parametric_frame(linesegment2d.start, self._grids2d),
                self.point2d_with_dimension_to_parametric_frame(linesegment2d.end, self._grids2d))
        except NotImplementedError:
            return None

        return linesegment2d

    def linesegment2d_with_dimension_to_3d(self, linesegment2d):
        '''
        compute the linesegment3d, on a Bspline surface, of a linesegment2d defined in the dimensioned frame
        '''

        linesegment2d_01 = self.linesegment2d_with_dimension_to_parametric_frame(linesegment2d)
        linesegment3d = self.linesegment2d_to_3d(linesegment2d_01)

        return linesegment3d

    def bsplinecurve2d_parametric_to_dimension(self, bsplinecurve2d, grid2d: volmdlr.grid.Grid2D):
        '''
        convert a bsplinecurve2d from the parametric to the dimensioned frame
        '''

        # check if bsplinecurve2d is in a list
        if isinstance(bsplinecurve2d, list):
            bsplinecurve2d = bsplinecurve2d[0]
        points = bsplinecurve2d.control_points
        points_dim = []

        for p in points:
            points_dim.append(self.point2d_parametric_to_dimension(p, grid2d))

        bsplinecurve2d_with_dimension = volmdlr.edges.BSplineCurve2D(bsplinecurve2d.degree, points_dim,
                                                                     bsplinecurve2d.knot_multiplicities,
                                                                     bsplinecurve2d.knots,
                                                                     bsplinecurve2d.weights,
                                                                     bsplinecurve2d.periodic)

        return bsplinecurve2d_with_dimension

    def bsplinecurve3d_to_2d_with_dimension(self, bsplinecurve3d, grid2d: volmdlr.grid.Grid2D):
        '''
        compute the bsplinecurve2d of a bsplinecurve3d, on a Bspline surface, in the dimensioned frame
        '''

        bsplinecurve2d_01 = self.bsplinecurve3d_to_2d(bsplinecurve3d)
        bsplinecurve2d_with_dimension = self.bsplinecurve2d_parametric_to_dimension(
            bsplinecurve2d_01, grid2d)

        return bsplinecurve2d_with_dimension

    def bsplinecurve2d_with_dimension_to_parametric_frame(self, bsplinecurve2d):
        '''
        convert a bsplinecurve2d from the dimensioned to the parametric frame
        '''

        points_dim = bsplinecurve2d.control_points
        points = []
        for p in points_dim:
            points.append(
                self.point2d_with_dimension_to_parametric_frame(p, self._grids2d))

        bsplinecurve2d = volmdlr.edges.BSplineCurve2D(bsplinecurve2d.degree, points,
                                                      bsplinecurve2d.knot_multiplicities,
                                                      bsplinecurve2d.knots,
                                                      bsplinecurve2d.weights,
                                                      bsplinecurve2d.periodic)
        return bsplinecurve2d

    def bsplinecurve2d_with_dimension_to_3d(self, bsplinecurve2d):
        '''
        compute the bsplinecurve3d, on a Bspline surface, of a bsplinecurve2d defined in the dimensioned frame
        '''

        bsplinecurve2d_01 = self.bsplinecurve2d_with_dimension_to_parametric_frame(bsplinecurve2d)
        bsplinecurve3d = self.bsplinecurve2d_to_3d(bsplinecurve2d_01)

        return bsplinecurve3d

    def arc2d_parametric_to_dimension(self, arc2d, grid2d: volmdlr.grid.Grid2D):
        '''
        convert a arc2d from the parametric to the dimensioned frame
        '''

        number_points = math.ceil(arc2d.angle * 7) + 1
        l = arc2d.length()
        points = [self.point2d_parametric_to_dimension(arc2d.point_at_abscissa(
            i * l / (number_points - 1)), grid2d) for i in range(number_points)]

        return vme.BSplineCurve2D.from_points_interpolation(
                    points, max(self.degree_u, self.degree_v))

    def arc3d_to_2d_with_dimension(self, arc3d, grid2d: volmdlr.grid.Grid2D):
        '''
        compute the arc2d of a arc3d, on a Bspline surface, in the dimensioned frame
        '''

        bsplinecurve2d = self.arc3d_to_2d(arc3d)[0]  # it's a bsplinecurve2d
        arc2d_with_dimension = self.bsplinecurve2d_parametric_to_dimension(bsplinecurve2d, grid2d)

        return arc2d_with_dimension  # it's a bsplinecurve2d-dimension

    def arc2d_with_dimension_to_parametric_frame(self, arc2d):
        '''
        convert a arc2d from the dimensioned to the parametric frame
        '''

        number_points = math.ceil(arc2d.angle * 7) + 1
        l = arc2d.length()

        points = [self.point2d_with_dimension_to_parametric_frame(arc2d.point_at_abscissa(
                i * l / (number_points - 1)), self._grids2d) for i in range(number_points)]

        return vme.BSplineCurve2D.from_points_interpolation(
                    points, max(self.degree_u, self.degree_v))

    def arc2d_with_dimension_to_3d(self, arc2d):
        '''
        compute the  arc3d, on a Bspline surface, of a arc2d in the dimensioned frame
        '''

        arc2d_01 = self.arc2d_with_dimension_to_parametric_frame(arc2d)
        arc3d = self.arc2d_to_3d(arc2d_01)

        return arc3d  # it's a bsplinecurve3d

    def contour2d_parametric_to_dimension(self, contour2d: volmdlr.wires.Contour2D,
                                          grid2d: volmdlr.grid.Grid2D):
        '''
        convert a contour2d from the parametric to the dimensioned frame
        '''

        primitives2d_dim = []

        for primitive2d in contour2d.primitives:
            # method_name = '{}_parametric_to_dimension'.format(
            #     primitive2d.__class__.__name__.lower())
            method_name = f'{primitive2d.__class__.__name__.lower()}_parametric_to_dimension'

            if hasattr(self, method_name):
                primitives = getattr(self, method_name)(primitive2d, grid2d)
                if primitives:
                    primitives2d_dim.append(primitives)

            else:
                raise NotImplementedError(
                    f'Class {self.__class__.__name__} does not implement {method_name}')

        return volmdlr.wires.Contour2D(primitives2d_dim)

    def contour3d_to_2d_with_dimension(self, contour3d: volmdlr.wires.Contour3D,
                                       grid2d: volmdlr.grid.Grid2D):
        '''
        compute the contou2d of a contour3d, on a Bspline surface, in the dimensioned frame
        '''

        contour2d_01 = self.contour3d_to_2d(contour3d)

        return self.contour2d_parametric_to_dimension(contour2d_01, grid2d)

    def contour2d_with_dimension_to_parametric_frame(self, contour2d):
        '''
        convert a contour2d from the dimensioned to the parametric frame
        '''

        # TODO: check and avoid primitives with start=end
        primitives2d = []

        for primitive2d in contour2d.primitives:
            method_name = f'{primitive2d.__class__.__name__.lower()}_with_dimension_to_parametric_frame'

            if hasattr(self, method_name):
                primitives = getattr(self, method_name)(primitive2d)
                if primitives:
                    primitives2d.append(primitives)

            else:
                raise NotImplementedError(
                    # 'Class {} does not implement {}'.format(self.__class__.__name__,
                    #                                         method_name))
                    f'Class {self.__class__.__name__} does not implement {method_name}')

        # #Avoid to have primitives with start=end
        # start_points = list(set(new_start_points))

        return volmdlr.wires.Contour2D(primitives2d)

    def contour2d_with_dimension_to_3d(self, contour2d):
        '''
        compute the contour3d, on a Bspline surface, of a contour2d define in the dimensioned frame
        '''

        contour01 = self.contour2d_with_dimension_to_parametric_frame(contour2d)

        return self.contour2d_to_3d(contour01)

    @classmethod
    def from_geomdl_surface(cls, surface):
        '''
        create a volmdlr's BSpline_Surface3D from a geomdl's one
        '''

        control_points = []
        for i in range(0, len(surface.ctrlpts)):
            control_points.append(volmdlr.Point3D(surface.ctrlpts[i][0], surface.ctrlpts[i][1], surface.ctrlpts[i][2]))

        (u_knots, u_multiplicities) = knots_vector_inv((surface.knotvector_u))
        (v_knots, v_multiplicities) = knots_vector_inv((surface.knotvector_v))

        bspline_surface = cls(degree_u=surface.degree_u,
                              degree_v=surface.degree_v,
                              control_points=control_points,
                              nb_u=surface.ctrlpts_size_u,
                              nb_v=surface.ctrlpts_size_v,
                              u_multiplicities=u_multiplicities,
                              v_multiplicities=v_multiplicities,
                              u_knots=u_knots,
                              v_knots=v_knots)

        return bspline_surface

    @classmethod
    def points_fitting_into_bspline_surface(cls, points_3d, size_u, size_v, degree_u, degree_v):
        '''
        Bspline Surface interpolation through 3d points

        Parameters
        ----------
        points_3d : volmdlr.Point3D
            data points
        size_u : int
            number of data points on the u-direction.
        size_v : int
            number of data points on the v-direction.
        degree_u : int
            degree of the output surface for the u-direction.
        degree_v : int
            degree of the output surface for the v-direction.

        Returns
        -------
        B-spline surface

        '''

        points = []
        for i in range(0, len(points_3d)):
            points.append((points_3d[i].x, points_3d[i].y, points_3d[i].z))

        surface = interpolate_surface(points, size_u, size_v, degree_u, degree_v)

        return cls.from_geomdl_surface(surface)

    @classmethod
    def points_approximate_into_bspline_surface(cls, points_3d, size_u, size_v, degree_u, degree_v, **kwargs):
        '''
        Bspline Surface approximate through 3d points

        Parameters
        ----------
        points_3d : volmdlr.Point3D
            data points
        size_u : int
            number of data points on the u-direction.
        size_v : int
            number of data points on the v-direction.
        degree_u : int
            degree of the output surface for the u-direction.
        degree_v : int
            degree of the output surface for the v-direction.

        Keyword Arguments:
            * ``ctrlpts_size_u``: number of control points on the u-direction. *Default: size_u - 1*
            * ``ctrlpts_size_v``: number of control points on the v-direction. *Default: size_v - 1*

        Returns
        -------
        B-spline surface: volmdlr.faces.BSplineSurface3D

        '''

        # Keyword arguments
        num_cpts_u = kwargs.get('ctrlpts_size_u', size_u - 1)  # number of datapts, r + 1 > number of ctrlpts, n + 1
        num_cpts_v = kwargs.get('ctrlpts_size_v', size_v - 1)  # number of datapts, s + 1 > number of ctrlpts, m + 1

        points = [tuple([*pt]) for pt in points_3d]

        surface = approximate_surface(points, size_u, size_v, degree_u, degree_v,
                                      ctrlpts_size_u=num_cpts_u, num_cpts_v=num_cpts_v)

        return cls.from_geomdl_surface(surface)

    @classmethod
    def from_cylindrical_faces(cls, cylindrical_faces, degree_u, degree_v,
                               points_x: int = 10, points_y: int = 10):
        '''
        define a bspline surface from a list of cylindrical faces

        Parameters
        ----------
        cylindrical_faces : List[volmdlr.faces.CylindricalFace3D]
            faces 3d
        degree_u : int
            degree of the output surface for the u-direction
        degree_v : int
            degree of the output surface for the v-direction
        points_x : int
            number of points in x-direction
        points_y : int
            number of points in y-direction

        Returns
        -------
        B-spline surface

        '''

        if len(cylindrical_faces) == 1:

            return cls.from_cylindrical_face(cylindrical_faces[0], degree_u, degree_v, 50, 50)

        if len(cylindrical_faces) > 1:
            bspline_surfaces = []
            direction = cylindrical_faces[0].adjacent_direction(cylindrical_faces[1])

            if direction == 'x':
                bounding_rectangle_0 = cylindrical_faces[0].surface2d.outer_contour.bounding_rectangle()
                ymin = bounding_rectangle_0[2]
                ymax = bounding_rectangle_0[3]
                for face in cylindrical_faces:
                    bounding_rectangle = face.surface2d.outer_contour.bounding_rectangle()
                    ymin = min(ymin, bounding_rectangle[2])
                    ymax = max(ymax, bounding_rectangle[3])
                for face in cylindrical_faces:
                    bounding_rectangle = face.surface2d.outer_contour.bounding_rectangle()

                    points_3d = face.surface3d.grid3d(points_x, points_y,
                                                      bounding_rectangle[0], bounding_rectangle[1],
                                                      ymin, ymax)
                    bspline_surfaces.append(
                        cls.points_fitting_into_bspline_surface(
                            points_3d, points_x, points_y, degree_u, degree_v))

            elif direction == 'y':
                bounding_rectangle_0 = cylindrical_faces[0].surface2d.outer_contour.bounding_rectangle()
                xmin = bounding_rectangle_0[0]
                xmax = bounding_rectangle_0[1]
                for face in cylindrical_faces:
                    bounding_rectangle = face.surface2d.outer_contour.bounding_rectangle()
                    xmin = min(xmin, bounding_rectangle[0])
                    xmax = max(xmax, bounding_rectangle[1])
                for face in cylindrical_faces:
                    bounding_rectangle = face.surface2d.outer_contour.bounding_rectangle()

                    points_3d = face.surface3d.grid3d(points_x, points_y, xmin, xmax,
                                                      bounding_rectangle[2], bounding_rectangle[3])
                    bspline_surfaces.append(
                        cls.points_fitting_into_bspline_surface(
                            points_3d, points_x, points_y, degree_u, degree_v))

            to_be_merged = bspline_surfaces[0]
            for i in range(0, len(bspline_surfaces) - 1):
                merged = to_be_merged.merge_with(bspline_surfaces[i + 1])
                to_be_merged = merged

            bspline_surface = to_be_merged

            return bspline_surface

    @classmethod
    def from_cylindrical_face(cls, cylindrical_face, degree_u, degree_v, **kwargs):  # points_x: int = 50, points_y: int = 50
        '''
        define a bspline surface from a cylindrical face

        Parameters
        ----------
        cylindrical_face : volmdlr.faces.CylindricalFace3D
            face 3d
        degree_u : int
            degree of the output surface for the u-direction.
        degree_v : int
            degree of the output surface for the v-direction.
        points_x : int
            number of points in x-direction
        points_y : int
            number of points in y-direction

        Returns
        -------
        B-spline surface

        '''

        points_x = kwargs['points_x']
        points_y = kwargs['points_y']
        bounding_rectangle = cylindrical_face.surface2d.outer_contour.bounding_rectangle()
        points_3d = cylindrical_face.surface3d.grid3d(volmdlr.grid.Grid2D.from_properties(x_limits=(bounding_rectangle[0],
                                                                                                    bounding_rectangle[1]),
                                                                                          y_limits=(bounding_rectangle[2],
                                                                                                    bounding_rectangle[3]),
                                                                                          points_nbr=(points_x, points_y)))

        return cls.points_fitting_into_bspline_surface(points_3d, points_x, points_x, degree_u, degree_v)

    def intersection_with(self, other_bspline_surface3d):
        '''
        compute intersection points between two Bspline surfaces
        return u,v parameters for intersection points for both surfaces
        '''

        def f(X):
            return (self.point2d_to_3d(volmdlr.Point2D(X[0], X[1])) -
                    other_bspline_surface3d.point2d_to_3d(volmdlr.Point2D(X[2], X[3]))).norm()

        x = npy.linspace(0, 1, 10)
        x_init = []
        for xi in x:
            for yi in x:
                x_init.append((xi, yi, xi, yi))

        u1, v1, u2, v2 = [], [], [], []
        solutions = []
        for x0 in x_init:
            z = scp.optimize.least_squares(f, x0=x0, bounds=([0, 1]))
            # print(z.cost)
            if z.fun < 1e-5:
                solution = z.x
                if solution not in solutions:
                    solutions.append(solution)
                    u1.append(solution[0])
                    v1.append(solution[1])
                    u2.append(solution[2])
                    v2.append(solution[3])

        # uv1 = [[min(u1),max(u1)],[min(v1),max(v1)]]
        # uv2 = [[min(u2),max(u2)],[min(v2),max(v2)]]

        return ((u1, v1), (u2, v2))  # (uv1, uv2)

    def plane_intersection(self, plane3d):
        '''
        compute intersection points between a Bspline surface and a plane3d
        '''

        def f(X):
            return ((self.surface.evaluate_single((X[0], X[1]))[0]) * plane3d.equation_coefficients()[0] +
                    (self.surface.evaluate_single((X[0], X[1]))[1]) * plane3d.equation_coefficients()[1] +
                    (self.surface.evaluate_single((X[0], X[1]))[2]) * plane3d.equation_coefficients()[2] +
                    plane3d.equation_coefficients()[3])

        x = npy.linspace(0, 1, 20)
        x_init = []
        for xi in x:
            for yi in x:
                x_init.append((xi, yi))

        # x_init = volmdlr.Point2D.grid2d(20, 20, 0, 1, 0, 1)

        intersection_points = []
        # solutions = []
        # u, v =[],  []

        for x0 in x_init:
            z = scp.optimize.least_squares(f, x0=x0, bounds=([0, 1]))
            if z.fun < 1e-20:
                #     cost.append(z.cost)
                # # print(z.cost)
                # if z.cost<1e-20:
                solution = z.x
                intersection_points.append(volmdlr.Point3D(self.surface.evaluate_single((solution[0], solution[1]))[0],
                                                           self.surface.evaluate_single((solution[0], solution[1]))[1],
                                                           self.surface.evaluate_single((solution[0], solution[1]))[2]))
        # intersection_points.sort()
                # u.append(solution[0])
                # v.append(solution[1])
                # solutions.append(solution)

        # return (u,v)
        return intersection_points

    def error_with_point3d(self, point3d):
        '''
        compute the error/distance between the Bspline surface and a point3d
        '''

        def f(x):
            return (point3d - self.point2d_to_3d(volmdlr.Point2D(x[0], x[1]))).norm()

        cost = []

        for x0 in [(0, 0), (0, 1), (1, 0), (1, 1), (0.5, 0.5)]:
            z = scp.optimize.least_squares(f, x0=x0, bounds=([0, 1]))
            cost.append(z.fun)

        return min(cost)

    def error_with_edge3d(self, edge3d):
        '''
        compute the error/distance between the Bspline surface and an edge3d
        it's the mean of the start and end points errors'
        '''

        return (self.error_with_point3d(edge3d.start) + self.error_with_point3d(edge3d.end)) / 2

    def nearest_edges3d(self, contour3d, threshold: float):
        '''
        compute the nearest edges of a contour3d to a Bspline_surface3d based on a threshold
        '''

        nearest = []
        for primitive in contour3d.primitives:
            if self.error_with_edge3d(primitive) <= threshold:
                nearest.append(primitive)
        nearest_primitives = volmdlr.wires.Wire3D(nearest)

        return nearest_primitives

    def edge3d_to_2d_with_dimension(self, edge3d, grid2d: volmdlr.grid.Grid2D):
        '''
        compute the edge2d of a edge3d, on a Bspline surface, in the dimensioned frame
        '''

        # method_name = '{}_to_2d_with_dimension'.format(edge3d.__class__.__name__.lower())
        method_name = f'{edge3d.__class__.__name__.lower()}_to_2d_with_dimension'

        if hasattr(self, method_name):
            edge2d_dim = getattr(self, method_name)(edge3d, grid2d)
            if edge2d_dim:
                return edge2d_dim
            else:
                raise NotImplementedError
        else:
            raise NotImplementedError(
                # 'Class {} does not implement {}'.format(self.__class__.__name__,
                #                                         method_name))
                f'Class {self.__class__.__name__} does not implement {method_name}')

    def wire3d_to_2d(self, wire3d):
        '''
        compute the 2d of a wire3d, on a Bspline surface
        '''

        contour = self.contour3d_to_2d(wire3d)

        return volmdlr.wires.Wire2D(contour.primitives)

    def wire3d_to_2d_with_dimension(self, wire3d):
        '''
        compute the 2d of a wire3d, on a Bspline surface, in the dimensioned frame
        '''

        contour = self.contour3d_to_2d_with_dimension(wire3d, self._grids2d)

        return volmdlr.wires.Wire2D(contour.primitives)

    def split_surface_u(self, u: float):
        '''
        split the surface at the input parametric coordinate on the u-direction

        Parameters
        ----------
        u : float
            Parametric coordinate u choosen between 0 and 1

        Returns
        -------
        surfaces : list
            Two splitted surfaces

        '''

        surfaces_geo = split_surface_u(self.surface, u)
        surfaces = []
        for s in surfaces_geo:
            surfaces.append(volmdlr.faces.BSplineSurface3D.from_geomdl_surface(s))

        return surfaces

    def split_surface_v(self, v: float):
        '''
        split the surface at the input parametric coordinate on the v-direction

        Parameters
        ----------
        v : float
            Parametric coordinate v choosen between 0 and 1

        Returns
        -------
        surfaces : list
            Two splitted surfaces

        '''

        surfaces_geo = split_surface_v(self.surface, v)
        surfaces = []
        for s in surfaces_geo:
            surfaces.append(volmdlr.faces.BSplineSurface3D.from_geomdl_surface(s))

        return surfaces

    def split_surface_with_bspline_curve(self, bspline_curve3d: volmdlr.edges.BSplineCurve3D):
        '''
        cuts the surface into two pieces with a bspline curve

        Parameters
        ----------
        bspline_curve3d : volmdlr.edges.BSplineCurve3D


        Returns
        -------
        surfaces : list
            Two splitted surfaces

        '''

        surfaces = []
        bspline_curve2d = self.bsplinecurve3d_to_2d(bspline_curve3d)[0]
        # if type(bspline_curve2d) == list:
        #     points = [bspline_curve2d[0].start]
        #     for edge in bspline_curve2d:
        #         points.append(edge.end)
        #     bspline_curve2d = vme.BSplineCurve2D.from_points_approximation(points, 2, ctrlpts_size = 5)
        contour = self.rectangular_cut(0, 1, 0, 1).surface2d.outer_contour
        contours = contour.cut_by_bspline_curve(bspline_curve2d)

        du, dv = bspline_curve2d.end - bspline_curve2d.start
        resolution = 8

        for contour in contours:
            u_min, u_max, v_min, v_max = contour.bounding_rectangle()
            if du > dv:
                delta_u = u_max - u_min
                nlines_x = int(delta_u * resolution)
                lines_x = [vme.Line2D(volmdlr.Point2D(u_min, v_min),
                                      volmdlr.Point2D(u_min, v_max))]
                for i in range(nlines_x):
                    u = u_min + (i + 1) / (nlines_x + 1) * delta_u
                    lines_x.append(vme.Line2D(volmdlr.Point2D(u, v_min),
                                              volmdlr.Point2D(u, v_max)))
                lines_x.append(vme.Line2D(volmdlr.Point2D(u_max, v_min),
                                          volmdlr.Point2D(u_max, v_max)))
                lines = lines_x

            else:
                delta_v = v_max - v_min
                nlines_y = int(delta_v * resolution)
                lines_y = [vme.Line2D(volmdlr.Point2D(v_min, v_min),
                                      volmdlr.Point2D(v_max, v_min))]
                for i in range(nlines_y):
                    v = v_min + (i + 1) / (nlines_y + 1) * delta_v
                    lines_y.append(vme.Line2D(volmdlr.Point2D(v_min, v),
                                              volmdlr.Point2D(v_max, v)))
                lines_y.append(vme.Line2D(volmdlr.Point2D(v_min, v_max),
                                          volmdlr.Point2D(v_max, v_max)))
                lines = lines_y

            pt0 = volmdlr.O2D
            points = []

            for l in lines:
                inter = contour.line_intersections(l)
                if inter:
                    pt = [inter[0][0], inter[1][0]]
                else:
                    raise NotImplementedError

                pt = sorted(pt, key=lambda p: pt0.point_distance(p))
                pt0 = pt[0]
                edge = volmdlr.edges.LineSegment2D(pt[0], pt[1])

                points.extend(edge.discretization_points(10))

            points3d = []
            for p in points:
                points3d.append(self.point2d_to_3d(p))

            size_u, size_v, degree_u, degree_v = 10, 10, self.degree_u, self.degree_v
            surfaces.append(
                volmdlr.faces.BSplineSurface3D.points_fitting_into_bspline_surface(
                    points3d, size_u, size_v, degree_u, degree_v))

        return surfaces

    def point_belongs(self, point3d):
        '''
        check if a point3d belongs to the bspline_surface or not
        '''

        def f(x):
            p3d = self.point2d_to_3d(volmdlr.Point2D(x[0], x[1]))
            return point3d.point_distance(p3d)

        x = npy.linspace(0, 1, 5)
        x_init = []
        for xi in x:
            for yi in x:
                x_init.append((xi, yi))

        for x0 in x_init:
            z = scp.optimize.least_squares(f, x0=x0, bounds=([0, 1]))
            if z.fun < 1e-10:
                return True
        return False

    def is_intersected_with(self, other_bspline_surface3d):
        '''
        check if the two surfaces are intersected or not
        return True, when there are more 50points on the intersection zone
        '''

        # intersection_results = self.intersection_with(other_bspline_surface3d)
        # if len(intersection_results[0][0]) >= 50:
        #     return True
        # else:
        #     return False

        def f(X):
            return (self.point2d_to_3d(volmdlr.Point2D(X[0], X[1])) -
                    other_bspline_surface3d.point2d_to_3d(volmdlr.Point2D(X[2], X[3]))).norm()

        x = npy.linspace(0, 1, 10)
        x_init = []
        for xi in x:
            for yi in x:
                x_init.append((xi, yi, xi, yi))

        i = 0
        for x0 in x_init:
            z = scp.optimize.least_squares(f, x0=x0, bounds=([0, 1]))
            if z.fun < 1e-5:
                i += 1
                if i >= 50:
                    return True
        return False

    def merge_with(self, other_bspline_surface3d):
        '''
        merge two adjacent surfaces based on their faces

        Parameters
        ----------
        other_bspline_face3d : volmdlr.faces.BSplineSurface3D

        Returns
        -------
        merged_surface : volmdlr.faces.BSplineSurface3D

        '''

        bspline_face3d = self.rectangular_cut(0, 1, 0, 1)
        other_bspline_face3d = other_bspline_surface3d.rectangular_cut(0, 1, 0, 1)

        bsplines = [self, other_bspline_surface3d]
        bsplines_new = bsplines

        center = [bspline_face3d.surface2d.outer_contour.center_of_mass(),
                  other_bspline_face3d.surface2d.outer_contour.center_of_mass()]
        grid2d_direction = (bspline_face3d.pair_with(other_bspline_face3d))[1]

        if self.is_intersected_with(other_bspline_surface3d):
            # find pimitives to split with
            contour1 = bspline_face3d.outer_contour3d
            contour2 = other_bspline_face3d.outer_contour3d

            distances = []
            for p1 in contour1.primitives:
                dis = []
                for p2 in contour2.primitives:
                    point1 = (p1.start + p1.end) / 2
                    point2 = (p2.start + p2.end) / 2
                    dis.append(point1.point_distance(point2))
                distances.append(dis)

            i = distances.index((min(distances)))
            j = distances[i].index(min(distances[i]))

            curves = [contour2.primitives[j], contour1.primitives[i]]

            # split surface
            for i, bspline in enumerate(bsplines):
                surfaces = bspline.split_surface_with_bspline_curve(curves[i])

                errors = []
                for s in surfaces:
                    errors.append(s.error_with_point3d(bsplines[i].point2d_to_3d(center[i])))

                bsplines_new[i] = surfaces[errors.index(min(errors))]

            grid2d_direction = (
                bsplines_new[0].rectangular_cut(
                    0, 1, 0, 1).pair_with(
                    bsplines_new[1].rectangular_cut(
                        0, 1, 0, 1)))[1]

        # grid3d
        nb = 10
        points3d = []
        for i, bspline in enumerate(bsplines_new):
            grid3d = self.grid3d(volmdlr.grid.Grid2D.from_properties(x_limits=(0, 1),
                                                                     y_limits=(0, 1),
                                                                     points_nbr=(nb, nb),
                                                                     direction=grid2d_direction[i]))

            if (bspline_face3d.outer_contour3d.is_sharing_primitives_with(other_bspline_face3d.outer_contour3d)
                    or self.is_intersected_with(other_bspline_surface3d)):
                if i == 0:
                    points3d.extend(grid3d[0:nb * nb - nb])
                else:
                    points3d.extend(grid3d)
            else:
                points3d.extend(grid3d)

        # fitting
        size_u, size_v, degree_u, degree_v = (nb * 2) - 1, nb, 3, 3

        merged_surface = volmdlr.faces.BSplineSurface3D.points_fitting_into_bspline_surface(
            points3d, size_u, size_v, degree_u, degree_v)

        return merged_surface

    def xy_limits(self, other_bspline_surface3d):
        '''
        compute x, y limits to define grid2d
        '''

        grid2d_direction = (
            self.rectangular_cut(
                0, 1, 0, 1).pair_with(
                other_bspline_surface3d.rectangular_cut(
                    0, 1, 0, 1)))[1]

        xmin, xmax, ymin, ymax = [], [], [], []
        if grid2d_direction[0][1] == '+y':
            xmin.append(0)
            xmax.append(1)
            ymin.append(0)
            ymax.append(0.99)
        elif grid2d_direction[0][1] == '+x':
            xmin.append(0)
            xmax.append(0.99)
            ymin.append(0)
            ymax.append(1)
        elif grid2d_direction[0][1] == '-x':
            xmin.append(0.01)
            xmax.append(1)
            ymin.append(0)
            ymax.append(1)
        elif grid2d_direction[0][1] == '-y':
            xmin.append(0)
            xmax.append(1)
            ymin.append(0.01)
            ymax.append(1)

        xmin.append(0)
        xmax.append(1)
        ymin.append(0)
        ymax.append(1)

        return xmin, xmax, ymin, ymax


class BezierSurface3D(BSplineSurface3D):

    def __init__(self, degree_u: int, degree_v: int,
                 control_points: List[List[volmdlr.Point3D]],
                 nb_u: int, nb_v: int, name=''):

        u_knots = utilities.generate_knot_vector(degree_u, nb_u)
        v_knots = utilities.generate_knot_vector(degree_v, nb_v)

        u_multiplicities = [1] * len(u_knots)
        v_multiplicities = [1] * len(v_knots)

        BSplineSurface3D.__init__(self, degree_u, degree_v,
                                  control_points, nb_u, nb_v,
                                  u_multiplicities, v_multiplicities,
                                  u_knots, v_knots, None, name)


class Face3D(volmdlr.core.Primitive3D):
    min_x_density = 1
    min_y_density = 1

    def __init__(self, surface3d, surface2d: Surface2D,
                 name: str = ''):
        self.surface3d = surface3d
        self.surface2d = surface2d
        # self.bounding_box = self._bounding_box()

        volmdlr.core.Primitive3D.__init__(self, name=name)

    def __hash__(self):
        return hash(self.surface3d) + hash(self.surface2d)

    def __eq__(self, other_):
        if other_.__class__.__name__ != self.__class__.__name__:
            return False
        equal = (self.surface3d == other_.surface3d
                 and self.surface2d == other_.surface2d)
        return equal

    def point_belongs(self, point3d: volmdlr.Point3D):
        """
        Tells you if a point is on the 3D face and inside its contour
        """
        point2d = self.surface3d.point3d_to_2d(point3d)
        check_point3d = self.surface3d.point2d_to_3d(point2d)
        if check_point3d.point_distance(point3d) > 1e-6:
            return False

        return self.surface2d.point_belongs(point2d)

    @property
    def outer_contour3d(self):
        """

        """
        return self.surface3d.contour2d_to_3d(self.surface2d.outer_contour)

    @property
    def inner_contours3d(self):
        """

        """
        return [self.surface3d.contour2d_to_3d(c) for c in
                self.surface2d.inner_contours]

    @property
    def bounding_box(self):
        """
        this error is raised to enforce overloading of this method
        """
        raise NotImplementedError(
            f"bounding_box method must be"
            f"overloaded by {self.__class__.__name__}")

    @bounding_box.setter
    def bounding_box(self, new_bounding_box):
        """Sets the bounding box to a new value"""
        raise NotImplementedError(
            f"bounding_box setter method must be"
            f"overloaded by {self.__class__.__name__}")

    def get_bounding_box(self):
        raise NotImplementedError(
            f"self.__class__.__name__"
            f"overloaded by {self.__class__.__name__}")

    @classmethod
    def from_step(cls, arguments, object_dict):
        contours = [object_dict[int(arguments[1][0][1:])]]

        # Detecting inner and outer contours
        name = arguments[0][1:-1]
        surface = object_dict[int(arguments[2])]

        if hasattr(surface, 'face_from_contours3d'):
            if (len(contours) == 1) and isinstance(contours[0],
                                                   volmdlr.Point3D):
                return surface

            return surface.face_from_contours3d(contours, name)
        else:
            raise NotImplementedError(
                'Not implemented :face_from_contours3d in {}'.format(surface))

    # def area(self):
    #     """
    #     Calculates the face's area
    #     :return: face's area
    #     """
    #     raise NotImplementedError(
    #         f'area method must be overloaded by {self.__class__.__name__}')

    def to_step(self, current_id):
        xmin, xmax, ymin, ymax = self.surface2d.bounding_rectangle()
        subsurfaces2d = [self.surface2d]
        line_x = None
        if self.surface3d.x_periodicity and (xmax - xmin) >= 0.45 * self.surface3d.x_periodicity:
            line_x = vme.Line2D(volmdlr.Point2D(0.5 * (xmin + xmax), 0),
                                volmdlr.Point2D(
                                    0.5 * (xmin + xmax), 1))
        line_y = None
        if self.surface3d.y_periodicity and (
                ymax - ymin) >= 0.45 * self.surface3d.y_periodicity:
            line_y = vme.Line2D(
                volmdlr.Point2D(0., 0.5 * (ymin + ymax)),
                volmdlr.Point2D(1, 0.5 * (ymin + ymax)))

        if line_x:
            subsurfaces2 = []
            for subsurface2d in subsurfaces2d:
                subsurfaces2.extend(subsurface2d.cut_by_line(line_x))
            subsurfaces2d = subsurfaces2

        if line_y:
            subsurfaces2 = []
            for subsurface2d in subsurfaces2d:
                subsurfaces2.extend(subsurface2d.cut_by_line(line_y))
            subsurfaces2d = subsurfaces2

        if len(subsurfaces2d) > 1:
            content = ''
            face_ids = []
            for i, subsurface2d in enumerate(subsurfaces2d):
                face = self.__class__(self.surface3d, subsurface2d)
                face_content, face_id = face.to_step_without_splitting(
                    current_id)
                face_ids.append(face_id[0])
                content += face_content
                current_id = face_id[0] + 1
            return content, face_ids
        else:
            return self.to_step_without_splitting(current_id)

    def to_step_without_splitting(self, current_id):
        content, surface3d_ids = self.surface3d.to_step(current_id)
        current_id = max(surface3d_ids) + 1

        outer_contour_content, outer_contour_id = self.outer_contour3d.to_step(
            current_id)
        # surface_id=surface3d_id)
        content += outer_contour_content
        content += "#{} = FACE_BOUND('{}',#{},.T.);\n".format(
                outer_contour_id + 1, self.name, outer_contour_id)
        contours_ids = [outer_contour_id + 1]
        current_id = outer_contour_id + 2
        for inner_contour3d in self.inner_contours3d:
            inner_contour_content, inner_contour_id = inner_contour3d.to_step(
                current_id)
            # surface_id=surface3d_id)
            content += inner_contour_content
            face_bound_id = inner_contour_id + 1
            content += "#{} = FACE_BOUND('',#{},.T.);\n".format(
                face_bound_id, inner_contour_id)
            contours_ids.append(face_bound_id)
            current_id = face_bound_id + 1

        content += "#{} = ADVANCED_FACE('{}',({}),#{},.T.);\n".format(
            current_id,
            self.name,
            volmdlr.core.step_ids_to_str(contours_ids),
            surface3d_ids[0])
        # TODO: create an ADVANCED_FACE for each surface3d_ids ?
        return content, [current_id]

    def triangulation_lines(self):
        return [], []

    def triangulation(self):

        lines_x, lines_y = self.triangulation_lines()
        if lines_x and lines_y:
            surfaces = []
            for surface in self.surface2d.split_by_lines(lines_x):
                surfaces.extend(surface.split_by_lines(lines_y))

        elif lines_x:
            # try:
            surfaces = self.surface2d.split_by_lines(lines_x)
            # except:
            #     self.plot()
            #     raise NotImplementedError
        elif lines_y:
            surfaces = self.surface2d.split_by_lines(lines_y)
        else:
            surfaces = [self.surface2d]

        # mesh2d = surfaces[0].triangulation()
        # print('ls', len(surfaces))
        # for subsurface in surfaces[1:]:
        #     # mesh2d += subsurface.triangulation()
        #     mesh2d.merge_mesh(subsurface.triangulation())

        meshes = [s.triangulation() for s in surfaces]
        mesh2d = vmd.DisplayMesh2D.merge_meshes(meshes)
        return vmd.DisplayMesh3D(
            [vmd.Node3D(*self.surface3d.point2d_to_3d(p)) for p in
             mesh2d.points],
            mesh2d.triangles)

    def plot2d(self, ax=None, color='k', alpha=1):
        if ax is None:
            _, ax = plt.subplots()

        self.outer_contour.plot()

    def rotation(self, center, axis, angle, copy=True):
        if copy:
            new_surface = self.surface3d.rotation(center=center, axis=axis,
                                                  angle=angle, copy=True)
            return self.__class__(new_surface, self.surface2d)
        else:
            self.surface3d.rotation(center=center, axis=axis,
                                    angle=angle, copy=False)
            new_bounding_box = self.get_bounding_box()
            self.bounding_box = new_bounding_box

    def translation(self, offset, copy=True):
        if copy:
            new_surface3d = self.surface3d.translation(offset=offset,
                                                       copy=True)
            return self.__class__(new_surface3d, self.surface2d)
        else:
            self.surface3d.translation(offset=offset, copy=False)
            new_bounding_box = self.get_bounding_box()
            self.bounding_box = new_bounding_box

    def frame_mapping(self, frame, side, copy=True):
        """
        side = 'old' or 'new'
        """
        if copy:
            new_surface = self.surface3d.frame_mapping(frame, side, copy=True)
            return self.__class__(new_surface, self.surface2d.copy(),
                                  self.name)
        else:
            self.surface3d.frame_mapping(frame, side, copy=False)
            new_bounding_box = self.get_bounding_box()
            self.bounding_box = new_bounding_box

    def copy(self, deep=True, memo=None):
        return self.__class__(self.surface3d.copy(), self.surface2d.copy(),
                              self.name)

    def line_intersections(self,
                           line: vme.Line3D,
                           ) -> List[volmdlr.Point3D]:
        intersections = []
        for intersection in self.surface3d.line_intersections(line):
            if self.point_belongs(intersection):
                intersections.append(intersection)

        return intersections

    def linesegment_intersections(self,
                                  linesegment: vme.LineSegment3D,
                                  ) -> List[volmdlr.Point3D]:
        intersections = []
        for intersection in self.surface3d.linesegment_intersections(
                linesegment):
            if self.point_belongs(intersection):
                intersections.append(intersection)

        return intersections

    def plot(self, ax=None, color='k', alpha=1, edge_details=False):
        if not ax:
            ax = plt.figure().add_subplot(111, projection='3d')
        self.outer_contour3d.plot(ax=ax, color=color, alpha=alpha,
                                  edge_details=edge_details)
        [contour3d.plot(ax=ax, color=color, alpha=alpha,
                        edge_details=edge_details)
         for contour3d in self.inner_contours3d]
        return ax

    def random_point_inside(self):
        point_inside2d = self.surface2d.random_point_inside()
        return self.surface3d.point2d_to_3d(point_inside2d)


class PlaneFace3D(Face3D):
    """
    :param contours: The face's contour2D
    :type contours: volmdlr.Contour2D
    :param plane: Plane used to place your face
    :type plane: Plane3D
    """
    _standalone_in_db = False
    _generic_eq = True
    _non_serializable_attributes = ['bounding_box', 'polygon2D']
    _non_eq_attributes = ['name', 'bounding_box', 'outer_contour3d',
                          'inner_contours3d']
    _non_hash_attributes = []

    def __init__(self, surface3d: Plane3D, surface2d: Surface2D,
                 name: str = ''):
        # if not isinstance(outer_contour2d, volmdlr.Contour2D):
        #     raise ValueError('Not a contour2D: {}'.format(outer_contour2d))
        self._bbox = None
        Face3D.__init__(self,
                        surface3d=surface3d,
                        surface2d=surface2d,
                        name=name)

    # @classmethod
    # def _repair_points_and_polygon2d(cls, points, plane):
    #     if points[0] == points[-1]:
    #         points = points[:-1]
    #     polygon_points = [
    #         p.to_2d(plane.origin, plane.vectors[0], plane.vectors[1]) for p in
    #         points]
    #     repaired_points = [p.copy() for p in points]
    #     polygon2D = volmdlr.ClosedPolygon2D(polygon_points)
    #     if polygon2D.SelfIntersect()[0]:
    #         repaired_points = [repaired_points[1]] + [
    #             repaired_points[0]] + repaired_points[2:]
    #         polygon_points = [polygon_points[1]] + [
    #             polygon_points[0]] + polygon_points[2:]
    #         if polygon_points[0] == polygon_points[-1]:
    #             repaired_points = repaired_points[:-1]
    #             polygon_points = polygon_points[:-1]
    #         polygon2D = volmdlr.ClosedPolygon2D(polygon_points)
    #     return repaired_points, polygon2D

    @classmethod
    def dict_to_object(cls, dict_, global_dict=None, pointers_memo: Dict[str, Any] = None, path: str = '#'):
        plane3d = Plane3D.dict_to_object(dict_['surface3d'],
                                         global_dict=global_dict,
                                         pointers_memo=pointers_memo,
                                         path=f'{path}/surface3d')
        surface2d = Surface2D.dict_to_object(dict_['surface2d'],
                                             global_dict=global_dict,
                                             pointers_memo=pointers_memo,
                                             path=f'{path}/surface2d')
        return cls(plane3d, surface2d, dict_['name'])

    def area(self):
        return self.surface2d.outer_contour.area()

    def copy(self, deep=True, memo=None):
        return PlaneFace3D(self.surface3d.copy(), self.surface2d.copy(),
                           self.name)

    @property
    def bounding_box(self):
        """
        """
        if not self._bbox:
            self._bbox = self.get_bounding_box()
        return self._bbox

    @bounding_box.setter
    def bounding_box(self, new_bounding_box):
        self._bbox = new_bounding_box

    def get_bounding_box(self):
        return self.outer_contour3d._bounding_box()

    def face_inside(self, face2):
        """
        verifies if a face is inside another face.
        It returns True if face2 is inside or False if the opposite
        """

        if self.surface3d.is_coincident(face2.surface3d):
            self_contour2d = self.outer_contour3d.to_2d(
                self.surface3d.frame.origin, self.surface3d.frame.u, self.surface3d.frame.v)
            face2_contour2d = face2.outer_contour3d.to_2d(
                self.surface3d.frame.origin, self.surface3d.frame.u, self.surface3d.frame.v)
            if self_contour2d.is_inside(face2_contour2d):
                return True
        return False

    def linesegment3d_inside(self, linesegement3d: volmdlr.edges.LineSegment3D):
        middle_point = linesegement3d.middle_point()
        if not self.point_belongs(middle_point):
            return False
        return True

    # def average_center_point(self):
    #     """
    #     excluding holes
    #     """
    #     points = self.points
    #     nb = len(points)
    #     x = npy.sum([p[0] for p in points]) / nb
    #     y = npy.sum([p[1] for p in points]) / nb
    #     z = npy.sum([p[2] for p in points]) / nb
    #     return volmdlr.Point3D((x, y, z))

    def distance_to_point(self, point, return_other_point=False):
        # """
        # Only works if the surface is planar
        # TODO : this function does not take into account if Face has holes
        # """
        # On projette le point sur la surface plane
        # Si le point est à l'intérieur de la face,
        # on retourne la distance de projection
        # Si le point est à l'extérieur, on projette le point sur le plan
        # On calcule en 2D la distance entre la projection
        # et le polygone contour
        # On utilise le theroeme de Pythagore pour calculer
        # la distance minimale entre le point et le contour

        projected_pt = point.plane_projection3d(self.surface3d.frame.origin,
                                                self.surface3d.frame.u,
                                                self.surface3d.frame.v)
        projection_distance = point.point_distance(projected_pt)

        if self.point_belongs(projected_pt):
            if return_other_point:
                return projection_distance, projected_pt
            return projection_distance

        point_2D = point.to_2d(self.surface3d.frame.origin, self.surface3d.frame.u,
                               self.surface3d.frame.v)

        polygon2D = self.surface2d.outer_contour.to_polygon(angle_resolution=10)
        border_distance, other_point = polygon2D.point_border_distance(point_2D, return_other_point=True)

        other_point = self.surface3d.point2d_to_3d(volmdlr.Point2D(*other_point))

        if return_other_point:
            return (projection_distance ** 2 + border_distance ** 2) ** 0.5, \
                   other_point
        return (projection_distance ** 2 + border_distance ** 2) ** 0.5

    def minimum_distance_points_plane(self, other_plane_face,
                                      return_points=False):
        # """
        # Only works if the surface is planar
        # TODO : this function does not take into account if Face has holes
        # TODO : TRAITER LE CAS OU LA DISTANCE LA PLUS COURTE N'EST PAS D'UN SOMMET
        # """
        # On calcule la distance entre la face 1 et chaque point de la face 2
        # On calcule la distance entre la face 2 et chaque point de la face 1

        # if self.face_intersection(other_plane_face) is not None:
        #     return 0, None, None
        #
        # polygon1_points_3D = [volmdlr.Point3D(p.vector) for p in
        #                       self.contours3d[0].tessel_points]
        # polygon2_points_3D = [volmdlr.Point3D(p.vector) for p in
        #                       other_plane_face.contours3d[0].tessel_points]
        #
        # distances = []
        # if not return_points:
        #     d_min = other_plane_face.distance_to_point(polygon1_points_3D[0])
        #     for point1 in polygon1_points_3D[1:]:
        #         d = other_plane_face.distance_to_point(point1)
        #         if d < d_min:
        #             d_min = d
        #     for point2 in polygon2_points_3D:
        #         d = self.distance_to_point(point2)
        #         if d < d_min:
        #             d_min = d
        #     return d_min
        #
        # else:
        #     for point1 in polygon1_points_3D:
        #         d, other_point = other_plane_face.distance_to_point(
        #             point1,
        #             return_other_point=True)
        #         distances.append((d, point1, other_point))
        #     for point2 in polygon2_points_3D:
        #         d, other_point = self.distance_to_point(
        #             point2,
        #             return_other_point=True
        #         )
        #         distances.append((d, point2, other_point))
        #
        # d_min, point_min, other_point_min = distances[0]
        # for distance in distances[1:]:
        #     if distance[0] < d_min:
        #         d_min = distance[0]
        #         point_min = distance[1]
        #         other_point_min = distance[2]
        #
        # return point_min, other_point_min

        min_distance = math.inf
        for edge1 in self.outer_contour3d.primitives:
            for edge2 in other_plane_face.outer_contour3d.primitives:
                dist = edge1.minimum_distance(edge2,
                                              return_points=return_points)
                if return_points:
                    if dist[0] < min_distance:
                        min_distance = dist[0]
                        p1, p2 = dist[1], dist[2]
                else:
                    if dist < min_distance:
                        min_distance = dist
        if return_points:
            return min_distance, p1, p2
        else:
            return min_distance

    def edge_intersections(self, edge):
        intersections = []
        linesegment = vme.LineSegment3D(edge.start, edge.end)
        for surface3d_inter in self.surface3d.linesegment_intersections(linesegment):
            point2d = self.surface3d.point3d_to_2d(surface3d_inter)
            if self.surface2d.point_belongs(point2d):
                if surface3d_inter not in intersections:
                    intersections.append(surface3d_inter)
        if not intersections:
            for point in [edge.start, edge.end]:
<<<<<<< HEAD
                if self.point_belongs(point):
=======
                if self.point_belongs(point) or\
                        self.outer_contour3d.point_over_contour(
                            point, abs_tol=1e-7):
>>>>>>> 947457be
                    if point not in intersections:
                        intersections.append(point)
            for prim in self.outer_contour3d.primitives:
                intersection = prim.linesegment_intersection(edge)
                if intersection is not None:
                    if intersection not in intersections:
                        intersections.append(intersection)
<<<<<<< HEAD
        return intersections

    def face_intersections_outer_contour(self, face2):
        intersections = []
        for edge1 in self.outer_contour3d.primitives:
            intersection_points = face2.edge_intersections(edge1)
            if intersection_points:
                for point in intersection_points:
                    if point not in intersections:
                        intersections.append(point)
=======
>>>>>>> 947457be
        return intersections

    def face_intersections_inner_contours(self, face2):
        intersections = []
        for inner_contour2d in face2.surface2d.inner_contours:
            inner_contour3d = face2.surface3d.contour2d_to_3d(inner_contour2d)
            for inner_edge2 in inner_contour3d.primitives:
                intersection_points = self.edge_intersections(inner_edge2)
                if intersection_points:
                    for point in intersection_points:
                        if point not in intersections:
                            intersections.append(point)
        return intersections

    def validate_inner_contour_intersections(self, intersections):
        intersection_primitives = []
        for point1, point2 in combinations(intersections, 2):
            if point1 != point2:
                line_segment3d = volmdlr.edges.LineSegment3D(
                    point1, point2)
                if self.linesegment3d_inside(line_segment3d) and\
                        line_segment3d not in intersection_primitives:
                    intersection_primitives.append(line_segment3d)
        return intersection_primitives

    def get_face_intersections(self, face2):
        intersections = []
        if face2.surface2d.inner_contours:
            intersections.extend(self.face_intersections_inner_contours(face2))
        elif self.surface2d.inner_contours:
            intersections.extend(face2.face_intersections_inner_contours(self))
        face2_intersections = face2.face_intersections_outer_contour(self)
        for point in face2_intersections:
            if point not in intersections:
                intersections.append(point)
        self_face_intersections = self.face_intersections_outer_contour(face2)
        for point in self_face_intersections:
            if point not in intersections:
                intersections.append(point)
        return intersections

    def valide_face_intersections(self, face2,
                                  intersections: List[volmdlr.Point3D]):
        if len(intersections) > 1:
            if intersections[0] == intersections[1]:
                return []
            if self.surface2d.inner_contours:
                intersection_primitives =\
                    self.validate_inner_contour_intersections(intersections)
            elif face2.surface2d.inner_contours:
                intersection_primitives =\
                    face2.validate_inner_contour_intersections(intersections)
            else:
                intersection_primitives = [volmdlr.edges.LineSegment3D(
                    intersections[0], intersections[1])]
            new_primitives = []
            for primitive in intersection_primitives:
                mid_point = primitive.middle_point()
                if not (self.outer_contour3d.point_over_contour(mid_point) and
                        face2.outer_contour3d.point_over_contour(mid_point)):
                    new_primitives.append(primitive)
            if not new_primitives:
                return []
            intersection_wires = [volmdlr.wires.Wire3D([primitive])
                                  for primitive in new_primitives]
            return intersection_wires
        return []

    def face_intersections(self, face2, tol=1e-8) -> List[volmdlr.wires.Wire3D]:
        # """
        # Only works if the surface is planar
        # TODO : this function does not take into account if Face has more than one hole
        # """

        bbox1 = self.bounding_box
        bbox2 = face2.bounding_box
        if not bbox1.bbox_intersection(bbox2) and\
                bbox1.distance_to_bbox(bbox2) >= tol:
            return []

<<<<<<< HEAD
        intersections = self.get_face_intersections(face2)
        valid_intersections = self.valide_face_intersections(face2,
                                                             intersections)
        return valid_intersections
=======
        intersections = []

        for edge2 in face2.outer_contour3d.primitives:
            intersection_points = self.edge_intersections(edge2)
            if intersection_points:
                for point in intersection_points:
                    if point not in intersections:
                        intersections.append(point)
        for edge1 in self.outer_contour3d.primitives:
            intersection_points = face2.edge_intersections(edge1)
            if intersection_points:
                for point in intersection_points:
                    if point not in intersections:
                        intersections.append(point)
        if len(intersections) > 1:
            if intersections[0] == intersections[1]:
                return []
            primitive = volmdlr.edges.LineSegment3D(intersections[0], intersections[1])
            mid_point = primitive.middle_point()

            if self.outer_contour3d.point_over_contour(mid_point) and\
                    face2.outer_contour3d.point_over_contour(mid_point):
                return []
            intersections = [volmdlr.wires.Wire3D([primitive])]
            return intersections
        return []
>>>>>>> 947457be

    def minimum_distance(self, other_face, return_points=False):
        if other_face.__class__ is CylindricalFace3D:
            p1, p2 = other_face.minimum_distance_points_cyl(self)
            if return_points:
                return p1.point_distance(p2), p1, p2
            else:
                return p1.point_distance(p2)

        if other_face.__class__ is PlaneFace3D:
            if return_points:
                dist, p1, p2 = self.minimum_distance_points_plane(other_face,
                                                                  return_points=return_points)
                return dist, p1, p2
            else:
                dist = self.minimum_distance_points_plane(other_face,
                                                          return_points=return_points)
                return dist

        if other_face.__class__ is ToroidalFace3D:
            p1, p2 = other_face.minimum_distance_points_plane(self)
            if return_points:
                return p1.point_distance(p2), p1, p2
            else:
                return p1.point_distance(p2)

        else:
            return NotImplementedError

    def get_face_cutting_contours(self, dict_intersecting_combinations):
        """
            :param dict_intersecting_combinations: dictionary containing as keys the combination of intersecting faces
             and as the values the resulting primitive from the intersection of these two faces
            return a list all contours cutting one particular face
        """
        face_intersecting_primitives2d = []
        for intersecting_combination in dict_intersecting_combinations.keys():
            if self in intersecting_combination:
                for intersection_wire in dict_intersecting_combinations[
                        intersecting_combination]:
                    primitive2 = intersection_wire.primitives[0]
                    primitive2_2d = volmdlr.edges.LineSegment2D(
                        self.surface3d.point3d_to_2d(
                            primitive2.start), self.surface3d.point3d_to_2d(
                            primitive2.end))
                    if not self.surface2d.outer_contour.primitive_over_contour(
                            primitive2_2d, tol=1e-7):
                        face_intersecting_primitives2d.append(primitive2_2d)

        if not face_intersecting_primitives2d:
            return []

        list_cutting_contours = volmdlr.wires.Contour2D.contours_from_edges(
            face_intersecting_primitives2d[:])
        if self.surface2d.inner_contours:
            if len(list_cutting_contours) == 2 and\
                    len(self.surface2d.inner_contours) == 1:
                inner_contour_spliting_points = []
                primitives1 = []
                primitives2 = []
                for cutting_contour in list_cutting_contours:
                    primitives1.extend(cutting_contour.primitives)
                    primitives2.extend(cutting_contour.primitives)
                    inner_contour_spliting_points.extend(
                        self.surface2d.inner_contours[0].contour_intersections(
                            cutting_contour))
                primitives1.extend(self.surface2d.inner_contours[
                                       0].extract_with_points(
                    inner_contour_spliting_points[0],
                    inner_contour_spliting_points[1],
                    True))
                primitives2.extend(self.surface2d.inner_contours[
                                       0].extract_with_points(
                    inner_contour_spliting_points[0],
                    inner_contour_spliting_points[1],
                    False))
                cutting_contours = [volmdlr.wires.Contour2D(
                                        primitives1).order_contour(),
                                    volmdlr.wires.Contour2D(
                                        primitives2).order_contour()]
                return cutting_contours
            else:
                raise NotImplementedError('number of cutting conoturs in face'
                                          'with a hole is bigger than 1 or it'
                                          'has more than one hole')
        return list_cutting_contours

    def divide_face(self, list_cutting_contours, inside, intersection_method=True):
        '''
            :param list_cutting_contours: list of contours cutting the face
            :param inside: when extracting a contour from another contour. It defines the extracted contour as being between the two points if True and outside these points if False
            return a list new faces resulting from face division
        '''
        list_faces = []
        list_open_cutting_contours = []
        list_closed_cutting_contours = []
        for cutting_contour in list_cutting_contours:
            if cutting_contour.primitives[0].start != cutting_contour.primitives[-1].end:
                list_open_cutting_contours.append(cutting_contour)
            else:
                list_closed_cutting_contours.append(cutting_contour)
        if list_open_cutting_contours:
            new_faces_contours = self.surface2d.outer_contour.divide(
                list_open_cutting_contours, inside)
            if self.surface2d.inner_contours:
                valid_new_faces_contours = []
                for new_face_contour in new_faces_contours:
                    for inner_contour in self.surface2d.inner_contours:
                        random_point_inside =\
                            new_face_contour.random_point_inside()
                        if not inner_contour.point_belongs(random_point_inside):
                            valid_new_faces_contours.append(new_face_contour)
                new_faces_contours = valid_new_faces_contours
            for contour in new_faces_contours:
                list_faces.append(
                    PlaneFace3D(self.surface3d, Surface2D(contour, [])))

        if list_closed_cutting_contours:
            new_contour = list_closed_cutting_contours[0]
            if len(new_contour.primitives) >= 3 and new_contour.primitives[0].start == new_contour.primitives[-1].end:
                surf3d = self.surface3d
                surf2d = Surface2D(self.surface2d.outer_contour, [new_contour])
                new_plane = PlaneFace3D(surf3d, surf2d)
                list_faces.append(new_plane)
                list_faces.append(PlaneFace3D(surf3d, Surface2D(new_contour, [])))
            else:
                surf3d = self.surface3d
                surf2d = Surface2D(self.surface2d.outer_contour, [])
                new_plane = PlaneFace3D(surf3d, surf2d)
                list_faces.append(new_plane)

        return list_faces

    def is_adjacent(self, face2: Face3D):
        contour1 = self.outer_contour3d.to_2d(
            self.surface3d.frame.origin,
            self.surface3d.frame.u,
            self.surface3d.frame.v)
        contour2 = face2.outer_contour3d.to_2d(
            self.surface3d.frame.origin,
            self.surface3d.frame.u,
            self.surface3d.frame.v)
        if contour1.is_sharing_primitives_with(contour2):
            return True
        return False

    @staticmethod
    def merge_faces(list_coincident_faces: List[Face3D]):
        valid_coicident_faces = list_coincident_faces[:]
        list_new_faces = []
        list_inner_contours = []
        merge_finished = False
        face0 = valid_coicident_faces[0]
        merged_contour = face0.outer_contour3d.to_2d(
            face0.surface3d.frame.origin,
            face0.surface3d.frame.u,
            face0.surface3d.frame.v)
        valid_coicident_faces.remove(face0)
        while not merge_finished:
            adjacent_faces = False
            list_inner_contours = []
            for face in valid_coicident_faces:
                adjacent_faces = False
                face_inside = False
                contour = face.outer_contour3d.to_2d(
                    face0.surface3d.frame.origin,
                    face0.surface3d.frame.u,
                    face0.surface3d.frame.v)
                if contour.is_sharing_primitives_with(merged_contour):
                    merged_contour_results = merged_contour.merge_with(
                        contour)
                    merged_contour = merged_contour_results[0]
                    merged_inner_contours = merged_contour_results[1:]
                    list_inner_contours.extend(merged_inner_contours)
                    list_inner_contours.extend(face.surface2d.inner_contours)
                    valid_coicident_faces.remove(face)
                    adjacent_faces = True
                    break
                if merged_contour.is_inside(contour):
                    valid_coicident_faces.remove(face)
                    face_inside = True
                    break
            if not adjacent_faces and not face_inside and valid_coicident_faces:
                list_new_faces.append(
                    PlaneFace3D(face0.surface3d,
                                Surface2D(merged_contour.copy(),
                                          face0.surface2d.inner_contours +
                                          list_inner_contours)))
                merged_contour = \
                    valid_coicident_faces[0].outer_contour3d.to_2d(
                        face0.surface3d.frame.origin,
                        face0.surface3d.frame.u,
                        face0.surface3d.frame.v)
                valid_coicident_faces.remove(valid_coicident_faces[0])

            if not valid_coicident_faces:
                merge_finished = True
        list_new_faces.append(
            PlaneFace3D(face0.surface3d,
                        Surface2D(merged_contour,
                                  face0.surface2d.inner_contours +
                                  list_inner_contours)))
        return list_new_faces

    def set_operations_new_faces(self, intersecting_combinations,
                                 contour_extract_inside):
        list_cutting_contours = self.get_face_cutting_contours(
            intersecting_combinations)
        if not list_cutting_contours:
            return [self]
        return self.divide_face(list_cutting_contours, contour_extract_inside)


class Triangle3D(PlaneFace3D):
    """
    :param point1: The first point
    :type point1: volmdlr.Point3D
    :param point2: The second point
    :type point2: volmdlr.Point3D
    :param point3: The third point
    :type point3: volmdlr.Point3D
    """
    _standalone_in_db = False
    # _generic_eq = True
    # _non_serializable_attributes = ['bounding_box', 'polygon2D']
    # _non_eq_attributes = ['name', 'bounding_box', 'outer_contour3d',
    #                       'inner_contours3d']
    # _non_hash_attributes = []

    def __init__(self, point1: volmdlr.Point3D, point2: volmdlr.Point3D,
                 point3: volmdlr.Point3D, alpha=1, color=None, name: str = ''):
        self.point1 = point1
        self.point2 = point2
        self.point3 = point3
        self.points = [self.point1, self.point2, self.point3]
        self.color = color
        self.alpha = alpha
        self.name = name

        self._utd_surface3d = False
        self._utd_surface2d = False
        self._bbox = None
        # self.bounding_box = self._bounding_box()

        dc.DessiaObject.__init__(self, name=name)

        # Don't use inheritence for performance: class method fakes face3D behavior
        # Face3D.__init__(self,
        #                 surface3d=plane3d,
        #                 surface2d=surface2d,
        #                 name=name)

    def _data_hash(self):
        """
        Using point approx hash to speed up
        """
        return self.point1.approx_hash() + self.point2.approx_hash() + self.point3.approx_hash()

    def _data_eq(self, other_):
        if other_.__class__.__name__ != self.__class__.__name__:
            return False
        self_set = set([self.point1, self.point2, self.point3])
        other_set = set([other_.point1, other_.point2, other_.point3])
        if self_set != other_set:
            return False
        return True

    @property
    def bounding_box(self):
        if not self._bbox:
            self._bbox = self.get_bounding_box()
        return self._bbox

    @bounding_box.setter
    def bounding_box(self, new_bouding_box):
        self._bbox = new_bouding_box

    def get_bounding_box(self):
        return volmdlr.core.BoundingBox.from_points([self.point1,
                                                     self.point2,
                                                     self.point3])

    @property
    def surface3d(self):
        if not self._utd_surface3d:
            self._surface3d = Plane3D.from_3_points(self.point1, self.point2, self.point3)
            self._utd_surface3d = True
        return self._surface3d

    @property
    def surface2d(self):
        if not self._utd_surface2d:
            plane3d = self.surface3d
            contour3d = volmdlr.wires.Contour3D([vme.LineSegment3D(self.point1, self.point2),
                                                 vme.LineSegment3D(self.point2, self.point3),
                                                 vme.LineSegment3D(self.point3, self.point1)])

            contour2d = contour3d.to_2d(plane3d.frame.origin,
                                        plane3d.frame.u, plane3d.frame.v)

            self._surface2d = Surface2D(outer_contour=contour2d, inner_contours=[])

            self._utd_surface2d = True
        return self._surface2d

    def to_dict(self, use_pointers: bool = False, memo=None, path: str = '#'):
        dict_ = dc.DessiaObject.base_dict(self)
        dict_['point1'] = self.point1.to_dict()
        dict_['point2'] = self.point2.to_dict()
        dict_['point3'] = self.point3.to_dict()
        dict_['name'] = self.name

        return dict_

    @classmethod
    def dict_to_object(cls, dict_, global_dict=None, pointers_memo: Dict[str, Any] = None, path: str = '#'):
        point1 = volmdlr.Point3D.dict_to_object(dict_['point1'])
        point2 = volmdlr.Point3D.dict_to_object(dict_['point2'])
        point3 = volmdlr.Point3D.dict_to_object(dict_['point3'])
        return cls(point1, point2, point3, dict_['name'])

    def area(self) -> float:
        """

        :return: area triangle
        :rtype: float

        Formula explained here: https://www.triangle-calculator.com/?what=vc

        """
        a = self.point1.point_distance(self.point2)
        b = self.point2.point_distance(self.point3)
        c = self.point3.point_distance(self.point1)

        semi_perimeter = (a + b + c) / 2

        try:
            # Area with Heron's formula
            area = math.sqrt(semi_perimeter * (semi_perimeter - a) * (semi_perimeter - b) * (semi_perimeter - c))
        except ValueError:
            area = 0

        return area

    def height(self):
        # Formula explained here: https://www.triangle-calculator.com/?what=vc
        # Basis = vector point1 to point2d
        return 2 * self.area() / self.point1.point_distance(self.point2)

    def frame_mapping(self, frame, side, copy=True):
        """
        side = 'old' or 'new'
        """
        if copy:
            np1 = self.point1.frame_mapping(frame, side, copy=True)
            np2 = self.point2.frame_mapping(frame, side, copy=True)
            np3 = self.point3.frame_mapping(frame, side, copy=True)
            return self.__class__(np1, np2, np3, self.name)
        else:
            self.point1.frame_mapping(frame, side, copy=False)
            self.point2.frame_mapping(frame, side, copy=False)
            self.point3.frame_mapping(frame, side, copy=False)
            new_bounding_box = self.get_bounding_box()
            self.bounding_box = new_bounding_box

    def copy(self, deep=True, memo=None):
        return Triangle3D(self.point1.copy(), self.point2.copy(), self.point3.copy(),
                          self.name)

    def triangulation(self):
        return vmd.DisplayMesh3D([vmd.Node3D.from_point(self.point1),
                                  vmd.Node3D.from_point(self.point2),
                                  vmd.Node3D.from_point(self.point3)],
                                 [(0, 1, 2)])

    def translation(self, offset, copy=True):
        new_point1 = self.point1.translation(offset, True)
        new_point2 = self.point2.translation(offset, True)
        new_point3 = self.point3.translation(offset, True)

        if copy:
            new_triangle = Triangle3D(new_point1, new_point2, new_point3,
                                      self.alpha, self.color, self.name)
            return new_triangle
        else:
            self.point1 = new_point1
            self.point2 = new_point2
            self.point3 = new_point3
            new_bounding_box = self.get_bounding_box()
            self.bounding_box = new_bounding_box

    def rotation(self, center, axis, angle, copy=True):
        new_point1 = self.point1.rotation(center, axis, angle, copy=True)
        new_point2 = self.point2.rotation(center, axis, angle, copy=True)
        new_point3 = self.point3.rotation(center, axis, angle, copy=True)
        new_triangle = Triangle3D(new_point1, new_point2, new_point3,
                                  self.alpha, self.color, self.name)
        if copy:
            return new_triangle
        else:
            self.point1 = new_point1
            self.point2 = new_point2
            self.point3 = new_point3
            new_bounding_box = self.get_bounding_box()
            self.bounding_box = new_bounding_box

    def subdescription(self, resolution=0.01):
        frame = self.surface3d.frame
        pts2d = [pt.to_2d(frame.origin, frame.u, frame.v) for pt in self.points]

        t_poly2d = volmdlr.wires.ClosedPolygon2D(pts2d)

        xmin, xmax = min(pt.x for pt in pts2d), max(pt.x for pt in pts2d)
        ymin, ymax = min(pt.y for pt in pts2d), max(pt.y for pt in pts2d)

        nbx, nby = int(((xmax - xmin) / resolution) + 2), int(((ymax - ymin) / resolution) + 2)
        points_box = []
        for i in range(nbx):
            x = min(xmin + i * resolution, xmax)
            if x == xmin:
                x = xmin + 0.01 * resolution
            for j in range(nby):
                y = min(ymin + j * resolution, ymax)
                if y == ymin:
                    y = ymin + 0.01 * resolution
                points_box.append(volmdlr.Point2D(x, y))

        points = [pt.copy() for pt in self.points]
        for pt in points_box:
            if t_poly2d.point_belongs(pt):
                points.append(pt.to_3d(frame.origin, frame.u, frame.v))
            elif t_poly2d.point_over_contour(pt):
                points.append(pt.to_3d(frame.origin, frame.u, frame.v))

        return volmdlr.Vector3D.remove_duplicate(points)

    def subdescription_to_triangles(self, resolution=0.01):
        """
        This function will return a list of Triangle3D with resolution as max
        length of subtriangles side
        """

        frame = self.surface3d.frame
        pts2d = [pt.to_2d(frame.origin, frame.u, frame.v) for pt in self.points]

        t_poly2d = volmdlr.wires.ClosedPolygon2D(pts2d)

        sub_triangles2d = [t_poly2d]
        done = False
        while not done:
            triangles2d = []
            for t, subtri in enumerate(sub_triangles2d):
                ls_length = [ls.length() for ls in subtri.line_segments]
                ls_max = max(ls_length)

                if ls_max > resolution:
                    pos_ls_max = ls_length.index(ls_max)
                    taller = subtri.line_segments[pos_ls_max]
                    p1, p2 = taller.start, taller.end
                    p3 = list(set(subtri.points) - set([p1, p2]))[0]

                    pt_mid = (p1 + p2) / 2
                    new_triangles2d = [volmdlr.wires.ClosedPolygon2D([p1, pt_mid, p3]),
                                       volmdlr.wires.ClosedPolygon2D([p2, pt_mid, p3])]

                    triangles2d.extend(new_triangles2d)
                else:
                    triangles2d.append(subtri)

            if len(sub_triangles2d) == len(triangles2d):
                done = True
                break
            sub_triangles2d = triangles2d

        triangles3d = [Triangle3D(tri.points[0].to_3d(frame.origin, frame.u, frame.v),
                                  tri.points[1].to_3d(frame.origin, frame.u, frame.v),
                                  tri.points[2].to_3d(frame.origin, frame.u, frame.v)) for tri in sub_triangles2d]

        return triangles3d

    def middle(self):
        return (self.point1 + self.point2 + self.point3) / 3

    def normal(self):
        '''

        Returns
        -------
        normal to the face

        '''
        normal = self.surface3d.frame.w
        # vec12 = self.point2 - self.point1
        # vec13 = self.point3 - self.point1
        # normal  = vec12.cross(vec13)
        normal.normalize()
        return normal


class CylindricalFace3D(Face3D):
    """
    :param contours2d: The cylinder's contour2D
    :type contours2d: volmdlr.Contour2D
    :param cylindricalsurface3d: Information about the Cylinder
    :type cylindricalsurface3d: CylindricalSurface3D
    :param points: contours2d's point
    :type points: List of volmdlr.Point2D

    :Example:
        >>> contours2d is rectangular and will create a classic cylinder with x= 2*pi*radius, y=h
    """
    min_x_density = 5
    min_y_density = 1

    def __init__(self,
                 surface3d: CylindricalSurface3D,
                 surface2d: Surface2D,
                 name: str = ''):

        self.radius = surface3d.radius
        self.center = surface3d.frame.origin
        self.normal = surface3d.frame.w
        Face3D.__init__(self, surface3d=surface3d,
                        surface2d=surface2d,
                        name=name)
        self._bbox = None

    def copy(self, deep=True, memo=None):
        return CylindricalFace3D(self.surface3d.copy(), self.surface2d.copy(),
                                 self.name)

    @property
    def bounding_box(self):
        if not self._bbox:
            self._bbox = self.get_bounding_box()
        return self._bbox

    @bounding_box.setter
    def bounding_box(self, new_bouding_box):
        self._bbox = new_bouding_box

    def get_bounding_box(self):
        theta_min, theta_max, zmin, zmax = self.surface2d.outer_contour.bounding_rectangle()

        lower_center = self.surface3d.frame.origin + zmin * self.surface3d.frame.w
        upper_center = self.surface3d.frame.origin + zmax * self.surface3d.frame.w

        xmin, xmax = volmdlr.geometry.cos_image(theta_min, theta_max)
        ymin, ymax = volmdlr.geometry.sin_image(theta_min, theta_max)

        points = [(lower_center
                   + xmin * self.surface3d.radius * self.surface3d.frame.u
                   + ymin * self.surface3d.radius * self.surface3d.frame.v),
                  (lower_center
                   + xmax * self.surface3d.radius * self.surface3d.frame.u
                   + ymin * self.surface3d.radius * self.surface3d.frame.v),
                  (lower_center
                   + xmin * self.surface3d.radius * self.surface3d.frame.u
                   + ymax * self.surface3d.radius * self.surface3d.frame.v),
                  (lower_center
                   + xmax * self.surface3d.radius * self.surface3d.frame.u
                   + ymax * self.surface3d.radius * self.surface3d.frame.v),
                  (upper_center
                   + xmin * self.surface3d.radius * self.surface3d.frame.u
                   + ymin * self.surface3d.radius * self.surface3d.frame.v),
                  (upper_center
                   + xmax * self.surface3d.radius * self.surface3d.frame.u
                   + ymin * self.surface3d.radius * self.surface3d.frame.v),
                  (upper_center
                   + xmin * self.surface3d.radius * self.surface3d.frame.u
                   + ymax * self.surface3d.radius * self.surface3d.frame.v),
                  (upper_center
                   + xmax * self.surface3d.radius * self.surface3d.frame.u
                   + ymax * self.surface3d.radius * self.surface3d.frame.v)]

        return volmdlr.core.BoundingBox.from_points(points)

    def triangulation_lines(self, angle_resolution=5):
        theta_min, theta_max, zmin, zmax = self.surface2d.bounding_rectangle()
        delta_theta = theta_max - theta_min
        nlines = math.ceil(delta_theta * angle_resolution)
        lines = []
        for i in range(nlines):
            theta = theta_min + (i + 1) / (nlines + 1) * delta_theta
            lines.append(vme.Line2D(volmdlr.Point2D(theta, zmin),
                                    volmdlr.Point2D(theta, zmax)))
        return lines, []

    def range_closest(self, list_points):
        """
        This method has be edited as it was really bad coded:
            * parameter removed, use of self data instead
        """
        points_set = volmdlr.delete_double_point(list_points)
        points_set3D = CylindricalFace3D.points2d_to3d(None, [points_set],
                                                       self.radius, self.surface3d.frame)

        points_3dint = [points_set3D[0]]
        points_2dint = [points_set[0]]
        s = 1
        for k in range(1, len(points_set)):
            closest = points_set3D[s]
            while closest is None:
                s += 1
                closest = points_set3D[s]
            dist_min = (points_3dint[-1] - closest).norm()
            pos = s
            for i in range(s + 1, len(points_set3D)):
                close_test = points_set3D[i]
                if close_test is None:
                    continue
                else:
                    dist_test = (points_3dint[-1] - close_test).norm()
                    if dist_test <= dist_min:
                        dist_min = dist_test
                        closest = close_test
                        pos = i
            points_2dint.append(points_set[pos])
            points_set3D[pos] = None

        return points_2dint

    def minimum_maximum(self, contour2d, radius):
        points = contour2d.tessel_points

        min_h, min_theta = min([pt[1] for pt in points]), min(
            [pt[0] for pt in points])
        max_h, max_theta = max([pt[1] for pt in points]), max(
            [pt[0] for pt in points])
        return min_h, min_theta, max_h, max_theta

    def minimum_distance_points_cyl(self, other_cyl):
        r1, r2 = self.radius, other_cyl.radius
        min_h1, min_theta1, max_h1, max_theta1 = self.minimum_maximum(
            self.contours2d[0], r1)

        n1 = self.normal
        u1 = self.cylindricalsurface3d.frame.u
        v1 = self.cylindricalsurface3d.frame.v
        frame1 = volmdlr.Frame3D(self.center, u1, v1, n1)

        min_h2, min_theta2, max_h2, max_theta2 = self.minimum_maximum(
            other_cyl.contours2d[0], r2)

        n2 = other_cyl.normal
        u2 = other_cyl.cylindricalsurface3d.frame.u
        v2 = other_cyl.cylindricalsurface3d.frame.v
        frame2 = volmdlr.Frame3D(other_cyl.center, u2, v2, n2)
        # st2 = volmdlr.Point3D((r2*math.cos(min_theta2), r2*math.sin(min_theta2), min_h2))
        # start2 = frame2.old_coordinates(st2)

        w = other_cyl.center - self.center

        n1n1, n1u1, n1v1, n1n2, n1u2, n1v2 = n1.dot(n1), n1.dot(u1), n1.dot(
            v1), n1.dot(n2), n1.dot(u2), n1.dot(v2)
        u1u1, u1v1, u1n2, u1u2, u1v2 = u1.dot(u1), u1.dot(v1), u1.dot(
            n2), u1.dot(u2), u1.dot(v2)
        v1v1, v1n2, v1u2, v1v2 = v1.dot(v1), v1.dot(n2), v1.dot(u2), v1.dot(v2)
        n2n2, n2u2, n2v2 = n2.dot(n2), n2.dot(u2), n2.dot(v2)
        u2u2, u2v2, v2v2 = u2.dot(u2), u2.dot(v2), v2.dot(v2)

        w2, wn1, wu1, wv1, wn2, wu2, wv2 = w.dot(w), w.dot(n1), w.dot(
            u1), w.dot(v1), w.dot(n2), w.dot(u2), w.dot(v2)

        # x = (theta1, h1, theta2, h2)
        def distance_squared(x):
            return (n1n1 * (x[1] ** 2) + u1u1 * ((math.cos(x[0])) ** 2) * (
                    r1 ** 2) + v1v1 * ((math.sin(x[0])) ** 2) * (r1 ** 2)
                    + w2 + n2n2 * (x[3] ** 2) + u2u2 * (
                            (math.cos(x[2])) ** 2) * (r2 ** 2) + v2v2 * (
                            (math.sin(x[2])) ** 2) * (r2 ** 2)
                    + 2 * x[1] * r1 * math.cos(x[0]) * n1u1 + 2 * x[
                        1] * r1 * math.sin(x[0]) * n1v1 - 2 * x[1] * wn1
                    - 2 * x[1] * x[3] * n1n2 - 2 * x[1] * r2 * math.cos(
                        x[2]) * n1u2 - 2 * x[1] * r2 * math.sin(x[2]) * n1v2
                    + 2 * math.cos(x[0]) * math.sin(x[0]) * u1v1 * (
                            r1 ** 2) - 2 * r1 * math.cos(x[0]) * wu1
                    - 2 * r1 * x[3] * math.cos(
                        x[0]) * u1n2 - 2 * r1 * r2 * math.cos(x[0]) * math.cos(
                        x[2]) * u1u2
                    - 2 * r1 * r2 * math.cos(x[0]) * math.sin(
                        x[2]) * u1v2 - 2 * r1 * math.sin(x[0]) * wv1
                    - 2 * r1 * x[3] * math.sin(
                        x[0]) * v1n2 - 2 * r1 * r2 * math.sin(x[0]) * math.cos(
                        x[2]) * v1u2
                    - 2 * r1 * r2 * math.sin(x[0]) * math.sin(
                        x[2]) * v1v2 + 2 * x[3] * wn2 + 2 * r2 * math.cos(
                        x[2]) * wu2
                    + 2 * r2 * math.sin(x[2]) * wv2 + 2 * x[3] * r2 * math.cos(
                        x[2]) * n2u2 + 2 * x[3] * r2 * math.sin(x[2]) * n2v2
                    + 2 * math.cos(x[2]) * math.sin(x[2]) * u2v2 * (r2 ** 2))

        x01 = npy.array([(min_theta1 + max_theta1) / 2, (min_h1 + max_h1) / 2,
                         (min_theta2 + max_theta2) / 2, (min_h2 + max_h2) / 2])
        x02 = npy.array([min_theta1, (min_h1 + max_h1) / 2,
                         min_theta2, (min_h2 + max_h2) / 2])
        x03 = npy.array([max_theta1, (min_h1 + max_h1) / 2,
                         max_theta2, (min_h2 + max_h2) / 2])

        minimax = [(min_theta1, min_h1, min_theta2, min_h2),
                   (max_theta1, max_h1, max_theta2, max_h2)]

        res1 = scp.optimize.least_squares(distance_squared, x01,
                                          bounds=minimax)
        res2 = scp.optimize.least_squares(distance_squared, x02,
                                          bounds=minimax)
        res3 = scp.optimize.least_squares(distance_squared, x03,
                                          bounds=minimax)

        pt1 = volmdlr.Point3D(
            (r1 * math.cos(res1.x[0]), r1 * math.sin(res1.x[0]), res1.x[1]))
        p1 = frame1.old_coordinates(pt1)
        pt2 = volmdlr.Point3D(
            (r2 * math.cos(res1.x[2]), r2 * math.sin(res1.x[2]), res1.x[3]))
        p2 = frame2.old_coordinates(pt2)
        d = p1.point_distance(p2)
        result = res1

        res = [res2, res3]
        for couple in res:
            pttest1 = volmdlr.Point3D((r1 * math.cos(couple.x[0]),
                                       r1 * math.sin(couple.x[0]),
                                       couple.x[1]))
            pttest2 = volmdlr.Point3D((r2 * math.cos(couple.x[2]),
                                       r2 * math.sin(couple.x[2]),
                                       couple.x[3]))
            ptest1 = frame1.old_coordinates(pttest1)
            ptest2 = frame2.old_coordinates(pttest2)
            dtest = ptest1.point_distance(ptest2)
            if dtest < d:
                result = couple
                p1, p2 = ptest1, ptest2

        pt1_2d, pt2_2d = volmdlr.Point2D(
            (result.x[0], result.x[1])), volmdlr.Point2D(
            (result.x[2], result.x[3]))

        if not self.contours2d[0].point_belongs(pt1_2d):
            # Find the closest one
            points_contours1 = self.contours2d[0].tessel_points

            poly1 = volmdlr.ClosedPolygon2D(points_contours1)
            d1, new_pt1_2d = poly1.PointBorderDistance(pt1_2d,
                                                       return_other_point=True)
            pt1 = volmdlr.Point3D((r1 * math.cos(new_pt1_2d.vector[0]),
                                   r1 * math.sin(new_pt1_2d.vector[0]),
                                   new_pt1_2d.vector[1]))
            p1 = frame1.old_coordinates(pt1)

        if not other_cyl.contours2d[0].point_belongs(pt2_2d):
            # Find the closest one
            points_contours2 = other_cyl.contours2d[0].tessel_points

            poly2 = volmdlr.ClosedPolygon2D(points_contours2)
            d2, new_pt2_2d = poly2.PointBorderDistance(pt2_2d,
                                                       return_other_point=True)
            pt2 = volmdlr.Point3D((r2 * math.cos(new_pt2_2d.vector[0]),
                                   r2 * math.sin(new_pt2_2d.vector[0]),
                                   new_pt2_2d.vector[1]))
            p2 = frame2.old_coordinates(pt2)

        return p1, p2

    def minimum_distance_points_plane(self,
                                      planeface):  # Planeface with contour2D
        # ADD THE FACT THAT PLANEFACE.CONTOURS : [0] = contours totale, le reste = trous
        r = self.radius
        min_h1, min_theta1, max_h1, max_theta1 = self.minimum_maximum(
            self.contours2d[0], r)

        n1 = self.normal
        u1 = self.cylindricalsurface3d.frame.u
        v1 = self.cylindricalsurface3d.frame.v
        frame1 = volmdlr.Frame3D(self.center, u1, v1, n1)
        # st1 = volmdlr.Point3D((r*math.cos(min_theta1), r*math.sin(min_theta1), min_h1))
        # start1 = frame1.old_coordinates(st1)

        poly2d = planeface.polygon2D
        pfpoints = poly2d.points
        xmin, ymin = min([pt[0] for pt in pfpoints]), min(
            [pt[1] for pt in pfpoints])
        xmax, ymax = max([pt[0] for pt in pfpoints]), max(
            [pt[1] for pt in pfpoints])
        origin, vx, vy = planeface.plane.origin, planeface.plane.vectors[0], \
            planeface.plane.vectors[1]
        pf1_2d, pf2_2d = volmdlr.Point2D((xmin, ymin)), volmdlr.Point2D(
            (xmin, ymax))
        pf3_2d, pf4_2d = volmdlr.Point2D((xmax, ymin)), volmdlr.Point2D(
            (xmax, ymax))
        pf1, pf2 = pf1_2d.to_3d(origin, vx, vy), pf2_2d.to_3d(origin, vx, vy)
        pf3, _ = pf3_2d.to_3d(origin, vx, vy), pf4_2d.to_3d(origin, vx, vy)

        u, v = (pf3 - pf1), (pf2 - pf1)
        u.normalize()
        v.normalize()

        w = pf1 - self.center

        n1n1, n1u1, n1v1, n1u, n1v = n1.dot(n1), n1.dot(u1), n1.dot(
            v1), n1.dot(u), n1.dot(v)
        u1u1, u1v1, u1u, u1v = u1.dot(u1), u1.dot(v1), u1.dot(u), u1.dot(v)
        v1v1, v1u, v1v = v1.dot(v1), v1.dot(u), v1.dot(v)
        uu, uv, vv = u.dot(u), u.dot(v), v.dot(v)

        w2, wn1, wu1, wv1, wu, wv = w.dot(w), w.dot(n1), w.dot(u1), w.dot(
            v1), w.dot(u), w.dot(v)

        # x = (h, theta, x, y)
        def distance_squared(x):
            return (n1n1 * (x[0] ** 2) + ((math.cos(x[1])) ** 2) * u1u1 * (
                    r ** 2) + ((math.sin(x[1])) ** 2) * v1v1 * (r ** 2)
                    + w2 + uu * (x[2] ** 2) + vv * (x[3] ** 2) + 2 * x[
                        0] * math.cos(x[1]) * r * n1u1
                    + 2 * x[0] * math.sin(x[1]) * r * n1v1 - 2 * x[
                        0] * wn1 - 2 * x[0] * x[2] * n1u
                    - 2 * x[0] * x[3] * n1v + 2 * math.sin(x[1]) * math.cos(
                        x[1]) * u1v1 * (r ** 2)
                    - 2 * r * math.cos(x[1]) * wu1 - 2 * r * x[2] * math.cos(
                        x[1]) * u1u
                    - 2 * r * x[3] * math.sin(x[1]) * u1v - 2 * r * math.sin(
                        x[1]) * wv1
                    - 2 * r * x[2] * math.sin(x[1]) * v1u - 2 * r * x[
                        3] * math.sin(x[1]) * v1v
                    + 2 * x[2] * wu + 2 * x[3] * wv + 2 * x[2] * x[3] * uv)

        x01 = npy.array([(min_h1 + max_h1) / 2, (min_theta1 + max_theta1) / 2,
                         (xmax - xmin) / 2, (ymax - ymin) / 2])

        minimax = [(min_h1, min_theta1, 0, 0),
                   (max_h1, max_theta1, xmax - xmin, ymax - ymin)]

        res1 = scp.optimize.least_squares(distance_squared, x01,
                                          bounds=minimax)

        pt1 = volmdlr.Point3D(
            (r * math.cos(res1.x[1]), r * math.sin(res1.x[1]), res1.x[0]))
        p1 = frame1.old_coordinates(pt1)
        p2 = pf1 + res1.x[2] * u + res1.x[3] * v
        pt1_2d = volmdlr.Point2D((res1.x[1], res1.x[0]))
        pt2_2d = p2.to_2d(pf1, u, v)

        if not self.contours2d[0].point_belongs(pt1_2d):
            # Find the closest one
            points_contours1 = self.contours2d[0].tessel_points

            poly1 = volmdlr.ClosedPolygon2D(points_contours1)
            d1, new_pt1_2d = poly1.PointBorderDistance(pt1_2d,
                                                       return_other_point=True)
            pt1 = volmdlr.Point3D((r * math.cos(new_pt1_2d.vector[0]),
                                   r * math.sin(new_pt1_2d.vector[0]),
                                   new_pt1_2d.vector[1]))
            p1 = frame1.old_coordinates(pt1)

        if not planeface.contours[0].point_belongs(pt2_2d):
            # Find the closest one
            d2, new_pt2_2d = planeface.polygon2D.PointBorderDistance(pt2_2d,
                                                                     return_other_point=True)

            p2 = new_pt2_2d.to_3d(pf1, u, v)

        return p1, p2

    def minimum_distance(self, other_face, return_points=False):
        if other_face.__class__ is CylindricalFace3D:
            p1, p2 = self.minimum_distance_points_cyl(other_face)
            if return_points:
                return p1.point_distance(p2), p1, p2
            else:
                return p1.point_distance(p2)

        if other_face.__class__ is PlaneFace3D:
            p1, p2 = self.minimum_distance_points_plane(other_face)
            if return_points:
                return p1.point_distance(p2), p1, p2
            else:
                return p1.point_distance(p2)

        if other_face.__class__ is ToroidalFace3D:
            p1, p2 = other_face.minimum_distance_points_cyl(self)
            if return_points:
                return p1.point_distance(p2), p1, p2
            else:
                return p1.point_distance(p2)

        else:
            return NotImplementedError

    def adjacent_direction(self, other_face3d):
        '''
        find out in which direction the faces are adjacent
        Parameters
        ----------
        other_face3d : volmdlr.faces.CylindricalFace3D
        Returns
        -------
        adjacent_direction
        '''

        contour1 = self.outer_contour3d
        contour2 = other_face3d.outer_contour3d
        point1, point2 = contour1.shared_primitives_extremities(contour2)

        coord = point1 - point2
        coord = [abs(coord.x), abs(coord.y)]

        if coord.index(max(coord)) == 0:
            return 'x'
        else:
            return 'y'


class ToroidalFace3D(Face3D):
    """
    :param contours2d: The Tore's contour2D
    :type contours2d: volmdlr.Contour2D
    :param toroidalsurface3d: Information about the Tore
    :type toroidalsurface3d: ToroidalSurface3D
    :param theta: angle of cut in main circle direction
    :param phi: angle of cut in secondary circle direction
    :type points: List of float

    Example
        contours2d is rectangular and will create a classic tore with x:2*pi, y:2*pi
        x is for exterior, and y for the circle to revolute
        points = [pi, 2*pi] for an half tore
    """
    min_x_density = 5
    min_y_density = 1

    def __init__(self, surface3d: ToroidalSurface3D,
                 surface2d: Surface2D,
                 name: str = ''):

        # self.toroidalsurface3d = toroidalsurface3d

        self.center = surface3d.frame.origin
        self.normal = surface3d.frame.w

        theta_min, theta_max, phi_min, phi_max = surface2d.outer_contour.bounding_rectangle()

        self.theta_min = theta_min
        self.theta_max = theta_max
        self.phi_min = phi_min
        self.phi_max = phi_max

        # contours3d = [self.toroidalsurface3d.contour2d_to_3d(c)\
        #               for c in [outer_contour2d]+inners_contours2d]

        Face3D.__init__(self,
                        surface3d=surface3d,
                        surface2d=surface2d,
                        name=name)
        self._bbox = None

    def copy(self, deep=True, memo=None):
        return ToroidalFace3D(self.surface3d.copy(), self.surface2d.copy(),
                              self.name)

    def points_resolution(self, line, pos,
                          resolution):  # With a resolution wished
        points = []
        points.append(line.points[0])
        limit = line.points[1].vector[pos]
        start = line.points[0].vector[pos]
        vec = [0, 0]
        vec[pos] = start
        echelon = [line.points[0].vector[0] - vec[0],
                   line.points[0].vector[1] - vec[1]]
        flag = start + resolution
        while flag < limit:
            echelon[pos] = flag
            flag += resolution
            points.append(volmdlr.Point2D(echelon))
        points.append(line.points[1])
        return points

    @property
    def bounding_box(self):
        if not self._bbox:
            self._bbox = self.get_bounding_box()
        return self._bbox

    @bounding_box.setter
    def bounding_box(self, new_bouding_box):
        self._bbox = new_bouding_box

    def get_bounding_box(self):
        return self.surface3d._bounding_box()

    def triangulation_lines(self, angle_resolution=5):
        theta_min, theta_max, phi_min, phi_max = self.surface2d.bounding_rectangle()

        delta_theta = theta_max - theta_min
        nlines_x = int(delta_theta * angle_resolution)
        lines_x = []
        for i in range(nlines_x):
            theta = theta_min + (i + 1) / (nlines_x + 1) * delta_theta
            lines_x.append(vme.Line2D(volmdlr.Point2D(theta, phi_min),
                                      volmdlr.Point2D(theta, phi_max)))
        delta_phi = phi_max - phi_min
        nlines_y = int(delta_phi * angle_resolution)
        lines_y = []
        for i in range(nlines_y):
            phi = phi_min + (i + 1) / (nlines_y + 1) * delta_phi
            lines_y.append(vme.Line2D(volmdlr.Point2D(theta_min, phi),
                                      volmdlr.Point2D(theta_max, phi)))
        return lines_x, lines_y

# =============================================================================
#  This code seems buggy...
# =============================================================================

    # def minimum_maximum_tore(self, contour2d):
    #     points = contour2d.tessel_points

    #     min_phi, min_theta = min([pt[1] for pt in points]), min(
    #         [pt[0] for pt in points])
    #     max_phi, max_theta = max([pt[1] for pt in points]), max(
    #         [pt[0] for pt in points])
    #     return min_phi, min_theta, max_phi, max_theta

    # def minimum_distance_points_tore(self, other_tore):
    #     raise NotImplementedError('This method seems unused, its code has been commented')
    #     R1, r1, R2, r2 = self.rcenter, self.rcircle, other_tore.rcenter, other_tore.rcircle

    #     min_phi1, min_theta1, max_phi1, max_theta1 = self.minimum_maximum_tore(
    #         self.contours2d[0])

    #     # start1 = self.start
    #     n1 = self.normal
    #     u1 = self.toroidalsurface3d.frame.u
    #     v1 = self.toroidalsurface3d.frame.v
    #     frame1 = volmdlr.Frame3D(self.center, u1, v1, n1)
    #     # start1 = self.points2d_to3d([[min_theta1, min_phi1]], R1, r1, frame1)

    #     min_phi2, min_theta2, max_phi2, max_theta2 = self.minimum_maximum_tore(
    #         other_tore.contours2d[0])

    #     # start2 = other_tore.start
    #     n2 = other_tore.normal
    #     u2 = other_tore.toroidalsurface3d.frame.u
    #     v2 = other_tore.toroidalsurface3d.frame.v
    #     frame2 = volmdlr.Frame3D(other_tore.center, u2, v2, n2)
    #     # start2 = other_tore.points2d_to3d([[min_theta2, min_phi2]], R2, r2, frame2)

    #     w = other_tore.center - self.center

    #     n1n1, n1u1, n1v1, n1n2, n1u2, n1v2 = n1.dot(n1), n1.dot(u1), n1.dot(
    #         v1), n1.dot(n2), n1.dot(u2), n1.dot(v2)
    #     u1u1, u1v1, u1n2, u1u2, u1v2 = u1.dot(u1), u1.dot(v1), u1.dot(
    #         n2), u1.dot(u2), u1.dot(v2)
    #     v1v1, v1n2, v1u2, v1v2 = v1.dot(v1), v1.dot(n2), v1.dot(u2), v1.dot(v2)
    #     n2n2, n2u2, n2v2 = n2.dot(n2), n2.dot(u2), n2.dot(v2)
    #     u2u2, u2v2, v2v2 = u2.dot(u2), u2.dot(v2), v2.dot(v2)

    #     w2, wn1, wu1, wv1, wn2, wu2, wv2 = w.dot(w), w.dot(n1), w.dot(
    #         u1), w.dot(v1), w.dot(n2), w.dot(u2), w.dot(v2)

    #     # x = (phi1, theta1, phi2, theta2)
    #     def distance_squared(x):
    #         return (u1u1 * (((R1 + r1 * math.cos(x[0])) * math.cos(x[1])) ** 2)
    #                 + v1v1 * (((R1 + r1 * math.cos(x[0])) * math.sin(
    #                     x[1])) ** 2)
    #                 + n1n1 * ((math.sin(x[0])) ** 2) * (r1 ** 2) + w2
    #                 + u2u2 * (((R2 + r2 * math.cos(x[2])) * math.cos(
    #                     x[3])) ** 2)
    #                 + v2v2 * (((R2 + r2 * math.cos(x[2])) * math.sin(
    #                     x[3])) ** 2)
    #                 + n2n2 * ((math.sin(x[2])) ** 2) * (r2 ** 2)
    #                 + 2 * u1v1 * math.cos(x[1]) * math.sin(x[1]) * (
    #                         (R1 + r1 * math.cos(x[0])) ** 2)
    #                 + 2 * (R1 + r1 * math.cos(x[0])) * math.cos(
    #                     x[1]) * r1 * math.sin(x[0]) * n1u1
    #                 - 2 * (R1 + r1 * math.cos(x[0])) * math.cos(x[1]) * wu1
    #                 - 2 * (R1 + r1 * math.cos(x[0])) * (
    #                         R2 + r2 * math.cos(x[2])) * math.cos(
    #                     x[1]) * math.cos(x[3]) * u1u2
    #                 - 2 * (R1 + r1 * math.cos(x[0])) * (
    #                         R2 + r2 * math.cos(x[2])) * math.cos(
    #                     x[1]) * math.sin(x[3]) * u1v2
    #                 - 2 * (R1 + r1 * math.cos(x[0])) * math.cos(
    #                     x[1]) * r2 * math.sin(x[2]) * u1n2
    #                 + 2 * (R1 + r1 * math.cos(x[0])) * math.sin(
    #                     x[1]) * r1 * math.sin(x[0]) * n1v1
    #                 - 2 * (R1 + r1 * math.cos(x[0])) * math.sin(x[1]) * wv1
    #                 - 2 * (R1 + r1 * math.cos(x[0])) * (
    #                         R2 + r2 * math.cos(x[2])) * math.sin(
    #                     x[1]) * math.cos(x[3]) * v1u2
    #                 - 2 * (R1 + r1 * math.cos(x[0])) * (
    #                         R2 + r2 * math.cos(x[2])) * math.sin(
    #                     x[1]) * math.sin(x[3]) * v1v2
    #                 - 2 * (R1 + r1 * math.cos(x[0])) * math.sin(
    #                     x[1]) * r2 * math.sin(x[2]) * v1n2
    #                 - 2 * r1 * math.sin(x[0]) * wn1
    #                 - 2 * r1 * math.sin(x[0]) * (
    #                         R2 + r2 * math.cos(x[2])) * math.cos(
    #                     x[3]) * n1u2
    #                 - 2 * r1 * math.sin(x[0]) * (
    #                         R2 + r2 * math.cos(x[2])) * math.sin(
    #                     x[3]) * n1v2
    #                 - 2 * r1 * r2 * math.sin(x[0]) * math.sin(x[2]) * n1n2
    #                 + 2 * (R2 + r2 * math.cos(x[2])) * math.cos(x[3]) * wu2
    #                 + 2 * (R2 + r2 * math.cos(x[2])) * math.sin(x[3]) * wv2
    #                 + 2 * r2 * math.sin(x[2]) * wn2
    #                 + 2 * u2v2 * math.cos(x[3]) * math.sin(x[3]) * (
    #                         (R2 + r2 * math.cos(x[2])) ** 2)
    #                 + 2 * math.cos(x[3]) * (
    #                         R2 + r2 * math.cos(x[2])) * r2 * math.sin(
    #                     x[2]) * n2u2
    #                 + 2 * math.sin(x[3]) * (
    #                         R2 + r2 * math.cos(x[2])) * r2 * math.sin(
    #                     x[2]) * n2v2)

    #     x01 = npy.array(
    #         [(min_phi1 + max_phi1) / 2, (min_theta1 + max_theta1) / 2,
    #          (min_phi2 + max_phi2) / 2, (min_theta2 + max_theta2) / 2])
    #     x02 = npy.array([min_phi1, min_theta1,
    #                      min_phi2, min_theta2])
    #     x03 = npy.array([max_phi1, max_theta1,
    #                      max_phi2, max_theta2])

    #     minimax = [(min_phi1, min_theta1, min_phi2, min_theta2),
    #                (max_phi1, max_theta1, max_phi2, max_theta2)]

    #     res1 = scp.optimize.least_squares(distance_squared, x01,
    #                                       bounds=minimax)
    #     res2 = scp.optimize.least_squares(distance_squared, x02,
    #                                       bounds=minimax)
    #     res3 = scp.optimize.least_squares(distance_squared, x03,
    #                                       bounds=minimax)

    #     # frame1, frame2 = volmdlr.Frame3D(self.center, u1, v1, n1), volmdlr.Frame3D(other_tore.center, u2, v2, n2)
    #     pt1 = self.points2d_to3d([[res1.x[1], res1.x[0]]], R1, r1, frame1)
    #     pt2 = self.points2d_to3d([[res1.x[3], res1.x[2]]], R2, r2, frame2)
    #     p1, p2 = pt1[0], pt2[0]
    #     d = p1.point_distance(p2)
    #     result = res1

    #     res = [res2, res3]
    #     for couple in res:
    #         ptest1 = self.points2d_to3d([[couple.x[1], couple.x[0]]], R1, r1,
    #                                     frame1)
    #         ptest2 = self.points2d_to3d([[couple.x[3], couple.x[2]]], R2, r2,
    #                                     frame2)
    #         dtest = ptest1[0].point_distance(ptest2[0])
    #         if dtest < d:
    #             result = couple
    #             p1, p2 = ptest1[0], ptest2[0]

    #     pt1_2d, pt2_2d = volmdlr.Point2D(
    #         (result.x[1], result.x[0])), volmdlr.Point2D(
    #         (result.x[3], result.x[2]))

    #     if not self.contours2d[0].point_belongs(pt1_2d):
    #         # Find the closest one
    #         points_contours1 = self.contours2d[0].tessel_points

    #         poly1 = volmdlr.ClosedPolygon2D(points_contours1)
    #         d1, new_pt1_2d = poly1.PointBorderDistance(pt1_2d,
    #                                                    return_other_point=True)

    #         pt1 = self.points2d_to3d([new_pt1_2d], R1, r1, frame1)
    #         p1 = pt1[0]

    #     if not other_tore.contours2d[0].point_belongs(pt2_2d):
    #         # Find the closest one
    #         points_contours2 = other_tore.contours2d[0].tessel_points

    #         poly2 = volmdlr.ClosedPolygon2D(points_contours2)
    #         d2, new_pt2_2d = poly2.PointBorderDistance(pt2_2d,
    #                                                    return_other_point=True)

    #         pt2 = self.points2d_to3d([new_pt2_2d], R2, r2, frame2)
    #         p2 = pt2[0]

    #     return p1, p2

    # def minimum_distance_points_cyl(self, cyl):
    #     R2, r2, r = self.rcenter, self.rcircle, cyl.radius

    #     min_h, min_theta, max_h, max_theta = cyl.minimum_maximum(
    #         cyl.contours2d[0], r)

    #     n1 = cyl.normal
    #     u1 = cyl.cylindricalsurface3d.frame.u
    #     v1 = cyl.cylindricalsurface3d.frame.v
    #     frame1 = volmdlr.Frame3D(cyl.center, u1, v1, n1)
    #     # st1 = volmdlr.Point3D((r*math.cos(min_theta), r*math.sin(min_theta), min_h))
    #     # start1 = frame1.old_coordinates(st1)

    #     min_phi2, min_theta2, max_phi2, max_theta2 = self.minimum_maximum_tore(
    #         self.contours2d[0])

    #     n2 = self.normal
    #     u2 = self.toroidalsurface3d.frame.u
    #     v2 = self.toroidalsurface3d.frame.v
    #     frame2 = volmdlr.Frame3D(self.center, u2, v2, n2)
    #     # start2 = self.points2d_to3d([[min_theta2, min_phi2]], R2, r2, frame2)

    #     w = self.center - cyl.center

    #     n1n1, n1u1, n1v1, n1n2, n1u2, n1v2 = n1.dot(n1), n1.dot(u1), n1.dot(
    #         v1), n1.dot(n2), n1.dot(u2), n1.dot(v2)
    #     u1u1, u1v1, u1n2, u1u2, u1v2 = u1.dot(u1), u1.dot(v1), u1.dot(
    #         n2), u1.dot(u2), u1.dot(v2)
    #     v1v1, v1n2, v1u2, v1v2 = v1.dot(v1), v1.dot(n2), v1.dot(u2), v1.dot(v2)
    #     n2n2, n2u2, n2v2 = n2.dot(n2), n2.dot(u2), n2.dot(v2)
    #     u2u2, u2v2, v2v2 = u2.dot(u2), u2.dot(v2), v2.dot(v2)

    #     w2, wn1, wu1, wv1, wn2, wu2, wv2 = w.dot(w), w.dot(n1), w.dot(
    #         u1), w.dot(v1), w.dot(n2), w.dot(u2), w.dot(v2)

    #     # x = (theta, h, phi2, theta2)
    #     def distance_squared(x):
    #         return (u1u1 * ((math.cos(x[0]) * r) ** 2) + v1v1 * (
    #                 (math.sin(x[0]) * r) ** 2)
    #                 + n1n1 * (x[1] ** 2) + w2
    #                 + u2u2 * (((R2 + r2 * math.cos(x[2])) * math.cos(
    #                     x[3])) ** 2)
    #                 + v2v2 * (((R2 + r2 * math.cos(x[2])) * math.sin(
    #                     x[3])) ** 2)
    #                 + n2n2 * ((math.sin(x[2])) ** 2) * (r2 ** 2)
    #                 + 2 * u1v1 * math.cos(x[0]) * math.sin(x[0]) * (r ** 2)
    #                 + 2 * r * math.cos(x[0]) * x[1] * n1u1 - 2 * r * math.cos(
    #                     x[0]) * wu1
    #                 - 2 * r * math.cos(x[0]) * (
    #                         R2 + r2 * math.cos(x[2])) * math.cos(
    #                     x[3]) * u1u2
    #                 - 2 * r * math.cos(x[0]) * (
    #                         R2 + r2 * math.cos(x[2])) * math.sin(
    #                     x[3]) * u1v2
    #                 - 2 * r * math.cos(x[0]) * r2 * math.sin(x[2]) * u1n2
    #                 + 2 * r * math.sin(x[0]) * x[1] * n1v1 - 2 * r * math.sin(
    #                     x[0]) * wv1
    #                 - 2 * r * math.sin(x[0]) * (
    #                         R2 + r2 * math.cos(x[2])) * math.cos(
    #                     x[3]) * v1u2
    #                 - 2 * r * math.sin(x[0]) * (
    #                         R2 + r2 * math.cos(x[2])) * math.sin(
    #                     x[3]) * v1v2
    #                 - 2 * r * math.sin(x[0]) * r2 * math.sin(x[2]) * v1n2 - 2 *
    #                 x[1] * wn1
    #                 - 2 * x[1] * (R2 + r2 * math.cos(x[2])) * math.cos(
    #                     x[3]) * n1u2
    #                 - 2 * x[1] * (R2 + r2 * math.cos(x[2])) * math.sin(
    #                     x[3]) * n1v2
    #                 - 2 * x[1] * r2 * math.sin(x[2]) * n1n2
    #                 + 2 * (R2 + r2 * math.cos(x[2])) * math.cos(x[3]) * wu2
    #                 + 2 * (R2 + r2 * math.cos(x[2])) * math.sin(x[3]) * wv2
    #                 + 2 * r2 * math.sin(x[2]) * wn2
    #                 + 2 * u2v2 * math.cos(x[3]) * math.sin(x[3]) * (
    #                         (R2 + r2 * math.cos(x[2])) ** 2)
    #                 + 2 * math.cos(x[3]) * (
    #                         R2 + r2 * math.cos(x[2])) * r2 * math.sin(
    #                     x[2]) * n2u2
    #                 + 2 * math.sin(x[3]) * (
    #                         R2 + r2 * math.cos(x[2])) * r2 * math.sin(
    #                     x[2]) * n2v2)

    #     x01 = npy.array([(min_theta + max_theta) / 2, (min_h + max_h) / 2,
    #                      (min_phi2 + max_phi2) / 2,
    #                      (min_theta2 + max_theta2) / 2])
    #     x02 = npy.array([min_theta, min_h,
    #                      min_phi2, min_theta2])
    #     x03 = npy.array([max_theta, max_h,
    #                      max_phi2, max_theta2])

    #     minimax = [(min_theta, min_h, min_phi2, min_theta2),
    #                (max_theta, max_h, max_phi2, max_theta2)]

    #     res1 = scp.optimize.least_squares(distance_squared, x01,
    #                                       bounds=minimax)
    #     res2 = scp.optimize.least_squares(distance_squared, x02,
    #                                       bounds=minimax)
    #     res3 = scp.optimize.least_squares(distance_squared, x03,
    #                                       bounds=minimax)

    #     pt1 = volmdlr.Point3D(
    #         (r * math.cos(res1.x[0]), r * math.sin(res1.x[0]), res1.x[1]))
    #     p1 = frame1.old_coordinates(pt1)
    #     pt2 = self.points2d_to3d([[res1.x[3], res1.x[2]]], R2, r2, frame2)
    #     p2 = pt2[0]
    #     d = p1.point_distance(p2)
    #     result = res1

    #     res = [res2, res3]
    #     for couple in res:
    #         pttest1 = volmdlr.Point3D((r * math.cos(couple.x[0]),
    #                                    r * math.sin(couple.x[0]), couple.x[1]))
    #         ptest1 = frame1.old_coordinates(pttest1)
    #         ptest2 = self.points2d_to3d([[couple.x[3], couple.x[2]]], R2, r2,
    #                                     frame2)
    #         dtest = ptest1.point_distance(ptest2[0])
    #         if dtest < d:
    #             result = couple
    #             p1, p2 = ptest1, ptest2[0]

    #     pt1_2d, pt2_2d = volmdlr.Point2D(
    #         (result.x[0], result.x[1])), volmdlr.Point2D(
    #         (result.x[3], result.x[2]))

    #     if not self.contours2d[0].point_belongs(pt2_2d):
    #         # Find the closest one
    #         points_contours2 = self.contours2d[0].tessel_points

    #         poly2 = volmdlr.ClosedPolygon2D(points_contours2)
    #         d2, new_pt2_2d = poly2.PointBorderDistance(pt2_2d,
    #                                                    return_other_point=True)

    #         pt2 = self.points2d_to3d([new_pt2_2d], R2, r2, frame2)
    #         p2 = pt2[0]

    #     if not cyl.contours2d[0].point_belongs(pt1_2d):
    #         # Find the closest one
    #         points_contours1 = cyl.contours2d[0].tessel_points

    #         poly1 = volmdlr.ClosedPolygon2D(points_contours1)
    #         d1, new_pt1_2d = poly1.PointBorderDistance(pt1_2d,
    #                                                    return_other_point=True)

    #         pt1 = volmdlr.Point3D((r * math.cos(new_pt1_2d.vector[0]),
    #                                r * math.sin(new_pt1_2d.vector[0]),
    #                                new_pt1_2d.vector[1]))
    #         p1 = frame1.old_coordinates(pt1)

    #     return p1, p2

    # def minimum_distance_points_plane(self,
    #                                   planeface):  # Planeface with contour2D
    #     # TODO: check that it takes into account holes

    #     poly2d = planeface.polygon2D
    #     pfpoints = poly2d.points
    #     xmin, ymin = min([pt[0] for pt in pfpoints]), min(
    #         [pt[1] for pt in pfpoints])
    #     xmax, ymax = max([pt[0] for pt in pfpoints]), max(
    #         [pt[1] for pt in pfpoints])
    #     origin, vx, vy = planeface.plane.origin, planeface.plane.vectors[0], \
    #                      planeface.plane.vectors[1]
    #     pf1_2d, pf2_2d = volmdlr.Point2D((xmin, ymin)), volmdlr.Point2D(
    #         (xmin, ymax))
    #     pf3_2d, pf4_2d = volmdlr.Point2D((xmax, ymin)), volmdlr.Point2D(
    #         (xmax, ymax))
    #     pf1, pf2 = pf1_2d.to_3d(origin, vx, vy), pf2_2d.to_3d(origin, vx, vy)
    #     pf3, _ = pf3_2d.to_3d(origin, vx, vy), pf4_2d.to_3d(origin, vx, vy)

    #     u, v = (pf3 - pf1), (pf2 - pf1)
    #     u.normalize()
    #     v.normalize()

    #     R1, r1 = self.rcenter, self.rcircle
    #     min_phi1, min_theta1, max_phi1, max_theta1 = self.minimum_maximum_tore(
    #         self.contours2d[0])

    #     n1 = self.normal
    #     u1 = self.toroidalsurface3d.frame.u
    #     v1 = self.toroidalsurface3d.frame.v
    #     frame1 = volmdlr.Frame3D(self.center, u1, v1, n1)
    #     # start1 = self.points2d_to3d([[min_theta1, min_phi1]], R1, r1, frame1)

    #     w = self.center - pf1

    #     n1n1, n1u1, n1v1, n1u, n1v = n1.dot(n1), n1.dot(u1), n1.dot(
    #         v1), n1.dot(u), n1.dot(v)
    #     u1u1, u1v1, u1u, u1v = u1.dot(u1), u1.dot(v1), u1.dot(u), u1.dot(v)
    #     v1v1, v1u, v1v = v1.dot(v1), v1.dot(u), v1.dot(v)
    #     uu, uv, vv = u.dot(u), u.dot(v), v.dot(v)

    #     w2, wn1, wu1, wv1, wu, wv = w.dot(w), w.dot(n1), w.dot(u1), w.dot(
    #         v1), w.dot(u), w.dot(v)

    #     # x = (x, y, phi1, theta1)
    #     def distance_squared(x):
    #         return (uu * (x[0] ** 2) + vv * (x[1] ** 2) + w2
    #                 + u1u1 * (((R1 + r1 * math.cos(x[2])) * math.cos(
    #                     x[3])) ** 2)
    #                 + v1v1 * (((R1 + r1 * math.cos(x[2])) * math.sin(
    #                     x[3])) ** 2)
    #                 + n1n1 * ((math.sin(x[2])) ** 2) * (r1 ** 2)
    #                 + 2 * x[0] * x[1] * uv - 2 * x[0] * wu
    #                 - 2 * x[0] * (R1 + r1 * math.cos(x[2])) * math.cos(
    #                     x[3]) * u1u
    #                 - 2 * x[0] * (R1 + r1 * math.cos(x[2])) * math.sin(
    #                     x[3]) * v1u
    #                 - 2 * x[0] * math.sin(x[2]) * r1 * n1u - 2 * x[1] * wv
    #                 - 2 * x[1] * (R1 + r1 * math.cos(x[2])) * math.cos(
    #                     x[3]) * u1v
    #                 - 2 * x[1] * (R1 + r1 * math.cos(x[2])) * math.sin(
    #                     x[3]) * v1v
    #                 - 2 * x[1] * math.sin(x[2]) * r1 * n1v
    #                 + 2 * (R1 + r1 * math.cos(x[2])) * math.cos(x[3]) * wu1
    #                 + 2 * (R1 + r1 * math.cos(x[2])) * math.sin(x[3]) * wv1
    #                 + 2 * math.sin(x[2]) * r1 * wn1
    #                 + 2 * u1v1 * math.cos(x[3]) * math.sin(x[3]) * (
    #                         (R1 + r1 * math.cos(x[2])) ** 2)
    #                 + 2 * (R1 + r1 * math.cos(x[2])) * math.cos(
    #                     x[3]) * r1 * math.sin(x[2]) * n1u1
    #                 + 2 * (R1 + r1 * math.cos(x[2])) * math.sin(
    #                     x[3]) * r1 * math.sin(x[2]) * n1v1)

    #     x01 = npy.array([(xmax - xmin) / 2, (ymax - ymin) / 2,
    #                      (min_phi1 + max_phi1) / 2,
    #                      (min_theta1 + max_theta1) / 2])

    #     minimax = [(0, 0, min_phi1, min_theta1),
    #                (xmax - xmin, ymax - ymin, max_phi1, max_theta1)]

    #     res1 = scp.optimize.least_squares(distance_squared, x01,
    #                                       bounds=minimax)

    #     # frame1 = volmdlr.Frame3D(self.center, u1, v1, n1)
    #     pt1 = self.points2d_to3d([[res1.x[3], res1.x[2]]], R1, r1, frame1)
    #     p1 = pt1[0]
    #     p2 = pf1 + res1.x[2] * u + res1.x[3] * v

    #     pt1_2d = volmdlr.Point2D((res1.x[3], res1.x[2]))
    #     pt2_2d = p2.to_2d(pf1, u, v)

    #     if not self.contours2d[0].point_belongs(pt1_2d):
    #         # Find the closest one
    #         points_contours1 = self.contours2d[0].tessel_points

    #         poly1 = volmdlr.ClosedPolygon2D(points_contours1)
    #         d1, new_pt1_2d = poly1.PointBorderDistance(pt1_2d,
    #                                                    return_other_point=True)

    #         pt1 = self.points2d_to3d([new_pt1_2d], R1, r1, frame1)
    #         p1 = pt1[0]

    #     if not planeface.contours[0].point_belongs(pt2_2d):
    #         # Find the closest one
    #         d2, new_pt2_2d = planeface.polygon2D.PointBorderDistance(pt2_2d,
    #                                                                  return_other_point=True)

    #         p2 = new_pt2_2d.to_3d(pf1, u, v)

    #     return p1, p2

    # def minimum_distance(self, other_face, return_points=False):
    #     if other_face.__class__ is ToroidalFace3D:
    #         p1, p2 = self.minimum_distance_points_tore(other_face)
    #         if return_points:
    #             return p1.point_distance(p2), p1, p2
    #         else:
    #             return p1.point_distance(p2)

    #     if other_face.__class__ is CylindricalFace3D:
    #         p1, p2 = self.minimum_distance_points_cyl(other_face)
    #         if return_points:
    #             return p1.point_distance(p2), p1, p2
    #         else:
    #             return p1.point_distance(p2)

    #     if other_face.__class__ is PlaneFace3D:
    #         p1, p2 = self.minimum_distance_points_plane(other_face)
    #         if return_points:
    #             return p1.point_distance(p2), p1, p2
    #         else:
    #             return p1.point_distance(p2)
    #     else:
    #         return NotImplementedError


class ConicalFace3D(Face3D):
    """
    :param contours2d: The Cone's contour2D
    :type contours2d: volmdlr.Contour2D
    :param conicalsurface3d: Information about the Cone
    :type conicalsurface3d: ConicalSurface3D
    :param points: Contour2d's parameter Cone
    :type points: List of float

    """
    min_x_density = 5
    min_y_density = 1

    def __init__(self, surface3d: ConicalSurface3D,
                 surface2d: Surface2D,
                 name: str = ''):

        Face3D.__init__(self,
                        surface3d=surface3d,
                        surface2d=surface2d,
                        name=name)
        self._bbox = None

    @property
    def bounding_box(self):
        if not self._bbox:
            self._bbox = self.get_bounding_box()
        return self._bbox

    @bounding_box.setter
    def bounding_box(self, new_bouding_box):
        self._bbox = new_bouding_box

    def get_bounding_box(self):
        theta_min, theta_max, zmin, zmax = self.surface2d.outer_contour.bounding_rectangle()

        xp = (volmdlr.X3D.dot(self.surface3d.frame.u) * self.surface3d.frame.u
              + volmdlr.X3D.dot(
                    self.surface3d.frame.v) * self.surface3d.frame.v)
        try:
            xp.normalize()
        except ZeroDivisionError:
            pass
        yp = (volmdlr.Y3D.dot(self.surface3d.frame.u) * self.surface3d.frame.u
              + volmdlr.Y3D.dot(
                    self.surface3d.frame.v) * self.surface3d.frame.v)

        try:
            yp.normalize()
        except ZeroDivisionError:
            pass

        zp = (volmdlr.Z3D.dot(self.surface3d.frame.u) * self.surface3d.frame.u
              + volmdlr.Z3D.dot(
                    self.surface3d.frame.v) * self.surface3d.frame.v)
        try:
            zp.normalize()
        except ZeroDivisionError:
            pass

        lower_center = self.surface3d.frame.origin + zmin * self.surface3d.frame.w
        upper_center = self.surface3d.frame.origin + zmax * self.surface3d.frame.w
        lower_radius = math.tan(self.surface3d.semi_angle) * zmin
        upper_radius = math.tan(self.surface3d.semi_angle) * zmax

        points = [lower_center - lower_radius * xp,
                  lower_center + lower_radius * xp,
                  lower_center - lower_radius * yp,
                  lower_center + lower_radius * yp,
                  lower_center - lower_radius * zp,
                  lower_center + lower_radius * zp,
                  upper_center - upper_radius * xp,
                  upper_center + upper_radius * xp,
                  upper_center - upper_radius * yp,
                  upper_center + upper_radius * yp,
                  upper_center - upper_radius * zp,
                  upper_center + upper_radius * zp,
                  ]

        return volmdlr.core.BoundingBox.from_points(points)

    def triangulation_lines(self, angle_resolution=5):
        theta_min, theta_max, zmin, zmax = self.surface2d.bounding_rectangle()
        delta_theta = theta_max - theta_min
        nlines = int(delta_theta * angle_resolution)
        lines_x = []
        for i in range(nlines):
            theta = theta_min + (i + 1) / (nlines + 1) * delta_theta
            lines_x.append(vme.Line2D(volmdlr.Point2D(theta, zmin),
                                      volmdlr.Point2D(theta, zmax)))

        if zmin < 1e-9:
            delta_z = zmax - zmin
            lines_y = [vme.Line2D(volmdlr.Point2D(theta_min, zmin + 0.1 * delta_z),
                                  volmdlr.Point2D(theta_max, zmin + 0.1 * delta_z))]
        else:
            lines_y = []
        return lines_x, lines_y

    # def create_triangle(self, all_contours_points, part):
    #     Triangles, ts = [], []
    #     pts, h_list = [], []
    #     for listpt in all_contours_points:
    #         for pt in listpt:
    #             pts.append(pt)
    #             h_list.append(pt[1])
    #     if part == 'bot':
    #         h_concerned = min(h_list)
    #     else:
    #         h_concerned = max(h_list)
    #     peak_list, other = [], []
    #     for pt in pts:
    #         if pt[1] == h_concerned:
    #             peak_list.append(pt)
    #         else:
    #             other.append(pt)
    #     points = [peak_list[0]] + other
    #
    #     for i in range(1, len(points)):
    #         if i == len(points) - 1:
    #             vertices = [points[i].vector, points[0].vector,
    #                         points[1].vector]
    #             segments = [[0, 1], [1, 2], [2, 0]]
    #             listindice = [i, 0, 1]
    #         else:
    #             vertices = [points[i].vector, points[0].vector,
    #                         points[i + 1].vector]
    #             segments = [[0, 1], [1, 2], [2, 0]]
    #             listindice = [i, 0, i + 1]
    #         tri = {'vertices': vertices, 'segments': segments}
    #         t = triangle.triangulate(tri, 'p')
    #         if 'triangles' in t:
    #             triangles = t['triangles'].tolist()
    #             triangles[0] = listindice
    #             Triangles.append(triangles)
    #         else:
    #             Triangles.append(None)
    #         ts.append(t)
    #
    #     return points, Triangles


class SphericalFace3D(Face3D):
    """
    :param contours2d: The Sphere's contour2D
    :type contours2d: volmdlr.Contour2D
    :param sphericalsurface3d: Information about the Sphere
    :type sphericalsurface3d: SphericalSurface3D
    :param points: Angle's Sphere
    :type points: List of float

    """
    min_x_density = 5
    min_y_density = 5

    def __init__(self, surface3d: SphericalSurface3D,
                 surface2d: Surface2D,
                 name: str = ''):
        Face3D.__init__(self,
                        surface3d=surface3d,
                        surface2d=surface2d,
                        name=name)
        self._bbox = None

    @property
    def bounding_box(self):
        if not self._bbox:
            self._bbox = self.get_bounding_box()
        return self._bbox

    @bounding_box.setter
    def bounding_box(self, new_bouding_box):
        self._bbox = new_bouding_box

    def get_bounding_box(self):
        # To be enhanced
        return self.surface3d._bounding_box()

    def triangulation_lines(self, angle_resolution=7):
        theta_min, theta_max, phi_min, phi_max = self.surface2d.bounding_rectangle()

        delta_theta = theta_max - theta_min
        nlines_x = int(delta_theta * angle_resolution)
        lines_x = []
        for i in range(nlines_x):
            theta = theta_min + (i + 1) / (nlines_x + 1) * delta_theta
            lines_x.append(vme.Line2D(volmdlr.Point2D(theta, phi_min),
                                      volmdlr.Point2D(theta, phi_max)))
        delta_phi = phi_max - phi_min
        nlines_y = int(delta_phi * angle_resolution)
        lines_y = []
        for i in range(nlines_y):
            phi = phi_min + (i + 1) / (nlines_y + 1) * delta_phi
            lines_y.append(vme.Line2D(volmdlr.Point2D(theta_min, phi),
                                      volmdlr.Point2D(theta_max, phi)))
        return lines_x, lines_y


class RuledFace3D(Face3D):
    """

    """
    min_x_density = 50
    min_y_density = 1

    def __init__(self,
                 surface3d: RuledSurface3D,
                 surface2d: Surface2D,
                 name: str = '',
                 color=None):
        Face3D.__init__(self, surface3d=surface3d,
                        surface2d=surface2d,
                        name=name)
        self._bbox = None

    @property
    def bounding_box(self):
        if not self._bbox:
            self._bbox = self.get_bounding_box()
        return self._bbox

    @bounding_box.setter
    def bounding_box(self, new_bouding_box):
        self._bbox = new_bouding_box

    def get_bounding_box(self):
        # To be enhance by restricting wires to cut
        # xmin, xmax, ymin, ymax = self.surface2d.outer_contour.bounding_rectangle()
        points = [self.surface3d.point2d_to_3d(volmdlr.Point2D(i / 30, 0.)) for
                  i in range(31)]
        points.extend(
            [self.surface3d.point2d_to_3d(volmdlr.Point2D(i / 30, 1.)) for i
             in range(31)])

        return volmdlr.core.BoundingBox.from_points(points)

    def triangulation_lines(self, angle_resolution=10):
        xmin, xmax, ymin, ymax = self.surface2d.bounding_rectangle()
        delta_x = xmax - xmin
        nlines = int(delta_x * angle_resolution)
        lines = []
        for i in range(nlines):
            x = xmin + (i + 1) / (nlines + 1) * delta_x
            lines.append(vme.Line2D(volmdlr.Point2D(x, ymin),
                                    volmdlr.Point2D(x, ymax)))
        return lines, []


class BSplineFace3D(Face3D):
    def __init__(self, surface3d: BSplineSurface3D,
                 surface2d: Surface2D,
                 name: str = ''):
        Face3D.__init__(self,
                        surface3d=surface3d,
                        surface2d=surface2d,
                        name=name)
        self._bbox = None

    @property
    def bounding_box(self):
        if not self._bbox:
            self._bbox = self.get_bounding_box()
        return self._bbox

    @bounding_box.setter
    def bounding_box(self, new_bounding_box):
        self._bbox = new_bounding_box

    def get_bounding_box(self):
        return self.surface3d._bounding_box()

    def triangulation_lines(self, resolution=25):
        u_min, u_max, v_min, v_max = self.surface2d.bounding_rectangle()

        delta_u = u_max - u_min
        nlines_x = int(delta_u * resolution)
        lines_x = []
        for i in range(nlines_x):
            u = u_min + (i + 1) / (nlines_x + 1) * delta_u
            lines_x.append(vme.Line2D(volmdlr.Point2D(u, v_min),
                                      volmdlr.Point2D(u, v_max)))
        delta_v = v_max - v_min
        nlines_y = int(delta_v * resolution)
        lines_y = []
        for i in range(nlines_y):
            v = v_min + (i + 1) / (nlines_y + 1) * delta_v
            lines_y.append(vme.Line2D(volmdlr.Point2D(v_min, v),
                                      volmdlr.Point2D(v_max, v)))
        return lines_x, lines_y

    def pair_with(self, other_bspline_face3d):
        '''
        find out how the uv parametric frames are located compared to each other, and also how grid3d can be defined respected to these directions

        Parameters
        ----------
        other_bspline_face3d : volmdlr.faces.BSplineFace3D

        Returns
        -------
        corresponding_direction
        grid2d_direction
        '''

        adjacent_direction1, diff1, adjacent_direction2, diff2 = self.adjacent_direction(other_bspline_face3d)
        corresponding_directions = []
        if (diff1 > 0 and diff2 > 0) or (diff1 < 0 and diff2 < 0):
            corresponding_directions.append(('+' + adjacent_direction1, '+' + adjacent_direction2))
        else:
            corresponding_directions.append(('+' + adjacent_direction1, '-' + adjacent_direction2))

        if adjacent_direction1 == 'u' and adjacent_direction2 == 'u':
            corresponding_directions, grid2d_direction = self.adjacent_direction_uu(
                other_bspline_face3d, corresponding_directions)
        elif adjacent_direction1 == 'v' and adjacent_direction2 == 'v':
            corresponding_directions, grid2d_direction = self.adjacent_direction_vv(
                other_bspline_face3d, corresponding_directions)
        elif adjacent_direction1 == 'u' and adjacent_direction2 == 'v':
            corresponding_directions, grid2d_direction = self.adjacent_direction_uv(
                other_bspline_face3d, corresponding_directions)
        elif adjacent_direction1 == 'v' and adjacent_direction2 == 'u':
            corresponding_directions, grid2d_direction = self.adjacent_direction_vu(
                other_bspline_face3d, corresponding_directions)

        return corresponding_directions, grid2d_direction

    def adjacent_direction_uu(self, other_bspline_face3d, corresponding_directions):

        extremities = self.extremities(other_bspline_face3d)
        start1, start2 = extremities[0], extremities[2]
        borders_points = [volmdlr.Point2D(0, 0), volmdlr.Point2D(1, 0),
                          volmdlr.Point2D(1, 1), volmdlr.Point2D(0, 1)]

        # TODO: compute nearest_point in 'bounding_box points' instead of borders_points
        nearest_start1 = start1.nearest_point(borders_points)
        # nearest_end1 = end1.nearest_point(borders_points)
        nearest_start2 = start2.nearest_point(borders_points)
        # nearest_end2 = end2.nearest_point(borders_points)

        v1 = nearest_start1[1]
        v2 = nearest_start2[1]

        if (v1 == 0 and v2 == 0):
            corresponding_directions.append(('+v', '-v'))
            grid2d_direction = [['+x', '-y'], ['+x', '+y']]

        elif (v1 == 1 and v2 == 1):
            if corresponding_directions == [('+u', '-u')]:
                grid2d_direction = [['+x', '+y'], ['-x', '-y']]
            else:
                grid2d_direction = [['+x', '+y'], ['+x', '-y']]
            corresponding_directions.append(('+v', '-v'))

        elif (v1 == 1 and v2 == 0):
            corresponding_directions.append(('+v', '+v'))
            grid2d_direction = [['+x', '+y'], ['+x', '+y']]

        elif (v1 == 0 and v2 == 1):
            corresponding_directions.append(('+v', '+v'))
            grid2d_direction = [['+x', '-y'], ['+x', '-y']]

        return corresponding_directions, grid2d_direction

    def adjacent_direction_vv(self, other_bspline_face3d, corresponding_directions):

        extremities = self.extremities(other_bspline_face3d)
        start1, start2 = extremities[0], extremities[2]
        borders_points = [volmdlr.Point2D(0, 0), volmdlr.Point2D(1, 0),
                          volmdlr.Point2D(1, 1), volmdlr.Point2D(0, 1)]

        # TODO: compute nearest_point in 'bounding_box points' instead of borders_points
        nearest_start1 = start1.nearest_point(borders_points)
        # nearest_end1 = end1.nearest_point(borders_points)
        nearest_start2 = start2.nearest_point(borders_points)
        # nearest_end2 = end2.nearest_point(borders_points)

        u1 = nearest_start1[0]
        u2 = nearest_start2[0]

        if (u1 == 0 and u2 == 0):
            corresponding_directions.append(('+u', '-v'))
            grid2d_direction = [['-y', '-x'], ['-y', '+x']]

        elif (u1 == 1 and u2 == 1):
            corresponding_directions.append(('+u', '-v'))
            grid2d_direction = [['+y', '+x'], ['+y', '-x']]

        elif (u1 == 0 and u2 == 1):
            corresponding_directions.append(('+u', '+u'))
            grid2d_direction = [['+y', '-x'], ['+y', '-x']]

        elif (u1 == 1 and u2 == 0):
            corresponding_directions.append(('+u', '+u'))
            grid2d_direction = [['+y', '+x'], ['+y', '+x']]

        return corresponding_directions, grid2d_direction

    def adjacent_direction_uv(self, other_bspline_face3d, corresponding_directions):

        extremities = self.extremities(other_bspline_face3d)
        start1, start2 = extremities[0], extremities[2]
        borders_points = [volmdlr.Point2D(0, 0), volmdlr.Point2D(1, 0),
                          volmdlr.Point2D(1, 1), volmdlr.Point2D(0, 1)]

        # TODO: compute nearest_point in 'bounding_box points' instead of borders_points
        nearest_start1 = start1.nearest_point(borders_points)
        # nearest_end1 = end1.nearest_point(borders_points)
        nearest_start2 = start2.nearest_point(borders_points)
        # nearest_end2 = end2.nearest_point(borders_points)

        v1 = nearest_start1[1]
        u2 = nearest_start2[0]

        if (v1 == 1 and u2 == 0):
            corresponding_directions.append(('+v', '+u'))
            grid2d_direction = [['+x', '+y'], ['+y', '+x']]

        elif (v1 == 0 and u2 == 1):
            corresponding_directions.append(('+v', '+u'))
            grid2d_direction = [['-x', '-y'], ['-y', '-x']]

        elif (v1 == 1 and u2 == 1):
            corresponding_directions.append(('+v', '-u'))
            grid2d_direction = [['+x', '+y'], ['-y', '-x']]

        elif (v1 == 0 and u2 == 0):
            corresponding_directions.append(('+v', '-u'))
            grid2d_direction = [['-x', '-y'], ['-y', '+x']]

        return corresponding_directions, grid2d_direction

    def adjacent_direction_vu(self, other_bspline_face3d, corresponding_directions):

        extremities = self.extremities(other_bspline_face3d)
        start1, start2 = extremities[0], extremities[2]
        borders_points = [volmdlr.Point2D(0, 0), volmdlr.Point2D(1, 0),
                          volmdlr.Point2D(1, 1), volmdlr.Point2D(0, 1)]

        # TODO: compute nearest_point in 'bounding_box points' instead of borders_points
        nearest_start1 = start1.nearest_point(borders_points)
        # nearest_end1 = end1.nearest_point(borders_points)
        nearest_start2 = start2.nearest_point(borders_points)
        # nearest_end2 = end2.nearest_point(borders_points)

        u1 = nearest_start1[0]
        v2 = nearest_start2[1]

        if (u1 == 1 and v2 == 0):
            corresponding_directions.append(('+u', '+v'))
            grid2d_direction = [['+y', '+x'], ['+x', '+y']]

        elif (u1 == 0 and v2 == 1):
            corresponding_directions.append(('+u', '+v'))
            grid2d_direction = [['-y', '-x'], ['+x', '-y']]

        elif (u1 == 0 and v2 == 0):
            corresponding_directions.append(('+u', '-v'))
            grid2d_direction = [['+y', '-x'], ['+x', '+y']]

        elif (u1 == 1 and v2 == 1):
            if corresponding_directions == [('+v', '-u')]:
                grid2d_direction = [['+y', '+x'], ['-x', '-y']]
            else:
                grid2d_direction = [['+y', '+x'], ['+x', '-y']]
            corresponding_directions.append(('+u', '-v'))

        return corresponding_directions, grid2d_direction

    def extremities(self, other_bspline_face3d):
        '''
        find points extremities for nearest edges of two faces
        '''

        contour1 = self.outer_contour3d
        contour2 = other_bspline_face3d.outer_contour3d

        contour1_2d = self.surface2d.outer_contour
        contour2_2d = other_bspline_face3d.surface2d.outer_contour

        points1 = [p.start for p in contour1.primitives]
        points2 = [p.start for p in contour2.primitives]

        dis, ind = [], []
        for p in points1:
            pt = p.nearest_point(points2)
            ind.append(points2.index(pt))
            dis.append(p.point_distance(pt))

        dis_sorted = sorted(dis)

        shared = []
        for k, p1 in enumerate(contour1.primitives):
            if dis_sorted[0] == dis_sorted[1]:
                indices = npy.where(npy.array(dis) == dis_sorted[0])[0]
                index1 = indices[0]
                index2 = indices[1]
            else:
                index1 = dis.index(dis_sorted[0])
                index2 = dis.index(dis_sorted[1])
            if ((p1.start == points1[index1] and p1.end == points1[index2])
                or
                    (p1.end == points1[index1] and p1.start == points1[index2])):

                shared.append(p1)
                i = k

        for k, p2 in enumerate(contour2.primitives):
            if ((p2.start == points2[ind[index1]] and p2.end == points2[ind[index2]])
                or
                    (p2.end == points2[ind[index1]] and p2.start == points2[ind[index2]])):

                shared.append(p2)
                j = k

        points = [contour2.primitives[j].start, contour2.primitives[j].end]

        if points.index(contour1.primitives[i].start.nearest_point(points)) == 1:
            start1 = contour1_2d.primitives[i].start
            end1 = contour1_2d.primitives[i].end

            start2 = contour2_2d.primitives[j].end
            end2 = contour2_2d.primitives[j].start

        else:
            start1 = contour1_2d.primitives[i].start
            end1 = contour1_2d.primitives[i].end

            start2 = contour2_2d.primitives[j].start
            end2 = contour2_2d.primitives[j].end

        return start1, end1, start2, end2

    def adjacent_direction(self, other_bspline_face3d):
        '''
        find directions (u or v) between two faces, in the nearest edges between them
        '''

        start1, end1, start2, end2 = self.extremities(other_bspline_face3d)

        du1 = abs((end1 - start1)[0])
        dv1 = abs((end1 - start1)[1])

        if du1 < dv1:
            adjacent_direction1 = 'v'
            diff1 = (end1 - start1)[1]
        else:
            adjacent_direction1 = 'u'
            diff1 = (end1 - start1)[0]

        du2 = abs((end2 - start2)[0])
        dv2 = abs((end2 - start2)[1])

        if du2 < dv2:
            adjacent_direction2 = 'v'
            diff2 = (end2 - start2)[1]
        else:
            adjacent_direction2 = 'u'
            diff2 = (end2 - start2)[0]

        return adjacent_direction1, diff1, adjacent_direction2, diff2

    def adjacent_direction_xy(self, other_face3d):
        '''
        find out in which direction the faces are adjacent

        Parameters
        ----------
        other_face3d : volmdlr.faces.BSplineFace3D

        Returns
        -------
        adjacent_direction
        '''

        contour1 = self.outer_contour3d
        contour2 = other_face3d.outer_contour3d
        point1, point2 = contour1.shared_primitives_extremities(contour2)

        coord = point1 - point2
        coord = [abs(coord.x), abs(coord.y)]

        if coord.index(max(coord)) == 0:
            return 'x'
        else:
            return 'y'

    def merge_with(self, other_bspline_face3d):
        '''
        merge two adjacent faces

        Parameters
        ----------
        other_bspline_face3d : volmdlr.faces.BSplineFace3D

        Returns
        -------
        merged_face : volmdlr.faces.BSplineFace3D
        '''

        merged_surface = self.surface3d.merge_with(other_bspline_face3d.surface3d)
        contours = self.outer_contour3d.merge_with(other_bspline_face3d.outer_contour3d)
        contours.extend(self.inner_contours3d)
        contours.extend(other_bspline_face3d.inner_contours3d)
        merged_face = merged_surface.face_from_contours3d(contours)

        return merged_face


class OpenShell3D(volmdlr.core.CompositePrimitive3D):
    _standalone_in_db = True
    _non_serializable_attributes = ['bounding_box']
    _non_eq_attributes = ['name', 'color', 'alpha', 'bounding_box']
    _non_hash_attributes = []
    STEP_FUNCTION = 'OPEN_SHELL'

    def __init__(self, faces: List[Face3D],
                 color: Tuple[float, float, float] = None,
                 alpha: float = 1., name: str = ''):
        self.faces = faces
        self.name = name
        if not color:
            self.color = (0.8, 0.8, 0.8)
        else:
            self.color = color
        self.alpha = alpha
        self._bbox = None
        # self.bounding_box = self._bounding_box()

    def _data_hash(self):
        return sum([f._data_hash() for f in self.faces])

    def _data_eq(self, other_):
        if other_.__class__.__name__ != self.__class__.__name__:
            return False
        for face1, face2 in zip(self.faces, other_.faces):
            if not face1._data_eq(face2):
                return False

        return True

    @classmethod
    def from_step(cls, arguments, object_dict):
        faces = []
        for face in arguments[1]:
            faces.append(object_dict[int(face[1:])])
        return cls(faces, name=arguments[0][1:-1])

    def to_step(self, current_id):
        step_content = ''
        face_ids = []
        for face in self.faces:
            face_content, face_sub_ids = face.to_step(current_id)
            step_content += face_content
            face_ids.extend(face_sub_ids)
            current_id = max(face_sub_ids) + 1

        shell_id = current_id
        step_content += "#{} = {}('{}',({}));\n".format(current_id,
                                                        self.STEP_FUNCTION,
                                                        self.name,
                                                        volmdlr.core.step_ids_to_str(
                                                            face_ids))
        manifold_id = shell_id + 1
        step_content += "#{} = MANIFOLD_SOLID_BREP('{}',#{});\n".format(
            manifold_id,
            self.name,
            shell_id)

        frame_content, frame_id = volmdlr.OXYZ.to_step(manifold_id + 1)
        step_content += frame_content
        brep_id = frame_id + 1
        step_content += "#{} = ADVANCED_BREP_SHAPE_REPRESENTATION('',(#{},#{}),#7);\n".format(
            brep_id, frame_id, manifold_id)

        return step_content, brep_id

    def rotation(self, center, axis, angle, copy=True):
        if copy:
            new_faces = [face.rotation(center, axis, angle, copy=True) for face
                         in self.faces]
            return OpenShell3D(new_faces, color=self.color, alpha=self.alpha, name=self.name)
        else:
            for face in self.faces:
                face.rotation(center, axis, angle, copy=False)
            new_bounding_box = self.get_bounding_box()
            self.bounding_box = new_bounding_box

    def translation(self, offset, copy=True):
        if copy:
            new_faces = [face.translation(offset, copy=True) for face in
                         self.faces]
            return OpenShell3D(new_faces, color=self.color, alpha=self.alpha, name=self.name)
        else:
            for face in self.faces:
                face.translation(offset, copy=False)
            new_bounding_box = self.get_bounding_box()
            self.bounding_box = new_bounding_box

    def frame_mapping(self, frame, side, copy=True):
        """
        side = 'old' or 'new'
        """
        if copy:
            new_faces = [face.frame_mapping(frame, side, copy=True) for face in
                         self.faces]
            return self.__class__(new_faces, name=self.name)
        else:
            for face in self.faces:
                face.frame_mapping(frame, side, copy=False)
            new_bounding_box = self.get_bounding_box()
            self.bounding_box = new_bounding_box

    def copy(self, deep=True, memo=None):
        new_faces = [face.copy() for face in self.faces]
        return self.__class__(new_faces, color=self.color, alpha=self.alpha,
                              name=self.name)

    def union(self, shell2):
        new_faces = self.faces + shell2.faces
        new_name = self.name + ' union ' + shell2.name
        new_color = self.color
        return self.__class__(new_faces, name=new_name, color=new_color)

    def volume(self):
        """
        Does not consider holes
        """
        volume = 0
        for i, face in enumerate(self.faces):
            display3d = face.triangulation()
            points_3D, triangles_indexes = display3d.points, display3d.triangles
            for triangle_index in triangles_indexes:
                point1 = points_3D[triangle_index[0]]
                point2 = points_3D[triangle_index[1]]
                point3 = points_3D[triangle_index[2]]

                v321 = point3[0] * point2[1] * point1[2]
                v231 = point2[0] * point3[1] * point1[2]
                v312 = point3[0] * point1[1] * point2[2]
                v132 = point1[0] * point3[1] * point2[2]
                v213 = point2[0] * point1[1] * point3[2]
                v123 = point1[0] * point2[1] * point3[2]
                volume_tetraedre = 1 / 6 * (
                        -v321 + v231 + v312 - v132 - v213 + v123)

                volume += volume_tetraedre

        return abs(volume)

    @property
    def bounding_box(self):
        """
        Returns the boundary box
        """
        if not self._bbox:
            self._bbox = self.get_bounding_box()
        return self._bbox

    @bounding_box.setter
    def bounding_box(self, new_bounding_box):
        self._bbox = new_bounding_box

    def get_bounding_box(self):
        bbox = self.faces[0].bounding_box
        for face in self.faces[1:]:
            bbox += face.bounding_box
        return bbox

    def cut_by_plane(self, plane_3d: Plane3D):
        frame_block = self.bounding_box.to_frame()
        frame_block.u = 1.1 * frame_block.u
        frame_block.v = 1.1 * frame_block.v
        frame_block.w = 1.1 * frame_block.w
        block = volmdlr.primitives3d.Block(frame_block,
                                           color=(0.1, 0.2, 0.2),
                                           alpha=0.6)
        face_3d = block.cut_by_orthogonal_plane(plane_3d)
        intersection_primitives = []
        for face in self.faces:
            intersection_wires = face.face_intersections(face_3d)
            if intersection_wires:
                for intersection_wire in intersection_wires:
                    intersection_primitives.extend(intersection_wire.primitives)
        contours3d = volmdlr.wires.Contour3D.contours_from_edges(
            intersection_primitives[:])
        contours2d = [contour.to_2d(plane_3d.frame.origin,
                                    plane_3d.frame.u,
                                    plane_3d.frame.v) for contour in contours3d]
        resulting_faces = []
        for contour2d in contours2d:
            if contour2d.area() > 1e-7:
                surface2d = Surface2D(contour2d, [])
                resulting_faces.append(PlaneFace3D(plane_3d, surface2d))
        return resulting_faces

    def linesegment_intersections(self,
                                  linesegment3d: vme.LineSegment3D) \
            -> List[Tuple[Face3D, List[volmdlr.Point3D]]]:
        intersections = []
        for face in self.faces:
            face_intersections = face.linesegment_intersections(linesegment3d)
            if face_intersections:
                intersections.append((face, face_intersections))
        return intersections

    def line_intersections(self,
                           line3d: vme.Line3D) \
            -> List[Tuple[Face3D, List[volmdlr.Point3D]]]:
        intersections = []
        for face in self.faces:
            face_intersections = face.line_intersections(line3d)
            if face_intersections:
                intersections.append((face, face_intersections))
        return intersections

    def minimum_distance_points(self, shell2, resolution):
        """
        Returns a Mesure object if the distance is not zero, otherwise returns None
        """
        shell2_inter = self.shell_intersection(shell2, resolution)
        if shell2_inter is not None and shell2_inter != 1:
            return None

        # distance_min, point1_min, point2_min = self.faces[0].distance_to_face(shell2.faces[0], return_points=True)
        distance_min, point1_min, point2_min = self.faces[0].minimum_distance(
            shell2.faces[0], return_points=True)
        for face1 in self.faces:
            bbox1 = face1.bounding_box
            for face2 in shell2.faces:
                bbox2 = face2.bounding_box
                bbox_distance = bbox1.distance_to_bbox(bbox2)

                if bbox_distance < distance_min:
                    # distance, point1, point2 = face1.distance_to_face(face2, return_points=True)
                    distance, point1, point2 = face1.minimum_distance(face2,
                                                                      return_points=True)
                    if distance == 0:
                        return None
                    elif distance < distance_min:
                        distance_min, point1_min, point2_min = distance, point1, point2

        return point1_min, point2_min

    def distance_to_shell(self, other_shell: 'OpenShell3D', resolution: float):
        min_dist = self.minimum_distance_points(other_shell, resolution)
        if min_dist is not None:
            p1, p2 = min_dist
            return p1.point_distance(p2)
        else:
            return None

    def minimum_distance_point(self,
                               point: volmdlr.Point3D) -> volmdlr.Point3D:
        """
        Computes the distance of a point to a Shell3D, whether it is inside or outside the Shell3D
        """
        distance_min, point1_min = self.faces[0].distance_to_point(point,
                                                                   return_other_point=True)
        for face in self.faces[1:]:
            bbox_distance = self.bounding_box.distance_to_point(point)
            if bbox_distance < distance_min:
                distance, point1 = face.distance_to_point(point,
                                                          return_other_point=True)
                if distance < distance_min:
                    distance_min, point1_min = distance, point1

        return point1_min

    def intersection_internal_aabb_volume(self, shell2: 'OpenShell3D',
                                          resolution: float):
        """
        aabb made of the intersection points and the points of self internal to shell2
        """
        intersections_points = []
        for face1 in self.faces:
            for face2 in shell2.faces:
                intersection_points = face1.face_intersections(face2)
                if intersection_points:
                    intersection_points = [
                        intersection_points[0].primitives[0].start,
                        intersection_points[0].primitives[0].end]
                    intersections_points.extend(intersection_points)

        shell1_points_inside_shell2 = []
        for face in self.faces:
            for point in face.outer_contour3d.discretization_points(
                    resolution):
                if shell2.point_belongs(point):
                    shell1_points_inside_shell2.append(point)

        if len(intersections_points + shell1_points_inside_shell2) == 0:
            return 0
        bbox = volmdlr.core.BoundingBox.from_points(
            intersections_points + shell1_points_inside_shell2)
        return bbox.volume()

    def intersection_external_aabb_volume(self, shell2: 'OpenShell3D',
                                          resolution: float):
        """
        aabb made of the intersection points and the points of self external to shell2
        """
        intersections_points = []
        for face1 in self.faces:
            for face2 in shell2.faces:
                intersection_points = face1.face_intersections(face2)
                if intersection_points:
                    intersection_points = [
                        intersection_points[0].primitives[0].start,
                        intersection_points[0].primitives[0].end]
                    intersections_points.extend(intersection_points)

        shell1_points_outside_shell2 = []
        for face in self.faces:
            for point in face.outer_contour3d.discretization_points(
                    resolution):
                if not shell2.point_belongs(point):
                    shell1_points_outside_shell2.append(point)

        if len(intersections_points + shell1_points_outside_shell2) == 0:
            return 0
        bbox = volmdlr.core.BoundingBox.from_points(
            intersections_points + shell1_points_outside_shell2)
        return bbox.volume()

    def primitive_inside_bbox(self, bounding_box: volmdlr.core.BoundingBox):
        for primitive in self.primitives:
            bbox = primitive.bounding_box

    def triangulation(self):
        # mesh = vmd.DisplayMesh3D([], [])
        meshes = []
        for i, face in enumerate(self.faces):
            try:
                face_mesh = face.triangulation()
                meshes.append(face_mesh)
                # mesh.merge_mesh(face_mesh)
            except NotImplementedError:
                print('Warning: a face has been skipped in rendering')
        return vmd.DisplayMesh3D.merge_meshes(meshes)

    def babylon_script(self, name='primitive_mesh'):
        s = f'var {name} = new BABYLON.Mesh("{name}", scene);\n'

        mesh = self.babylon_meshes()[0]

        s += 'var positions = {};\n'.format(mesh['positions'])
        s += 'var indices = {};\n'.format(mesh['indices'])
        s += 'var normals = [];\n'
        s += 'var vertexData = new BABYLON.VertexData();\n'
        s += 'BABYLON.VertexData.ComputeNormals(positions, indices, normals);\n'
        s += 'vertexData.positions = positions;\n'
        s += 'vertexData.indices = indices;\n'
        s += 'vertexData.normals = normals;\n'
        s += 'vertexData.applyToMesh({});\n'.format(name)
        s += '{}.enableEdgesRendering(0.9);\n'.format(name)
        s += '{}.edgesWidth = 0.1;\n'.format(name)
        s += '{}.edgesColor = new BABYLON.Color4(0, 0, 0, 0.6);\n'.format(name)
        s += 'var mat = new BABYLON.StandardMaterial("mat", scene);\n'
        #        s += 'mat.diffuseColor = BABYLON.Color3.Green();\n'
        #        s += 'mat.specularColor = new BABYLON.Color3(0.5, 0.6, 0.87);\n'
        #        s += 'mat.emissiveColor = new BABYLON.Color3(1, 1, 1);\n'
        #        s += 'mat.ambientColor = new BABYLON.Color3(0.23, 0.98, 0.53);\n'
        s += 'mat.backFaceCulling = false;\n'
        s += 'mat.alpha = {};\n'.format(self.alpha)
        s += '{}.material = mat;\n'.format(name)
        if self.color is not None:
            s += 'mat.diffuseColor = new BABYLON.Color3({}, {}, {});\n'.format(
                *self.color)
        return s

    def plot(self, ax=None, color: str = 'k', alpha: float = 1):
        if ax is None:
            ax = plt.figure().add_subplot(111, projection='3d')

        for face in self.faces:
            face.plot(ax=ax, color=color, alpha=alpha)

        return ax


class ClosedShell3D(OpenShell3D):
    _standalone_in_db = True
    _non_serializable_attributes = ['bounding_box']
    _non_eq_attributes = ['name', 'color', 'alpha', 'bounding_box']
    STEP_FUNCTION = 'CLOSED_SHELL'

    def rotation(self, center, axis, angle, copy=True):
        if copy:
            new_faces = [face.rotation(center, axis, angle, copy=True) for face
                         in self.faces]
            return ClosedShell3D(new_faces, color=self.color,
                                 alpha=self.alpha, name=self.name)
        else:
            for face in self.faces:
                face.rotation(center, axis, angle, copy=False)
            new_bounding_box = self.get_bounding_box()
            self.bounding_box = new_bounding_box

    def translation(self, offset, copy=True):
        if copy:
            new_faces = [face.translation(offset, copy=True) for face in
                         self.faces]
            return ClosedShell3D(new_faces, color=self.color, alpha=self.alpha, name=self.name)
        else:
            for face in self.faces:
                face.translation(offset, copy=False)
            new_bounding_box = self.get_bounding_box()
            self.bounding_box = new_bounding_box

    def frame_mapping(self, frame, side, copy=True):
        """
        side = 'old' or 'new'
        """
        if copy:
            new_faces = [face.frame_mapping(frame, side, copy=True) for face in
                         self.faces]
            return ClosedShell3D(new_faces, name=self.name)
        else:
            for face in self.faces:
                face.frame_mapping(frame, side, copy=False)
            new_bounding_box = self.get_bounding_box()
            self.bounding_box = new_bounding_box

    def copy(self, deep=True, memo=None):
        new_faces = [face.copy() for face in self.faces]
        return self.__class__(new_faces, color=self.color, alpha=self.alpha,
                              name=self.name)

    def face_on_shell(self, face):
        """
        Verifies if a face lies on the shell's surface
        """
        for fc in self.faces:
            if fc.face_inside(face):
                return True
        return False

    def is_face_inside(self, face: Face3D):
        for point in face.outer_contour3d.discretization_points(0.01):
            point_inside_shell = self.point_belongs(point)
            point_in_shells_faces = self.point_in_shell_face(point)
            if (not point_inside_shell) and (not point_in_shells_faces):
                return False
        return True

    def shell_intersection(self, shell2: 'OpenShell3D', resolution: float):
        """
        Return None if disjointed
        Return (1, 0) or (0, 1) if one is inside the other
        Return (n1, n2) if intersection

        4 cases :
            (n1, n2) with face intersection             => (n1, n2)
            (0, 0) with face intersection               => (0, 0)
            (0, 0) with no face intersection            => None
            (1, 0) or (0, 1) with no face intersection  => 1
        """
        # Check if boundary boxes don't intersect
        bbox1 = self.bounding_box
        bbox2 = shell2.bounding_box
        if not bbox1.bbox_intersection(bbox2):
            # print("No intersection of shells' BBox")
            return None

        # Check if any point of the first shell is in the second shell
        points1 = []
        for face in self.faces:
            points1.extend(
                face.outer_contour3d.discretization_points(resolution))
        points2 = []
        for face in shell2.faces:
            points2.extend(
                face.outer_contour3d.discretization_points(resolution))

        nb_pts1 = len(points1)
        nb_pts2 = len(points2)
        compteur1 = 0
        compteur2 = 0
        for point1 in points1:
            if shell2.point_belongs(point1):
                compteur1 += 1
        for point2 in points2:
            if self.point_belongs(point2):
                compteur2 += 1

        inter1 = compteur1 / nb_pts1
        inter2 = compteur2 / nb_pts2

        for face1 in self.faces:
            for face2 in shell2.faces:
                intersection_points = face1.face_intersections(face2)
                if intersection_points:
                    return inter1, inter2

        if inter1 == 0. and inter2 == 0.:
            return None
        return 1

    def point_belongs(self, point3d: volmdlr.Point3D, nb_rays: int = 1):
        """
        Ray Casting algorithm
        Returns True if the point is inside the Shell, False otherwise
        """

        bbox = self.bounding_box
        if not bbox.point_belongs(point3d):
            return False

        min_ray_length = 2 * max((bbox.xmax - bbox.xmin,
                                  bbox.ymax - bbox.ymin,
                                  bbox.zmax - bbox.zmin))
        two_min_ray_length = 2 * min_ray_length

        rays = []
        for k in range(0, nb_rays):
            rays.append(vme.LineSegment3D(
                point3d,
                point3d + volmdlr.Point3D.random(min_ray_length,
                                                 two_min_ray_length,
                                                 min_ray_length,
                                                 two_min_ray_length,
                                                 min_ray_length,
                                                 two_min_ray_length)))
        rays = sorted(rays, key=lambda ray: ray.length())

        rays_intersections = []
        tests = []

        # for ray in rays[:3]:
        for ray in rays[:nb_rays]:
            #
            count = 0
            ray_intersection = []
            is_inside = True
            for face, point_inters in self.linesegment_intersections(ray):
                count += len(point_inters)

            if count % 2 == 0:
                is_inside = False
            tests.append(is_inside)
            rays_intersections.append(ray_intersection)

        for test1, test2 in zip(tests[:-1], tests[1:]):
            if test1 != test2:
                raise ValueError
        return tests[0]

    def point_in_shell_face(self, point: volmdlr.Point3D):

        for face in self.faces:
            point2d = face.surface3d.point3d_to_2d(point)
            if face.point_belongs(point) or \
                    face.surface2d.outer_contour.point_over_contour(
                        point2d, abs_tol=1e-7):
                return True
        return False

    def is_inside_shell(self, shell2, resolution: float):
        """
        Returns True if all the points of self are inside shell2 and no face \
        are intersecting
        This method is not exact
        """
        bbox1 = self.bounding_box
        bbox2 = shell2.bounding_box
        if not bbox1.is_inside_bbox(bbox2):
            return False
        for face in self.faces:
            if not shell2.is_face_inside(face):
                return False
        return True

    def is_disjoint_from(self, shell2, tol=1e-8):
        '''
             verifies and rerturns a bool if two shells are disjointed or not.
        '''
        disjoint = True
        if self.bounding_box.bbox_intersection(shell2.bounding_box) or\
                self.bounding_box.distance_to_bbox(shell2.bounding_box) <= tol:
            return False
        return disjoint

    def intersecting_faces_combinations(self, shell2,
                                        list_coincident_faces, tol=1e-8):
        '''
            :param shell2: ClosedShell3D
            for two closed shells, it calculates and return a list of face
            combinations (list = [(face_shell1, face_shell2),...])
            for intersecting faces. if two faces can not be intersected,
            there is no combination for those
            :param tol: Corresponde to the tolerance to consider two faces as intersecting faces
        '''
        # list_coicident_faces = self.get_coincident_faces(shell2)
        face_combinations = []
        for face1 in self.faces:
            for face2 in shell2.faces:
                if (face1.bounding_box.bbox_intersection(
                        face2.bounding_box) or
                        face1.bounding_box.distance_to_bbox(
                            face2.bounding_box) <= tol) and \
                        (face1, face2) not in list_coincident_faces:
                    face_combinations.append((face1, face2))

        return face_combinations

    @staticmethod
    def dict_intersecting_combinations(intersecting_faces_combinations, tol=1e-8):
        '''
            :param intersecting_faces_combinations: list of face combinations (list = [(face_shell1, face_shell2),...]) for intersecting faces.
            :type intersecting_faces_combinations: list of face objects combinaitons
            returns a dictionary containing as keys the combination of intersecting faces
            and as the values the resulting primitive from the two intersecting faces.
            It is done so it is not needed to calculate the same intersecting primitive twice.
        '''
        intersecting_combinations = {}
        for k, combination in enumerate(intersecting_faces_combinations):
            face_intersections = combination[0].face_intersections(combination[1], tol)
            if face_intersections:
                intersecting_combinations[combination] = face_intersections

        return intersecting_combinations

    @staticmethod
    def get_intersecting_faces(dict_intersecting_combinations):
        '''
            :param dict_intersecting_combinations: dictionary containing as keys the combination of intersecting faces
            and as the values the resulting primitive from the two intersecting faces

            returns two lists. One for the intersecting faces in shell1 and the other for the shell2
        '''
        intersecting_faces_shell1 = []
        intersecting_faces_shell2 = []
        for face in list(dict_intersecting_combinations.keys()):
            if face[0] not in intersecting_faces_shell1:
                intersecting_faces_shell1.append(face[0])
            if face[1] not in intersecting_faces_shell2:
                intersecting_faces_shell2.append(face[1])
        return intersecting_faces_shell1, intersecting_faces_shell2

    def get_non_intersecting_faces(self, shell2, intersecting_faces,
                                   intersection_method=False):
        '''
            :param shell2: ClosedShell3D
            :param intersecting_faces:
            returns a list of all the faces that never intersect any
            face of the other shell
        '''
        non_intersecting_faces = []

        for face in self.faces:
            if (face not in intersecting_faces) and (face not in non_intersecting_faces):
                if not intersection_method:
                    if not face.bounding_box.is_inside_bbox(
                            shell2.bounding_box) or \
                            not shell2.is_face_inside(face):
                        coincident_plane = False
                        for face2 in shell2.faces:
                            if face.surface3d.is_coincident(face2.surface3d) and \
                                    face.bounding_box.is_inside_bbox(
                                    face2.bounding_box):
                                coincident_plane = True
                                break
                        if not coincident_plane:
                            non_intersecting_faces.append(face)
                else:
                    if face.bounding_box.is_inside_bbox(
                            shell2.bounding_box) and \
                            shell2.is_face_inside(face):
                        non_intersecting_faces.append(face)

        return non_intersecting_faces

    def get_coincident_and_adjacent_faces(self, shell2):
        coincident_and_adjacent_faces = []
        for face1 in self.faces:
            for face2 in shell2.faces:
                if face1.surface3d.is_coincident(face2.surface3d) and\
                        face1.is_adjacent(face2):
                    coincident_and_adjacent_faces.append((face1, face2))

        return coincident_and_adjacent_faces

    def get_coincident_faces(self, shell2):
        """
        Finds all pairs of faces that are coincidents faces, that is,
        faces lying on the same plane

        returns a List of tuples with the face pairs
        """
        list_coincident_faces = []
        for face1 in self.faces:
            for face2 in shell2.faces:
                if face1.surface3d.is_coincident(face2.surface3d):
                    contour1 = face1.outer_contour3d.to_2d(
                        face1.surface3d.frame.origin,
                        face1.surface3d.frame.u,
                        face1.surface3d.frame.v)
                    contour2 = face2.outer_contour3d.to_2d(
                        face1.surface3d.frame.origin,
                        face1.surface3d.frame.u,
                        face1.surface3d.frame.v)
                    inters = contour1.contour_intersections(contour2)
                    if len(inters) >= 2:
                        list_coincident_faces.append((face1, face2))

        return list_coincident_faces

    def two_shells_intersecting_contour(self, shell2,
                                        list_coincident_faces: List[Face3D],
                                        dict_intersecting_combinations=None):
        '''
            :param shell2: ClosedShell3D
            :param dict_intersecting_combinations: dictionary containing as keys the combination of intersecting faces
             and as the values the resulting primitive from the two intersecting faces

            :returns: intersecting contour for two intersecting shells
        '''
        if dict_intersecting_combinations is None:
            face_combinations = self.intersecting_faces_combinations(
                shell2, list_coincident_faces)
            dict_intersecting_combinations = \
                self.dict_intersecting_combinations(face_combinations)
        intersecting_lines = list(dict_intersecting_combinations.values())
        intersecting_contour = \
            volmdlr.wires.Contour3D([wire.primitives[0] for
                                     wire in intersecting_lines])
        return intersecting_contour

    def reference_shell(self, shell2, face):
        if face in shell2.faces:
            contour_extract_inside = True
            reference_shell = self
        else:
            contour_extract_inside = False
            reference_shell = shell2
        return contour_extract_inside, reference_shell

    def set_operations_valid_exterior_faces(self, new_faces: List[Face3D],
                                            valid_faces: List[Face3D],
                                            list_coincident_faces: List[Face3D],
                                            shell2, reference_shell):
        for new_face in new_faces:
            inside_reference_shell = reference_shell.point_belongs(
                new_face.random_point_inside())
            if self.set_operations_exterior_face(new_face, valid_faces,
                                                 inside_reference_shell,
                                                 list_coincident_faces,
                                                 shell2):
                valid_faces.append(new_face)
        return valid_faces

    def union_faces(self, shell2, intersecting_faces,
                    intersecting_combinations,
                    list_coincident_faces):
        faces = []
        for face in intersecting_faces:
            contour_extract_inside, reference_shell = \
                self.reference_shell(shell2, face)
            new_faces = face.set_operations_new_faces(
                intersecting_combinations, contour_extract_inside)
            faces = self.set_operations_valid_exterior_faces(
                new_faces, faces,
                list_coincident_faces,
                shell2, reference_shell)
        return faces

    def get_subtraction_valid_faces(self, new_faces, valid_faces,
                                    reference_shell,
                                    # list_coincident_faces,
                                    shell2, keep_interior_faces):
        faces = []
        for new_face in new_faces:
            inside_reference_shell = reference_shell.point_belongs(
                new_face.random_point_inside())
            if keep_interior_faces:
                if self.set_operations_interior_face(new_face, valid_faces,
                                                     inside_reference_shell,
                                                     # list_coincident_faces
                                                     ):
                    faces.append(new_face)
            elif self.set_operations_exterior_face(new_face, faces,
                                                   inside_reference_shell,
                                                   [],
                                                   shell2):
                faces.append(new_face)
        return faces

    def subtraction_faces(self, shell2, intersecting_faces,
                          intersecting_combinations,
                          # list_coincident_faces
                          ):
        faces = []
        for k, face in enumerate(intersecting_faces):
            keep_interior_faces = False
            if face in shell2.faces:
                keep_interior_faces = True
            contour_extract_inside, reference_shell = \
                self.reference_shell(shell2, face)
            new_faces = face.set_operations_new_faces(
                intersecting_combinations, contour_extract_inside)
            faces.extend(self.get_subtraction_valid_faces(
                new_faces, faces, reference_shell,
                # list_coincident_faces,
                shell2, keep_interior_faces))

        return faces

    def valid_intersection_faces(self, new_faces, valid_faces,
                                 reference_shell,
                                 # list_coincident_faces
                                 ):
        faces = []
        for new_face in new_faces:
            inside_reference_shell = reference_shell.point_belongs(
                new_face.random_point_inside())
            if self.set_operations_interior_face(new_face, valid_faces,
                                                 inside_reference_shell,
                                                 # list_coincident_faces
                                                 ):
                faces.append(new_face)

        return faces

    def intersection_faces(self, shell2, intersecting_faces,
                           intersecting_combinations,
                           # list_coincident_faces
                           ):
        faces = []
        for face in intersecting_faces:
            contour_extract_inside, reference_shell = \
                self.reference_shell(shell2, face)
            new_faces = face.set_operations_new_faces(
                intersecting_combinations, contour_extract_inside)
            faces.extend(self.valid_intersection_faces(
                new_faces, faces, reference_shell,
                # list_coincident_faces
            ))

        valid_faces = []
        for i, fc1 in enumerate(faces):
            valid_face = True
            for j, fc2 in enumerate(faces):
                if i != j:
                    if fc2.face_inside(fc1):
                        valid_face = False
            if valid_face and fc1 not in valid_faces:
                valid_faces.append(fc1)
        return valid_faces

    @staticmethod
    def set_operations_interior_face(new_face, faces, inside_reference_shell,
                                     # list_coincident_faces
                                     ):
        if inside_reference_shell and new_face not in faces:
            return True
        return False

    def is_face_between_shells(self, shell2, face):
        if face.surface2d.inner_contours:
            normal_0 = face.surface2d.outer_contour.primitives[0].normal_vector()
            middle_point_0 = face.surface2d.outer_contour.primitives[0].middle_point()
            point1 = middle_point_0 + 0.0001 * normal_0
            point2 = middle_point_0 - 0.0001 * normal_0
            points = [point1, point2]
        else:
            points = [face.surface2d.outer_contour.center_of_mass()]

        for point in points:
            point3d = face.surface3d.point2d_to_3d(point)
            if face.point_belongs(point3d):
                normal1 = point3d - 0.00001 * face.surface3d.frame.w
                normal2 = point3d + 0.00001 * face.surface3d.frame.w
                if (self.point_belongs(normal1) and
                    shell2.point_belongs(normal2)) or \
                        (shell2.point_belongs(normal1) and
                         self.point_belongs(normal2)):
                    return True
        return False

    def set_operations_exterior_face(self, new_face, valid_faces,
                                     inside_reference_shell,
                                     list_coincident_faces,
                                     shell2):
        if new_face.area() < 1e-8:
            return False
        if new_face not in valid_faces and not inside_reference_shell:
            if list_coincident_faces:
                if self.is_face_between_shells(shell2, new_face):
                    return False
            return True
        return False

    def validate_set_operation(self, shell2, tol):
        '''
        Verifies if two shells are valid for union or subtractions operations,
        that is, if they are disjointed or if one is totaly inside the other
        If it returns an empty list, it means the two shells are valid to continue the
        operation.
        '''
        if self.is_disjoint_from(shell2, tol):
            return [self, shell2]
        if self.is_inside_shell(shell2, resolution=0.01):
            return [shell2]
        if shell2.is_inside_shell(self, resolution=0.01):
            return [self]
        return []

    def is_clean(self):
        """
        Verifies if closed shell\'s faces are clean or
        if it is needed to be cleaned
        :return: True if clean and False Otherwise
        """
        for face1, face2 in product(self.faces, repeat=2):
            if face1 != face2 and\
                    face1.surface3d.is_coincident(face2.surface3d) and\
                    face1.is_adjacent(face2):
                return False
        return True

    def union(self, shell2, tol=1e-8):
        '''
            Given Two closed shells, it returns
            a new united ClosedShell3D object
        '''

        validate_set_operation = \
            self.validate_set_operation(shell2, tol)
        if validate_set_operation:
            return validate_set_operation
        list_coincident_faces = self.get_coincident_faces(shell2)

        face_combinations = self.intersecting_faces_combinations(
            shell2, list_coincident_faces, tol)
        intersecting_combinations = \
            self.dict_intersecting_combinations(face_combinations, tol)
        intersecting_faces1, intersecting_faces2 = \
            self.get_intersecting_faces(intersecting_combinations)
        intersecting_faces = intersecting_faces1 + intersecting_faces2
        faces = self.get_non_intersecting_faces(
            shell2, intersecting_faces) + shell2.get_non_intersecting_faces(
            self, intersecting_faces)
        if len(faces) == \
                len(self.faces + shell2.faces) and not intersecting_faces:
            return [self, shell2]
        new_valid_faces = self.union_faces(shell2, intersecting_faces,
                                           intersecting_combinations,
                                           list_coincident_faces
                                           )

        faces += new_valid_faces
        new_shell = ClosedShell3D(faces)
        return [new_shell]

    @staticmethod
    def get_faces_to_be_merged(union_faces):
        coincident_planes_faces = []
        valid_coicident_faces = []
        not_adjacent_not_valid_coincident_faces = []
        for i, face1 in enumerate(union_faces):
            for j, face2 in enumerate(union_faces):
                if j != i and \
                        face1.surface3d.is_coincident(face2.surface3d):
                    if face1 not in coincident_planes_faces:
                        coincident_planes_faces.append(face1)
                    coincident_planes_faces.append(face2)
            if coincident_planes_faces:
                for f1, f2 in \
                        product(coincident_planes_faces, repeat=2):
                    if f1 != f2:
                        if f1.is_adjacent(f2):
                            if f1 not in valid_coicident_faces:
                                valid_coicident_faces.append(f1)
                            if f2 not in valid_coicident_faces:
                                valid_coicident_faces.append(f2)
                        else:
                            if f1.face_inside(f2):
                                not_adjacent_not_valid_coincident_faces.append(f2)
                            elif f2.face_inside(f1):
                                not_adjacent_not_valid_coincident_faces.append(f1)
                break
        return valid_coicident_faces, not_adjacent_not_valid_coincident_faces

    @staticmethod
    def clean_faces(union_faces, list_new_faces):
        list_remove_faces = []
        if union_faces:
            for face1 in union_faces:
                for face2 in list_new_faces:
                    if face1.face_inside(face2):
                        list_remove_faces.append(face2)
                    elif face2.face_inside(face1):
                        list_remove_faces.append(face1)
        list_new_faces += union_faces
        for face in list_remove_faces:
            list_new_faces.remove(face)
        return list_new_faces

    def merge_faces(self):
        union_faces = self.faces
        finished = False
        list_new_faces = []
        count = 0
        while not finished:
            valid_coicident_faces, not_adjacent_not_valid_coincident_faces =\
                ClosedShell3D.get_faces_to_be_merged(union_faces)
            list_valid_coincident_faces = valid_coicident_faces[:]
            if valid_coicident_faces:
                list_new_faces += PlaneFace3D.merge_faces(valid_coicident_faces)
                for face in list_valid_coincident_faces:
                    union_faces.remove(face)
            count += 1
            if count >= len(self.faces) and not list_valid_coincident_faces:
                finished = True

        list_new_faces = self.clean_faces(union_faces, list_new_faces)

        self.faces = list_new_faces

    def subtract(self, shell2, tol=1e-8):
        '''
            Given Two closed shells, it returns a new subtracted OpenShell3D object
        '''
        validate_set_operation = self.validate_set_operation(shell2, tol)
        if validate_set_operation:
            return validate_set_operation

        list_coincident_faces = self.get_coincident_faces(shell2)
        face_combinations = self.intersecting_faces_combinations(
            shell2, list_coincident_faces, tol)

        intersecting_combinations = self.dict_intersecting_combinations(face_combinations, tol)

        if len(intersecting_combinations) == 0:
            return [self, shell2]

        intersecting_faces, _ = self.get_intersecting_faces(intersecting_combinations)

        faces = self.get_non_intersecting_faces(shell2, intersecting_faces)
        new_valid_faces = self.union_faces(shell2, intersecting_faces,
                                           intersecting_combinations,
                                           list_coincident_faces
                                           )
        faces += new_valid_faces
        return [OpenShell3D(faces)]

    def subtract_to_closed_shell(self, shell2, tol=1e-8):
        """
        Given Two closed shells, it returns a new subtracted ClosedShell3D object
        :param shell2:
        :param tol:
        :return:
        """

        validate_set_operation = self.validate_set_operation(shell2, tol)
        if validate_set_operation:
            return validate_set_operation

        list_coincident_faces = self.get_coincident_faces(shell2)
        face_combinations = self.intersecting_faces_combinations(
            shell2, list_coincident_faces, tol)

        intersecting_combinations = self.dict_intersecting_combinations(face_combinations, tol)

        if len(intersecting_combinations) == 0:
            return [self, shell2]

        intersecting_faces1, intersecting_faces2 = self.get_intersecting_faces(
            intersecting_combinations)
        intersecting_faces = intersecting_faces1 + intersecting_faces2

        faces = self.get_non_intersecting_faces(shell2, intersecting_faces)
        faces += shell2.get_non_intersecting_faces(self, intersecting_faces,
                                                   intersection_method=True)

        new_valid_faces = self.subtraction_faces(shell2, intersecting_faces,
                                                 intersecting_combinations,
                                                 # list_coincident_faces
                                                 )
        # coincident_and_adjacent_faces =\
        #     self.get_coincident_and_adjacent_faces(shell2)
        # print('coincident_and_adjacent_faces:', len(coincident_and_adjacent_faces))
        faces += new_valid_faces
        new_shell = ClosedShell3D(faces)
        # if coincident_and_adjacent_faces:
        #     new_shell.merge_union_faces()
        #     print('passing hereeeee -- subtraction')
        return [new_shell]

    def intersection(self, shell2, tol=1e-8):
        """
        Given two ClosedShell3D, it returns the new objet resulting
        from the intersection of the two
        """
        validate_set_operation = self.validate_set_operation(
            shell2, tol)
        if validate_set_operation:
            return validate_set_operation

        list_coincident_faces = self.get_coincident_faces(shell2)
        face_combinations = self.intersecting_faces_combinations(
            shell2, list_coincident_faces, tol)

        intersecting_combinations = self.dict_intersecting_combinations(
            face_combinations, tol)

        if len(intersecting_combinations) == 0:
            return [self, shell2]

        intersecting_faces1, intersecting_faces2 = self.get_intersecting_faces(
            intersecting_combinations)
        intersecting_faces = intersecting_faces1 + intersecting_faces2
        faces = self.intersection_faces(shell2, intersecting_faces,
                                        intersecting_combinations,
                                        # list_coincident_faces
                                        )
        faces += self.get_non_intersecting_faces(shell2,
                                                 intersecting_faces,
                                                 intersection_method=True) + shell2.get_non_intersecting_faces(self,
                                                                                                               intersecting_faces,
                                                                                                               intersection_method=True)

        new_shell = ClosedShell3D(faces)
        return [new_shell]<|MERGE_RESOLUTION|>--- conflicted
+++ resolved
@@ -4120,13 +4120,8 @@
                     intersections.append(surface3d_inter)
         if not intersections:
             for point in [edge.start, edge.end]:
-<<<<<<< HEAD
                 if self.point_belongs(point):
-=======
-                if self.point_belongs(point) or\
-                        self.outer_contour3d.point_over_contour(
-                            point, abs_tol=1e-7):
->>>>>>> 947457be
+
                     if point not in intersections:
                         intersections.append(point)
             for prim in self.outer_contour3d.primitives:
@@ -4134,7 +4129,6 @@
                 if intersection is not None:
                     if intersection not in intersections:
                         intersections.append(intersection)
-<<<<<<< HEAD
         return intersections
 
     def face_intersections_outer_contour(self, face2):
@@ -4145,8 +4139,7 @@
                 for point in intersection_points:
                     if point not in intersections:
                         intersections.append(point)
-=======
->>>>>>> 947457be
+
         return intersections
 
     def face_intersections_inner_contours(self, face2):
@@ -4227,39 +4220,10 @@
                 bbox1.distance_to_bbox(bbox2) >= tol:
             return []
 
-<<<<<<< HEAD
         intersections = self.get_face_intersections(face2)
         valid_intersections = self.valide_face_intersections(face2,
                                                              intersections)
         return valid_intersections
-=======
-        intersections = []
-
-        for edge2 in face2.outer_contour3d.primitives:
-            intersection_points = self.edge_intersections(edge2)
-            if intersection_points:
-                for point in intersection_points:
-                    if point not in intersections:
-                        intersections.append(point)
-        for edge1 in self.outer_contour3d.primitives:
-            intersection_points = face2.edge_intersections(edge1)
-            if intersection_points:
-                for point in intersection_points:
-                    if point not in intersections:
-                        intersections.append(point)
-        if len(intersections) > 1:
-            if intersections[0] == intersections[1]:
-                return []
-            primitive = volmdlr.edges.LineSegment3D(intersections[0], intersections[1])
-            mid_point = primitive.middle_point()
-
-            if self.outer_contour3d.point_over_contour(mid_point) and\
-                    face2.outer_contour3d.point_over_contour(mid_point):
-                return []
-            intersections = [volmdlr.wires.Wire3D([primitive])]
-            return intersections
-        return []
->>>>>>> 947457be
 
     def minimum_distance(self, other_face, return_points=False):
         if other_face.__class__ is CylindricalFace3D:
