--- conflicted
+++ resolved
@@ -1020,13 +1020,8 @@
         """
         Calculates the distance of a point to plane.
 
-<<<<<<< HEAD
         :param point3d: point to verify distance.
         :return: a float, point distance to plane.
-=======
-        :param point3d: point to verify distance
-        :return: a float, point distance to plane
->>>>>>> fc911d81
         """
         coefficient_a, coefficient_b, coefficient_c, coefficient_d = self.equation_coefficients()
         return abs(self.frame.w.dot(point3d) + coefficient_d) / math.sqrt(coefficient_a**2 +
