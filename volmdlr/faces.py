--- conflicted
+++ resolved
@@ -27,7 +27,7 @@
 from volmdlr import surfaces
 from volmdlr.utils.parametric import update_face_grid_points_with_inner_polygons
 import volmdlr.wires
-from volmdlr import from_occt
+from volmdlr import from_ocp
 
 warnings.simplefilter("once")
 
@@ -382,19 +382,19 @@
                     primitives_mapping[new_primitive] = primitives_mapping.pop(old_primitive)
 
     @classmethod
-    def from_occt(cls, occt_face: TopoDS_Shape):
+    def from_ocp(cls, occt_face: TopoDS_Shape):
         """
         Translate an occt face into a volmdlr face.
         """
         occt_surface = BRep_Tool().Surface_s(occt_face)
         if occt_surface.get_type_name_s() == 'Geom_RectangularTrimmedSurface':
             occt_surface = occt_surface.BasisSurface()
-        surface_function = getattr(from_occt, occt_surface.get_type_name_s().lower()[5:] + '_from_occt')
+        surface_function = getattr(from_ocp, occt_surface.get_type_name_s().lower()[5:] + '_from_ocp')
         surface_class = OCCT_TO_VOLMDLR[occt_surface.get_type_name_s()]
         surface = surface_function(surface_class, occt_surface)
 
-        occt_outer_wire, occt_inner_wires = from_occt.get_wires_from_face(occt_face)
-        contours = [volmdlr.wires.Contour3D.from_occt(contour)
+        occt_outer_wire, occt_inner_wires = from_ocp.get_wires_from_face(occt_face)
+        contours = [volmdlr.wires.Contour3D.from_ocp(contour)
                     for contour in [occt_outer_wire] + occt_inner_wires]
         contours[0].name = "face_outer_bound"
 
@@ -2253,11 +2253,11 @@
         return cls(plane3d, surface, name)
 
     @classmethod
-    def from_occt(cls, occt_face: TopoDS_Shape):
+    def from_ocp(cls, occt_face: TopoDS_Shape):
         """
         Translate an occt face into a volmdlr face.
         """
-        return from_occt.face_from_ocp(cls, occt_face, OCCT_TO_VOLMDLR, surfaces.Surface2D)
+        return from_ocp.face_from_ocp(cls, occt_face, OCCT_TO_VOLMDLR, surfaces.Surface2D)
 
 
 class PeriodicalFaceMixin:
@@ -2809,11 +2809,11 @@
         return cls(cylindrical_surface, surface2d, name)
 
     @classmethod
-    def from_occt(cls, occt_face: TopoDS_Shape):
+    def from_ocp(cls, occt_face: TopoDS_Shape):
         """
         Translate an occt face into a volmdlr face.
         """
-        return from_occt.face_from_ocp(cls, occt_face, OCCT_TO_VOLMDLR, surfaces.Surface2D)
+        return from_ocp.face_from_ocp(cls, occt_face, OCCT_TO_VOLMDLR, surfaces.Surface2D)
 
     def neutral_fiber(self):
         """
@@ -2997,22 +2997,20 @@
         planeface_intersections = planeface.toroidalface_intersections(self)
         return planeface_intersections
 
-<<<<<<< HEAD
+    def face_inside(self, face2, abs_tol: float = 1e-6):
+        """
+        Verifies if a face is inside another one.
+
+        It returns True if face2 is inside or False if the opposite.
+        """
+        return parametric_face_inside(self, face2, abs_tol)
+
     @classmethod
-    def from_occt(cls, occt_face: TopoDS_Shape):
+    def from_ocp(cls, occt_face: TopoDS_Shape):
         """
         Translate an occt face into a volmdlr face.
         """
-        return from_occt.face_from_ocp(cls, occt_face, OCCT_TO_VOLMDLR, surfaces.Surface2D)
-=======
-    def face_inside(self, face2, abs_tol: float = 1e-6):
-        """
-        Verifies if a face is inside another one.
-
-        It returns True if face2 is inside or False if the opposite.
-        """
-        return parametric_face_inside(self, face2, abs_tol)
->>>>>>> 9c409378
+        return from_ocp.face_from_ocp(cls, occt_face, OCCT_TO_VOLMDLR, surfaces.Surface2D)
 
 
 class ConicalFace3D(PeriodicalFaceMixin, Face3D):
@@ -3278,11 +3276,11 @@
         return cls(surface3d, surface2d=surface2d, name=name)
 
     @classmethod
-    def from_occt(cls, occt_face: TopoDS_Shape):
+    def from_ocp(cls, occt_face: TopoDS_Shape):
         """
         Translate an occt face into a volmdlr face.
         """
-        return from_occt.face_from_ocp(cls, occt_face, OCCT_TO_VOLMDLR, surfaces.Surface2D)
+        return from_ocp.face_from_ocp(cls, occt_face, OCCT_TO_VOLMDLR, surfaces.Surface2D)
 
     def get_bounding_box(self):
         """
