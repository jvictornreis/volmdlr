"""
Surfaces & faces.

"""

import math
import warnings
from itertools import chain, product
from typing import List, Tuple, Union

import matplotlib.pyplot as plt
import networkx as nx
import numpy as npy
from scipy.optimize import least_squares, minimize
import triangle as triangle_lib

from geomdl import NURBS, BSpline, utilities
from geomdl.construct import extract_curves
from geomdl.fitting import approximate_surface, interpolate_surface
from geomdl.operations import split_surface_u, split_surface_v
from trimesh import Trimesh

from dessia_common.core import DessiaObject

import volmdlr.bspline_compiled
import volmdlr.core
from volmdlr.core import EdgeStyle
import volmdlr.core_compiled
import volmdlr.display as vmd
import volmdlr.edges as vme
import volmdlr.geometry
import volmdlr.grid
import volmdlr.utils.parametric as vm_parametric
import volmdlr.wires
from volmdlr.utils.parametric import array_range_search, repair_start_end_angle_periodicity, angle_discontinuity
from volmdlr.bspline_evaluators import evaluate_single
from volmdlr.core import point_in_list


def knots_vector_inv(knots_vector):
    """
    Compute knot-elements and multiplicities based on the global knot vector.

    """

    knots = sorted(set(knots_vector))
    multiplicities = [knots_vector.count(knot) for knot in knots]

    return knots, multiplicities


class Surface2D(volmdlr.core.Primitive2D):
    """
    A surface bounded by an outer contour.

    """

    def __init__(self, outer_contour: volmdlr.wires.Contour2D,
                 inner_contours: List[volmdlr.wires.Contour2D],
                 name: str = 'name'):
        self.outer_contour = outer_contour
        self.inner_contours = inner_contours
        self._area = None

        volmdlr.core.Primitive2D.__init__(self, name=name)

    def __hash__(self):
        return hash((self.outer_contour, tuple(self.inner_contours)))

    def _data_hash(self):
        return hash(self)

    def copy(self):
        """
        Copies the surface2d.

        """
        return self.__class__(outer_contour=self.outer_contour.copy(),
                              inner_contours=[c.copy() for c in self.inner_contours],
                              name=self.name)

    def area(self):
        """
        Computes the area of the surface.

        """
        if not self._area:
            self._area = self.outer_contour.area() - sum(contour.area() for contour in self.inner_contours)
        return self._area

    def second_moment_area(self, point: volmdlr.Point2D):
        """
        Computes the second moment area of the surface.

        """
        i_x, i_y, i_xy = self.outer_contour.second_moment_area(point)
        for contour in self.inner_contours:
            i_xc, i_yc, i_xyc = contour.second_moment_area(point)
            i_x -= i_xc
            i_y -= i_yc
            i_xy -= i_xyc
        return i_x, i_y, i_xy

    def center_of_mass(self):
        """
        Compute the center of mass of the 2D surface.

        :return: The center of mass of the surface.
        :rtype: :class:`volmdlr.Point2D`
        """
        center = self.outer_contour.area() * self.outer_contour.center_of_mass()
        for contour in self.inner_contours:
            center -= contour.area() * contour.center_of_mass()
        return center / self.area()

    def point_belongs(self, point2d: volmdlr.Point2D):
        """
        Check whether a point belongs to the 2D surface.

        :param point2d: The point to check.
        :type point2d: :class:`volmdlr.Point2D`
        :return: True if the point belongs to the surface, False otherwise.
        :rtype: bool
        """
        if not self.outer_contour.point_belongs(point2d):
            if self.outer_contour.point_over_contour(point2d):
                return True
            return False

        for inner_contour in self.inner_contours:
            if inner_contour.point_belongs(point2d) and not inner_contour.point_over_contour(point2d):
                return False
        return True

    def random_point_inside(self):
        """
        Generate a random point inside the 2D surface.

        Taking into account any inner contours (holes) it may have.

        :return: A random point inside the surface.
        :rtype: :class:`volmdlr.Point2D`
        """
        valid_point = False
        point_inside_outer_contour = None
        while not valid_point:
            point_inside_outer_contour = self.outer_contour.random_point_inside()
            inside_inner_contour = False
            for inner_contour in self.inner_contours:
                if inner_contour.point_belongs(point_inside_outer_contour):
                    inside_inner_contour = True
            if not inside_inner_contour and \
                    point_inside_outer_contour is not None:
                valid_point = True

        return point_inside_outer_contour

    @staticmethod
    def triangulation_without_holes(vertices, segments, points_grid, tri_opt):
        """
        Triangulates a surface without holes.

        :param vertices: vertices of the surface.
        :param segments: segments defined as tuples of vertices.
        :param points_grid: to do.
        :param tri_opt: triangulation option: "p"
        :return:
        """
        vertices_grid = [(p.x, p.y) for p in points_grid]
        vertices.extend(vertices_grid)
        tri = {'vertices': npy.array(vertices).reshape((-1, 2)),
               'segments': npy.array(segments).reshape((-1, 2)),
               }
        t = triangle_lib.triangulate(tri, tri_opt)
        triangles = t['triangles'].tolist()
        np = t['vertices'].shape[0]
        points = [vmd.Node2D(*t['vertices'][i, :]) for i in range(np)]
        return vmd.DisplayMesh2D(points, triangles=triangles)

    def triangulation(self, number_points_x: int = 15, number_points_y: int = 15):
        """
        Triangulates the Surface2D using the Triangle library.

        :param number_points_x: Number of discretization points in x direction.
        :type number_points_x: int
        :param number_points_y: Number of discretization points in y direction.
        :type number_points_y: int
        :return: The triangulated surface as a display mesh.
        :rtype: :class:`volmdlr.display.DisplayMesh2D`
        """
        area = self.bounding_rectangle().area()
        tri_opt = "p"
        if math.isclose(area, 0., abs_tol=1e-6):
            return vmd.DisplayMesh2D([], triangles=[])

        triangulates_with_grid = number_points_x > 0 or number_points_y > 0

        outer_polygon = self.outer_contour.to_polygon(angle_resolution=15, discretize_line=triangulates_with_grid)

        if not self.inner_contours and not triangulates_with_grid:
            return outer_polygon.triangulation()

        points_grid, x, y, grid_point_index = outer_polygon.grid_triangulation_points(number_points_x=number_points_x,
                                                                                      number_points_y=number_points_y)
        points = [vmd.Node2D(*point) for point in outer_polygon.points]
        vertices = [(point.x, point.y) for point in points]
        n = len(points)
        segments = [(i, i + 1) for i in range(n - 1)]
        segments.append((n - 1, 0))

        if not self.inner_contours:  # No holes
            return self.triangulation_without_holes(vertices, segments, points_grid, tri_opt)

        point_index = {p: i for i, p in enumerate(points)}
        holes = []
        for inner_contour in self.inner_contours:
            inner_polygon = inner_contour.to_polygon(angle_resolution=10, discretize_line=triangulates_with_grid)
            inner_polygon_nodes = [vmd.Node2D.from_point(p) for p in inner_polygon.points]
            for point in inner_polygon_nodes:
                if point not in point_index:
                    points.append(point)
                    vertices.append((point.x, point.y))
                    point_index[point] = n
                    n += 1

            for point1, point2 in zip(inner_polygon_nodes[:-1],
                                      inner_polygon_nodes[1:]):
                segments.append((point_index[point1], point_index[point2]))
            segments.append((point_index[inner_polygon_nodes[-1]], point_index[inner_polygon_nodes[0]]))
            rpi = inner_polygon.barycenter()
            if not inner_polygon.point_belongs(rpi, include_edge_points=False):
                rpi = inner_polygon.random_point_inside(include_edge_points=False)
            holes.append([rpi.x, rpi.y])

            if triangulates_with_grid:
                # removes with a region search the grid points that are in the inner contour
                xmin, xmax, ymin, ymax = inner_polygon.bounding_rectangle.bounds()
                x_grid_range = array_range_search(x, xmin, xmax)
                y_grid_range = array_range_search(y, ymin, ymax)
                for i in x_grid_range:
                    for j in y_grid_range:
                        point = grid_point_index.get((i, j))
                        if not point:
                            continue
                        if inner_polygon.point_belongs(point):
                            points_grid.remove(point)
                            grid_point_index.pop((i, j))

        if triangulates_with_grid:
            vertices_grid = [(p.x, p.y) for p in points_grid]
            vertices.extend(vertices_grid)

        tri = {'vertices': npy.array(vertices).reshape((-1, 2)),
               'segments': npy.array(segments).reshape((-1, 2)),
               'holes': npy.array(holes).reshape((-1, 2))
               }
        t = triangle_lib.triangulate(tri, tri_opt)
        triangles = t['triangles'].tolist()
        np = t['vertices'].shape[0]
        points = [vmd.Node2D(*t['vertices'][i, :]) for i in range(np)]
        return vmd.DisplayMesh2D(points, triangles=triangles)

    def split_by_lines(self, lines):
        """
        Returns a list of cut surfaces given by the lines provided as argument.
        """
        cutted_surfaces = []
        iteration_surfaces = self.cut_by_line(lines[0])

        for line in lines[1:]:
            iteration_surfaces2 = []
            for surface in iteration_surfaces:
                line_cutted_surfaces = surface.cut_by_line(line)

                llcs = len(line_cutted_surfaces)

                if llcs == 1:
                    cutted_surfaces.append(line_cutted_surfaces[0])
                else:
                    iteration_surfaces2.extend(line_cutted_surfaces)

            iteration_surfaces = iteration_surfaces2[:]

        cutted_surfaces.extend(iteration_surfaces)
        return cutted_surfaces

    def split_regularly(self, n):
        """
        Split in n slices.
        """
        bounding_rectangle = self.outer_contour.bounding_rectangle
        lines = []
        for i in range(n - 1):
            xi = bounding_rectangle[0] + (i + 1) * (bounding_rectangle[1] - bounding_rectangle[0]) / n
            lines.append(vme.Line2D(volmdlr.Point2D(xi, 0),
                                    volmdlr.Point2D(xi, 1)))
        return self.split_by_lines(lines)

    def cut_by_line(self, line: vme.Line2D):
        """
        Returns a list of cut Surface2D by the given line.

        :param line: The line to cut the Surface2D with.
        :type line: :class:`volmdlr.edges.Line2D`
        :return: A list of 2D surfaces resulting from the cut.
        :rtype: List[:class:`volmdlr.faces.Surface2D`]
        """
        surfaces = []
        splitted_outer_contours = self.outer_contour.cut_by_line(line)
        splitted_inner_contours_table = []
        for inner_contour in self.inner_contours:
            splitted_inner_contours = inner_contour.cut_by_line(line)
            splitted_inner_contours_table.append(splitted_inner_contours)

        # First part of the external contour
        for outer_split in splitted_outer_contours:
            inner_contours = []
            for splitted_inner_contours in splitted_inner_contours_table:
                for inner_split in splitted_inner_contours:
                    inner_split.order_contour()
                    point = inner_split.random_point_inside()
                    if outer_split.point_belongs(point):
                        inner_contours.append(inner_split)

            if inner_contours:
                surface2d = self.from_contours(outer_split, inner_contours)
                surfaces.append(surface2d)
            else:
                surfaces.append(Surface2D(outer_split, []))
        return surfaces

    def line_crossings(self, line: vme.Line2D):
        """
        Find intersection points between a line and the 2D surface.

        :param line: The line to intersect with the shape.
        :type line: :class:`volmdlr.edges.Line2D`
        :return: A list of intersection points sorted by increasing abscissa
            along the line. Each intersection point is a tuple
            (point, primitive) where point is the intersection point and
            primitive is the intersected primitive.
        :rtype: List[Tuple[:class:`volmdlr.Point2D`,
            :class:`volmdlr.core.Primitive2D`]]

        """
        intersection_points = []
        for primitive in self.outer_contour.primitives:
            for p in primitive.line_crossings(line):
                if (p, primitive) not in intersection_points:
                    intersection_points.append((p, primitive))
        for inner_contour in self.inner_contours:
            for primitive in inner_contour.primitives:
                for p in primitive.line_crossings(line):
                    if (p, primitive) not in intersection_points:
                        intersection_points.append((p, primitive))
        return sorted(intersection_points, key=lambda ip: line.abscissa(ip[0]))

    def split_at_centers(self):
        """
        Split in n slices.

        # TODO: is this used ?
        """

        cutted_contours = []
        center_of_mass1 = self.inner_contours[0].center_of_mass()
        center_of_mass2 = self.inner_contours[1].center_of_mass()
        cut_line = vme.Line2D(center_of_mass1, center_of_mass2)

        iteration_contours2 = []

        surface_cut = self.cut_by_line(cut_line)

        iteration_contours2.extend(surface_cut)

        iteration_contours = iteration_contours2[:]
        cutted_contours.extend(iteration_contours)

        return cutted_contours

    def cut_by_line2(self, line):
        """
        Cuts a Surface2D with line (2).

        :param line: DESCRIPTION
        :type line: TYPE
        :raises NotImplementedError: DESCRIPTION
        :return: DESCRIPTION
        :rtype: TYPE

        """

        all_contours = []
        inner_1 = self.inner_contours[0]
        inner_2 = self.inner_contours[1]

        inner_intersections_1 = inner_1.line_intersections(line)
        inner_intersections_2 = inner_2.line_intersections(line)

        arc1, arc2 = inner_1.split(inner_intersections_1[1],
                                   inner_intersections_1[0])
        arc3, arc4 = inner_2.split(inner_intersections_2[1],
                                   inner_intersections_2[0])
        new_inner_1 = volmdlr.wires.Contour2D([arc1, arc2])
        new_inner_2 = volmdlr.wires.Contour2D([arc3, arc4])

        intersections = [(inner_intersections_1[0], arc1), (inner_intersections_1[1], arc2)]
        intersections += self.outer_contour.line_intersections(line)
        intersections.append((inner_intersections_2[0], arc3))
        intersections.append((inner_intersections_2[1], arc4))
        intersections += self.outer_contour.line_intersections(line)

        if not intersections:
            all_contours.extend([self])
        if len(intersections) < 4:
            return [self]
        if len(intersections) >= 4:
            if isinstance(intersections[0][0], volmdlr.Point2D) and \
                    isinstance(intersections[1][0], volmdlr.Point2D):
                ip1, ip2 = sorted(
                    [new_inner_1.primitives.index(intersections[0][1]),
                     new_inner_1.primitives.index(intersections[1][1])])
                ip5, ip6 = sorted(
                    [new_inner_2.primitives.index(intersections[4][1]),
                     new_inner_2.primitives.index(intersections[5][1])])
                ip3, ip4 = sorted(
                    [self.outer_contour.primitives.index(intersections[2][1]),
                     self.outer_contour.primitives.index(intersections[3][1])])

                # sp11, sp12 = intersections[2][1].split(intersections[2][0])
                # sp21, sp22 = intersections[3][1].split(intersections[3][0])
                sp33, sp34 = intersections[6][1].split(intersections[6][0])
                sp44, sp43 = intersections[7][1].split(intersections[7][0])

                primitives1 = [volmdlr.edges.LineSegment2D(intersections[6][0], intersections[1][0]),
                               new_inner_1.primitives[ip1],
                               volmdlr.edges.LineSegment2D(intersections[0][0], intersections[5][0]),
                               new_inner_2.primitives[ip5],
                               volmdlr.edges.LineSegment2D(intersections[4][0], intersections[7][0]),
                               sp44
                               ]
                primitives1.extend(self.outer_contour.primitives[ip3 + 1:ip4])
                primitives1.append(sp34)

                primitives2 = [volmdlr.edges.LineSegment2D(intersections[7][0], intersections[4][0]),
                               new_inner_2.primitives[ip6],
                               volmdlr.edges.LineSegment2D(intersections[5][0], intersections[0][0]),
                               new_inner_1.primitives[ip2],
                               volmdlr.edges.LineSegment2D(intersections[1][0], intersections[6][0]),
                               sp33
                               ]

                primitives2.extend(self.outer_contour.primitives[:ip3].reverse())
                primitives2.append(sp43)

                all_contours.extend([volmdlr.wires.Contour2D(primitives1),
                                     volmdlr.wires.Contour2D(primitives2)])

            else:
                raise NotImplementedError(
                    'Non convex contour not supported yet')

        return all_contours

    # def cut_by_line3(self, line):
    #     """
    #     Cuts a Surface2D with line (2).
    #
    #     :param line: DESCRIPTION
    #     :type line: TYPE
    #     :raises NotImplementedError: DESCRIPTION
    #     :return: DESCRIPTION
    #     :rtype: TYPE
    #
    #     """
    #
    #     # ax=self.outer_contour.plot()
    #     all_contours = []
    #     inner = self.inner_contours[0]
    #     inner_2 = self.inner_contours[1]
    #     inner_3 = self.inner_contours[2]
    #
    #     c = inner.center_of_mass()
    #     c_2 = inner_2.center_of_mass()
    #     c_3 = inner_3.center_of_mass()
    #     direction_vector = line.normal_vector()
    #     direction_line = vme.Line2D(c, volmdlr.Point2D(
    #         (direction_vector.y * c.x - direction_vector.x * c.y) / (
    #             direction_vector.y), 0))
    #     direction_line_2 = vme.Line2D(c_2, volmdlr.Point2D(
    #         (direction_vector.y * c_2.x - direction_vector.x * c_2.y) / (
    #             direction_vector.y), 0))
    #
    #     direction_line_3 = vme.Line2D(c_3, volmdlr.Point2D(
    #         (direction_vector.y * c_3.x - direction_vector.x * c_3.y) / (
    #             direction_vector.y), 0))
    #     inner_intersections = inner.line_intersections(direction_line)
    #     inner_intersections_2 = inner_2.line_intersections(direction_line_2)
    #     inner_intersections_3 = inner_3.line_intersections(direction_line_3)
    #     arc1, arc2 = inner.split(inner_intersections[1],
    #                              inner_intersections[0])
    #     arc3, arc4 = inner_2.split(inner_intersections_2[1],
    #                                inner_intersections_2[0])
    #     arc5, arc6 = inner_3.split(inner_intersections_3[1],
    #                                inner_intersections_3[0])
    #     new_inner = volmdlr.wires.Contour2D([arc1, arc2])
    #     new_inner_2 = volmdlr.wires.Contour2D([arc3, arc4])
    #     new_inner_3 = volmdlr.wires.Contour2D([arc5, arc6])
    #     intersections = [(inner_intersections[0], arc1), (inner_intersections[1], arc2)]
    #
    #     if len(self.outer_contour.line_intersections(direction_line)) > 2:
    #
    #         intersections.append(
    #             self.outer_contour.line_intersections(direction_line)[0])
    #         intersections.append(
    #             self.outer_contour.line_intersections(direction_line)[2])
    #     else:
    #         intersections.append(
    #             self.outer_contour.line_intersections(direction_line)[0])
    #         intersections.append(
    #             self.outer_contour.line_intersections(direction_line)[1])
    #     intersections.append((inner_intersections_2[0], arc3))
    #     intersections.append((inner_intersections_2[1], arc4))
    #     if len(self.outer_contour.line_intersections(direction_line_2)) > 2:
    #         intersections.append(
    #             self.outer_contour.line_intersections(direction_line_2)[0])
    #         intersections.append(
    #             self.outer_contour.line_intersections(direction_line_2)[2])
    #     else:
    #         intersections.append(
    #             self.outer_contour.line_intersections(direction_line_2)[0])
    #         intersections.append(
    #             self.outer_contour.line_intersections(direction_line_2)[1])
    #     intersections.append((inner_intersections_3[0], arc5))
    #     intersections.append((inner_intersections_3[1], arc6))
    #     if len(self.outer_contour.line_intersections(direction_line_3)) > 2:
    #
    #         intersections.append(
    #             self.outer_contour.line_intersections(direction_line_3)[0])
    #         intersections.append(
    #             self.outer_contour.line_intersections(direction_line_3)[2])
    #     else:
    #         intersections.append(
    #             self.outer_contour.line_intersections(direction_line_3)[0])
    #         intersections.append(
    #             self.outer_contour.line_intersections(direction_line_3)[1])
    #
    #     if isinstance(intersections[0][0], volmdlr.Point2D) and \
    #             isinstance(intersections[1][0], volmdlr.Point2D):
    #         ip1, ip2 = sorted([new_inner.primitives.index(intersections[0][1]),
    #                            new_inner.primitives.index(
    #                                intersections[1][1])])
    #         ip5, ip6 = sorted(
    #             [new_inner_2.primitives.index(intersections[4][1]),
    #              new_inner_2.primitives.index(intersections[5][1])])
    #         ip7, ip8 = sorted(
    #             [new_inner_3.primitives.index(intersections[8][1]),
    #              new_inner_3.primitives.index(intersections[9][1])])
    #         ip3, ip4 = sorted(
    #             [self.outer_contour.primitives.index(intersections[2][1]),
    #              self.outer_contour.primitives.index(intersections[3][1])])
    #
    #         sp11, sp12 = intersections[2][1].split(intersections[2][0])
    #         sp21, sp22 = intersections[3][1].split(intersections[3][0])
    #         sp33, sp34 = intersections[6][1].split(intersections[6][0])
    #         sp44, sp43 = intersections[7][1].split(intersections[7][0])
    #         sp55, sp56 = intersections[10][1].split(intersections[10][0])
    #         sp66, sp65 = intersections[11][1].split(intersections[11][0])
    #
    #         primitives1 = []
    #         primitives1.append(volmdlr.edges.LineSegment2D(intersections[7][0],
    #                                                        intersections[5][0]))
    #         primitives1.append(new_inner_2.primitives[ip5])
    #         primitives1.append(volmdlr.edges.LineSegment2D(intersections[6][0],
    #                                                        intersections[4][0]))
    #         primitives1.append(sp33)
    #         primitives1.append(sp43)
    #
    #         primitives2 = []
    #         primitives2.append(volmdlr.edges.LineSegment2D(intersections[6][0],
    #                                                        intersections[4][0]))
    #         primitives2.append(new_inner_2.primitives[ip6])
    #         primitives2.append(volmdlr.edges.LineSegment2D(intersections[5][0],
    #                                                        intersections[7][0]))
    #         primitives2.append(volmdlr.edges.LineSegment2D(intersections[7][0],
    #                                                        intersections[11][0]))
    #         primitives2.append(
    #             vme.LineSegment2D(intersections[11][0],
    #                                         intersections[9][0]))
    #         primitives2.append(new_inner_3.primitives[ip7])
    #         primitives2.append(volmdlr.edges.LineSegment2D(intersections[8][0],
    #                                                        intersections[10][0]))
    #         primitives2.append(sp34)
    #
    #         primitives3 = []
    #         primitives3.append(
    #             vme.LineSegment2D(intersections[10][0],
    #                                         intersections[8][0]))
    #         primitives3.append(new_inner_3.primitives[ip8])
    #         primitives3.append(volmdlr.edges.LineSegment2D(intersections[9][0],
    #                                                        intersections[11][0]))
    #         primitives3.append(sp22)
    #         primitives3.append(volmdlr.edges.LineSegment2D(intersections[3][0],
    #                                                        intersections[1][0]))
    #         primitives3.append(new_inner.primitives[ip1])
    #         primitives3.append(vme.LineSegment2D(intersections[0][0],
    #                                                        intersections[2][
    #                                                            0]))
    #         primitives3.append(vme.LineSegment2D(intersections[2][0],
    #                                                        intersections[10][
    #                                                            0]))
    #
    #         primitives4 = [volmdlr.edges.LineSegment2D(intersections[3][0],
    #                                                    intersections[1][0])]
    #         a = volmdlr.edges.Arc2D(new_inner.primitives[ip2].end,
    #                                 new_inner.primitives[ip2].interior,
    #                                 new_inner.primitives[ip2].start)
    #         primitives4.append(a)
    #         primitives4.append(volmdlr.edges.LineSegment2D(intersections[0][0],
    #                                                        intersections[2][0]))
    #         primitives4.append(sp12)
    #         primitives4.append(sp21)
    #
    #         # Contour2D(primitives1),Contour2D(primitives2),
    #         #                      Contour2D(primitives3),
    #         all_contours.extend([volmdlr.wires.Contour2D(primitives4)])
    #
    #     else:
    #         raise NotImplementedError(
    #             f'{len(intersections)} intersections not supported yet')
    #
    #     return all_contours

    def bounding_rectangle(self):
        """
        Returns bounding rectangle.

        :return: Returns a python object with useful methods
        :rtype: :class:`volmdlr.core.BoundingRectangle
        """

        return self.outer_contour.bounding_rectangle

    @classmethod
    def from_contours(cls, outer_contour, inner_contours):
        """
        Create a Surface2D object from an outer contour and a list of inner contours.

        :param outer_contour: The outer contour that bounds the surface.
        :type outer_contour: volmdlr.wires.Contour2D
        :param inner_contours: The list of inner contours that define the holes of the surface.
        :type inner_contours : List[volmdlr.wires.Contour2D]
        :return: Surface2D defined by the given contours.
        """
        surface2d_inner_contours = []
        surface2d_outer_contour = outer_contour
        for inner_contour in inner_contours:
            if surface2d_outer_contour.shared_primitives_extremities(
                    inner_contour):
                # inner_contour will be merged with outer_contour
                merged_contours = surface2d_outer_contour.merge_with(
                    inner_contour)
                if len(merged_contours) >= 2:
                    raise NotImplementedError
                surface2d_outer_contour = merged_contours[0]
            else:
                # inner_contour will be added to the inner contours of the
                # Surface2D
                surface2d_inner_contours.append(inner_contour)
        return cls(surface2d_outer_contour, surface2d_inner_contours)

    def plot(self, ax=None, color='k', alpha=1, equal_aspect=False):

        if ax is None:
            _, ax = plt.subplots()
        self.outer_contour.plot(ax=ax, edge_style=EdgeStyle(color=color, alpha=alpha,
                                                            equal_aspect=equal_aspect))
        for inner_contour in self.inner_contours:
            inner_contour.plot(ax=ax, edge_style=EdgeStyle(color=color, alpha=alpha,
                                                           equal_aspect=equal_aspect))

        if equal_aspect:
            ax.set_aspect('equal')

        ax.margins(0.1)
        return ax

    def axial_symmetry(self, line):
        """
        Finds out the symmetric 2D surface according to a line.

        """

        outer_contour = self.outer_contour.axial_symmetry(line)
        inner_contours = []
        if self.inner_contours:
            inner_contours = [contour.axial_symmetry(line) for contour in self.inner_contours]

        return self.__class__(outer_contour=outer_contour,
                              inner_contours=inner_contours)

    def rotation(self, center, angle):
        """
        Surface2D rotation.

        :param center: rotation center.
        :param angle: angle rotation.
        :return: a new rotated Surface2D.
        """

        outer_contour = self.outer_contour.rotation(center, angle)
        if self.inner_contours:
            inner_contours = [contour.rotation(center, angle) for contour in self.inner_contours]
        else:
            inner_contours = []

        return self.__class__(outer_contour, inner_contours)

    def rotation_inplace(self, center, angle):
        """
        Rotate the surface inplace.
        """
        warnings.warn("'inplace' methods are deprecated. Use a not inplace method instead.", DeprecationWarning)

        new_surface2d = self.rotation(center, angle)
        self.outer_contour = new_surface2d.outer_contour
        self.inner_contours = new_surface2d.inner_contours

    def translation(self, offset: volmdlr.Vector2D):
        """
        Surface2D translation.

        :param offset: translation vector.
        :return: A new translated Surface2D.
        """
        outer_contour = self.outer_contour.translation(offset)
        inner_contours = [contour.translation(offset) for contour in self.inner_contours]
        return self.__class__(outer_contour, inner_contours)

    def translation_inplace(self, offset: volmdlr.Vector2D):
        warnings.warn("'inplace' methods are deprecated. Use a not inplace method instead.", DeprecationWarning)

        new_contour = self.translation(offset)
        self.outer_contour = new_contour.outer_contour
        self.inner_contours = new_contour.inner_contours

    def frame_mapping(self, frame: volmdlr.Frame2D, side: str):
        outer_contour = self.outer_contour.frame_mapping(frame, side)
        inner_contours = [contour.frame_mapping(frame, side) for contour in self.inner_contours]
        return self.__class__(outer_contour, inner_contours)

    def frame_mapping_inplace(self, frame: volmdlr.Frame2D, side: str):
        warnings.warn("'inplace' methods are deprecated. Use a not inplace method instead.", DeprecationWarning)

        new_contour = self.frame_mapping(frame, side)
        self.outer_contour = new_contour.outer_contour
        self.inner_contours = new_contour.inner_contours

    def geo_lines(self):  # , mesh_size_list=None):
        """
        Gets the lines that define a Surface2D in a .geo file.
        """

        i, i_p = None, None
        lines, line_surface, lines_tags = [], [], []
        point_account, line_account, line_loop_account = 0, 0, 1
        for outer_contour, contour in enumerate(list(chain(*[[self.outer_contour], self.inner_contours]))):

            if isinstance(contour, volmdlr.wires.Circle2D):
                points = [volmdlr.Point2D(contour.center.x - contour.radius, contour.center.y),
                          contour.center,
                          volmdlr.Point2D(contour.center.x + contour.radius, contour.center.y)]
                index = []
                for i, point in enumerate(points):
                    lines.append(point.get_geo_lines(tag=point_account + i + 1,
                                                     point_mesh_size=None))
                    index.append(point_account + i + 1)

                lines.append('Circle(' + str(line_account + 1) +
                             ') = {' + str(index[0]) + ', ' + str(index[1]) + ', ' + str(index[2]) + '};')
                lines.append('Circle(' + str(line_account + 2) +
                             ') = {' + str(index[2]) + ', ' + str(index[1]) + ', ' + str(index[0]) + '};')

                lines_tags.append(line_account + 1)
                lines_tags.append(line_account + 2)

                lines.append('Line Loop(' + str(outer_contour + 1) + ') = {' + str(lines_tags)[1:-1] + '};')
                line_surface.append(line_loop_account)

                point_account = point_account + 2 + 1
                line_account, line_loop_account = line_account + 1 + 1, line_loop_account + 1
                lines_tags = []

            elif isinstance(contour, (volmdlr.wires.Contour2D, volmdlr.wires.ClosedPolygon2D)):
                if not isinstance(contour, volmdlr.wires.ClosedPolygon2D):
                    contour = contour.to_polygon(1)
                for i, point in enumerate(contour.points):
                    lines.append(point.get_geo_lines(tag=point_account + i + 1,
                                                     point_mesh_size=None))

                for i_p, primitive in enumerate(contour.primitives):
                    if i_p != len(contour.primitives) - 1:
                        lines.append(primitive.get_geo_lines(tag=line_account + i_p + 1,
                                                             start_point_tag=point_account + i_p + 1,
                                                             end_point_tag=point_account + i_p + 2))
                    else:
                        lines.append(primitive.get_geo_lines(tag=line_account + i_p + 1,
                                                             start_point_tag=point_account + i_p + 1,
                                                             end_point_tag=point_account + 1))
                    lines_tags.append(line_account + i_p + 1)

                lines.append('Line Loop(' + str(outer_contour + 1) + ') = {' + str(lines_tags)[1:-1] + '};')
                line_surface.append(line_loop_account)
                point_account = point_account + i + 1
                line_account, line_loop_account = line_account + i_p + 1, line_loop_account + 1
                lines_tags = []

        lines.append('Plane Surface(' + str(1) + ') = {' + str(line_surface)[1:-1] + '};')

        return lines

    def mesh_lines(self,
                   factor: float,
                   curvature_mesh_size: int = None,
                   min_points: int = None,
                   initial_mesh_size: float = 5):
        """
        Gets the lines that define mesh parameters for a Surface2D, to be added to a .geo file.

        :param factor: A float, between 0 and 1, that describes the mesh quality
        (1 for coarse mesh - 0 for fine mesh)
        :type factor: float
        :param curvature_mesh_size: Activate the calculation of mesh element sizes based on curvature
        (with curvature_mesh_size elements per 2*Pi radians), defaults to 0
        :type curvature_mesh_size: int, optional
        :param min_points: Check if there are enough points on small edges (if it is not, we force to have min_points
        on that edge), defaults to None
        :type min_points: int, optional
        :param initial_mesh_size: If factor=1, it will be initial_mesh_size elements per dimension, defaults to 5
        :type initial_mesh_size: float, optional

        :return: A list of lines that describe mesh parameters
        :rtype: List[str]
        """

        lines = []
        if factor == 0:
            factor = 1e-3

        size = (math.sqrt(self.area()) / initial_mesh_size) * factor

        if min_points:
            primitives, primitives_length = [], []
            for _, contour in enumerate(list(chain(*[[self.outer_contour], self.inner_contours]))):
                if isinstance(contour, volmdlr.wires.Circle2D):
                    primitives.append(contour)
                    primitives.append(contour)
                    primitives_length.append(contour.length() / 2)
                    primitives_length.append(contour.length() / 2)
                else:
                    for primitive in contour.primitives:
                        if ((primitive not in primitives)
                                and (primitive.reverse() not in primitives)):
                            primitives.append(primitive)
                            primitives_length.append(primitive.length())

            for i, length in enumerate(primitives_length):
                if length < min_points * size:
                    lines.append('Transfinite Curve {' + str(i) + '} = ' + str(min_points) + ' Using Progression 1;')

        lines.append('Field[1] = MathEval;')
        lines.append('Field[1].F = "' + str(size) + '";')
        lines.append('Background Field = 1;')
        if curvature_mesh_size:
            lines.append('Mesh.MeshSizeFromCurvature = ' + str(curvature_mesh_size) + ';')

        # lines.append('Coherence;')

        return lines

    def to_geo(self, file_name: str,
               factor: float, **kwargs):
        # curvature_mesh_size: int = None,
        # min_points: int = None,
        # initial_mesh_size: float = 5):
        """
        Gets the .geo file for the Surface2D.
        """

        for element in [('curvature_mesh_size', 0), ('min_points', None), ('initial_mesh_size', 5)]:
            if element[0] not in kwargs:
                kwargs[element[0]] = element[1]

        lines = self.geo_lines()
        lines.extend(self.mesh_lines(factor, kwargs['curvature_mesh_size'],
                                     kwargs['min_points'], kwargs['initial_mesh_size']))

        with open(file_name + '.geo', 'w', encoding="utf-8") as f:
            for line in lines:
                f.write(line)
                f.write('\n')
        f.close()

    def to_msh(self, file_name: str, mesh_dimension: int,
               factor: float, **kwargs):
        # curvature_mesh_size: int = 0,
        # min_points: int = None,
        # initial_mesh_size: float = 5):
        """
        Gets .msh file for the Surface2D generated by gmsh.

        :param file_name: The msh. file name
        :type file_name: str
        :param mesh_dimension: The mesh dimension (1: 1D-Edge, 2: 2D-Triangle, 3D-Tetrahedra)
        :type mesh_dimension: int
        :param factor: A float, between 0 and 1, that describes the mesh quality
        (1 for coarse mesh - 0 for fine mesh)
        :type factor: float
        :param curvature_mesh_size: Activate the calculation of mesh element sizes based on curvature
        (with curvature_mesh_size elements per 2*Pi radians), defaults to 0
        :type curvature_mesh_size: int, optional
        :param min_points: Check if there are enough points on small edges (if it is not, we force to have min_points
        on that edge), defaults to None
        :type min_points: int, optional
        :param initial_mesh_size: If factor=1, it will be initial_mesh_size elements per dimension, defaults to 5
        :type initial_mesh_size: float, optional

        :return: A txt file
        :rtype: .txt
        """

        for element in [('curvature_mesh_size', 0), ('min_points', None), ('initial_mesh_size', 5)]:
            if element[0] not in kwargs:
                kwargs[element[0]] = element[1]

        self.to_geo(file_name=file_name, mesh_dimension=mesh_dimension,
                    factor=factor, curvature_mesh_size=kwargs['curvature_mesh_size'],
                    min_points=kwargs['min_points'], initial_mesh_size=kwargs['initial_mesh_size'])

        volmdlr.core.VolumeModel.generate_msh_file(file_name, mesh_dimension)

        # gmsh.initialize()
        # gmsh.open(file_name + ".geo")

        # gmsh.model.geo.synchronize()
        # gmsh.model.mesh.generate(mesh_dimension)

        # gmsh.write(file_name + ".msh")

        # gmsh.finalize()


class Surface3D(DessiaObject):
    """
    Abstract class.

    """
    x_periodicity = None
    y_periodicity = None
    face_class = None

    def point2d_to_3d(self, point2d):
        raise NotImplementedError(f'point2d_to_3d is abstract and should be implemented in {self.__class__.__name__}')

    def point3d_to_2d(self, point3d):
        """
        Abstract method. Convert a 3D point to a 2D parametric point.

        :param point3d: The 3D point to convert, represented by 3 coordinates (x, y, z).
        :type point3d: `volmdlr.Point3D`
        :return: NotImplementedError: If the method is not implemented in the subclass.
        """
        raise NotImplementedError(f'point3d_to_2d is abstract and should be implemented in {self.__class__.__name__}')

    def face_from_contours3d(self, contours3d: List[volmdlr.wires.Contour3D], name: str = ''):
        """
        Returns the face generated by a list of contours. Finds out which are outer or inner contours.

        :param name: the name to inject in the new face
        """

        lc3d = len(contours3d)

        if lc3d == 1:
            outer_contour2d = self.contour3d_to_2d(contours3d[0])
            inner_contours2d = []
        elif lc3d > 1:
            area = -1
            inner_contours2d = []

            contours2d = [self.contour3d_to_2d(contour3d) for contour3d in contours3d]

            check_contours = [not contour2d.is_ordered(tol=1e-3) for contour2d in contours2d]
            if any(check_contours):
                outer_contour2d, inner_contours2d = self.repair_contours2d(contours2d[0], contours2d[1:])
            else:
                for contour2d in contours2d:
                    inner_contours2d.append(contour2d)
                    contour_area = contour2d.area()
                    if contour_area > area:
                        area = contour_area
                        outer_contour2d = contour2d
                inner_contours2d.remove(outer_contour2d)
        else:
            raise ValueError('Must have at least one contour')

        if isinstance(self.face_class, str):
            class_ = globals()[self.face_class]
        else:
            class_ = self.face_class
        if not outer_contour2d.is_ordered(1e-3):
            outer_contour2d.plot().set_aspect("auto")
        surface2d = Surface2D(outer_contour=outer_contour2d,
                              inner_contours=inner_contours2d)
        return class_(self, surface2d=surface2d, name=name)

    def repair_primitives_periodicity(self, primitives2d):
        """
        Repairs the continuity of the 2D contour while using contour3d_to_2d on periodic surfaces.

        :param primitives2d: The primitives in parametric surface domain.
        :type primitives2d: list
        :return: A list of primitives.
        :rtype: list
        """
        x_periodicity = self.x_periodicity
        y_periodicity = self.y_periodicity
        # Search for a primitive that can be used as reference for repairing periodicity
        if x_periodicity or y_periodicity:
            pos = vm_parametric.find_index_defined_brep_primitive_on_periodical_surface(primitives2d,
                                                                                        [x_periodicity, y_periodicity])
            if pos != 0:
                primitives2d = primitives2d[pos:] + primitives2d[:pos]

        i = 1
        if x_periodicity is None:
            x_periodicity = -1
        if y_periodicity is None:
            y_periodicity = -1
        while i < len(primitives2d):
            previous_primitive = primitives2d[i - 1]
            delta = previous_primitive.end - primitives2d[i].start
            is_connected = math.isclose(delta.norm(), 0, abs_tol=1e-3)
            if not is_connected and \
                    primitives2d[i].end.is_close(primitives2d[i - 1].end, tol=1e-3) and \
                    math.isclose(primitives2d[i].length(), x_periodicity, abs_tol=1e-5):
                primitives2d[i] = primitives2d[i].reverse()
            elif not is_connected and \
                    primitives2d[i].end.is_close(primitives2d[i - 1].end, tol=1e-3):
                primitives2d[i] = primitives2d[i].reverse()
            elif not is_connected:
                primitives2d[i] = primitives2d[i].translation(delta)
            i += 1

        return primitives2d

    def repair_contours2d(self, outer_contour, inner_contours):
        """
        Abstract method. Repair 2D contours of a face on the parametric domain.

        :param outer_contour: Outer contour 2D.
        :type inner_contours: volmdlr.wires.Contour2D
        :param inner_contours: List of 2D contours.
        :type inner_contours: list
        :return: NotImplementedError: If the method is not implemented in the subclass.
        """
        raise NotImplementedError(f'repair_contours2d is abstract and should be implemented in '
                                  f'{self.__class__.__name__}')

    def primitives3d_to_2d(self, primitives3d):
        """
        Helper function to perform convertion of 3D primitives into B-Rep primitives.

        :param primitives3d: List of 3D primitives from a 3D contour.
        :type primitives3d: List[vme.Edge]
        :return: A list of 2D primitives on parametric domain.
        :rtype: List[vme.Edge]
        """
        primitives2d = []
        for primitive3d in primitives3d:
            method_name = f'{primitive3d.__class__.__name__.lower()}_to_2d'
            if hasattr(self, method_name):
                primitives = getattr(self, method_name)(primitive3d)

                if primitives is None:
                    continue
                primitives2d.extend(primitives)
            else:
                raise NotImplementedError(f'Class {self.__class__.__name__} does not implement {method_name}')
        return primitives2d

    def contour3d_to_2d(self, contour3d):
        """
        Transforms a Contour3D into a Contour2D in the parametric domain of the surface.

        :param contour3d: The contour to be transformed.
        :type contour3d: :class:`volmdlr.wires.Contour3D`
        :return: A 2D contour object.
        :rtype: :class:`volmdlr.wires.Contour2D`
        """
        primitives2d = self.primitives3d_to_2d(contour3d.primitives)

        wire2d = volmdlr.wires.Wire2D(primitives2d)
        delta_x = abs(wire2d.primitives[0].start.x - wire2d.primitives[-1].end.x)
        if math.isclose(delta_x, volmdlr.TWO_PI, abs_tol=1e-3) and wire2d.is_ordered():
            return volmdlr.wires.Contour2D(primitives2d)
        # Fix contour
        if self.x_periodicity or self.y_periodicity:
            primitives2d = self.repair_primitives_periodicity(primitives2d)
        return volmdlr.wires.Contour2D(primitives2d)

    def contour2d_to_3d(self, contour2d):
        """
        Transforms a Contour2D in the parametric domain of the surface into a Contour3D in Cartesian coordinate.

        :param contour2d: The contour to be transformed.
        :type contour2d: :class:`volmdlr.wires.Contour2D`
        :return: A 3D contour object.
        :rtype: :class:`volmdlr.wires.Contour3D`
        """
        primitives3d = []
        for primitive2d in contour2d.primitives:
            method_name = f'{primitive2d.__class__.__name__.lower()}_to_3d'
            if hasattr(self, method_name):
                try:
                    primitives = getattr(self, method_name)(primitive2d)
                    if primitives is None:
                        continue
                    primitives3d.extend(primitives)
                except NotImplementedError:
                    print(f'Class {self.__class__.__name__} does not implement {method_name}'
                          f'with {primitive2d.__class__.__name__}')
            else:
                raise NotImplementedError(
                    f'Class {self.__class__.__name__} does not implement {method_name}')

        return volmdlr.wires.Contour3D(primitives3d)

    def linesegment3d_to_2d(self, linesegment3d):
        """
        A line segment on a surface will be in any case a line in 2D?.

        """
        return [vme.LineSegment2D(self.point3d_to_2d(linesegment3d.start),
                                  self.point3d_to_2d(linesegment3d.end))]

    def bsplinecurve3d_to_2d(self, bspline_curve3d):
        """
        Is this right?.
        """
        n = len(bspline_curve3d.control_points)
        points = [self.point3d_to_2d(p)
                  for p in bspline_curve3d.discretization_points(number_points=n)]
        return [vme.BSplineCurve2D.from_points_interpolation(points, bspline_curve3d.degree, bspline_curve3d.periodic)]

    def bsplinecurve2d_to_3d(self, bspline_curve2d):
        """
        Is this right?.

        """
        n = len(bspline_curve2d.control_points)
        points = [self.point2d_to_3d(p)
                  for p in bspline_curve2d.discretization_points(number_points=n)]
        return [vme.BSplineCurve3D.from_points_interpolation(points, bspline_curve2d.degree, bspline_curve2d.periodic)]

    def normal_from_point2d(self, point2d):

        raise NotImplementedError('NotImplemented')

    def normal_from_point3d(self, point3d):
        """
        Evaluates the normal vector of the bspline surface at this 3D point.
        """

        return (self.normal_from_point2d(self.point3d_to_2d(point3d)))[1]

    def geodesic_distance_from_points2d(self, point1_2d: volmdlr.Point2D,
                                        point2_2d: volmdlr.Point2D, number_points: int = 50):
        """
        Approximation of geodesic distance via line segments length sum in 3D.
        """
        # points = [point1_2d]
        current_point3d = self.point2d_to_3d(point1_2d)
        distance = 0.
        for i in range(number_points):
            next_point3d = self.point2d_to_3d(point1_2d + (i + 1) / number_points * (point2_2d - point1_2d))
            distance += next_point3d.point_distance(current_point3d)
            current_point3d = next_point3d
        return distance

    def geodesic_distance(self, point1_3d: volmdlr.Point3D, point2_3d: volmdlr.Point3D):
        """
        Approximation of geodesic distance between 2 3D points supposed to be on the surface.
        """
        point1_2d = self.point3d_to_2d(point1_3d)
        point2_2d = self.point3d_to_2d(point2_3d)
        return self.geodesic_distance_from_points2d(point1_2d, point2_2d)

    def point_projection(self, point3d):
        """
        Returns the projection of the point on the surface.

        :param point3d: Point to project.
        :type point3d: volmdlr.Point3D
        :return: A point on the surface
        :rtype: volmdlr.Point3D
        """
        return self.point2d_to_3d(self.point3d_to_2d(point3d))

    def point_distance(self, point3d: volmdlr.Point3D):
        """
        Calculates the minimal distance from a given point and the surface.

        :param point3d: point to verify distance.
        :type point3d: volmdlr.Point3D
        :return: point distance to the surface.
        :rtype: float
        """
        proj_point = self.point_projection(point3d)
        return proj_point.point_distance(point3d)


class Plane3D(Surface3D):
    """
    Defines a plane 3d.

    :param frame: u and v of frame describe the plane, w is the normal
    """
    face_class = 'PlaneFace3D'

    def __init__(self, frame: volmdlr.Frame3D, name: str = ''):

        self.frame = frame
        self.name = name
        Surface3D.__init__(self, name=name)

    def __hash__(self):
        return hash(('plane 3d', self.frame))

    def __eq__(self, other_plane):
        if other_plane.__class__.__name__ != self.__class__.__name__:
            return False
        return self.frame == other_plane.frame

    @classmethod
    def from_step(cls, arguments, object_dict, **kwargs):
        """
        Converts a step primitive to a Plane3D.

        :param arguments: The arguments of the step primitive.
        :type arguments: list
        :param object_dict: The dictionary containing all the step primitives
            that have already been instantiated
        :type object_dict: dict
        :return: The corresponding Plane3D object.
        :rtype: :class:`volmdlr.faces.Plane3D`
        """
        frame3d = object_dict[arguments[1]]
        frame3d.normalize()
        frame = volmdlr.Frame3D(frame3d.origin,
                                frame3d.v, frame3d.w, frame3d.u)
        return cls(frame, arguments[0][1:-1])

    def to_step(self, current_id):
        frame = volmdlr.Frame3D(self.frame.origin, self.frame.w, self.frame.u,
                                self.frame.v)
        content, frame_id = frame.to_step(current_id)
        plane_id = frame_id + 1
        content += f"#{plane_id} = PLANE('{self.name}',#{frame_id});\n"
        return content, [plane_id]

    @classmethod
    def from_3_points(cls, *args):
        """
        Point 1 is used as origin of the plane.
        """
        point1, point2, point3 = args
        vector1 = point2 - point1
        vector2 = point3 - point1

        vector1.normalize()
        vector2.normalize()
        normal = vector1.cross(vector2)
        normal.normalize()
        frame = volmdlr.Frame3D(point1, vector1, normal.cross(vector1), normal)
        return cls(frame)

    @classmethod
    def from_normal(cls, point, normal):
        v1 = normal.deterministic_unit_normal_vector()
        v2 = v1.cross(normal)
        return cls(volmdlr.Frame3D(point, v1, v2, normal))

    @classmethod
    def from_plane_vectors(cls, plane_origin: volmdlr.Point3D, plane_x: volmdlr.Vector3D, plane_y: volmdlr.Vector3D):
        """
        Initializes a 3D plane object with a given plane origin and plane x and y vectors.

        :param plane_origin: A volmdlr.Point3D representing the origin of the plane.
        :param plane_x: A volmdlr.Vector3D representing the x-axis of the plane.
        :param plane_y: A volmdlr.Vector3D representing the y-axis of the plane.
        :return: A Plane3D object initialized from the provided plane origin and plane x and y vectors.
        """
        normal = plane_x.cross(plane_y)
        return cls(volmdlr.Frame3D(plane_origin, plane_x, plane_y, normal))

    @classmethod
    def from_points(cls, points):
        """
        Returns a 3D plane that goes through the 3 first points on the list.

        Why for more than 3 points we only do some check and never raise error?
        """
        if len(points) < 3:
            raise ValueError
        if len(points) == 3:
            return cls.from_3_points(volmdlr.Point3D(points[0].vector),
                                     volmdlr.Vector3D(points[1].vector),
                                     volmdlr.Vector3D(points[2].vector))
        points = [p.copy() for p in points]
        indexes_to_del = []
        for i, point in enumerate(points[1:]):
            if point.is_close(points[0]):
                indexes_to_del.append(i)
        for index in indexes_to_del[::-1]:
            del points[index + 1]

        origin = points[0]
        vector1 = points[1] - origin
        vector1.normalize()
        vector2_min = points[2] - origin
        vector2_min.normalize()
        dot_min = abs(vector1.dot(vector2_min))
        for point in points[3:]:
            vector2 = point - origin
            vector2.normalize()
            dot = abs(vector1.dot(vector2))
            if dot < dot_min:
                vector2_min = vector2
                dot_min = dot
        return cls.from_3_points(origin, vector1 + origin, vector2_min + origin)

    def angle_between_planes(self, plane2):
        """
        Get angle between 2 planes.

        :param plane2: the second plane.
        :return: the angle between the two planes.
        """
        angle = math.acos(self.frame.w.dot(plane2.frame.w))
        return angle

    def point_on_surface(self, point):
        """
        Return if the point belongs to the plane at a tolerance of 1e-6.

        """
        if math.isclose(self.frame.w.dot(point - self.frame.origin), 0,
                        abs_tol=1e-6):
            return True
        return False

    def point_distance(self, point3d):
        """
        Calculates the distance of a point to plane.

        :param point3d: point to verify distance.
        :return: a float, point distance to plane.
        """
        coefficient_a, coefficient_b, coefficient_c, coefficient_d = self.equation_coefficients()
        return abs(self.frame.w.dot(point3d) + coefficient_d) / math.sqrt(coefficient_a ** 2 +
                                                                          coefficient_b ** 2 + coefficient_c ** 2)

    def line_intersections(self, line):
        """
        Find the intersection with a line.

        :param line: Line to evaluate the intersection
        :type line: :class:`vme.Line`
        :return: ADD DESCRIPTION
        :rtype: List[volmdlr.Point3D]
        """
        u_vector = line.point2 - line.point1
        w_vector = line.point1 - self.frame.origin
        if math.isclose(self.frame.w.dot(u_vector), 0, abs_tol=1e-08):
            return []
        intersection_abscissea = - self.frame.w.dot(w_vector) / self.frame.w.dot(u_vector)
        return [line.point1 + intersection_abscissea * u_vector]

    def linesegment_intersections(self, linesegment: vme.LineSegment3D) \
            -> List[volmdlr.Point3D]:
        u_vector = linesegment.end - linesegment.start
        w_vector = linesegment.start - self.frame.origin
        normaldotu = self.frame.w.dot(u_vector)
        if math.isclose(normaldotu, 0, abs_tol=1e-08):
            return []
        intersection_abscissea = - self.frame.w.dot(w_vector) / normaldotu
        if intersection_abscissea < 0 or intersection_abscissea > 1:
            return []
        return [linesegment.start + intersection_abscissea * u_vector]

    def fullarc_intersections(self, fullarc: vme.FullArc3D):
        """
        Calculates the intersections between a Plane 3D and a FullArc 3D.

        :param fullarc: full arc to verify intersections.
        :return: list of intersections: List[volmdlr.Point3D].
        """
        fullarc_plane = Plane3D(fullarc.frame)
        plane_intersections = self.plane_intersection(fullarc_plane)
        if not plane_intersections:
            return []
        fullarc2d = fullarc.to_2d(fullarc.center, fullarc_plane.frame.u, fullarc_plane.frame.v)
        line2d = plane_intersections[0].to_2d(fullarc.center, fullarc_plane.frame.u, fullarc_plane.frame.v)
        fullarc2d_inters_line2d = fullarc2d.line_intersections(line2d)
        intersections = []
        for inter in fullarc2d_inters_line2d:
            intersections.append(inter.to_3d(fullarc.center, fullarc_plane.frame.u, fullarc_plane.frame.v))
        return intersections

    def equation_coefficients(self):
        """
        Returns the a,b,c,d coefficient from equation ax+by+cz+d = 0.

        """
        a, b, c = self.frame.w
        d = -self.frame.origin.dot(self.frame.w)
        return round(a, 12), round(b, 12), round(c, 12), round(d, 12)

    def plane_intersection(self, other_plane):
        """
        Computes intersection points between two Planes 3D.

        """
        if self.is_parallel(other_plane):
            return []
        line_direction = self.frame.w.cross(other_plane.frame.w)

        if line_direction.norm() < 1e-6:
            return None

        a1, b1, c1, d1 = self.equation_coefficients()
        a2, b2, c2, d2 = other_plane.equation_coefficients()
        if not math.isclose(a1 * b2 - a2 * b1, 0.0, abs_tol=1e-10):
            x0 = (b1 * d2 - b2 * d1) / (a1 * b2 - a2 * b1)
            y0 = (a2 * d1 - a1 * d2) / (a1 * b2 - a2 * b1)
            point1 = volmdlr.Point3D(x0, y0, 0)
        elif a2 * c1 != a1 * c2:
            x0 = (c2 * d1 - c1 * d2) / (a2 * c1 - a1 * c2)
            z0 = (a1 * d2 - a2 * d1) / (a2 * c1 - a1 * c2)
            point1 = volmdlr.Point3D(x0, 0, z0)
        elif c1 * b2 != b1 * c2:
            y0 = (- c2 * d1 + c1 * d2) / (b1 * c2 - c1 * b2)
            z0 = (- b1 * d2 + b2 * d1) / (b1 * c2 - c1 * b2)
            point1 = volmdlr.Point3D(0, y0, z0)
        else:
            raise NotImplementedError
        return [vme.Line3D(point1, point1 + line_direction)]

    def is_coincident(self, plane2):
        """
        Verifies if two planes are parallel and coincident.

        """
        if not isinstance(self, plane2.__class__):
            return False
        if self.is_parallel(plane2):
            if plane2.point_on_surface(self.frame.origin):
                return True
        return False

    def is_parallel(self, plane2):
        """
        Verifies if two planes are parallel.

        """
        if self.frame.w.is_colinear_to(plane2.frame.w):
            return True
        return False

    @classmethod
    def plane_betweeen_two_planes(cls, plane1, plane2):
        """
        Calculates a plane between two other planes.

        :param plane1: plane1.
        :param plane2: plane2.
        :return: resulting plane.
        """
        plane1_plane2_intersection = plane1.plane_intersection(plane2)[0]
        u = plane1_plane2_intersection.unit_direction_vector()
        v = plane1.frame.w + plane2.frame.w
        v.normalize()
        w = u.cross(v)
        point = (plane1.frame.origin + plane2.frame.origin) / 2
        return cls(volmdlr.Frame3D(point, u, w, v))

    def rotation(self, center: volmdlr.Point3D, axis: volmdlr.Vector3D, angle: float):
        """
        Plane3D rotation.

        :param center: rotation center
        :param axis: rotation axis
        :param angle: angle rotation
        :return: a new rotated Plane3D
        """
        new_frame = self.frame.rotation(center=center, axis=axis, angle=angle)
        return Plane3D(new_frame)

    def rotation_inplace(self, center: volmdlr.Point3D, axis: volmdlr.Vector3D, angle: float):
        """
        Plane3D rotation. Object is updated inplace.

        :param center: rotation center
        :param axis: rotation axis
        :param angle: rotation angle
        """
        warnings.warn("'inplace' methods are deprecated. Use a not inplace method instead.", DeprecationWarning)

        self.frame.rotation_inplace(center=center, axis=axis, angle=angle)

    def translation(self, offset: volmdlr.Vector3D):
        """
        Plane3D translation.

        :param offset: translation vector
        :return: A new translated Plane3D
        """
        new_frame = self.frame.translation(offset)
        return Plane3D(new_frame)

    def translation_inplace(self, offset: volmdlr.Vector3D):
        """
        Plane3D translation. Object is updated inplace.

        :param offset: translation vector
        """
        warnings.warn("'inplace' methods are deprecated. Use a not inplace method instead.", DeprecationWarning)

        self.frame.translation_inplace(offset)

    def frame_mapping(self, frame: volmdlr.Frame3D, side: str):
        """
        Changes frame_mapping and return a new Frame3D.

        :param frame: Frame of reference
        :type frame: `volmdlr.Frame3D`
        :param side: 'old' or 'new'
        """
        new_frame = self.frame.frame_mapping(frame, side)
        return Plane3D(new_frame, self.name)

    def frame_mapping_inplace(self, frame: volmdlr.Frame3D, side: str):
        """
        Changes frame_mapping and the object is updated inplace.

        :param frame: Frame of reference
        :type frame: `volmdlr.Frame3D`
        :param side: 'old' or 'new'
        """
        warnings.warn("'inplace' methods are deprecated. Use a not inplace method instead.", DeprecationWarning)

        new_frame = self.frame.frame_mapping(frame, side)
        self.frame.origin = new_frame.origin
        self.frame.u = new_frame.u
        self.frame.v = new_frame.v
        self.frame.w = new_frame.w

    def copy(self, deep=True, memo=None):
        new_frame = self.frame.copy(deep, memo)
        return Plane3D(new_frame, self.name)

    def plot(self, ax=None, edge_style: EdgeStyle = EdgeStyle(color='grey'), length: float = 1.):
        """
        Plot the cylindrical surface in the local frame normal direction.

        :param ax: Matplotlib Axes3D object to plot on. If None, create a new figure.
        :type ax: Axes3D or None
        :param color: color of the wireframe plot. Default is 'grey'.
        :type color: str
        :param alpha: transparency of the edge frame plot. Default is 0.5.
        :type alpha: float
        :param length: plotted length
        :type length: float
        :return: Matplotlib Axes3D object containing the plotted wireframe.
        :rtype: Axes3D
        """
        grid_size = 10

        if ax is None:
            fig = plt.figure()
            ax = fig.add_subplot(111, projection='3d')
            ax.axis('equal')

        self.frame.plot(ax=ax, color=edge_style.color)
        for i in range(grid_size):
            for v1, v2 in [(self.frame.u, self.frame.v), (self.frame.v, self.frame.u)]:
                start = self.frame.origin - 0.5 * length * v1 + (-0.5 + i / (grid_size - 1)) * length * v2
                end = self.frame.origin + 0.5 * length * v1 + (-0.5 + i / (grid_size - 1)) * length * v2
                volmdlr.edges.LineSegment3D(start, end).plot(ax=ax, edge_style=edge_style)
        return ax

    def point2d_to_3d(self, point2d):
        """
        Converts a 2D parametric point into a 3D point on the surface.
        """
        return point2d.to_3d(self.frame.origin, self.frame.u, self.frame.v)

    def point3d_to_2d(self, point3d):
        """
        Converts a 3D point into a 2D parametric point.
        """
        return point3d.to_2d(self.frame.origin, self.frame.u, self.frame.v)

    def contour2d_to_3d(self, contour2d):
        """
        Converts a contour 2D on parametric surface into a 3D contour.
        """
        return contour2d.to_3d(self.frame.origin, self.frame.u, self.frame.v)

    def contour3d_to_2d(self, contour3d):
        """
        Converts a contour 3D into a 2D parametric contour.
        """
        return contour3d.to_2d(self.frame.origin, self.frame.u, self.frame.v)

    def bsplinecurve3d_to_2d(self, bspline_curve3d):
        control_points = [self.point3d_to_2d(p)
                          for p in bspline_curve3d.control_points]
        return [vme.BSplineCurve2D(
            bspline_curve3d.degree,
            control_points=control_points,
            knot_multiplicities=bspline_curve3d.knot_multiplicities,
            knots=bspline_curve3d.knots,
            weights=bspline_curve3d.weights,
            periodic=bspline_curve3d.periodic)]

    def bsplinecurve2d_to_3d(self, bspline_curve2d):
        """
        Converts a 2D B-Spline in parametric domain into a 3D B-Spline in spatial domain.

        :param bspline_curve2d: The B-Spline curve to perform the transformation.
        :type bspline_curve2d: vme.BSplineCurve2D
        :return: A 3D B-Spline.
        :rtype: vme.BSplineCurve3D
        """
        control_points = [self.point2d_to_3d(point)
                          for point in bspline_curve2d.control_points]
        return [vme.BSplineCurve3D(
            bspline_curve2d.degree,
            control_points=control_points,
            knot_multiplicities=bspline_curve2d.knot_multiplicities,
            knots=bspline_curve2d.knots,
            weights=bspline_curve2d.weights,
            periodic=bspline_curve2d.periodic)]

    def rectangular_cut(self, x1: float, x2: float,
                        y1: float, y2: float, name: str = ''):
        """
        Cut a rectangular piece of the Plane3D object and return a PlaneFace3D object.

        """
        point1 = volmdlr.Point2D(x1, y1)
        point2 = volmdlr.Point2D(x2, y1)
        point3 = volmdlr.Point2D(x2, y2)
        point4 = volmdlr.Point2D(x1, y2)
        outer_contour = volmdlr.wires.ClosedPolygon2D([point1, point2, point3, point4])
        surface = Surface2D(outer_contour, [])
        return PlaneFace3D(self, surface, name)


PLANE3D_OXY = Plane3D(volmdlr.OXYZ)
PLANE3D_OYZ = Plane3D(volmdlr.OYZX)
PLANE3D_OZX = Plane3D(volmdlr.OZXY)


class PeriodicalSurface(Surface3D):
    """
    Abstract class for surfaces with two-pi periodicity that creates some problems.
    """

    def point2d_to_3d(self, point2d):
        raise NotImplementedError(f'point2d_to_3d is abstract and should be implemented in {self.__class__.__name__}')

    def point3d_to_2d(self, point3d):
        """
        Abstract method. Convert a 3D point to a 2D parametric point.

        :param point3d: The 3D point to convert, represented by 3 coordinates (x, y, z).
        :type point3d: `volmdlr.Point3D`
        :return: NotImplementedError: If the method is not implemented in the subclass.
        """
        raise NotImplementedError(f'point3d_to_2d is abstract and should be implemented in {self.__class__.__name__}')

    def repair_contours2d(self, outer_contour, inner_contours):
        """
        Repair contours on parametric domain.

        :param outer_contour: Outer contour 2D.
        :type inner_contours: volmdlr.wires.Contour2D
        :param inner_contours: List of 2D contours.
        :type inner_contours: list
        :param name: the name to inject in the new face.
        """
        new_inner_contours = []
        point1 = outer_contour.primitives[0].start
        point2 = outer_contour.primitives[-1].end

        theta1, z1 = point1
        theta2, z2 = point2
        old_outer_contour_positioned = outer_contour
        new_outer_contour = old_outer_contour_positioned
        for inner_contour in inner_contours:
            theta3, z3 = inner_contour.primitives[0].start
            theta4, z4 = inner_contour.primitives[-1].end

            if not inner_contour.is_ordered():

                outer_contour_theta = [theta1, theta2]
                inner_contour_theta = [theta3, theta4]

                # Contours are aligned
                if (math.isclose(theta1, theta3, abs_tol=1e-3) and math.isclose(theta2, theta4, abs_tol=1e-3)) \
                        or (math.isclose(theta1, theta4, abs_tol=1e-3) and math.isclose(theta2, theta3, abs_tol=1e-3)):
                    old_innner_contour_positioned = inner_contour

                else:
                    overlapping_theta, outer_contour_side, inner_contour_side = self._get_overlapping_theta(
                        outer_contour_theta,
                        inner_contour_theta)
                    line = vme.Line2D(volmdlr.Point2D(overlapping_theta, z1),
                                      volmdlr.Point2D(overlapping_theta, z3))
                    cutted_contours = inner_contour.split_by_line(line)
                    number_contours = len(cutted_contours)
                    if number_contours == 2:
                        contour1, contour2 = cutted_contours
                        increasing_theta = theta3 < theta4
                        # inner_contour_side = 0 --> left  inner_contour_side = 1 --> right
                        if (not inner_contour_side and increasing_theta) or (
                                inner_contour_side and not increasing_theta):
                            theta_offset = outer_contour_theta[outer_contour_side] - contour2.primitives[0].start.x
                            translation_vector = volmdlr.Vector2D(theta_offset, 0)
                            contour2_positionned = contour2.translation(offset=translation_vector)
                            theta_offset = contour2_positionned.primitives[-1].end.x - contour1.primitives[0].start.x
                            translation_vector = volmdlr.Vector2D(theta_offset, 0)
                            contour1_positionned = contour1.translation(offset=translation_vector)
                            primitives2d = contour2_positionned.primitives
                            primitives2d.extend(contour1_positionned.primitives)
                            old_innner_contour_positioned = volmdlr.wires.Wire2D(primitives2d)
                        else:
                            theta_offset = outer_contour_theta[outer_contour_side] - contour1.primitives[-1].end.x
                            translation_vector = volmdlr.Vector2D(theta_offset, 0)
                            contour1_positionned = contour1.translation(offset=translation_vector)
                            theta_offset = contour1_positionned.primitives[0].start.x - contour2.primitives[-1].end.x
                            translation_vector = volmdlr.Vector2D(theta_offset, 0)
                            contour2_positionned = contour2.translation(offset=translation_vector)
                            primitives2d = contour1_positionned.primitives
                            primitives2d.extend(contour2_positionned.primitives)
                            old_innner_contour_positioned = volmdlr.wires.Wire2D(primitives2d)
                        old_innner_contour_positioned = old_innner_contour_positioned.order_wire(tol=1e-4)
                    elif number_contours == 1:
                        contour = cutted_contours[0]
                        theta_offset = outer_contour_theta[outer_contour_side] - \
                            inner_contour_theta[inner_contour_side]
                        translation_vector = volmdlr.Vector2D(theta_offset, 0)
                        old_innner_contour_positioned = contour.translation(offset=translation_vector)

                    else:
                        raise NotImplementedError
                point1 = old_outer_contour_positioned.primitives[0].start
                point2 = old_outer_contour_positioned.primitives[-1].end
                point3 = old_innner_contour_positioned.primitives[0].start
                point4 = old_innner_contour_positioned.primitives[-1].end

                outer_contour_direction = point1.x < point2.x
                inner_contour_direction = point3.x < point4.x
                if outer_contour_direction == inner_contour_direction:
                    old_innner_contour_positioned = old_innner_contour_positioned.invert()
                    point3 = old_innner_contour_positioned.primitives[0].start
                    point4 = old_innner_contour_positioned.primitives[-1].end

                closing_linesegment1 = volmdlr.edges.LineSegment2D(point2, point3)
                closing_linesegment2 = volmdlr.edges.LineSegment2D(point4, point1)
                new_outer_contour_primitives = old_outer_contour_positioned.primitives + [closing_linesegment1] + \
                    old_innner_contour_positioned.primitives + \
                    [closing_linesegment2]
                new_outer_contour = volmdlr.wires.Contour2D(primitives=new_outer_contour_primitives)
                new_outer_contour.order_contour(tol=1e-4)
            else:
                new_inner_contours.append(inner_contour)
        return new_outer_contour, new_inner_contours

    def _get_overlapping_theta(self, outer_contour_startend_theta, inner_contour_startend_theta):
        """
        Find overlapping theta domain between two contours on periodical Surfaces.
        """
        oc_xmin_index, outer_contour_xmin = min(enumerate(outer_contour_startend_theta), key=lambda x: x[1])
        oc_xmax_index, outer_contour_xman = max(enumerate(outer_contour_startend_theta), key=lambda x: x[1])
        inner_contour_xmin = min(inner_contour_startend_theta)
        inner_contour_xmax = max(inner_contour_startend_theta)

        # check if tetha3 or theta4 is in [theta1, theta2] interval
        overlap = outer_contour_xmin <= inner_contour_xmax and outer_contour_xman >= inner_contour_xmin

        if overlap:
            if inner_contour_xmin < outer_contour_xmin:
                overlapping_theta = outer_contour_startend_theta[oc_xmin_index]
                outer_contour_side = oc_xmin_index
                side = 0
                return overlapping_theta, outer_contour_side, side
            overlapping_theta = outer_contour_startend_theta[oc_xmax_index]
            outer_contour_side = oc_xmax_index
            side = 1
            return overlapping_theta, outer_contour_side, side

        # if not direct intersection -> find intersection at periodicity
        if inner_contour_xmin < outer_contour_xmin:
            overlapping_theta = outer_contour_startend_theta[oc_xmin_index] - 2 * math.pi
            outer_contour_side = oc_xmin_index
            side = 0
            return overlapping_theta, outer_contour_side, side
        overlapping_theta = outer_contour_startend_theta[oc_xmax_index] + 2 * math.pi
        outer_contour_side = oc_xmax_index
        side = 1
        return overlapping_theta, outer_contour_side, side

    def _reference_points(self, edge):
        """
        Helper function to return points of reference on the edge to fix some parametric periodical discontinuities.
        """
        length = edge.length()
        point_after_start = self.point3d_to_2d(edge.point_at_abscissa(0.001 * length))
        point_before_end = self.point3d_to_2d(edge.point_at_abscissa(0.98 * length))
        theta3, _ = point_after_start
        theta4, _ = point_before_end
        if abs(theta3) == math.pi or abs(theta3) == 0.5 * math.pi:
            point_after_start = self.point3d_to_2d(edge.point_at_abscissa(0.002 * length))
        if abs(theta4) == math.pi or abs(theta4) == 0.5 * math.pi:
            point_before_end = self.point3d_to_2d(edge.point_at_abscissa(0.97 * length))
        return point_after_start, point_before_end

    def _verify_start_end_angles(self, edge, theta1, theta2):
        """
        Verify if there is some incoherence with start and end angles. If so, return fixed angles.
        """
        length = edge.length()
        theta3, _ = self.point3d_to_2d(edge.point_at_abscissa(0.001 * length))
        # make sure that the reference angle is not undefined
        if abs(theta3) == math.pi:
            theta3, _ = self.point3d_to_2d(edge.point_at_abscissa(0.002 * length))

        # Verify if theta1 or theta2 point should be -pi because atan2() -> ]-pi, pi]
        # And also atan2 discontinuity in 0.5 * math.pi
        if abs(theta1) == math.pi or abs(theta1) == 0.5 * math.pi:
            theta1 = repair_start_end_angle_periodicity(theta1, theta3)
        if abs(theta2) == math.pi or abs(theta2) == 0.5 * math.pi:
            theta4, _ = self.point3d_to_2d(edge.point_at_abscissa(0.98 * length))
            # make sure that the reference angle is not undefined
            if abs(theta4) == math.pi:
                theta4, _ = self.point3d_to_2d(edge.point_at_abscissa(0.97 * length))
            theta2 = repair_start_end_angle_periodicity(theta2, theta4)

        return theta1, theta2

    def _fix_angle_discontinuity_on_discretization_points(self, points, indexes_angle_discontinuity, direction):
        # angle1, angle2, angle3 = angle_list
        # if angle3 < angle1 < angle2:
        #     points = [p - volmdlr.Point2D(volmdlr.TWO_PI, 0) if p.x > 0 else p for p in points]
        #     if angle2 == 0.0:
        #         points[-1] = volmdlr.Point2D(-volmdlr.TWO_PI, points[-1].y)
        # elif angle3 > angle1 > angle2:
        #     points = [p + volmdlr.Point2D(volmdlr.TWO_PI, 0) if p.x < 0 else p for p in points]
        #     if angle2 == 0.0:
        #         points[-1] = volmdlr.Point2D(volmdlr.TWO_PI, points[-1].y)
        i = 0 if direction == "x" else 1
        if len(indexes_angle_discontinuity) == 1:
            index_angle_discontinuity = indexes_angle_discontinuity[0]
            sign = round(points[index_angle_discontinuity - 1][i] / abs(points[index_angle_discontinuity - 1][i]), 2)
            if i == 0:
                points = [p + volmdlr.Point2D(sign * volmdlr.TWO_PI, 0) if i >= index_angle_discontinuity else p
                          for i, p in enumerate(points)]
            else:
                points = [p + volmdlr.Point2D(0, sign * volmdlr.TWO_PI) if i >= index_angle_discontinuity else p
                          for i, p in enumerate(points)]
        else:
            raise NotImplementedError
        return points

    def linesegment3d_to_2d(self, linesegment3d):
        """
        Converts the primitive from 3D spatial coordinates to its equivalent 2D primitive in the parametric space.
        """
        start = self.point3d_to_2d(linesegment3d.start)
        end = self.point3d_to_2d(linesegment3d.end)
        if start.x != end.x:
            end = volmdlr.Point2D(start.x, end.y)
        if not start.is_close(end):
            return [vme.LineSegment2D(start, end, name="parametric.linesegment")]
        return None

    def arc3d_to_2d(self, arc3d):
        """
        Converts the primitive from 3D spatial coordinates to its equivalent 2D primitive in the parametric space.
        """
        start = self.point3d_to_2d(arc3d.start)
        end = self.point3d_to_2d(arc3d.end)
        angle3d = arc3d.angle
        point_after_start, point_before_end = self._reference_points(arc3d)

        start, end = vm_parametric.arc3d_to_cylindrical_coordinates_verification(start, end, angle3d,
                                                                                 point_after_start.x,
                                                                                 point_before_end.x)
        return [vme.LineSegment2D(start, end, name="arc")]

    def fullarc3d_to_2d(self, fullarc3d):
        """
        Converts the primitive from 3D spatial coordinates to its equivalent 2D primitive in the parametric space.
        """
        start = self.point3d_to_2d(fullarc3d.start)
        end = self.point3d_to_2d(fullarc3d.end)

        point_after_start, point_before_end = self._reference_points(fullarc3d)

        start, end = vm_parametric.arc3d_to_cylindrical_coordinates_verification(start, end, volmdlr.TWO_PI,
                                                                                 point_after_start.x,
                                                                                 point_before_end.x)
        theta1, z1 = start
        _, z2 = end
        theta3, z3 = point_after_start

        if self.frame.w.is_colinear_to(fullarc3d.normal):
            if start.is_close(end):
                start, end = vm_parametric.fullarc_to_cylindrical_coordinates_verification(start, end, theta3)
            return [vme.LineSegment2D(start, end, name="parametric.fullarc")]
        # Treating one case from Revolution Surface
        if z1 > z3:
            point1 = volmdlr.Point2D(theta1, 1)
            point2 = volmdlr.Point2D(theta1, 0)
        else:
            point1 = volmdlr.Point2D(theta1, 0)
            point2 = volmdlr.Point2D(theta1, 1)
        return [vme.LineSegment2D(point1, point2, name="parametric.fullarc")]

    def bsplinecurve3d_to_2d(self, bspline_curve3d):
        """
        Converts the primitive from 3D spatial coordinates to its equivalent 2D primitive in the parametric space.
        """
        n = len(bspline_curve3d.control_points)
        points3d = bspline_curve3d.discretization_points(number_points=n)
        points = [self.point3d_to_2d(point) for point in points3d]
        theta1, z1 = points[0]
        theta2, z2 = points[-1]
        theta1, theta2 = self._verify_start_end_angles(bspline_curve3d, theta1, theta2)
        points[0] = volmdlr.Point2D(theta1, z1)
        points[-1] = volmdlr.Point2D(theta2, z2)

        theta_list = [point.x for point in points]
        theta_discontinuity, indexes_theta_discontinuity = angle_discontinuity(theta_list)
        if theta_discontinuity:
            points = self._fix_angle_discontinuity_on_discretization_points(points,
                                                                            indexes_theta_discontinuity, "x")

        return [vme.BSplineCurve2D.from_points_interpolation(points, degree=bspline_curve3d.degree,
                                                             periodic=bspline_curve3d.periodic)]

    def arcellipse3d_to_2d(self, arcellipse3d):
        """
        Transformation of a 3D arc of ellipse to a 2D primitive in a cylindrical surface.

        """
        points = [self.point3d_to_2d(p)
                  for p in arcellipse3d.discretization_points(number_points=50)]

        theta1, z1 = points[0]
        theta2, z2 = points[-1]

        # theta3, _ = self.point3d_to_2d(arcellipse3d.point_at_abscissa(0.001 * length))
        theta3, _ = points[1]
        # make sure that the reference angle is not undefined
        if abs(theta3) == math.pi:
            theta3, _ = points[1]

        # Verify if theta1 or theta2 point should be -pi because atan2() -> ]-pi, pi]
        if abs(theta1) == math.pi:
            theta1 = vm_parametric.repair_start_end_angle_periodicity(theta1, theta3)
        if abs(theta2) == math.pi:
            theta4, _ = points[-2]
            # make sure that the reference angle is not undefined
            if abs(theta4) == math.pi:
                theta4, _ = points[-3]
            theta2 = vm_parametric.repair_start_end_angle_periodicity(theta2, theta4)

        points[0] = volmdlr.Point2D(theta1, z1)
        points[-1] = volmdlr.Point2D(theta2, z2)

        theta_list = [point.x for point in points]
        theta_discontinuity, indexes_theta_discontinuity = angle_discontinuity(theta_list)
        if theta_discontinuity:
            points = self._fix_angle_discontinuity_on_discretization_points(points,
                                                                            indexes_theta_discontinuity, "x")

        return [vme.BSplineCurve2D.from_points_interpolation(points, degree=2, name="parametric.arcellipse")]

    def fullarcellipse3d_to_2d(self, arcellipse3d):
        """
        Transformation of a 3D arc ellipse to 2D, in a cylindrical surface.

        """
        points = [self.point3d_to_2d(p)
                  for p in arcellipse3d.discretization_points(number_points=100)]
        start, end = points[0], points[-1]
        if start.is_close(end, 1e-4):
            start, end = vm_parametric.fullarc_to_cylindrical_coordinates_verification(start, end, points[2])
        theta1, z1 = start
        theta2, z2 = end
        theta1, theta2 = self._verify_start_end_angles(arcellipse3d, theta1, theta2)
        points[0] = volmdlr.Point2D(theta1, z1)
        points[-1] = volmdlr.Point2D(theta2, z2)

        theta_list = [point.x for point in points]
        theta_discontinuity, indexes_theta_discontinuity = angle_discontinuity(theta_list)
        if theta_discontinuity:
            points = self._fix_angle_discontinuity_on_discretization_points(points,
                                                                            indexes_theta_discontinuity, "x")

        return [vme.BSplineCurve2D.from_points_interpolation(points, degree=2, periodic=True,
                                                             name="parametric.fullarcellipse")]

    def bsplinecurve2d_to_3d(self, bspline_curve2d):
        """
        Is this right?.
        """
        if bspline_curve2d.name in ("parametric.arcellipse", "parametric.fullarcellipse"):
            start = self.point2d_to_3d(bspline_curve2d.start)
            middle_point = self.point2d_to_3d(bspline_curve2d.point_at_abscissa(0.45 * bspline_curve2d.length()))
            if bspline_curve2d.name == "parametric.arcellipse":
                end = self.point2d_to_3d(bspline_curve2d.end)
                plane3d = Plane3D.from_3_points(start, middle_point, end)
                ellipse = self.concurrent_plane_intersection(plane3d)[0]
                return [vme.ArcEllipse3D(start, middle_point, end, ellipse.center, ellipse.major_dir, ellipse.normal)]
            extra_point = self.point2d_to_3d(bspline_curve2d.point_at_abscissa(0.75 * bspline_curve2d.length()))
            plane3d = Plane3D.from_3_points(start, middle_point, extra_point)
            ellipse = self.concurrent_plane_intersection(plane3d)[0]
            return [vme.FullArcEllipse3D(start, ellipse.major_axis, ellipse.minor_axis, ellipse.center, ellipse.normal,
                                         ellipse.major_dir)]
        n = len(bspline_curve2d.control_points)
        points = [self.point2d_to_3d(p)
                  for p in bspline_curve2d.discretization_points(number_points=n)]
        return [vme.BSplineCurve3D.from_points_interpolation(points, bspline_curve2d.degree, bspline_curve2d.periodic)]

    def linesegment2d_to_3d(self, linesegment2d):
        """
        Converts a BREP line segment 2D onto a 3D primitive on the surface.
        """
        theta1, z1 = linesegment2d.start
        theta2, z2 = linesegment2d.end
        if math.isclose(theta1, theta2, abs_tol=1e-4) or linesegment2d.name == "parametic.linesegment":
            return [vme.LineSegment3D(self.point2d_to_3d(linesegment2d.start),
                                      self.point2d_to_3d(linesegment2d.end))]

        if math.isclose(z1, z2, abs_tol=1e-4) or linesegment2d.name == "parametric.arc" or \
                linesegment2d.name == "parametric.fullarc":
            if math.isclose(abs(theta1 - theta2), volmdlr.TWO_PI, abs_tol=1e-4):
                return [vme.FullArc3D(center=self.frame.origin + z1 * self.frame.w,
                                      start_end=self.point2d_to_3d(linesegment2d.start),
                                      normal=self.frame.w)]

            return [vme.Arc3D(
                self.point2d_to_3d(linesegment2d.start),
                self.point2d_to_3d(volmdlr.Point2D(0.5 * (theta1 + theta2), z1)),
                self.point2d_to_3d(linesegment2d.end)
            )]
        raise NotImplementedError("This case is not yet treated")


class CylindricalSurface3D(PeriodicalSurface):
    """
    The local plane is defined by (theta, z).

    :param frame: frame.w is axis, frame.u is theta=0 frame.v theta=pi/2
    :param frame:
    :param radius: Cylinder's radius
    :type radius: float
    """
    face_class = 'CylindricalFace3D'
    x_periodicity = volmdlr.TWO_PI
    y_periodicity = None

    def __init__(self, frame, radius: float, name: str = ''):
        self.frame = frame
        self.radius = radius
        PeriodicalSurface.__init__(self, name=name)

    def plot(self, ax=None, edge_style: EdgeStyle = EdgeStyle(color='grey', alpha=0.5), length: float = 1.):
        """
        Plot the cylindrical surface in the local frame normal direction.

        :param ax: Matplotlib Axes3D object to plot on. If None, create a new figure.
        :type ax: Axes3D or None
        :param color: color of the wireframe plot. Default is 'grey'.
        :type color: str
        :param alpha: transparency of the edge frame plot. Default is 0.5.
        :type alpha: float
        :param z: additional keyword arguments to pass the value of z to cut the surface.
        :type z: float
        :return: Matplotlib Axes3D object containing the plotted wireframe.
        :rtype: Axes3D
        """
        ncircles = 10
        nlines = 30

        if ax is None:
            fig = plt.figure()
            ax = fig.add_subplot(111, projection='3d')

        self.frame.plot(ax=ax)
        for i in range(nlines):
            theta = i / (nlines - 1) * volmdlr.TWO_PI
            start = self.point2d_to_3d(volmdlr.Point2D(theta, -0.5 * length))
            end = self.point2d_to_3d(volmdlr.Point2D(theta, 0.5 * length))
            vme.LineSegment3D(start, end).plot(ax=ax, edge_style=edge_style)

        for j in range(ncircles):
            circle_frame = self.frame.copy()
            circle_frame.origin += (-0.5 + j / (ncircles - 1)) * length * circle_frame.w
            circle = volmdlr.wires.Circle3D(circle_frame, self.radius)
            circle.plot(ax=ax, edge_style=edge_style)
        return ax

    def point2d_to_3d(self, point2d: volmdlr.Point2D):
        """
        Coverts a parametric coordinate on the surface into a 3D spatial point (x, y, z).

        :param point2d: Point at the ToroidalSuface3D
        :type point2d: `volmdlr.`Point2D`
        """

        point = volmdlr.Point3D(self.radius * math.cos(point2d.x),
                                self.radius * math.sin(point2d.x),
                                point2d.y)
        return self.frame.local_to_global_coordinates(point)

    def point3d_to_2d(self, point3d):
        """
        Returns the cylindrical coordinates volmdlr.Point2D(theta, z) of a Cartesian coordinates point (x, y, z).

        :param point3d: Point at the CylindricalSuface3D
        :type point3d: `volmdlr.`Point3D`
        """
        x, y, z = self.frame.global_to_local_coordinates(point3d)
        # Do not delete this, mathematical problem when x and y close to zero but not 0
        if abs(x) < 1e-12:
            x = 0
        if abs(y) < 1e-12:
            y = 0

        theta = math.atan2(y, x)
        if abs(theta) < 1e-9:
            theta = 0.0

        return volmdlr.Point2D(theta, z)

    @classmethod
    def from_step(cls, arguments, object_dict, **kwargs):
        """
        Converts a step primitive to a CylindricalSurface3D.

        :param arguments: The arguments of the step primitive.
        :type arguments: list
        :param object_dict: The dictionary containing all the step primitives
            that have already been instantiated
        :type object_dict: dict
        :return: The corresponding CylindricalSurface3D object.
        :rtype: :class:`volmdlr.faces.CylindricalSurface3D`
        """

        length_conversion_factor = kwargs.get("length_conversion_factor", 1)
        frame3d = object_dict[arguments[1]]
        u_vector, w_vector = frame3d.v, -frame3d.u
        u_vector.normalize()
        w_vector.normalize()
        v_vector = w_vector.cross(u_vector)
        frame_direct = volmdlr.Frame3D(frame3d.origin, u_vector, v_vector, w_vector)
        radius = float(arguments[2]) * length_conversion_factor
        return cls(frame_direct, radius, arguments[0][1:-1])

    def to_step(self, current_id):
        """
        Translate volmdlr primitive to step syntax.
        """
        frame = volmdlr.Frame3D(self.frame.origin, self.frame.w, self.frame.u,
                                self.frame.v)
        content, frame_id = frame.to_step(current_id)
        current_id = frame_id + 1
        content += f"#{current_id} = CYLINDRICAL_SURFACE('{self.name}',#{frame_id},{round(1000 * self.radius, 3)});\n"
        return content, [current_id]

    def frame_mapping(self, frame: volmdlr.Frame3D, side: str):
        """
        Changes frame_mapping and return a new CylindricalSurface3D.

        :param side: 'old' or 'new'
        """
        new_frame = self.frame.frame_mapping(frame, side)
        return CylindricalSurface3D(new_frame, self.radius,
                                    name=self.name)

    def frame_mapping_inplace(self, frame: volmdlr.Frame3D, side: str):
        """
        Changes frame_mapping and the object is updated inplace.

        :param side: 'old' or 'new'
        """
        warnings.warn("'inplace' methods are deprecated. Use a not inplace method instead.", DeprecationWarning)

        new_frame = self.frame.frame_mapping(frame, side)
        self.frame = new_frame

    def rectangular_cut(self, theta1: float, theta2: float,
                        z1: float, z2: float, name: str = ''):
        """
        Cut a rectangular piece of the CylindricalSurface3D object and return a CylindricalFace3D object.

        """

        if theta1 == theta2:
            theta2 += volmdlr.TWO_PI

        point1 = volmdlr.Point2D(theta1, z1)
        point2 = volmdlr.Point2D(theta2, z1)
        point3 = volmdlr.Point2D(theta2, z2)
        point4 = volmdlr.Point2D(theta1, z2)
        outer_contour = volmdlr.wires.ClosedPolygon2D([point1, point2, point3, point4])
        surface2d = Surface2D(outer_contour, [])
        return volmdlr.faces.CylindricalFace3D(self, surface2d, name)

    def rotation(self, center: volmdlr.Point3D, axis: volmdlr.Vector3D, angle: float):
        """
        CylindricalFace3D rotation.

        :param center: rotation center.
        :param axis: rotation axis.
        :param angle: angle rotation.
        :return: a new rotated Plane3D.
        """
        new_frame = self.frame.rotation(center=center, axis=axis,
                                        angle=angle)
        return CylindricalSurface3D(new_frame, self.radius)

    def rotation_inplace(self, center: volmdlr.Point3D, axis: volmdlr.Vector3D, angle: float):
        """
        CylindricalFace3D rotation. Object is updated inplace.

        :param center: rotation center.
        :param axis: rotation axis.
        :param angle: rotation angle.
        """
        warnings.warn("'inplace' methods are deprecated. Use a not inplace method instead.", DeprecationWarning)

        self.frame.rotation_inplace(center, axis, angle)

    def translation(self, offset: volmdlr.Vector3D):
        """
        CylindricalFace3D translation.

        :param offset: translation vector.
        :return: A new translated CylindricalFace3D.
        """
        return CylindricalSurface3D(self.frame.translation(offset), self.radius)

    def translation_inplace(self, offset: volmdlr.Vector3D):
        """
        CylindricalFace3D translation. Object is updated inplace.

        :param offset: translation vector
        """
        warnings.warn("'inplace' methods are deprecated. Use a not inplace method instead.", DeprecationWarning)

        self.frame.translation_inplace(offset)

    def grid3d(self, grid2d: volmdlr.grid.Grid2D):
        """
        Generate 3d grid points of a Cylindrical surface, based on a Grid2D.

        """

        points_2d = grid2d.points
        points_3d = [self.point2d_to_3d(point2d) for point2d in points_2d]

        return points_3d

    def line_intersections(self, line: vme.Line3D):
        line_2d = line.to_2d(self.frame.origin, self.frame.u, self.frame.v)
        if line_2d is None:
            return []
        origin2d = self.frame.origin.to_2d(self.frame.origin, self.frame.u, self.frame.v)
        distance_line2d_to_origin = line_2d.point_distance(origin2d)
        if distance_line2d_to_origin > self.radius:
            return []
        a_prime = line_2d.point1
        b_prime = line_2d.point2
        a_prime_minus_b_prime = a_prime - b_prime
        t_param = a_prime.dot(a_prime_minus_b_prime) / a_prime_minus_b_prime.dot(a_prime_minus_b_prime)
        k_param = math.sqrt(
            (self.radius ** 2 - distance_line2d_to_origin ** 2) / a_prime_minus_b_prime.dot(a_prime_minus_b_prime))
        intersection1 = line.point1 + (t_param + k_param) * (line.direction_vector())
        intersection2 = line.point1 + (t_param - k_param) * (line.direction_vector())
        if intersection1 == intersection2:
            return [intersection1]

        return [intersection1, intersection2]

    def linesegment_intersections(self, linesegment: vme.LineSegment3D):
        line = linesegment.to_line()
        line_intersections = self.line_intersections(line)
        linesegment_intersections = [inters for inters in line_intersections if linesegment.point_belongs(inters)]
        return linesegment_intersections

    def parallel_plane_intersection(self, plane3d):
        """
        Cylinder plane intersections when plane's normal is perpendicular with the cylinder axis.

        :param plane3d: intersecting plane
        :return: list of intersecting curves
        """
        distance_plane_cylinder_axis = plane3d.point_distance(self.frame.origin)
        if distance_plane_cylinder_axis > self.radius:
            return []
        if math.isclose(self.frame.w.dot(plane3d.frame.u), 0, abs_tol=1e-6):
            line = vme.Line3D(plane3d.frame.origin, plane3d.frame.origin + plane3d.frame.u)
        else:
            line = vme.Line3D(plane3d.frame.origin, plane3d.frame.origin + plane3d.frame.v)
        line_intersections = self.line_intersections(line)
        lines = []
        for intersection in line_intersections:
            lines.append(vme.Line3D(intersection, intersection + self.frame.w))
        return lines

    def perpendicular_plane_intersection(self, plane3d):
        """
        Cylinder plane intersections when plane's normal is parallel with the cylinder axis.

        :param plane3d: intersecting plane
        :return: list of intersecting curves
        """
        line = vme.Line3D(self.frame.origin, self.frame.origin + self.frame.w)
        center3d_plane = plane3d.line_intersections(line)[0]
        circle3d = volmdlr.wires.Circle3D(volmdlr.Frame3D(center3d_plane, plane3d.frame.u,
                                                          plane3d.frame.v, plane3d.frame.w), self.radius)
        return [circle3d]

    def concurrent_plane_intersection(self, plane3d):
        """
        Cylinder plane intersections when plane's normal is concurrent with the cylinder axis, but not orthogonal.

        Ellipse vector equation : < r*cos(t), r*sin(t), -(1 / c)*(d + a*r*cos(t) +
        b*r*sint(t)); d = - (ax_0 + by_0 + cz_0).

        :param plane3d: intersecting plane.
        :return: list of intersecting curves.
        """
        line = vme.Line3D(self.frame.origin, self.frame.origin + self.frame.w)
        center3d_plane = plane3d.line_intersections(line)[0]
        plane_coefficient_a, plane_coefficient_b, plane_coefficient_c, plane_coefficient_d = \
            plane3d.equation_coefficients()
        ellipse_0 = volmdlr.Point3D(
            self.radius * math.cos(0),
            self.radius * math.sin(0),
            - (1 / plane_coefficient_c) * (plane_coefficient_d + plane_coefficient_a * self.radius * math.cos(0) +
                                           plane_coefficient_b * self.radius * math.sin(0)))
        ellipse_pi_by_2 = volmdlr.Point3D(
            self.radius * math.cos(math.pi / 2),
            self.radius * math.sin(math.pi / 2),
            - (1 / plane_coefficient_c) * (
                    plane_coefficient_d + plane_coefficient_a * self.radius * math.cos(math.pi / 2)
                    + plane_coefficient_b * self.radius * math.sin(math.pi / 2)))
        axis_1 = center3d_plane.point_distance(ellipse_0)
        axis_2 = center3d_plane.point_distance(ellipse_pi_by_2)
        if axis_1 > axis_2:
            major_axis = axis_1
            minor_axis = axis_2
            major_dir = ellipse_0 - center3d_plane
        else:
            major_axis = axis_2
            minor_axis = axis_1
            major_dir = ellipse_pi_by_2 - center3d_plane
        return [volmdlr.wires.Ellipse3D(major_axis, minor_axis, center3d_plane, plane3d.frame.w, major_dir)]

    def plane_intersection(self, plane3d):
        """
        Cylinder intersections with a plane.

        :param plane3d: intersecting plane.
        :return: list of intersecting curves.
        """
        if math.isclose(abs(plane3d.frame.w.dot(self.frame.w)), 0, abs_tol=1e-6):
            return self.parallel_plane_intersection(plane3d)
        if math.isclose(abs(plane3d.frame.w.dot(self.frame.w)), 1, abs_tol=1e-6):
            return self.perpendicular_plane_intersection(plane3d)
        return self.concurrent_plane_intersection(plane3d)

    def is_coincident(self, surface3d):
        """
        Verifies if two CylindricalSurfaces are coincident.

        :param surface3d: surface to verify.
        :return: True if they are coincident, False otherwise.
        """
        if not isinstance(self, surface3d.__class__):
            return False
        if math.isclose(abs(self.frame.w.dot(surface3d.frame.w)), 1.0, abs_tol=1e-6) and \
                self.radius == surface3d.radius:
            return True
        return False

    def point_on_surface(self, point3d):
        """
        Verifies if a given point is on the CylindricalSurface3D.

        :param point3d: point to verify.
        :return: True if point on surface, False otherwise.
        """
        new_point = self.frame.global_to_local_coordinates(point3d)
        if math.isclose(new_point.x ** 2 + new_point.y ** 2, self.radius ** 2, abs_tol=1e-6):
            return True
        return False


class ToroidalSurface3D(PeriodicalSurface):
    """
    The local plane is defined by (theta, phi).

    Theta is the angle around the big (R) circle and phi around the small (r).

    :param frame: Tore's frame: origin is the center, u is pointing at theta=0
    :param tore_radius: Tore's radius
    :param r: Circle to revolute radius

    :See Also:

    Definitions of R and r according to https://en.wikipedia.org/wiki/Torus
    """
    face_class = 'ToroidalFace3D'
    x_periodicity = volmdlr.TWO_PI
    y_periodicity = volmdlr.TWO_PI

    def __init__(self, frame: volmdlr.Frame3D, tore_radius: float, small_radius: float, name: str = ''):
        self.frame = frame
        self.tore_radius = tore_radius
        self.small_radius = small_radius
        PeriodicalSurface.__init__(self, name=name)

        self._bbox = None

    @property
    def bounding_box(self):
        """
        Returns the surface bounding box.
        """
        if not self._bbox:
            self._bbox = self._bounding_box()
        return self._bbox

    def _bounding_box(self):
        distance = self.tore_radius + self.small_radius
        point1 = self.frame.origin + \
                 self.frame.u * distance + self.frame.v * distance + self.frame.w * self.small_radius
        point2 = self.frame.origin + \
                 self.frame.u * distance + self.frame.v * distance - self.frame.w * self.small_radius
        point3 = self.frame.origin + \
                 self.frame.u * distance - self.frame.v * distance + self.frame.w * self.small_radius
        point4 = self.frame.origin + \
                 self.frame.u * distance - self.frame.v * distance - self.frame.w * self.small_radius
        point5 = self.frame.origin - \
                 self.frame.u * distance + self.frame.v * distance + self.frame.w * self.small_radius
        point6 = self.frame.origin - \
                 self.frame.u * distance + self.frame.v * distance - self.frame.w * self.small_radius
        point7 = self.frame.origin - \
                 self.frame.u * distance - self.frame.v * distance + self.frame.w * self.small_radius
        point8 = self.frame.origin - \
                 self.frame.u * distance - self.frame.v * distance - self.frame.w * self.small_radius

        return volmdlr.core.BoundingBox.from_points(
            [point1, point2, point3, point4, point5, point6, point7, point8])

    def point2d_to_3d(self, point2d: volmdlr.Point2D):
        """
        Coverts a parametric coordinate on the surface into a 3D spatial point (x, y, z).

        :param point2d: Point at the ToroidalSuface3D
        :type point2d: `volmdlr.`Point2D`
        """
        theta, phi = point2d
        x = (self.tore_radius + self.small_radius * math.cos(phi)) * math.cos(theta)
        y = (self.tore_radius + self.small_radius * math.cos(phi)) * math.sin(theta)
        z = self.small_radius * math.sin(phi)
        return self.frame.local_to_global_coordinates(volmdlr.Point3D(x, y, z))

    def point3d_to_2d(self, point3d):
        """
        Transform a 3D spatial point (x, y, z) into a 2D spherical parametric point (theta, phi).
        """
        x, y, z = self.frame.global_to_local_coordinates(point3d)
        z = min(self.small_radius, max(-self.small_radius, z))

        # Do not delete this, mathematical problem when x and y close to zero (should be zero) but not 0
        # Genarally this is related to uncertaintity of step files.

        if abs(x) < 1e-12:
            x = 0
        if abs(y) < 1e-12:
            y = 0

        zr = z / self.small_radius
        phi = math.asin(zr)
        if abs(phi) < 1e-9:
            phi = 0

        u = self.tore_radius + math.sqrt((self.small_radius ** 2) - (z ** 2))
        u1, u2 = round(x / u, 5), round(y / u, 5)
        theta = math.atan2(u2, u1)

        vector_to_tube_center = volmdlr.Vector3D(self.tore_radius * math.cos(theta),
                                                 self.tore_radius * math.sin(theta), 0)
        vector_from_tube_center_to_point = volmdlr.Vector3D(x, y, z) - vector_to_tube_center
        phi2 = volmdlr.geometry.vectors3d_angle(vector_to_tube_center, vector_from_tube_center_to_point)

        if phi >= 0 and phi2 > 0.5 * math.pi:
            phi = math.pi - phi
        elif phi < 0 and phi2 > 0.5 * math.pi:
            phi = -math.pi - phi
        if abs(theta) < 1e-9:
            theta = 0.0
        if abs(phi) < 1e-9:
            phi = 0.0
        return volmdlr.Point2D(theta, phi)

    @classmethod
    def from_step(cls, arguments, object_dict, **kwargs):
        """
        Converts a step primitive to a ToroidalSurface3D.

        :param arguments: The arguments of the step primitive.
        :type arguments: list
        :param object_dict: The dictionary containing all the step primitives
            that have already been instantiated.
        :type object_dict: dict
        :return: The corresponding ToroidalSurface3D object.
        :rtype: :class:`volmdlr.faces.ToroidalSurface3D`
        """

        length_conversion_factor = kwargs.get("length_conversion_factor", 1)

        frame3d = object_dict[arguments[1]]
        u_vector, w_vector = frame3d.v, -frame3d.u
        u_vector.normalize()
        w_vector.normalize()
        v_vector = w_vector.cross(u_vector)
        frame_direct = volmdlr.Frame3D(frame3d.origin, u_vector, v_vector, w_vector)
        rcenter = float(arguments[2]) * length_conversion_factor
        rcircle = float(arguments[3]) * length_conversion_factor
        return cls(frame_direct, rcenter, rcircle, arguments[0][1:-1])

    def to_step(self, current_id):
        frame = volmdlr.Frame3D(self.frame.origin, self.frame.w, self.frame.u,
                                self.frame.v)
        content, frame_id = frame.to_step(current_id)
        current_id = frame_id + 1
        content += f"#{current_id} = TOROIDAL_SURFACE('{self.name}',#{frame_id}," \
                   f"{round(1000 * self.tore_radius, 3)},{round(1000 * self.small_radius, 3)});\n"
        return content, [current_id]

    def frame_mapping(self, frame: volmdlr.Frame3D, side: str):
        """
        Changes frame_mapping and return a new ToroidalSurface3D.

        :param frame: The new frame to map to.
        :type frame: `volmdlr.Frame3D
        :param side: Indicates whether the frame should be mapped to the 'old' or 'new' frame.
            Acceptable values are 'old' or 'new'.
        :type side: str
        """
        new_frame = self.frame.frame_mapping(frame, side)
        return ToroidalSurface3D(new_frame, self.tore_radius, self.small_radius, name=self.name)

    def frame_mapping_inplace(self, frame: volmdlr.Frame3D, side: str):
        """
        Changes frame_mapping and the object is updated inplace.

        :param frame: The new frame to map to.
        :type frame: `volmdlr.Frame3D
        :param side: Indicates whether the frame should be mapped to the 'old' or 'new' frame.
            Acceptable values are 'old' or 'new'.
        :type side: str
        """
        warnings.warn("'inplace' methods are deprecated. Use a not inplace method instead.", DeprecationWarning)

        new_frame = self.frame.frame_mapping(frame, side)
        self.frame = new_frame

    def rectangular_cut(self, theta1: float, theta2: float, phi1: float, phi2: float, name: str = ""):
        """
        Cut a rectangular piece of the ToroidalSurface3D object and return a ToroidalFace3D object.

        :param theta1: Start angle of the cut in theta direction.
        :param theta2: End angle of the cut in theta direction.
        :param phi1: Start angle of the cut in phi direction.
        :param phi2: End angle of the cut in phi direction.
        :param name: (optional) Name of the returned ToroidalFace3D object. Defaults to "".
        :return: A ToroidalFace3D object created by cutting the ToroidalSurface3D object.
        :rtype: ToroidalFace3D
        """
        if phi1 == phi2:
            phi2 += volmdlr.TWO_PI
        elif phi2 < phi1:
            phi2 += volmdlr.TWO_PI
        if theta1 == theta2:
            theta2 += volmdlr.TWO_PI
        elif theta2 < theta1:
            theta2 += volmdlr.TWO_PI

        point1 = volmdlr.Point2D(theta1, phi1)
        point2 = volmdlr.Point2D(theta2, phi1)
        point3 = volmdlr.Point2D(theta2, phi2)
        point4 = volmdlr.Point2D(theta1, phi2)
        outer_contour = volmdlr.wires.ClosedPolygon2D([point1, point2, point3, point4])
        return ToroidalFace3D(self,
                              Surface2D(outer_contour, []),
                              name)

    def linesegment2d_to_3d(self, linesegment2d):
        """
        Converts the parametric boundary representation into a 3D primitive.
        """
        theta1, phi1 = linesegment2d.start
        theta2, phi2 = linesegment2d.end
        if math.isclose(theta1, theta2, abs_tol=1e-4):
            if math.isclose(abs(phi1 - phi2), volmdlr.TWO_PI, abs_tol=1e-4):
                u_vector = self.frame.u.rotation(self.frame.origin, self.frame.w, angle=theta1)
                v_vector = self.frame.u.rotation(self.frame.origin, self.frame.w, angle=theta1)
                center = self.frame.origin + self.tore_radius * u_vector
                return [vme.FullArc3D(center=center,
                                      start_end=center + self.small_radius * u_vector,
                                      normal=v_vector)]
            return [vme.Arc3D(
                self.point2d_to_3d(linesegment2d.start),
                self.point2d_to_3d(volmdlr.Point2D(theta1, 0.5 * (phi1 + phi2))),
                self.point2d_to_3d(linesegment2d.end),
            )]
        if math.isclose(phi1, phi2, abs_tol=1e-4):
            if math.isclose(abs(theta1 - theta2), volmdlr.TWO_PI, abs_tol=1e-4):
                center = self.frame.origin + self.small_radius * math.sin(phi1) * self.frame.w
                start_end = center + self.frame.u * (self.small_radius + self.tore_radius)
                return [vme.FullArc3D(center=center,
                                      start_end=start_end,
                                      normal=self.frame.w)]
            return [vme.Arc3D(
                self.point2d_to_3d(linesegment2d.start),
                self.point2d_to_3d(volmdlr.Point2D(0.5 * (theta1 + theta2), phi1)),
                self.point2d_to_3d(linesegment2d.end),
            )]
        raise NotImplementedError('Ellipse?')

    def bsplinecurve2d_to_3d(self, bspline_curve2d):
        """
        Converts the parametric boundary representation into a 3D primitive.
        """
        n = len(bspline_curve2d.control_points)
        points = [self.point2d_to_3d(p)
                  for p in bspline_curve2d.discretization_points(number_points=n)]
        return [vme.BSplineCurve3D.from_points_interpolation(points, bspline_curve2d.degree, bspline_curve2d.periodic)]

    def fullarc3d_to_2d(self, fullarc3d):
        """
        Converts the primitive from 3D spatial coordinates to its equivalent 2D primitive in the parametric space.
        """
        start = self.point3d_to_2d(fullarc3d.start)
        end = self.point3d_to_2d(fullarc3d.end)

        length = fullarc3d.length()
        angle3d = fullarc3d.angle
        point_after_start = self.point3d_to_2d(fullarc3d.point_at_abscissa(0.001 * length))
        point_before_end = self.point3d_to_2d(fullarc3d.point_at_abscissa(0.98 * length))

        start, end = vm_parametric.arc3d_to_spherical_coordinates_verification(start, end, angle3d,
                                                                               [point_after_start, point_before_end],
                                                                               [self.x_periodicity,
                                                                                self.y_periodicity])
        theta1, phi1 = start
        # theta2, phi2 = end
        theta3, phi3 = point_after_start
        # theta4, phi4 = point_before_end
        if self.frame.w.is_colinear_to(fullarc3d.normal, abs_tol=1e-4):
            point1 = start
            if theta1 > theta3:
                point2 = volmdlr.Point2D(theta1 - volmdlr.TWO_PI, phi1)
            elif theta1 < theta3:
                point2 = volmdlr.Point2D(theta1 + volmdlr.TWO_PI, phi1)
            return [vme.LineSegment2D(point1, point2)]
        point1 = start
        if phi1 > phi3:
            point2 = volmdlr.Point2D(theta1, phi1 - volmdlr.TWO_PI)
        elif phi1 < phi3:
            point2 = volmdlr.Point2D(theta1, phi1 + volmdlr.TWO_PI)
        return [vme.LineSegment2D(point1, point2)]

    def arc3d_to_2d(self, arc3d):
        start = self.point3d_to_2d(arc3d.start)
        end = self.point3d_to_2d(arc3d.end)

        length = arc3d.length()
        angle3d = arc3d.angle
        point_after_start = self.point3d_to_2d(arc3d.point_at_abscissa(0.001 * length))
        point_before_end = self.point3d_to_2d(arc3d.point_at_abscissa(0.98 * length))

        start, end = vm_parametric.arc3d_to_spherical_coordinates_verification(start, end, angle3d,
                                                                               [point_after_start, point_before_end],
                                                                               [self.x_periodicity,
                                                                                self.y_periodicity])

        return [vme.LineSegment2D(start, end)]

    def bsplinecurve3d_to_2d(self, bspline_curve3d):
        """
        Converts the primitive from 3D spatial coordinates to its equivalent 2D primitive in the parametric space.
        """
        length = bspline_curve3d.length()
        theta3, phi3 = self.point3d_to_2d(bspline_curve3d.point_at_abscissa(0.001 * length))
        theta4, phi4 = self.point3d_to_2d(bspline_curve3d.point_at_abscissa(0.98 * length))
        n = len(bspline_curve3d.control_points)
        points3d = bspline_curve3d.discretization_points(number_points=n)
        points = [self.point3d_to_2d(p) for p in points3d]
        theta1, phi1 = points[0]
        theta2, phi2 = points[-1]

        # Verify if theta1 or theta2 point should be -pi because atan2() -> ]-pi, pi]
        if abs(theta1) == math.pi:
            theta1 = repair_start_end_angle_periodicity(theta1, theta3)
        if abs(theta2) == math.pi:
            theta2 = repair_start_end_angle_periodicity(theta2, theta4)

        # Verify if phi1 or phi2 point should be -pi because phi -> ]-pi, pi]
        if abs(phi1) == math.pi:
            phi1 = repair_start_end_angle_periodicity(phi1, phi3)
        if abs(phi2) == math.pi:
            phi2 = repair_start_end_angle_periodicity(phi2, phi4)

        points[0] = volmdlr.Point2D(theta1, phi1)
        points[-1] = volmdlr.Point2D(theta2, phi2)

        theta_list = [point.x for point in points]
        phi_list = [point.y for point in points]
        theta_discontinuity, indexes_theta_discontinuity = angle_discontinuity(theta_list)
        phi_discontinuity, indexes_phi_discontinuity = angle_discontinuity(phi_list)

        if theta_discontinuity:
            points = self._fix_angle_discontinuity_on_discretization_points(points,
                                                                            indexes_theta_discontinuity, "x")
        if phi_discontinuity:
            points = self._fix_angle_discontinuity_on_discretization_points(points,
                                                                            indexes_phi_discontinuity, "y")

        return [vme.BSplineCurve2D.from_points_interpolation(points, bspline_curve3d.degree, bspline_curve3d.periodic)]

    def triangulation(self):
        """
        Triangulation.

        :rtype: vmd.DisplayMesh3D
        """
        face = self.rectangular_cut(0, volmdlr.TWO_PI, 0, volmdlr.TWO_PI)
        return face.triangulation()

    def translation(self, offset: volmdlr.Vector3D):
        """
        ToroidalSurface3D translation.

        :param offset: translation vector
        :return: A new translated ToroidalSurface3D
        """
        return ToroidalSurface3D(self.frame.translation(
            offset), self.tore_radius, self.small_radius)

    def translation_inplace(self, offset: volmdlr.Vector3D):
        """
        ToroidalSurface3D translation. Object is updated inplace.

        :param offset: translation vector.
        """
        warnings.warn("'inplace' methods are deprecated. Use a not inplace method instead.", DeprecationWarning)

        self.frame.translation_inplace(offset)

    def rotation(self, center: volmdlr.Point3D, axis: volmdlr.Vector3D, angle: float):
        """
        ToroidalSurface3D rotation.

        :param center: rotation center.
        :param axis: rotation axis.
        :param angle: angle rotation.
        :return: a new rotated ToroidalSurface3D.
        """
        new_frame = self.frame.rotation(center=center, axis=axis,
                                        angle=angle)
        return self.__class__(new_frame, self.tore_radius, self.small_radius)

    def rotation_inplace(self, center: volmdlr.Point3D, axis: volmdlr.Vector3D, angle: float):
        """
        ToroidalSurface3D rotation. Object is updated inplace.

        :param center: rotation center.
        :param axis: rotation axis.
        :param angle: rotation angle.
        """
        warnings.warn("'inplace' methods are deprecated. Use a not inplace method instead.", DeprecationWarning)

        self.frame.rotation_inplace(center, axis, angle)

    def plot(self, ax=None, color='grey', alpha=0.5):
        """Plot torus arcs."""
        if ax is None:
            fig = plt.figure()
            ax = fig.add_subplot(111, projection='3d')

        self.frame.plot(ax=ax)
        number_arcs = 50
        for i in range(number_arcs):
            theta = i / number_arcs * volmdlr.TWO_PI
            t_points = []
            for j in range(number_arcs):
                phi = j / number_arcs * volmdlr.TWO_PI
                t_points.append(self.point2d_to_3d(volmdlr.Point2D(theta, phi)))
            ax = volmdlr.wires.ClosedPolygon3D(t_points).plot(ax=ax, edge_style=EdgeStyle(color=color, alpha=alpha))

        return ax

    def point_projection(self, point3d):
        """
        Returns the projection of the point on the toroidal surface.

        :param point3d: Point to project.
        :type point3d: volmdlr.Point3D
        :return: A point on the surface
        :rtype: volmdlr.Point3D
        """
        x, y, z = self.frame.global_to_local_coordinates(point3d)

        if abs(x) < 1e-12:
            x = 0
        if abs(y) < 1e-12:
            y = 0

        # z_theta = min(self.r, max(-self.r, z))
        # u = self.tore_radius + math.sqrt((self.r ** 2) - (z_theta ** 2))
        # u1, u2 = round(x / u, 5), round(y / u, 5)
        theta = math.atan2(y, x)

        vector_to_tube_center = volmdlr.Vector3D(self.tore_radius * math.cos(theta),
                                                 self.tore_radius * math.sin(theta), 0)
        vector_from_tube_center_to_point = volmdlr.Vector3D(x, y, z) - vector_to_tube_center
        phi = volmdlr.geometry.vectors3d_angle(vector_to_tube_center, vector_from_tube_center_to_point)
        if z < 0:
            phi = 2*math.pi - phi
        if abs(theta) < 1e-9:
            theta = 0.0
        if abs(phi) < 1e-9:
            phi = 0.0
        return self.point2d_to_3d(volmdlr.Point2D(theta, phi))


class ConicalSurface3D(PeriodicalSurface):
    """
    The local plane is defined by (theta, z).

    :param frame: Cone's frame to position it: frame.w is axis of cone frame.origin is at the angle of the cone.
    :param semi_angle: cone's semi-angle.
    """
    face_class = 'ConicalFace3D'
    x_periodicity = volmdlr.TWO_PI
    y_periodicity = None

    def __init__(self, frame: volmdlr.Frame3D, semi_angle: float,
                 name: str = ''):
        self.frame = frame
        self.semi_angle = semi_angle
        PeriodicalSurface.__init__(self, name=name)

    def plot(self, ax=None, color='grey', alpha=0.5, **kwargs):
        z = kwargs.get("z", 0.5)
        if ax is None:
            fig = plt.figure()
            ax = fig.add_subplot(111, projection='3d')

        self.frame.plot(ax=ax)
        x = z / math.sin(self.semi_angle)
        # point1 = self.frame.local_to_global_coordinates(volmdlr.Point3D(-x, 0, -z))
        point1 = self.frame.origin
        point2 = self.frame.local_to_global_coordinates(volmdlr.Point3D(x, 0, z))
        generatrix = vme.LineSegment3D(point1, point2)
        for i in range(37):
            theta = i / 36. * volmdlr.TWO_PI
            wire = generatrix.rotation(self.frame.origin, self.frame.w, theta)
            wire.plot(ax=ax, edge_style=EdgeStyle(color=color, alpha=alpha))
        return ax

    @classmethod
    def from_step(cls, arguments, object_dict, **kwargs):
        """
        Converts a step primitive to a ConicalSurface3D.

        :param arguments: The arguments of the step primitive.
        :type arguments: list
        :param object_dict: The dictionary containing all the step primitives
            that have already been instantiated.
        :type object_dict: dict
        :return: The corresponding ConicalSurface3D object.
        :rtype: :class:`volmdlr.faces.ConicalSurface3D`
        """

        length_conversion_factor = kwargs.get("length_conversion_factor", 1)
        angle_conversion_factor = kwargs.get("angle_conversion_factor", 1)

        frame3d = object_dict[arguments[1]]
        u, w = frame3d.v, frame3d.u
        u.normalize()
        w.normalize()
        v = w.cross(u)
        radius = float(arguments[2]) * length_conversion_factor
        semi_angle = float(arguments[3]) * angle_conversion_factor
        origin = frame3d.origin - radius / math.tan(semi_angle) * w
        frame_direct = volmdlr.Frame3D(origin, u, v, w)
        return cls(frame_direct, semi_angle, arguments[0][1:-1])

    def to_step(self, current_id):
        frame = volmdlr.Frame3D(self.frame.origin, self.frame.w, self.frame.u,
                                self.frame.v)
        content, frame_id = frame.to_step(current_id)
        current_id = frame_id + 1
        content += f"#{current_id} = CONICAL_SURFACE('{self.name}',#{frame_id},{0.},{round(self.semi_angle, 3)});\n"
        return content, [current_id]

    def frame_mapping(self, frame: volmdlr.Frame3D, side: str):
        """
        Changes frame_mapping and return a new ConicalSurface3D.

        :param side: 'old' or 'new'
        """
        new_frame = self.frame.frame_mapping(frame, side)
        return ConicalSurface3D(new_frame, self.semi_angle, name=self.name)

    def frame_mapping_inplace(self, frame: volmdlr.Frame3D, side: str):
        """
        Changes frame_mapping and the object is updated inplace.

        :param side:'old' or 'new'
        """
        warnings.warn("'inplace' methods are deprecated. Use a not inplace method instead.", DeprecationWarning)

        new_frame = self.frame.frame_mapping(frame, side)
        self.frame = new_frame

    def point2d_to_3d(self, point2d: volmdlr.Point2D):
        """
        Coverts a parametric coordinate on the surface into a 3D spatial point (x, y, z).

        :param point2d: Point at the ConicalSuface3D
        :type point2d: `volmdlr.`Point2D`
        """
        theta, z = point2d
        r = math.tan(self.semi_angle) * z
        new_point = volmdlr.Point3D(r * math.cos(theta),
                                    r * math.sin(theta),
                                    z)
        return self.frame.local_to_global_coordinates(new_point)

    def point3d_to_2d(self, point3d: volmdlr.Point3D):
        """
        Returns the cylindrical coordinates volmdlr.Point2D(theta, z) of a Cartesian coordinates point (x, y, z).

        :param point3d: Point at the CylindricalSuface3D.
        :type point3d: :class:`volmdlr.`Point3D`
        """
        x, y, z = self.frame.global_to_local_coordinates(point3d)
        # Do not delete this, mathematical problem when x and y close to zero (should be zero) but not 0
        # Genarally this is related to uncertainty of step files.
        if abs(x) < 1e-12:
            x = 0
        if abs(y) < 1e-12:
            y = 0
        theta = math.atan2(y, x)
        if abs(theta) < 1e-9:
            theta = 0.0
        return volmdlr.Point2D(theta, z)

    def rectangular_cut(self, theta1: float, theta2: float,
                        z1: float, z2: float, name: str = ''):
        """
        Cut a rectangular piece of the ConicalSurface3D object and return a ConicalFace3D object.

        """
        # theta1 = angle_principal_measure(theta1)
        # theta2 = angle_principal_measure(theta2)
        if theta1 == theta2:
            theta2 += volmdlr.TWO_PI

        point1 = volmdlr.Point2D(theta1, z1)
        point2 = volmdlr.Point2D(theta2, z1)
        point3 = volmdlr.Point2D(theta2, z2)
        point4 = volmdlr.Point2D(theta1, z2)
        outer_contour = volmdlr.wires.ClosedPolygon2D([point1, point2, point3, point4])
        return ConicalFace3D(self, Surface2D(outer_contour, []), name)

    def linesegment3d_to_2d(self, linesegment3d):
        """
        Converts the primitive from 3D spatial coordinates to its equivalent 2D primitive in the parametric space.
        """
        start = self.point3d_to_2d(linesegment3d.start)
        end = self.point3d_to_2d(linesegment3d.end)
        if start.x != end.x and start.is_close(volmdlr.Point2D(0, 0)):
            start = volmdlr.Point2D(end.x, 0)
        elif start.x != end.x and end == volmdlr.Point2D(0, 0):
            end = volmdlr.Point2D(start.x, 0)

        if not start.is_close(end):
            return [vme.LineSegment2D(start, end)]
        return [vme.BSplineCurve2D.from_points_interpolation([start, end], 1, False)]

    def linesegment2d_to_3d(self, linesegment2d):
        if linesegment2d.name == "construction":
            return None
        theta1, z1 = linesegment2d.start
        theta2, z2 = linesegment2d.end

        if math.isclose(theta1, theta2, abs_tol=1e-4):
            return [vme.LineSegment3D(
                self.point2d_to_3d(linesegment2d.start),
                self.point2d_to_3d(linesegment2d.end),
            )]
        if math.isclose(z1, z2, abs_tol=1e-4) and math.isclose(z1, 0.,
                                                               abs_tol=1e-6):
            return []
        if math.isclose(z1, z2, abs_tol=1e-4):
            if abs(theta1 - theta2) == volmdlr.TWO_PI:
                return [vme.FullArc3D(center=self.frame.origin + z1 * self.frame.w,
                                      start_end=self.point2d_to_3d(linesegment2d.start),
                                      normal=self.frame.w)]

            return [vme.Arc3D(
                self.point2d_to_3d(linesegment2d.start),
                self.point2d_to_3d(
                    volmdlr.Point2D(0.5 * (theta1 + theta2), z1)),
                self.point2d_to_3d(linesegment2d.end))
            ]
        raise NotImplementedError('Ellipse?')

    def contour3d_to_2d(self, contour3d):
        """
        Transforms a Contour3D into a Contour2D in the parametric domain of the surface.

        :param contour3d: The contour to be transformed.
        :type contour3d: :class:`volmdlr.wires.Contour3D`
        :return: A 2D contour object.
        :rtype: :class:`volmdlr.wires.Contour2D`
        """
        primitives2d = self.primitives3d_to_2d(contour3d.primitives)

        wire2d = volmdlr.wires.Wire2D(primitives2d)
        delta_x = abs(wire2d.primitives[0].start.x - wire2d.primitives[-1].end.x)
        if math.isclose(delta_x, volmdlr.TWO_PI, abs_tol=1e-3) and wire2d.is_ordered():
            if len(primitives2d) > 1:
                # very specific conical case due to the singularity in the point z = 0 on parametric domain.
                if primitives2d[-2].start.y == 0.0:
                    primitives2d = self.repair_primitives_periodicity(primitives2d)
            return volmdlr.wires.Contour2D(primitives2d)
        # Fix contour
        primitives2d = self.repair_primitives_periodicity(primitives2d)
        return volmdlr.wires.Contour2D(primitives2d)

    def translation(self, offset: volmdlr.Vector3D):
        """
        ConicalSurface3D translation.

        :param offset: translation vector.
        :return: A new translated ConicalSurface3D.
        """
        return self.__class__(self.frame.translation(offset),
                              self.semi_angle)

    def translation_inplace(self, offset: volmdlr.Vector3D):
        """
        ConicalSurface3D translation. Object is updated inplace.

        :param offset: translation vector.
        """
        warnings.warn("'inplace' methods are deprecated. Use a not inplace method instead.", DeprecationWarning)

        self.frame.translation_inplace(offset)

    def rotation(self, center: volmdlr.Point3D,
                 axis: volmdlr.Vector3D, angle: float):
        """
        ConicalSurface3D rotation.

        :param center: rotation center.
        :param axis: rotation axis.
        :param angle: angle rotation.
        :return: a new rotated ConicalSurface3D.
        """
        new_frame = self.frame.rotation(center=center, axis=axis, angle=angle)
        return self.__class__(new_frame, self.semi_angle)

    def rotation_inplace(self, center: volmdlr.Point3D,
                         axis: volmdlr.Vector3D, angle: float):
        """
        ConicalSurface3D rotation. Object is updated inplace.

        :param center: rotation center.
        :param axis: rotation axis.
        :param angle: rotation angle.
        """
        warnings.warn("'inplace' methods are deprecated. Use a not inplace method instead.", DeprecationWarning)

        self.frame.rotation_inplace(center, axis, angle)

    def repair_primitives_periodicity(self, primitives2d):
        """
        Repairs the continuity of the 2D contour while using contour3d_to_2d on periodic surfaces.

        :param primitives2d: The primitives in parametric surface domain.
        :type primitives2d: list
        :return: A list of primitives.
        :rtype: list
        """
        # Search for a primitive that can be used as reference for repairing periodicity
        pos = vm_parametric.find_index_defined_brep_primitive_on_periodical_surface(primitives2d,
                                                                                    [self.x_periodicity,
                                                                                     self.y_periodicity])
        if pos != 0:
            primitives2d = primitives2d[pos:] + primitives2d[:pos]

        i = 1
        while i < len(primitives2d):
            previous_primitive = primitives2d[i - 1]
            delta = previous_primitive.end - primitives2d[i].start
            if not math.isclose(delta.norm(), 0, abs_tol=1e-5):
                if primitives2d[i].end.is_close(primitives2d[i - 1].end, tol=1e-4) and \
                        math.isclose(primitives2d[i].length(), volmdlr.TWO_PI, abs_tol=1e-4):
                    primitives2d[i] = primitives2d[i].reverse()
                elif delta.norm() and math.isclose(abs(previous_primitive.end.y), 0, abs_tol=1e-6):
                    primitives2d.insert(i, vme.LineSegment2D(previous_primitive.end, primitives2d[i].start,
                                                             name="construction"))
                    i += 1
                else:
                    primitives2d[i] = primitives2d[i].translation(delta)
            # treat very specific case of conical surfaces when the previous primitive and the primitive are a
            # linesegment3d with singularity
            elif math.isclose(primitives2d[i].start.y, 0.0, abs_tol=1e-6) and \
                    math.isclose(primitives2d[i].start.x, primitives2d[i].end.x, abs_tol=1e-6) and \
                        math.isclose(primitives2d[i].start.x, previous_primitive.end.x, abs_tol=1e-6):

                if primitives2d[i + 1].end.x < primitives2d[i].end.x:
                    theta_offset = volmdlr.TWO_PI
                elif primitives2d[i + 1].end.x > primitives2d[i].end.x:
                    theta_offset = -volmdlr.TWO_PI
                primitive1 = vme.LineSegment2D(previous_primitive.end,
                                               previous_primitive.end + volmdlr.Point2D(theta_offset, 0),
                                               name="construction")
                primitive2 = primitives2d[i].translation(volmdlr.Vector2D(theta_offset, 0))
                primitive3 = primitives2d[i + 1].translation(volmdlr.Vector2D(theta_offset, 0))
                primitives2d[i] = primitive1
                primitives2d.insert(i + 1, primitive2)
                primitives2d[i + 2] = primitive3
                i += 1
            i += 1
        if not primitives2d[0].start.is_close(primitives2d[-1].end) \
                and primitives2d[0].start.y == 0.0 and primitives2d[-1].end.y == 0.0:
            primitives2d.append(vme.LineSegment2D(primitives2d[-1].end, primitives2d[0].start))

        return primitives2d

    def face_from_base_and_vertex(self, contour: volmdlr.wires.Contour3D, vertex: volmdlr.Point3D, name: str = ''):
        """
        Returns the conical face defined by the contour of the base and the cone vertex.

        :param contour: Cone, contour base.
        :type contour: volmdlr.wires.Contour3D
        :type vertex: volmdlr.Point3D
        :param name: the name to inject in the new face
        :return: Conical face.
        :rtype: ConicalFace3D
        """
        contour2d = self.contour3d_to_2d(contour)
        start_contour2d = contour2d.primitives[0].start
        end_contour2d = contour2d.primitives[-1].end
        linesegment2d_1 = vme.LineSegment2D(end_contour2d, volmdlr.Point2D(end_contour2d.x, 0))
        linesegment2d_2 = vme.LineSegment2D(volmdlr.Point2D(end_contour2d.x, 0), volmdlr.Point2D(start_contour2d.x, 0))
        linesegment2d_3 = vme.LineSegment2D(volmdlr.Point2D(start_contour2d.x, 0), start_contour2d)

        primitives2d = contour2d.primitives + [linesegment2d_1, linesegment2d_2, linesegment2d_3]
        outer_contour2d = volmdlr.wires.Contour2D(primitives2d)

        surface2d = Surface2D(outer_contour=outer_contour2d,
                              inner_contours=[])
        return ConicalFace3D(self, surface2d=surface2d, name=name)


class SphericalSurface3D(PeriodicalSurface):
    """
    Defines a spherical surface.

    :param frame: Sphere's frame to position it
    :type frame: volmdlr.Frame3D
    :param radius: Sphere's radius
    :type radius: float
    """
    face_class = 'SphericalFace3D'
    x_periodicity = volmdlr.TWO_PI
    y_periodicity = math.pi

    def __init__(self, frame, radius, name=''):
        self.frame = frame
        self.radius = radius
        PeriodicalSurface.__init__(self, name=name)

        # Hidden Attributes
        self._bbox = None

    @property
    def bounding_box(self):

        if not self._bbox:
            self._bbox = self._bounding_box()
        return self._bbox

    def _bounding_box(self):
        points = [self.frame.origin + volmdlr.Point3D(-self.radius,
                                                      -self.radius,
                                                      -self.radius),
                  self.frame.origin + volmdlr.Point3D(self.radius,
                                                      self.radius,
                                                      self.radius),

                  ]
        return volmdlr.core.BoundingBox.from_points(points)

    def contour2d_to_3d(self, contour2d):
        primitives3d = []
        for primitive2d in contour2d.primitives:
            method_name = f'{primitive2d.__class__.__name__.lower()}_to_3d'
            if hasattr(self, method_name):
                try:
                    primitives_list = getattr(self, method_name)(primitive2d)
                    if primitives_list:
                        primitives3d.extend(primitives_list)
                    else:
                        continue
                except NotImplementedError:
                    print(f'Class {self.__class__.__name__} does not implement {method_name}'
                          f'with {primitive2d.__class__.__name__}')
            else:
                raise NotImplementedError(f'Class {self.__class__.__name__} does not implement {method_name}')

        return volmdlr.wires.Contour3D(primitives3d)

    @classmethod
    def from_step(cls, arguments, object_dict, **kwargs):
        """
        Converts a step primitive to a SphericalSurface3D.

        :param arguments: The arguments of the step primitive.
        :type arguments: list
        :param object_dict: The dictionary containing all the step primitives
            that have already been instantiated.
        :type object_dict: dict
        :return: The corresponding SphericalSurface3D object.
        :rtype: :class:`volmdlr.faces.SphericalSurface3D`
        """
        length_conversion_factor = kwargs.get("length_conversion_factor", 1)

        frame3d = object_dict[arguments[1]]
        u_vector, w_vector = frame3d.v, frame3d.u
        u_vector.normalize()
        w_vector.normalize()
        v_vector = w_vector.cross(u_vector)
        frame_direct = volmdlr.Frame3D(frame3d.origin, u_vector, v_vector, w_vector)
        radius = float(arguments[2]) * length_conversion_factor
        return cls(frame_direct, radius, arguments[0][1:-1])

    def point2d_to_3d(self, point2d):
        """
        Coverts a parametric coordinate on the surface into a 3D spatial point (x, y, z).

        source: https://mathcurve.com/surfaces/sphere
        # -pi<theta<pi, -pi/2<phi<pi/2

        :param point2d: Point at the CylindricalSuface3D.
        :type point2d: `volmdlr.`Point2D`
        """
        theta, phi = point2d
        x = self.radius * math.cos(phi) * math.cos(theta)
        y = self.radius * math.cos(phi) * math.sin(theta)
        z = self.radius * math.sin(phi)
        return self.frame.local_to_global_coordinates(volmdlr.Point3D(x, y, z))

    def point3d_to_2d(self, point3d):
        """
        Tansform a 3D spatial point (x, y, z) into a 2D spherical parametric point (theta, phi).
        """
        x, y, z = self.frame.global_to_local_coordinates(point3d)
        z = min(self.radius, max(-self.radius, z))

        if z == -0.0:
            z = 0.0

        # Do not delete this, mathematical problem when x and y close to zero (should be zero) but not 0
        # Generally this is related to uncertainty of step files.
        if abs(x) < 1e-12:
            x = 0
        if abs(y) < 1e-12:
            y = 0

        theta = math.atan2(y, x)
        if abs(theta) < 1e-10:
            theta = 0

        zr = z / self.radius
        phi = math.asin(zr)
        if abs(phi) < 1e-10:
            phi = 0

        return volmdlr.Point2D(theta, phi)

    def linesegment2d_to_3d(self, linesegment2d):
        if linesegment2d.name == "construction":
            return []
        start = self.point2d_to_3d(linesegment2d.start)
        interior = self.point2d_to_3d(0.5 * (linesegment2d.start + linesegment2d.end))
        end = self.point2d_to_3d(linesegment2d.end)
        if start.is_close(end) or linesegment2d.length() == 2 * math.pi:
            u_vector = start - self.frame.origin
            u_vector.normalize()
            v_vector = interior - self.frame.origin
            v_vector.normalize()
            normal = u_vector.cross(v_vector)
            return [vme.FullArc3D(self.frame.origin, start, normal)]
        return [vme.Arc3D(start, interior, end)]

    def contour3d_to_2d(self, contour3d):
        """
        Transforms a Contour3D into a Contour2D in the parametric domain of the surface.

        :param contour3d: The contour to be transformed.
        :type contour3d: :class:`volmdlr.wires.Contour3D`
        :return: A 2D contour object.
        :rtype: :class:`volmdlr.wires.Contour2D`
        """
        primitives2d = []

        # Transform the contour's primitives to parametric domain
        for primitive3d in contour3d.primitives:
            method_name = f'{primitive3d.__class__.__name__.lower()}_to_2d'
            if hasattr(self, method_name):
                primitives = getattr(self, method_name)(primitive3d)

                if primitives is None:
                    continue
                primitives2d.extend(primitives)
            else:
                raise NotImplementedError(
                    f'Class {self.__class__.__name__} does not implement {method_name}')
        # Fix contour
        if self.x_periodicity or self.y_periodicity:
            primitives2d = self.repair_primitives_periodicity(primitives2d)
        return volmdlr.wires.Contour2D(primitives2d)

    def is_lat_long_curve(self, theta_list, phi_list):
        """
        Checks if a curve defined on the sphere is a latitude/longitude curve.

        Returns True if it is, False otherwise.
        """
        # Check if curve is a longitude curve (phi is constant)
        if all(math.isclose(theta, theta_list[0], abs_tol=1e-4) for theta in theta_list[1:]):
            return True
        # Check if curve is a latitude curve (theta is constant)
        if all(math.isclose(phi, phi_list[0], abs_tol=1e-4) for phi in phi_list[1:]):
            return True
        return False

    def arc3d_to_2d(self, arc3d):
        """
        Converts the primitive from 3D spatial coordinates to its equivalent 2D primitive in the parametric space.
        """
        start = self.point3d_to_2d(arc3d.start)
        end = self.point3d_to_2d(arc3d.end)
        theta_i, phi_i = self.point3d_to_2d(arc3d.interior)
        theta1, phi1 = start
        theta2, phi2 = end

        point_after_start, point_before_end = self._reference_points(arc3d)
        theta3, phi3 = point_after_start
        theta4, _ = point_before_end

        # Fix sphere singularity point
        if math.isclose(abs(phi1), 0.5 * math.pi, abs_tol=1e-5) and theta1 == 0.0 \
                and math.isclose(theta3, theta_i, abs_tol=1e-6) and math.isclose(theta4, theta_i, abs_tol=1e-6):
            theta1 = theta_i
            start = volmdlr.Point2D(theta1, phi1)
        if math.isclose(abs(phi2), 0.5 * math.pi, abs_tol=1e-5) and theta2 == 0.0 \
                and math.isclose(theta3, theta_i, abs_tol=1e-6) and math.isclose(theta4, theta_i, abs_tol=1e-6):
            theta2 = theta_i
            end = volmdlr.Point2D(theta2, phi2)

        start, end = vm_parametric.arc3d_to_spherical_coordinates_verification(start, end, arc3d.angle,
                                                                               [point_after_start, point_before_end],
                                                                               [self.x_periodicity,
                                                                                self.y_periodicity])
        if start == end:  # IS THIS POSSIBLE ?
            return [vme.LineSegment2D(start, start + volmdlr.TWO_PI * volmdlr.X2D)]
        if self.is_lat_long_curve([theta1, theta_i, theta2], [phi1, phi_i, phi2]):
            return [vme.LineSegment2D(start, end)]

        return self.arc3d_to_2d_with_singularity(arc3d, start, end, point_after_start)

    def arc3d_to_2d_with_singularity(self, arc3d, start, end, point_after_start):
        # trying to treat when the arc starts at theta1 passes at the singularity at |phi| = 0.5*math.pi
        # and ends at theta2 = theta1 + math.pi
        theta1, phi1 = start
        theta2, phi2 = end
        theta3, phi3 = point_after_start

        half_pi = 0.5 * math.pi
        point_positive_singularity = self.point2d_to_3d(volmdlr.Point2D(theta1, half_pi))
        point_negative_singularity = self.point2d_to_3d(volmdlr.Point2D(theta1, -half_pi))
        positive_singularity = arc3d.point_belongs(point_positive_singularity, 1e-4)
        negative_singularity = arc3d.point_belongs(point_negative_singularity, 1e-4)
        interior = self.point3d_to_2d(arc3d.interior)
        if positive_singularity and negative_singularity:
            thetai = interior.x
            is_trigo = phi1 < phi3
            if is_trigo and abs(phi1) > half_pi:
                half_pi = 0.5 * math.pi
            elif is_trigo and abs(phi1) < half_pi:
                half_pi = - 0.5 * math.pi
            elif not is_trigo and abs(phi1) > half_pi:
                half_pi = - 0.5 * math.pi
            elif is_trigo and abs(phi1) < half_pi:
                half_pi = 0.5 * math.pi
            return [vme.LineSegment2D(volmdlr.Point2D(theta1, phi1), volmdlr.Point2D(theta1, -half_pi)),
                    vme.LineSegment2D(volmdlr.Point2D(theta1, -half_pi), volmdlr.Point2D(thetai, -half_pi),
                                      name="construction"),
                    vme.LineSegment2D(volmdlr.Point2D(thetai, -half_pi), volmdlr.Point2D(thetai, half_pi)),
                    vme.LineSegment2D(volmdlr.Point2D(thetai, half_pi), volmdlr.Point2D(theta2, half_pi),
                                      name="construction"),
                    vme.LineSegment2D(volmdlr.Point2D(theta2, half_pi), volmdlr.Point2D(theta2, phi2))
                    ]

        if (positive_singularity or negative_singularity) and \
                math.isclose(abs(theta2 - theta1), math.pi, abs_tol=1e-4):
            if abs(phi1) == 0.5 * math.pi:
                return [vme.LineSegment2D(volmdlr.Point2D(theta3, phi1), volmdlr.Point2D(theta2, phi2))]
            if theta1 == math.pi and theta2 != math.pi:
                theta1 = -math.pi
            if theta2 == math.pi and theta1 != math.pi:
                theta2 = -math.pi

            return [vme.LineSegment2D(volmdlr.Point2D(theta1, phi1), volmdlr.Point2D(theta1, half_pi)),
                    vme.LineSegment2D(volmdlr.Point2D(theta1, half_pi), volmdlr.Point2D(theta2, half_pi),
                                      name="construction"),
                    vme.LineSegment2D(volmdlr.Point2D(theta2, half_pi), volmdlr.Point2D(theta2, phi2))
                    ]

        # maybe this is incomplete and not exact
        angle3d = arc3d.angle
        number_points = math.ceil(angle3d * 50) + 1  # 50 points per radian
        number_points = max(number_points, 5)
        points3d = arc3d.discretization_points(number_points=number_points)
        points = [self.point3d_to_2d(p) for p in points3d]

        points[0] = start  # to take into account all the previous verification
        points[-1] = end  # to take into account all the previous verification

        if theta3 < theta1 < theta2:
            points = [p - volmdlr.Point2D(self.x_periodicity, 0) if p.x > 0 else p for p in points]
        elif theta3 > theta1 > theta2:
            points = [p + volmdlr.Point2D(self.x_periodicity, 0) if p.x < 0 else p for p in points]

        return [vme.BSplineCurve2D.from_points_interpolation(points, 2)]

    def bsplinecurve3d_to_2d(self, bspline_curve3d):
        """
        Converts the primitive from 3D spatial coordinates to its equivalent 2D primitive in the parametric space.
        """
        length = bspline_curve3d.length()
        n = len(bspline_curve3d.control_points)
        points3d = bspline_curve3d.discretization_points(number_points=n)
        points = [self.point3d_to_2d(point) for point in points3d]
        theta1, phi1 = points[0]
        theta2, phi2 = points[-1]

        theta3, _ = self.point3d_to_2d(bspline_curve3d.point_at_abscissa(0.001 * length))
        # make sure that the reference angle is not undefined
        if abs(theta3) == math.pi:
            theta3, _ = self.point3d_to_2d(bspline_curve3d.point_at_abscissa(0.002 * length))

        # Verify if theta1 or theta2 point should be -pi because atan2() -> ]-pi, pi]
        if abs(theta1) == math.pi:
            theta1 = repair_start_end_angle_periodicity(theta1, theta3)
        if abs(theta2) == math.pi:
            theta4, _ = self.point3d_to_2d(bspline_curve3d.point_at_abscissa(0.98 * length))
            # make sure that the reference angle is not undefined
            if abs(theta4) == math.pi:
                theta4, _ = self.point3d_to_2d(bspline_curve3d.point_at_abscissa(0.97 * length))
            theta2 = repair_start_end_angle_periodicity(theta2, theta4)

        points[0] = volmdlr.Point2D(theta1, phi1)
        points[-1] = volmdlr.Point2D(theta2, phi2)

        theta_list = [point.x for point in points]
        theta_discontinuity, indexes_theta_discontinuity = angle_discontinuity(theta_list)
        if theta_discontinuity:
            points = self._fix_angle_discontinuity_on_discretization_points(points, indexes_theta_discontinuity, "x")

        return [vme.BSplineCurve2D.from_points_interpolation(points, degree=bspline_curve3d.degree,
                                                             periodic=bspline_curve3d.periodic)]

    def bsplinecurve2d_to_3d(self, bspline_curve2d):
        # TODO: this is incomplete, a bspline_curve2d can be also a bspline_curve3d
        i = round(0.5 * len(bspline_curve2d.points))
        start = self.point2d_to_3d(bspline_curve2d.points[0])
        interior = self.point2d_to_3d(bspline_curve2d.points[i])
        end = self.point2d_to_3d(bspline_curve2d.points[-1])
        arc3d = vme.Arc3D(start, interior, end)
        flag = True
        points3d = [self.point2d_to_3d(p) for p in bspline_curve2d.points]
        for point in points3d:
            if not arc3d.point_belongs(point, 1e-4):
                flag = False
                break
        if flag:
            return [arc3d]

        return [vme.BSplineCurve3D.from_points_interpolation(points3d, degree=bspline_curve2d.degree,
                                                             periodic=bspline_curve2d.periodic)]

    def fullarc3d_to_2d(self, fullarc3d):
        """
        Converts the primitive from 3D spatial coordinates to its equivalent 2D primitive in the parametric space.
        """
        # TODO: On a spherical surface we can have fullarc3d in any plane
        length = fullarc3d.length()

        theta1, phi1 = self.point3d_to_2d(fullarc3d.start)
        theta2, phi2 = self.point3d_to_2d(fullarc3d.end)
        theta3, phi3 = self.point3d_to_2d(fullarc3d.point_at_abscissa(0.001 * length))
        theta4, _ = self.point3d_to_2d(fullarc3d.point_at_abscissa(0.98 * length))

        if self.frame.w.is_colinear_to(fullarc3d.normal):
            point1 = volmdlr.Point2D(theta1, phi1)
            if theta1 > theta3:
                point2 = volmdlr.Point2D(theta1 - volmdlr.TWO_PI, phi2)
            elif theta1 < theta3:
                point2 = volmdlr.Point2D(theta1 + volmdlr.TWO_PI, phi2)
            return [vme.LineSegment2D(point1, point2)]

        if math.isclose(self.frame.w.dot(fullarc3d.normal), 0, abs_tol=1e-4):
            if theta1 > theta3:
                theta_plus_pi = theta1 - math.pi
            else:
                theta_plus_pi = theta1 + math.pi
            if phi1 > phi3:
                half_pi = 0.5 * math.pi
            else:
                half_pi = -0.5 * math.pi
            if abs(phi1) == 0.5 * math.pi:
                return [vme.LineSegment2D(volmdlr.Point2D(theta3, phi1), volmdlr.Point2D(theta3, -half_pi)),
                        vme.LineSegment2D(volmdlr.Point2D(theta4, -half_pi), volmdlr.Point2D(theta4, phi2))]

            return [vme.LineSegment2D(volmdlr.Point2D(theta1, phi1), volmdlr.Point2D(theta1, -half_pi)),
                    vme.LineSegment2D(volmdlr.Point2D(theta_plus_pi, -half_pi),
                                      volmdlr.Point2D(theta_plus_pi, half_pi)),
                    vme.LineSegment2D(volmdlr.Point2D(theta1, half_pi), volmdlr.Point2D(theta1, phi2))]

        points = [self.point3d_to_2d(p) for p in fullarc3d.discretization_points(angle_resolution=25)]

        # Verify if theta1 or theta2 point should be -pi because atan2() -> ]-pi, pi]
        theta1 = vm_parametric.repair_start_end_angle_periodicity(theta1, theta3)
        theta2 = vm_parametric.repair_start_end_angle_periodicity(theta2, theta4)

        points[0] = volmdlr.Point2D(theta1, phi1)
        points[-1] = volmdlr.Point2D(theta2, phi2)

        if theta3 < theta1 < theta2:
            points = [p - volmdlr.Point2D(volmdlr.TWO_PI, 0) if p.x > 0 else p for p in points]
        elif theta3 > theta1 > theta2:
            points = [p + volmdlr.Point2D(volmdlr.TWO_PI, 0) if p.x < 0 else p for p in points]

        return [vme.BSplineCurve2D.from_points_interpolation(points, 2)]

    def plot(self, ax=None, color='grey', alpha=0.5):
        """Plot sphere arcs."""
        if ax is None:
            fig = plt.figure()
            ax = fig.add_subplot(111, projection='3d')

        self.frame.plot(ax=ax)
        for i in range(20):
            theta = i / 20. * volmdlr.TWO_PI
            t_points = []
            for j in range(20):
                phi = j / 20. * volmdlr.TWO_PI
                t_points.append(self.point2d_to_3d(volmdlr.Point2D(theta, phi)))
            ax = volmdlr.wires.ClosedPolygon3D(t_points).plot(ax=ax, edge_style=EdgeStyle(color=color, alpha=alpha))

        return ax

    def rectangular_cut(self, theta1, theta2, phi1, phi2, name=''):
        """
        Cut a rectangular piece of the SphericalSurface3D object and return a SphericalFace3D object.

        """
        if phi1 == phi2:
            phi2 += volmdlr.TWO_PI
        elif phi2 < phi1:
            phi2 += volmdlr.TWO_PI
        if theta1 == theta2:
            theta2 += volmdlr.TWO_PI
        elif theta2 < theta1:
            theta2 += volmdlr.TWO_PI

        point1 = volmdlr.Point2D(theta1, phi1)
        point2 = volmdlr.Point2D(theta2, phi1)
        point3 = volmdlr.Point2D(theta2, phi2)
        point4 = volmdlr.Point2D(theta1, phi2)
        outer_contour = volmdlr.wires.ClosedPolygon2D([point1, point2, point3, point4])
        return SphericalFace3D(self,
                               Surface2D(outer_contour, []),
                               name=name)

    def triangulation(self):
        face = self.rectangular_cut(0, volmdlr.TWO_PI, -0.5 * math.pi, 0.5 * math.pi)
        return face.triangulation()

    def repair_primitives_periodicity(self, primitives2d):
        """
        Repairs the continuity of the 2D contour while using contour3d_to_2d on periodic surfaces.

        :param primitives2d: The primitives in parametric surface domain.
        :type primitives2d: list
        :return: A list of primitives.
        :rtype: list
        """
        # # Search for a primitive that can be used as reference for reparing periodicity
        # pos = 0
        # x_periodicity = self.x_periodicity
        # y_periodicity = self.y_periodicity
        # if x_periodicity and not y_periodicity:
        #     for i, primitive in enumerate(primitives2d):
        #         start = primitive.start
        #         end = primitive.end
        #         if abs(start.x) != math.pi and end.x != start.x:
        #             pos = i
        #             break
        #     if pos != 0:
        #         primitives2d = primitives2d[pos:] + primitives2d[:pos]

        i = 1
        while i < len(primitives2d):
            previous_primitive = primitives2d[i - 1]
            delta = previous_primitive.end - primitives2d[i].start
            if not math.isclose(delta.norm(), 0, abs_tol=1e-5):
                if primitives2d[i].end == primitives2d[i - 1].end and \
                        primitives2d[i].length() == volmdlr.TWO_PI:
                    primitives2d[i] = primitives2d[i].reverse()
                elif math.isclose(abs(previous_primitive.end.y), 0.5 * math.pi, abs_tol=1e-6):
                    primitives2d.insert(i, vme.LineSegment2D(previous_primitive.end, primitives2d[i].start,
                                                             name="construction"))
                else:
                    primitives2d[i] = primitives2d[i].translation(delta)
            i += 1
        #     return primitives2d
        # primitives2d = repair(primitives2d)
        last_end = primitives2d[-1].end
        first_start = primitives2d[0].start
        if not last_end.is_close(first_start, tol=1e-3):
            last_end_3d = self.point2d_to_3d(last_end)
            first_start_3d = self.point2d_to_3d(first_start)
            if last_end_3d.is_close(first_start_3d, 1e-6) and \
                    not math.isclose(abs(last_end.y), 0.5 * math.pi, abs_tol=1e-5):
                if first_start.x > last_end.x:
                    half_pi = -0.5 * math.pi
                else:
                    half_pi = 0.5 * math.pi
                lines = [vme.LineSegment2D(last_end, volmdlr.Point2D(last_end.x, half_pi), name="construction"),
                         vme.LineSegment2D(volmdlr.Point2D(last_end.x, half_pi),
                                           volmdlr.Point2D(first_start.x, half_pi), name="construction"),
                         vme.LineSegment2D(volmdlr.Point2D(first_start.x, half_pi),
                                           first_start, name="construction")
                         ]
                primitives2d.extend(lines)
            else:
                primitives2d.append(vme.LineSegment2D(last_end, first_start))
        return primitives2d

    def rotation(self, center: volmdlr.Point3D, axis: volmdlr.Vector3D, angle: float):
        """
        Spherical Surface 3D rotation.

        :param center: rotation center
        :param axis: rotation axis
        :param angle: angle rotation
        :return: a new rotated Spherical Surface 3D
        """
        new_frame = self.frame.rotation(center=center, axis=axis, angle=angle)
        return SphericalSurface3D(new_frame, self.radius)

    def translation(self, offset: volmdlr.Vector3D):
        """
        Spherical Surface 3D translation.

        :param offset: translation vector
        :return: A new translated Spherical Surface 3D
        """
        new_frame = self.frame.translation(offset)
        return SphericalSurface3D(new_frame, self.radius)

    def frame_mapping(self, frame: volmdlr.Frame3D, side: str):
        """
        Changes Spherical Surface 3D's frame and return a new Spherical Surface 3D.

        :param frame: Frame of reference
        :type frame: `volmdlr.Frame3D`
        :param side: 'old' or 'new'
        """
        new_frame = self.frame.frame_mapping(frame, side)
        return SphericalSurface3D(new_frame, self.radius)


class RuledSurface3D(Surface3D):
    """
    Defines a ruled surface between two wires.

    :param wire1: Wire
    :type wire1: :class:`vmw.Wire3D`
    :param wire2: Wire
    :type wire2: :class:`volmdlr.wires.Wire3D`
    """
    face_class = 'RuledFace3D'

    def __init__(self, wire1: volmdlr.wires.Wire3D, wire2: volmdlr.wires.Wire3D, name: str = ''):
        self.wire1 = wire1
        self.wire2 = wire2
        self.length1 = wire1.length()
        self.length2 = wire2.length()
        Surface3D.__init__(self, name=name)

    def point2d_to_3d(self, point2d: volmdlr.Point2D):
        x, y = point2d
        point1 = self.wire1.point_at_abscissa(x * self.length1)
        point2 = self.wire2.point_at_abscissa(x * self.length2)
        joining_line = vme.LineSegment3D(point1, point2)
        point = joining_line.point_at_abscissa(y * joining_line.length())
        return point

    def point3d_to_2d(self, point3d):
        raise NotImplementedError

    def rectangular_cut(self, x1: float, x2: float,
                        y1: float, y2: float, name: str = ''):
        """
        Cut a rectangular piece of the RuledSurface3D object and return a RuledFace3D object.

        """
        point1 = volmdlr.Point2D(x1, y1)
        point2 = volmdlr.Point2D(x2, y1)
        point3 = volmdlr.Point2D(x2, y2)
        point4 = volmdlr.Point2D(x1, y2)
        outer_contour = volmdlr.wires.ClosedPolygon2D([point1, point2, point3, point4])
        surface2d = Surface2D(outer_contour, [])
        return volmdlr.faces.RuledFace3D(self, surface2d, name)


class ExtrusionSurface3D(Surface3D):
    """
    Defines a surface of revolution.

    An extrusion surface is a surfarce that is a generic cylindrical surface genarated by the linear
    extrusion of a curve, generally an Ellipse or a B-Spline curve.

    :param edge: edge.
    :type edge: Union[:class:`vmw.Wire3D`, :class:`vmw.Contour3D`]
    :param axis_point: Axis placement
    :type axis_point: :class:`volmdlr.Point3D`
    :param axis: Axis of revolution
    :type axis: :class:`volmdlr.Vector3D`
    """
    face_class = 'ExtrusionFace3D'
    y_periodicity = None

    def __init__(self, edge: Union[volmdlr.edges.FullArcEllipse3D, volmdlr.edges.BSplineCurve3D],
                 direction: volmdlr.Vector3D, name: str = ''):
        self.edge = edge
        direction.normalize()
        self.direction = direction
        self.frame = volmdlr.Frame3D.from_point_and_vector(edge.start, direction, volmdlr.Z3D)
        self._x_periodicity = False

        Surface3D.__init__(self, name=name)

    @property
    def x_periodicity(self):
        if self._x_periodicity:
            return self._x_periodicity
        start = self.edge.start
        end = self.edge.end
        if start.is_close(end, 1e-4):
            return 1
        return None

    @x_periodicity.setter
    def x_periodicity(self, value):
        self._x_periodicity = value

    def point2d_to_3d(self, point2d: volmdlr.Point2D):
        """
        Transform a parametric (u, v) point into a 3D Cartesian point (x, y, z).

        # u = [0, 1] and v = z
        """
        u, v = point2d
        if abs(u) < 1e-7:
            u = 0.0
        if abs(v) < 1e-7:
            v = 0.

        point_at_curve_global = self.edge.point_at_abscissa(u * self.edge.length())
        point_at_curve_local = self.frame.global_to_local_coordinates(point_at_curve_global)
        # x, y, z = point_at_curve_local
        point_local = point_at_curve_local.translation(volmdlr.Vector3D(0, 0, v))
        return self.frame.local_to_global_coordinates(point_local)

    def point3d_to_2d(self, point3d):
        """
        Transform a 3D Cartesian point (x, y, z) into a parametric (u, v) point.
        """
        x, y, z = self.frame.global_to_local_coordinates(point3d)
        if abs(x) < 1e-7:
            x = 0.0
        if abs(y) < 1e-7:
            y = 0.0
        if abs(z) < 1e-7:
            z = 0.0
        v = z
        point_at_curve_local = volmdlr.Point3D(x, y, 0)
        point_at_curve_global = self.frame.local_to_global_coordinates(point_at_curve_local)

        u = self.edge.abscissa(point_at_curve_global) / self.edge.length()

        u = min(u, 1.0)
        return volmdlr.Point2D(u, v)

    def rectangular_cut(self, x1: float = 0.0, x2: float = 1.0,
                        y1: float = 0.0, y2: float = 1.0, name: str = ''):
        """
        Cut a rectangular piece of the ExtrusionSurface3D object and return a ExtrusionFace3D object.

        """
        p1 = volmdlr.Point2D(x1, y1)
        p2 = volmdlr.Point2D(x2, y1)
        p3 = volmdlr.Point2D(x2, y2)
        p4 = volmdlr.Point2D(x1, y2)
        outer_contour = volmdlr.wires.ClosedPolygon2D([p1, p2, p3, p4])
        surface2d = Surface2D(outer_contour, [])
        return volmdlr.faces.ExtrusionFace3D(self, surface2d, name)

    def plot(self, ax=None, color='grey', alpha=0.5, z: float = 0.5):
        if ax is None:
            fig = plt.figure()
            ax = fig.add_subplot(111, projection='3d')
        for i in range(21):
            step = i / 20. * z
            wire = self.edge.translation(step * self.frame.w)
            wire.plot(ax=ax, color=color, alpha=alpha)

        return ax

    @classmethod
    def from_step(cls, arguments, object_dict, **kwargs):
        name = arguments[0][1:-1]
        edge = object_dict[arguments[1]]
        if edge.__class__ is volmdlr.wires.Ellipse3D:
            fullarcellipse = vme.FullArcEllipse3D(edge.point_at_abscissa(0), edge.major_axis, edge.minor_axis,
                                                  edge.center, edge.normal, edge.major_dir, edge.name)
            edge = fullarcellipse
            direction = -object_dict[arguments[2]]
            surface = cls(edge=edge, direction=direction, name=name)
            surface.x_periodicity = 1

        else:
            direction = object_dict[arguments[2]]
            surface = cls(edge=edge, direction=direction, name=name)
        return surface

    def arcellipse3d_to_2d(self, arcellipse3d):
        """
        Transformation of an arcellipse3d to 2d, in a cylindrical surface.

        """
        points = [self.point3d_to_2d(p)
                  for p in arcellipse3d.discretization_points(number_points=15)]

        bsplinecurve2d = vme.BSplineCurve2D.from_points_interpolation(points, degree=2)
        return [bsplinecurve2d]

    def fullarcellipse3d_to_2d(self, fullarcellipse3d):
        length = fullarcellipse3d.length()
        start = self.point3d_to_2d(fullarcellipse3d.start)
        end = self.point3d_to_2d(fullarcellipse3d.end)

        u3, z3 = self.point3d_to_2d(fullarcellipse3d.point_at_abscissa(0.01 * length))
        if u3 > 0.5:
            p1 = volmdlr.Point2D(1, start.y)
            p2 = volmdlr.Point2D(0, end.y)
        elif u3 < 0.5:
            p1 = volmdlr.Point2D(0, start.y)
            p2 = volmdlr.Point2D(1, end.y)
        else:
            raise NotImplementedError
        return [vme.LineSegment2D(p1, p2)]

    def linesegment2d_to_3d(self, linesegment2d):
        """
        Converts a BREP line segment 2D onto a 3D primitive on the surface.
        """
        start3d = self.point2d_to_3d(linesegment2d.start)
        end3d = self.point2d_to_3d(linesegment2d.end)
        u1, z1 = linesegment2d.start
        u2, z2 = linesegment2d.end
        if math.isclose(u1, u2, abs_tol=1e-4):
            return [vme.LineSegment3D(start3d, end3d)]
        if math.isclose(z1, z2, abs_tol=1e-4):
            if math.isclose(abs(u1 - u2), 1.0, abs_tol=1e-6):
                primitive = self.edge.translation(self.direction * z1)
                return [primitive]
                # if primitive.__name__
                # return [vme.FullArcEllipse3D()]
            # TODO: return self.edge translated and trimmed between u1 and u2
            raise NotImplementedError
        raise NotImplementedError

    def bsplinecurve3d_to_2d(self, bspline_curve3d):
        n = len(bspline_curve3d.control_points)
        points = [self.point3d_to_2d(point)
                  for point in bspline_curve3d.discretization_points(number_points=n)]
        start = points[0]
        end = points[-1]
        if not start.is_close(end):
            linesegment = vme.LineSegment2D(start, end)
            flag = True
            for pt in points:
                if not linesegment.point_belongs(pt):
                    flag = False
                    break
            if flag:
                return [linesegment]

        # Is this always True?
        n = len(bspline_curve3d.control_points)
        points = [self.point3d_to_2d(p)
                  for p in bspline_curve3d.discretization_points(number_points=n)]
        return [vme.BSplineCurve2D.from_points_interpolation(points, bspline_curve3d.degree, bspline_curve3d.periodic)]
        # raise NotImplementedError


class RevolutionSurface3D(PeriodicalSurface):
    """
    Defines a surface of revolution.

    :param wire: Wire.
    :type wire: Union[:class:`vmw.Wire3D`, :class:`vmw.Contour3D`]
    :param axis_point: Axis placement
    :type axis_point: :class:`volmdlr.Point3D`
    :param axis: Axis of revolution
    :type axis: :class:`volmdlr.Vector3D`
    """
    face_class = 'RevolutionFace3D'
    x_periodicity = volmdlr.TWO_PI
    y_periodicity = None

    def __init__(self, wire: Union[volmdlr.wires.Wire3D, volmdlr.wires.Contour3D],
                 axis_point: volmdlr.Point3D, axis: volmdlr.Vector3D, name: str = ''):
        self.wire = wire
        self.axis_point = axis_point
        self.axis = axis

        point1 = wire.point_at_abscissa(0)
        if point1 == axis_point:
            point1 = wire.point_at_abscissa(0.1 * wire.length())
        vector1 = point1 - axis_point
        w_vector = axis
        w_vector.normalize()
        u_vector = vector1 - vector1.vector_projection(w_vector)
        u_vector.normalize()
        v_vector = w_vector.cross(u_vector)
        self.frame = volmdlr.Frame3D(origin=axis_point, u=u_vector, v=v_vector, w=w_vector)

        PeriodicalSurface.__init__(self, name=name)

    def point2d_to_3d(self, point2d: volmdlr.Point2D):
        """
        Transform a parametric (u, v) point into a 3D Cartesian point (x, y, z).

        u = [0, 2pi] and v = [0, 1] into a
        """
        u, v = point2d
        point_at_curve = self.wire.point_at_abscissa(v * self.wire.length())
        point = point_at_curve.rotation(self.axis_point, self.axis, u)
        return point

    def point3d_to_2d(self, point3d):
        """
        Transform a 3D Cartesian point (x, y, z) into a parametric (u, v) point.
        """
        x, y, _ = self.frame.global_to_local_coordinates(point3d)
        if abs(x) < 1e-12:
            x = 0
        if abs(y) < 1e-12:
            y = 0
        u = math.atan2(y, x)

        point_at_curve = point3d.rotation(self.axis_point, self.axis, -u)
        v = self.wire.abscissa(point_at_curve) / self.wire.length()
        return volmdlr.Point2D(u, v)

    def rectangular_cut(self, x1: float, x2: float,
                        y1: float, y2: float, name: str = ''):
        """
        Cut a rectangular piece of the RevolutionSurface3D object and return a RevolutionFace3D object.

        """
        point1 = volmdlr.Point2D(x1, y1)
        point2 = volmdlr.Point2D(x2, y1)
        point3 = volmdlr.Point2D(x2, y2)
        point4 = volmdlr.Point2D(x1, y2)
        outer_contour = volmdlr.wires.ClosedPolygon2D([point1, point2, point3, point4])
        surface2d = Surface2D(outer_contour, [])
        return volmdlr.faces.RevolutionFace3D(self, surface2d, name)

    def plot(self, ax=None, color='grey', alpha=0.5, number_curves: int = 20):
        """
        Plot rotated Revolution surface generatrix.

        :param number_curves: Number of curves to display.
        :type number_curves: int
        """
        if ax is None:
            fig = plt.figure()
            ax = fig.add_subplot(111, projection='3d')
        for i in range(number_curves + 1):
            theta = i / number_curves * volmdlr.TWO_PI
            wire = self.wire.rotation(self.axis_point, self.axis, theta)
            wire.plot(ax=ax, edge_style=EdgeStyle(color=color, alpha=alpha))

        return ax

    @classmethod
    def from_step(cls, arguments, object_dict, **kwargs):
        """
        Converts a step primitive to a RevolutionSurface3D.

        :param arguments: The arguments of the step primitive.
        :type arguments: list
        :param object_dict: The dictionary containing all the step primitives
            that have already been instantiated.
        :type object_dict: dict
        :return: The corresponding RevolutionSurface3D object.
        :rtype: :class:`volmdlr.faces.RevolutionSurface3D`
        """
        name = arguments[0][1:-1]
        contour3d = object_dict[arguments[1]]
        axis_point, axis = object_dict[arguments[2]]
        return cls(wire=contour3d, axis_point=axis_point, axis=axis, name=name)

    def fullarc3d_to_2d(self, fullarc3d):
        """
        Converts the primitive from 3D spatial coordinates to its equivalent 2D primitive in the parametric space.
        """
        length = fullarc3d.length()

        start = self.point3d_to_2d(fullarc3d.start)
        end = self.point3d_to_2d(fullarc3d.end)

        theta3, _ = self.point3d_to_2d(fullarc3d.point_at_abscissa(0.001 * length))
        theta4, _ = self.point3d_to_2d(fullarc3d.point_at_abscissa(0.98 * length))

        # make sure that the references points are not undefined
        if abs(theta3) == math.pi:
            theta3, z3 = self.point3d_to_2d(fullarc3d.point_at_abscissa(0.002 * length))
        if abs(theta4) == math.pi:
            theta4, _ = self.point3d_to_2d(fullarc3d.point_at_abscissa(0.97 * length))

        start, end = vm_parametric.arc3d_to_cylindrical_coordinates_verification(start, end, volmdlr.TWO_PI, theta3,
                                                                                 theta4)

        theta1, z1 = start
        _, z2 = end

        point1 = volmdlr.Point2D(theta1, z1)
        if theta1 > theta3:
            point2 = volmdlr.Point2D(theta1 + volmdlr.TWO_PI, z2)
        elif theta1 < theta3:
            point2 = volmdlr.Point2D(theta1 - volmdlr.TWO_PI, z2)
        return [vme.LineSegment2D(point1, point2)]


class BSplineSurface3D(Surface3D):
    """
    A class representing a 3D B-spline surface.

    A B-spline surface is a smooth surface defined by a set of control points and
    a set of basis functions called B-spline basis functions. The shape of the
    surface is determined by the position of the control points and can be
    modified by moving the control points.

    :param degree_u: The degree of the B-spline curve in the u direction.
    :type degree_u: int
    :param degree_v: The degree of the B-spline curve in the v direction.
    :type degree_v: int
    :param control_points: A list of 3D control points that define the shape of
        the surface.
    :type control_points: List[`volmdlr.Point3D`]
    :param nb_u: The number of control points in the u direction.
    :type nb_u: int
    :param nb_v: The number of control points in the v direction.
    :type nb_v: int
    :param u_multiplicities: A list of multiplicities for the knots in the u direction.
        The multiplicity of a knot is the number of times it appears in the knot vector.
    :type u_multiplicities: List[int]
    :param v_multiplicities: A list of multiplicities for the knots in the v direction.
        The multiplicity of a knot is the number of times it appears in the knot vector.
    :type v_multiplicities: List[int]
    :param u_knots: A list of knots in the u direction. The knots are real numbers that
        define the position of the control points along the u direction.
    :type u_knots: List[float]
    :param v_knots: A list of knots in the v direction. The knots are real numbers that
        define the position of the control points along the v direction.
    :type v_knots: List[float]
    :param weights: (optional) A list of weights for the control points. The weights
        can be used to adjust the influence of each control point on the shape of the
        surface. Default is None.
    :type weights: List[float]
    :param name: (optional) A name for the surface. Default is an empty string.
    :type name: str
    """
    face_class = "BSplineFace3D"
    _non_serializable_attributes = ["surface", "curves"]

    def __init__(self, degree_u: int, degree_v: int, control_points: List[volmdlr.Point3D], nb_u: int, nb_v: int,
                 u_multiplicities: List[int], v_multiplicities: List[int], u_knots: List[float], v_knots: List[float],
                 weights: List[float] = None, name: str = ''):
        self.control_points = control_points
        self.degree_u = degree_u
        self.degree_v = degree_v
        self.nb_u = nb_u
        self.nb_v = nb_v

        u_knots = vme.standardize_knot_vector(u_knots)
        v_knots = vme.standardize_knot_vector(v_knots)
        self.u_knots = u_knots
        self.v_knots = v_knots
        self.u_multiplicities = u_multiplicities
        self.v_multiplicities = v_multiplicities
        self.weights = weights

        self.control_points_table = []
        points_row = []
        i = 1
        for point in control_points:
            points_row.append(point)
            if i == nb_v:
                self.control_points_table.append(points_row)
                points_row = []
                i = 1
            else:
                i += 1
        if weights is None:
            surface = BSpline.Surface()
            points = [(control_points[i][0], control_points[i][1],
                       control_points[i][2]) for i in range(len(control_points))]

        else:
            surface = NURBS.Surface()
            points = [(control_points[i][0] * weights[i], control_points[i][1] * weights[i],
                       control_points[i][2] * weights[i], weights[i]) for i in range(len(control_points))]
        surface.degree_u = degree_u
        surface.degree_v = degree_v
        surface.set_ctrlpts(points, nb_u, nb_v)
        knot_vector_u = []
        for i, u_knot in enumerate(u_knots):
            knot_vector_u.extend([u_knot] * u_multiplicities[i])
        knot_vector_v = []
        for i, v_knot in enumerate(v_knots):
            knot_vector_v.extend([v_knot] * v_multiplicities[i])
        surface.knotvector_u = knot_vector_u
        surface.knotvector_v = knot_vector_v
        surface.delta = 0.05
        # surface_points = surface.evalpts

        self.surface = surface
        self.curves = extract_curves(surface, extract_u=True, extract_v=True)
        # self.points = [volmdlr.Point3D(*p) for p in surface_points]
        Surface3D.__init__(self, name=name)

        # Hidden Attributes
        self._displacements = None
        self._grids2d = None
        self._grids2d_deformed = None
        self._bbox = None

        self._x_periodicity = False  # Use False instead of None because None is a possible value of x_periodicity
        self._y_periodicity = False

    @property
    def x_periodicity(self):
        """
        Evaluates the periodicity of the surface in u direction.
        """
        if self._x_periodicity is False:
            u = self.curves['u']
            a, b = self.surface.domain[0]
            u0 = u[0]
            point_at_a = u0.evaluate_single(a)
            point_at_b = u0.evaluate_single(b)
            if npy.linalg.norm(npy.array(point_at_b) - npy.array(point_at_a)) < 1e-6:
                self._x_periodicity = self.surface.range[0]
            else:
                self._x_periodicity = None
        return self._x_periodicity

    @property
    def y_periodicity(self):
        """
        Evaluates the periodicity of the surface in v direction.
        """
        if self._y_periodicity is False:
            v = self.curves['v']
            c, d = self.surface.domain[1]
            v0 = v[0]
            point_at_c = v0.evaluate_single(c)
            point_at_d = v0.evaluate_single(d)
            if npy.linalg.norm(npy.array(point_at_d) - npy.array(point_at_c)) < 1e-6:
                self._y_periodicity = self.surface.range[1]
            else:
                self._y_periodicity = None
        return self._y_periodicity

    @property
    def bounding_box(self):
        if not self._bbox:
            self._bbox = self._bounding_box()
        return self._bbox

    def _bounding_box(self):
        """
        Computes the bounding box of the surface.

        """
        min_bounds, max_bounds = self.surface.bbox
        xmin, ymin, zmin = min_bounds
        xmax, ymax, zmax = max_bounds
        return volmdlr.core.BoundingBox(xmin, xmax, ymin, ymax, zmin, zmax)

    def control_points_matrix(self, coordinates):
        """
        Define control points like a matrix, for each coordinate: x:0, y:1, z:2.

        """

        points = npy.empty((self.nb_u, self.nb_v))
        for i in range(0, self.nb_u):
            for j in range(0, self.nb_v):
                points[i][j] = self.control_points_table[i][j][coordinates]
        return points

    # Knots_vector
    def knots_vector_u(self):
        """
        Compute the global knot vector (u direction) based on knot elements and multiplicities.

        """

        knots = self.u_knots
        multiplicities = self.u_multiplicities

        knots_vec = []
        for i, knot in enumerate(knots):
            for _ in range(0, multiplicities[i]):
                knots_vec.append(knot)
        return knots_vec

    def knots_vector_v(self):
        """
        Compute the global knot vector (v direction) based on knot elements and multiplicities.

        """

        knots = self.v_knots
        multiplicities = self.v_multiplicities

        knots_vec = []
        for i, knot in enumerate(knots):
            for _ in range(0, multiplicities[i]):
                knots_vec.append(knot)
        return knots_vec

    def basis_functions_u(self, u, k, i):
        """
        Compute basis functions Bi in u direction for u=u and degree=k.

        """

        # k = self.degree_u
        t = self.knots_vector_u()

        if k == 0:
            return 1.0 if t[i] <= u < t[i + 1] else 0.0
        if t[i + k] == t[i]:
            param_c1 = 0.0
        else:
            param_c1 = (u - t[i]) / (t[i + k] - t[i]) * self.basis_functions_u(u, k - 1, i)
        if t[i + k + 1] == t[i + 1]:
            param_c2 = 0.0
        else:
            param_c2 = (t[i + k + 1] - u) / (t[i + k + 1] - t[i + 1]) * self.basis_functions_u(u, k - 1, i + 1)
        return param_c1 + param_c2

    def basis_functions_v(self, v, k, i):
        """
        Compute basis functions Bi in v direction for v=v and degree=k.

        """

        # k = self.degree_u
        knots = self.knots_vector_v()

        if k == 0:
            return 1.0 if knots[i] <= v < knots[i + 1] else 0.0
        if knots[i + k] == knots[i]:
            param_c1 = 0.0
        else:
            param_c1 = (v - knots[i]) / (knots[i + k] - knots[i]) * self.basis_functions_v(v, k - 1, i)
        if knots[i + k + 1] == knots[i + 1]:
            param_c2 = 0.0
        else:
            param_c2 = (knots[i + k + 1] - v) / (knots[i + k + 1] - knots[i + 1]) * self.basis_functions_v(v, k - 1,
                                                                                                           i + 1)
        return param_c1 + param_c2

    def blending_vector_u(self, u):
        """
        Compute a vector of basis_functions in u direction for u=u.
        """

        blending_vect = npy.empty((1, self.nb_u))
        for j in range(0, self.nb_u):
            blending_vect[0][j] = self.basis_functions_u(u, self.degree_u, j)

        return blending_vect

    def blending_vector_v(self, v):
        """
        Compute a vector of basis_functions in v direction for v=v.

        """

        blending_vect = npy.empty((1, self.nb_v))
        for j in range(0, self.nb_v):
            blending_vect[0][j] = self.basis_functions_v(v, self.degree_v, j)

        return blending_vect

    def blending_matrix_u(self, u):
        """
        Compute a matrix of basis_functions in u direction for a vector u like [0,1].

        """

        blending_mat = npy.empty((len(u), self.nb_u))
        for i, u_i in enumerate(u):
            for j in range(self.nb_u):
                blending_mat[i][j] = self.basis_functions_u(u_i, self.degree_u, j)
        return blending_mat

    def blending_matrix_v(self, v):
        """
        Compute a matrix of basis_functions in v direction for a vector v like [0,1].

        """

        blending_mat = npy.empty((len(v), self.nb_v))
        for i, v_i in enumerate(v):
            for j in range(self.nb_v):
                blending_mat[i][j] = self.basis_functions_v(v_i, self.degree_v, j)
        return blending_mat

    def point2d_to_3d(self, point2d: volmdlr.Point2D):
        u, v = point2d
        u = min(max(u, 0), 1)
        v = min(max(v, 0), 1)
        return volmdlr.Point3D(*evaluate_single((u, v), self.surface.data,
                                                self.surface.rational,
                                                self.surface.evaluator._span_func))
        # uses derivatives for performance because it's already compiled
        # return volmdlr.Point3D(*self.derivatives(u, v, 0)[0][0])
        # return volmdlr.Point3D(*self.surface.evaluate_single((x, y)))

    def point3d_to_2d(self, point3d: volmdlr.Point3D, tol=1e-5):
        """
        Evaluates the parametric coordinates (u, v) of a 3D point (x, y, z).

        :param point3d: A 3D point to be evaluated.
        :type point3d: :class:`volmdlr.Point3D`
        :param tol: Tolerance to accept the results.
        :type tol: float
        :return: The parametric coordinates (u, v) of the point.
        :rtype: :class:`volmdlr.Point2D`
        """

        def f(x):
            return point3d.point_distance(self.point2d_to_3d(volmdlr.Point2D(x[0], x[1])))

        def fun(x):
            derivatives = self.derivatives(x[0], x[1], 1)
            r = derivatives[0][0] - point3d
            f_value = r.norm() + 1e-32
            jacobian = npy.array([r.dot(derivatives[1][0]) / f_value, r.dot(derivatives[0][1]) / f_value])
            return f_value, jacobian

        min_bound_x, max_bound_x = self.surface.domain[0]
        min_bound_y, max_bound_y = self.surface.domain[1]

        delta_bound_x = max_bound_x - min_bound_x
        delta_bound_y = max_bound_y - min_bound_y
        x0s = [((min_bound_x + max_bound_x) / 2, (min_bound_y + max_bound_y) / 2),
               ((min_bound_x + max_bound_x) / 2, min_bound_y + delta_bound_y / 10),
               ((min_bound_x + max_bound_x) / 2, max_bound_y - delta_bound_y / 10),
               ((min_bound_x + max_bound_x) / 4, min_bound_y + delta_bound_y / 10),
               (max_bound_x - delta_bound_x / 4, min_bound_y + delta_bound_y / 10),
               ((min_bound_x + max_bound_x) / 4, max_bound_y - delta_bound_y / 10),
               (max_bound_x - delta_bound_x / 4, max_bound_y - delta_bound_y / 10),
               (min_bound_x + delta_bound_x / 10, min_bound_y + delta_bound_y / 10),
               (min_bound_x + delta_bound_x / 10, max_bound_y - delta_bound_y / 10),
               (max_bound_x - delta_bound_x / 10, min_bound_y + delta_bound_y / 10),
               (max_bound_x - delta_bound_x / 10, max_bound_y - delta_bound_y / 10)]

        # Sort the initial conditions
        x0s.sort(key=f)

        # Find the parametric coordinates of the point
        results = []
        for x0 in x0s:
            res = minimize(fun, x0=npy.array(x0), jac=True,
                           bounds=[(min_bound_x, max_bound_x),
                                   (min_bound_y, max_bound_y)])
            if res.fun <= tol:
                return volmdlr.Point2D(*res.x)

            results.append((res.x, res.fun))

        return volmdlr.Point2D(*min(results, key=lambda r: r[1])[0])

    def linesegment2d_to_3d(self, linesegment2d):
        # TODO: this is a non exact method!
        lth = linesegment2d.length()
        points = [self.point2d_to_3d(
            linesegment2d.point_at_abscissa(i * lth / 20.)) for i in range(21)]

        linesegment = vme.LineSegment3D(points[0], points[-1])
        flag = True
        flag_arc = False
        flag = all(linesegment.point_belongs(point, abs_tol=1e-4) for point in points)
        if not flag:
            interior = self.point2d_to_3d(linesegment2d.point_at_abscissa(0.5 * lth))
            arc = vme.Arc3D(points[0], interior, points[-1])
            flag_arc = all(arc.point_belongs(point, abs_tol=1e-4) for point in points)

        periodic = False
        if self.x_periodicity is not None and \
                math.isclose(lth, self.x_periodicity, abs_tol=1e-6) and \
                math.isclose(linesegment2d.start.y, linesegment2d.end.y,
                             abs_tol=1e-6):
            periodic = True
        elif self.y_periodicity is not None and \
                math.isclose(lth, self.y_periodicity, abs_tol=1e-6) and \
                math.isclose(linesegment2d.start.x, linesegment2d.end.x,
                             abs_tol=1e-6):
            periodic = True

        if flag and not flag_arc:
            # All the points are on the same LineSegment3D
            primitives = [linesegment]
        elif flag_arc:
            primitives = [arc]
        else:
            primitives = [vme.BSplineCurve3D.from_points_interpolation(
                points, min(self.degree_u, self.degree_v), periodic=periodic)]
        return primitives

    def linesegment3d_to_2d(self, linesegment3d):
        """
        A line segment on a BSplineSurface3D will be in any case a line in 2D?.

        """
        start = self.point3d_to_2d(linesegment3d.start)
        end = self.point3d_to_2d(linesegment3d.end)
        if self.x_periodicity:
            if start.x != end.x:
                end = volmdlr.Point2D(start.x, end.y)
            if not start.is_close(end):
                return [vme.LineSegment2D(start, end)]
            return None
        if self.y_periodicity:
            if start.y != end.y:
                end = volmdlr.Point2D(end.x, start.y)
            if not start.is_close(end):
                return [vme.LineSegment2D(start, end)]
            return None
        if start.is_close(end):
            return None
        return [vme.LineSegment2D(start, end)]

    def _repair_periodic_boundary_points(self, curve3d, points_2d, direction_periodicity):
        """
        Verifies points at boundary on a periodic BSplineSurface3D.

        :param points_2d: List of `volmdlr.Point2D` after transformation from 3D Cartesian coordinates
        :type points_2d: List[volmdlr.Point2D]
        :param direction_periodicity: should be 'x' if x_periodicity or 'y' if y periodicity
        :type direction_periodicity: str
        """
        lth = curve3d.length()
        start = points_2d[0]
        end = points_2d[-1]
        points = points_2d
        pt_after_start = self.point3d_to_2d(curve3d.point_at_abscissa(0.1 * lth))
        pt_before_end = self.point3d_to_2d(curve3d.point_at_abscissa(0.9 * lth))
        # pt_after_start = points[1]
        # pt_before_end = points[-2]

        if direction_periodicity == 'x':
            i = 0
        else:
            i = 1
        min_bound, max_bound = self.surface.domain[i]
        delta = max_bound - min_bound

        if math.isclose(start[i], min_bound, abs_tol=1e-4) and pt_after_start[i] > 0.5 * delta:
            start[i] = max_bound
        elif math.isclose(start[i], max_bound, abs_tol=1e-4) and pt_after_start[i] < 0.5 * delta:
            start[i] = min_bound

        if math.isclose(end[i], min_bound, abs_tol=1e-4) and pt_before_end[i] > 0.5 * delta:
            end[i] = max_bound
        elif math.isclose(end[i], max_bound, abs_tol=1e-4) and pt_before_end[i] < 0.5 * delta:
            end[i] = min_bound

        points[0] = start
        points[-1] = end

        boundary = [(math.isclose(p[i], max_bound, abs_tol=1e-4) or math.isclose(p[i], min_bound, abs_tol=1e-4)) for
                    p in points]
        if all(boundary):
            # if the line is at the boundary of the surface domain, we take the first point as reference
            t = max_bound if math.isclose(points[0][i], max_bound, abs_tol=1e-4) else min_bound
            if direction_periodicity == 'x':
                points = [volmdlr.Point2D(t, p[1]) for p in points]
            else:
                points = [volmdlr.Point2D(p[0], t) for p in points]

        return points

    def bsplinecurve3d_to_2d(self, bspline_curve3d):
        """
        Converts the primitive from 3D spatial coordinates to its equivalent 2D primitive in the parametric space.
        """
        # TODO: enhance this, it is a non exact method!
        # TODO: bsplinecurve can be periodic but not around the bsplinesurface
        flag = False
        if not bspline_curve3d.points[0].is_close(bspline_curve3d.points[-1]):
            bsc_linesegment = vme.LineSegment3D(bspline_curve3d.points[0],
                                                bspline_curve3d.points[-1])
            flag = True
            for point in bspline_curve3d.points:
                if not bsc_linesegment.point_belongs(point):
                    flag = False
                    break

        if self.x_periodicity and not self.y_periodicity \
                and bspline_curve3d.periodic:
            point1 = self.point3d_to_2d(bspline_curve3d.points[0])
            p1_sup = self.point3d_to_2d(bspline_curve3d.points[0])
            new_x = point1.x - p1_sup.x + self.x_periodicity
            new_x = new_x if 0 <= new_x else 0
            reverse = False
            if new_x < 0:
                new_x = 0
            elif math.isclose(new_x, self.x_periodicity, abs_tol=1e-5):
                new_x = 0
                reverse = True

            linesegments = [
                vme.LineSegment2D(
                    volmdlr.Point2D(new_x, point1.y),
                    volmdlr.Point2D(self.x_periodicity, point1.y))]
            if reverse:
                linesegments[0] = linesegments[0].reverse()

        elif self.y_periodicity and not self.x_periodicity \
                and bspline_curve3d.periodic:
            point1 = self.point3d_to_2d(bspline_curve3d.points[0])
            p1_sup = self.point3d_to_2d(bspline_curve3d.points[0])
            new_y = point1.y - p1_sup.y + self.y_periodicity
            new_y = new_y if 0 <= new_y else 0
            reverse = False
            if new_y < 0:
                new_y = 0
            elif math.isclose(new_y, self.y_periodicity, abs_tol=1e-5):
                new_y = 0
                reverse = True

            linesegments = [
                vme.LineSegment2D(
                    volmdlr.Point2D(point1.x, new_y),
                    volmdlr.Point2D(point1.x, self.y_periodicity))]
            if reverse:
                linesegments[0] = linesegments[0].reverse()

        elif self.x_periodicity and self.y_periodicity \
                and bspline_curve3d.periodic:
            raise NotImplementedError

        if flag:
            x_perio = self.x_periodicity if self.x_periodicity is not None \
                else 1.
            y_perio = self.y_periodicity if self.y_periodicity is not None \
                else 1.

            point1 = self.point3d_to_2d(bspline_curve3d.points[0])
            point2 = self.point3d_to_2d(bspline_curve3d.points[-1])

            if point1.is_close(point2):
                print('BSplineCruve3D skipped because it is too small')
                linesegments = None
            else:
                p1_sup = self.point3d_to_2d(bspline_curve3d.points[0])
                p2_sup = self.point3d_to_2d(bspline_curve3d.points[-1])
                if self.x_periodicity and point1.point_distance(p1_sup) > 1e-5:
                    point1.x -= p1_sup.x - x_perio
                    point2.x -= p2_sup.x - x_perio
                if self.y_periodicity and point1.point_distance(p1_sup) > 1e-5:
                    point1.y -= p1_sup.y - y_perio
                    point2.y -= p2_sup.y - y_perio
                linesegments = [vme.LineSegment2D(point1, point2)]
            # How to check if end of surface overlaps start or the opposite ?
        else:
            lth = bspline_curve3d.length()
            # uses straight line length to improve performance
            # lth = bspline_curve3d.start.point_distance(bspline_curve3d.end)
            if lth > 1e-5:
                n = len(bspline_curve3d.control_points)
                points = [self.point3d_to_2d(p) for p in bspline_curve3d.discretization_points(number_points=n)]

                if self.x_periodicity:
                    points = self._repair_periodic_boundary_points(bspline_curve3d, points, 'x')
                    if bspline_curve3d.periodic and points[0].is_close(points[-1]):
                        u_min, u_max = bspline_curve3d.curve.domain
                        if math.isclose(points[0].x, u_min, abs_tol=1e-6):
                            should_be_umax = (u_max - points[1].x) < (points[1].x - u_min)
                            if should_be_umax:
                                points[0] = volmdlr.Point2D(u_max, points[0].y)
                            else:
                                points[-1] = volmdlr.Point2D(u_max, points[-1].y)
                        elif math.isclose(points[0].x, u_max, abs_tol=1e-6):
                            should_be_umin = (u_max - points[1].x) > (points[1].x - u_min)
                            if should_be_umin:
                                points[0] = volmdlr.Point2D(u_min, points[0].y)
                            else:
                                points[-1] = volmdlr.Point2D(u_min, points[-1].y)
                if self.y_periodicity:
                    points = self._repair_periodic_boundary_points(bspline_curve3d, points, 'y')
                    if bspline_curve3d.periodic and points[0].is_close(points[-1]):
                        u_min, u_max = bspline_curve3d.curve.domain
                        if math.isclose(points[0].y, u_min, abs_tol=1e-6):
                            should_be_umax = (u_max - points[1].y) < (points[1].y - u_min)
                            if should_be_umax:
                                points[0] = volmdlr.Point2D(points[0].x, u_max)
                            else:
                                points[-1] = volmdlr.Point2D(points[-1].x, u_max)
                        elif math.isclose(points[0].y, u_max, abs_tol=1e-6):
                            should_be_umin = (u_max - points[1].y) > (points[1].y - u_min)
                            if should_be_umin:
                                points[0] = volmdlr.Point2D(points[0].x, u_min)
                            else:
                                points[-1] = volmdlr.Point2D(points[-1].x, u_min)

                if not points[0].is_close(points[-1]) and not bspline_curve3d.periodic:
                    linesegment = vme.LineSegment2D(points[0], points[-1])
                    flag_line = True
                    for point in points:
                        if not linesegment.point_belongs(point, abs_tol=1e-4):
                            flag_line = False
                            break
                    if flag_line:
                        return [linesegment]

                if self.x_periodicity:
                    points = self._repair_periodic_boundary_points(bspline_curve3d, points, 'x')

                if self.y_periodicity:
                    points = self._repair_periodic_boundary_points(bspline_curve3d, points, 'y')

                return [vme.BSplineCurve2D.from_points_interpolation(
                    points=points, degree=bspline_curve3d.degree, periodic=bspline_curve3d.periodic)]

            if 1e-6 < lth <= 1e-5:
                linesegments = [vme.LineSegment2D(
                    self.point3d_to_2d(bspline_curve3d.start),
                    self.point3d_to_2d(bspline_curve3d.end))]
            else:
                print('BSplineCruve3D skipped because it is too small')
                linesegments = None

        return linesegments

    def bsplinecurve2d_to_3d(self, bspline_curve2d):
        """
        Converts the parametric boundary representation into a 3D primitive.
        """
        if bspline_curve2d.name == "parametric.arc":
            start = self.point2d_to_3d(bspline_curve2d.start)
            interior = self.point2d_to_3d(bspline_curve2d.evaluate_single(0.5))
            end = self.point2d_to_3d(bspline_curve2d.end)
            return [vme.Arc3D(start, interior, end)]

        n = len(bspline_curve2d.control_points)
        points = [self.point2d_to_3d(p)
                  for p in bspline_curve2d.discretization_points(number_points=n)]
        return [vme.BSplineCurve3D.from_points_interpolation(points, bspline_curve2d.degree, bspline_curve2d.periodic)]

    def arc3d_to_2d(self, arc3d):
        """
        Converts the primitive from 3D spatial coordinates to its equivalent 2D primitive in the parametric space.
        """
        number_points = max(self.nb_u, self.nb_v)
        degree = max(self.degree_u, self.degree_v)
        points = [self.point3d_to_2d(point3d) for point3d in arc3d.discretization_points(number_points=number_points)]
        start = points[0]
        end = points[-1]
        min_bound_x, max_bound_x = self.surface.domain[0]
        min_bound_y, max_bound_y = self.surface.domain[1]
        if self.x_periodicity:
            points = self._repair_periodic_boundary_points(arc3d, points, 'x')
            start = points[0]
            end = points[-1]
            if start.is_close(end):
                if math.isclose(start.x, min_bound_x, abs_tol=1e-4):
                    end.x = max_bound_x
                else:
                    end.x = min_bound_x
        if self.y_periodicity:
            points = self._repair_periodic_boundary_points(arc3d, points, 'y')
            start = points[0]
            end = points[-1]
            if start.is_close(end):
                if math.isclose(start.y, min_bound_y, abs_tol=1e-4):
                    end.y = max_bound_y
                else:
                    end.y = min_bound_y
        if start.is_close(end):
            return []
        linesegment = vme.LineSegment2D(start, end, name="parametric.arc")
        flag = True
        for point in points:
            if not linesegment.point_belongs(point):
                flag = False
                break
        if flag:
            return [linesegment]
        return [vme.BSplineCurve2D.from_points_interpolation(points, degree, name="parametric.arc")]

    def arc2d_to_3d(self, arc2d):
        number_points = math.ceil(arc2d.angle * 7) + 1  # 7 points per radian
        length = arc2d.length()
        points = [self.point2d_to_3d(arc2d.point_at_abscissa(i * length / (number_points - 1)))
                  for i in range(number_points)]
        return [vme.BSplineCurve3D.from_points_interpolation(
            points, max(self.degree_u, self.degree_v))]

    def rectangular_cut(self, u1: float, u2: float,
                        v1: float, v2: float, name: str = ''):
        """
        Cut a rectangular piece of the BSplineSurface3D object and return a BSplineFace3D object.

        """
        point1 = volmdlr.Point2D(u1, v1)
        point2 = volmdlr.Point2D(u2, v1)
        point3 = volmdlr.Point2D(u2, v2)
        point4 = volmdlr.Point2D(u1, v2)
        outer_contour = volmdlr.wires.ClosedPolygon2D([point1, point2, point3, point4])
        surface = Surface2D(outer_contour, [])
        return BSplineFace3D(self, surface, name)  # PlaneFace3D

    def rotation(self, center: volmdlr.Vector3D,
                 axis: volmdlr.Vector3D, angle: float):
        """
        BSplineSurface3D rotation.

        :param center: rotation center
        :param axis: rotation axis
        :param angle: angle rotation
        :return: a new rotated BSplineSurface3D
        """
        new_control_points = [p.rotation(center, axis, angle)
                              for p in self.control_points]
        new_bsplinesurface3d = BSplineSurface3D(self.degree_u, self.degree_v,
                                                new_control_points, self.nb_u,
                                                self.nb_v,
                                                self.u_multiplicities,
                                                self.v_multiplicities,
                                                self.u_knots, self.v_knots,
                                                self.weights, self.name)
        return new_bsplinesurface3d

    def rotation_inplace(self, center: volmdlr.Vector3D,
                         axis: volmdlr.Vector3D, angle: float):
        """
        BSplineSurface3D rotation. Object is updated inplace.

        :param center: rotation center.
        :type center: `volmdlr.Vector3D`
        :param axis: rotation axis.
        :type axis: `volmdlr.Vector3D`
        :param angle: rotation angle.
        :type angle: float
        :return: None, BSplineSurface3D is updated inplace
        :rtype: None
        """
        warnings.warn("'inplace' methods are deprecated. Use a not inplace method instead.", DeprecationWarning)

        new_bsplinesurface3d = self.rotation(center, axis, angle)
        self.control_points = new_bsplinesurface3d.control_points
        self.surface = new_bsplinesurface3d.surface

    def translation(self, offset: volmdlr.Vector3D):
        """
        BSplineSurface3D translation.

        :param offset: translation vector
        :return: A new translated BSplineSurface3D
        """
        new_control_points = [p.translation(offset) for p in
                              self.control_points]
        new_bsplinesurface3d = BSplineSurface3D(self.degree_u, self.degree_v,
                                                new_control_points, self.nb_u,
                                                self.nb_v,
                                                self.u_multiplicities,
                                                self.v_multiplicities,
                                                self.u_knots, self.v_knots,
                                                self.weights, self.name)

        return new_bsplinesurface3d

    def translation_inplace(self, offset: volmdlr.Vector3D):
        """
        BSplineSurface3D translation. Object is updated inplace.

        :param offset: translation vector
        """
        warnings.warn("'inplace' methods are deprecated. Use a not inplace method instead.", DeprecationWarning)

        new_bsplinesurface3d = self.translation(offset)
        self.control_points = new_bsplinesurface3d.control_points
        self.surface = new_bsplinesurface3d.surface

    def frame_mapping(self, frame: volmdlr.Frame3D, side: str):
        """
        Changes frame_mapping and return a new BSplineSurface3D.

        side = 'old' or 'new'
        """
        new_control_points = [p.frame_mapping(frame, side) for p in
                              self.control_points]
        new_bsplinesurface3d = BSplineSurface3D(self.degree_u, self.degree_v,
                                                new_control_points, self.nb_u,
                                                self.nb_v,
                                                self.u_multiplicities,
                                                self.v_multiplicities,
                                                self.u_knots, self.v_knots,
                                                self.weights, self.name)
        return new_bsplinesurface3d

    def frame_mapping_inplace(self, frame: volmdlr.Frame3D, side: str):
        """
        Changes frame_mapping and the object is updated inplace.

        side = 'old' or 'new'
        """
        warnings.warn("'inplace' methods are deprecated. Use a not inplace method instead.", DeprecationWarning)

        new_bsplinesurface3d = self.frame_mapping(frame, side)
        self.control_points = new_bsplinesurface3d.control_points
        self.surface = new_bsplinesurface3d.surface

    def plot(self, ax=None, color='grey', alpha=0.5):
        u_curves = [vme.BSplineCurve3D.from_geomdl_curve(u) for u in self.curves['u']]
        v_curves = [vme.BSplineCurve3D.from_geomdl_curve(v) for v in self.curves['v']]
        if ax is None:
            ax = plt.figure().add_subplot(111, projection='3d')
        for u in u_curves:
            u.plot(ax=ax, edge_style=EdgeStyle(color=color, alpha=alpha))
        for v in v_curves:
            v.plot(ax=ax, edge_style=EdgeStyle(color=color, alpha=alpha))
        for point in self.control_points:
            point.plot(ax, color=color, alpha=alpha)
        return ax

    def simplify_surface(self):
        """
        Verifies if BSplineSurface3D could be a Plane3D.

<<<<<<< HEAD
        :return: A planar surface if possible, otherwise, returns self.
=======
        :return: simplified a planar surface if possible, otherwise, returns self.
>>>>>>> bd466b9e
        """
        points = [self.control_points[0]]
        vector_list = []
        for point in self.control_points[1:]:
            vector = point - points[0]
            is_colinear = any(vector.is_colinear_to(other_vector) for other_vector in vector_list)
            if not point_in_list(point, points) and not is_colinear:
                points.append(point)
                vector_list.append(vector)
                if len(points) == 3:
                    plane3d = Plane3D.from_3_points(*points)
                    if all(plane3d.point_on_surface(point) for point in self.control_points):
                        return plane3d
                    break
        return self

    @classmethod
    def from_step(cls, arguments, object_dict, **kwargs):
        """
        Converts a step primitive to a BSplineSurface3D.

        :param arguments: The arguments of the step primitive.
        :type arguments: list
        :param object_dict: The dictionary containing all the step primitives
            that have already been instantiated.
        :type object_dict: dict
        :return: The corresponding BSplineSurface3D object.
        :rtype: :class:`volmdlr.faces.BSplineSurface3D`
        """
        name = arguments[0][1:-1]
        degree_u = int(arguments[1])
        degree_v = int(arguments[2])
        points_sets = arguments[3][1:-1].split("),")
        points_sets = [elem + ")" for elem in points_sets[:-1]] + [
            points_sets[-1]]
        control_points = []
        for points_set in points_sets:
            points = [object_dict[int(i[1:])] for i in
                      points_set[1:-1].split(",")]
            nb_v = len(points)
            control_points.extend(points)
        nb_u = int(len(control_points) / nb_v)
        surface_form = arguments[4]
        if arguments[5] == '.F.':
            u_closed = False
        elif arguments[5] == '.T.':
            u_closed = True
        else:
            raise ValueError
        if arguments[6] == '.F.':
            v_closed = False
        elif arguments[6] == '.T.':
            v_closed = True
        else:
            raise ValueError
        self_intersect = arguments[7]
        u_multiplicities = [int(i) for i in arguments[8][1:-1].split(",")]
        v_multiplicities = [int(i) for i in arguments[9][1:-1].split(",")]
        u_knots = [float(i) for i in arguments[10][1:-1].split(",")]
        v_knots = [float(i) for i in arguments[11][1:-1].split(",")]
        knot_spec = arguments[12]

        if 13 in range(len(arguments)):
            weight_data = [
                float(i) for i in
                arguments[13][1:-1].replace("(", "").replace(")", "").split(",")
            ]
        else:
            weight_data = None

        bsplinesurface = cls(degree_u, degree_v, control_points, nb_u, nb_v,
                             u_multiplicities, v_multiplicities, u_knots,
                             v_knots, weight_data, name)
        if not bsplinesurface.x_periodicity and not bsplinesurface.y_periodicity:
            bsplinesurface = bsplinesurface.simplify_surface()
        # if u_closed:
        #     bsplinesurface.x_periodicity = bsplinesurface.get_x_periodicity()
        # if v_closed:
        #     bsplinesurface.y_periodicity = bsplinesurface.get_y_periodicity()
        return bsplinesurface

    def to_step(self, current_id):
        content = ''
        point_matrix_ids = '('
        for points in self.control_points_table:
            point_ids = '('
            for point in points:
                point_content, point_id = point.to_step(current_id)
                content += point_content
                point_ids += f'#{point_id},'
                current_id = point_id + 1
            point_ids = point_ids[:-1]
            point_ids += '),'
            point_matrix_ids += point_ids
        point_matrix_ids = point_matrix_ids[:-1]
        point_matrix_ids += ')'

        u_close = '.T.' if self.x_periodicity else '.F.'
        v_close = '.T.' if self.y_periodicity else '.F.'

        content += f"#{current_id} = B_SPLINE_SURFACE_WITH_KNOTS('{self.name}',{self.degree_u},{self.degree_v}," \
                   f"{point_matrix_ids},.UNSPECIFIED.,{u_close},{v_close},.F.,{tuple(self.u_multiplicities)}," \
                   f"{tuple(self.v_multiplicities)},{tuple(self.u_knots)},{tuple(self.v_knots)},.UNSPECIFIED.);\n"
        return content, [current_id]

    def grid3d(self, grid2d: volmdlr.grid.Grid2D):
        """
        Generate 3d grid points of a Bspline surface, based on a Grid2D.

        """

        if not self._grids2d:
            self._grids2d = grid2d

        points_2d = grid2d.points
        points_3d = [self.point2d_to_3d(point2d) for point2d in points_2d]

        return points_3d

    def grid2d_deformed(self, grid2d: volmdlr.grid.Grid2D):
        """
        Dimension and deform a Grid2D points based on a Bspline surface.

        """

        points_2d = grid2d.points
        points_3d = self.grid3d(grid2d)

        points_x, points_y = grid2d.points_xy

        # Parameters
        index_x = {}  # grid point position(i,j), x coordinates position in X(unknown variable)
        index_y = {}  # grid point position(i,j), y coordinates position in X(unknown variable)
        index_points = {}  # grid point position(j,i), point position in points_2d (or points_3d)
        k_index, p_index = 0, 0
        for i in range(0, points_x):
            for j in range(0, points_y):
                index_x.update({(j, i): k_index})
                index_y.update({(j, i): k_index + 1})
                index_points.update({(j, i): p_index})
                k_index = k_index + 2
                p_index = p_index + 1

        equation_points = []  # points combination to compute distances between 2D and 3D grid points
        for i in range(0, points_y):  # row from (0,i)
            for j in range(1, points_x):
                equation_points.append(((0, i), (j, i)))
        for i in range(0, points_x):  # column from (i,0)
            for j in range(1, points_y):
                equation_points.append(((i, 0), (i, j)))
        for i in range(0, points_y):  # row
            for j in range(0, points_x - 1):
                equation_points.append(((j, i), (j + 1, i)))
        for i in range(0, points_x):  # column
            for j in range(0, points_x - 1):
                equation_points.append(((i, j), (i, j + 1)))
        for i in range(0, points_y - 1):  # diagonal
            for j in range(0, points_x - 1):
                equation_points.append(((j, i), (j + 1, i + 1)))

        for i in range(0, points_y):  # row 2segments (before.point.after)
            for j in range(1, points_x - 1):
                equation_points.append(((j - 1, i), (j + 1, i)))

        for i in range(0, points_x):  # column 2segments (before.point.after)
            for j in range(1, points_y - 1):
                equation_points.append(((i, j - 1), (i, j + 1)))

        # geodesic distances between 3D grid points (based on points combination [equation_points])
        geodesic_distances = []
        for point in equation_points:
            geodesic_distances.append((self.geodesic_distance(
                points_3d[index_points[point[0]]], points_3d[index_points[point[1]]])) ** 2)

        # System of nonlinear equations
        def non_linear_equations(xparam):
            vector_f = npy.empty(len(equation_points) + 2)
            idx = 0
            for idx, point_ in enumerate(equation_points):
                vector_f[idx] = abs((xparam[index_x[point_[0]]] ** 2 +
                                     xparam[index_x[point_[1]]] ** 2 +
                                     xparam[index_y[point_[0]]] ** 2 +
                                     xparam[index_y[point_[1]]] ** 2 -
                                     2 *
                                     xparam[index_x[point_[0]]] *
                                     xparam[index_x[point_[1]]] -
                                     2 *
                                     xparam[index_y[point_[0]]] *
                                     xparam[index_y[point_[1]]] -
                                     geodesic_distances[idx]) /
                                    geodesic_distances[idx])

            vector_f[idx + 1] = xparam[0] * 1000
            vector_f[idx + 2] = xparam[1] * 1000

            return vector_f

        # Solution with "least_squares"
        x_init = []  # initial guess (2D grid points)
        for point in points_2d:
            x_init.append(point[0])
            x_init.append(point[1])
        z = least_squares(non_linear_equations, x_init)

        points_2d_deformed = [volmdlr.Point2D(z.x[i], z.x[i + 1])
                              for i in range(0, len(z.x), 2)]  # deformed 2d grid points

        grid2d_deformed = volmdlr.grid.Grid2D.from_points(points=points_2d_deformed,
                                                          points_dim_1=points_x,
                                                          direction=grid2d.direction)

        self._grids2d_deformed = grid2d_deformed

        return points_2d_deformed

    def grid2d_deformation(self, grid2d: volmdlr.grid.Grid2D):
        """
        Compute the deformation/displacement (dx/dy) of a Grid2D based on a Bspline surface.

        """

        if not self._grids2d_deformed:
            self.grid2d_deformed(grid2d)

        displacement = self._grids2d_deformed.displacement_compared_to(grid2d)
        self._displacements = displacement

        return displacement

    def point2d_parametric_to_dimension(self, point2d: volmdlr.Point3D, grid2d: volmdlr.grid.Grid2D):
        """
        Convert a point 2d from the parametric to the dimensioned frame.

        """

        # Check if the 0<point2d.x<1 and 0<point2d.y<1
        if point2d.x < 0:
            point2d.x = 0
        elif point2d.x > 1:
            point2d.x = 1
        if point2d.y < 0:
            point2d.y = 0
        elif point2d.y > 1:
            point2d.y = 1

        if self._grids2d == grid2d:
            points_2d = self._grids2d.points
        else:
            points_2d = grid2d.points
            self._grids2d = grid2d

        if self._displacements is not None:
            displacement = self._displacements
        else:
            displacement = self.grid2d_deformation(grid2d)

        points_x, points_y = grid2d.points_xy

        # Parameters
        index_points = {}  # grid point position(j,i), point position in points_2d (or points_3d)
        p_index = 0
        for i in range(0, points_x):
            for j in range(0, points_y):
                index_points.update({(j, i): p_index})
                p_index = p_index + 1

        # Form function "Finite Elements"
        def form_function(s_param, t_param):
            empty_n = npy.empty(4)
            empty_n[0] = (1 - s_param) * (1 - t_param) / 4
            empty_n[1] = (1 + s_param) * (1 - t_param) / 4
            empty_n[2] = (1 + s_param) * (1 + t_param) / 4
            empty_n[3] = (1 - s_param) * (1 + t_param) / 4
            return empty_n

        finite_elements_points = []  # 2D grid points index that define one element
        for j in range(0, points_y - 1):
            for i in range(0, points_x - 1):
                finite_elements_points.append(((i, j), (i + 1, j), (i + 1, j + 1), (i, j + 1)))
        finite_elements = []  # finite elements defined with closed polygon
        for point in finite_elements_points:
            finite_elements.append(
                volmdlr.wires.ClosedPolygon2D((points_2d[index_points[point[0]]],
                                               points_2d[index_points[point[1]]],
                                               points_2d[index_points[point[2]]],
                                               points_2d[index_points[point[3]]])))
        k = 0
        for k, point in enumerate(finite_elements_points):
            if (volmdlr.wires.Contour2D(finite_elements[k].primitives).point_belongs(
                    point2d)  # finite_elements[k].point_belongs(point2d)
                    or volmdlr.wires.Contour2D(finite_elements[k].primitives).point_over_contour(point2d)
                    or ((points_2d[index_points[point[0]]][0] < point2d.x <
                         points_2d[index_points[point[1]]][0])
                        and point2d.y == points_2d[index_points[point[0]]][1])
                    or ((points_2d[index_points[point[1]]][1] < point2d.y <
                         points_2d[index_points[point[2]]][1])
                        and point2d.x == points_2d[index_points[point[1]]][0])
                    or ((points_2d[index_points[point[3]]][0] < point2d.x <
                         points_2d[index_points[point[2]]][0])
                        and point2d.y == points_2d[index_points[point[1]]][1])
                    or ((points_2d[index_points[point[0]]][1] < point2d.y <
                         points_2d[index_points[point[3]]][1])
                        and point2d.x == points_2d[index_points[point[0]]][0])):
                break

        x0 = points_2d[index_points[finite_elements_points[k][0]]][0]
        y0 = points_2d[index_points[finite_elements_points[k][0]]][1]
        x1 = points_2d[index_points[finite_elements_points[k][1]]][0]
        y2 = points_2d[index_points[finite_elements_points[k][2]]][1]
        x = point2d.x
        y = point2d.y
        s = 2 * ((x - x0) / (x1 - x0)) - 1
        t = 2 * ((y - y0) / (y2 - y0)) - 1

        n = form_function(s, t)
        dx = npy.array([displacement[index_points[finite_elements_points[k][0]]][0],
                        displacement[index_points[finite_elements_points[k][1]]][0],
                        displacement[index_points[finite_elements_points[k][2]]][0],
                        displacement[index_points[finite_elements_points[k][3]]][0]])
        dy = npy.array([displacement[index_points[finite_elements_points[k][0]]][1],
                        displacement[index_points[finite_elements_points[k][1]]][1],
                        displacement[index_points[finite_elements_points[k][2]]][1],
                        displacement[index_points[finite_elements_points[k][3]]][1]])

        return volmdlr.Point2D(point2d.x + npy.transpose(n).dot(dx), point2d.y + npy.transpose(n).dot(dy))

    def point3d_to_2d_with_dimension(self, point3d: volmdlr.Point3D, grid2d: volmdlr.grid.Grid2D):
        """
        Compute the point2d of a point3d, on a Bspline surface, in the dimensioned frame.
        """

        point2d = self.point3d_to_2d(point3d)

        point2d_with_dimension = self.point2d_parametric_to_dimension(point2d, grid2d)

        return point2d_with_dimension

    def point2d_with_dimension_to_parametric_frame(self, point2d, grid2d: volmdlr.grid.Grid2D):
        """
        Convert a point 2d from the dimensioned to the parametric frame.

        """

        if self._grids2d != grid2d:
            self._grids2d = grid2d
        if not self._grids2d_deformed:
            self.grid2d_deformed(grid2d)

        points_2d = grid2d.points
        points_2d_deformed = self._grids2d_deformed.points
        points_x, points_y = grid2d.points_xy

        # Parameters
        index_points = {}  # grid point position(j,i), point position in points_2d (or points_3d)
        p_index = 0
        for i in range(0, points_x):
            for j in range(0, points_y):
                index_points.update({(j, i): p_index})
                p_index = p_index + 1

        finite_elements_points = []  # 2D grid points index that define one element
        for j in range(0, points_y - 1):
            for i in range(0, points_x - 1):
                finite_elements_points.append(((i, j), (i + 1, j), (i + 1, j + 1), (i, j + 1)))
        finite_elements = []  # finite elements defined with closed polygon  DEFORMED
        for point in finite_elements_points:
            finite_elements.append(
                volmdlr.wires.ClosedPolygon2D((points_2d_deformed[index_points[point[0]]],
                                               points_2d_deformed[index_points[point[1]]],
                                               points_2d_deformed[index_points[point[2]]],
                                               points_2d_deformed[index_points[point[3]]])))

        finite_elements_initial = []  # finite elements defined with closed polygon  INITIAL
        for point in finite_elements_points:
            finite_elements_initial.append(
                volmdlr.wires.ClosedPolygon2D((points_2d[index_points[point[0]]],
                                               points_2d[index_points[point[1]]],
                                               points_2d[index_points[point[2]]],
                                               points_2d[index_points[point[3]]])))
        k = 0
        for k, point in enumerate(finite_elements_points):
            if (finite_elements[k].point_belongs(point2d)
                    or ((points_2d_deformed[index_points[point[0]]][0] < point2d.x <
                         points_2d_deformed[index_points[point[1]]][0])
                        and point2d.y == points_2d_deformed[index_points[point[0]]][1])
                    or ((points_2d_deformed[index_points[finite_elements_points[k][1]]][1] < point2d.y <
                         points_2d_deformed[index_points[finite_elements_points[k][2]]][1])
                        and point2d.x == points_2d_deformed[index_points[point[1]]][0])
                    or ((points_2d_deformed[index_points[point[3]]][0] < point2d.x <
                         points_2d_deformed[index_points[point[2]]][0])
                        and point2d.y == points_2d_deformed[index_points[point[1]]][1])
                    or ((points_2d_deformed[index_points[point[0]]][1] < point2d.y <
                         points_2d_deformed[index_points[point[3]]][1])
                        and point2d.x == points_2d_deformed[index_points[point[0]]][0])
                    or finite_elements[k].primitives[0].point_belongs(point2d) or finite_elements[k].primitives[
                        1].point_belongs(point2d)
                    or finite_elements[k].primitives[2].point_belongs(point2d) or finite_elements[k].primitives[
                        3].point_belongs(point2d)):
                break

        frame_deformed = volmdlr.Frame2D(finite_elements[k].center_of_mass(),
                                         volmdlr.Vector2D(finite_elements[k].primitives[1].middle_point()[0] -
                                                          finite_elements[k].center_of_mass()[0],
                                                          finite_elements[k].primitives[1].middle_point()[1] -
                                                          finite_elements[k].center_of_mass()[1]),
                                         volmdlr.Vector2D(finite_elements[k].primitives[0].middle_point()[0] -
                                                          finite_elements[k].center_of_mass()[0],
                                                          finite_elements[k].primitives[0].middle_point()[1] -
                                                          finite_elements[k].center_of_mass()[1]))

        point2d_frame_deformed = volmdlr.Point2D(point2d.frame_mapping(frame_deformed, 'new')[0],
                                                 point2d.frame_mapping(frame_deformed, 'new')[1])

        frame_inital = volmdlr.Frame2D(finite_elements_initial[k].center_of_mass(),
                                       volmdlr.Vector2D(finite_elements_initial[k].primitives[1].middle_point()[0] -
                                                        finite_elements_initial[k].center_of_mass()[0],
                                                        finite_elements_initial[k].primitives[1].middle_point()[1] -
                                                        finite_elements_initial[k].center_of_mass()[1]),
                                       volmdlr.Vector2D(finite_elements_initial[k].primitives[0].middle_point()[0] -
                                                        finite_elements_initial[k].center_of_mass()[0],
                                                        finite_elements_initial[k].primitives[0].middle_point()[1] -
                                                        finite_elements_initial[k].center_of_mass()[1]))

        point2d = point2d_frame_deformed.frame_mapping(frame_inital, 'old')
        if point2d.x < 0:
            point2d.x = 0
        elif point2d.x > 1:
            point2d.x = 1
        if point2d.y < 0:
            point2d.y = 0
        elif point2d.y > 1:
            point2d.y = 1

        return point2d

    def point2d_with_dimension_to_3d(self, point2d, grid2d: volmdlr.grid.Grid2D):
        """
        Compute the point 3d, on a Bspline surface, of a point 2d define in the dimensioned frame.

        """

        point2d_01 = self.point2d_with_dimension_to_parametric_frame(point2d, grid2d)

        return self.point2d_to_3d(point2d_01)

    def linesegment2d_parametric_to_dimension(self, linesegment2d, grid2d: volmdlr.grid.Grid2D):
        """
        Convert a linesegment2d from the parametric to the dimensioned frame.

        """

        points = linesegment2d.discretization_points(number_points=20)
        points_dim = [
            self.point2d_parametric_to_dimension(
                point, grid2d) for point in points]

        return vme.BSplineCurve2D.from_points_interpolation(
            points_dim, max(self.degree_u, self.degree_v))

    def linesegment3d_to_2d_with_dimension(self, linesegment3d, grid2d: volmdlr.grid.Grid2D):
        """
        Compute the linesegment2d of a linesegment3d, on a Bspline surface, in the dimensioned frame.

        """

        linesegment2d = self.linesegment3d_to_2d(linesegment3d)
        bsplinecurve2d_with_dimension = self.linesegment2d_parametric_to_dimension(linesegment2d, grid2d)

        return bsplinecurve2d_with_dimension

    def linesegment2d_with_dimension_to_parametric_frame(self, linesegment2d):
        """
        Convert a linesegment2d from the dimensioned to the parametric frame.

        """

        try:
            linesegment2d = vme.LineSegment2D(
                self.point2d_with_dimension_to_parametric_frame(linesegment2d.start, self._grids2d),
                self.point2d_with_dimension_to_parametric_frame(linesegment2d.end, self._grids2d))
        except NotImplementedError:
            return None

        return linesegment2d

    def linesegment2d_with_dimension_to_3d(self, linesegment2d):
        """
        Compute the linesegment3d, on a Bspline surface, of a linesegment2d defined in the dimensioned frame.

        """

        linesegment2d_01 = self.linesegment2d_with_dimension_to_parametric_frame(linesegment2d)
        linesegment3d = self.linesegment2d_to_3d(linesegment2d_01)

        return linesegment3d

    def bsplinecurve2d_parametric_to_dimension(self, bsplinecurve2d, grid2d: volmdlr.grid.Grid2D):
        """
        Convert a bsplinecurve2d from the parametric to the dimensioned frame.

        """

        # check if bsplinecurve2d is in a list
        if isinstance(bsplinecurve2d, list):
            bsplinecurve2d = bsplinecurve2d[0]
        points = bsplinecurve2d.control_points
        points_dim = []

        for point in points:
            points_dim.append(self.point2d_parametric_to_dimension(point, grid2d))

        bsplinecurve2d_with_dimension = vme.BSplineCurve2D(bsplinecurve2d.degree, points_dim,
                                                           bsplinecurve2d.knot_multiplicities,
                                                           bsplinecurve2d.knots,
                                                           bsplinecurve2d.weights,
                                                           bsplinecurve2d.periodic)

        return bsplinecurve2d_with_dimension

    def bsplinecurve3d_to_2d_with_dimension(self, bsplinecurve3d, grid2d: volmdlr.grid.Grid2D):
        """
        Compute the bsplinecurve2d of a bsplinecurve3d, on a Bspline surface, in the dimensioned frame.

        """

        bsplinecurve2d_01 = self.bsplinecurve3d_to_2d(bsplinecurve3d)
        bsplinecurve2d_with_dimension = self.bsplinecurve2d_parametric_to_dimension(
            bsplinecurve2d_01, grid2d)

        return bsplinecurve2d_with_dimension

    def bsplinecurve2d_with_dimension_to_parametric_frame(self, bsplinecurve2d):
        """
        Convert a bsplinecurve2d from the dimensioned to the parametric frame.

        """

        points_dim = bsplinecurve2d.control_points
        points = []
        for point in points_dim:
            points.append(
                self.point2d_with_dimension_to_parametric_frame(point, self._grids2d))

        bsplinecurve2d = vme.BSplineCurve2D(bsplinecurve2d.degree, points,
                                            bsplinecurve2d.knot_multiplicities,
                                            bsplinecurve2d.knots,
                                            bsplinecurve2d.weights,
                                            bsplinecurve2d.periodic)
        return bsplinecurve2d

    def bsplinecurve2d_with_dimension_to_3d(self, bsplinecurve2d):
        """
        Compute the bsplinecurve3d, on a Bspline surface, of a bsplinecurve2d defined in the dimensioned frame.

        """

        bsplinecurve2d_01 = self.bsplinecurve2d_with_dimension_to_parametric_frame(bsplinecurve2d)
        bsplinecurve3d = self.bsplinecurve2d_to_3d(bsplinecurve2d_01)

        return bsplinecurve3d

    def arc2d_parametric_to_dimension(self, arc2d, grid2d: volmdlr.grid.Grid2D):
        """
        Convert an arc 2d from the parametric to the dimensioned frame.

        """

        number_points = math.ceil(arc2d.angle * 7) + 1
        length = arc2d.length()
        points = [self.point2d_parametric_to_dimension(arc2d.point_at_abscissa(
            i * length / (number_points - 1)), grid2d) for i in range(number_points)]

        return vme.BSplineCurve2D.from_points_interpolation(
            points, max(self.degree_u, self.degree_v))

    def arc3d_to_2d_with_dimension(self, arc3d, grid2d: volmdlr.grid.Grid2D):
        """
        Compute the arc 2d of a arc 3d, on a Bspline surface, in the dimensioned frame.

        """

        bsplinecurve2d = self.arc3d_to_2d(arc3d)[0]  # it's a bsplinecurve2d
        arc2d_with_dimension = self.bsplinecurve2d_parametric_to_dimension(bsplinecurve2d, grid2d)

        return arc2d_with_dimension  # it's a bsplinecurve2d-dimension

    def arc2d_with_dimension_to_parametric_frame(self, arc2d):
        """
        Convert an arc 2d from the dimensioned to the parametric frame.

        """

        number_points = math.ceil(arc2d.angle * 7) + 1
        length = arc2d.length()

        points = [self.point2d_with_dimension_to_parametric_frame(arc2d.point_at_abscissa(
            i * length / (number_points - 1)), self._grids2d) for i in range(number_points)]

        return vme.BSplineCurve2D.from_points_interpolation(points, max(self.degree_u, self.degree_v))

    def arc2d_with_dimension_to_3d(self, arc2d):
        """
        Compute the arc 3d, on a Bspline surface, of an arc 2d in the dimensioned frame.

        """

        arc2d_01 = self.arc2d_with_dimension_to_parametric_frame(arc2d)
        arc3d = self.arc2d_to_3d(arc2d_01)

        return arc3d  # it's a bsplinecurve3d

    def contour2d_parametric_to_dimension(self, contour2d: volmdlr.wires.Contour2D,
                                          grid2d: volmdlr.grid.Grid2D):
        """
        Convert a contour 2d from the parametric to the dimensioned frame.

        """

        primitives2d_dim = []

        for primitive2d in contour2d.primitives:
            method_name = f'{primitive2d.__class__.__name__.lower()}_parametric_to_dimension'

            if hasattr(self, method_name):
                primitives = getattr(self, method_name)(primitive2d, grid2d)
                if primitives:
                    primitives2d_dim.append(primitives)

            else:
                raise NotImplementedError(
                    f'Class {self.__class__.__name__} does not implement {method_name}')

        return volmdlr.wires.Contour2D(primitives2d_dim)

    def contour3d_to_2d_with_dimension(self, contour3d: volmdlr.wires.Contour3D,
                                       grid2d: volmdlr.grid.Grid2D):
        """
        Compute the Contour 2d of a Contour 3d, on a Bspline surface, in the dimensioned frame.

        """

        contour2d_01 = self.contour3d_to_2d(contour3d)

        return self.contour2d_parametric_to_dimension(contour2d_01, grid2d)

    def contour2d_with_dimension_to_parametric_frame(self, contour2d):
        """
        Convert a contour2d from the dimensioned to the parametric frame.

        """

        # TODO: check and avoid primitives with start=end
        primitives2d = []

        for primitive2d in contour2d.primitives:
            method_name = f'{primitive2d.__class__.__name__.lower()}_with_dimension_to_parametric_frame'

            if hasattr(self, method_name):
                primitives = getattr(self, method_name)(primitive2d)
                if primitives:
                    primitives2d.append(primitives)

            else:
                raise NotImplementedError(
                    f'Class {self.__class__.__name__} does not implement {method_name}')

        # #Avoid to have primitives with start=end
        # start_points = []
        # for i in range(0, len(new_start_points)-1):
        #     if new_start_points[i] != new_start_points[i+1]:
        #         start_points.append(new_start_points[i])
        # if new_start_points[-1] != new_start_points[0]:
        #     start_points.append(new_start_points[-1])

        return volmdlr.wires.Contour2D(primitives2d)

    def contour2d_with_dimension_to_3d(self, contour2d):
        """
        Compute the contour3d, on a Bspline surface, of a contour2d define in the dimensioned frame.

        """

        contour01 = self.contour2d_with_dimension_to_parametric_frame(contour2d)

        return self.contour2d_to_3d(contour01)

    @classmethod
    def from_geomdl_surface(cls, surface):
        """
        Create a volmdlr BSpline_Surface3D from a geomdl's one.

        """

        control_points = []
        for point in surface.ctrlpts:
            control_points.append(volmdlr.Point3D(point[0], point[1], point[2]))

        (u_knots, u_multiplicities) = knots_vector_inv(surface.knotvector_u)
        (v_knots, v_multiplicities) = knots_vector_inv(surface.knotvector_v)

        bspline_surface = cls(degree_u=surface.degree_u,
                              degree_v=surface.degree_v,
                              control_points=control_points,
                              nb_u=surface.ctrlpts_size_u,
                              nb_v=surface.ctrlpts_size_v,
                              u_multiplicities=u_multiplicities,
                              v_multiplicities=v_multiplicities,
                              u_knots=u_knots,
                              v_knots=v_knots)

        return bspline_surface

    @classmethod
    def points_fitting_into_bspline_surface(cls, points_3d, size_u, size_v, degree_u, degree_v):
        """
        Bspline Surface interpolation through 3d points.

        Parameters
        ----------
        points_3d : volmdlr.Point3D
            data points
        size_u : int
            number of data points on the u-direction.
        size_v : int
            number of data points on the v-direction.
        degree_u : int
            degree of the output surface for the u-direction.
        degree_v : int
            degree of the output surface for the v-direction.

        Returns
        -------
        B-spline surface

        """

        points = []
        for point in points_3d:
            points.append((point.x, point.y, point.z))

        surface = interpolate_surface(points, size_u, size_v, degree_u, degree_v)

        return cls.from_geomdl_surface(surface)

    @classmethod
    def points_approximate_into_bspline_surface(cls, points_3d, size_u, size_v, degree_u, degree_v, **kwargs):
        """
        Bspline Surface approximate through 3d points.

        Parameters
        ----------
        points_3d : volmdlr.Point3D
            data points
        size_u : int
            number of data points on the u-direction.
        size_v : int
            number of data points on the v-direction.
        degree_u : int
            degree of the output surface for the u-direction.
        degree_v : int
            degree of the output surface for the v-direction.

        Keyword Arguments:
            * ``ctrlpts_size_u``: number of control points on the u-direction. *Default: size_u - 1*
            * ``ctrlpts_size_v``: number of control points on the v-direction. *Default: size_v - 1*

        Returns
        -------
        B-spline surface: volmdlr.faces.BSplineSurface3D

        """

        # Keyword arguments
        num_cpts_u = kwargs.get('ctrlpts_size_u', size_u - 1)  # number of datapts, r + 1 > number of ctrlpts, n + 1
        num_cpts_v = kwargs.get('ctrlpts_size_v', size_v - 1)  # number of datapts, s + 1 > number of ctrlpts, m + 1

        points = [tuple([*point]) for point in points_3d]

        surface = approximate_surface(points, size_u, size_v, degree_u, degree_v,
                                      ctrlpts_size_u=num_cpts_u, num_cpts_v=num_cpts_v)

        return cls.from_geomdl_surface(surface)

    @classmethod
    def from_cylindrical_faces(cls, cylindrical_faces, degree_u, degree_v,
                               points_x: int = 10, points_y: int = 10):
        """
        Define a bspline surface from a list of cylindrical faces.

        Parameters
        ----------
        cylindrical_faces : List[volmdlr.faces.CylindricalFace3D]
            faces 3d
        degree_u : int
            degree of the output surface for the u-direction
        degree_v : int
            degree of the output surface for the v-direction
        points_x : int
            number of points in x-direction
        points_y : int
            number of points in y-direction

        Returns
        -------
        B-spline surface

        """

        if len(cylindrical_faces) == 1:
            return cls.from_cylindrical_face(cylindrical_faces[0], degree_u, degree_v, points_x=50, points_y=50)

        if len(cylindrical_faces) > 1:
            bspline_surfaces = []
            direction = cylindrical_faces[0].adjacent_direction(cylindrical_faces[1])

            if direction == 'x':
                bounding_rectangle_0 = cylindrical_faces[0].surface2d.outer_contour.bounding_rectangle
                ymin = bounding_rectangle_0[2]
                ymax = bounding_rectangle_0[3]
                for face in cylindrical_faces:
                    bounding_rectangle = face.surface2d.outer_contour.bounding_rectangle
                    ymin = min(ymin, bounding_rectangle[2])
                    ymax = max(ymax, bounding_rectangle[3])
                for face in cylindrical_faces:
                    bounding_rectangle = face.surface2d.outer_contour.bounding_rectangle

                    points_3d = face.surface3d.grid3d(
                        volmdlr.grid.Grid2D.from_properties(
                            x_limits=(bounding_rectangle[0], bounding_rectangle[1]),
                            y_limits=(ymin, ymax),
                            points_nbr=(points_x, points_y)))

                    bspline_surfaces.append(
                        cls.points_fitting_into_bspline_surface(
                            points_3d, points_x, points_y, degree_u, degree_v))

            elif direction == 'y':
                bounding_rectangle_0 = cylindrical_faces[0].surface2d.outer_contour.bounding_rectangle
                xmin = bounding_rectangle_0[0]
                xmax = bounding_rectangle_0[1]
                for face in cylindrical_faces:
                    bounding_rectangle = face.surface2d.outer_contour.bounding_rectangle
                    xmin = min(xmin, bounding_rectangle[0])
                    xmax = max(xmax, bounding_rectangle[1])
                for face in cylindrical_faces:
                    bounding_rectangle = face.surface2d.outer_contour.bounding_rectangle

                    points_3d = face.surface3d.grid3d(
                        volmdlr.grid.Grid2D.from_properties(
                            x_limits=(xmin, xmax),
                            y_limits=(bounding_rectangle[2], bounding_rectangle[3]),
                            points_nbr=(points_x, points_y)))

                    bspline_surfaces.append(
                        cls.points_fitting_into_bspline_surface(
                            points_3d, points_x, points_y, degree_u, degree_v))

            to_be_merged = bspline_surfaces[0]
            for i in range(0, len(bspline_surfaces) - 1):
                merged = to_be_merged.merge_with(bspline_surfaces[i + 1])
                to_be_merged = merged

            bspline_surface = to_be_merged

            return bspline_surface

    @classmethod
    def from_cylindrical_face(cls, cylindrical_face, degree_u, degree_v,
                              **kwargs):  # points_x: int = 50, points_y: int = 50
        """
        Define a bspline surface from a cylindrical face.

        Parameters
        ----------
        cylindrical_face : volmdlr.faces.CylindricalFace3D
            face 3d
        degree_u : int
            degree of the output surface for the u-direction.
        degree_v : int
            degree of the output surface for the v-direction.
        points_x : int
            number of points in x-direction
        points_y : int
            number of points in y-direction

        Returns
        -------
        B-spline surface

        """

        points_x = kwargs['points_x']
        points_y = kwargs['points_y']
        bounding_rectangle = cylindrical_face.surface2d.outer_contour.bounding_rectangle
        points_3d = cylindrical_face.surface3d.grid3d(
            volmdlr.grid.Grid2D.from_properties(x_limits=(bounding_rectangle[0],
                                                          bounding_rectangle[1]),
                                                y_limits=(bounding_rectangle[2],
                                                          bounding_rectangle[3]),
                                                points_nbr=(points_x, points_y)))

        return cls.points_fitting_into_bspline_surface(points_3d, points_x, points_x, degree_u, degree_v)

    def intersection_with(self, other_bspline_surface3d):
        """
        Compute intersection points between two Bspline surfaces.

        return u,v parameters for intersection points for both surfaces
        """

        def fun(param):
            return (self.point2d_to_3d(volmdlr.Point2D(param[0], param[1])) -
                    other_bspline_surface3d.point2d_to_3d(volmdlr.Point2D(param[2], param[3]))).norm()

        x = npy.linspace(0, 1, 10)
        x_init = []
        for xi in x:
            for yi in x:
                x_init.append((xi, yi, xi, yi))

        u1, v1, u2, v2 = [], [], [], []
        solutions = []
        for x0 in x_init:
            z = least_squares(fun, x0=x0, bounds=([0, 1]))
            # print(z.cost)
            if z.fun < 1e-5:
                solution = z.x
                if solution not in solutions:
                    solutions.append(solution)
                    u1.append(solution[0])
                    v1.append(solution[1])
                    u2.append(solution[2])
                    v2.append(solution[3])

        # uv1 = [[min(u1),max(u1)],[min(v1),max(v1)]]
        # uv2 = [[min(u2),max(u2)],[min(v2),max(v2)]]

        return (u1, v1), (u2, v2)  # (uv1, uv2)

    def plane_intersection(self, plane3d):
        """
        Compute intersection points between a Bspline surface and a plane 3d.

        """

        def f(param):
            return ((self.surface.evaluate_single((param[0], param[1]))[0]) * plane3d.equation_coefficients()[0] +
                    (self.surface.evaluate_single((param[0], param[1]))[1]) * plane3d.equation_coefficients()[1] +
                    (self.surface.evaluate_single((param[0], param[1]))[2]) * plane3d.equation_coefficients()[2] +
                    plane3d.equation_coefficients()[3])

        x = npy.linspace(0, 1, 20)
        x_init = []
        for xi in x:
            for yi in x:
                x_init.append((xi, yi))

        intersection_points = []

        for x0 in x_init:
            z = least_squares(f, x0=x0, bounds=([0, 1]))
            if z.fun < 1e-20:
                solution = z.x
                intersection_points.append(volmdlr.Point3D(self.surface.evaluate_single((solution[0], solution[1]))[0],
                                                           self.surface.evaluate_single((solution[0], solution[1]))[1],
                                                           self.surface.evaluate_single((solution[0], solution[1]))[
                                                               2]))
        return intersection_points

    def error_with_point3d(self, point3d):
        """
        Compute the error/distance between the Bspline surface and a point 3d.

        """

        def f(x):
            return (point3d - self.point2d_to_3d(volmdlr.Point2D(x[0], x[1]))).norm()

        cost = []

        for x0 in [(0, 0), (0, 1), (1, 0), (1, 1), (0.5, 0.5)]:
            z = least_squares(f, x0=x0, bounds=([0, 1]))
            cost.append(z.fun)

        return min(cost)

    def error_with_edge3d(self, edge3d):
        """
        Compute the error/distance between the Bspline surface and an edge 3d.

        it's the mean of the start and end points errors'
        """

        return (self.error_with_point3d(edge3d.start) + self.error_with_point3d(edge3d.end)) / 2

    def nearest_edges3d(self, contour3d, threshold: float):
        """
        Compute the nearest edges of a contour 3d to a Bspline_surface3d based on a threshold.

        """

        nearest = []
        for primitive in contour3d.primitives:
            if self.error_with_edge3d(primitive) <= threshold:
                nearest.append(primitive)
        nearest_primitives = volmdlr.wires.Wire3D(nearest)

        return nearest_primitives

    def edge3d_to_2d_with_dimension(self, edge3d, grid2d: volmdlr.grid.Grid2D):
        """
        Compute the edge 2d of a edge 3d, on a Bspline surface, in the dimensioned frame.

        """
        method_name = f'{edge3d.__class__.__name__.lower()}_to_2d_with_dimension'

        if hasattr(self, method_name):
            edge2d_dim = getattr(self, method_name)(edge3d, grid2d)
            if edge2d_dim:
                return edge2d_dim
            raise NotImplementedError
        raise NotImplementedError(
            f'Class {self.__class__.__name__} does not implement {method_name}')

    def wire3d_to_2d(self, wire3d):
        """
        Compute the 2d of a wire 3d, on a Bspline surface.

        """

        contour = self.contour3d_to_2d(wire3d)

        return volmdlr.wires.Wire2D(contour.primitives)

    def wire3d_to_2d_with_dimension(self, wire3d):
        """
        Compute the 2d of a wire 3d, on a Bspline surface, in the dimensioned frame.

        """

        contour = self.contour3d_to_2d_with_dimension(wire3d, self._grids2d)

        return volmdlr.wires.Wire2D(contour.primitives)

    def split_surface_u(self, u: float):
        """
        Splits the surface at the input parametric coordinate on the u-direction.

        :param u: Parametric coordinate u chosen between 0 and 1
        :type u: float
        :return: Two split surfaces
        :rtype: List[:class:`volmdlr.faces.BSplineSurface3D`]
        """

        surfaces_geo = split_surface_u(self.surface, u)
        surfaces = [BSplineSurface3D.from_geomdl_surface(surface) for surface in surfaces_geo]
        return surfaces

    def split_surface_v(self, v: float):
        """
        Splits the surface at the input parametric coordinate on the v-direction.

        :param v: Parametric coordinate v chosen between 0 and 1
        :type v: float
        :return: Two split surfaces
        :rtype: List[:class:`volmdlr.faces.BSplineSurface3D`]
        """

        surfaces_geo = split_surface_v(self.surface, v)
        surfaces = [BSplineSurface3D.from_geomdl_surface(surface) for surface in surfaces_geo]
        return surfaces

    def split_surface_with_bspline_curve(self, bspline_curve3d: vme.BSplineCurve3D):
        """
        Cuts the surface into two pieces with a bspline curve.

        :param bspline_curve3d: A BSplineCurve3d used for cutting
        :type bspline_curve3d: :class:`vme.BSplineCurve3D`
        :return: Two split surfaces
        :rtype: List[:class:`volmdlr.faces.BSplineSurface3D`]
        """

        surfaces = []
        bspline_curve2d = self.bsplinecurve3d_to_2d(bspline_curve3d)[0]
        # if type(bspline_curve2d) == list:
        #     points = [bspline_curve2d[0].start]
        #     for edge in bspline_curve2d:
        #         points.append(edge.end)
        #     bspline_curve2d = vme.BSplineCurve2D.from_points_approximation(points, 2, ctrlpts_size = 5)
        contour = self.rectangular_cut(0, 1, 0, 1).surface2d.outer_contour
        contours = contour.cut_by_bspline_curve(bspline_curve2d)

        du, dv = bspline_curve2d.end - bspline_curve2d.start
        resolution = 8

        for contour in contours:
            u_min, u_max, v_min, v_max = contour.bounding_rectangle.bounds()
            if du > dv:
                delta_u = u_max - u_min
                nlines_x = int(delta_u * resolution)
                lines_x = [vme.Line2D(volmdlr.Point2D(u_min, v_min),
                                      volmdlr.Point2D(u_min, v_max))]
                for i in range(nlines_x):
                    u = u_min + (i + 1) / (nlines_x + 1) * delta_u
                    lines_x.append(vme.Line2D(volmdlr.Point2D(u, v_min),
                                              volmdlr.Point2D(u, v_max)))
                lines_x.append(vme.Line2D(volmdlr.Point2D(u_max, v_min),
                                          volmdlr.Point2D(u_max, v_max)))
                lines = lines_x

            else:
                delta_v = v_max - v_min
                nlines_y = int(delta_v * resolution)
                lines_y = [vme.Line2D(volmdlr.Point2D(v_min, v_min),
                                      volmdlr.Point2D(v_max, v_min))]
                for i in range(nlines_y):
                    v = v_min + (i + 1) / (nlines_y + 1) * delta_v
                    lines_y.append(vme.Line2D(volmdlr.Point2D(v_min, v),
                                              volmdlr.Point2D(v_max, v)))
                lines_y.append(vme.Line2D(volmdlr.Point2D(v_min, v_max),
                                          volmdlr.Point2D(v_max, v_max)))
                lines = lines_y

            pt0 = volmdlr.O2D
            points = []

            for line in lines:
                inter = contour.line_intersections(line)
                if inter:
                    pt_ = set()
                    for point_intersection in inter:
                        pt_.add(point_intersection[0])
                else:
                    raise NotImplementedError

                pt_ = sorted(pt_, key=pt0.point_distance)
                pt0 = pt_[0]
                edge = vme.LineSegment2D(pt_[0], pt_[1])

                points.extend(edge.discretization_points(number_points=10))

            points3d = []
            for point in points:
                points3d.append(self.point2d_to_3d(point))

            size_u, size_v, degree_u, degree_v = 10, 10, self.degree_u, self.degree_v
            surfaces.append(
                volmdlr.faces.BSplineSurface3D.points_fitting_into_bspline_surface(
                    points3d, size_u, size_v, degree_u, degree_v))

        return surfaces

    def point_belongs(self, point3d):
        """
        Check if a point 3d belongs to the bspline_surface or not.

        """

        def fun(param):
            p3d = self.point2d_to_3d(volmdlr.Point2D(param[0], param[1]))
            return point3d.point_distance(p3d)

        x = npy.linspace(0, 1, 5)
        x_init = []
        for xi in x:
            for yi in x:
                x_init.append((xi, yi))

        for x0 in x_init:
            z = least_squares(fun, x0=x0, bounds=([0, 1]))
            if z.fun < 1e-10:
                return True
        return False

    def is_intersected_with(self, other_bspline_surface3d):
        """
        Check if the two surfaces are intersected or not.

        return True, when there are more 50points on the intersection zone.

        """

        # intersection_results = self.intersection_with(other_bspline_surface3d)
        # if len(intersection_results[0][0]) >= 50:
        #     return True
        # else:
        #     return False

        def fun(param):
            return (self.point2d_to_3d(volmdlr.Point2D(param[0], param[1])) -
                    other_bspline_surface3d.point2d_to_3d(volmdlr.Point2D(param[2], param[3]))).norm()

        x = npy.linspace(0, 1, 10)
        x_init = []
        for xi in x:
            for yi in x:
                x_init.append((xi, yi, xi, yi))

        i = 0
        for x0 in x_init:
            z = least_squares(fun, x0=x0, bounds=([0, 1]))
            if z.fun < 1e-5:
                i += 1
                if i >= 50:
                    return True
        return False

    def merge_with(self, other_bspline_surface3d):
        """
        Merges two adjacent surfaces based on their faces.

        :param other_bspline_surface3d: Other adjacent surface
        :type other_bspline_surface3d: :class:`volmdlr.faces.BSplineSurface3D`

        :return: Merged surface
        :rtype: :class:`volmdlr.faces.BSplineSurface3D`
        """

        bspline_face3d = self.rectangular_cut(0, 1, 0, 1)
        other_bspline_face3d = other_bspline_surface3d.rectangular_cut(0, 1, 0, 1)

        bsplines = [self, other_bspline_surface3d]
        bsplines_new = bsplines

        center = [bspline_face3d.surface2d.outer_contour.center_of_mass(),
                  other_bspline_face3d.surface2d.outer_contour.center_of_mass()]
        grid2d_direction = (bspline_face3d.pair_with(other_bspline_face3d))[1]

        if (not bspline_face3d.outer_contour3d.is_sharing_primitives_with(other_bspline_face3d.outer_contour3d)
                and self.is_intersected_with(other_bspline_surface3d)):
            # find pimitives to split with
            contour1 = bspline_face3d.outer_contour3d
            contour2 = other_bspline_face3d.outer_contour3d

            distances = []
            for prim1 in contour1.primitives:
                dis = []
                for prim2 in contour2.primitives:
                    point1 = (prim1.start + prim1.end) / 2
                    point2 = (prim2.start + prim2.end) / 2
                    dis.append(point1.point_distance(point2))
                distances.append(dis)

            i = distances.index((min(distances)))
            j = distances[i].index(min(distances[i]))

            curves = [contour2.primitives[j], contour1.primitives[i]]

            # split surface
            for i, bspline in enumerate(bsplines):
                surfaces = bspline.split_surface_with_bspline_curve(curves[i])

                errors = []
                for surface in surfaces:
                    errors.append(surface.error_with_point3d(bsplines[i].point2d_to_3d(center[i])))

                bsplines_new[i] = surfaces[errors.index(min(errors))]

            grid2d_direction = (
                bsplines_new[0].rectangular_cut(
                    0, 1, 0, 1).pair_with(
                    bsplines_new[1].rectangular_cut(
                        0, 1, 0, 1)))[1]

        # grid3d
        nb = 10
        points3d = []
        is_true = (bspline_face3d.outer_contour3d.is_sharing_primitives_with(other_bspline_face3d.outer_contour3d)
                   or self.is_intersected_with(other_bspline_surface3d))

        for i, bspline in enumerate(bsplines_new):
            grid3d = bspline.grid3d(volmdlr.grid.Grid2D.from_properties(x_limits=(0, 1),
                                                                        y_limits=(0, 1),
                                                                        points_nbr=(nb, nb),
                                                                        direction=grid2d_direction[i]))

            if is_true and i == 1:
                points3d.extend(grid3d[nb:nb * nb])
            else:
                points3d.extend(grid3d)

        # fitting
        size_u, size_v, degree_u, degree_v = (nb * 2) - 1, nb, 3, 3

        merged_surface = BSplineSurface3D.points_fitting_into_bspline_surface(
            points3d, size_u, size_v, degree_u, degree_v)

        return merged_surface

    def xy_limits(self, other_bspline_surface3d):
        """
        Compute x, y limits to define grid2d.

        """

        grid2d_direction = (
            self.rectangular_cut(
                0, 1, 0, 1).pair_with(
                other_bspline_surface3d.rectangular_cut(
                    0, 1, 0, 1)))[1]

        xmin, xmax, ymin, ymax = [], [], [], []
        if grid2d_direction[0][1] == '+y':
            xmin.append(0)
            xmax.append(1)
            ymin.append(0)
            ymax.append(0.99)
        elif grid2d_direction[0][1] == '+x':
            xmin.append(0)
            xmax.append(0.99)
            ymin.append(0)
            ymax.append(1)
        elif grid2d_direction[0][1] == '-x':
            xmin.append(0.01)
            xmax.append(1)
            ymin.append(0)
            ymax.append(1)
        elif grid2d_direction[0][1] == '-y':
            xmin.append(0)
            xmax.append(1)
            ymin.append(0.01)
            ymax.append(1)

        xmin.append(0)
        xmax.append(1)
        ymin.append(0)
        ymax.append(1)

        return xmin, xmax, ymin, ymax

    def derivatives(self, u, v, order):
        """
        Evaluates n-th order surface derivatives at the given (u, v) parameter pair.

        :param u: Point's u coordinate.
        :type u: float
        :param v: Point's v coordinate.
        :type v: float
        :param order: Order of the derivatives.
        :type order: int
        :return: A list SKL, where SKL[k][l] is the derivative of the surface S(u,v) with respect
        to u k times and v l times
        :rtype: List[`volmdlr.Vector3D`]
        """
        if self.surface.rational:
            # derivatives = self._rational_derivatives(self.surface.data,(u, v), order)
            derivatives = volmdlr.bspline_compiled.rational_derivatives(self.surface.data, (u, v), order)
        else:
            # derivatives = self._derivatives(self.surface.data, (u, v), order)
            derivatives = volmdlr.bspline_compiled.derivatives(self.surface.data, (u, v), order)
        for i in range(order + 1):
            for j in range(order + 1):
                derivatives[i][j] = volmdlr.Vector3D(*derivatives[i][j])
        return derivatives


class BezierSurface3D(BSplineSurface3D):
    """
    A 3D Bezier surface.

    :param degree_u: The degree of the Bezier surface in the u-direction.
    :type degree_u: int
    :param degree_v: The degree of the Bezier surface in the v-direction.
    :type degree_v: int
    :param control_points: A list of lists of control points defining the Bezier surface.
    :type control_points: List[List[`volmdlr.Point3D`]]
    :param nb_u: The number of control points in the u-direction.
    :type nb_u: int
    :param nb_v: The number of control points in the v-direction.
    :type nb_v: int
    :param name: (Optional) name for the Bezier surface.
    :type name: str
    """

    def __init__(self, degree_u: int, degree_v: int,
                 control_points: List[List[volmdlr.Point3D]],
                 nb_u: int, nb_v: int, name=''):
        u_knots = utilities.generate_knot_vector(degree_u, nb_u)
        v_knots = utilities.generate_knot_vector(degree_v, nb_v)

        u_multiplicities = [1] * len(u_knots)
        v_multiplicities = [1] * len(v_knots)

        BSplineSurface3D.__init__(self, degree_u, degree_v,
                                  control_points, nb_u, nb_v,
                                  u_multiplicities, v_multiplicities,
                                  u_knots, v_knots, None, name)


class Face3D(volmdlr.core.Primitive3D):
    """
    Abstract method to define 3D faces.
    """

    min_x_density = 1
    min_y_density = 1

    def __init__(self, surface3d, surface2d: Surface2D,
                 name: str = ''):
        self.surface3d = surface3d
        self.surface2d = surface2d
        self._outer_contour3d = None
        self._inner_contours3d = None
        # self.bounding_box = self._bounding_box()

        volmdlr.core.Primitive3D.__init__(self, name=name)

    def to_dict(self, *args, **kwargs):
        """Avoids storing points in memo that makes serialization slow."""
        return DessiaObject.to_dict(self, use_pointers=False)

    def __hash__(self):
        return hash(self.surface3d) + hash(self.surface2d)

    def __eq__(self, other_):
        if other_.__class__.__name__ != self.__class__.__name__:
            return False
        equal = (self.surface3d == other_.surface3d
                 and self.surface2d == other_.surface2d)
        return equal

    def point_belongs(self, point3d: volmdlr.Point3D):
        """
        Tells you if a point is on the 3D face and inside its contour.
        """
        point2d = self.surface3d.point3d_to_2d(point3d)
        check_point3d = self.surface3d.point2d_to_3d(point2d)
        if check_point3d.point_distance(point3d) > 1e-6:
            return False

        return self.surface2d.point_belongs(point2d)

    @property
    def outer_contour3d(self):
        """
        Gives the 3d version of the outer contour of the face.
        """
        if not self._outer_contour3d:
            self._outer_contour3d = self.surface3d.contour2d_to_3d(self.surface2d.outer_contour)
        return self._outer_contour3d

    @property
    def inner_contours3d(self):
        """
        Gives the 3d version of the inner contours of the face.
        """
        if not self._inner_contours3d:
            self._inner_contours3d = [self.surface3d.contour2d_to_3d(c) for c in
                                      self.surface2d.inner_contours]
        return self._inner_contours3d

    @property
    def bounding_box(self):
        """
        Needs to be overridden if an error is raised.
        """
        raise NotImplementedError(
            f"bounding_box method must be"
            f"overloaded by {self.__class__.__name__}")

    @bounding_box.setter
    def bounding_box(self, new_bounding_box):
        """
        Sets the bounding box to a new value.
        """
        raise NotImplementedError(
            f"bounding_box setter method must be"
            f"overloaded by {self.__class__.__name__}")

    def get_bounding_box(self):
        raise NotImplementedError(
            f"self.__class__.__name__"
            f"overloaded by {self.__class__.__name__}")

    def area(self):
        return self.surface2d.area()

    @classmethod
    def from_step(cls, arguments, object_dict, **kwargs):
        """
        Converts a step primitive to a Face3D.

        :param arguments: The arguments of the step primitive.
        :type arguments: list
        :param object_dict: The dictionary containing all the step primitives
            that have already been instantiated.
        :type object_dict: dict
        :return: The corresponding Face3D object.
        :rtype: :class:`volmdlr.faces.Face3D`
        """
        step_id = kwargs.get("step_id", "#UNKNOW_ID")
        step_name = kwargs.get("name", "ADVANCED_FACE")
        name = arguments[0][1:-1]
        contours = [object_dict[int(arg[1:])] for arg in arguments[1]]
        if any(contour is None for contour in contours):
            warnings.warn(f"Could not instantiate #{step_id} = {step_name}({arguments})"
                          f" because some of the contours are NoneType."
                          "See Face3D.from_step method")
            return None
        surface = object_dict[int(arguments[2])]
        if hasattr(surface, 'face_from_contours3d'):
            if (len(contours) == 1) and isinstance(contours[0], volmdlr.Point3D):
                return surface
            if len(contours) == 2 and any(isinstance(contour, volmdlr.Point3D) for contour in contours):
                vertex = next(contour for contour in contours if isinstance(contour, volmdlr.Point3D))
                base = next(contour for contour in contours if contour is not vertex)
                return surface.face_from_base_and_vertex(base, vertex, name)
            if any(isinstance(contour, volmdlr.Point3D) for contour in contours):
                raise NotImplementedError

            return surface.face_from_contours3d(contours, name)
            # except Exception:
            #     return None
        raise NotImplementedError(
            f'Not implemented :face_from_contours3d in {surface}')

    def to_step(self, current_id):
        xmin, xmax, ymin, ymax = self.surface2d.bounding_rectangle().bounds()
        subsurfaces2d = [self.surface2d]
        line_x = None
        if self.surface3d.x_periodicity and (xmax - xmin) >= 0.45 * self.surface3d.x_periodicity:
            line_x = vme.Line2D(volmdlr.Point2D(0.5 * (xmin + xmax), 0),
                                volmdlr.Point2D(
                                    0.5 * (xmin + xmax), 1))
        line_y = None
        if self.surface3d.y_periodicity and (
                ymax - ymin) >= 0.45 * self.surface3d.y_periodicity:
            line_y = vme.Line2D(
                volmdlr.Point2D(0., 0.5 * (ymin + ymax)),
                volmdlr.Point2D(1, 0.5 * (ymin + ymax)))

        if line_x:
            subsurfaces2 = []
            for subsurface2d in subsurfaces2d:
                subsurfaces2.extend(subsurface2d.cut_by_line(line_x))
            subsurfaces2d = subsurfaces2

        if line_y:
            subsurfaces2 = []
            for subsurface2d in subsurfaces2d:
                subsurfaces2.extend(subsurface2d.cut_by_line(line_y))
            subsurfaces2d = subsurfaces2

        if len(subsurfaces2d) > 1:
            content = ''
            face_ids = []
            for subsurface2d in subsurfaces2d:
                face = self.__class__(self.surface3d, subsurface2d)
                face_content, face_id = face.to_step_without_splitting(
                    current_id)
                face_ids.append(face_id[0])
                content += face_content
                current_id = face_id[0] + 1
            return content, face_ids
        return self.to_step_without_splitting(current_id)

    def to_step_without_splitting(self, current_id):
        content, surface3d_ids = self.surface3d.to_step(current_id)
        current_id = max(surface3d_ids) + 1

        if len(surface3d_ids) != 1:
            raise NotImplementedError('What to do with more than 1 id ? with 0 id ?')
        outer_contour_content, outer_contour_id = self.outer_contour3d.to_step(
            current_id, surface_id=surface3d_ids[0], surface3d=self.surface3d)
        content += outer_contour_content
        content += f"#{outer_contour_id + 1} = FACE_BOUND('{self.name}',#{outer_contour_id},.T.);\n"
        contours_ids = [outer_contour_id + 1]
        current_id = outer_contour_id + 2
        for inner_contour3d in self.inner_contours3d:
            inner_contour_content, inner_contour_id = inner_contour3d.to_step(
                current_id)
            # surface_id=surface3d_id)
            content += inner_contour_content
            face_bound_id = inner_contour_id + 1
            content += f"#{face_bound_id} = FACE_BOUND('',#{inner_contour_id},.T.);\n"
            contours_ids.append(face_bound_id)
            current_id = face_bound_id + 1

        content += f"#{current_id} = ADVANCED_FACE('{self.name}',({volmdlr.core.step_ids_to_str(contours_ids)})" \
                   f",#{surface3d_ids[0]},.T.);\n"
        # TODO: create an ADVANCED_FACE for each surface3d_ids ?
        return content, [current_id]

    def triangulation_lines(self):
        return [], []

    def grid_size(self):
        """
        Specifies an adapted size of the discretization grid used in face triangulation.
        """
        return [0, 0]

    def triangulation(self):
        number_points_x, number_points_y = self.grid_size()
        mesh2d = self.surface2d.triangulation(number_points_x, number_points_y)
        return vmd.DisplayMesh3D([vmd.Node3D(*self.surface3d.point2d_to_3d(point)) for point in mesh2d.points],
                                 mesh2d.triangles)

    def plot2d(self, ax=None, color='k', alpha=1):
        if ax is None:
            _, ax = plt.subplots()
        self.surface2d.plot(ax=ax, color=color, alpha=alpha)

    def rotation(self, center: volmdlr.Point3D,
                 axis: volmdlr.Vector3D, angle: float):
        """
        Face3D rotation.

        :param center: rotation center
        :param axis: rotation axis
        :param angle: angle rotation
        :return: a new rotated Face3D
        """
        new_surface = self.surface3d.rotation(center=center, axis=axis,
                                              angle=angle)
        return self.__class__(new_surface, self.surface2d)

    def rotation_inplace(self, center: volmdlr.Point3D,
                         axis: volmdlr.Vector3D, angle: float):
        """
        Face3D rotation.

         Object is updated inplace.
        :param center: rotation center.
        :type center: `volmdlr.Point3D`
        :param axis: rotation axis.
        :type axis: `volmdlr.Vector3D`
        :param angle: rotation angle.
        :type angle: float
        """
        warnings.warn("'inplace' methods are deprecated. Use a not inplace method instead.", DeprecationWarning)

        self.surface3d.rotation_inplace(center=center, axis=axis, angle=angle)
        new_bounding_box = self.get_bounding_box()
        self.bounding_box = new_bounding_box

    def translation(self, offset: volmdlr.Vector3D):
        """
        Face3D translation.

        :param offset: Translation vector.
        :type offset: `volmdlr.Vector3D`
        :return: A new translated Face3D
        """
        new_surface3d = self.surface3d.translation(offset=offset)
        return self.__class__(new_surface3d, self.surface2d)

    def translation_inplace(self, offset: volmdlr.Vector3D):
        """
        Face3D translation. Object is updated inplace.

        :param offset: translation vector
        """
        warnings.warn("'inplace' methods are deprecated. Use a not inplace method instead.", DeprecationWarning)

        self.surface3d.translation_inplace(offset=offset)
        new_bounding_box = self.get_bounding_box()
        self.bounding_box = new_bounding_box

    def frame_mapping(self, frame: volmdlr.Frame3D, side: str):
        """
        Changes frame_mapping and return a new Face3D.

        side = 'old' or 'new'
        """
        new_surface3d = self.surface3d.frame_mapping(frame, side)
        return self.__class__(new_surface3d, self.surface2d.copy(),
                              self.name)

    def frame_mapping_inplace(self, frame: volmdlr.Frame3D, side: str):
        """
        Changes frame_mapping and the object is updated inplace.

        side = 'old' or 'new'
        """
        warnings.warn("'inplace' methods are deprecated. Use a not inplace method instead.", DeprecationWarning)

        self.surface3d.frame_mapping_inplace(frame, side)
        new_bounding_box = self.get_bounding_box()
        self.bounding_box = new_bounding_box

    def copy(self, deep=True, memo=None):
        return self.__class__(self.surface3d.copy(deep, memo), self.surface2d.copy(),
                              self.name)

    def face_inside(self, face2):
        """
        Verifies if a face is inside another one.

        It returns True if face2 is inside or False if the opposite.
        """
        if self.surface3d.is_coincident(face2.surface3d):
            self_contour2d = self.outer_contour3d.to_2d(
                self.surface3d.frame.origin, self.surface3d.frame.u, self.surface3d.frame.v)
            face2_contour2d = face2.outer_contour3d.to_2d(
                self.surface3d.frame.origin, self.surface3d.frame.u, self.surface3d.frame.v)
            if self_contour2d.is_inside(face2_contour2d):
                return True
        return False

    def edge_intersections(self, edge):
        intersections = []
        method_name = f'{edge.__class__.__name__.lower()[:-2]}_intersections'
        if hasattr(self, method_name):
            intersections = getattr(self, method_name)(edge)
        if not intersections:
            for point in [edge.start, edge.end]:
                if self.point_belongs(point):
                    if point not in intersections:
                        intersections.append(point)
        return intersections

    def line_intersections(self,
                           line: vme.Line3D,
                           ) -> List[volmdlr.Point3D]:
        intersections = []
        for intersection in self.surface3d.line_intersections(line):
            if self.point_belongs(intersection):
                intersections.append(intersection)
        if not intersections:
            for prim in self.outer_contour3d.primitives:
                intersection = prim.line_intersections(line)
                if intersection:
                    if intersection not in intersections:
                        intersections.append(intersection)

        return intersections

    def linesegment_intersections(self, linesegment: vme.LineSegment3D) -> List[volmdlr.Point3D]:
        linesegment_intersections = []
        for intersection in self.surface3d.linesegment_intersections(linesegment):
            if self.point_belongs(intersection):
                linesegment_intersections.append(intersection)
        if not linesegment_intersections:
            for prim in self.outer_contour3d.primitives:
                intersections = prim.linesegment_intersections(linesegment)
                for intersection in intersections:
                    if intersection not in linesegment_intersections:
                        linesegment_intersections.append(intersection)
        return linesegment_intersections

    def fullarc_intersections(self, fullarc: vme.FullArc3D) -> List[volmdlr.Point3D]:
        intersections = []
        for intersection in self.surface3d.fullarc_intersections(fullarc):
            if self.point_belongs(intersection):
                intersections.append(intersection)
        return intersections

    def plot(self, ax=None, color='k', alpha=1, edge_details=False):
        if not ax:
            ax = plt.figure().add_subplot(111, projection='3d')

        self.outer_contour3d.plot(ax=ax, edge_style=EdgeStyle(color=color, alpha=alpha,
                                                              edge_ends=edge_details, edge_direction=edge_details))
        for contour3d in self.inner_contours3d:
            contour3d.plot(ax=ax, edge_style=EdgeStyle(color=color, alpha=alpha,
                                                       edge_ends=edge_details, edge_direction=edge_details))
        return ax

    def random_point_inside(self):
        point_inside2d = self.surface2d.random_point_inside()
        return self.surface3d.point2d_to_3d(point_inside2d)

    def is_adjacent(self, face2: 'Face3D'):
        contour1 = self.outer_contour3d.to_2d(
            self.surface3d.frame.origin,
            self.surface3d.frame.u,
            self.surface3d.frame.v)
        contour2 = face2.outer_contour3d.to_2d(
            self.surface3d.frame.origin,
            self.surface3d.frame.u,
            self.surface3d.frame.v)
        if contour1.is_sharing_primitives_with(contour2):
            return True
        return False

    def geo_lines(self):  # , mesh_size_list=None):
        """
        Gets the lines that define a Face3D in a .geo file.

        """

        i_index, p_index = None, None
        lines, line_surface, lines_tags = [], [], []
        point_account, line_account, line_loop_account = 0, 0, 1
        for c_index, contour in enumerate(list(chain(*[[self.outer_contour3d], self.inner_contours3d]))):

            if isinstance(contour, volmdlr.wires.Circle2D):
                # point=[contour.radius, contour.center.y, 0]
                # lines.append('Point('+str(point_account+1)+') = {'+str(point)[1:-1]+', '+str(mesh_size)+'};')

                # point = [*contour.center, 0]
                # lines.append('Point('+str(point_account+2)+') = {'+str(point)[1:-1]+', '+str(mesh_size)+'};')

                # point=[-contour.radius, contour.center.y, 0]
                # lines.append('Point('+str(point_account+3)+') = {'+str(point)[1:-1]+', '+str(mesh_size)+'};')

                # lines.append('Circle('+str(line_account+1)+') = {'+str(point_account+1)+','+str(point_account+2) \
                #              +','+str(point_account+3)+'};')
                # lines.append('Circle('+str(line_account+2)+') = {'+str(point_account+3)+','+str(point_account+2) \
                #              + ','+str(point_account+1)+'};')

                # lines_tags.extend([line_account+1, line_account+2])

                # lines.append('Line Loop('+str(line_loop_account+1)+') = {'+str(lines_tags)[1:-1]+'};')

                # line_surface.append(line_loop_account+1)

                # lines_tags = []
                # point_account, line_account, line_loop_account = point_account+3, line_account+2, line_loop_account+1

                pass

            elif isinstance(contour, (volmdlr.wires.Contour3D, volmdlr.wires.ClosedPolygon3D)):
                if not isinstance(contour, volmdlr.wires.ClosedPolygon3D):
                    contour = contour.to_polygon(1)
                for i_index, point in enumerate(contour.points):
                    lines.append(point.get_geo_lines(tag=point_account + i_index + 1,
                                                     point_mesh_size=None))

                for p_index, primitive in enumerate(contour.primitives):
                    if p_index != len(contour.primitives) - 1:
                        lines.append(primitive.get_geo_lines(tag=line_account + p_index + 1,
                                                             start_point_tag=point_account + p_index + 1,
                                                             end_point_tag=point_account + p_index + 2))
                    else:
                        lines.append(primitive.get_geo_lines(tag=line_account + p_index + 1,
                                                             start_point_tag=point_account + p_index + 1,
                                                             end_point_tag=point_account + 1))
                    lines_tags.append(line_account + p_index + 1)

                lines.append('Line Loop(' + str(c_index + 1) + ') = {' + str(lines_tags)[1:-1] + '};')
                line_surface.append(line_loop_account)
                point_account = point_account + i_index + 1
                line_account, line_loop_account = line_account + p_index + 1, line_loop_account + 1
                lines_tags = []

        lines.append('Plane Surface(' + str(1) + ') = {' + str(line_surface)[1:-1] + '};')

        return lines

    def to_geo(self, file_name: str):  # , mesh_size_list=None):
        """
        Gets the .geo file for the Face3D.

        """

        lines = self.geo_lines()

        with open(file_name + '.geo', 'w', encoding="utf-8") as f:
            for line in lines:
                f.write(line)
                f.write('\n')
        f.close()

    def get_geo_lines(self, tag: int, line_loop_tag: List[int]):
        """
        Gets the lines that define a PlaneFace3D in a .geo file.

        """

        return 'Plane Surface(' + str(tag) + ') = {' + str(line_loop_tag)[1:-1] + '};'

    def edge3d_inside(self, edge3d):
        """
        Returns True if edge 3d is coplanar to the face.
        """
        method_name = f'{edge3d.__class__.__name__.lower()[:-2]}_inside'
        if hasattr(self, method_name):
            return getattr(self, method_name)(edge3d)
        points = edge3d.discretization_points(number_points=5)
        for point in points[1:-1]:
            if not self.point_belongs(point):
                return False
        return True

    def is_intersecting(self, face2, list_coincident_faces=None, tol: float = 1e-6):
        """
        Verifies if two face are intersecting.

        :param face2: face 2
        :param list_coincident_faces: list of coincident faces, if existent
        :param tol: tolerance for calculations
        :return: True if faces intersect, False otherwise
        """
        if list_coincident_faces is None:
            list_coincident_faces = []
        if (self.bounding_box.bbox_intersection(face2.bounding_box) or
            self.bounding_box.distance_to_bbox(face2.bounding_box) <= tol) and \
                (self, face2) not in list_coincident_faces:

            edge_intersections = []
            for prim1 in self.outer_contour3d.primitives + [prim for inner_contour in self.inner_contours3d
                                                            for prim in inner_contour.primitives]:
                edge_intersections = face2.edge_intersections(prim1)
                if edge_intersections:
                    return True
            if not edge_intersections:
                for prim2 in face2.outer_contour3d.primitives + [prim for inner_contour in face2.inner_contours3d
                                                                 for prim in inner_contour.primitives]:
                    edge_intersections = self.edge_intersections(prim2)
                    if edge_intersections:
                        return True

        return False

    def face_intersections_outer_contour(self, face2):
        """
        Returns the intersections of the face outer contour with other given face.
        """
        intersections_points = []
        for edge1 in self.outer_contour3d.primitives:
            intersection_points = face2.edge_intersections(edge1)
            if intersection_points:
                for point in intersection_points:
                    if point not in intersections_points:
                        intersections_points.append(point)

        return intersections_points

    def face_intersections(self, face2, tol=1e-6) -> List[volmdlr.wires.Wire3D]:
        """
        Calculates the intersections between two Face3D.

        """

        bbox1 = self.bounding_box
        bbox2 = face2.bounding_box
        if not bbox1.bbox_intersection(bbox2) and \
                bbox1.distance_to_bbox(bbox2) >= tol:
            return []
        if self.face_inside(face2) or face2.face_inside(self):
            return []
        face_intersections = self.get_face_intersections(face2)
        return face_intersections

    def get_face_intersections(self, face2):
        """
        Gets the intersections between two faces.

        :param face2: second face.
        :return: intersections.
        """
        method_name = f'{face2.__class__.__name__.lower()[:-2]}_intersections'
        intersections = getattr(self, method_name)(face2)
        return intersections

    def set_operations_new_faces(self, intersecting_combinations, contour_extract_inside):
        self_copy = self.copy(deep=True)
        list_cutting_contours = self_copy.get_face_cutting_contours(intersecting_combinations)
        if not list_cutting_contours:
            return [self_copy]
        return self_copy.divide_face(list_cutting_contours, contour_extract_inside)

    def get_face_cutting_contours(self, dict_intersecting_combinations):
        """
        Get all contours cutting the face, resulting from multiple faces intersections.

        :param dict_intersecting_combinations: dictionary containing as keys the combination of intersecting faces
        and as the values the resulting primitive from the intersection of these two faces
        return a list all contours cutting one particular face.
        """
        face_intersecting_primitives2d = self.select_face_intersecting_primitives(dict_intersecting_combinations)
        if not face_intersecting_primitives2d:
            return []
        list_cutting_contours = volmdlr.wires.Contour2D.contours_from_edges(face_intersecting_primitives2d[:])
        if self.surface2d.inner_contours:
            valid_cutting_contours = []
            connectig_to_outer_contour = []
            for cutting_contour in list_cutting_contours:
                if (self.surface2d.outer_contour.point_over_contour(cutting_contour.primitives[0].start) and
                    self.surface2d.outer_contour.point_over_contour(cutting_contour.primitives[-1].end)) or \
                        cutting_contour.primitives[0].start == cutting_contour.primitives[-1].end:
                    valid_cutting_contours.append(cutting_contour)
                if self.surface2d.outer_contour.intersection_points(cutting_contour):
                    connectig_to_outer_contour.append(cutting_contour)
            if len(valid_cutting_contours) == len(list_cutting_contours):
                return valid_cutting_contours
            for cutting_contour in valid_cutting_contours:
                list_cutting_contours.remove(cutting_contour)
            new_cutting_contours, cutting_contours = self.get_inner_contours_cutting_primitives(
                list_cutting_contours, connectig_to_outer_contour)
            return valid_cutting_contours + new_cutting_contours + cutting_contours
        return list_cutting_contours

    def divide_face(self, list_cutting_contours: List[volmdlr.wires.Contour2D], inside):
        """
        Divides a Face 3D with a list of cutting contours.

        :param list_cutting_contours: list of contours cutting the face
        :param inside: when extracting a contour from another contour. It defines the extracted
        contour as being between the two points if True and outside these points if False
        return a list new faces resulting from face division
        """
        list_faces = []
        list_open_cutting_contours = []
        list_closed_cutting_contours = []
        for cutting_contour in list_cutting_contours:
            if not cutting_contour.primitives[0].start.is_close(cutting_contour.primitives[-1].end):
                list_open_cutting_contours.append(cutting_contour)
                continue
            list_closed_cutting_contours.append(cutting_contour)
        if list_open_cutting_contours:
            list_faces = self.divide_face_with_open_cutting_contours(list_open_cutting_contours, inside)
        list_faces = self.divide_face_with_closed_cutting_contours(list_closed_cutting_contours, list_faces)
        list_faces = [face for face in list_faces if not math.isclose(face.area(), 0.0, abs_tol=1e-6)]
        return list_faces

    def divide_face_with_open_cutting_contours(self, list_open_cutting_contours, inside):
        """
        Divides a face 3D with a list of closed cutting contour, that is, it will cut holes on the face.

        :param list_open_cutting_contours: list containing the open cutting contours.
        :param inside: inside portion.
        :type inside: bool.
        :return: list divided faces.
        """
        list_faces = []
        if not self.surface2d.outer_contour.edge_polygon.is_trigo:
            self.surface2d.outer_contour.invert_inplace()
        new_faces_contours = self.surface2d.outer_contour.divide(list_open_cutting_contours, inside)
        new_inner_contours = len(new_faces_contours) * [[]]
        if self.surface2d.inner_contours:
            new_faces_contours, new_inner_contours = self.get_open_contour_divided_faces_inner_contours(
                new_faces_contours)
        if isinstance(self, Triangle3D):
            class_to_instanciate = PlaneFace3D
        else:
            class_to_instanciate = self.__class__
        for contour, inner_contours in zip(new_faces_contours, new_inner_contours):
            new_face = class_to_instanciate(self.surface3d, Surface2D(contour, inner_contours))
            list_faces.append(new_face)
        return list_faces

    def divide_face_with_closed_cutting_contours(self, list_closed_cutting_contours, list_faces):
        """
        Divides a Face3D with a list of Open cutting contours.

        Contours going from one side to another of the Face, or from the outer contour to one inner contour.

        :param list_closed_cutting_contours: list containing the closed cutting contours
        :param list_faces: list of already divided faces
        :return: list divided faces
        """
        for new_contour in list_closed_cutting_contours:
            if len(new_contour.primitives) >= 3 and \
                    new_contour.primitives[0].start == new_contour.primitives[-1].end:
                inner_contours1 = [new_contour]
                inner_contours2 = []
                if list_faces:
                    new_list_faces = self.get_closed_contour_divided_faces_inner_contours(list_faces, new_contour)
                    list_faces = list_faces + new_list_faces
                    continue
                for inner_contour in self.surface2d.inner_contours:
                    if new_contour.is_inside(inner_contour):
                        inner_contours2.append(inner_contour)
                        continue
                    inner_contours1.append(inner_contour)
                if isinstance(self, Triangle3D):
                    class_to_instanciate = PlaneFace3D
                else:
                    class_to_instanciate = self.__class__
                surf3d = self.surface3d
                surf2d = Surface2D(self.surface2d.outer_contour, inner_contours1)
                new_plane = class_to_instanciate(surf3d, surf2d)
                list_faces.append(new_plane)
                list_faces.append(class_to_instanciate(surf3d, Surface2D(new_contour, inner_contours2)))
                continue
            surf3d = self.surface3d
            surf2d = Surface2D(self.surface2d.outer_contour, [])
            if isinstance(self, Triangle3D):
                class_to_instanciate = PlaneFace3D
            else:
                class_to_instanciate = self.__class__
            new_plane = class_to_instanciate(surf3d, surf2d)
            list_faces.append(new_plane)
        return list_faces

    def get_open_contour_divided_faces_inner_contours(self, new_faces_contours):
        """
        If there is any inner contour, verifies which ones belong to the new divided faces.

        :param new_faces_contours: new faces outer contour.
        :return: valid_new_faces_contours, valid_new_faces_contours.
        """
        valid_new_faces_contours = []
        valid_inner_contours = []
        for new_face_contour in new_faces_contours:
            for inner_contour in self.surface2d.inner_contours:
                if new_face_contour.is_superposing(inner_contour):
                    break
            else:
                if new_face_contour not in valid_new_faces_contours:
                    inner_contours = []
                    for inner_contour in self.surface2d.inner_contours:
                        if new_face_contour.is_inside(inner_contour):
                            inner_contours.append(inner_contour)
                    valid_new_faces_contours.append(new_face_contour)
                    valid_inner_contours.append(inner_contours)
        return valid_new_faces_contours, valid_inner_contours

    def get_closed_contour_divided_faces_inner_contours(self, list_faces, new_contour):
        """
        If there is any inner contour, verifies which ones belong to the new divided faces.

        :param list_faces: list of new faces.
        :param new_contour: current new face outer contour.
        :return: a list of new faces with its inner contours.
        """
        new_list_faces = []
        for new_face in list_faces:
            if new_face.surface2d.outer_contour.is_inside(new_contour):
                inner_contours1 = []
                inner_contours2 = []
                if not new_face.surface2d.inner_contours:
                    new_face.surface2d.inner_contours = [new_contour]
                    break
                new_contour_not_sharing_primitives = True
                for i, inner_contour in enumerate(new_face.surface2d.inner_contours):
                    if new_contour.is_inside(inner_contour):
                        if any(inner_contour.primitive_over_contour(prim)
                               for prim in new_contour.primitives):
                            new_face.surface2d.inner_contours[i] = new_contour
                            break
                        inner_contours2.append(inner_contour)
                    elif not any(inner_contour.primitive_over_contour(prim) for prim in
                                 new_contour.primitives):
                        inner_contours1.append(inner_contour)
                    else:
                        new_contour_not_sharing_primitives = False
                else:
                    surf3d = new_face.surface3d
                    if inner_contours1:
                        if new_contour_not_sharing_primitives:
                            inner_contours1.append(new_contour)
                            new_face.surface2d.inner_contours = inner_contours1
                            break
                        surf2d = Surface2D(new_face.surface2d.outer_contour, inner_contours1)
                        new_plane = self.__class__(surf3d, surf2d)
                        new_list_faces.append(new_plane)
                    if inner_contours2:
                        new_list_faces.append(
                            self.__class__(surf3d, Surface2D(new_contour, inner_contours2)))
        return new_list_faces

    def select_face_intersecting_primitives(self, dict_intersecting_combinations):
        """
        Select face intersecting primitives from a dictionary containing all intersection combinations.

        :param dict_intersecting_combinations: dictionary containing all intersection combinations
        :return: list of intersecting primitives for current face
        """
        face_intersecting_primitives2d = []
        for intersecting_combination in dict_intersecting_combinations.keys():
            if self in (intersecting_combination[0], intersecting_combination[1]):
                for intersection_wire in dict_intersecting_combinations[intersecting_combination]:
                    if len(intersection_wire.primitives) != 1:
                        raise NotImplementedError
                    # primitive2 = intersection_wire
                    primitive2_2d = self.surface3d.contour3d_to_2d(intersection_wire)
                    if not self.surface2d.outer_contour.primitive_over_contour(primitive2_2d.primitives[0], tol=1e-7):
                        face_intersecting_primitives2d.append(primitive2_2d.primitives[0])
        return face_intersecting_primitives2d

    def get_inner_contours_cutting_primitives(self, list_cutting_contours, connectig_to_outer_contour):
        """
        Gets cutting primitives connected to face inner_contours.

        :param list_cutting_contours: list of contours for resulting from intersection with other faces.
        :param connectig_to_outer_contour: list of contours from list_cutting_contours connected to the outer contour
        and not to any outer contour.
        :return: lists for final face cutting primitives.
        """
        (inner_contours_connected_cutting_contour, dict_inner_contour_intersections,
         dict_cutting_contour_intersections, list_cutting_contours) = self.dictionnaries_cutting_contours(
            list_cutting_contours, connectig_to_outer_contour)
        valid_cutting_contours = []
        list_primitives1 = []
        list_primitives2 = []
        used_cutting_contours = []
        used_inner_contour = []
        for cutting_contour, inner_contours in inner_contours_connected_cutting_contour.items():
            primitives1 = []
            primitives2 = []
            if len(inner_contours) == 1:
                if all(dict_cutting_contour_intersections[inters] in connectig_to_outer_contour for inters in
                       dict_inner_contour_intersections[inner_contours[0]]) and cutting_contour not in \
                        used_cutting_contours and inner_contours[0] not in used_inner_contour:
                    inner_contour_splitting_points = dict_inner_contour_intersections[inner_contours[0]]
                    inner_contour_splitting_points = list(sorted(
                        inner_contour_splitting_points, key=lambda point, ic=inner_contours[0]: ic.abscissa(point)))

                    point1, point2 = self.inner_contour_cutting_points(inner_contour_splitting_points, cutting_contour)
                    primitives1.extend(inner_contours[0].extract_with_points(point1, point2, True))
                    primitives2.extend(inner_contours[0].extract_with_points(point1, point2, False))
                    if sum(prim.length() for prim in primitives2) > sum(prim.length() for prim in primitives1):
                        primitives1, primitives2 = primitives2, primitives1
                    primitives1.extend(dict_cutting_contour_intersections[point2].primitives +
                                       cutting_contour.primitives[:])
                    used_cutting_contours.extend([cutting_contour,
                                                  dict_cutting_contour_intersections[point2]])
                    used_inner_contour.append(inner_contours[0])
                    list_primitives1.append(primitives1)
                    list_primitives2.append(primitives2)
                elif cutting_contour not in valid_cutting_contours:
                    valid_cutting_contours.append(cutting_contour)
            elif len(inner_contours) == 2:
                inner_contour_splitting_points1 = dict_inner_contour_intersections[inner_contours[0]]
                inner_contour_splitting_points2 = dict_inner_contour_intersections[inner_contours[1]]
                inner_contour_splitting_points1 = list(sorted(
                    inner_contour_splitting_points1, key=lambda point, ic=inner_contours[0]: ic.abscissa(point)))
                inner_contour_splitting_points2 = list(sorted(
                    inner_contour_splitting_points2, key=lambda point, ic=inner_contours[1]: ic.abscissa(point)))
                inside1, inside2 = self.is_inside_portion(cutting_contour, inner_contour_splitting_points1,
                                                          inner_contour_splitting_points2)
                primitives1.extend(cutting_contour.primitives[:])
                contour_used = False
                for inner_contour, inner_contour_splitting_points, inside in zip(
                        inner_contours, [inner_contour_splitting_points1, inner_contour_splitting_points2],
                        [inside1, inside2]):
                    if inner_contour in used_inner_contour:
                        contour_used = True
                        continue
                    point1, point2 = self.inner_contour_cutting_points(inner_contour_splitting_points, cutting_contour)
                    primitives1.extend(inner_contour.extract_with_points(point1, point2, inside))
                    primitives1.extend(dict_cutting_contour_intersections[point2].primitives)
                    primitives2.extend(inner_contour.extract_with_points(point1, point2, not inside))
                    used_cutting_contours.extend([cutting_contour, dict_cutting_contour_intersections[point2]])
                if contour_used:
                    list_primitives1 = self.get_connecting_contour(list_primitives1, primitives1)
                else:
                    list_primitives1.append(primitives1)
                list_primitives2.append(primitives2)
                used_inner_contour.extend(inner_contours)
            else:
                raise NotImplementedError
        valid_cutting_contours = [contour for contour in valid_cutting_contours
                                  if contour not in used_cutting_contours]
        new_cutting_contours = [volmdlr.wires.Contour2D(list_prim).order_contour()
                                for list_prim in list_primitives1]
        for list_prim in list_primitives2:
            new_cutting_contours.extend(volmdlr.wires.Contour2D.contours_from_edges(list_prim))
        return new_cutting_contours, valid_cutting_contours

    def dictionnaries_cutting_contours(self, list_cutting_contours, connectig_to_outer_contour):
        inner_contours_connected_cutting_contour = {}
        dict_inner_contour_intersections = {}
        dict_cutting_contour_intersections = {}
        for inner_contour in self.surface2d.inner_contours:
            if not inner_contour.edge_polygon.is_trigo:
                inner_contour.invert_inplace()
            dict_inner_contour_intersections[inner_contour] = []
            for cutting_contour in list_cutting_contours:
                inner_contour_intersections = inner_contour.intersection_points(cutting_contour)
                if inner_contour_intersections:
                    dict_inner_contour_intersections[inner_contour].extend(inner_contour_intersections)
                    if cutting_contour not in inner_contours_connected_cutting_contour:
                        inner_contours_connected_cutting_contour[cutting_contour] = [inner_contour]
                    else:
                        inner_contours_connected_cutting_contour[cutting_contour].append(inner_contour)
                for intersection in inner_contour_intersections:
                    dict_cutting_contour_intersections[intersection] = cutting_contour
            splitting_points = dict_inner_contour_intersections[inner_contour]
            splitting_points = list(sorted(
                splitting_points, key=lambda point, ic=inner_contour: ic.abscissa(point)))
            remove_splitting_points, new_inner_contour, remove_cutting_contour = self.inner_contours_recalculation(
                inner_contour, splitting_points, dict_cutting_contour_intersections, connectig_to_outer_contour)
            (dict_cutting_contour_intersections, dict_inner_contour_intersections,
             inner_contours_connected_cutting_contour, list_cutting_contours) = \
                self.updated_dictionnaries_cutting_contours(remove_splitting_points, remove_cutting_contour,
                                                            splitting_points, dict_cutting_contour_intersections,
                                                            inner_contour, new_inner_contour, list_cutting_contours,
                                                            dict_inner_contour_intersections,
                                                            inner_contours_connected_cutting_contour)
            inner_contour = new_inner_contour
        return (inner_contours_connected_cutting_contour, dict_inner_contour_intersections,
                dict_cutting_contour_intersections, list_cutting_contours)

    @staticmethod
    def inner_contour_cutting_points(inner_contour_splitting_points, cutting_contour):
        """
        Searches the inner contour points where it must be cut.

        :param inner_contour_splitting_points: all points os intersection with this inner contour.
        :param cutting_contour: first cutting contour being used to cut inner contour.
        :return: point1, point2
        """
        if volmdlr.core.point_in_list(cutting_contour.primitives[0].start, inner_contour_splitting_points):
            index_point1 = volmdlr.core.get_point_index_in_list(cutting_contour.primitives[0].start,
                                                                inner_contour_splitting_points)
        else:
            index_point1 = volmdlr.core.get_point_index_in_list(cutting_contour.primitives[-1].end,
                                                                inner_contour_splitting_points)
        if index_point1 != len(inner_contour_splitting_points) - 1:
            index_point2 = index_point1 + 1
        else:
            index_point2 = 0
        point1 = inner_contour_splitting_points[index_point1]
        point2 = inner_contour_splitting_points[index_point2]
        return point1, point2

    @staticmethod
    def is_inside_portion(cutting_contour, inner_contour_splitting_points1, inner_contour_splitting_points2):
        """
        For multiple inner contour intersections with cutting contours, defines if we get the inside or outside portion.

        :param cutting_contour: cutting_contour cutting the two inner contours.
        :param inner_contour_splitting_points1: splitting points for contour1.
        :param inner_contour_splitting_points2: splitting points for contour1.
        :return:
        """
        if (not cutting_contour.primitives[0].start.is_close(inner_contour_splitting_points1[-1]) and
            not cutting_contour.primitives[-1].end.is_close(inner_contour_splitting_points2[-1])) or \
                (not cutting_contour.primitives[0].start.is_close(inner_contour_splitting_points2[-1]) and
                 not cutting_contour.primitives[-1].end.is_close(inner_contour_splitting_points2[-1])):
            is_inside1 = True
            is_inside2 = False
        elif (cutting_contour.primitives[0].start.is_close(inner_contour_splitting_points1[-1]) and
              cutting_contour.primitives[-1].end.is_close(inner_contour_splitting_points2[-1])):
            is_inside1 = True
            is_inside2 = False
        elif (not cutting_contour.primitives[0].start.is_close(inner_contour_splitting_points1[-1]) and
              cutting_contour.primitives[-1].end.is_close(inner_contour_splitting_points2[-1])) or \
                (cutting_contour.primitives[0].start.is_close(inner_contour_splitting_points1[-1]) and
                 not cutting_contour.primitives[-1].end.is_close(inner_contour_splitting_points2[-1])):
            is_inside1 = True
            is_inside2 = True
        else:
            raise NotImplementedError
        return is_inside1, is_inside2

    @staticmethod
    def get_connecting_contour(lists_primitives, inner_primitives):
        """
        Find which contour from resulting inner contour splitting is connected to saved cutting_contours.

        :param lists_primitives: saved cutting contours.
        :param inner_primitives: splited inner contour.
        :return: updated saved cutting contours.
        """
        if not lists_primitives:
            lists_primitives.extend(inner_primitives)
            return lists_primitives
        new_list_primitives = lists_primitives[:]
        for i, list_prim in enumerate(lists_primitives):
            if any(prim in list_prim for prim in inner_primitives):
                new_primitives = list_prim + [prim for prim in inner_primitives if prim not in list_prim]
                new_list_primitives[i] = new_primitives
                break
        lists_primitives = new_list_primitives[:]
        return lists_primitives

    def inner_contours_recalculation(self, inner_contour, splitting_points, splitting_points_and_cutting_contour,
                                     connectig_to_outer_contour):
        """
        Recalculates inner contours if a cutting contour is connected to an inner contour at two ends.

        Verifies if there is a cutting contours from face intersections connected to an inner contour at the two ends,
        if true this inner contour is updated with this cutting contour.

        :param inner_contour: inner contour.
        :param splitting_points: current inner contour splitting points.
        :param splitting_points_and_cutting_contour: dictionary containing all splitting points and
        the corresponding cutting contour.
        :param connectig_to_outer_contour: list of the cutting contours connected to the outer contour.
        :return: splitting points to be removed from list of splitting points and current inner contour updated.
        """
        j = self.surface2d.inner_contours.index(inner_contour)
        remove_splitting_points = []
        remove_cutting_contour = []
        for point1, point2 in zip(splitting_points[:-1], splitting_points[1:]):
            if splitting_points_and_cutting_contour[point1] not in connectig_to_outer_contour and \
                    splitting_points_and_cutting_contour[point2] not in connectig_to_outer_contour and \
                    splitting_points_and_cutting_contour[point1] == splitting_points_and_cutting_contour[point2]:
                remove_cutting_contour.append(splitting_points_and_cutting_contour[point1])
                remove_splitting_points.extend([point1, point2])
                primitives1 = inner_contour.extract_with_points(point1, point2, True) + \
                    splitting_points_and_cutting_contour[point1].primitives
                primitives2 = inner_contour.extract_with_points(point1, point2, False) + \
                    splitting_points_and_cutting_contour[point1].primitives
                contour1 = volmdlr.wires.Contour2D(primitives1).order_contour()
                contour2 = volmdlr.wires.Contour2D(primitives2).order_contour()
                if contour1.is_inside(inner_contour):
                    self.surface2d.inner_contours[j] = contour1
                    inner_contour = self.surface2d.inner_contours[j]
                    remove_splitting_points.extend([point1, point2])
                elif contour2.is_inside(inner_contour):
                    self.surface2d.inner_contours[j] = contour2
                    inner_contour = self.surface2d.inner_contours[j]
                    remove_splitting_points.extend([point1, point2])
        return remove_splitting_points, inner_contour, remove_cutting_contour

    @staticmethod
    def updated_dictionnaries_cutting_contours(remove_splitting_points, remove_cutting_contour, splitting_points,
                                               dict_cutting_contour_intersections, old_inner_contour,
                                               new_inner_contour, list_cutting_contours,
                                               dict_inner_contour_intersections,
                                               inner_contours_connected_cutting_contour):
        for remove_point in remove_splitting_points:
            if remove_point in splitting_points:
                splitting_points.remove(remove_point)
            if remove_point in dict_cutting_contour_intersections:
                del dict_cutting_contour_intersections[remove_point]
        del dict_inner_contour_intersections[old_inner_contour]
        dict_inner_contour_intersections[new_inner_contour] = splitting_points
        for contour in remove_cutting_contour:
            if contour in list_cutting_contours:
                list_cutting_contours.remove(contour)
            if contour in inner_contours_connected_cutting_contour:
                del inner_contours_connected_cutting_contour[contour]
        for cutting_contour, innr_cntrs in inner_contours_connected_cutting_contour.items():
            if old_inner_contour in innr_cntrs:
                inner_contours_connected_cutting_contour[cutting_contour].remove(old_inner_contour)
                inner_contours_connected_cutting_contour[cutting_contour].append(new_inner_contour)
        return (dict_cutting_contour_intersections, dict_inner_contour_intersections,
                inner_contours_connected_cutting_contour, list_cutting_contours)


class PlaneFace3D(Face3D):
    """
    Defines a PlaneFace3D class.

    :param surface3d: a plane 3d.
    :type surface3d: Plane3D.
    :param surface2d: a 2d surface to define the plane face.
    :type surface2d: Surface2D.
    """
    _standalone_in_db = False
    _generic_eq = True
    _non_serializable_attributes = ['bounding_box', 'polygon2D']
    _non_data_eq_attributes = ['name', 'bounding_box', 'outer_contour3d',
                               'inner_contours3d']
    _non_data_hash_attributes = []

    def __init__(self, surface3d: Plane3D, surface2d: Surface2D,
                 name: str = ''):
        self._bbox = None
        Face3D.__init__(self,
                        surface3d=surface3d,
                        surface2d=surface2d,
                        name=name)

    def copy(self, deep=True, memo=None):
        return PlaneFace3D(self.surface3d.copy(deep, memo), self.surface2d.copy(),
                           self.name)

    @property
    def bounding_box(self):
        """
        Returns the boundary box of a PlanFace3D.

        """
        if not self._bbox:
            self._bbox = self.get_bounding_box()
        return self._bbox

    @bounding_box.setter
    def bounding_box(self, new_bounding_box):
        self._bbox = new_bounding_box

    def get_bounding_box(self):
        return self.outer_contour3d.bounding_box

    def distance_to_point(self, point, return_other_point=False):
        """
        Calculates the distance from a plane face and a point.

        :param point: point to verify.
        :param return_other_point: bool to decide if corresponding point on face should be returned.
        :return: distance to planeface3D.
        """

        projected_pt = point.plane_projection3d(self.surface3d.frame.origin,
                                                self.surface3d.frame.u,
                                                self.surface3d.frame.v)
        projection_distance = point.point_distance(projected_pt)

        if self.point_belongs(projected_pt):
            if return_other_point:
                return projection_distance, projected_pt
            return projection_distance

        point_2d = point.to_2d(self.surface3d.frame.origin, self.surface3d.frame.u,
                               self.surface3d.frame.v)

        polygon2d = self.surface2d.outer_contour.to_polygon(angle_resolution=10)
        border_distance, other_point = polygon2d.point_border_distance(point_2d, return_other_point=True)

        other_point = self.surface3d.point2d_to_3d(volmdlr.Point2D(*other_point))

        if return_other_point:
            return (projection_distance ** 2 + border_distance ** 2) ** 0.5, \
                other_point
        return (projection_distance ** 2 + border_distance ** 2) ** 0.5

    def minimum_distance_points_plane(self, other_plane_face, return_points=False):
        """
        Given two plane faces, calculates the points which corresponds to the minimal distance between these two faces.

        :param other_plane_face: Second plane face.
        :param return_points: Boolean to return corresponding points or not.
        :return: minimal distance.
        """

        min_distance = math.inf
        for edge1 in self.outer_contour3d.primitives:
            for edge2 in other_plane_face.outer_contour3d.primitives:
                if hasattr(edge1, 'minimum_distance'):
                    dist = edge1.minimum_distance(edge2, return_points=return_points)
                elif hasattr(edge2, 'minimum_distance'):
                    dist = edge2.minimum_distance(edge1, return_points=return_points)
                else:
                    raise AttributeError(f'Neither {edge1} nor {edge2} has a minimum_distance method.')
                if return_points:
                    if dist[0] < min_distance:
                        min_distance = dist[0]
                        point1, point2 = dist[1], dist[2]
                else:
                    if dist < min_distance:
                        min_distance = dist
        if return_points:
            return min_distance, point1, point2
        return min_distance

    def linesegment_inside(self, linesegment: vme.LineSegment3D):
        direction_vector = linesegment.unit_direction_vector()
        if not math.isclose(abs(direction_vector.dot(self.surface3d.frame.w)), 0.0, abs_tol=1e-6):
            return False
        for point in [linesegment.start, linesegment.middle_point(), linesegment.end]:
            if not self.point_belongs(point):
                return False
        return True

    def circle_inside(self, circle: volmdlr.wires.Circle3D):
        if not math.isclose(abs(circle.frame.w.dot(self.surface3d.frame.w)), 1.0, abs_tol=1e-6):
            return False
        points = circle.discretization_points(number_points=4)
        for point in points:
            if not self.point_belongs(point):
                return False
        return True

    def planeface_intersections(self, planeface):
        face2_plane_interections = planeface.surface3d.plane_intersection(self.surface3d)
        if not face2_plane_interections:
            return []
        points_intersections = []
        for contour in [self.outer_contour3d, planeface.outer_contour3d] + self.inner_contours3d + \
                planeface.inner_contours3d:
            for intersection in contour.line_intersections(face2_plane_interections[0]):
                if intersection and not volmdlr.core.point_in_list(intersection, points_intersections):
                    points_intersections.append(intersection)
        points_intersections = face2_plane_interections[0].sort_points_along_line(points_intersections)
        planeface_intersections = []
        for point1, point2 in zip(points_intersections[:-1], points_intersections[1:]):
            linesegment3d = vme.LineSegment3D(point1, point2)
            over_self_outer_contour = self.outer_contour3d.primitive_over_contour(linesegment3d)
            over_planeface_outer_contour = planeface.outer_contour3d.primitive_over_contour(linesegment3d)
            if over_self_outer_contour and over_planeface_outer_contour:
                continue
            if self.edge3d_inside(linesegment3d) or over_self_outer_contour:
                if planeface.edge3d_inside(linesegment3d):
                    planeface_intersections.append(volmdlr.wires.Wire3D([linesegment3d]))
                elif over_planeface_outer_contour:
                    planeface_intersections.append(volmdlr.wires.Wire3D([linesegment3d]))
        return planeface_intersections

    def triangle_intersections(self, triangleface):
        return self.planeface_intersections(triangleface)

    def cylindricalface_intersections(self, cylindricalface: 'CylindricalFace3D'):
        cylindricalsurfaceface_intersections = cylindricalface.surface3d.plane_intersection(self.surface3d)
        if not isinstance(cylindricalsurfaceface_intersections[0], vme.Line3D):
            if all(self.edge3d_inside(intersection) and cylindricalface.edge3d_inside(intersection)
                   for intersection in cylindricalsurfaceface_intersections):
                return cylindricalsurfaceface_intersections
        intersections_points = self.face_intersections_outer_contour(cylindricalface)
        for point in cylindricalface.face_intersections_outer_contour(self):
            if point not in intersections_points:
                intersections_points.append(point)
        face_intersections = []
        for primitive in cylindricalsurfaceface_intersections:
            points_on_primitive = []
            for point in intersections_points:
                if primitive.point_belongs(point):
                    points_on_primitive.append(point)
            if not points_on_primitive:
                continue
            if isinstance(primitive, vme.Line3D):
                points_on_primitive = primitive.sort_points_along_line(points_on_primitive)
            else:
                points_on_primitive = primitive.sort_points_along_wire(points_on_primitive)
                points_on_primitive = points_on_primitive + [points_on_primitive[0]]
            for point1, point2 in zip(points_on_primitive[:-1], points_on_primitive[1:]):
                edge = primitive.trim(point1, point2)
                if self.edge3d_inside(edge) and cylindricalface.edge3d_inside(edge):
                    face_intersections.append(volmdlr.wires.Wire3D([edge]))
        return face_intersections

    def minimum_distance(self, other_face, return_points=False):
        """
        Returns the minimum distance between the current face and the specified other face.

        :param other_face: Face to evaluate the minimum distance.
        :type other_face: :class:`PlaneFace3D`
        :param return_points: A boolean value indicating whether to return the minimum distance as
            well as the two points on each face that are closest to each other. If True, the function
            returns a tuple of the form (distance, point1, point2). If False, the function only returns
            the distance.
        :type return_points: bool
        :return: If the return_points parameter is set to True, it also returns the two points on each face
            that are closest to each other. The return type is a float if return_points is False and
            a tuple (distance, point1, point2) if return_points is True.
        :rtype: float, Tuple[float, float, float]
        """
        if other_face.__class__ is CylindricalFace3D:
            point1, point2 = other_face.minimum_distance_points_cyl(self)
            if return_points:
                return point1.point_distance(point2), point1, point2
            return point1.point_distance(point2)

        if other_face.__class__ is PlaneFace3D:
            if return_points:
                dist, point1, point2 = self.minimum_distance_points_plane(other_face,
                                                                          return_points=return_points)
                return dist, point1, point2
            dist = self.minimum_distance_points_plane(other_face,
                                                      return_points=return_points)
            return dist

        if other_face.__class__ is ToroidalFace3D:
            point1, point2 = other_face.minimum_distance_points_plane(self)
            if return_points:
                return point1.point_distance(point2), point1, point2
            return point1.point_distance(point2)

        raise NotImplementedError

    def is_adjacent(self, face2: Face3D):
        contour1 = self.outer_contour3d.to_2d(
            self.surface3d.frame.origin,
            self.surface3d.frame.u,
            self.surface3d.frame.v)
        contour2 = face2.outer_contour3d.to_2d(
            self.surface3d.frame.origin,
            self.surface3d.frame.u,
            self.surface3d.frame.v)
        if contour1.is_sharing_primitives_with(contour2, False):
            return True
        return False

    @staticmethod
    def merge_faces(list_coincident_faces: List[Face3D]):
        valid_coicident_faces = list_coincident_faces[:]
        list_new_faces = []
        list_inner_contours = []
        merge_finished = False
        face0 = valid_coicident_faces[0]
        merged_contour = face0.outer_contour3d.to_2d(face0.surface3d.frame.origin,
                                                     face0.surface3d.frame.u,
                                                     face0.surface3d.frame.v)
        valid_coicident_faces.remove(face0)
        while not merge_finished:
            adjacent_faces = False
            list_inner_contours = []
            for face in valid_coicident_faces:
                adjacent_faces = False
                face_inside = False
                contour = face.outer_contour3d.to_2d(face0.surface3d.frame.origin,
                                                     face0.surface3d.frame.u,
                                                     face0.surface3d.frame.v)
                if contour.is_sharing_primitives_with(merged_contour):
                    merged_contour_results = merged_contour.union(contour)
                    merged_contour = merged_contour_results[0]
                    merged_inner_contours = merged_contour_results[1:]
                    list_inner_contours.extend(merged_inner_contours)
                    list_inner_contours.extend(face.surface2d.inner_contours)
                    valid_coicident_faces.remove(face)
                    adjacent_faces = True
                    break
                if merged_contour.is_inside(contour):
                    valid_coicident_faces.remove(face)
                    face_inside = True
                    break
            if not adjacent_faces and not face_inside and valid_coicident_faces:
                list_new_faces.append(
                    PlaneFace3D(face0.surface3d,
                                Surface2D(merged_contour.copy(),
                                          face0.surface2d.inner_contours +
                                          list_inner_contours)))
                merged_contour = \
                    valid_coicident_faces[0].outer_contour3d.to_2d(
                        face0.surface3d.frame.origin,
                        face0.surface3d.frame.u,
                        face0.surface3d.frame.v)
                valid_coicident_faces.remove(valid_coicident_faces[0])

            if not valid_coicident_faces:
                merge_finished = True
        list_new_faces.append(
            PlaneFace3D(face0.surface3d,
                        Surface2D(merged_contour,
                                  face0.surface2d.inner_contours +
                                  list_inner_contours)))
        return list_new_faces

    def cut_by_coincident_face(self, face):
        """
        Cuts face1 with another coincident face2.

        :param face: a face 3d.
        :type face: Face3D.
        :return: a list of faces 3d.
        :rtype: List[Face3D].
        """

        if not self.surface3d.is_coincident(face.surface3d):
            raise ValueError('The faces are not coincident')

        if self.face_inside(face):
            return self.divide_face([face.surface2d.outer_contour], True)
        # if face.is_inside(self):
        #     return face.divide_face([self.surface2d.outer_contour], True)

        outer_contour_1 = self.surface2d.outer_contour
        outer_contour_2 = self.surface3d.contour3d_to_2d(face.outer_contour3d)

        if (face.face_inside(self)
                and not outer_contour_1.intersection_points(outer_contour_2)):
            return self.divide_face(face.surface2d.inner_contours, True)

        inner_contours = self.surface2d.inner_contours
        inner_contours.extend([self.surface3d.contour3d_to_2d(
            contour) for contour in face.inner_contours3d])

        contours = outer_contour_1.cut_by_wire(outer_contour_2)

        surfaces = []
        for contour in contours:
            inners = []
            for inner_c in inner_contours:
                if contour.is_inside(inner_c):
                    inners.append(inner_c)
            surfaces.append(Surface2D(contour, inners))

        return [self.__class__(self.surface3d, surface2d) for surface2d in surfaces]

    def check_inner_contours(self, face):
        c_inners_1 = self.surface2d.inner_contours
        c_inners_2 = [self.surface3d.contour3d_to_2d(inner) for inner in face.inner_contours3d]
        inside = set()
        for inner_contour1 in c_inners_1:
            for inner_contour2 in c_inners_2:
                if inner_contour1.is_superposing(inner_contour2):
                    inside.add(False)
                else:
                    inside.add(inner_contour2.is_inside(inner_contour1))
        return inside

    @staticmethod
    def update_faces_with_divided_faces(divided_faces, face2_2, used, list_faces):
        for d_face in divided_faces:

            if d_face.outer_contour3d.is_superposing(face2_2.outer_contour3d):
                if face2_2.surface2d.inner_contours:
                    divided_faces_d_face = []
                    for inner in face2_2.surface2d.inner_contours:

                        if True in [(((abs(inner_d.area() - inner.area()) < 1e-6)
                                      and inner.center_of_mass().is_close(inner_d.center_of_mass()))
                                     or inner_d.is_inside(inner))
                                    for inner_d in d_face.surface2d.inner_contours]:
                            divided_faces_d_face = ['', d_face]
                            continue

                        divided_faces_d_face = d_face.divide_face([inner], True)
                        divided_faces_d_face.sort(key=lambda x: x.area())

                        list_faces.append(divided_faces_d_face[0])
                        d_face = divided_faces_d_face[1]

                    if divided_faces_d_face:
                        list_faces.append(divided_faces_d_face[1])

                else:
                    list_faces.append(d_face)
            else:
                used.append(d_face)

        return used, list_faces

    def project_faces(self, faces):
        """
        Divide self based on the faces outer, and inner contours.

        :param faces: DESCRIPTION
        :type faces: TYPE
        :return: DESCRIPTION
        :rtype: TYPE
        """

        used_faces, list_faces = {}, []

        for _, face2 in enumerate(faces):
            contour1 = self.surface2d.outer_contour
            contour2 = self.surface3d.contour3d_to_2d(face2.outer_contour3d)

            inside = self.check_inner_contours(face2)
            if (self.surface3d.is_coincident(face2.surface3d)
                    and (contour1.is_overlapping(contour2)
                         or (contour1.is_inside(contour2) or True in inside))):

                if self in used_faces:
                    faces_1, face2_2 = used_faces[self][:], face2
                else:
                    faces_1, face2_2 = [self], face2

                used = []
                for face1_1 in faces_1:
                    plane3d = face1_1.surface3d
                    s2d = Surface2D(outer_contour=plane3d.contour3d_to_2d(face2_2.outer_contour3d),
                                    inner_contours=[
                                        plane3d.contour3d_to_2d(contour) for contour in face2_2.inner_contours3d])
                    face2_2 = PlaneFace3D(surface3d=plane3d, surface2d=s2d)

                    divided_faces = face1_1.cut_by_coincident_face(face2_2)

                    used, list_faces = self.update_faces_with_divided_faces(
                        divided_faces, face2_2, used, list_faces)
                used_faces[self] = used

        try:
            if isinstance(used_faces[self], list):
                list_faces.extend(used_faces[self])
            else:
                list_faces.append(used_faces[self])
        except KeyError:
            list_faces.append(self)

        return list_faces

    def get_geo_lines(self, tag: int, line_loop_tag: List[int]):
        """
        Gets the lines that define a PlaneFace3D in a .geo file.
        """

        return 'Plane Surface(' + str(tag) + ') = {' + str(line_loop_tag)[1:-1] + '};'


class Triangle3D(PlaneFace3D):
    """
    Defines a Triangle3D class.

    :param point1: The first point.
    :type point1: volmdlr.Point3D.
    :param point2: The second point.
    :type point2: volmdlr.Point3D.
    :param point3: The third point.
    :type point3: volmdlr.Point3D.
    """
    _standalone_in_db = False

    def __init__(self, point1: volmdlr.Point3D, point2: volmdlr.Point3D,
                 point3: volmdlr.Point3D, alpha=1, color=None, name: str = ''):
        self.point1 = point1
        self.point2 = point2
        self.point3 = point3
        self.points = [self.point1, self.point2, self.point3]
        self.color = color
        self.alpha = alpha
        self.name = name

        self._surface3d = None
        self._surface2d = None
        self._bbox = None
        self._outer_contour3d = None
        self._inner_contours3d = None
        # self.bounding_box = self._bounding_box()

        # DessiaObject.__init__(self, name=name)

    def _data_hash(self):
        """
        Using point approx hash to speed up.

        """
        return self.point1.approx_hash() + self.point2.approx_hash() + self.point3.approx_hash()

    def _data_eq(self, other_object):
        if other_object.__class__.__name__ != self.__class__.__name__:
            return False
        self_set = {self.point1, self.point2, self.point3}
        other_set = {other_object.point1, other_object.point2, other_object.point3}
        if self_set != other_set:
            return False
        return True

    @property
    def bounding_box(self):
        """
        Returns the surface bounding box.
        """
        if not self._bbox:
            self._bbox = self.get_bounding_box()
        return self._bbox

    @bounding_box.setter
    def bounding_box(self, new_bouding_box):
        self._bbox = new_bouding_box

    def get_bounding_box(self):
        return volmdlr.core.BoundingBox.from_points([self.point1,
                                                     self.point2,
                                                     self.point3])

    @property
    def surface3d(self):
        if self._surface3d is None:
            self._surface3d = Plane3D.from_3_points(self.point1, self.point2, self.point3)
        return self._surface3d

    @property
    def surface2d(self):
        if self._surface2d is None:
            plane3d = self.surface3d
            contour3d = volmdlr.wires.Contour3D([vme.LineSegment3D(self.point1, self.point2),
                                                 vme.LineSegment3D(self.point2, self.point3),
                                                 vme.LineSegment3D(self.point3, self.point1)])
            contour2d = contour3d.to_2d(plane3d.frame.origin,
                                        plane3d.frame.u, plane3d.frame.v)

            self._surface2d = Surface2D(outer_contour=contour2d, inner_contours=[])

        return self._surface2d

    def to_dict(self, *args, **kwargs):
        dict_ = {'object_class': 'volmdlr.faces.Triangle3D',
                 'point1': self.point1.to_dict(),
                 'point2': self.point2.to_dict(),
                 'point3': self.point3.to_dict()}
        if self.name:
            dict_['name'] = self.name
        return dict_

    @classmethod
    def dict_to_object(cls, dict_, *args, **kwargs):
        point1 = volmdlr.Point3D.dict_to_object(dict_['point1'])
        point2 = volmdlr.Point3D.dict_to_object(dict_['point2'])
        point3 = volmdlr.Point3D.dict_to_object(dict_['point3'])
        return cls(point1, point2, point3, dict_.get('name', ""))

    def area(self) -> float:
        """
        Calculates the area for the Triangle3D.

        :return: area triangle.
        :rtype: float.

        Formula explained here: https://www.triangle-calculator.com/?what=vc
        """
        a = self.point1.point_distance(self.point2)
        b = self.point2.point_distance(self.point3)
        c = self.point3.point_distance(self.point1)

        semi_perimeter = (a + b + c) / 2

        try:
            # Area with Heron's formula
            area = math.sqrt(semi_perimeter * (semi_perimeter - a) * (semi_perimeter - b) * (semi_perimeter - c))
        except ValueError:
            area = 0

        return area

    def height(self):
        # Formula explained here: https://www.triangle-calculator.com/?what=vc
        # Basis = vector point1 to point 2d
        return 2 * self.area() / self.point1.point_distance(self.point2)

    def frame_mapping(self, frame: volmdlr.Frame3D, side: str):
        """
        Changes frame_mapping and return a new Triangle3D.

        :param side: 'old' or 'new'.
        """
        np1 = self.point1.frame_mapping(frame, side)
        np2 = self.point2.frame_mapping(frame, side)
        np3 = self.point3.frame_mapping(frame, side)
        return self.__class__(np1, np2, np3, self.name)

    def frame_mapping_inplace(self, frame: volmdlr.Frame3D, side: str):
        """
        Changes frame_mapping and the object is updated in-place.

        :param side: 'old' or 'new'
        """
        warnings.warn("'inplace' methods are deprecated. Use a not inplace method instead.", DeprecationWarning)

        self.point1.frame_mapping_inplace(frame, side)
        self.point2.frame_mapping_inplace(frame, side)
        self.point3.frame_mapping_inplace(frame, side)
        new_bounding_box = self.get_bounding_box()
        self.bounding_box = new_bounding_box

    def copy(self, deep=True, memo=None):
        return Triangle3D(self.point1.copy(), self.point2.copy(), self.point3.copy(),
                          self.name)

    def triangulation(self):
        return vmd.DisplayMesh3D([vmd.Node3D.from_point(self.point1),
                                  vmd.Node3D.from_point(self.point2),
                                  vmd.Node3D.from_point(self.point3)],
                                 [(0, 1, 2)])

    def translation(self, offset: volmdlr.Vector3D):
        """
        Plane3D translation.

        :param offset: translation vector.
        :return: A new translated Plane3D.
        """
        new_point1 = self.point1.translation(offset)
        new_point2 = self.point2.translation(offset)
        new_point3 = self.point3.translation(offset)

        new_triangle = Triangle3D(new_point1, new_point2, new_point3,
                                  self.alpha, self.color, self.name)
        return new_triangle

    def translation_inplace(self, offset: volmdlr.Vector3D):
        """
        Plane3D translation. Object is updated in-place.

        :param offset: translation vector.
        """
        warnings.warn("'inplace' methods are deprecated. Use a not inplace method instead.", DeprecationWarning)

        self.point1.translation_inplace(offset)
        self.point2.translation_inplace(offset)
        self.point3.translation_inplace(offset)
        new_bounding_box = self.get_bounding_box()
        self.bounding_box = new_bounding_box

    def rotation(self, center: volmdlr.Point3D, axis: volmdlr.Vector3D,
                 angle: float):
        """
        Triangle3D rotation.

        :param center: rotation center.
        :param axis: rotation axis.
        :param angle: angle rotation.
        :return: a new rotated Triangle3D.
        """
        new_point1 = self.point1.rotation(center, axis, angle)
        new_point2 = self.point2.rotation(center, axis, angle)
        new_point3 = self.point3.rotation(center, axis, angle)
        new_triangle = Triangle3D(new_point1, new_point2, new_point3,
                                  self.alpha, self.color, self.name)
        return new_triangle

    def rotation_inplace(self, center: volmdlr.Point3D, axis: volmdlr.Vector3D,
                         angle: float):
        """
        Triangle3D rotation. Object is updated inplace.

        :param center: rotation center.
        :param axis: rotation axis.
        :param angle: rotation angle.
        """
        warnings.warn("'inplace' methods are deprecated. Use a not inplace method instead.", DeprecationWarning)

        self.point1.rotation_inplace(center, axis, angle)
        self.point2.rotation_inplace(center, axis, angle)
        self.point3.rotation_inplace(center, axis, angle)
        new_bounding_box = self.get_bounding_box()
        self.bounding_box = new_bounding_box

    def subdescription(self, resolution=0.01):
        """
        Returns a list of Point3D with resolution as max between Point3D.
        """

        lengths = [self.points[0].point_distance(self.points[1]),
                   self.points[1].point_distance(self.points[2]),
                   self.points[2].point_distance(self.points[0])]
        max_length = max(lengths)

        if max_length <= resolution:
            return self.points

        pos_length_max = lengths.index(max_length)
        new_points = [self.points[-3 + pos_length_max + k] for k in range(3)]

        vector = new_points[0] - new_points[1]
        vector.normalize()
        points_0_1 = []

        for k in range(int(max_length / resolution) + 2):
            if k == 0:
                points_0_1.append(new_points[1])
            points_0_1.append(new_points[1] + vector * min(k * resolution, max_length))

        vector, length_2_1 = new_points[2] - new_points[1], new_points[2].point_distance(new_points[1])
        vector.normalize()
        points_in = []

        for p0_1 in points_0_1:
            point_on_2_1 = new_points[1] + vector * min(points_0_1[0].point_distance(p0_1) * length_2_1 / max_length,
                                                        length_2_1)

            length_2_0 = point_on_2_1.point_distance(p0_1)
            nb_int = int(length_2_0 / resolution) + 2
            if nb_int == 2:
                points_in.append(point_on_2_1)
            else:
                vector_2_0 = point_on_2_1 - p0_1
                vector_2_0.normalize()
                step_in = length_2_0 / (nb_int - 1)
                for i in range(nb_int):
                    if min(i * step_in, length_2_0) != 0:
                        points_in.append(p0_1 + vector_2_0 * min(i * step_in, length_2_0))

        return npy.unique(points_0_1 + points_in).tolist()

    def subdescription_to_triangles(self, resolution=0.01):
        """
        Returns a list of Triangle3D with resolution as max length of subtriangles side.

        """

        sub_triangles = [self.points]

        while True:
            triangles = []
            for subtri in sub_triangles:
                lengths = [subtri[0].point_distance(subtri[1]),
                           subtri[1].point_distance(subtri[2]),
                           subtri[2].point_distance(subtri[0])]
                max_length = max(lengths)

                if max_length > resolution:
                    pos_length_max = lengths.index(max_length)
                    pt_mid = (subtri[-3 + pos_length_max] + subtri[-3 + pos_length_max + 1]) / 2
                    triangles.extend([[subtri[-3 + pos_length_max], pt_mid, subtri[-3 + pos_length_max + 2]],
                                      [subtri[-3 + pos_length_max + 1], pt_mid, subtri[-3 + pos_length_max + 2]]])

                else:
                    triangles.append(subtri)

            if len(sub_triangles) == len(triangles):
                break

            sub_triangles = triangles

        return [Triangle3D(subtri[0], subtri[1], subtri[2]) for subtri in sub_triangles]

    def middle(self):
        return (self.point1 + self.point2 + self.point3) / 3

    def normal(self):
        """
        Get the normal vector to the face.

        Returns
        -------
        normal to the face

        """
        normal = self.surface3d.frame.w
        normal.normalize()
        return normal


class CylindricalFace3D(Face3D):
    """
    Defines a CylindricalFace3D class.

    :param surface3d: a cylindrical surface 3d.
    :type surface3d: CylindricalSurface3D.
    :param surface2d: a 2d surface to define the cylindrical face.
    :type surface2d: Surface2D.

    :Example:

        contours 2d is rectangular and will create a classic cylinder with x= 2*pi*radius, y=h
    """
    min_x_density = 5
    min_y_density = 1

    def __init__(self,
                 surface3d: CylindricalSurface3D,
                 surface2d: Surface2D,
                 name: str = ''):

        self.radius = surface3d.radius
        self.center = surface3d.frame.origin
        self.normal = surface3d.frame.w
        Face3D.__init__(self, surface3d=surface3d,
                        surface2d=surface2d,
                        name=name)
        self._bbox = None

    def copy(self, deep=True, memo=None):
        return CylindricalFace3D(self.surface3d.copy(deep, memo), self.surface2d.copy(),
                                 self.name)

    @property
    def bounding_box(self):
        """
        Returns the surface bounding box.
        """
        if not self._bbox:
            self._bbox = self.get_bounding_box()
        return self._bbox

    @bounding_box.setter
    def bounding_box(self, new_bouding_box):
        self._bbox = new_bouding_box

    def get_bounding_box(self):
        """
        Computes the bounding box using the contour 3d. true in this case of cylindrical face (not general).
        """
        return self.outer_contour3d.bounding_box

    def triangulation_lines(self, angle_resolution=5):
        theta_min, theta_max, zmin, zmax = self.surface2d.bounding_rectangle.bounds()
        delta_theta = theta_max - theta_min
        nlines = math.ceil(delta_theta * angle_resolution)
        lines = []
        for i in range(nlines):
            theta = theta_min + (i + 1) / (nlines + 1) * delta_theta
            lines.append(vme.Line2D(volmdlr.Point2D(theta, zmin),
                                    volmdlr.Point2D(theta, zmax)))
        return lines, []

    def point_belongs(self, point3d: volmdlr.Point3D):
        """
        Tells you if a point is on the 3D Cylindrical face and inside its contour.
        """
        point2d = self.surface3d.point3d_to_2d(point3d)
        point2d_plus_2pi = point2d.translation(volmdlr.Point2D(volmdlr.TWO_PI, 0))
        point2d_minus_2pi = point2d.translation(volmdlr.Point2D(-volmdlr.TWO_PI, 0))
        check_point3d = self.surface3d.point2d_to_3d(point2d)
        if check_point3d.point_distance(point3d) > 1e-6:
            return False

        return any(self.surface2d.point_belongs(pt2d) for pt2d in [point2d, point2d_plus_2pi, point2d_minus_2pi])

    def grid_size(self):
        """
        Specifies an adapted size of the discretization grid used in face triangulation.
        """
        angle_resolution = 11
        z_resolution = 5
        theta_min, theta_max, zmin, zmax = self.surface2d.bounding_rectangle().bounds()
        delta_theta = theta_max - theta_min
        number_points_x = int(delta_theta * angle_resolution)

        delta_z = zmax - zmin
        number_points_y = int(delta_z * z_resolution)

        return number_points_x, number_points_y

    def minimum_distance(self, other_face, return_points=False):
        if other_face.__class__ is CylindricalFace3D:
            point1, point2 = self.minimum_distance_points_cyl(other_face)
            if return_points:
                return point1.point_distance(point2), point1, point2
            return point1.point_distance(point2)

        if other_face.__class__ is PlaneFace3D:
            point1, point2 = self.minimum_distance_points_plane(other_face)
            if return_points:
                return point1.point_distance(point2), point1, point2
            return point1.point_distance(point2)

        if other_face.__class__ is ToroidalFace3D:
            point1, point2 = other_face.minimum_distance_points_cyl(self)
            if return_points:
                return point1.point_distance(point2), point1, point2
            return point1.point_distance(point2)

        raise NotImplementedError

    def adjacent_direction(self, other_face3d):
        """
        Find out in which direction the faces are adjacent.

        :param other_face3d: The face to evaluation.
        :type other_face3d: volmdlr.faces.CylindricalFace3D
        """

        contour1 = self.outer_contour3d
        contour2 = other_face3d.outer_contour3d
        point1, point2 = contour1.shared_primitives_extremities(contour2)

        coord = point1 - point2
        coord = [abs(coord.x), abs(coord.y)]

        if coord.index(max(coord)) == 0:
            return 'x'
        return 'y'

    def get_geo_lines(self, tag: int, line_loop_tag: List[int]):
        """
        Gets the lines that define a CylindricalFace3D in a .geo file.

        """

        return 'Surface(' + str(tag) + ') = {' + str(line_loop_tag)[1:-1] + '};'

    def arc_inside(self, arc: vme.Arc3D):
        """
        Verifies if Arc3D is inside a CylindricalFace3D.

        :param arc: Arc3D to be verified.
        :return: True if it is inside, False otherwise.
        """
        if not math.isclose(abs(arc.frame.w.dot(self.surface3d.frame.w)), 1.0, abs_tol=1e-6):
            return False
        if not math.isclose(self.radius, arc.radius, abs_tol=1e-6):
            return False
        return self.arcellipse_inside(arc)

    def arcellipse_inside(self, arcellipse: vme.ArcEllipse3D):
        """
        Verifies if ArcEllipse3D is inside a CylindricalFace3D.

        :param arcellipse: ArcEllipse3D to be verified.
        :return: True if it is inside, False otherwise.
        """
        for point in arcellipse.points:
            if not self.point_belongs(point):
                return False
        return True

    def planeface_intersections(self, planeface: PlaneFace3D):
        planeface_intersections = planeface.cylindricalface_intersections(self)
        return planeface_intersections


class ToroidalFace3D(Face3D):
    """
    Defines a ToroidalFace3D class.

    :param surface3d: a toroidal surface 3d.
    :type surface3d: ToroidalSurface3D.
    :param surface2d: a 2d surface to define the toroidal face.
    :type surface2d: Surface2D.

    :Example:

    contours 2d is rectangular and will create a classic tore with x:2*pi, y:2*pi
    x is for exterior, and y for the circle to revolute
    points = [pi, 2*pi] for an half tore
    """
    min_x_density = 5
    min_y_density = 1

    def __init__(self, surface3d: ToroidalSurface3D,
                 surface2d: Surface2D,
                 name: str = ''):

        # self.toroidalsurface3d = toroidalsurface3d

        self.center = surface3d.frame.origin
        self.normal = surface3d.frame.w

        theta_min, theta_max, phi_min, phi_max = surface2d.outer_contour.bounding_rectangle.bounds()

        self.theta_min = theta_min
        self.theta_max = theta_max
        self.phi_min = phi_min
        self.phi_max = phi_max

        # contours3d = [self.toroidalsurface3d.contour2d_to_3d(c)\
        #               for c in [outer_contour2d]+inners_contours2d]

        Face3D.__init__(self,
                        surface3d=surface3d,
                        surface2d=surface2d,
                        name=name)
        self._bbox = None

    def copy(self, deep=True, memo=None):
        return ToroidalFace3D(self.surface3d.copy(deep, memo), self.surface2d.copy(),
                              self.name)

    def points_resolution(self, line, pos,
                          resolution):  # With a resolution wished
        points = []
        points.append(line.points[0])
        limit = line.points[1].vector[pos]
        start = line.points[0].vector[pos]
        vec = [0, 0]
        vec[pos] = start
        echelon = [line.points[0].vector[0] - vec[0],
                   line.points[0].vector[1] - vec[1]]
        flag = start + resolution
        while flag < limit:
            echelon[pos] = flag
            flag += resolution
            points.append(volmdlr.Point2D(echelon))
        points.append(line.points[1])
        return points

    @property
    def bounding_box(self):
        """
        Returns the face bounding box.
        """
        if not self._bbox:
            self._bbox = self.get_bounding_box()
        return self._bbox

    @bounding_box.setter
    def bounding_box(self, new_bounding_box):
        self._bbox = new_bounding_box

    def get_bounding_box(self):
        return self.surface3d.bounding_box

    def triangulation_lines(self, angle_resolution=5):
        theta_min, theta_max, phi_min, phi_max = self.surface2d.bounding_rectangle().bounds()

        delta_theta = theta_max - theta_min
        nlines_x = int(delta_theta * angle_resolution)
        lines_x = []
        for i in range(nlines_x):
            theta = theta_min + (i + 1) / (nlines_x + 1) * delta_theta
            lines_x.append(vme.Line2D(volmdlr.Point2D(theta, phi_min),
                                      volmdlr.Point2D(theta, phi_max)))
        delta_phi = phi_max - phi_min
        nlines_y = int(delta_phi * angle_resolution)
        lines_y = []
        for i in range(nlines_y):
            phi = phi_min + (i + 1) / (nlines_y + 1) * delta_phi
            lines_y.append(vme.Line2D(volmdlr.Point2D(theta_min, phi),
                                      volmdlr.Point2D(theta_max, phi)))
        return lines_x, lines_y

    def grid_size(self):
        """
        Specifies an adapted size of the discretization grid used in face triangulation.
        """
        theta_angle_resolution = 11
        phi_angle_resolution = 7
        theta_min, theta_max, phi_min, phi_max = self.surface2d.bounding_rectangle().bounds()

        delta_theta = theta_max - theta_min
        number_points_x = int(delta_theta * theta_angle_resolution)

        delta_phi = phi_max - phi_min
        number_points_y = int(delta_phi * phi_angle_resolution)

        return number_points_x, number_points_y


class ConicalFace3D(Face3D):
    """
    Defines a ConicalFace3D class.

    :param surface3d: a conical surface 3d.
    :type surface3d: ConicalSurface3D.
    :param surface2d: a 2d surface to define the conical face.
    :type surface2d: Surface2D.


    """
    min_x_density = 5
    min_y_density = 1

    def __init__(self, surface3d: ConicalSurface3D,
                 surface2d: Surface2D,
                 name: str = ''):

        Face3D.__init__(self,
                        surface3d=surface3d,
                        surface2d=surface2d,
                        name=name)
        self._bbox = None

    @property
    def bounding_box(self):
        """
        Surface bounding box.
        """
        if not self._bbox:
            self._bbox = self.get_bounding_box()
        return self._bbox

    @bounding_box.setter
    def bounding_box(self, new_bouding_box):
        self._bbox = new_bouding_box

    def get_bounding_box(self):
        theta_min, theta_max, zmin, zmax = self.surface2d.outer_contour.bounding_rectangle.bounds()

        x_vector = (volmdlr.X3D.dot(self.surface3d.frame.u) * self.surface3d.frame.u
                    + volmdlr.X3D.dot(self.surface3d.frame.v) * self.surface3d.frame.v)
        try:
            x_vector.normalize()
        except ZeroDivisionError:
            pass
        y_vector = (volmdlr.Y3D.dot(self.surface3d.frame.u) * self.surface3d.frame.u
                    + volmdlr.Y3D.dot(self.surface3d.frame.v) * self.surface3d.frame.v)

        try:
            y_vector.normalize()
        except ZeroDivisionError:
            pass

        z_vector = (volmdlr.Z3D.dot(self.surface3d.frame.u) * self.surface3d.frame.u
                    + volmdlr.Z3D.dot(self.surface3d.frame.v) * self.surface3d.frame.v)
        try:
            z_vector.normalize()
        except ZeroDivisionError:
            pass

        lower_center = self.surface3d.frame.origin + zmin * self.surface3d.frame.w
        upper_center = self.surface3d.frame.origin + zmax * self.surface3d.frame.w
        lower_radius = math.tan(self.surface3d.semi_angle) * zmin
        upper_radius = math.tan(self.surface3d.semi_angle) * zmax

        points = [lower_center - lower_radius * x_vector,
                  lower_center + lower_radius * x_vector,
                  lower_center - lower_radius * y_vector,
                  lower_center + lower_radius * y_vector,
                  lower_center - lower_radius * z_vector,
                  lower_center + lower_radius * z_vector,
                  upper_center - upper_radius * x_vector,
                  upper_center + upper_radius * x_vector,
                  upper_center - upper_radius * y_vector,
                  upper_center + upper_radius * y_vector,
                  upper_center - upper_radius * z_vector,
                  upper_center + upper_radius * z_vector,
                  ]

        return volmdlr.core.BoundingBox.from_points(points)

    def triangulation_lines(self, angle_resolution=5):
        theta_min, theta_max, zmin, zmax = self.surface2d.bounding_rectangle().bounds()
        delta_theta = theta_max - theta_min
        nlines = int(delta_theta * angle_resolution)
        lines_x = []
        for i in range(nlines):
            theta = theta_min + (i + 1) / (nlines + 1) * delta_theta
            lines_x.append(vme.Line2D(volmdlr.Point2D(theta, zmin),
                                      volmdlr.Point2D(theta, zmax)))

        if zmin < 1e-9:
            delta_z = zmax - zmin
            lines_y = [vme.Line2D(volmdlr.Point2D(theta_min, zmin + 0.1 * delta_z),
                                  volmdlr.Point2D(theta_max, zmin + 0.1 * delta_z))]
        else:
            lines_y = []
        return lines_x, lines_y

    def grid_size(self):
        """
        Specifies an adapted size of the discretization grid used in face triangulation.
        """
        angle_resolution = 5
        theta_min, theta_max, _, _ = self.surface2d.bounding_rectangle().bounds()
        delta_theta = theta_max - theta_min
        number_points_x = math.ceil(delta_theta * angle_resolution)

        number_points_y = 0

        return number_points_x, number_points_y


class SphericalFace3D(Face3D):
    """
    Defines a SpehericalFace3D class.

    :param surface3d: a spherical surface 3d.
    :type surface3d: SphericalSurface3D.
    :param surface2d: a 2d surface to define the spherical face.
    :type surface2d: Surface2D.


    """
    min_x_density = 5
    min_y_density = 5

    def __init__(self, surface3d: SphericalSurface3D,
                 surface2d: Surface2D,
                 name: str = ''):
        Face3D.__init__(self,
                        surface3d=surface3d,
                        surface2d=surface2d,
                        name=name)
        self._bbox = None

    @property
    def bounding_box(self):
        if not self._bbox:
            self._bbox = self.get_bounding_box()
        return self._bbox

    @bounding_box.setter
    def bounding_box(self, new_bouding_box):
        self._bbox = new_bouding_box

    def get_bounding_box(self):
        # To be enhanced
        return self.surface3d.bounding_box

    def triangulation_lines(self, angle_resolution=7):
        """
        Specifies the number of subdivision when using triangulation by lines. (Old triangulation).
        """
        theta_min, theta_max, phi_min, phi_max = self.surface2d.bounding_rectangle().bounds()

        delta_theta = theta_max - theta_min
        nlines_x = int(delta_theta * angle_resolution)
        lines_x = []
        for i in range(nlines_x):
            theta = theta_min + (i + 1) / (nlines_x + 1) * delta_theta
            lines_x.append(vme.Line2D(volmdlr.Point2D(theta, phi_min),
                                      volmdlr.Point2D(theta, phi_max)))
        delta_phi = phi_max - phi_min
        nlines_y = int(delta_phi * angle_resolution)
        lines_y = []
        for i in range(nlines_y):
            phi = phi_min + (i + 1) / (nlines_y + 1) * delta_phi
            lines_y.append(vme.Line2D(volmdlr.Point2D(theta_min, phi),
                                      volmdlr.Point2D(theta_max, phi)))
        return lines_x, lines_y

    def grid_size(self):
        """
        Specifies an adapted size of the discretization grid used in face triangulation.
        """
        angle_resolution = 11
        theta_min, theta_max, phi_min, phi_max = self.surface2d.bounding_rectangle().bounds()

        delta_theta = theta_max - theta_min
        number_points_x = int(delta_theta * angle_resolution)

        delta_phi = phi_max - phi_min
        number_points_y = int(delta_phi * angle_resolution)

        return number_points_x, number_points_y


class RuledFace3D(Face3D):
    """
    A 3D face with a ruled surface.

    This class represents a 3D face with a ruled surface, which is a surface
    formed by straight lines connecting two input curves. It is a subclass of
    the `Face3D` class and inherits all of its attributes and methods.

    :param surface3d: The 3D ruled surface of the face.
    :type surface3d: `RuledSurface3D`
    :param surface2d: The 2D projection of the face onto the parametric domain (u, v).
    :type surface2d: `Surface2D`
    :param name: The name of the face.
    :type name: str
    :param color: The color of the face.
    :type color: tuple
    """
    min_x_density = 50
    min_y_density = 1

    def __init__(self,
                 surface3d: RuledSurface3D,
                 surface2d: Surface2D,
                 name: str = ''):
        Face3D.__init__(self, surface3d=surface3d,
                        surface2d=surface2d,
                        name=name)
        self._bbox = None

    @property
    def bounding_box(self):
        """
        Returns the bounding box of the surface.
        """
        if not self._bbox:
            self._bbox = self.get_bounding_box()
        return self._bbox

    @bounding_box.setter
    def bounding_box(self, new_bouding_box):
        self._bbox = new_bouding_box

    def get_bounding_box(self):
        # To be enhance by restricting wires to cut
        # xmin, xmax, ymin, ymax = self.surface2d.outer_contour.bounding_rectangle()
        points = [self.surface3d.point2d_to_3d(volmdlr.Point2D(i / 30, 0.)) for
                  i in range(31)]
        points.extend(
            [self.surface3d.point2d_to_3d(volmdlr.Point2D(i / 30, 1.)) for i
             in range(31)])

        return volmdlr.core.BoundingBox.from_points(points)

    def triangulation_lines(self, angle_resolution=10):
        """
        Specifies the number of subdivision when using triangulation by lines. (Old triangulation).
        """
        xmin, xmax, ymin, ymax = self.surface2d.bounding_rectangle().bounds()
        delta_x = xmax - xmin
        nlines = int(delta_x * angle_resolution)
        lines = []
        for i in range(nlines):
            x = xmin + (i + 1) / (nlines + 1) * delta_x
            lines.append(vme.Line2D(volmdlr.Point2D(x, ymin),
                                    volmdlr.Point2D(x, ymax)))
        return lines, []

    def grid_size(self):
        """
        Specifies an adapted size of the discretization grid used in face triangulation.
        """
        angle_resolution = 10
        xmin, xmax, _, _ = self.surface2d.bounding_rectangle().bounds()
        delta_x = xmax - xmin
        number_points_x = int(delta_x * angle_resolution)

        number_points_y = 0

        return number_points_x, number_points_y


class ExtrusionFace3D(Face3D):
    """
    A 3D face with a ruled surface.

    This class represents a 3D face with a ruled surface, which is a surface
    formed by straight lines connecting two input curves. It is a subclass of
    the `Face3D` class and inherits all of its attributes and methods.


    :param surface3d: The 3D ruled surface of the face.
    :type surface3d: `RuledSurface3D`
    :param surface2d: The 2D projection of the face onto the parametric domain (u, v).
    :type surface2d: `Surface2D`
    :param name: The name of the face.
    :type name: str
    """
    min_x_density = 50
    min_y_density = 1

    def __init__(self,
                 surface3d: RuledSurface3D,
                 surface2d: Surface2D,
                 name: str = ''):
        Face3D.__init__(self, surface3d=surface3d,
                        surface2d=surface2d,
                        name=name)
        self._bbox = None

    @property
    def bounding_box(self):
        if not self._bbox:
            self._bbox = self.get_bounding_box()
        return self._bbox

    @bounding_box.setter
    def bounding_box(self, new_bouding_box):
        self._bbox = new_bouding_box

    def get_bounding_box(self):
        # To be enhanced by restricting wires to cut
        points = self.outer_contour3d.discretization_points(number_points=25)

        return volmdlr.core.BoundingBox.from_points(points)

    def grid_size(self):
        """
        Specifies an adapted size of the discretization grid used in face triangulation.
        """
        angle_resolution = 36
        xmin, xmax, _, _ = self.surface2d.bounding_rectangle().bounds()
        delta_x = xmax - xmin
        number_points_x = int(delta_x * angle_resolution)

        number_points_y = number_points_x

        return number_points_x, number_points_y


class RevolutionFace3D(Face3D):
    """
    A 3D face with a ruled surface.

    This class represents a 3D face with a ruled surface, which is a surface
    formed by straight lines connecting two input curves. It is a subclass of
    the `Face3D` class and inherits all of its attributes and methods.


    :param surface3d: The 3D ruled surface of the face.
    :type surface3d: `RuledSurface3D`
    :param surface2d: The 2D projection of the face onto the parametric domain (u, v).
    :type surface2d: `Surface2D`
    :param name: The name of the face.
    :type name: str
    """
    min_x_density = 50
    min_y_density = 1

    def __init__(self,
                 surface3d: RuledSurface3D,
                 surface2d: Surface2D,
                 name: str = ''):
        Face3D.__init__(self, surface3d=surface3d,
                        surface2d=surface2d,
                        name=name)
        self._bbox = None

    @property
    def bounding_box(self):
        if not self._bbox:
            self._bbox = self.get_bounding_box()
        return self._bbox

    @bounding_box.setter
    def bounding_box(self, new_bouding_box):
        self._bbox = new_bouding_box

    def get_bounding_box(self):
        # To be enhanced by restricting wires to cut
        curve_points = self.surface3d.edge.discretization_points(angle_resolution=20)
        points = []
        for i in range(37):
            angle = i * volmdlr.TWO_PI / 36
            points.extend([point.rotation(self.surface3d.axis_point, self.surface3d.axis, angle)
                           for point in curve_points])

        return volmdlr.core.BoundingBox.from_points(points)

    def grid_size(self):
        """
        Specifies an adapted size of the discretization grid used in face triangulation.
        """
        angle_resolution = 10
        xmin, xmax, _, _ = self.surface2d.bounding_rectangle().bounds()
        delta_x = xmax - xmin
        number_points_x = int(delta_x * angle_resolution)

        number_points_y = number_points_x

        return number_points_x, number_points_y


class BSplineFace3D(Face3D):
    """
    A 3D face with a B-spline surface.

    This class represents a 3D face with a B-spline surface, which is a smooth
    surface defined by a set of control points and knots. It is a subclass of
    the `Face3D` class and inherits all of its attributes and methods.

    :param surface3d: The 3D B-spline surface of the face.
    :type surface3d: `BSplineSurface3D`
    :param surface2d: The 2D projection of the face onto the parametric domain (u, v).
    :type surface2d: `Surface2D`
    :param name: The name of the face.
    :type name: str
    """

    def __init__(self, surface3d: BSplineSurface3D,
                 surface2d: Surface2D,
                 name: str = ''):
        Face3D.__init__(self,
                        surface3d=surface3d,
                        surface2d=surface2d,
                        name=name)
        self._bbox = None

    @property
    def bounding_box(self):
        if not self._bbox:
            self._bbox = self.get_bounding_box()
        return self._bbox

    @bounding_box.setter
    def bounding_box(self, new_bounding_box):
        self._bbox = new_bounding_box

    def get_bounding_box(self):
        return self.surface3d.bounding_box

    def triangulation_lines(self, resolution=25):
        u_min, u_max, v_min, v_max = self.surface2d.bounding_rectangle().bounds()

        delta_u = u_max - u_min
        nlines_x = int(delta_u * resolution)
        lines_x = []
        for i in range(nlines_x):
            u = u_min + (i + 1) / (nlines_x + 1) * delta_u
            lines_x.append(vme.Line2D(volmdlr.Point2D(u, v_min),
                                      volmdlr.Point2D(u, v_max)))
        delta_v = v_max - v_min
        nlines_y = int(delta_v * resolution)
        lines_y = []
        for i in range(nlines_y):
            v = v_min + (i + 1) / (nlines_y + 1) * delta_v
            lines_y.append(vme.Line2D(volmdlr.Point2D(v_min, v),
                                      volmdlr.Point2D(v_max, v)))
        return lines_x, lines_y

    def grid_size(self):
        """
        Specifies an adapted size of the discretization grid used in face triangulation.
        """
        if self.surface3d.x_periodicity or self.surface3d.y_periodicity:
            resolution = 25
        else:
            resolution = 15
        u_min, u_max, v_min, v_max = self.surface2d.bounding_rectangle().bounds()
        delta_u = u_max - u_min
        number_points_x = int(delta_u * resolution)

        delta_v = v_max - v_min
        number_points_y = int(delta_v * resolution)

        return number_points_x, number_points_y

    def pair_with(self, other_bspline_face3d):
        """
        Finds out how the uv parametric frames are located.

        It does it by comparing to each other and also how grid 3d can be defined respected to these directions.

        :param other_bspline_face3d: BSplineFace3D
        :type other_bspline_face3d: :class:`volmdlr.faces.BSplineFace3D`
        :return: corresponding_direction, grid2d_direction
        :rtype: Tuple[?, ?]
        """

        adjacent_direction1, diff1, adjacent_direction2, diff2 = self.adjacent_direction(other_bspline_face3d)
        corresponding_directions = []
        if (diff1 > 0 and diff2 > 0) or (diff1 < 0 and diff2 < 0):
            corresponding_directions.append(('+' + adjacent_direction1, '+' + adjacent_direction2))
        else:
            corresponding_directions.append(('+' + adjacent_direction1, '-' + adjacent_direction2))

        if adjacent_direction1 == 'u' and adjacent_direction2 == 'u':
            corresponding_directions, grid2d_direction = self.adjacent_direction_uu(
                other_bspline_face3d, corresponding_directions)
        elif adjacent_direction1 == 'v' and adjacent_direction2 == 'v':
            corresponding_directions, grid2d_direction = self.adjacent_direction_vv(
                other_bspline_face3d, corresponding_directions)
        elif adjacent_direction1 == 'u' and adjacent_direction2 == 'v':
            corresponding_directions, grid2d_direction = self.adjacent_direction_uv(
                other_bspline_face3d, corresponding_directions)
        elif adjacent_direction1 == 'v' and adjacent_direction2 == 'u':
            corresponding_directions, grid2d_direction = self.adjacent_direction_vu(
                other_bspline_face3d, corresponding_directions)

        return corresponding_directions, grid2d_direction

    def adjacent_direction_uu(self, other_bspline_face3d, corresponding_directions):

        extremities = self.extremities(other_bspline_face3d)
        start1, start2 = extremities[0], extremities[2]
        borders_points = [volmdlr.Point2D(0, 0), volmdlr.Point2D(1, 0),
                          volmdlr.Point2D(1, 1), volmdlr.Point2D(0, 1)]

        # TODO: compute nearest_point in 'bounding_box points' instead of borders_points
        nearest_start1 = start1.nearest_point(borders_points)
        # nearest_end1 = end1.nearest_point(borders_points)
        nearest_start2 = start2.nearest_point(borders_points)
        # nearest_end2 = end2.nearest_point(borders_points)

        v1 = nearest_start1[1]
        v2 = nearest_start2[1]

        if v1 == 0 and v2 == 0:
            corresponding_directions.append(('+v', '-v'))
            grid2d_direction = [['+x', '-y'], ['+x', '+y']]

        elif v1 == 1 and v2 == 1:
            if corresponding_directions == [('+u', '-u')]:
                grid2d_direction = [['+x', '+y'], ['-x', '-y']]
            else:
                grid2d_direction = [['+x', '+y'], ['+x', '-y']]
            corresponding_directions.append(('+v', '-v'))

        elif v1 == 1 and v2 == 0:
            corresponding_directions.append(('+v', '+v'))
            grid2d_direction = [['+x', '+y'], ['+x', '+y']]

        elif v1 == 0 and v2 == 1:
            corresponding_directions.append(('+v', '+v'))
            grid2d_direction = [['+x', '-y'], ['+x', '-y']]

        return corresponding_directions, grid2d_direction

    def adjacent_direction_vv(self, other_bspline_face3d, corresponding_directions):

        extremities = self.extremities(other_bspline_face3d)
        start1, start2 = extremities[0], extremities[2]
        borders_points = [volmdlr.Point2D(0, 0), volmdlr.Point2D(1, 0),
                          volmdlr.Point2D(1, 1), volmdlr.Point2D(0, 1)]

        # TODO: compute nearest_point in 'bounding_box points' instead of borders_points
        nearest_start1 = start1.nearest_point(borders_points)
        # nearest_end1 = end1.nearest_point(borders_points)
        nearest_start2 = start2.nearest_point(borders_points)
        # nearest_end2 = end2.nearest_point(borders_points)

        u1 = nearest_start1[0]
        u2 = nearest_start2[0]

        if u1 == 0 and u2 == 0:
            corresponding_directions.append(('+u', '-v'))
            grid2d_direction = [['-y', '-x'], ['-y', '+x']]

        elif u1 == 1 and u2 == 1:
            if corresponding_directions == [('+v', '-v')]:
                grid2d_direction = [['+y', '+x'], ['-y', '-x']]
            else:
                grid2d_direction = [['+y', '+x'], ['+y', '-x']]
            corresponding_directions.append(('+u', '-u'))

        elif u1 == 0 and u2 == 1:
            corresponding_directions.append(('+u', '+u'))
            grid2d_direction = [['+y', '-x'], ['+y', '-x']]

        elif u1 == 1 and u2 == 0:
            corresponding_directions.append(('+u', '+u'))
            grid2d_direction = [['+y', '+x'], ['+y', '+x']]

        return corresponding_directions, grid2d_direction

    def adjacent_direction_uv(self, other_bspline_face3d, corresponding_directions):

        extremities = self.extremities(other_bspline_face3d)
        start1, start2 = extremities[0], extremities[2]
        borders_points = [volmdlr.Point2D(0, 0), volmdlr.Point2D(1, 0),
                          volmdlr.Point2D(1, 1), volmdlr.Point2D(0, 1)]

        # TODO: compute nearest_point in 'bounding_box points' instead of borders_points
        nearest_start1 = start1.nearest_point(borders_points)
        # nearest_end1 = end1.nearest_point(borders_points)
        nearest_start2 = start2.nearest_point(borders_points)
        # nearest_end2 = end2.nearest_point(borders_points)

        v1 = nearest_start1[1]
        u2 = nearest_start2[0]

        if v1 == 1 and u2 == 0:
            corresponding_directions.append(('+v', '+u'))
            grid2d_direction = [['+x', '+y'], ['+y', '+x']]

        elif v1 == 0 and u2 == 1:
            corresponding_directions.append(('+v', '+u'))
            grid2d_direction = [['-x', '-y'], ['-y', '-x']]

        elif v1 == 1 and u2 == 1:
            corresponding_directions.append(('+v', '-u'))
            grid2d_direction = [['+x', '+y'], ['-y', '-x']]

        elif v1 == 0 and u2 == 0:
            corresponding_directions.append(('+v', '-u'))
            grid2d_direction = [['-x', '-y'], ['-y', '+x']]

        return corresponding_directions, grid2d_direction

    def adjacent_direction_vu(self, other_bspline_face3d, corresponding_directions):

        extremities = self.extremities(other_bspline_face3d)
        start1, start2 = extremities[0], extremities[2]
        borders_points = [volmdlr.Point2D(0, 0), volmdlr.Point2D(1, 0),
                          volmdlr.Point2D(1, 1), volmdlr.Point2D(0, 1)]

        # TODO: compute nearest_point in 'bounding_box points' instead of borders_points
        nearest_start1 = start1.nearest_point(borders_points)
        # nearest_end1 = end1.nearest_point(borders_points)
        nearest_start2 = start2.nearest_point(borders_points)
        # nearest_end2 = end2.nearest_point(borders_points)

        u1 = nearest_start1[0]
        v2 = nearest_start2[1]

        if u1 == 1 and v2 == 0:
            corresponding_directions.append(('+u', '+v'))
            grid2d_direction = [['+y', '+x'], ['+x', '+y']]

        elif u1 == 0 and v2 == 1:
            corresponding_directions.append(('+u', '+v'))
            grid2d_direction = [['-y', '-x'], ['+x', '-y']]

        elif u1 == 0 and v2 == 0:
            corresponding_directions.append(('+u', '-v'))
            grid2d_direction = [['+y', '-x'], ['+x', '+y']]

        elif u1 == 1 and v2 == 1:
            if corresponding_directions == [('+v', '-u')]:
                grid2d_direction = [['+y', '+x'], ['-x', '-y']]
            else:
                grid2d_direction = [['+y', '+x'], ['+x', '-y']]
            corresponding_directions.append(('+u', '-v'))

        return corresponding_directions, grid2d_direction

    def extremities(self, other_bspline_face3d):
        """
        Find points extremities for nearest edges of two faces.
        """
        contour1 = self.outer_contour3d
        contour2 = other_bspline_face3d.outer_contour3d

        contour1_2d = self.surface2d.outer_contour
        contour2_2d = other_bspline_face3d.surface2d.outer_contour

        points1 = [prim.start for prim in contour1.primitives]
        points2 = [prim.start for prim in contour2.primitives]

        dis, ind = [], []
        for point_ in points1:
            point = point_.nearest_point(points2)
            ind.append(points2.index(point))
            dis.append(point_.point_distance(point))

        dis_sorted = sorted(dis)

        shared = []
        for k, point1 in enumerate(contour1.primitives):
            if dis_sorted[0] == dis_sorted[1]:
                indices = npy.where(npy.array(dis) == dis_sorted[0])[0]
                index1 = indices[0]
                index2 = indices[1]
            else:
                index1 = dis.index(dis_sorted[0])
                index2 = dis.index(dis_sorted[1])
            if ((point1.start.is_close(points1[index1]) and point1.end.is_close(points1[index2]))
                    or
                    (point1.end.is_close(points1[index1]) and point1.start.is_close(points1[index2]))):
                shared.append(point1)
                i = k

        for k, prim2 in enumerate(contour2.primitives):
            if ((prim2.start.is_close(points2[ind[index1]]) and prim2.end.is_close(points2[ind[index2]]))
                    or
                    (prim2.end.is_close(points2[ind[index1]]) and prim2.start.is_close(points2[ind[index2]]))):
                shared.append(prim2)
                j = k

        points = [contour2.primitives[j].start, contour2.primitives[j].end]

        if points.index(contour1.primitives[i].start.nearest_point(points)) == 1:
            start1 = contour1_2d.primitives[i].start
            end1 = contour1_2d.primitives[i].end

            start2 = contour2_2d.primitives[j].end
            end2 = contour2_2d.primitives[j].start

        else:
            start1 = contour1_2d.primitives[i].start
            end1 = contour1_2d.primitives[i].end

            start2 = contour2_2d.primitives[j].start
            end2 = contour2_2d.primitives[j].end

        return start1, end1, start2, end2

    def adjacent_direction(self, other_bspline_face3d):
        """
        Find directions (u or v) between two faces, in the nearest edges between them.
        """

        start1, end1, start2, end2 = self.extremities(other_bspline_face3d)

        du1 = abs((end1 - start1)[0])
        dv1 = abs((end1 - start1)[1])

        if du1 < dv1:
            adjacent_direction1 = 'v'
            diff1 = (end1 - start1)[1]
        else:
            adjacent_direction1 = 'u'
            diff1 = (end1 - start1)[0]

        du2 = abs((end2 - start2)[0])
        dv2 = abs((end2 - start2)[1])

        if du2 < dv2:
            adjacent_direction2 = 'v'
            diff2 = (end2 - start2)[1]
        else:
            adjacent_direction2 = 'u'
            diff2 = (end2 - start2)[0]

        return adjacent_direction1, diff1, adjacent_direction2, diff2

    def adjacent_direction_xy(self, other_face3d):
        """
        Find out in which direction the faces are adjacent.

        :type other_face3d: volmdlr.faces.BSplineFace3D
        :return: adjacent_direction
        """

        contour1 = self.outer_contour3d
        contour2 = other_face3d.outer_contour3d
        point1, point2 = contour1.shared_primitives_extremities(contour2)

        coord = point1 - point2
        coord = [abs(coord.x), abs(coord.y)]

        if coord.index(max(coord)) == 0:
            return 'x'
        return 'y'

    def merge_with(self, other_bspline_face3d):
        """
        Merge two adjacent faces.

        :type: other_bspline_face3d : volmdlr.faces.BSplineFace3D
        :rtype: merged_face : volmdlr.faces.BSplineFace3D
        """

        merged_surface = self.surface3d.merge_with(other_bspline_face3d.surface3d)
        contours = self.outer_contour3d.merge_with(other_bspline_face3d.outer_contour3d)
        contours.extend(self.inner_contours3d)
        contours.extend(other_bspline_face3d.inner_contours3d)
        merged_face = merged_surface.face_from_contours3d(contours)

        return merged_face


class OpenShell3D(volmdlr.core.CompositePrimitive3D):
    """
    A 3D open shell composed of multiple faces.

    This class represents a 3D open shell, which is a collection of connected
    faces with no volume. It is a subclass of the `CompositePrimitive3D` class
    and inherits all of its attributes and methods.


    :param faces: The faces of the shell.
    :type faces: List[`Face3D`]
    :param color: The color of the shell.
    :type color: Tuple[float, float, float]
    :param alpha: The transparency of the shell, should be a value in the interval (0, 1).
    :type alpha: float
    :param name: The name of the shell.
    :type name: str
    :param bounding_box: The bounding box of the shell.
    :type bounding_box: :class:`volmdlr.core.BoundingBox`
    """
    _standalone_in_db = True
    _non_serializable_attributes = ['primitives']
    _non_data_eq_attributes = ['name', 'color', 'alpha', 'bounding_box', 'primitives']
    _non_data_hash_attributes = []
    STEP_FUNCTION = 'OPEN_SHELL'

    def __init__(self, faces: List[Face3D],
                 color: Tuple[float, float, float] = None,
                 alpha: float = 1.,
                 name: str = '',
                 bounding_box: volmdlr.core.BoundingBox = None):

        self.faces = faces
        if not color:
            self.color = volmdlr.core.DEFAULT_COLOR
        else:
            self.color = color
        self.alpha = alpha

        if bounding_box:
            self._bbox = bounding_box
        else:
            self._bbox = None

        self._faces_graph = None

        volmdlr.core.CompositePrimitive3D.__init__(self,
                                                   primitives=faces, color=color, alpha=alpha,
                                                   name=name)

    def _data_hash(self):
        return len(self.faces)  # sum(face._data_hash() for face in self.faces)

    def _data_eq(self, other_object):
        if other_object.__class__.__name__ != self.__class__.__name__:
            return False
        for face1, face2 in zip(self.faces, other_object.faces):
            if not face1._data_eq(face2):
                return False

        return True

    @property
    def faces_graph(self):
        if not self._faces_graph:
            faces_graph = nx.Graph()
            for face in self.faces:
                for edge in face.outer_contour3d.primitives:
                    faces_graph.add_edge(edge.start, edge.end, edge=edge)
            self._faces_graph = faces_graph
        return self._faces_graph

    def to_dict(self, *args, **kwargs):
        """
        Serializes a 3 dimensional open shell into a dictionary.

        This method does not use pointers for faces as it has no sense
        to have duplicate faces.

        :return: A serialized version of the OpenShell3D
        :rtype: dict

        .. see also::
            How `serialization and de-serialization`_ works in dessia_common

        .. _serialization and deserialization:
        https://documentation.dessia.tech/dessia_common/customizing.html#overloading-the-dict-to-object-method

        """
        dict_ = DessiaObject.base_dict(self)
        dict_.update({'color': self.color,
                      'alpha': self.alpha,
                      'faces': [f.to_dict(use_pointers=False) for f in self.faces]})
        if self._bbox:
            dict_['bounding_box'] = self._bbox.to_dict()

        return dict_

    @classmethod
    def from_step(cls, arguments, object_dict, **kwargs):
        """
        Converts a step primitive to a Open Shell 3D.

        :param arguments: The arguments of the step primitive.
        :type arguments: list
        :param object_dict: The dictionary containing all the step primitives
            that have already been instantiated.
        :type object_dict: dict
        :return: The corresponding OpenShell3D object.
        :rtype: :class:`volmdlr.faces.OpenShell3D`
        """
        faces = [object_dict[int(face[1:])] for face in arguments[1] if object_dict[int(face[1:])] is not None]
        return cls(faces, name=arguments[0][1:-1])

    def to_step(self, current_id):
        """
        Creates step file entities from volmdlr objects.
        """
        step_content = ''
        face_ids = []
        for face in self.faces:
            if isinstance(face, (Face3D, Surface3D)):
                face_content, face_sub_ids = face.to_step(current_id)
            else:
                face_content, face_sub_ids = face.to_step(current_id)
                face_sub_ids = [face_sub_ids]
            step_content += face_content
            face_ids.extend(face_sub_ids)
            current_id = max(face_sub_ids) + 1

        shell_id = current_id
        step_content += f"#{current_id} = {self.STEP_FUNCTION}('{self.name}'," \
                        f"({volmdlr.core.step_ids_to_str(face_ids)}));\n"
        manifold_id = shell_id + 1
        step_content += f"#{manifold_id} = SHELL_BASED_SURFACE_MODEL('{self.name}',(#{shell_id}));\n"

        frame_content, frame_id = volmdlr.OXYZ.to_step(manifold_id + 1)
        step_content += frame_content
        brep_id = frame_id + 1
        step_content += f"#{brep_id} = MANIFOLD_SURFACE_SHAPE_REPRESENTATION('',(#{frame_id},#{manifold_id}),#7);\n"

        return step_content, brep_id

    def to_step_face_ids(self, current_id):
        """
        Creates step file entities from volmdlr objects.
        """
        step_content = ''
        face_ids = []
        for face in self.faces:
            if isinstance(face, Face3D):
                face_content, face_sub_ids = face.to_step(current_id)
            else:
                face_content, face_sub_ids = face.to_step(current_id)
                face_sub_ids = [face_sub_ids]
            step_content += face_content
            face_ids.extend(face_sub_ids)
            current_id = max(face_sub_ids) + 1

        shell_id = current_id
        step_content += f"#{current_id} = {self.STEP_FUNCTION}('{self.name}'," \
                        f"({volmdlr.core.step_ids_to_str(face_ids)}));\n"
        manifold_id = shell_id + 1
        step_content += f"#{manifold_id} = SHELL_BASED_SURFACE_MODEL('{self.name}',(#{shell_id}));\n"

        frame_content, frame_id = volmdlr.OXYZ.to_step(manifold_id + 1)
        step_content += frame_content
        brep_id = frame_id + 1
        step_content += f"#{brep_id} = MANIFOLD_SURFACE_SHAPE_REPRESENTATION('',(#{frame_id},#{manifold_id}),#7);\n"

        return step_content, brep_id, face_ids

    def rotation(self, center: volmdlr.Point3D, axis: volmdlr.Vector3D,
                 angle: float):
        """
        Open Shell 3D / Closed Shell 3D rotation.

        :param center: rotation center.
        :param axis: rotation axis.
        :param angle: angle rotation.
        :return: a new rotated OpenShell3D.
        """
        new_faces = [face.rotation(center, axis, angle) for face
                     in self.faces]
        return self.__class__(new_faces, color=self.color, alpha=self.alpha, name=self.name)

    def rotation_inplace(self, center: volmdlr.Point3D, axis: volmdlr.Vector3D,
                         angle: float):
        """
        Shell 3D rotation. Object is updated inplace.

        :param center: rotation center
        :param axis: rotation axis
        :param angle: rotation angle
        """
        warnings.warn("'inplace' methods are deprecated. Use a not inplace method instead.", DeprecationWarning)

        for face in self.faces:
            face.rotation_inplace(center, axis, angle)
        new_bounding_box = self.get_bounding_box()
        self.bounding_box = new_bounding_box

    def translation(self, offset: volmdlr.Vector3D):
        """
        Shell3D translation.

        :param offset: translation vector.
        :return: A new translated Open Shell 3D.
        """
        new_faces = [face.translation(offset) for face in
                     self.faces]
        return self.__class__(new_faces, color=self.color, alpha=self.alpha,
                              name=self.name)

    def translation_inplace(self, offset: volmdlr.Vector3D):
        """
        Open Shell 3D translation. Object is updated inplace.

        :param offset: Translation vector.
        :type offset: `volmdlr.Vector3D`.
        :return: Translate the Open Shell 3D in place.
        :rtype: None.
        """
        warnings.warn("'inplace' methods are deprecated. Use a not inplace method instead.", DeprecationWarning)

        for face in self.faces:
            face.translation_inplace(offset)
        new_bounding_box = self.get_bounding_box()
        self.bounding_box = new_bounding_box

    def frame_mapping(self, frame: volmdlr.Frame3D, side: str):
        """
        Changes frame_mapping and return a new OpenShell3D.

        side = 'old' or 'new'.
        """
        new_faces = [face.frame_mapping(frame, side) for face in
                     self.faces]
        return self.__class__(new_faces, name=self.name)

    def frame_mapping_inplace(self, frame: volmdlr.Frame3D, side: str):
        """
        Changes frame_mapping and the object is updated inplace.

        side = 'old' or 'new'.
        """
        warnings.warn("'inplace' methods are deprecated. Use a not inplace method instead.", DeprecationWarning)

        for face in self.faces:
            face.frame_mapping_inplace(frame, side)
        new_bounding_box = self.get_bounding_box()
        self.bounding_box = new_bounding_box

    def copy(self, deep=True, memo=None):
        new_faces = [face.copy(deep=deep, memo=memo) for face in self.faces]
        return self.__class__(new_faces, color=self.color, alpha=self.alpha,
                              name=self.name)

    def union(self, shell2):
        new_faces = self.faces + shell2.faces
        new_name = self.name + ' union ' + shell2.name
        new_color = self.color
        return self.__class__(new_faces, name=new_name, color=new_color)

    def volume(self):
        """
        Does not consider holes.

        """
        volume = 0
        for face in self.faces:
            display3d = face.triangulation()
            for triangle_index in display3d.triangles:
                point1 = display3d.points[triangle_index[0]]
                point2 = display3d.points[triangle_index[1]]
                point3 = display3d.points[triangle_index[2]]

                v321 = point3[0] * point2[1] * point1[2]
                v231 = point2[0] * point3[1] * point1[2]
                v312 = point3[0] * point1[1] * point2[2]
                v132 = point1[0] * point3[1] * point2[2]
                v213 = point2[0] * point1[1] * point3[2]
                v123 = point1[0] * point2[1] * point3[2]
                volume_tetraedre = 1 / 6 * (-v321 + v231 + v312 - v132 - v213 + v123)

                volume += volume_tetraedre

        return abs(volume)

    @property
    def bounding_box(self):
        """
        Returns the boundary box.

        """
        if not self._bbox:
            self._bbox = self.get_bounding_box()
        return self._bbox

    @bounding_box.setter
    def bounding_box(self, new_bounding_box):
        self._bbox = new_bounding_box

    def get_bounding_box(self):
        return volmdlr.core.BoundingBox.from_bounding_boxes([face.bounding_box for face in self.faces])

    def cut_by_plane(self, plane_3d: Plane3D):
        frame_block = self.bounding_box.to_frame()
        frame_block.u = 1.1 * frame_block.u
        frame_block.v = 1.1 * frame_block.v
        frame_block.w = 1.1 * frame_block.w
        block = volmdlr.primitives3d.Block(frame_block,
                                           color=(0.1, 0.2, 0.2),
                                           alpha=0.6)
        face_3d = block.cut_by_orthogonal_plane(plane_3d)
        intersection_primitives = []
        for face in self.faces:
            intersection_wires = face.face_intersections(face_3d)
            if intersection_wires:
                for intersection_wire in intersection_wires:
                    intersection_primitives.extend(intersection_wire.primitives)
        contours3d = volmdlr.wires.Contour3D.contours_from_edges(
            intersection_primitives[:])
        if not contours3d:
            return []
        contours2d = [contour.to_2d(plane_3d.frame.origin,
                                    plane_3d.frame.u,
                                    plane_3d.frame.v) for contour in contours3d]
        resulting_faces = []
        for contour2d in contours2d:
            if contour2d.area() > 1e-7:
                surface2d = Surface2D(contour2d, [])
                resulting_faces.append(PlaneFace3D(plane_3d, surface2d))
        return resulting_faces

    def linesegment_intersections(self,
                                  linesegment3d: vme.LineSegment3D) \
            -> List[Tuple[Face3D, List[volmdlr.Point3D]]]:
        intersections = []
        for face in self.faces:
            face_intersections = face.linesegment_intersections(linesegment3d)
            if face_intersections:
                intersections.append((face, face_intersections))
        return intersections

    def line_intersections(self,
                           line3d: vme.Line3D) \
            -> List[Tuple[Face3D, List[volmdlr.Point3D]]]:
        intersections = []
        for face in self.faces:
            face_intersections = face.line_intersections(line3d)
            if face_intersections:
                intersections.append((face, face_intersections))
        return intersections

    def minimum_distance_points(self, shell2, resolution):
        """
        Returns a Measure object if the distance is not zero, otherwise returns None.

        """
        shell2_inter = self.shell_intersection(shell2, resolution)
        if shell2_inter is not None and shell2_inter != 1:
            return None

        # distance_min, point1_min, point2_min = self.faces[0].distance_to_face(shell2.faces[0], return_points=True)
        distance_min, point1_min, point2_min = self.faces[0].minimum_distance(
            shell2.faces[0], return_points=True)
        for face1 in self.faces:
            bbox1 = face1.bounding_box
            for face2 in shell2.faces:
                bbox2 = face2.bounding_box
                bbox_distance = bbox1.distance_to_bbox(bbox2)

                if bbox_distance < distance_min:
                    # distance, point1, point2 = face1.distance_to_face(face2, return_points=True)
                    distance, point1, point2 = face1.minimum_distance(face2,
                                                                      return_points=True)
                    if distance == 0:
                        return None
                    if distance < distance_min:
                        distance_min, point1_min, point2_min = distance, point1, point2

        return point1_min, point2_min

    def distance_to_shell(self, other_shell: 'OpenShell3D', resolution: float):
        min_dist = self.minimum_distance_points(other_shell, resolution)
        if min_dist is not None:
            point1, point2 = min_dist
            return point1.point_distance(point2)
        return 0

    def minimum_distance_point(self,
                               point: volmdlr.Point3D) -> volmdlr.Point3D:
        """
        Computes the distance of a point to a Shell3D, whether it is inside or outside the Shell3D.

        """
        distance_min, point1_min = self.faces[0].distance_to_point(point,
                                                                   return_other_point=True)
        for face in self.faces[1:]:
            bbox_distance = self.bounding_box.distance_to_point(point)
            if bbox_distance < distance_min:
                distance, point1 = face.distance_to_point(point,
                                                          return_other_point=True)
                if distance < distance_min:
                    distance_min, point1_min = distance, point1

        return point1_min

    def intersection_internal_aabb_volume(self, shell2: 'OpenShell3D',
                                          resolution: float):
        """
        Aabb made of the intersection points and the points of self internal to shell2.
        """
        intersections_points = []
        for face1 in self.faces:
            for face2 in shell2.faces:
                intersection_points = face1.face_intersections(face2)
                if intersection_points:
                    intersection_points = [
                        intersection_points[0].primitives[0].start,
                        intersection_points[0].primitives[0].end]
                    intersections_points.extend(intersection_points)

        shell1_points_inside_shell2 = []
        for face in self.faces:
            for point in face.outer_contour3d.discretization_points(angle_resolution=resolution):
                if shell2.point_belongs(point):
                    shell1_points_inside_shell2.append(point)

        if len(intersections_points + shell1_points_inside_shell2) == 0:
            return 0
        bbox = volmdlr.core.BoundingBox.from_points(
            intersections_points + shell1_points_inside_shell2)
        return bbox.volume()

    def intersection_external_aabb_volume(self, shell2: 'OpenShell3D',
                                          resolution: float):
        """
        Aabb made of the intersection points and the points of self external to shell2.
        """
        intersections_points = []
        for face1 in self.faces:
            for face2 in shell2.faces:
                intersection_points = face1.face_intersections(face2)
                if intersection_points:
                    intersection_points = [
                        intersection_points[0].primitives[0].start,
                        intersection_points[0].primitives[0].end]
                    intersections_points.extend(intersection_points)

        shell1_points_outside_shell2 = []
        for face in self.faces:
            for point in face.outer_contour3d.discretization_points(
                    angle_resolution=resolution):
                if not shell2.point_belongs(point):
                    shell1_points_outside_shell2.append(point)

        if len(intersections_points + shell1_points_outside_shell2) == 0:
            return 0
        bbox = volmdlr.core.BoundingBox.from_points(
            intersections_points + shell1_points_outside_shell2)
        return bbox.volume()

    def face_on_shell(self, face):
        """
        Verifies if a face lies on the shell's surface.

        """
        for face_ in self.faces:
            if face_.face_inside(face):
                return True
        return False

    def point_on_shell(self, point: volmdlr.Point3D):
        for face in self.faces:
            if face.point_belongs(point) or face.outer_contour3d.point_over_contour(point, abs_tol=1e-7):
                return True
        return False

    def point_in_shell_face(self, point: volmdlr.Point3D):
        warnings.warn('point_in_shell_face is deprecated, please use point_on_shell instead',
                      DeprecationWarning)
        return self.point_on_shell(point)

    def triangulation(self):
        meshes = []
        for face in self.faces:
            face_mesh = face.triangulation()
            meshes.append(face_mesh)
        return vmd.DisplayMesh3D.merge_meshes(meshes)

    def plot(self, ax=None, color: str = 'k', alpha: float = 1.0):
        if ax is None:
            ax = plt.figure().add_subplot(111, projection='3d')

        for face in self.faces:
            face.plot(ax=ax, color=color, alpha=alpha)

        return ax

    def project_coincident_faces_of(self, shell):
        """
        Divides self's faces based on coincident shell's faces.

        """

        list_faces = []
        initial_faces = self.faces[:]

        for face1 in initial_faces:
            list_faces.extend(face1.project_faces(shell.faces))

        return self.__class__(list_faces)

    def get_geo_lines(self, update_data,
                      point_mesh_size: float = None):
        """
        Gets the lines that define an OpenShell3D geometry in a .geo file.

        :param update_data: Data used for VolumeModel defined with different shells
        :type update_data: dict
        :param point_mesh_size: The mesh size at a specific point, defaults to None
        :type point_mesh_size: float, optional

        :return: A list of lines that describe the geometry & the updated data
        :rtype: Tuple(List[str], dict)
        """

        primitives = []
        points = set()
        for face in self.faces:
            for _, contour in enumerate(list(chain(*[[face.outer_contour3d], face.inner_contours3d]))):
                points.update(contour.get_geo_points())
                if isinstance(contour, volmdlr.wires.Circle2D):
                    pass
                else:
                    for _, primitive in enumerate(contour.primitives):
                        if ((primitive not in primitives)
                                and (primitive.reverse() not in primitives)):
                            primitives.append(primitive)

                # if isinstance(contour, volmdlr.wires.Circle2D):
                #     points.add(volmdlr.Point3D(contour.radius, contour.center.y, 0))
                #     points.add(volmdlr.Point3D(contour.center.x, contour.center.y, 0))
                #     points.add(volmdlr.Point3D(-contour.radius, contour.center.y, 0))

                # else:
                #     for _, primitive in enumerate(contour.primitives):
                #         if isinstance(primitive, volmdlr.edges.LineSegment):
                #             points.add(primitive.start)
                #             points.add(primitive.end)

                #         if isinstance(primitive, volmdlr.edges.Arc):
                #             points.add(primitive.start)
                #             points.add(primitive.center)
                #             points.add(primitive.end)

                #         if isinstance(primitive, volmdlr.edges.BSplineCurve3D):
                #             # for point in primitive.control_points:
                #             # points.add(point)
                #             for point in primitive.discretization_points():
                #                 points.add(point)

                #         if ((primitive not in primitives)
                #                 and (primitive.reverse() not in primitives)):
                #             primitives.append(primitive)

        indices_check = len(primitives) * [None]

        point_account = update_data['point_account']
        line_account, line_loop_account = update_data['line_account'] + 1, update_data['line_loop_account']
        lines, line_surface, lines_tags = [], [], []

        points = list(points)
        for p_index, point in enumerate(points):
            lines.append(point.get_geo_lines(tag=p_index + point_account + 1,
                                             point_mesh_size=point_mesh_size))

        for f_index, face in enumerate(self.faces):
            line_surface = []
            for _, contour in enumerate(list(chain(*[[face.outer_contour3d], face.inner_contours3d]))):
                lines_tags = []
                if isinstance(contour, volmdlr.wires.Circle2D):
                    pass
                else:
                    for _, primitive in enumerate(contour.primitives):

                        try:
                            # line_account += 1
                            # print(line_account)
                            index = primitives.index(primitive)
                            if isinstance(primitive, volmdlr.edges.BSplineCurve3D):
                                discretization_points = primitive.discretization_points()
                                start_point_tag = points.index(discretization_points[0]) + 1
                                end_point_tag = points.index(discretization_points[1]) + 1
                                primitive_linesegments = volmdlr.edges.LineSegment3D(
                                    discretization_points[0], discretization_points[1])
                                lines.append(primitive_linesegments.get_geo_lines(tag=line_account,
                                                                                  start_point_tag=start_point_tag
                                                                                  + point_account,
                                                                                  end_point_tag=end_point_tag
                                                                                  + point_account))

                            if isinstance(primitive, volmdlr.edges.LineSegment):
                                start_point_tag = points.index(primitive.start) + 1
                                end_point_tag = points.index(primitive.end) + 1
                                lines.append(primitive.get_geo_lines(tag=line_account,
                                                                     start_point_tag=start_point_tag + point_account,
                                                                     end_point_tag=end_point_tag + point_account))
                            elif isinstance(primitive, volmdlr.edges.Arc):
                                start_point_tag = points.index(primitive.start) + 1
                                center_point_tag = points.index(primitive.center) + 1
                                end_point_tag = points.index(primitive.end) + 1
                                lines.append(primitive.get_geo_lines(tag=line_account,
                                                                     start_point_tag=start_point_tag + point_account,
                                                                     center_point_tag=center_point_tag + point_account,
                                                                     end_point_tag=end_point_tag + point_account))

                            lines_tags.append(line_account)
                            indices_check[index] = line_account
                            line_account += 1

                        except ValueError:
                            index = primitives.index(primitive.reverse())
                            lines_tags.append(-indices_check[index])

                    lines.append(contour.get_geo_lines(line_loop_account + 1, lines_tags))

                    line_surface.append(line_loop_account + 1)
                    line_loop_account += 1
                    lines_tags = []

            lines.append(face.get_geo_lines((f_index + 1 + update_data['surface_account']),
                                            line_surface))

            line_surface = []

        lines.append('Surface Loop(' + str(1 + update_data['surface_loop_account']) + ') = {'
                     + str(list(range(update_data['surface_account'] + 1,
                                      update_data['surface_account'] +
                                      len(self.faces) + 1)))[1:-1] + '};')

        update_data['point_account'] += len(points)
        update_data['line_account'] += line_account - 1
        update_data['line_loop_account'] += line_loop_account
        update_data['surface_account'] += len(self.faces)
        update_data['surface_loop_account'] += 1

        return lines, update_data

    def get_mesh_lines_with_transfinite_curves(self, min_points, size):

        lines, primitives, primitives_length = [], [], []
        for face in self.faces:
            for _, contour in enumerate(list(chain(*[[face.outer_contour3d], face.inner_contours3d]))):
                if isinstance(contour, volmdlr.wires.Circle2D):
                    primitives.append(contour)
                    primitives.append(contour)
                    primitives_length.append(contour.length() / 2)
                    primitives_length.append(contour.length() / 2)
                else:
                    for _, primitive_c in enumerate(contour.primitives):
                        if ((primitive_c not in primitives)
                                and (primitive_c.reverse() not in primitives)):
                            primitives.append(primitive_c)
                            primitives_length.append(primitive_c.length())

        for i, length in enumerate(primitives_length):
            if length < min_points * size:
                lines.append('Transfinite Curve {' + str(i) + '} = ' +
                             str(min_points) + ' Using Progression 1;')
        return lines


class ClosedShell3D(OpenShell3D):
    """
    A 3D closed shell composed of multiple faces.

    This class represents a 3D closed shell, which is a collection of connected
    faces with a volume. It is a subclass of the `OpenShell3D` class and
    inherits all of its attributes and methods. In addition, it has a method
    to check whether a face is inside the shell.

    :param faces: The faces of the shell.
    :type faces: List[`Face3D`]
    :param color: The color of the shell.
    :type color: Tuple[float, float, float]
    :param alpha: The transparency of the shell, should be a value in the range (0, 1).
    :type alpha: float
    :param name: The name of the shell.
    :type name: str
    """

    STEP_FUNCTION = 'CLOSED_SHELL'

    def is_face_inside(self, face: Face3D):
        for point in face.outer_contour3d.discretization_points(angle_resolution=0.1):
            point_inside_shell = self.point_belongs(point)
            point_in_shells_faces = self.point_on_shell(point)
            if (not point_inside_shell) and (not point_in_shells_faces):
                return False
        return True

    def shell_intersection(self, shell2: 'OpenShell3D', resolution: float):
        """
        Return None if disjointed.

        Return (1, 0) or (0, 1) if one is inside the other
        Return (n1, n2) if intersection

        4 cases :
            (n1, n2) with face intersection             => (n1, n2)
            (0, 0) with face intersection               => (0, 0)
            (0, 0) with no face intersection            => None
            (1, 0) or (0, 1) with no face intersection  => 1
        """
        # Check if boundary boxes don't intersect
        if not self.bounding_box.bbox_intersection(shell2.bounding_box):
            # print("No intersection of shells' BBox")
            return None

        # Check if any point of the first shell is in the second shell
        points1 = []
        for face in self.faces:
            points1.extend(
                face.outer_contour3d.discretization_points(angle_resolution=resolution))
        points2 = []
        for face in shell2.faces:
            points2.extend(
                face.outer_contour3d.discretization_points(angle_resolution=resolution))

        nb_pts1 = len(points1)
        nb_pts2 = len(points2)
        compteur1 = 0
        compteur2 = 0
        for point1 in points1:
            if shell2.point_belongs(point1):
                compteur1 += 1
        for point2 in points2:
            if self.point_belongs(point2):
                compteur2 += 1

        inter1 = compteur1 / nb_pts1
        inter2 = compteur2 / nb_pts2

        for face1 in self.faces:
            for face2 in shell2.faces:
                intersection_points = face1.face_intersections(face2)
                if intersection_points:
                    return inter1, inter2

        if inter1 == 0. and inter2 == 0.:
            return None
        return 1

    def point_belongs(self, point3d: volmdlr.Point3D, **kwargs):
        """
        Ray Casting algorithm.

        Returns True if the point is inside the Shell, False otherwise
        """
        nb_rays = kwargs.get("nb_rays", 1)  # TODO: remove nb_rays argument in the future as it shouldn't be necessary

        bbox = self.bounding_box
        if not bbox.point_belongs(point3d):
            return False

        min_ray_length = 2 * max((bbox.xmax - bbox.xmin,
                                  bbox.ymax - bbox.ymin,
                                  bbox.zmax - bbox.zmin))
        two_min_ray_length = 2 * min_ray_length

        rays = []
        for _ in range(0, nb_rays):
            rays.append(vme.LineSegment3D(
                point3d,
                point3d + volmdlr.Point3D.random(min_ray_length,
                                                 two_min_ray_length,
                                                 min_ray_length,
                                                 two_min_ray_length,
                                                 min_ray_length,
                                                 two_min_ray_length)))
        rays = sorted(rays, key=lambda ray: ray.length())
        rays_intersections = []
        tests = []

        # for ray in rays[:3]:
        for ray in rays[:nb_rays]:
            #
            count = 0
            ray_intersection = []
            is_inside = True
            for _, point_inters in self.linesegment_intersections(ray):
                count += len(point_inters)
            if count % 2 == 0:
                is_inside = False
            tests.append(is_inside)
            rays_intersections.append(ray_intersection)
        for test1, test2 in zip(tests[:-1], tests[1:]):
            if test1 != test2:
                raise ValueError
        return tests[0]

    def point_in_shell_face(self, point: volmdlr.Point3D):
        """
        Verifies if a given point belongs to some shell face.

        :param point: The point to check.
        :type point: volmdlr.Point3D
        :return: True if point belongs to some shell face. False otherwise.
        :rtype: bool
        """
        for face in self.faces:
            if (face.surface3d.point_on_surface(point) and face.point_belongs(point)) or \
                    face.outer_contour3d.point_over_contour(point, abs_tol=1e-7):
                return True
        return False

    def is_inside_shell(self, shell2):
        """
        Returns True if all the points of self are inside shell2 and no face are intersecting.

        This method is not exact.
        """
        bbox1 = self.bounding_box
        bbox2 = shell2.bounding_box
        if not bbox1.is_inside_bbox(bbox2):
            return False
        for face in self.faces:
            if not shell2.is_face_inside(face):
                return False
        return True

    def is_disjoint_from(self, shell2, tol=1e-8):
        """
        Verifies and returns a Boolean if two shells are disjointed or not.

        """
        disjoint = True
        if self.bounding_box.bbox_intersection(shell2.bounding_box) or \
                self.bounding_box.distance_to_bbox(shell2.bounding_box) <= tol:
            return False
        return disjoint

    def intersecting_faces_combinations(self, shell2, list_coincident_faces, tol=1e-8):
        """
        Gets intersecting faces combinations.

        :param shell2: ClosedShell3D
            for two closed shells, it calculates and return a list of face
            combinations (list = [(face_shell1, face_shell2),...])
            for intersecting faces. if two faces can not be intersected,
            there is no combination for those
        :param tol: Corresponde to the tolerance to consider two faces as intersecting faces
        :param shell2:
        :param list_coincident_faces:
        :param tol:
        :return:
        """
        face_combinations = []
        for face1 in self.faces:
            for face2 in shell2.faces:
                if face1.is_intersecting(face2, list_coincident_faces, tol):
                    face_combinations.append((face1, face2))
        return face_combinations

    @staticmethod
    def dict_intersecting_combinations(intersecting_faces_combinations, tol=1e-8):
        """
        Gets a Dictionary with the intersecting combinations.

        :param intersecting_faces_combinations: list of face combinations (list = [(face_shell1, face_shell2),...])
        for intersecting faces.
        :type intersecting_faces_combinations: list of face objects combinatons
        :param tol: tolerance
        returns a dictionary containing as keys the combination of intersecting faces
        and as the values the resulting primitive from the two intersecting faces.
        It is done so it is not needed to calculate the same intersecting primitive twice.
        """
        intersecting_combinations = {}
        for combination in intersecting_faces_combinations:
            face_intersections = combination[0].face_intersections(combination[1], tol)
            combination_face_intersections = []
            for face_intersection in face_intersections:
                for contour1 in [combination[0].outer_contour3d] + combination[0].inner_contours3d:
                    if contour1.is_superposing(face_intersection):
                        for contour2 in [combination[1].outer_contour3d] + combination[1].inner_contours3d:
                            if contour2.is_superposing(face_intersection):
                                break
                        else:
                            continue
                        break
                else:
                    combination_face_intersections.append(face_intersection)
            if combination_face_intersections:
                intersecting_combinations[combination] = combination_face_intersections
        return intersecting_combinations

    @staticmethod
    def get_intersecting_faces(dict_intersecting_combinations):
        """
        Gets intersecting faces.

        :param dict_intersecting_combinations: dictionary containing as keys the combination of intersecting faces
        and as the values the resulting primitive from the two intersecting faces

        returns two lists. One for the intersecting faces in shell1 and the other for the shell2
        """
        intersecting_faces_shell1 = []
        intersecting_faces_shell2 = []
        for face in list(dict_intersecting_combinations.keys()):
            if face[0] not in intersecting_faces_shell1:
                intersecting_faces_shell1.append(face[0])
            if face[1] not in intersecting_faces_shell2:
                intersecting_faces_shell2.append(face[1])
        return intersecting_faces_shell1, intersecting_faces_shell2

    def get_non_intersecting_faces(self, shell2, intersecting_faces, intersection_method=False):
        """
        Gets lists of faces that never intersect with any of the shell2's faces.

        :param shell2: ClosedShell3D.
        :param intersecting_faces:
        :param intersection_method: determines if running for intersection operation.
        returns a list of all the faces that never intersect any
        face of the other shell.
        """
        non_intersecting_faces = []

        for face in self.faces:
            if (face not in intersecting_faces) and (face not in non_intersecting_faces):
                if not intersection_method:
                    if not face.bounding_box.is_inside_bbox(shell2.bounding_box) or not shell2.is_face_inside(face):
                        for face2 in shell2.faces:
                            if face.surface3d.is_coincident(face2.surface3d) and \
                                    face.bounding_box.is_inside_bbox(face2.bounding_box):
                                break
                        else:
                            non_intersecting_faces.append(face)
                else:
                    if face.bounding_box.is_inside_bbox(shell2.bounding_box) and shell2.is_face_inside(face):
                        non_intersecting_faces.append(face)

        return non_intersecting_faces

    def get_coincident_and_adjacent_faces(self, shell2):
        coincident_and_adjacent_faces = []
        for face1 in self.faces:
            for face2 in shell2.faces:
                if face1.surface3d.is_coincident(face2.surface3d) and \
                        face1.is_adjacent(face2):
                    coincident_and_adjacent_faces.append((face1, face2))

        return coincident_and_adjacent_faces

    def get_coincident_faces(self, shell2):
        """
        Finds all pairs of faces that are coincident faces, that is, faces lying on the same plane.

        returns a List of tuples with the face pairs.
        """
        list_coincident_faces = []
        for face1 in self.faces:
            for face2 in shell2.faces:
                if isinstance(face1, face2.__class__) and face1.surface3d.is_coincident(face2.surface3d):
                    contour1 = face1.outer_contour3d.to_2d(
                        face1.surface3d.frame.origin,
                        face1.surface3d.frame.u,
                        face1.surface3d.frame.v)
                    contour2 = face2.outer_contour3d.to_2d(
                        face1.surface3d.frame.origin,
                        face1.surface3d.frame.u,
                        face1.surface3d.frame.v)
                    inters = contour1.intersection_points(contour2)
                    if len(inters) >= 2:
                        list_coincident_faces.append((face1, face2))

        return list_coincident_faces

    def two_shells_intersecting_contour(self, shell2,
                                        list_coincident_faces: List[Face3D],
                                        dict_intersecting_combinations=None):
        """
        Computes intersecting_contour between two shells.

        :param shell2: ClosedShell3D
        :type shell2: :class:`volmdlr.faces.ClosedShell3D`
        :type list_coincident_faces: List[:class:`volmdlr.faces.Face3D`]
        :param dict_intersecting_combinations: dictionary containing as keys
            the combination of intersecting faces and as the values the
            resulting primitive from the two intersecting faces
        :returns: intersecting contour for two intersecting shells
        """
        if dict_intersecting_combinations is None:
            face_combinations = self.intersecting_faces_combinations(
                shell2, list_coincident_faces)
            dict_intersecting_combinations = \
                self.dict_intersecting_combinations(face_combinations)
        intersecting_wires = list(dict_intersecting_combinations.values())
        intersecting_contour = \
            volmdlr.wires.Contour3D([wire.primitives[0] for
                                     wires in intersecting_wires for wire in wires])
        return intersecting_contour

    def reference_shell(self, shell2, face):
        if face in shell2.faces:
            contour_extract_inside = True
            reference_shell = self
        else:
            contour_extract_inside = False
            reference_shell = shell2
        return contour_extract_inside, reference_shell

    def set_operations_valid_exterior_faces(self, new_faces: List[Face3D], valid_faces: List[Face3D],
                                            list_coincident_faces: List[Face3D], shell2, reference_shell):
        for new_face in new_faces:
            inside_reference_shell = reference_shell.point_belongs(new_face.random_point_inside())
            if self.set_operations_exterior_face(new_face, valid_faces, inside_reference_shell,
                                                 list_coincident_faces, shell2):
                valid_faces.append(new_face)
        return valid_faces

    def union_faces(self, shell2, intersecting_faces,
                    intersecting_combinations,
                    list_coincident_faces):
        faces = []
        for face in intersecting_faces:
            contour_extract_inside, reference_shell = self.reference_shell(shell2, face)
            new_faces = face.set_operations_new_faces(intersecting_combinations, contour_extract_inside)
            faces = self.set_operations_valid_exterior_faces(new_faces, faces, list_coincident_faces,
                                                             shell2, reference_shell)
        return faces

    def get_subtraction_valid_faces(self, new_faces, valid_faces, reference_shell, shell2, keep_interior_faces):
        faces = []
        for new_face in new_faces:
            inside_reference_shell = reference_shell.point_belongs(new_face.random_point_inside())
            if keep_interior_faces:
                if self.set_operations_interior_face(new_face, valid_faces, inside_reference_shell):
                    faces.append(new_face)
            elif self.set_operations_exterior_face(new_face, faces, inside_reference_shell, [], shell2):
                faces.append(new_face)
        return faces

    def validate_intersection_substractions_faces(self, faces):
        """
        Final validation of new faces created during intersections or subtractions of two closedshells.

        :param faces: new faces.
        :return: valid faces.
        """
        valid_faces = []
        finished = False
        while not finished:
            for face in valid_faces:
                if face.face_inside(faces[0]):
                    faces.remove(faces[0])
                    break
            else:
                valid_faces.append(faces[0])
                faces.remove(faces[0])
            if not faces:
                finished = True
        return valid_faces

    def subtraction_faces(self, shell2, intersecting_faces, intersecting_combinations):
        faces = []
        for face in intersecting_faces:
            keep_interior_faces = False
            if face in shell2.faces:
                keep_interior_faces = True
            contour_extract_inside, reference_shell = self.reference_shell(shell2, face)
            new_faces = face.set_operations_new_faces(intersecting_combinations, contour_extract_inside)
            valid_faces = self.get_subtraction_valid_faces(new_faces, faces, reference_shell,
                                                           shell2, keep_interior_faces)
            faces.extend(valid_faces)

        valid_faces = self.validate_intersection_substractions_faces(faces)

        return valid_faces

    def valid_intersection_faces(self, new_faces, valid_faces,
                                 reference_shell, shell2):
        faces = []
        for new_face in new_faces:
            inside_reference_shell = reference_shell.point_belongs(
                new_face.random_point_inside())
            if (inside_reference_shell or (self.face_on_shell(new_face) and shell2.face_on_shell(new_face))) \
                    and new_face not in valid_faces:
                faces.append(new_face)

        return faces

    def intersection_faces(self, shell2, intersecting_faces,
                           intersecting_combinations):
        faces = []
        for face in intersecting_faces:
            contour_extract_inside, reference_shell = \
                self.reference_shell(shell2, face)
            new_faces = face.set_operations_new_faces(
                intersecting_combinations, contour_extract_inside)
            valid_faces = self.valid_intersection_faces(
                new_faces, faces, reference_shell, shell2)
            faces.extend(valid_faces)

        valid_faces = self.validate_intersection_substractions_faces(faces)
        return valid_faces

    def set_operations_interior_face(self, new_face, faces, inside_reference_shell):
        if inside_reference_shell and new_face not in faces:
            return True
        if self.face_on_shell(new_face):
            return True
        return False

    def is_face_between_shells(self, shell2, face):
        if face.surface2d.inner_contours:
            normal_0 = face.surface2d.outer_contour.primitives[0].normal_vector()
            middle_point_0 = face.surface2d.outer_contour.primitives[0].middle_point()
            point1 = middle_point_0 + 0.0001 * normal_0
            point2 = middle_point_0 - 0.0001 * normal_0
            points = [point1, point2]
        else:
            points = [face.surface2d.outer_contour.center_of_mass()]

        for point in points:
            point3d = face.surface3d.point2d_to_3d(point)
            if face.point_belongs(point3d):
                normal1 = point3d - 0.00001 * face.surface3d.frame.w
                normal2 = point3d + 0.00001 * face.surface3d.frame.w
                if (self.point_belongs(normal1) and
                    shell2.point_belongs(normal2)) or \
                        (shell2.point_belongs(normal1) and
                         self.point_belongs(normal2)):
                    return True
        return False

    def set_operations_exterior_face(self, new_face, valid_faces, inside_reference_shell,
                                     list_coincident_faces, shell2):
        if new_face.area() < 1e-8:
            return False
        if new_face not in valid_faces and not inside_reference_shell:
            if list_coincident_faces:
                if self.is_face_between_shells(shell2, new_face):
                    return False
            return True
        return False

    def validate_set_operation(self, shell2, tol):
        """
        Verifies if two shells are valid for union or subtractions operations.

        Its Verfies if they are disjointed or if one is totally inside the other.

        If it returns an empty list, it means the two shells are valid to continue the
        operation.
        """
        if self.is_disjoint_from(shell2, tol):
            return [self, shell2]
        if self.is_inside_shell(shell2):
            return [shell2]
        if shell2.is_inside_shell(self):
            return [self]
        return []

    def is_clean(self):
        """
        Verifies if closed shell\'s faces are clean or if it is needed to be cleaned.

        :return: True if clean and False Otherwise
        """
        for face1, face2 in product(self.faces, repeat=2):
            if face1 != face2 and \
                    face1.surface3d.is_coincident(face2.surface3d) and \
                    face1.is_adjacent(face2):
                return False
        return True

    def union(self, shell2: 'ClosedShell3D', tol: float = 1e-8):
        """
        Given Two closed shells, it returns a new united ClosedShell3D object.

        """

        validate_set_operation = \
            self.validate_set_operation(shell2, tol)
        if validate_set_operation:
            return validate_set_operation
        list_coincident_faces = self.get_coincident_faces(shell2)
        face_combinations = self.intersecting_faces_combinations(shell2, list_coincident_faces, tol)
        intersecting_combinations = self.dict_intersecting_combinations(face_combinations, tol)
        intersecting_faces1, intersecting_faces2 = self.get_intersecting_faces(intersecting_combinations)
        intersecting_faces = intersecting_faces1 + intersecting_faces2
        faces = self.get_non_intersecting_faces(shell2, intersecting_faces) + \
            shell2.get_non_intersecting_faces(self, intersecting_faces)
        if len(faces) == len(self.faces + shell2.faces) and not intersecting_faces:
            return [self, shell2]
        new_valid_faces = self.union_faces(shell2, intersecting_faces,
                                           intersecting_combinations, list_coincident_faces)
        faces += new_valid_faces
        new_shell = ClosedShell3D(faces)
        return [new_shell]

    @staticmethod
    def get_faces_to_be_merged(union_faces):
        coincident_planes_faces = []
        for i, face1 in enumerate(union_faces):
            for j, face2 in enumerate(union_faces):
                if j != i and face1.surface3d.is_coincident(face2.surface3d):
                    if face1 not in coincident_planes_faces:
                        coincident_planes_faces.append(face1)
                    coincident_planes_faces.append(face2)
            if coincident_planes_faces:
                break
        return coincident_planes_faces

    @staticmethod
    def clean_faces(union_faces, list_new_faces):
        list_remove_faces = []
        if union_faces:
            for face1 in union_faces:
                for face2 in list_new_faces:
                    if face1.face_inside(face2):
                        list_remove_faces.append(face2)
                    elif face2.face_inside(face1):
                        list_remove_faces.append(face1)
        list_new_faces += union_faces
        for face in list_remove_faces:
            list_new_faces.remove(face)
        return list_new_faces

    def merge_faces(self):
        """
        Merges all shells' adjacent faces into one.

        """
        union_faces = self.faces
        finished = False
        list_new_faces = []
        count = 0
        while not finished:
            valid_coicident_faces = ClosedShell3D.get_faces_to_be_merged(union_faces)
            list_valid_coincident_faces = valid_coicident_faces[:]
            if valid_coicident_faces:
                list_new_faces += PlaneFace3D.merge_faces(valid_coicident_faces)
            for face in list_valid_coincident_faces:
                union_faces.remove(face)
            count += 1
            if count >= len(self.faces) and not list_valid_coincident_faces:
                finished = True

        list_new_faces = self.clean_faces(union_faces, list_new_faces)

        self.faces = list_new_faces

    def subtract(self, shell2, tol=1e-8):
        """
        Given Two closed shells, it returns a new subtracted OpenShell3D.

        """
        validate_set_operation = self.validate_set_operation(shell2, tol)
        if validate_set_operation:
            return validate_set_operation

        list_coincident_faces = self.get_coincident_faces(shell2)
        face_combinations = self.intersecting_faces_combinations(
            shell2, list_coincident_faces, tol)

        intersecting_combinations = self.dict_intersecting_combinations(
            face_combinations, tol)

        if len(intersecting_combinations) == 0:
            return [self, shell2]

        intersecting_faces, _ = self.get_intersecting_faces(
            intersecting_combinations)

        faces = self.get_non_intersecting_faces(shell2, intersecting_faces)
        new_valid_faces = self.union_faces(shell2, intersecting_faces,
                                           intersecting_combinations,
                                           list_coincident_faces
                                           )
        faces += new_valid_faces
        return [OpenShell3D(faces)]

    def subtract_to_closed_shell(self, shell2: OpenShell3D, tol: float = 1e-8):
        """
        Given Two closed shells, it returns a new subtracted ClosedShell3D.

        :param shell2:
        :param tol:
        :return:
        """

        validate_set_operation = self.validate_set_operation(shell2, tol)
        if validate_set_operation:
            return validate_set_operation

        list_coincident_faces = self.get_coincident_faces(shell2)
        face_combinations = self.intersecting_faces_combinations(
            shell2, list_coincident_faces, tol)
        intersecting_combinations = self.dict_intersecting_combinations(
            face_combinations, tol)

        if len(intersecting_combinations) == 0:
            return [self, shell2]

        intersecting_faces1, intersecting_faces2 = self.get_intersecting_faces(
            intersecting_combinations)
        intersecting_faces = intersecting_faces1 + intersecting_faces2

        faces = self.get_non_intersecting_faces(shell2, intersecting_faces)
        faces += shell2.get_non_intersecting_faces(self, intersecting_faces, intersection_method=True)
        new_valid_faces = self.subtraction_faces(shell2, intersecting_faces, intersecting_combinations)
        faces += new_valid_faces
        new_shell = ClosedShell3D(faces)
        # new_shell.eliminate_not_valid_closedshell_faces()
        return [new_shell]

    def intersection(self, shell2, tol=1e-8):
        """
        Given two ClosedShell3D, it returns the new object resulting from the intersection of the two.

        """
        validate_set_operation = self.validate_set_operation(
            shell2, tol)
        if validate_set_operation:
            return validate_set_operation
        list_coincident_faces = self.get_coincident_faces(shell2)
        face_combinations = self.intersecting_faces_combinations(shell2, list_coincident_faces, tol)
        intersecting_combinations = self.dict_intersecting_combinations(face_combinations, tol)

        if not intersecting_combinations:
            return [self, shell2]

        intersecting_faces1, intersecting_faces2 = self.get_intersecting_faces(intersecting_combinations)
        intersecting_faces = intersecting_faces1 + intersecting_faces2
        faces = self.intersection_faces(shell2, intersecting_faces, intersecting_combinations)
        faces += self.get_non_intersecting_faces(shell2, intersecting_faces, intersection_method=True) + \
            shell2.get_non_intersecting_faces(self, intersecting_faces, intersection_method=True)
        new_shell = ClosedShell3D(faces)
        new_shell.eliminate_not_valid_closedshell_faces()
        return [new_shell]

    def eliminate_not_valid_closedshell_faces(self):
        nodes_with_2degrees = [node for node, degree in list(self.faces_graph.degree()) if degree <= 2]
        for node in nodes_with_2degrees:
            neighbors = nx.neighbors(self.faces_graph, node)
            for neighbor_node in neighbors:
                for face in self.faces:
                    if self.faces_graph.edges[(node, neighbor_node)]['edge'] in face.outer_contour3d.primitives:
                        self.faces.remove(face)
                        break
        self._faces_graph = None


class OpenTriangleShell3D(OpenShell3D):
    """
    A 3D open shell composed of multiple triangle faces.

    This class represents a 3D open shell, which is a collection of connected
    triangle faces with no volume. It is a subclass of the `OpenShell3D` class
    and inherits all of its attributes and methods.

    :param faces: The triangle faces of the shell.
    :type faces: List[`Triangle3D`]
    :param color: The color of the shell.
    :type color: Tuple[float, float, float]
    :param alpha: The transparency of the shell, should be a value in the range (0, 1).
    :type alpha: float
    :param name: The name of the shell.
    :type name: str
    """

    def __init__(self, faces: List[Triangle3D],
                 color: Tuple[float, float, float] = None,
                 alpha: float = 1., name: str = ''):
        OpenShell3D.__init__(self, faces=faces, color=color, alpha=alpha, name=name)

    def to_dict(self):
        dict_ = self.base_dict()
        dict_['faces'] = [t.to_dict() for t in self.faces]
        dict_['alpha'] = self.alpha
        dict_['color'] = self.color
        return dict_

    def point_on_shell(self, point: volmdlr.Point3D):
        for face in self.faces:
            # TODO: why the first check?
            if (face.surface3d.point_on_plane(point) and face.point_belongs(point)) or \
                    face.outer_contour3d.point_over_contour(point, abs_tol=1e-7):
                return True
        return False

    def to_mesh_data(self):
        positions = npy.zeros((3 * len(self.faces), 3))
        faces = npy.zeros((len(self.faces), 3))
        for i, triangle_face in enumerate(self.faces):
            i1 = 3 * i
            i2 = i1 + 1
            i3 = i1 + 2
            positions[i1, 0] = triangle_face.points[0].x
            positions[i1, 1] = triangle_face.points[0].y
            positions[i1, 2] = triangle_face.points[0].z
            positions[i2, 0] = triangle_face.points[1].x
            positions[i2, 1] = triangle_face.points[1].y
            positions[i2, 2] = triangle_face.points[1].z
            positions[i3, 0] = triangle_face.points[2].x
            positions[i3, 1] = triangle_face.points[2].y
            positions[i3, 2] = triangle_face.points[2].z

            faces[i, 0] = i1
            faces[i, 1] = i2
            faces[i, 2] = i3

        return positions, faces

    @classmethod
    def from_mesh_data(cls, positions, faces):
        triangles = []
        points = [volmdlr.Point3D(px, py, pz) for px, py, pz in positions]
        for i1, i2, i3 in faces:
            triangles.append(Triangle3D(points[i1], points[i2], points[i3]))
        return cls(triangles)

    def to_trimesh(self):
        return Trimesh(*self.to_mesh_data())

    @classmethod
    def from_trimesh(cls, trimesh):
        return cls.from_mesh_data(trimesh.vertices.tolist(), trimesh.faces.tolist())

    def triangulation(self):
        points = []
        triangles = []
        for i, triangle in enumerate(self.faces):
            points.append(vmd.Node3D.from_point(triangle.point1))
            points.append(vmd.Node3D.from_point(triangle.point2))
            points.append(vmd.Node3D.from_point(triangle.point3))
            triangles.append((3 * i, 3 * i + 1, 3 * i + 2))
        return vmd.DisplayMesh3D(points, triangles)


class ClosedTriangleShell3D(ClosedShell3D, OpenTriangleShell3D):
    """
        A 3D closed shell composed of multiple triangle faces.

    This class represents a 3D closed shell, which is a collection of connected
    triangle faces with a volume. It is a subclass of both the `ClosedShell3D`
    and `OpenTriangleShell3D` classes and inherits all of their attributes and
    methods.

    :param faces: The triangle faces of the shell.
    :type faces: List[`Triangle3D`]
    :param color: The color of the shell.
    :type color: Tuple[float, float, float]
    :param alpha: The transparency of the shell, should be a value in the range (0, 1).
    :type alpha: float
    :param name: The name of the shell.
    :type name: str
    """

    def __init__(self, faces: List[Triangle3D],
                 color: Tuple[float, float, float] = None,
                 alpha: float = 1., name: str = ''):
        OpenTriangleShell3D.__init__(self, faces=faces, color=color, alpha=alpha, name=name)<|MERGE_RESOLUTION|>--- conflicted
+++ resolved
@@ -4928,11 +4928,7 @@
         """
         Verifies if BSplineSurface3D could be a Plane3D.
 
-<<<<<<< HEAD
         :return: A planar surface if possible, otherwise, returns self.
-=======
-        :return: simplified a planar surface if possible, otherwise, returns self.
->>>>>>> bd466b9e
         """
         points = [self.control_points[0]]
         vector_list = []
