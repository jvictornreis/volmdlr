"""
Surfaces & faces
"""

import math
<<<<<<< HEAD
import os

=======
import warnings
>>>>>>> 5d1ea26c
from itertools import product
from typing import Any, Dict, List, Tuple

import matplotlib.pyplot as plt
import networkx as nx
import numpy as npy
import scipy as scp
import scipy.optimize as opt
import triangle
# import dessia_common
from dessia_common.core import DessiaObject
from geomdl import NURBS, BSpline, utilities
from geomdl.construct import extract_curves
from geomdl.fitting import approximate_surface, interpolate_surface
from geomdl.operations import split_surface_u, split_surface_v

import volmdlr.core
import volmdlr.core_compiled
import volmdlr.display as vmd
import volmdlr.edges as vme
import volmdlr.geometry
import volmdlr.grid
import volmdlr.utils.parametric as vm_parametric
import volmdlr.wires
from volmdlr.utils.parametric import array_range_search

# import matplotlib.tri as plt_tri
# from pygeodesic import geodesic


def knots_vector_inv(knots_vector):
    """
    Compute knot elements and multiplicities based on the global knot vector.

    """

    knots = sorted(set(knots_vector))
    multiplicities = [knots_vector.count(knot) for knot in knots]

    return knots, multiplicities


class Surface2D(volmdlr.core.Primitive2D):
    """
    A surface bounded by an outer contour.

    """

    def __init__(self, outer_contour: volmdlr.wires.Contour2D,
                 inner_contours: List[volmdlr.wires.Contour2D],
                 name: str = 'name'):
        self.outer_contour = outer_contour
        self.inner_contours = inner_contours

        volmdlr.core.Primitive2D.__init__(self, name=name)

    def copy(self):
        """
        Copies the surface2d.

        """
        return self.__class__(outer_contour=self.outer_contour.copy(),
                              inner_contours=[c.copy() for c in self.inner_contours],
                              name=self.name)

    def area(self):
        """
        Computes the area of the surface.

        """
        return self.outer_contour.area() - sum(contour.area() for contour in self.inner_contours)

    def second_moment_area(self, point: volmdlr.Point2D):
        """
        Computes the second moment area of the surface.

        """
        i_x, i_y, i_xy = self.outer_contour.second_moment_area(point)
        for contour in self.inner_contours:
            i_xc, i_yc, i_xyc = contour.second_moment_area(point)
            i_x -= i_xc
            i_y -= i_yc
            i_xy -= i_xyc
        return i_x, i_y, i_xy

    def center_of_mass(self):
        """
        Compute the center of mass of the 2D surface.

        :return: The center of mass of the surface.
        :rtype: :class:`volmdlr.Point2D`
        """
        center = self.outer_contour.area() * self.outer_contour.center_of_mass()
        for contour in self.inner_contours:
            center -= contour.area() * contour.center_of_mass()
        return center / self.area()

    def point_belongs(self, point2d: volmdlr.Point2D):
        """
        Check whether a point belongs to the 2D surface.

        :param point2d: The point to check.
        :type point2d: :class:`volmdlr.Point2D`
        :return: True if the point belongs to the surface, False otherwise.
        :rtype: bool
        """
        if not self.outer_contour.point_belongs(point2d):
            if self.outer_contour.point_over_contour(point2d):
                return True
            return False

        for inner_contour in self.inner_contours:
            if inner_contour.point_belongs(point2d) and not inner_contour.point_over_contour(point2d):
                return False
        return True

    def random_point_inside(self):
        """
        Generate a random point inside the 2D surface.

        Taking into account any inner contours (holes) it may have.

        :return: A random point inside the surface.
        :rtype: :class:`volmdlr.Point2D`
        """
        valid_point = False
        point_inside_outer_contour = None
        while not valid_point:
            point_inside_outer_contour = self.outer_contour.random_point_inside()
            inside_inner_contour = False
            for inner_contour in self.inner_contours:
                if inner_contour.point_belongs(point_inside_outer_contour):
                    inside_inner_contour = True
            if not inside_inner_contour and \
                    point_inside_outer_contour is not None:
                valid_point = True

        return point_inside_outer_contour

    def triangulation(self, number_points_x: int = 15, number_points_y: int = 15):
        """
        Triangulates the Surface2D using the Triangle library.

        :param number_points_x: Number of discretization points in x direction.
        :type number_points_x: int
        :param number_points_y: Number of discretization points in y direction.
        :type number_points_y: int
        :return: The triangulated surface as a display mesh.
        :rtype: :class:`volmdlr.display.DisplayMesh2D`
        """
        area = self.bounding_rectangle().area()
        tri_opt = "p"
        if area == 0.:
            return vmd.DisplayMesh2D([], triangles=[])

        triangulates_with_grid = number_points_x > 0 or number_points_y > 0

        outer_polygon = self.outer_contour.to_polygon(angle_resolution=9, discretize_line=triangulates_with_grid)

        if not self.inner_contours and not triangulates_with_grid:
            return outer_polygon.triangulation()

        points_grid, x, y, grid_point_index = outer_polygon.grid_triangulation_points(number_points_x=number_points_x,
                                                                                      number_points_y=number_points_y)
        points = [vmd.Node2D(*p) for p in outer_polygon.points]
        vertices = [(p.x, p.y) for p in points]
        n = len(points)
        segments = [(i, i + 1) for i in range(n - 1)]
        segments.append((n - 1, 0))

        if not self.inner_contours:  # No holes
            vertices_grid = [(p.x, p.y) for p in points_grid]
            vertices.extend(vertices_grid)
            tri = {'vertices': npy.array(vertices).reshape((-1, 2)),
                   'segments': npy.array(segments).reshape((-1, 2)),
                   }
            t = triangle.triangulate(tri, tri_opt)
            triangles = t['triangles'].tolist()
            np = t['vertices'].shape[0]
            points = [vmd.Node2D(*t['vertices'][i, :]) for i in range(np)]
            return vmd.DisplayMesh2D(points, triangles=triangles, edges=None)

        point_index = {p: i for i, p in enumerate(points)}
        holes = []
        for inner_contour in self.inner_contours:
            inner_polygon = inner_contour.to_polygon(angle_resolution=9)
            inner_polygon_nodes = [vmd.Node2D.from_point(p) for p in inner_polygon.points]
            for point in inner_polygon_nodes:
                if point not in point_index:
                    points.append(point)
                    vertices.append((point.x, point.y))
                    point_index[point] = n
                    n += 1

            for point1, point2 in zip(inner_polygon_nodes[:-1],
                                      inner_polygon_nodes[1:]):
                segments.append((point_index[point1], point_index[point2]))
            segments.append((point_index[inner_polygon_nodes[-1]], point_index[inner_polygon_nodes[0]]))

            rpi = inner_polygon.random_point_inside(include_edge_points=False)

            holes.append([rpi.x, rpi.y])

            if triangulates_with_grid:
                # removes with a region search the grid points that are in the inner contour
                xmin, xmax, ymin, ymax = inner_polygon.bounding_rectangle().bounds()
                x_grid_range = array_range_search(x, xmin, xmax)
                y_grid_range = array_range_search(y, ymin, ymax)
                for i in x_grid_range:
                    for j in y_grid_range:
                        point = grid_point_index.get((i, j))
                        if not point:
                            continue
                        if inner_polygon.point_belongs(point):
                            points_grid.remove(point)
                            grid_point_index.pop((i, j))

        if triangulates_with_grid:
            vertices_grid = [(p.x, p.y) for p in points_grid]
            vertices.extend(vertices_grid)

        tri = {'vertices': npy.array(vertices).reshape((-1, 2)),
               'segments': npy.array(segments).reshape((-1, 2)),
               'holes': npy.array(holes).reshape((-1, 2))
               }
        t = triangle.triangulate(tri, tri_opt)
        triangles = t['triangles'].tolist()
        np = t['vertices'].shape[0]
        points = [vmd.Node2D(*t['vertices'][i, :]) for i in range(np)]
        return vmd.DisplayMesh2D(points, triangles=triangles, edges=None)

    def split_by_lines(self, lines):
        """
        Returns a list of cutted surfaces given by the lines provided as argument.
        """
        cutted_surfaces = []
        iteration_surfaces = self.cut_by_line(lines[0])

        for line in lines[1:]:
            iteration_surfaces2 = []
            for surface in iteration_surfaces:
                line_cutted_surfaces = surface.cut_by_line(line)

                llcs = len(line_cutted_surfaces)

                if llcs == 1:
                    cutted_surfaces.append(line_cutted_surfaces[0])
                else:
                    iteration_surfaces2.extend(line_cutted_surfaces)

            iteration_surfaces = iteration_surfaces2[:]

        cutted_surfaces.extend(iteration_surfaces)
        return cutted_surfaces

    def split_regularly(self, n):
        """
        Split in n slices.
        """
        bounding_rectangle = self.outer_contour.bounding_rectangle()
        lines = []
        for i in range(n - 1):
            xi = bounding_rectangle[0] + (i + 1) * (bounding_rectangle[1] - bounding_rectangle[0]) / n
            lines.append(vme.Line2D(volmdlr.Point2D(xi, 0),
                                    volmdlr.Point2D(xi, 1)))
        return self.split_by_lines(lines)

    def cut_by_line(self, line: vme.Line2D):
        """
        Returns a list of cutted Surface2D by the given line.

        :param line: The line to cut the Surface2D with.
        :type line: :class:`volmdlr.edges.Line2D`
        :return: A list of 2D surfaces resulting from the cut.
        :rtype: List[:class:`volmdlr.faces.Surface2D`]
        """
        surfaces = []
        splitted_outer_contours = self.outer_contour.cut_by_line(line)
        splitted_inner_contours_table = []
        for inner_contour in self.inner_contours:
            splitted_inner_contours = inner_contour.cut_by_line(line)
            splitted_inner_contours_table.append(splitted_inner_contours)

        # First part of the external contour
        for outer_split in splitted_outer_contours:
            inner_contours = []
            for splitted_inner_contours in splitted_inner_contours_table:
                for inner_split in splitted_inner_contours:
                    inner_split.order_contour()
                    point = inner_split.random_point_inside()
                    if outer_split.point_belongs(point):
                        inner_contours.append(inner_split)

            if inner_contours:
                surface2d = self.from_contours(outer_split, inner_contours)
                surfaces.append(surface2d)
            else:
                surfaces.append(Surface2D(outer_split, []))
        return surfaces

    def line_crossings(self, line: vme.Line2D):
        """
        Find intersection points between a line and the 2D surface.

        :param line: The line to intersect with the shape.
        :type line: :class:`volmdlr.edges.Line2D`
        :return: A list of intersection points sorted by increasing abscissa
            along the line. Each intersection point is a tuple
            (point, primitive) where point is the intersection point and
            primitive is the intersected primitive.
        :rtype: List[Tuple[:class:`volmdlr.Point2D`,
            :class:`volmdlr.core.Primitive2D`]]
        """
        intersection_points = []
        for primitive in self.outer_contour.primitives:
            for p in primitive.line_crossings(line):
                if (p, primitive) not in intersection_points:
                    intersection_points.append((p, primitive))
        for inner_contour in self.inner_contours:
            for primitive in inner_contour.primitives:
                for p in primitive.line_crossings(line):
                    if (p, primitive) not in intersection_points:
                        intersection_points.append((p, primitive))
        return sorted(intersection_points, key=lambda ip: line.abscissa(ip[0]))

    def split_at_centers(self):
        """
        Split in n slices.
        # TODO: is this used ?
        """

        cutted_contours = []
        c1 = self.inner_contours[0].center_of_mass()
        c2 = self.inner_contours[1].center_of_mass()
        cut_line = vme.Line2D(c1, c2)

        iteration_contours2 = []

        sc = self.cut_by_line(cut_line)

        iteration_contours2.extend(sc)

        iteration_contours = iteration_contours2[:]
        cutted_contours.extend(iteration_contours)

        return cutted_contours

    def cut_by_line2(self, line):
        """
        Cuts a Surface2D with line (2).

        :param line: DESCRIPTION
        :type line: TYPE
        :raises NotImplementedError: DESCRIPTION
        :return: DESCRIPTION
        :rtype: TYPE

        """

        all_contours = []
        inner_1 = self.inner_contours[0]
        inner_2 = self.inner_contours[1]

        inner_intersections_1 = inner_1.line_intersections(line)
        inner_intersections_2 = inner_2.line_intersections(line)

        arc1, arc2 = inner_1.split(inner_intersections_1[1],
                                   inner_intersections_1[0])
        arc3, arc4 = inner_2.split(inner_intersections_2[1],
                                   inner_intersections_2[0])
        new_inner_1 = volmdlr.wires.Contour2D([arc1, arc2])
        new_inner_2 = volmdlr.wires.Contour2D([arc3, arc4])

        intersections = [(inner_intersections_1[0], arc1), (inner_intersections_1[1], arc2)]
        intersections += self.outer_contour.line_intersections(line)
        intersections.append((inner_intersections_2[0], arc3))
        intersections.append((inner_intersections_2[1], arc4))
        intersections += self.outer_contour.line_intersections(line)

        if not intersections:
            all_contours.extend([self])
        if len(intersections) < 4:
            return [self]
        if len(intersections) >= 4:
            if isinstance(intersections[0][0], volmdlr.Point2D) and \
                    isinstance(intersections[1][0], volmdlr.Point2D):
                ip1, ip2 = sorted(
                    [new_inner_1.primitives.index(intersections[0][1]),
                     new_inner_1.primitives.index(intersections[1][1])])
                ip5, ip6 = sorted(
                    [new_inner_2.primitives.index(intersections[4][1]),
                     new_inner_2.primitives.index(intersections[5][1])])
                ip3, ip4 = sorted(
                    [self.outer_contour.primitives.index(intersections[2][1]),
                     self.outer_contour.primitives.index(intersections[3][1])])

                # sp11, sp12 = intersections[2][1].split(intersections[2][0])
                # sp21, sp22 = intersections[3][1].split(intersections[3][0])
                sp33, sp34 = intersections[6][1].split(intersections[6][0])
                sp44, sp43 = intersections[7][1].split(intersections[7][0])

                primitives1 = [volmdlr.edges.LineSegment2D(intersections[6][0], intersections[1][0]),
                               new_inner_1.primitives[ip1],
                               volmdlr.edges.LineSegment2D(intersections[0][0], intersections[5][0]),
                               new_inner_2.primitives[ip5],
                               volmdlr.edges.LineSegment2D(intersections[4][0], intersections[7][0]),
                               sp44
                               ]
                primitives1.extend(self.outer_contour.primitives[ip3 + 1:ip4])
                primitives1.append(sp34)

                primitives2 = [volmdlr.edges.LineSegment2D(intersections[7][0], intersections[4][0]),
                               new_inner_2.primitives[ip6],
                               volmdlr.edges.LineSegment2D(intersections[5][0], intersections[0][0]),
                               new_inner_1.primitives[ip2],
                               volmdlr.edges.LineSegment2D(intersections[1][0], intersections[6][0]),
                               sp33
                               ]

                primitives2.extend(self.outer_contour.primitives[:ip3].reverse())
                primitives2.append(sp43)

                all_contours.extend([volmdlr.wires.Contour2D(primitives1),
                                     volmdlr.wires.Contour2D(primitives2)])

            else:
                raise NotImplementedError(
                    'Non convex contour not supported yet')
                # raise NotImplementedError(
                #     '{} intersections not supported yet'.format(
                #         len(intersections)))

        return all_contours

    # def cut_by_line3(self, line):
    #     """
    #     Cuts a Surface2D with line (2).
    #
    #     :param line: DESCRIPTION
    #     :type line: TYPE
    #     :raises NotImplementedError: DESCRIPTION
    #     :return: DESCRIPTION
    #     :rtype: TYPE
    #
    #     """
    #
    #     # ax=self.outer_contour.plot()
    #     all_contours = []
    #     inner = self.inner_contours[0]
    #     inner_2 = self.inner_contours[1]
    #     inner_3 = self.inner_contours[2]
    #
    #     c = inner.center_of_mass()
    #     c_2 = inner_2.center_of_mass()
    #     c_3 = inner_3.center_of_mass()
    #     direction_vector = line.normal_vector()
    #     direction_line = vme.Line2D(c, volmdlr.Point2D(
    #         (direction_vector.y * c.x - direction_vector.x * c.y) / (
    #             direction_vector.y), 0))
    #     direction_line_2 = vme.Line2D(c_2, volmdlr.Point2D(
    #         (direction_vector.y * c_2.x - direction_vector.x * c_2.y) / (
    #             direction_vector.y), 0))
    #
    #     direction_line_3 = vme.Line2D(c_3, volmdlr.Point2D(
    #         (direction_vector.y * c_3.x - direction_vector.x * c_3.y) / (
    #             direction_vector.y), 0))
    #     inner_intersections = inner.line_intersections(direction_line)
    #     inner_intersections_2 = inner_2.line_intersections(direction_line_2)
    #     inner_intersections_3 = inner_3.line_intersections(direction_line_3)
    #     arc1, arc2 = inner.split(inner_intersections[1],
    #                              inner_intersections[0])
    #     arc3, arc4 = inner_2.split(inner_intersections_2[1],
    #                                inner_intersections_2[0])
    #     arc5, arc6 = inner_3.split(inner_intersections_3[1],
    #                                inner_intersections_3[0])
    #     new_inner = volmdlr.wires.Contour2D([arc1, arc2])
    #     new_inner_2 = volmdlr.wires.Contour2D([arc3, arc4])
    #     new_inner_3 = volmdlr.wires.Contour2D([arc5, arc6])
    #     intersections = [(inner_intersections[0], arc1), (inner_intersections[1], arc2)]
    #
    #     if len(self.outer_contour.line_intersections(direction_line)) > 2:
    #
    #         intersections.append(
    #             self.outer_contour.line_intersections(direction_line)[0])
    #         intersections.append(
    #             self.outer_contour.line_intersections(direction_line)[2])
    #     else:
    #         intersections.append(
    #             self.outer_contour.line_intersections(direction_line)[0])
    #         intersections.append(
    #             self.outer_contour.line_intersections(direction_line)[1])
    #     intersections.append((inner_intersections_2[0], arc3))
    #     intersections.append((inner_intersections_2[1], arc4))
    #     if len(self.outer_contour.line_intersections(direction_line_2)) > 2:
    #         intersections.append(
    #             self.outer_contour.line_intersections(direction_line_2)[0])
    #         intersections.append(
    #             self.outer_contour.line_intersections(direction_line_2)[2])
    #     else:
    #         intersections.append(
    #             self.outer_contour.line_intersections(direction_line_2)[0])
    #         intersections.append(
    #             self.outer_contour.line_intersections(direction_line_2)[1])
    #     intersections.append((inner_intersections_3[0], arc5))
    #     intersections.append((inner_intersections_3[1], arc6))
    #     if len(self.outer_contour.line_intersections(direction_line_3)) > 2:
    #
    #         intersections.append(
    #             self.outer_contour.line_intersections(direction_line_3)[0])
    #         intersections.append(
    #             self.outer_contour.line_intersections(direction_line_3)[2])
    #     else:
    #         intersections.append(
    #             self.outer_contour.line_intersections(direction_line_3)[0])
    #         intersections.append(
    #             self.outer_contour.line_intersections(direction_line_3)[1])
    #
    #     if isinstance(intersections[0][0], volmdlr.Point2D) and \
    #             isinstance(intersections[1][0], volmdlr.Point2D):
    #         ip1, ip2 = sorted([new_inner.primitives.index(intersections[0][1]),
    #                            new_inner.primitives.index(
    #                                intersections[1][1])])
    #         ip5, ip6 = sorted(
    #             [new_inner_2.primitives.index(intersections[4][1]),
    #              new_inner_2.primitives.index(intersections[5][1])])
    #         ip7, ip8 = sorted(
    #             [new_inner_3.primitives.index(intersections[8][1]),
    #              new_inner_3.primitives.index(intersections[9][1])])
    #         ip3, ip4 = sorted(
    #             [self.outer_contour.primitives.index(intersections[2][1]),
    #              self.outer_contour.primitives.index(intersections[3][1])])
    #
    #         sp11, sp12 = intersections[2][1].split(intersections[2][0])
    #         sp21, sp22 = intersections[3][1].split(intersections[3][0])
    #         sp33, sp34 = intersections[6][1].split(intersections[6][0])
    #         sp44, sp43 = intersections[7][1].split(intersections[7][0])
    #         sp55, sp56 = intersections[10][1].split(intersections[10][0])
    #         sp66, sp65 = intersections[11][1].split(intersections[11][0])
    #
    #         primitives1 = []
    #         primitives1.append(volmdlr.edges.LineSegment2D(intersections[7][0],
    #                                                        intersections[5][0]))
    #         primitives1.append(new_inner_2.primitives[ip5])
    #         primitives1.append(volmdlr.edges.LineSegment2D(intersections[6][0],
    #                                                        intersections[4][0]))
    #         primitives1.append(sp33)
    #         primitives1.append(sp43)
    #
    #         primitives2 = []
    #         primitives2.append(volmdlr.edges.LineSegment2D(intersections[6][0],
    #                                                        intersections[4][0]))
    #         primitives2.append(new_inner_2.primitives[ip6])
    #         primitives2.append(volmdlr.edges.LineSegment2D(intersections[5][0],
    #                                                        intersections[7][0]))
    #         primitives2.append(volmdlr.edges.LineSegment2D(intersections[7][0],
    #                                                        intersections[11][0]))
    #         primitives2.append(
    #             vme.LineSegment2D(intersections[11][0],
    #                                         intersections[9][0]))
    #         primitives2.append(new_inner_3.primitives[ip7])
    #         primitives2.append(volmdlr.edges.LineSegment2D(intersections[8][0],
    #                                                        intersections[10][0]))
    #         primitives2.append(sp34)
    #
    #         primitives3 = []
    #         primitives3.append(
    #             vme.LineSegment2D(intersections[10][0],
    #                                         intersections[8][0]))
    #         primitives3.append(new_inner_3.primitives[ip8])
    #         primitives3.append(volmdlr.edges.LineSegment2D(intersections[9][0],
    #                                                        intersections[11][0]))
    #         primitives3.append(sp22)
    #         primitives3.append(volmdlr.edges.LineSegment2D(intersections[3][0],
    #                                                        intersections[1][0]))
    #         primitives3.append(new_inner.primitives[ip1])
    #         primitives3.append(vme.LineSegment2D(intersections[0][0],
    #                                                        intersections[2][
    #                                                            0]))
    #         primitives3.append(vme.LineSegment2D(intersections[2][0],
    #                                                        intersections[10][
    #                                                            0]))
    #
    #         primitives4 = [volmdlr.edges.LineSegment2D(intersections[3][0],
    #                                                    intersections[1][0])]
    #         a = volmdlr.edges.Arc2D(new_inner.primitives[ip2].end,
    #                                 new_inner.primitives[ip2].interior,
    #                                 new_inner.primitives[ip2].start)
    #         primitives4.append(a)
    #         primitives4.append(volmdlr.edges.LineSegment2D(intersections[0][0],
    #                                                        intersections[2][0]))
    #         primitives4.append(sp12)
    #         primitives4.append(sp21)
    #
    #         # Contour2D(primitives1),Contour2D(primitives2),
    #         #                      Contour2D(primitives3),
    #         all_contours.extend([volmdlr.wires.Contour2D(primitives4)])
    #
    #     else:
    #         raise NotImplementedError(
    #             f'{len(intersections)} intersections not supported yet')
    #
    #     return all_contours

    def bounding_rectangle(self):
        """
        Returns bounding rectangle.

        :return: Returns a python object with useful methods
        :rtype: :class:`volmdlr.core.BoundingRectangle

        """

        return self.outer_contour.bounding_rectangle()

    @classmethod
    def from_contours(cls, outer_contour, inner_contours):
        surface2d_inner_contours = []
        surface2d_outer_contour = outer_contour
        for inner_contour in inner_contours:
            if surface2d_outer_contour.shared_primitives_extremities(
                    inner_contour):
                # inner_contour will be merged with outer_contour
                merged_contours = surface2d_outer_contour.merge_with(
                    inner_contour)
                if len(merged_contours) >= 2:
                    raise NotImplementedError
                surface2d_outer_contour = merged_contours[0]
            else:
                # inner_contour will be added to the inner contours of the
                # Surface2D
                surface2d_inner_contours.append(inner_contour)
        return cls(surface2d_outer_contour, surface2d_inner_contours)

    def plot(self, ax=None, color='k', alpha=1, equal_aspect=False):

        if ax is None:
            _, ax = plt.subplots()
        self.outer_contour.plot(ax=ax, color=color, alpha=alpha,
                                equal_aspect=equal_aspect)
        for inner_contour in self.inner_contours:
            inner_contour.plot(ax=ax, color=color, alpha=alpha,
                               equal_aspect=equal_aspect)

        if equal_aspect:
            ax.set_aspect('equal')

        ax.margins(0.1)
        return ax

    def axial_symmetry(self, line):
        """
        Finds out the symmetric surface2d according to a line.

        """

        outer_contour = self.outer_contour.axial_symmetry(line)
        inner_contours = []
        if self.inner_contours:
            inner_contours = [contour.axial_symmetry(line) for contour in self.inner_contours]

        return self.__class__(outer_contour=outer_contour,
                              inner_contours=inner_contours)

    def rotation(self, center, angle):

        outer_contour = self.outer_contour.rotation(center, angle)
        if self.inner_contours:
            inner_contours = [contour.rotation(center, angle) for contour in self.inner_contours]
        else:
            inner_contours = []

        return self.__class__(outer_contour, inner_contours)

    def rotation_inplace(self, center, angle):

        new_surface2d = self.rotation(center, angle)
        self.outer_contour = new_surface2d.outer_contour
        self.inner_contours = new_surface2d.inner_contours

    def translation(self, offset: volmdlr.Vector2D):
        outer_contour = self.outer_contour.translation(offset)
        inner_contours = [contour.translation(offset) for contour in self.inner_contours]
        return self.__class__(outer_contour, inner_contours)

    def translation_inplace(self, offset: volmdlr.Vector2D):
        new_contour = self.translation(offset)
        self.outer_contour = new_contour.outer_contour
        self.inner_contours = new_contour.inner_contours

    def frame_mapping(self, frame: volmdlr.Frame2D, side: str):
        outer_contour = self.outer_contour.frame_mapping(frame, side)
        inner_contours = [contour.frame_mapping(frame, side) for contour in self.inner_contours]
        return self.__class__(outer_contour, inner_contours)

    def frame_mapping_inplace(self, frame: volmdlr.Frame2D, side: str):
        new_contour = self.frame_mapping(frame, side)
        self.outer_contour = new_contour.outer_contour
        self.inner_contours = new_contour.inner_contours


class Surface3D(DessiaObject):
    """
    Abstract class.

    """
    x_periodicity = None
    y_periodicity = None
    face_class = None

    def point2d_to_3d(self, point2d):
        raise NotImplementedError(f'point2d_to_3d is abstract and should be implemented in {self.__class__.__name__}')

    def point3d_to_2d(self, point3d):
        raise NotImplementedError(f'point2d_to_3d is abstract and should be implemented in {self.__class__.__name__}')

    def face_from_contours3d(self, contours3d: List[volmdlr.wires.Contour3D], name: str = ''):
        """
        Returns the face generated by a list of contours. Finds out which are outer or inner contours.

        :param name: the name to inject in the new face
        """

        lc3d = len(contours3d)

        if lc3d == 1:
            outer_contour2d = self.contour3d_to_2d(contours3d[0])
            # if isinstance(self, BSplineSurface3D):
            # onlyfiles = next(os.walk(fr'C:\Users\gabri\Documents\dessia\GitHub\volmdlr\scripts\step\bspline_contours'))[2]  # directory is your directory path as string
            # l = len(onlyfiles)
            # contours3d[0].save_to_file(fr'C:\Users\gabri\Documents\dessia\GitHub\volmdlr\scripts\step\bspline_contours\contour3d_{l}.json')
            # self.save_to_file(fr'C:\Users\gabri\Documents\dessia\GitHub\volmdlr\scripts\step\bspline_surfaces\surface3d_{l}.json')
            # outer_contour2d.plot()
            inner_contours2d = []
        elif lc3d > 1:
            area = -1
            inner_contours2d = []
            for contour3d in contours3d:
                contour2d = self.contour3d_to_2d(contour3d)
                inner_contours2d.append(contour2d)
                contour_area = contour2d.area()
                if contour_area > area:
                    area = contour_area
                    outer_contour2d = contour2d
            inner_contours2d.remove(outer_contour2d)
        else:
            raise ValueError('Must have at least one contour')

        if isinstance(self.face_class, str):
            class_ = globals()[self.face_class]
        else:
            class_ = self.face_class

        surface2d = Surface2D(outer_contour=outer_contour2d,
                              inner_contours=inner_contours2d)
        return class_(self, surface2d=surface2d, name=name)

    def repair_primitives_periodicity(self, primitives2d):
        """
        Repairs the continuity of the 2D contour while using contour3d_to_2d on periodic surfaces.

        :param primitives2d: The primitives in parametric surface domain.
        :type primitives2d: list
        :return: A list of primitives.
        :rtype: list
        """
        # Search for a primitive that can be used as reference for reparing periodicity
        pos = 0
        x_periodicity = self.x_periodicity
        y_periodicity = self.y_periodicity
        if x_periodicity and not y_periodicity:
            for i, primitive in enumerate(primitives2d):
                start = primitive.start
                end = primitive.end
                if ((2 * start.x) % x_periodicity) != 0 and end.x != start.x:
                    pos = i
                    break
            if pos != 0:
                primitives2d = primitives2d[pos:] + primitives2d[:pos]

        elif not x_periodicity and y_periodicity:
            for i, primitive in enumerate(primitives2d):
                start = primitive.start
                end = primitive.end
                if (start.y % y_periodicity) != 0 and end.y != start.y:
                    pos = i
                    break
            if pos != 0:
                primitives2d = primitives2d[pos:] + primitives2d[:pos]

        elif x_periodicity and y_periodicity:
            for i, primitive in enumerate(primitives2d):
                start = primitive.start
                if ((2 * start.x) % x_periodicity) != 0 and ((2 * start.y) % y_periodicity) != 0:
                    pos = i
                    break
            if pos != 0:
                primitives2d = primitives2d[pos:] + primitives2d[:pos]
        i = 1
        while i < len(primitives2d):
            previous_primitive = primitives2d[i - 1]
            delta = previous_primitive.end - primitives2d[i].start

            if not math.isclose(delta.norm(), 0, abs_tol=1e-5) and \
                primitives2d[i].end == primitives2d[i - 1].end and \
                    primitives2d[i].length() == volmdlr.TWO_PI:
                primitives2d[i] = primitives2d[i].reverse()

            elif not math.isclose(delta.norm(), 0, abs_tol=1e-5):
                primitives2d[i] = primitives2d[i].translation(delta)
            i += 1

        return primitives2d

    def contour3d_to_2d(self, contour3d):
        """
        Transforms a Contour3D into a Contour2D in the parametric domain of the surface.

        :param contour3d: The contour to be transformed.
        :type contour3d: :class:`volmdlr.wires.Contour3D`
        :return: A 2D contour object.
        :rtype: :class:`volmdlr.wires.Contour2D`
        """
        primitives2d = []

        # Transform the contour's primitives to parametric domain
        for primitive3d in contour3d.primitives:
            method_name = f'{primitive3d.__class__.__name__.lower()}_to_2d'
            if hasattr(self, method_name):
                primitives = getattr(self, method_name)(primitive3d)

                if primitives is None:
                    continue
                primitives2d.extend(primitives)
            else:
                raise NotImplementedError(
                    f'Class {self.__class__.__name__} does not implement {method_name}')
        # Fi_x contour
        if self.x_periodicity or self.y_periodicity:
            primitives2d = self.repair_primitives_periodicity(primitives2d)

        return volmdlr.wires.Contour2D(primitives2d)

    def contour2d_to_3d(self, contour2d):
        primitives3d = []
        for primitive2d in contour2d.primitives:
            method_name = f'{primitive2d.__class__.__name__.lower()}_to_3d'
            if hasattr(self, method_name):
                try:
                    primitives3d.extend(getattr(self, method_name)(primitive2d))
                except NotImplementedError:
                    print(f'Class {self.__class__.__name__} does not implement {method_name}'
                          f'with {primitive2d.__class__.__name__}')
            else:
                raise NotImplementedError(
                    'Class {} does not implement {}'.format(
                        self.__class__.__name__,
                        method_name))

        return volmdlr.wires.Contour3D(primitives3d)

    def linesegment3d_to_2d(self, linesegment3d):
        """
        A line segment on a surface will be in any case a line in 2D?
        """
        return [vme.LineSegment2D(self.point3d_to_2d(linesegment3d.start),
                                  self.point3d_to_2d(linesegment3d.end))]

    def bsplinecurve3d_to_2d(self, bspline_curve3d):
        """
        Is this right?.
        """
        control_points = [self.point3d_to_2d(p)
                          for p in bspline_curve3d.control_points]
        return [vme.BSplineCurve2D(
            bspline_curve3d.degree,
            control_points=control_points,
            knot_multiplicities=bspline_curve3d.knot_multiplicities,
            knots=bspline_curve3d.knots,
            weights=bspline_curve3d.weights,
            periodic=bspline_curve3d.periodic)]

    def bsplinecurve2d_to_3d(self, bspline_curve2d):
        """
        Is this right?
        """
        control_points = [self.point2d_to_3d(p)
                          for p in bspline_curve2d.control_points]
        return [vme.BSplineCurve3D(
            bspline_curve2d.degree,
            control_points=control_points,
            knot_multiplicities=bspline_curve2d.knot_multiplicities,
            knots=bspline_curve2d.knots,
            weights=bspline_curve2d.weights,
            periodic=bspline_curve2d.periodic)]

    def normal_from_point2d(self, point2d):

        raise NotImplementedError('NotImplemented')

    def normal_from_point3d(self, point3d):
        """
        Evaluates the normal vector of the bspline surface at this point3d.

        """

        return (self.normal_from_point2d(self.point3d_to_2d(point3d)))[1]

    def geodesic_distance_from_points2d(self, point1_2d: volmdlr.Point2D,
                                        point2_2d: volmdlr.Point2D, number_points: int = 50):
        """
        Approximation of geodesic distance via linesegments length sum in 3D.
        """
        # points = [point1_2d]
        current_point3d = self.point2d_to_3d(point1_2d)
        distance = 0.
        for i in range(number_points):
            next_point3d = self.point2d_to_3d(point1_2d + (i + 1) / (number_points) * (point2_2d - point1_2d))
            distance += next_point3d.point_distance(current_point3d)
            current_point3d = next_point3d
        return distance

    def geodesic_distance(self, point1_3d: volmdlr.Point3D, point2_3d: volmdlr.Point3D):
        """
        Approximation of geodesic distance between 2 3D points supposed to be on the surface.
        """
        point1_2d = self.point3d_to_2d(point1_3d)
        point2_2d = self.point3d_to_2d(point2_3d)
        return self.geodesic_distance_from_points2d(point1_2d, point2_2d)


class Plane3D(Surface3D):
    """
    Defines a plane 3d.

    """
    face_class = 'PlaneFace3D'

    def __init__(self, frame: volmdlr.Frame3D, name: str = ''):
        """
        :param frame: u and v of frame describe the plane, w is the normal
        """
        self.frame = frame
        self.name = name
        Surface3D.__init__(self, name=name)

    def __hash__(self):
        return hash(self.frame)

    def __eq__(self, other_plane):
        if other_plane.__class__.__name__ != self.__class__.__name__:
            return False
        return self.frame == other_plane.frame
        # return (self.frame.origin == other_plane.frame.origin and
        #         self.frame.w.is_colinear_to(other_plane.frame.w))

    # def to_dict(self, use_pointers: bool = True, memo=None, path: str = '#'):
    #     # improve the object structure ?
    #     dict_ = dc.DessiaObject.base_dict(self)
    #     dict_['frame'] = self.frame.to_dict(use_pointers=use_pointers, memo=memo, path=path + '/frame')
    #     return dict_

    @classmethod
    def from_step(cls, arguments, object_dict):
        frame3d = object_dict[arguments[1]]
        frame3d.normalize()
        frame = volmdlr.Frame3D(frame3d.origin,
                                frame3d.v, frame3d.w, frame3d.u)
        return cls(frame, arguments[0][1:-1])

    def to_step(self, current_id):
        frame = volmdlr.Frame3D(self.frame.origin, self.frame.w, self.frame.u,
                                self.frame.v)
        content, frame_id = frame.to_step(current_id)
        plane_id = frame_id + 1
        content += "#{} = PLANE('{}',#{});\n".format(plane_id, self.name,
                                                     frame_id)
        return content, [plane_id]

    @classmethod
    def from_3_points(cls, point1, point2, point3):
        """
        Point 1 is used as origin of the plane.
        """
        vector1 = point2 - point1
        vector2 = point3 - point1

        vector1.normalize()
        vector2.normalize()
        normal = vector1.cross(vector2)
        normal.normalize()
        frame = volmdlr.Frame3D(point1, vector1, normal.cross(vector1), normal)
        return cls(frame)

    @classmethod
    def from_normal(cls, point, normal):
        v1 = normal.deterministic_unit_normal_vector()
        v2 = v1.cross(normal)
        return cls(volmdlr.Frame3D(point, v1, v2, normal))

    @classmethod
    def from_plane_vectors(cls, plane_origin: volmdlr.Point3D,
                           plane_x: volmdlr.Vector3D,
                           plane_y: volmdlr.Vector3D):
        normal = plane_x.cross(plane_y)
        return cls(volmdlr.Frame3D(plane_origin, plane_x, plane_y, normal))

    @classmethod
    def from_points(cls, points):
        """
        Returns the plane3d that goes through the 3 first points on the list.
        Why for more than 3 points we only do some check and never raise error?
        """
        if len(points) < 3:
            raise ValueError
        elif len(points) == 3:
            return cls.from_3_points(volmdlr.Point3D(points[0].vector),
                                     volmdlr.Vector3D(points[1].vector),
                                     volmdlr.Vector3D(points[2].vector))
        else:
            points = [p.copy() for p in points]
            indexes_to_del = []
            for i, point in enumerate(points[1:]):
                if point == points[0]:
                    indexes_to_del.append(i)
            for index in indexes_to_del[::-1]:
                del points[index + 1]

            origin = points[0]
            vector1 = points[1] - origin
            vector1.normalize()
            vector2_min = points[2] - origin
            vector2_min.normalize()
            dot_min = abs(vector1.dot(vector2_min))
            for point in points[3:]:
                vector2 = point - origin
                vector2.normalize()
                dot = abs(vector1.dot(vector2))
                if dot < dot_min:
                    vector2_min = vector2
                    dot_min = dot
            return cls.from_3_points(origin, vector1 + origin,
                                     vector2_min + origin)

    def point_on_surface(self, point):
        """
        Return if the point belongs to the plane at a tolerance of 1e-6.

        """
        if math.isclose(self.frame.w.dot(point - self.frame.origin), 0,
                        abs_tol=1e-6):
            return True
        return False

    def point_distance(self, point3d):
        """
        Calculates the distance of a point to plane.

        :param point3d: point to verify distance.
        :return: a float, point distance to plane.
        """
        coefficient_a, coefficient_b, coefficient_c, coefficient_d = self.equation_coefficients()
        return abs(self.frame.w.dot(point3d) + coefficient_d) / math.sqrt(coefficient_a ** 2 +
                                                                          coefficient_b ** 2 + coefficient_c ** 2)

    def line_intersections(self, line):
        u = line.point2 - line.point1
        w = line.point1 - self.frame.origin
        if math.isclose(self.frame.w.dot(u), 0, abs_tol=1e-08):
            return []
        intersection_abscissea = - self.frame.w.dot(w) / self.frame.w.dot(u)
        return [line.point1 + intersection_abscissea * u]

    def linesegment_intersections(self, linesegment: vme.LineSegment3D) \
            -> List[volmdlr.Point3D]:
        u = linesegment.end - linesegment.start
        w = linesegment.start - self.frame.origin
        normaldotu = self.frame.w.dot(u)
        if math.isclose(normaldotu, 0, abs_tol=1e-08):
            return []
        intersection_abscissea = - self.frame.w.dot(w) / normaldotu
        if intersection_abscissea < 0 or intersection_abscissea > 1:
            return []
        return [linesegment.start + intersection_abscissea * u]

    def fullarc_intersections(self, fullarc: vme.FullArc3D):
        """
        Calculates the intersections between a Plane 3D and a FullArc 3D.

        :param fullarc: fullarc to verify intersections.
        :return: list of intersections: List[volmdlr.Point3D].
        """
        fullarc_plane = Plane3D(fullarc.frame)
        plane_intersections = self.plane_intersection(fullarc_plane)
        if not plane_intersections:
            return []
        fullarc2d = fullarc.to_2d(fullarc.center, fullarc_plane.frame.u, fullarc_plane.frame.v)
        line2d = plane_intersections[0].to_2d(fullarc.center, fullarc_plane.frame.u, fullarc_plane.frame.v)
        fullarc2d_inters_line2d = fullarc2d.line_intersections(line2d)
        intersections = []
        for inter in fullarc2d_inters_line2d:
            intersections.append(inter.to_3d(fullarc.center, fullarc_plane.frame.u, fullarc_plane.frame.v))
        return intersections

    def equation_coefficients(self):
        """
        Returns the a,b,c,d coefficient from equation ax+by+cz+d = 0.

        """
        a, b, c = self.frame.w
        d = -self.frame.origin.dot(self.frame.w)
        return (round(a, 12), round(b, 12), round(c, 12), round(d, 12))

    def plane_intersection(self, other_plane):
        """
        Computes intersection points between two Planes 3D.

        """
        if self.is_parallel(other_plane):
            return []
        line_direction = self.frame.w.cross(other_plane.frame.w)

        if line_direction.norm() < 1e-6:
            return None

        a1, b1, c1, d1 = self.equation_coefficients()
        a2, b2, c2, d2 = other_plane.equation_coefficients()
        if a1 * b2 - a2 * b1 != 0.:
            x0 = (b1 * d2 - b2 * d1) / (a1 * b2 - a2 * b1)
            y0 = (a2 * d1 - a1 * d2) / (a1 * b2 - a2 * b1)
            point1 = volmdlr.Point3D(x0, y0, 0)
        elif a2 * c1 != a1 * c2:
            x0 = (c2 * d1 - c1 * d2) / (a2 * c1 - a1 * c2)
            z0 = (a1 * d2 - a2 * d1) / (a2 * c1 - a1 * c2)
            point1 = volmdlr.Point3D(x0, 0, z0)
        elif c1 * b2 != b1 * c2:
            y0 = (- c2 * d1 + c1 * d2) / (b1 * c2 - c1 * b2)
            z0 = (- b1 * d2 + b2 * d1) / (b1 * c2 - c1 * b2)
            point1 = volmdlr.Point3D(0, y0, z0)
        else:
            raise NotImplementedError
        return [vme.Line3D(point1, point1 + line_direction)]

    def is_coincident(self, plane2):
        """
        Verifies if two planes are parallel and coincident.

        """
        if not isinstance(self, plane2.__class__):
            return False
        if self.is_parallel(plane2):
            if plane2.point_on_surface(self.frame.origin):
                return True
        return False

    def is_parallel(self, plane2):
        """
        Verifies if two planes are parallel.

        """
        if self.frame.w.is_colinear_to(plane2.frame.w):
            return True
        return False

    def rotation(self, center: volmdlr.Point3D, axis: volmdlr.Vector3D, angle: float):
        """
        Plane3D rotation.

        :param center: rotation center
        :param axis: rotation axis
        :param angle: angle rotation
        :return: a new rotated Plane3D
        """
        new_frame = self.frame.rotation(center=center, axis=axis, angle=angle)
        return Plane3D(new_frame)

    def rotation_inplace(self, center: volmdlr.Point3D, axis: volmdlr.Vector3D, angle: float):
        """
        Plane3D rotation. Object is updated inplace.

        :param center: rotation center
        :param axis: rotation axis
        :param angle: rotation angle
        """
        self.frame.rotation_inplace(center=center, axis=axis, angle=angle)

    def translation(self, offset: volmdlr.Vector3D):
        """
        Plane3D translation.

        :param offset: translation vector
        :return: A new translated Plane3D
        """
        new_frame = self.frame.translation(offset)
        return Plane3D(new_frame)

    def translation_inplace(self, offset: volmdlr.Vector3D):
        """
        Plane3D translation. Object is updated inplace.

        :param offset: translation vector
        """
        self.frame.translation_inplace(offset)

    def frame_mapping(self, frame: volmdlr.Frame3D, side: str):
        """
        Changes frame_mapping and return a new Frame3D.

        :param frame: Frame of reference
        :type frame: `volmdlr.Frame3D`
        :param side: 'old' or 'new'
        """
        new_frame = self.frame.frame_mapping(frame, side)
        return Plane3D(new_frame, self.name)

    def frame_mapping_inplace(self, frame: volmdlr.Frame3D, side: str):
        """
        Changes frame_mapping and the object is updated inplace.

        :param frame: Frame of reference
        :type frame: `volmdlr.Frame3D`
        :param side: 'old' or 'new'
        """
        new_frame = self.frame.frame_mapping(frame, side)
        self.frame.origin = new_frame.origin
        self.frame.u = new_frame.u
        self.frame.v = new_frame.v
        self.frame.w = new_frame.w

    def copy(self, deep=True, memo=None):
        new_frame = self.frame.copy(deep, memo)
        return Plane3D(new_frame, self.name)

    def plot(self, ax=None):
        if ax is None:
            fig = plt.figure()
            ax = fig.add_subplot(111, projection='3d')
        else:
            fig = ax.figure

        self.frame.origin.plot(ax)
        self.frame.u.plot(ax, color='r')
        self.frame.v.plot(ax, color='g')
        return ax

    def point2d_to_3d(self, point2d):
        return point2d.to_3d(self.frame.origin, self.frame.u, self.frame.v)

    def point3d_to_2d(self, point3d):
        return point3d.to_2d(self.frame.origin, self.frame.u, self.frame.v)

    def contour2d_to_3d(self, contour2d):
        return contour2d.to_3d(self.frame.origin, self.frame.u, self.frame.v)

    def contour3d_to_2d(self, contour3d):
        return contour3d.to_2d(self.frame.origin, self.frame.u, self.frame.v)

    def bsplinecurve3d_to_2d(self, bspline_curve3d):
        control_points = [self.point3d_to_2d(p)
                          for p in bspline_curve3d.control_points]
        return [vme.BSplineCurve2D(
            bspline_curve3d.degree,
            control_points=control_points,
            knot_multiplicities=bspline_curve3d.knot_multiplicities,
            knots=bspline_curve3d.knots,
            weights=bspline_curve3d.weights,
            periodic=bspline_curve3d.periodic)]

    def bsplinecurve2d_to_3d(self, bspline_curve2d):
        control_points = [self.point2d_to_3d(p)
                          for p in bspline_curve2d.control_points]
        return [vme.BSplineCurve3D(
            bspline_curve2d.degree,
            control_points=control_points,
            knot_multiplicities=bspline_curve2d.knot_multiplicities,
            knots=bspline_curve2d.knots,
            weights=bspline_curve2d.weights,
            periodic=bspline_curve2d.periodic)]

    def rectangular_cut(self, x1: float, x2: float,
                        y1: float, y2: float, name: str = ''):

        p1 = volmdlr.Point2D(x1, y1)
        p2 = volmdlr.Point2D(x2, y1)
        p3 = volmdlr.Point2D(x2, y2)
        p4 = volmdlr.Point2D(x1, y2)
        outer_contour = volmdlr.wires.ClosedPolygon2D([p1, p2, p3, p4])
        surface = Surface2D(outer_contour, [])
        return PlaneFace3D(self, surface, name)


PLANE3D_OXY = Plane3D(volmdlr.OXYZ)
PLANE3D_OYZ = Plane3D(volmdlr.OYZX)
PLANE3D_OZX = Plane3D(volmdlr.OZXY)


class CylindricalSurface3D(Surface3D):
    """
    The local plane is defined by (theta, z).

    :param frame: frame.w is axis, frame.u is theta=0 frame.v theta=pi/2
    :param radius: Cylinder's radius
    """
    face_class = 'CylindricalFace3D'
    x_periodicity = volmdlr.TWO_PI
    y_periodicity = None

    def __init__(self, frame, radius, name=''):
        self.frame = frame
        self.radius = radius
        Surface3D.__init__(self, name=name)

    def point2d_to_3d(self, point2d: volmdlr.Point2D):
        p = volmdlr.Point3D(self.radius * math.cos(point2d.x),
                            self.radius * math.sin(point2d.x),
                            point2d.y)
        return self.frame.old_coordinates(p)

    def point3d_to_2d(self, point3d):
        """
        Returns the cylindrical coordinates volmdlr.Point2D(theta, z) of a cartesian coordinates point (x, y, z).

        :param point3d: Point at the CylindricalSuface3D
        :type point3d: `volmdlr.`Point3D`
        """
        x, y, z = self.frame.new_coordinates(point3d)
        # Do not delte this, mathematical problem when x and y close to zero but not 0
        if abs(x) < 1e-12:
            x = 0
        if abs(y) < 1e-12:
            y = 0

        theta = math.atan2(y, x)
        if abs(theta) < 1e-9:
            theta = 0.0

        return volmdlr.Point2D(theta, z)

    def arc3d_to_2d(self, arc3d):
        start = self.point3d_to_2d(arc3d.start)
        end = self.point3d_to_2d(arc3d.end)

        angle3d = arc3d.angle

        length = arc3d.length()
        theta3, _ = self.point3d_to_2d(arc3d.point_at_abscissa(0.001 * length))
        theta4, _ = self.point3d_to_2d(arc3d.point_at_abscissa(0.98 * length))

        # make sure that the references points are not undefined
        if abs(theta3) == math.pi:
            theta3, _ = self.point3d_to_2d(arc3d.point_at_abscissa(0.002 * length))
        if abs(theta4) == math.pi:
            theta4, _ = self.point3d_to_2d(arc3d.point_at_abscissa(0.97 * length))

        start, end = vm_parametric.arc3d_to_cylindrical_verification(start, end, angle3d, theta3, theta4)

        return [vme.LineSegment2D(start, end)]

    def linesegment3d_to_2d(self, linesegment3d):
        """
        Converts the primitive from 3D spatial coordinates to its equivalent 2D primitive in the parametric space.
        """
        start = self.point3d_to_2d(linesegment3d.start)
        end = self.point3d_to_2d(linesegment3d.end)
        if start.x != end.x:
            end = volmdlr.Point2D(start.x, end.y)
        return [vme.LineSegment2D(start, end)]

    def linesegment2d_to_3d(self, linesegment2d):
        theta1, z1 = linesegment2d.start
        theta2, z2 = linesegment2d.end
        if math.isclose(theta1, theta2, abs_tol=1e-4):
            return [vme.LineSegment3D(self.point2d_to_3d(linesegment2d.start),
                                      self.point2d_to_3d(linesegment2d.end))]
        if math.isclose(z1, z2, abs_tol=1e-4):
            if abs(theta1 - theta2) == volmdlr.TWO_PI:
                return [vme.FullArc3D(center=self.frame.origin + z1 * self.frame.w,
                                      start_end=self.point2d_to_3d(linesegment2d.start),
                                      normal=self.frame.w)]

            return [vme.Arc3D(
                self.point2d_to_3d(linesegment2d.start),
                self.point2d_to_3d(volmdlr.Point2D(0.5 * (theta1 + theta2), z1)),
                self.point2d_to_3d(linesegment2d.end)
            )]
        # TODO: this is a non exact method!
        return [vme.LineSegment3D(self.point2d_to_3d(linesegment2d.start), self.point2d_to_3d(linesegment2d.end))]
        # raise NotImplementedError('Ellipse? delta_theta={} delta_z={}'.format(abs(theta2-theta1), abs(z1-z2)))

    def fullarc3d_to_2d(self, fullarc3d):
        """
        Converts the primitive from 3D spatial coordinates to its equivalent 2D primitive in the parametric space.
        """
        if self.frame.w.is_colinear_to(fullarc3d.normal):
            p1 = self.point3d_to_2d(fullarc3d.start)
            return [vme.LineSegment2D(p1, p1 + volmdlr.TWO_PI * volmdlr.X2D)]
        else:
            raise ValueError(f'Impossible: fullarc3d.normal: {fullarc3d.normal} self.frame.w: {self.frame.w}')

    def circle3d_to_2d(self, circle3d):
        """
        Transformation of an circle3d to 2d, in a cylindrical surface.

        """
        return []

    def arcellipse3d_to_2d(self, arcellipse3d):
        """
        Transformation of an arcellipse3d to 2d, in a cylindrical surface.

        """
        length = arcellipse3d.length()
        points = [self.point3d_to_2d(p)
                  for p in arcellipse3d.discretization_points(number_points=50)]

        theta1, z1 = self.point3d_to_2d(arcellipse3d.start)
        theta2, z2 = self.point3d_to_2d(arcellipse3d.end)

        # theta3, _ = self.point3d_to_2d(arcellipse3d.point_at_abscissa(0.001 * length))
        theta3, _ = points[1]
        # make sure that the reference angle is not undefined
        if abs(theta3) == math.pi:
            theta3, _ = points[1]

        # Verify if theta1 or theta2 point should be -pi because atan2() -> ]-pi, pi]
        if abs(theta1) == math.pi:
            theta1 = vm_parametric.repair_start_end_angle_periodicity(theta1, theta3)
        if abs(theta2) == math.pi:
            theta4, _ = points[-2]
            # make sure that the reference angle is not undefined
            if abs(theta4) == math.pi:
                theta4, _ = points[-3]
            theta2 = vm_parametric.repair_start_end_angle_periodicity(theta2, theta4)

        points[0] = volmdlr.Point2D(theta1, z1)
        points[-1] = volmdlr.Point2D(theta2, z2)

        if theta3 < theta1 < theta2:
            points = [p - volmdlr.Point2D(volmdlr.TWO_PI, 0) if p.x > 0 else p for p in points]
        elif theta3 > theta1 > theta2:
            points = [p + volmdlr.Point2D(volmdlr.TWO_PI, 0) if p.x < 0 else p for p in points]

        new_points = [p1 for p1, p2 in zip(points[:-1], points[1:]) if p1 != p2]
        new_points.append(points[-1])

        bsplinecurve2d = vme.BSplineCurve2D.from_points_interpolation(new_points, degree=2)
        return [bsplinecurve2d]

    def ellipse3d_to_2d(self, ellipse3d):
        """
        Transformation of an ellipse3d to 2d, in a cylindrical surface.

        """
        # points3d = ellipse3d.discretization_points(number_points = 50)
        # points2d = [self.point3d_to_2d(point) for point in points3d]
        # return points2d
        raise NotImplementedError

    def bsplinecurve3d_to_2d(self, bspline_curve3d):
        """
        Converts the primitive from 3D spatial coordinates to its equivalent 2D primitive in the parametric space.
        """
        length = bspline_curve3d.length()
        points = [self.point3d_to_2d(p) for p in bspline_curve3d.control_points]

        theta1, z1 = self.point3d_to_2d(bspline_curve3d.start)
        theta2, z2 = self.point3d_to_2d(bspline_curve3d.end)

        theta3, _ = self.point3d_to_2d(bspline_curve3d.point_at_abscissa(0.001 * length))
        # make sure that the reference angle is not undefined
        if abs(theta3) == math.pi:
            theta3, _ = self.point3d_to_2d(bspline_curve3d.point_at_abscissa(0.002 * length))

        # Verify if theta1 or theta2 point should be -pi because atan2() -> ]-pi, pi]
        if abs(theta1) == math.pi:
            theta1 = vm_parametric.repair_start_end_angle_periodicity(theta1, theta3)
        if abs(theta2) == math.pi:
            theta4, _ = self.point3d_to_2d(bspline_curve3d.point_at_abscissa(0.98 * length))
            # make sure that the reference angle is not undefined
            if abs(theta4) == math.pi:
                theta4, _ = self.point3d_to_2d(bspline_curve3d.point_at_abscissa(0.97 * length))
            theta2 = vm_parametric.repair_start_end_angle_periodicity(theta2, theta4)

        points[0] = volmdlr.Point2D(theta1, z1)
        points[-1] = volmdlr.Point2D(theta2, z2)

        if theta3 < theta1 < theta2:
            points = [p - volmdlr.Point2D(volmdlr.TWO_PI, 0) if p.x > 0 else p for p in points]
        elif theta3 > theta1 > theta2:
            points = [p + volmdlr.Point2D(volmdlr.TWO_PI, 0) if p.x < 0 else p for p in points]

        return [vme.BSplineCurve2D(
            bspline_curve3d.degree,
            control_points=points,
            knot_multiplicities=bspline_curve3d.knot_multiplicities,
            knots=bspline_curve3d.knots,
            weights=bspline_curve3d.weights,
            periodic=bspline_curve3d.periodic)]

    @classmethod
    def from_step(cls, arguments, object_dict):
        frame3d = object_dict[arguments[1]]
        U, W = frame3d.v, -frame3d.u
        U.normalize()
        W.normalize()
        V = W.cross(U)
        frame_direct = volmdlr.Frame3D(frame3d.origin, U, V, W)
        radius = float(arguments[2]) / 1000
        return cls(frame_direct, radius, arguments[0][1:-1])

    def to_step(self, current_id):
        """
        Translate volmdlr primitive to step syntax.
        """
        frame = volmdlr.Frame3D(self.frame.origin, self.frame.w, self.frame.u,
                                self.frame.v)
        content, frame_id = frame.to_step(current_id)
        current_id = frame_id + 1
        content += f"#{current_id} = CYLINDRICAL_SURFACE('{self.name}',#{frame_id},{round(1000 * self.radius, 3)});\n"
        return content, [current_id]

    def frame_mapping(self, frame: volmdlr.Frame3D, side: str):
        """
        Changes frame_mapping and return a new CylindricalSurface3D.

        side = 'old' or 'new'
        """
        new_frame = self.frame.frame_mapping(frame, side)
        return CylindricalSurface3D(new_frame, self.radius,
                                    name=self.name)

    def frame_mapping_inplace(self, frame: volmdlr.Frame3D, side: str):
        """
        Changes frame_mapping and the object is updated inplace
        side = 'old' or 'new'
        """
        new_frame = self.frame.frame_mapping(frame, side)
        self.frame = new_frame

    def rectangular_cut(self, theta1: float, theta2: float,
                        z1: float, z2: float, name: str = ''):

        if theta1 == theta2:
            theta2 += volmdlr.TWO_PI

        p1 = volmdlr.Point2D(theta1, z1)
        p2 = volmdlr.Point2D(theta2, z1)
        p3 = volmdlr.Point2D(theta2, z2)
        p4 = volmdlr.Point2D(theta1, z2)
        outer_contour = volmdlr.wires.ClosedPolygon2D([p1, p2, p3, p4])
        surface2d = Surface2D(outer_contour, [])
        return volmdlr.faces.CylindricalFace3D(self, surface2d, name)

    def rotation(self, center: volmdlr.Point3D, axis: volmdlr.Vector3D, angle: float):
        """
        CylindricalFace3D rotation.

        :param center: rotation center.
        :param axis: rotation axis.
        :param angle: angle rotation.
        :return: a new rotated Plane3D.
        """
        new_frame = self.frame.rotation(center=center, axis=axis,
                                        angle=angle)
        return CylindricalFace3D(new_frame, self.radius)

    def rotation_inplace(self, center: volmdlr.Point3D, axis: volmdlr.Vector3D, angle: float):
        """
        CylindricalFace3D rotation. Object is updated inplace.

        :param center: rotation center.
        :param axis: rotation axis.
        :param angle: rotation angle.
        """
        self.frame.rotation_inplace(center, axis, angle)

    def translation(self, offset: volmdlr.Vector3D):
        """
        CylindricalFace3D translation.

        :param offset: translation vector.
        :return: A new translated CylindricalFace3D.
        """
        return CylindricalFace3D(self.frame.translation(offset), self.radius)

    def translation_inplace(self, offset: volmdlr.Vector3D):
        """
        CylindricalFace3D translation. Object is updated inplace.

        :param offset: translation vector
        """
        self.frame.translation_inplace(offset)

    def grid3d(self, grid2d: volmdlr.grid.Grid2D):
        """
        Generate 3d grid points of a Cylindrical surface, based on a Grid2D.

        """

        points_2d = grid2d.points
        points_3d = [self.point2d_to_3d(point2d) for point2d in points_2d]

        return points_3d

    def line_intersections(self, line: vme.Line3D):
        line_2d = line.to_2d(self.frame.origin, self.frame.u, self.frame.v)
        if line_2d is None:
            return []
        origin2d = self.frame.origin.to_2d(self.frame.origin, self.frame.u, self.frame.v)
        distance_line2d_to_origin = line_2d.point_distance(origin2d)
        if distance_line2d_to_origin > self.radius:
            return []
        a_prime = line_2d.point1
        b_prime = line_2d.point2
        a_prime_minus_b_prime = a_prime - b_prime
        t_param = a_prime.dot(a_prime_minus_b_prime) / a_prime_minus_b_prime.dot(a_prime_minus_b_prime)
        k_param = math.sqrt(
            (self.radius ** 2 - distance_line2d_to_origin ** 2) / a_prime_minus_b_prime.dot(a_prime_minus_b_prime))
        intersection1 = line.point1 + (t_param + k_param) * (line.direction_vector())
        intersection2 = line.point1 + (t_param - k_param) * (line.direction_vector())
        if intersection1 == intersection2:
            return [intersection1]

        return [intersection1, intersection2]

    def linesegment_intersections(self, linesegment: vme.LineSegment3D):
        line = linesegment.to_line()
        line_intersections = self.line_intersections(line)
        linesegment_intersections = [inters for inters in line_intersections if linesegment.point_belongs(inters)]
        return linesegment_intersections

    def parallel_plane_intersection(self, plane3d):
        """
        Cylinder plane intersections when plane's normal is perpendicular with the cylinder axis.

        :param plane3d: intersecting plane
        :return: list of intersecting curves
        """
        distance_plane_cylinder_axis = plane3d.point_distance(self.frame.origin)
        if distance_plane_cylinder_axis > self.radius:
            return []
        if math.isclose(self.frame.w.dot(plane3d.frame.u), 0, abs_tol=1e-6):
            line = vme.Line3D(plane3d.frame.origin, plane3d.frame.origin + plane3d.frame.u)
        else:
            line = vme.Line3D(plane3d.frame.origin, plane3d.frame.origin + plane3d.frame.v)
        line_intersections = self.line_intersections(line)
        lines = []
        for intersection in line_intersections:
            lines.append(vme.Line3D(intersection, intersection + self.frame.w))
        return lines

    def perpendicular_plane_intersection(self, plane3d):
        """
        Cylinder plane intersections when plane's normal is parallel with the cylinder axis.

        :param plane3d: intersecting plane
        :return: list of intersecting curves
        """
        line = vme.Line3D(self.frame.origin, self.frame.origin + self.frame.w)
        center3d_plane = plane3d.line_intersections(line)[0]
        circle3d = volmdlr.wires.Circle3D(volmdlr.Frame3D(center3d_plane, plane3d.frame.u,
                                                          plane3d.frame.v, plane3d.frame.w), self.radius)
        return [circle3d]

    def concurent_plane_intersection(self, plane3d):
        """
        Cylinder plane intersections when plane's normal is concurent with the cylinder axis, but not orthogonal.

        # Ellipse vector equation : < rcos(t), rsin(t), -(1 / c)*(d + arcos(t) + brsint(t)); d = - (ax_0 + by_0 + cz_0)
        :param plane3d: intersecting plane
        :return: list of intersecting curves
        """
        line = vme.Line3D(self.frame.origin, self.frame.origin + self.frame.w)
        center3d_plane = plane3d.line_intersections(line)[0]
        plane_coefficient_a, plane_coefficient_b, plane_coefficient_c, plane_coefficient_d = \
            plane3d.equation_coefficients()
        ellipse_0 = volmdlr.Point3D(
            self.radius * math.cos(0),
            self.radius * math.sin(0),
            - (1 / plane_coefficient_c) * (plane_coefficient_d + plane_coefficient_a * self.radius * math.cos(0) +
                                           plane_coefficient_b * self.radius * math.sin(0)))
        ellipse_pi_by_2 = volmdlr.Point3D(
            self.radius * math.cos(math.pi / 2),
            self.radius * math.sin(math.pi / 2),
            - (1 / plane_coefficient_c) * (
                    plane_coefficient_d + plane_coefficient_a * self.radius * math.cos(math.pi / 2)
                    + plane_coefficient_b * self.radius * math.sin(math.pi / 2)))
        axis_1 = center3d_plane.point_distance(ellipse_0)
        axis_2 = center3d_plane.point_distance(ellipse_pi_by_2)
        if axis_1 > axis_2:
            major_axis = axis_1
            minor_axis = axis_2
            major_dir = ellipse_0 - center3d_plane
        else:
            major_axis = axis_2
            minor_axis = axis_1
            major_dir = ellipse_pi_by_2 - center3d_plane
        return [volmdlr.wires.Ellipse3D(major_axis, minor_axis, center3d_plane, plane3d.frame.w, major_dir)]

    def plane_intersection(self, plane3d):
        """
        Cylinder intersections with a plane.

        :param plane3d: intersecting plane.
        :return: list of intersecting curves.
        """
        if math.isclose(abs(plane3d.frame.w.dot(self.frame.w)), 0, abs_tol=1e-6):
            return self.parallel_plane_intersection(plane3d)
        if math.isclose(abs(plane3d.frame.w.dot(self.frame.w)), 1, abs_tol=1e-6):
            return self.perpendicular_plane_intersection(plane3d)
        return self.concurent_plane_intersection(plane3d)

    def is_coincident(self, surface3d):
        """
        Verifies if two CylindricalSurfaces are coincident.

        :param surface3d: surface to verify.
        :return: True if they are coincident, False otherwise.
        """
        if not isinstance(self, surface3d.__class__):
            return False
        if math.isclose(abs(self.frame.w.dot(surface3d.frame.w)), 1.0, abs_tol=1e-6) and \
                self.radius == surface3d.radius:
            return True
        return False

    def point_on_surface(self, point3d):
        """
        Verifies if a given point is on the CylindricalSurface3D.

        :param point3d: point to verify.
        :return: True if point on surface, False otherwise.
        """
        new_point = self.frame.new_coordinates(point3d)
        if math.isclose(new_point.x ** 2 + new_point.y ** 2, self.radius ** 2, abs_tol=1e-6):
            return True
        return False


class ToroidalSurface3D(Surface3D):
    """
    The local plane is defined by (theta, phi).

    Theta is the angle around the big (R) circle and phi around the small (r).

    :param frame: Tore's frame: origin is the center, u is pointing at
        theta=0
    :param R: Tore's radius
    :param r: Circle to revolute radius

    :See Also:

    Definitions of R and r according to https://en.wikipedia.org/wiki/Torus
    """
    face_class = 'ToroidalFace3D'
    x_periodicity = volmdlr.TWO_PI
    y_periodicity = volmdlr.TWO_PI

    def __init__(self, frame: volmdlr.Frame3D,
                 R: float, r: float, name: str = ''):
        self.frame = frame
        self.R = R
        self.r = r
        Surface3D.__init__(self, name=name)

        self._bbox = None

    @property
    def bounding_box(self):
        if not self._bbox:
            self._bbox = self._bounding_box()
        return self._bbox

    def _bounding_box(self):
        d = self.R + self.r
        p1 = self.frame.origin + self.frame.u * d + self.frame.v * d + self.frame.w * self.r
        p2 = self.frame.origin + self.frame.u * d + self.frame.v * d - self.frame.w * self.r
        p3 = self.frame.origin + self.frame.u * d - self.frame.v * d + self.frame.w * self.r
        p4 = self.frame.origin + self.frame.u * d - self.frame.v * d - self.frame.w * self.r
        p5 = self.frame.origin - self.frame.u * d + self.frame.v * d + self.frame.w * self.r
        p6 = self.frame.origin - self.frame.u * d + self.frame.v * d - self.frame.w * self.r
        p7 = self.frame.origin - self.frame.u * d - self.frame.v * d + self.frame.w * self.r
        p8 = self.frame.origin - self.frame.u * d - self.frame.v * d - self.frame.w * self.r

        return volmdlr.core.BoundingBox.from_points(
            [p1, p2, p3, p4, p5, p6, p7, p8])

    def point2d_to_3d(self, point2d: volmdlr.Point2D):
        theta, phi = point2d
        x = (self.R + self.r * math.cos(phi)) * math.cos(theta)
        y = (self.R + self.r * math.cos(phi)) * math.sin(theta)
        z = self.r * math.sin(phi)
        return self.frame.old_coordinates(volmdlr.Point3D(x, y, z))

    def point3d_to_2d(self, point3d):
        """
        Tansform a 3D spatial point (x, y, z) into a 2D spherical parametric point (theta, phi).
        """
        x, y, z = self.frame.new_coordinates(point3d)
        z = min(self.r, max(-self.r, z))

        # Do not delte this, mathematical problem when x and y close to zero (should be zero) but not 0
        # Genarally this is related to uncertaintity of step files.
        if abs(x) < 1e-12:
            x = 0
        if abs(y) < 1e-12:
            y = 0

        zr = z / self.r
        phi = math.asin(zr)
        if abs(phi) < 1e-9:
            phi = 0

        u = self.R + math.sqrt((self.r ** 2) - (z ** 2))
        u1, u2 = round(x / u, 5), round(y / u, 5)
        theta = math.atan2(u2, u1)

        vector_to_tube_center = volmdlr.Vector3D(self.R * math.cos(theta), self.R * math.sin(theta), 0)
        vector_from_tube_center_to_point = volmdlr.Vector3D(x, y, z) - vector_to_tube_center
        phi2 = volmdlr.geometry.vectors3d_angle(vector_to_tube_center, vector_from_tube_center_to_point)

        if phi >= 0 and phi2 > 0.5 * math.pi:
            phi = math.pi - phi
        elif phi < 0 and phi2 > 0.5 * math.pi:
            phi = -math.pi - phi
        if abs(theta) < 1e-9:
            theta = 0.0
        if abs(phi) < 1e-9:
            phi = 0.0
        return volmdlr.Point2D(theta, phi)

    @classmethod
    def from_step(cls, arguments, object_dict):
        frame3d = object_dict[arguments[1]]
        U, W = frame3d.v, -frame3d.u
        U.normalize()
        W.normalize()
        V = W.cross(U)
        frame_direct = volmdlr.Frame3D(frame3d.origin, U, V, W)
        rcenter = float(arguments[2]) / 1000
        rcircle = float(arguments[3]) / 1000
        return cls(frame_direct, rcenter, rcircle, arguments[0][1:-1])

    def to_step(self, current_id):
        frame = volmdlr.Frame3D(self.frame.origin, self.frame.w, self.frame.u,
                                self.frame.v)
        content, frame_id = frame.to_step(current_id)
        current_id = frame_id + 1
        content += f"#{current_id} = TOROIDAL_SURFACE('{self.name}',#{frame_id}," \
                   f"{round(1000 * self.R, 3)},{round(1000 * self.r, 3)});\n"
        return content, [current_id]

    def frame_mapping(self, frame: volmdlr.Frame3D, side: str):
        """
        Changes frame_mapping and return a new ToroidalSurface3D.

        side = 'old' or 'new'
        """
        new_frame = self.frame.frame_mapping(frame, side)
        return ToroidalSurface3D(new_frame, self.R, self.r, name=self.name)

    def frame_mapping_inplace(self, frame: volmdlr.Frame3D, side: str):
        """
        Changes frame_mapping and the object is updated inplace
        side = 'old' or 'new'
        """
        new_frame = self.frame.frame_mapping(frame, side)
        self.frame = new_frame

    def rectangular_cut(self, theta1, theta2, phi1, phi2, name=''):
        if phi1 == phi2:
            phi2 += volmdlr.TWO_PI
        elif phi2 < phi1:
            phi2 += volmdlr.TWO_PI
        if theta1 == theta2:
            theta2 += volmdlr.TWO_PI
        elif theta2 < theta1:
            theta2 += volmdlr.TWO_PI

        p1 = volmdlr.Point2D(theta1, phi1)
        p2 = volmdlr.Point2D(theta2, phi1)
        p3 = volmdlr.Point2D(theta2, phi2)
        p4 = volmdlr.Point2D(theta1, phi2)
        outer_contour = volmdlr.wires.ClosedPolygon2D([p1, p2, p3, p4])
        return ToroidalFace3D(self,
                              Surface2D(outer_contour, []),
                              name)

    def linesegment2d_to_3d(self, linesegment2d):
        theta1, phi1 = linesegment2d.start
        theta2, phi2 = linesegment2d.end
        if math.isclose(theta1, theta2, abs_tol=1e-4):
            if math.isclose(phi1 - phi2, volmdlr.TWO_PI, abs_tol=1e-4):
                u = self.frame.u.rotation(self.frame.origin, self.frame.w,
                                          angle=theta1)
                v = self.frame.u.rotation(self.frame.origin, self.frame.w,
                                          angle=theta1)
                center = self.frame.origin + self.R * u
                return [vme.FullArc3D(center=center,
                                      start_end=center + self.r * u,
                                      normal=v)]
            else:
                return [vme.Arc3D(
                    self.point2d_to_3d(linesegment2d.start),
                    self.point2d_to_3d(volmdlr.Point2D(theta1, 0.5 * (phi1 + phi2))),
                    self.point2d_to_3d(linesegment2d.end),
                )]
        elif math.isclose(phi1, phi2, abs_tol=1e-4):
            if abs(theta1 - theta2) == volmdlr.TWO_PI:
                center = self.frame.origin + self.r * math.sin(phi1) * self.frame.w
                start_end = center + self.frame.u * (self.r + self.R)
                return [vme.FullArc3D(center=center,
                                      start_end=start_end,
                                      normal=self.frame.w)]
            else:
                return [vme.Arc3D(
                    self.point2d_to_3d(linesegment2d.start),
                    self.point2d_to_3d(volmdlr.Point2D(0.5 * (theta1 + theta2), phi1)),
                    self.point2d_to_3d(linesegment2d.end),
                )]
        else:
            raise NotImplementedError('Ellipse?')

    def fullarc3d_to_2d(self, fullarc3d):
        """
        Converts the primitive from 3D spatial coordinates to its equivalent 2D primitive in the parametric space.
        """
        if self.frame.w.is_colinear_to(fullarc3d.normal):
            p1 = self.point3d_to_2d(fullarc3d.start)
            return [vme.LineSegment2D(p1, p1 + volmdlr.TWO_PI * volmdlr.X2D)]
        elif fullarc3d.normal.dot(self.frame.w):
            p1 = self.point3d_to_2d(fullarc3d.start)
            return [vme.LineSegment2D(p1, p1 + volmdlr.TWO_PI * volmdlr.Y2D)]
        else:
            raise ValueError('Impossible!')

    def circle3d_to_2d(self, circle3d):
        """
        Converts the primitive from 3D spatial coordinates to its equivalent 2D primitive in the parametric space.
        """
        return []

    def arc3d_to_2d(self, arc3d):
        start = self.point3d_to_2d(arc3d.start)
        end = self.point3d_to_2d(arc3d.end)

        length = arc3d.length()
        angle3d = arc3d.angle
        point_after_start = self.point3d_to_2d(arc3d.point_at_abscissa(0.001 * length))
        point_before_end = self.point3d_to_2d(arc3d.point_at_abscissa(0.98 * length))

        start, end = vm_parametric.arc3d_to_spherical_verification(start, end, angle3d, point_after_start,
                                                                   point_before_end)

        return [vme.LineSegment2D(start, end)]

    def bsplinecurve3d_to_2d(self, bspline_curve3d):
        """
        Converts the primitive from 3D spatial coordinates to its equivalent 2D primitive in the parametric space.
        """
        theta1, phi1 = self.point3d_to_2d(bspline_curve3d.start)
        theta2, phi2 = self.point3d_to_2d(bspline_curve3d.end)
        length = bspline_curve3d.length()
        theta3, phi3 = self.point3d_to_2d(bspline_curve3d.point_at_abscissa(0.001 * length))
        theta4, phi4 = self.point3d_to_2d(bspline_curve3d.point_at_abscissa(0.98 * length))
        points = [self.point3d_to_2d(p) for p in bspline_curve3d.control_points]

        # Verify if theta1 or theta2 point should be -pi because atan2() -> ]-pi, pi]
        if abs(theta1) == math.pi:
            theta1 = vm_parametric.repair_start_end_angle_periodicity(theta1, theta3)
        if abs(theta2) == math.pi:
            theta2 = vm_parametric.repair_start_end_angle_periodicity(theta2, theta4)

        # Verify if phi1 or phi2 point should be -pi because phi -> ]-pi, pi]
        if abs(phi1) == math.pi:
            phi1 = vm_parametric.repair_start_end_angle_periodicity(phi1, phi3)
        if abs(phi2) == math.pi:
            phi2 = vm_parametric.repair_start_end_angle_periodicity(phi2, phi4)

        points[0] = volmdlr.Point2D(theta1, phi1)
        points[-1] = volmdlr.Point2D(theta2, phi2)

        if theta3 < theta1 < theta2:
            points = [p - volmdlr.Point2D(volmdlr.TWO_PI, 0) if p.x > 0 else p for p in points]
        elif theta3 > theta1 > theta2:
            points = [p + volmdlr.Point2D(volmdlr.TWO_PI, 0) if p.x < 0 else p for p in points]

        if phi3 < phi1 < phi2:
            points = [p - volmdlr.Point2D(volmdlr.TWO_PI, 0) if p.y > 0 else p for p in points]
        elif phi3 > phi1 > phi2:
            points = [p + volmdlr.Point2D(volmdlr.TWO_PI, 0) if p.y < 0 else p for p in points]

        return [vme.BSplineCurve2D(
            bspline_curve3d.degree,
            control_points=points,
            knot_multiplicities=bspline_curve3d.knot_multiplicities,
            knots=bspline_curve3d.knots,
            weights=bspline_curve3d.weights,
            periodic=bspline_curve3d.periodic)]

    def arcellipse3d_to_2d(self, arcellipse3d):
        """
        Converts the primitive from 3D spatial coordinates to its equivalent 2D primitive in the parametric space.
        """
        points = [self.point3d_to_2d(p) for p in arcellipse3d.discretization_points(number_points=15)]
        theta1, phi1 = self.point3d_to_2d(arcellipse3d.start)
        theta2, phi2 = self.point3d_to_2d(arcellipse3d.end)
        # TODO: create a method point_at_abscissa abssissa for ArcEllipse3D and enhance this code

        theta3, phi3 = points[1]
        theta4, phi4 = points[-2]

        # Verify if theta1 or theta2 point should be -pi because atan2() -> ]-pi, pi]
        if abs(theta1) == math.pi:
            theta1 = vm_parametric.repair_start_end_angle_periodicity(theta1, theta3)
        if abs(theta2) == math.pi:
            theta2 = vm_parametric.repair_start_end_angle_periodicity(theta2, theta4)

        # Verify if phi1 or phi2 point should be -pi because phi -> ]-pi, pi]
        if abs(phi1) == math.pi:
            phi1 = vm_parametric.repair_start_end_angle_periodicity(phi1, phi3)
        if abs(phi2) == math.pi:
            phi2 = vm_parametric.repair_start_end_angle_periodicity(phi2, phi4)

        points[0] = volmdlr.Point2D(theta1, phi1)
        points[-1] = volmdlr.Point2D(theta2, phi2)

        if theta3 < theta1 < theta2:
            points = [p - volmdlr.Point2D(volmdlr.TWO_PI, 0) if p.x > 0 else p for p in points]
        elif theta3 > theta1 > theta2:
            points = [p + volmdlr.Point2D(volmdlr.TWO_PI, 0) if p.x < 0 else p for p in points]

        new_points = [p1 for p1, p2 in zip(points[:-1], points[1:]) if p1 != p2]
        new_points.append(points[-1])

        return [vme.BSplineCurve2D.from_points_interpolation(points=new_points, degree=3, periodic=True)]

    def triangulation(self):
        face = self.rectangular_cut(0, volmdlr.TWO_PI, 0, volmdlr.TWO_PI)
        return face.triangulation()

    def translation(self, offset: volmdlr.Vector3D):
        """
        ToroidalSurface3D translation
        :param offset: translation vector
        :return: A new translated ToroidalSurface3D
        """
        return ToroidalSurface3D(self.frame.translation(
            offset), self.R, self.r)

    def translation_inplace(self, offset: volmdlr.Vector3D):
        """
        ToroidalSurface3D translation. Object is updated inplace.

        :param offset: translation vector.
        """
        self.frame.translation_inplace(offset)

    def rotation(self, center: volmdlr.Point3D, axis: volmdlr.Vector3D, angle: float):
        """
        ToroidalSurface3D rotation.

        :param center: rotation center.
        :param axis: rotation axis.
        :param angle: angle rotation.
        :return: a new rotated ToroidalSurface3D.
        """
        new_frame = self.frame.rotation(center=center, axis=axis,
                                        angle=angle)
        return self.__class__(new_frame, self.R, self.r)

    def rotation_inplace(self, center: volmdlr.Point3D, axis: volmdlr.Vector3D, angle: float):
        """
        ToroidalSurface3D rotation. Object is updated inplace.

        :param center: rotation center.
        :param axis: rotation axis.
        :param angle: rotation angle.
        """
        self.frame.rotation_inplace(center, axis, angle)


class ConicalSurface3D(Surface3D):
    """
    The local plane is defined by (theta, z).

    :param frame: Cone's frame to position it: frame.w is axis of cone
                    frame.origin is at the angle of the cone
    :param semi_angle: Cone's semi-angle
    """
    face_class = 'ConicalFace3D'
    x_periodicity = volmdlr.TWO_PI
    y_periodicity = None

    def __init__(self, frame: volmdlr.Frame3D, semi_angle: float,
                 name: str = ''):
        self.frame = frame
        self.semi_angle = semi_angle
        Surface3D.__init__(self, name=name)

    @classmethod
    def from_step(cls, arguments, object_dict):
        frame3d = object_dict[arguments[1]]
        U, W = frame3d.v, frame3d.u
        U.normalize()
        W.normalize()
        V = W.cross(U)
        radius = float(arguments[2]) / 1000
        semi_angle = float(arguments[3])
        origin = frame3d.origin - radius / math.tan(semi_angle) * W
        frame_direct = volmdlr.Frame3D(origin, U, V, W)
        return cls(frame_direct, semi_angle, arguments[0][1:-1])

    def to_step(self, current_id):
        frame = volmdlr.Frame3D(self.frame.origin, self.frame.w, self.frame.u,
                                self.frame.v)
        content, frame_id = frame.to_step(current_id)
        current_id = frame_id + 1
        content += "#{} = CONICAL_SURFACE('{}',#{},{},{});\n" \
            .format(current_id, self.name, frame_id,
                    0.,
                    round(self.semi_angle, 3))
        return content, [current_id]

    def frame_mapping(self, frame: volmdlr.Frame3D, side: str):
        """
        Changes frame_mapping and return a new ConicalSurface3D.

        :param side: 'old' or 'new'
        """
        new_frame = self.frame.frame_mapping(frame, side)
        return ConicalSurface3D(new_frame, self.semi_angle, name=self.name)

    def frame_mapping_inplace(self, frame: volmdlr.Frame3D, side: str):
        """
        Changes frame_mapping and the object is updated inplace.

        :param side:'old' or 'new'
        """
        new_frame = self.frame.frame_mapping(frame, side)
        self.frame = new_frame

    def point2d_to_3d(self, point2d: volmdlr.Point2D):
        theta, z = point2d
        r = math.tan(self.semi_angle) * z
        new_point = volmdlr.Point3D(r * math.cos(theta),
                                    r * math.sin(theta),
                                    z)
        return self.frame.old_coordinates(new_point)

    def point3d_to_2d(self, point3d: volmdlr.Point3D):
        """
        Returns the cylindrical coordinates volmdlr.Point2D(theta, z) of a cartesian coordinates point (x, y, z).

        :param point3d: Point at the CylindricalSuface3D.
        :type point3d: :class:`volmdlr.`Point3D`
        """
        x, y, z = self.frame.new_coordinates(point3d)
        # Do not delte this, mathematical problem when x and y close to zero (should be zero) but not 0
        # Genarally this is related to uncertaintity of step files.
        if abs(x) < 1e-12:
            x = 0
        if abs(y) < 1e-12:
            y = 0
        theta = math.atan2(y, x)
        if abs(theta) < 1e-9:
            theta = 0.0
        return volmdlr.Point2D(theta, z)

    def rectangular_cut(self, theta1: float, theta2: float,
                        z1: float, z2: float, name: str = ''):
        # theta1 = angle_principal_measure(theta1)
        # theta2 = angle_principal_measure(theta2)
        if theta1 == theta2:
            theta2 += volmdlr.TWO_PI

        p1 = volmdlr.Point2D(theta1, z1)
        p2 = volmdlr.Point2D(theta2, z1)
        p3 = volmdlr.Point2D(theta2, z2)
        p4 = volmdlr.Point2D(theta1, z2)
        outer_contour = volmdlr.wires.ClosedPolygon2D([p1, p2, p3, p4])
        return ConicalFace3D(self, Surface2D(outer_contour, []), name)

    def fullarc3d_to_2d(self, fullarc3d):
        if self.frame.w.is_colinear_to(fullarc3d.normal):
            p1 = self.point3d_to_2d(fullarc3d.start)
            return [vme.LineSegment2D(p1, p1 + volmdlr.TWO_PI * volmdlr.X2D)]
        else:
            raise ValueError('Impossible!')

    def linesegment3d_to_2d(self, linesegment3d):
        """
        Converts the primitive from 3D spatial coordinates to its equivalent 2D primitive in the parametric space.
        """
        start = self.point3d_to_2d(linesegment3d.start)
        end = self.point3d_to_2d(linesegment3d.end)
        if start.x != end.x and start == volmdlr.Point2D(0, 0):
            start = volmdlr.Point2D(end.x, 0)
        elif start.x != end.x:
            end = volmdlr.Point2D(start.x, end.y)
        return [vme.LineSegment2D(start, end)]

    def arc3d_to_2d(self, arc3d):
        """
        Converts the primitive from 3D spatial coordinates to its equivalent 2D primitive in the parametric space.
        """

        start = self.point3d_to_2d(arc3d.start)
        end = self.point3d_to_2d(arc3d.end)

        angle3d = arc3d.angle

        length = arc3d.length()
        theta3, _ = self.point3d_to_2d(arc3d.point_at_abscissa(0.001 * length))
        theta4, _ = self.point3d_to_2d(arc3d.point_at_abscissa(0.98 * length))

        # make sure that the references points are not undefined
        if abs(theta3) == math.pi:
            theta3, _ = self.point3d_to_2d(arc3d.point_at_abscissa(0.002 * length))
        if abs(theta4) == math.pi:
            theta4, _ = self.point3d_to_2d(arc3d.point_at_abscissa(0.97 * length))

        start, end = vm_parametric.arc3d_to_cylindrical_verification(start, end, angle3d, theta3, theta4)

        return [vme.LineSegment2D(start, end)]

    def bsplinecurve3d_to_2d(self, bspline_curve3d):
        """
        Converts the primitive from 3D spatial coordinates to its equivalent 2D primitive in the parametric space.
        """
        length = bspline_curve3d.length()

        points = [self.point3d_to_2d(p) for p in bspline_curve3d.control_points]

        theta1, z1 = self.point3d_to_2d(bspline_curve3d.start)
        theta2, z2 = self.point3d_to_2d(bspline_curve3d.end)

        theta3, _ = self.point3d_to_2d(bspline_curve3d.point_at_abscissa(0.001 * length))
        # make sure that the reference angle is not undefined
        if abs(theta3) == math.pi:
            theta3, _ = self.point3d_to_2d(bspline_curve3d.point_at_abscissa(0.002 * length))

        # Verify if theta1 or theta2 point should be -pi because atan2() -> ]-pi, pi]
        if abs(theta1) == math.pi:
            theta1 = vm_parametric.repair_start_end_angle_periodicity(theta1, theta3)
        if abs(theta2) == math.pi:
            theta4, _ = self.point3d_to_2d(bspline_curve3d.point_at_abscissa(0.98 * length))
            # make sure that the reference angle is not undefined
            if abs(theta4) == math.pi:
                theta4, _ = self.point3d_to_2d(bspline_curve3d.point_at_abscissa(0.97 * length))
            theta2 = vm_parametric.repair_start_end_angle_periodicity(theta2, theta4)

        points[0] = volmdlr.Point2D(theta1, z1)
        points[-1] = volmdlr.Point2D(theta2, z2)

        if theta3 < theta1 < theta2:
            points = [p - volmdlr.Point2D(volmdlr.TWO_PI, 0) if p.x > 0 else p for p in points]
        elif theta3 > theta1 > theta2:
            points = [p + volmdlr.Point2D(volmdlr.TWO_PI, 0) if p.x < 0 else p for p in points]

        return [vme.BSplineCurve2D(
            bspline_curve3d.degree,
            control_points=points,
            knot_multiplicities=bspline_curve3d.knot_multiplicities,
            knots=bspline_curve3d.knots,
            weights=bspline_curve3d.weights,
            periodic=bspline_curve3d.periodic)]

    def circle3d_to_2d(self, circle3d):
        """
        Converts the primitive from 3D spatial coordinates to its equivalent 2D primitive in the parametric space.
        """
        return []

    def linesegment2d_to_3d(self, linesegment2d):
        theta1, z1 = linesegment2d.start
        theta2, z2 = linesegment2d.end

        if math.isclose(theta1, theta2, abs_tol=1e-4):
            return [vme.LineSegment3D(
                self.point2d_to_3d(linesegment2d.start),
                self.point2d_to_3d(linesegment2d.end),
            )]
        elif math.isclose(z1, z2, abs_tol=1e-4) and math.isclose(z1, 0.,
                                                                 abs_tol=1e-6):
            return []
        elif math.isclose(z1, z2, abs_tol=1e-4):
            if abs(theta1 - theta2) == volmdlr.TWO_PI:
                return [vme.FullArc3D(center=self.frame.origin + z1 * self.frame.w,
                                      start_end=self.point2d_to_3d(linesegment2d.start),
                                      normal=self.frame.w)]
            else:
                return [vme.Arc3D(
                    self.point2d_to_3d(linesegment2d.start),
                    self.point2d_to_3d(
                        volmdlr.Point2D(0.5 * (theta1 + theta2), z1)),
                    self.point2d_to_3d(linesegment2d.end))
                ]
        else:
            raise NotImplementedError('Ellipse?')

    def translation(self, offset: volmdlr.Vector3D):
        """
        ConicalSurface3D translation.

        :param offset: translation vector.
        :return: A new translated ConicalSurface3D.
        """
        return self.__class__(self.frame.translation(offset),
                              self.semi_angle)

    def translation_inplace(self, offset: volmdlr.Vector3D):
        """
        ConicalSurface3D translation. Object is updated inplace.

        :param offset: translation vector.
        """
        self.frame.translation_inplace(offset)

    def rotation(self, center: volmdlr.Point3D,
                 axis: volmdlr.Vector3D, angle: float):
        """
        ConicalSurface3D rotation.

        :param center: rotation center.
        :param axis: rotation axis.
        :param angle: angle rotation.
        :return: a new rotated ConicalSurface3D.
        """
        new_frame = self.frame.rotation(center=center, axis=axis, angle=angle)
        return self.__class__(new_frame, self.semi_angle)

    def rotation_inplace(self, center: volmdlr.Point3D,
                         axis: volmdlr.Vector3D, angle: float):
        """
        ConicalSurface3D rotation. Object is updated inplace.

        :param center: rotation center.
        :param axis: rotation axis.
        :param angle: rotation angle.
        """
        self.frame.rotation_inplace(center, axis, angle)

    def repair_primitives_periodicity(self, primitives2d):
        """
        Repairs the continuity of the 2D contour while using contour3d_to_2d on periodic surfaces.

        :param primitives2d: The primitives in parametric surface domain.
        :type primitives2d: list
        :return: A list of primitives.
        :rtype: list
        """
        # Search for a primitive that can be used as reference for reparing periodicity
        pos = 0
        for i, primitive in enumerate(primitives2d):
            start = primitive.start
            end = primitive.end
            if abs(start.x) != math.pi and end.x != start.x:
                pos = i
                break
        if pos != 0:
            primitives2d = primitives2d[pos:] + primitives2d[:pos]

        i = 1
        while i < len(primitives2d):
            previous_primitive = primitives2d[i - 1]
            delta = previous_primitive.end - primitives2d[i].start
            if not math.isclose(delta.norm(), 0, abs_tol=1e-5):
                if primitives2d[i].end == primitives2d[i - 1].end and \
                        primitives2d[i].length() == volmdlr.TWO_PI:
                    primitives2d[i] = primitives2d[i].reverse()
                elif delta.norm() and math.isclose(abs(previous_primitive.end.y), 0, abs_tol=1e-6):
                    primitives2d.insert(i, vme.LineSegment2D(previous_primitive.end, primitives2d[i].start))
                    i += 1
                else:
                    primitives2d[i] = primitives2d[i].translation(delta)
            i += 1
        if primitives2d[0].start != primitives2d[-1].end \
                and primitives2d[0].start.y == 0.0 and primitives2d[-1].end.y == 0.0:
            primitives2d.append(vme.LineSegment2D(primitives2d[-1].end, primitives2d[0].start))

        return primitives2d


class SphericalSurface3D(Surface3D):
    """
    Defines a spherical surface.

    :param frame: Sphere's frame to position it
    :type frame: volmdlr.Frame3D
    :param radius: Sphere's radius
    :type radius: float
    """
    face_class = 'SphericalFace3D'
    x_periodicity = volmdlr.TWO_PI
    y_periodicity = volmdlr.TWO_PI

    def __init__(self, frame, radius, name=''):
        self.frame = frame
        self.radius = radius
        Surface3D.__init__(self, name=name)

        # Hidden Attributes
        self._bbox = None

    @property
    def bounding_box(self):
        if not self._bbox:
            self._bbox = self._bounding_box()
        return self._bbox

    def _bounding_box(self):
        points = [self.frame.origin + volmdlr.Point3D(-self.radius,
                                                      -self.radius,
                                                      -self.radius),
                  self.frame.origin + volmdlr.Point3D(self.radius,
                                                      self.radius,
                                                      self.radius),

                  ]
        return volmdlr.core.BoundingBox.from_points(points)

    @classmethod
    def from_step(cls, arguments, object_dict):
        frame3d = object_dict[arguments[1]]
        U, W = frame3d.v, frame3d.u
        U.normalize()
        W.normalize()
        V = W.cross(U)
        frame_direct = volmdlr.Frame3D(frame3d.origin, U, V, W)
        radius = float(arguments[2]) / 1000
        return cls(frame_direct, radius, arguments[0][1:-1])

    def point2d_to_3d(self, point2d):
        # source mathcurve.com/surfaces/sphere
        # -pi<theta<pi, -pi/2<phi<pi/2
        theta, phi = point2d
        x = self.radius * math.cos(phi) * math.cos(theta)
        y = self.radius * math.cos(phi) * math.sin(theta)
        z = self.radius * math.sin(phi)
        return self.frame.old_coordinates(volmdlr.Point3D(x, y, z))

    def point3d_to_2d(self, point3d):
        """
        Tansform a 3D spatial point (x, y, z) into a 2D spherical parametric point (theta, phi).
        """
        x, y, z = self.frame.new_coordinates(point3d)
        z = min(self.radius, max(-self.radius, z))

        if z == -0.0:
            z = 0.0

        # Do not delte this, mathematical problem when x and y close to zero (should be zero) but not 0
        # Genarally this is related to uncertaintity of step files.
        if abs(x) < 1e-12:
            x = 0
        if abs(y) < 1e-12:
            y = 0

        theta = math.atan2(y, x)
        if abs(theta) < 1e-10:
            theta = 0

        zr = z / self.radius
        phi = math.asin(zr)
        if abs(phi) < 1e-10:
            phi = 0

        return volmdlr.Point2D(theta, phi)

    def linesegment2d_to_3d(self, linesegment2d):
        start = self.point2d_to_3d(linesegment2d.start)
        interior = self.point2d_to_3d(0.5 * (linesegment2d.start + linesegment2d.end))
        end = self.point2d_to_3d(linesegment2d.end)
        if start == end or linesegment2d.length() == 2 * math.pi:
            u = start - self.frame.origin
            u.normalize()
            v = interior - self.frame.origin
            v.normalize()
            normal = u.cross(v)
            return [vme.FullArc3D(self.frame.origin, start, normal)]
        return [vme.Arc3D(start, interior, end)]

    def arc3d_to_2d(self, arc3d):
        """
        Converts the primitive from 3D spatial coordinates to its equivalent 2D primitive in the parametric space.
        """
        start = self.point3d_to_2d(arc3d.start)
        end = self.point3d_to_2d(arc3d.end)
        interior = self.point3d_to_2d(arc3d.interior)

        theta1, phi1 = start
        theta2, phi2 = end

        length = arc3d.length()
        angle3d = arc3d.angle
        point_after_start = self.point3d_to_2d(arc3d.point_at_abscissa(0.001 * length))
        point_before_end = self.point3d_to_2d(arc3d.point_at_abscissa(0.98 * length))
        theta3, phi3 = point_after_start
        theta4, _ = point_before_end
        thetai = interior.x

        # Fi_x sphere singularity point
        if math.isclose(abs(phi1), 0.5 * math.pi, abs_tol=1e-5) and theta1 == 0.0\
                and math.isclose(theta3, thetai, abs_tol=1e-6) and math.isclose(theta4, thetai, abs_tol=1e-6):
            theta1 = thetai
            start = volmdlr.Point2D(theta1, phi1)
        if math.isclose(abs(phi2), 0.5 * math.pi, abs_tol=1e-5) and theta2 == 0.0\
                and math.isclose(theta3, thetai, abs_tol=1e-6) and math.isclose(theta4, thetai, abs_tol=1e-6):
            theta2 = thetai
            end = volmdlr.Point2D(theta2, phi2)

        start, end = vm_parametric.arc3d_to_spherical_verification(start, end, angle3d, point_after_start,
                                                                   point_before_end)
        if start == end:  # IS THIS POSSIBLE ?
            return [vme.LineSegment2D(start, start + volmdlr.TWO_PI * volmdlr.X2D)]
        if math.isclose(theta1, theta2, abs_tol=1e-4) or math.isclose(phi1, phi2, abs_tol=1e-4):
            return [vme.LineSegment2D(start, end)]

        # trying to treat when the arc starts at theta1 passes at the singularity at |phi| = 0.5*math.pi
        # and ends at theta2 = theta1 + math.pi
        half_pi = 0.5 * math.pi
        point_positive_singularity = self.point2d_to_3d(volmdlr.Point2D(theta1, half_pi))
        point_negative_singularity = self.point2d_to_3d(volmdlr.Point2D(theta1, -half_pi))
        positive_singularity = arc3d.point_belongs(point_positive_singularity, 1e-4)
        negative_singularity = arc3d.point_belongs(point_negative_singularity, 1e-4)
        thetai = interior.x
        if positive_singularity and not negative_singularity and \
                math.isclose(abs(theta2 - theta1), math.pi, abs_tol=1e-4):
            if theta1 == math.pi and theta2 != math.pi:
                return [vme.LineSegment2D(volmdlr.Point2D(-theta1, phi1), volmdlr.Point2D(-theta1, half_pi)),
                        vme.LineSegment2D(volmdlr.Point2D(-theta1, half_pi), volmdlr.Point2D(theta2, half_pi)),
                        vme.LineSegment2D(volmdlr.Point2D(theta2, half_pi), volmdlr.Point2D(theta2, phi2))]
            if theta2 == math.pi and theta1 != math.pi:
                return [vme.LineSegment2D(volmdlr.Point2D(theta1, phi1), volmdlr.Point2D(theta1, half_pi)),
                        vme.LineSegment2D(volmdlr.Point2D(theta1, half_pi), volmdlr.Point2D(-theta2, half_pi)),
                        vme.LineSegment2D(volmdlr.Point2D(-theta2, half_pi), volmdlr.Point2D(-theta2, phi2))]

            primitives = [vme.LineSegment2D(volmdlr.Point2D(theta1, phi1), volmdlr.Point2D(theta1, half_pi)),
                          vme.LineSegment2D(volmdlr.Point2D(theta1, half_pi), volmdlr.Point2D(theta2, half_pi)),
                          vme.LineSegment2D(volmdlr.Point2D(theta2, half_pi), volmdlr.Point2D(theta2, phi2))
                          ]
            return primitives

        if negative_singularity and not positive_singularity and \
                math.isclose(abs(theta2 - theta1), math.pi, abs_tol=1e-4):
            if theta1 == math.pi and theta2 != math.pi:
                return [vme.LineSegment2D(volmdlr.Point2D(-theta1, phi1), volmdlr.Point2D(-theta1, half_pi)),
                        vme.LineSegment2D(volmdlr.Point2D(-theta1, half_pi), volmdlr.Point2D(theta2, half_pi)),
                        vme.LineSegment2D(volmdlr.Point2D(theta2, half_pi), volmdlr.Point2D(theta2, phi2))]
            if theta2 == math.pi and theta1 != math.pi:
                return [vme.LineSegment2D(volmdlr.Point2D(theta1, phi1), volmdlr.Point2D(theta1, half_pi)),
                        vme.LineSegment2D(volmdlr.Point2D(theta1, half_pi), volmdlr.Point2D(-theta2, half_pi)),
                        vme.LineSegment2D(volmdlr.Point2D(-theta2, half_pi), volmdlr.Point2D(-theta2, phi2))]
            # if abs(theta1) == math.pi or abs(theta2) == math.pi:
            #     return [vme.LineSegment2D(volmdlr.Point2D(theta1, phi1), volmdlr.Point2D(theta1, -half_pi)),
            #             vme.LineSegment2D(volmdlr.Point2D(theta2, -half_pi), volmdlr.Point2D(theta2, phi2))]
            # if abs(theta1) == math.pi:
            #     if abs(thetai) == math.pi:
            #         return [vme.LineSegment2D(volmdlr.Point2D(thetai, phi1), volmdlr.Point2D(thetai, -half_pi)), ]
            #     return [vme.LineSegment2D(volmdlr.Point2D(thetai, -half_pi), volmdlr.Point2D(thetai, phi2))]
            # if abs(theta2) == math.pi:
            #     if abs(thetai) == math.pi:
            #         return [vme.LineSegment2D(volmdlr.Point2D(thetai, -half_pi), volmdlr.Point2D(thetai, phi2))]
            #     return [vme.LineSegment2D(volmdlr.Point2D(thetai, phi1), volmdlr.Point2D(thetai, -half_pi))]
            primitives = [vme.LineSegment2D(volmdlr.Point2D(theta1, phi1), volmdlr.Point2D(theta1, -half_pi)),
                          vme.LineSegment2D(volmdlr.Point2D(theta1, -half_pi), volmdlr.Point2D(theta2, -half_pi)),
                          vme.LineSegment2D(volmdlr.Point2D(theta2, -half_pi), volmdlr.Point2D(theta2, phi2))
                          ]
            return primitives
        if positive_singularity and negative_singularity:
            thetai = interior.x
            is_trigo = phi1 < phi3
            primitives1 = [vme.LineSegment2D(volmdlr.Point2D(theta1, phi1), volmdlr.Point2D(theta1, -half_pi)),
                           vme.LineSegment2D(volmdlr.Point2D(theta1, -half_pi), volmdlr.Point2D(thetai, -half_pi)),
                           vme.LineSegment2D(volmdlr.Point2D(thetai, -half_pi), volmdlr.Point2D(thetai, half_pi)),
                           vme.LineSegment2D(volmdlr.Point2D(thetai, half_pi), volmdlr.Point2D(theta2, half_pi)),
                           vme.LineSegment2D(volmdlr.Point2D(theta2, half_pi), volmdlr.Point2D(theta2, phi2))
                           ]
            primitives2 = [vme.LineSegment2D(volmdlr.Point2D(theta1, phi1), volmdlr.Point2D(theta1, half_pi)),
                           vme.LineSegment2D(volmdlr.Point2D(theta1, half_pi), volmdlr.Point2D(thetai, half_pi)),
                           vme.LineSegment2D(volmdlr.Point2D(thetai, half_pi), volmdlr.Point2D(thetai, -half_pi)),
                           vme.LineSegment2D(volmdlr.Point2D(thetai, -half_pi), volmdlr.Point2D(theta2, -half_pi)),
                           vme.LineSegment2D(volmdlr.Point2D(theta2, -half_pi), volmdlr.Point2D(theta2, phi2))
                           ]
            if is_trigo and abs(phi1) > half_pi:
                return primitives1
            if is_trigo and abs(phi1) < half_pi:
                return primitives2
            if not is_trigo and abs(phi1) > half_pi:
                return primitives2
            if is_trigo and abs(phi1) < half_pi:
                return primitives1

        # maybe this is incomplete
        number_points = math.ceil(angle3d * 10) + 1  # 10 points per radian
        points = [self.point3d_to_2d(arc3d.point_at_abscissa(
            i * length / (number_points - 1))) for i in range(number_points)]

        points[0] = start  # to take into account all the previous verification
        points[-1] = end  # to take into account all the previous verification

        if theta3 < theta1 < theta2:
            points = [p - volmdlr.Point2D(volmdlr.TWO_PI, 0) if p.x > 0 else p for p in points]
        elif theta3 > theta1 > theta2:
            points = [p + volmdlr.Point2D(volmdlr.TWO_PI, 0) if p.x < 0 else p for p in points]

        if phi3 < phi1 < phi2:
            points = [p - volmdlr.Point2D(volmdlr.TWO_PI, 0) if p.y > 0 else p for p in points]
        elif phi3 > phi1 > phi2:
            points = [p + volmdlr.Point2D(volmdlr.TWO_PI, 0) if p.y < 0 else p for p in points]
        try:
            return [vme.BSplineCurve2D.from_points_interpolation(points, 2)]
        except Exception:
            print("Error while trying to transform Arc3D to parametric Spherical space:")
            print(points)
        return None

    def bsplinecurve2d_to_3d(self, bspline_curve2d):
        # TODO: this is incomplete, a bspline_curve2d can be also a bspline_curve3d
        i = round(0.5 * len(bspline_curve2d.points))
        start = self.point2d_to_3d(bspline_curve2d.points[0])
        interior = self.point2d_to_3d(bspline_curve2d.points[i])
        end = self.point2d_to_3d(bspline_curve2d.points[-1])
        arc3d = vme.Arc3D(start, interior, end)
        flag = True
        points3d = [self.point2d_to_3d(p) for p in bspline_curve2d.points]
        for point in points3d:
            if not arc3d.point_belongs(point):
                flag = False
                break
        if flag:
            return [arc3d]

        return [vme.BSplineCurve3D.from_points_interpolation(points3d, degree=bspline_curve2d.degree,
                                                             periodic=bspline_curve2d.periodic)]

    def fullarc3d_to_2d(self, fullarc3d):
        """
        Converts the primitive from 3D spatial coordinates to its equivalent 2D primitive in the parametric space.
        """
        # TODO: On a spherical surface we can have fullarc3d in any plane
        length = fullarc3d.length()

        theta1, phi1 = self.point3d_to_2d(fullarc3d.start)
        theta2, phi2 = self.point3d_to_2d(fullarc3d.end)

        theta3, phi3 = self.point3d_to_2d(fullarc3d.point_at_abscissa(0.001 * length))
        theta4, phi4 = self.point3d_to_2d(fullarc3d.point_at_abscissa(0.98 * length))

        if self.frame.w.is_colinear_to(fullarc3d.normal):
            p1 = volmdlr.Point2D(theta1, phi1)
            p2 = volmdlr.Point2D(theta1 + volmdlr.TWO_PI, phi2)
            return [vme.LineSegment2D(p1, p2)]

        if self.frame.w.dot(fullarc3d.normal) == 0:
            p1 = volmdlr.Point2D(theta1, phi1)
            p2 = p1 + volmdlr.TWO_PI * volmdlr.Y2D
            return [vme.LineSegment2D(p1, p2)]

        points = [self.point3d_to_2d(p) for p in fullarc3d.discretization_points(angle_resolution=5)]

        # Verify if theta1 or theta2 point should be -pi because atan2() -> ]-pi, pi]
        theta1 = vm_parametric.repair_start_end_angle_periodicity(theta1, theta3)
        theta2 = vm_parametric.repair_start_end_angle_periodicity(theta2, theta4)

        points[0] = volmdlr.Point2D(theta1, phi1)
        points[-1] = volmdlr.Point2D(theta2, phi2)

        if theta3 < theta1 < theta2:
            points = [p - volmdlr.Point2D(volmdlr.TWO_PI, 0) if p.x > 0 else p for p in points]
        elif theta3 > theta1 > theta2:
            points = [p + volmdlr.Point2D(volmdlr.TWO_PI, 0) if p.x < 0 else p for p in points]

        new_points = [p1 for p1, p2 in zip(points[:-1], points[1:]) if p1 != p2]
        new_points.append(points[-1])

        return [vme.BSplineCurve2D.from_points_interpolation(new_points, 3,
                                                             periodic=True)]

    def plot(self, ax=None, color='grey', alpha=0.5):
        # points = []
        for i in range(20):
            theta = i / 20. * volmdlr.TWO_PI
            t_points = []
            for j in range(20):
                phi = j / 20. * volmdlr.TWO_PI
                t_points.append(self.point2d_to_3d(volmdlr.Point2D(theta, phi)))
            ax = volmdlr.wires.ClosedPolygon3D(t_points).plot(ax=ax, color=color, alpha=alpha)

        return ax

    def rectangular_cut(self, theta1, theta2, phi1, phi2, name=''):
        if phi1 == phi2:
            phi2 += volmdlr.TWO_PI
        elif phi2 < phi1:
            phi2 += volmdlr.TWO_PI
        if theta1 == theta2:
            theta2 += volmdlr.TWO_PI
        elif theta2 < theta1:
            theta2 += volmdlr.TWO_PI

        p1 = volmdlr.Point2D(theta1, phi1)
        p2 = volmdlr.Point2D(theta2, phi1)
        p3 = volmdlr.Point2D(theta2, phi2)
        p4 = volmdlr.Point2D(theta1, phi2)
        outer_contour = volmdlr.wires.ClosedPolygon2D([p1, p2, p3, p4])
        return SphericalFace3D(self,
                               Surface2D(outer_contour, []),
                               name=name)

    def triangulation(self):
        face = self.rectangular_cut(0, volmdlr.TWO_PI, -0.5 * math.pi, 0.5 * math.pi)
        return face.triangulation()

    def repair_primitives_periodicity(self, primitives2d):
        """
        Repairs the continuity of the 2D contour while using contour3d_to_2d on periodic surfaces.

        :param primitives2d: The primitives in parametric surface domain.
        :type primitives2d: list
        :return: A list of primitives.
        :rtype: list
        """
        # Search for a primitive that can be used as reference for reparing periodicity
        pos = 0
        x_periodicity = self.x_periodicity
        y_periodicity = self.y_periodicity
        if x_periodicity and not y_periodicity:
            for i, primitive in enumerate(primitives2d):
                start = primitive.start
                end = primitive.end
                if abs(start.x) != math.pi and end.x != start.x:
                    pos = i
                    break
            if pos != 0:
                primitives2d = primitives2d[pos:] + primitives2d[:pos]

        i = 1
        while i < len(primitives2d):
            previous_primitive = primitives2d[i - 1]
            delta = previous_primitive.end - primitives2d[i].start
            if not math.isclose(delta.norm(), 0, abs_tol=1e-5):
                if primitives2d[i].end == primitives2d[i - 1].end and \
                        primitives2d[i].length() == volmdlr.TWO_PI:
                    primitives2d[i] = primitives2d[i].reverse()
                elif delta.norm() and math.isclose(abs(previous_primitive.end.y), 0.5 * math.pi, abs_tol=1e-6):
                    primitives2d.insert(i, vme.LineSegment2D(previous_primitive.end, primitives2d[i].start))
                else:
                    primitives2d[i] = primitives2d[i].translation(delta)
            i += 1

        return primitives2d


class RuledSurface3D(Surface3D):
    """
    Defines a ruled surface between two wires.

    :param wire1: Wire
    :type wire1: :class:`vmw.Wire3D`
    :param wire2: Wire
    :type wire2: :class:`volmdlr.wires.Wire3D`
    """
    face_class = 'RuledFace3D'

    def __init__(self, wire1: volmdlr.wires.Wire3D, wire2: volmdlr.wires.Wire3D, name: str = ''):
        self.wire1 = wire1
        self.wire2 = wire2
        self.length1 = wire1.length()
        self.length2 = wire2.length()
        Surface3D.__init__(self, name=name)

    def point2d_to_3d(self, point2d: volmdlr.Point2D):
        x, y = point2d
        point1 = self.wire1.point_at_abscissa(x * self.length1)
        point2 = self.wire2.point_at_abscissa(x * self.length2)
        joining_line = vme.LineSegment3D(point1, point2)
        point = joining_line.point_at_abscissa(y * joining_line.length())
        return point

    def point3d_to_2d(self, point3d):
        raise NotImplementedError

    def rectangular_cut(self, x1: float, x2: float,
                        y1: float, y2: float, name: str = ''):
        p1 = volmdlr.Point2D(x1, y1)
        p2 = volmdlr.Point2D(x2, y1)
        p3 = volmdlr.Point2D(x2, y2)
        p4 = volmdlr.Point2D(x1, y2)
        outer_contour = volmdlr.wires.ClosedPolygon2D([p1, p2, p3, p4])
        surface2d = Surface2D(outer_contour, [])
        return volmdlr.faces.RuledFace3D(self, surface2d, name)


class BSplineSurface3D(Surface3D):
    """
    A class representing a 3D B-spline surface.

    A B-spline surface is a smooth surface defined by a set of control points and
    a set of basis functions called B-spline basis functions. The shape of the
    surface is determined by the position of the control points and can be
    modified by moving the control points.

    :param degree_u: The degree of the B-spline curve in the u direction.
    :type degree_u: int
    :param degree_v: The degree of the B-spline curve in the v direction.
    :type degree_v: int
    :param control_points: A list of 3D control points that define the shape of
        the surface.
    :type control_points: List[`volmdlr.Point3D`]
    :param nb_u: The number of control points in the u direction.
    :type nb_u: int
    :param nb_v: The number of control points in the v direction.
    :type nb_v: int
    :param u_multiplicities: A list of multiplicities for the knots in the u direction.
        The multiplicity of a knot is the number of times it appears in the knot vector.
    :type u_multiplicities: List[int]
    :param v_multiplicities: A list of multiplicities for the knots in the v direction.
        The multiplicity of a knot is the number of times it appears in the knot vector.
    :type v_multiplicities: List[int]
    :param u_knots: A list of knots in the u direction. The knots are real numbers that
        define the position of the control points along the u direction.
    :type u_knots: List[float]
    :param v_knots: A list of knots in the v direction. The knots are real numbers that
        define the position of the control points along the v direction.
    :type v_knots: List[float]
    :param weights: (optional) A list of weights for the control points. The weights
        can be used to adjust the influence of each control point on the shape of the
        surface. Default is None.
    :type weights: List[float]
    :param name: (optional) A name for the surface. Default is an empty string.
    :type name: str
    """
    face_class = "BSplineFace3D"
    _non_serializable_attributes = ["surface", "curves"]

    def __init__(self, degree_u, degree_v, control_points, nb_u, nb_v,
                 u_multiplicities, v_multiplicities, u_knots, v_knots,
                 weights=None, name=''):
        self.control_points = control_points
        self.degree_u = degree_u
        self.degree_v = degree_v
        self.nb_u = nb_u
        self.nb_v = nb_v

        u_knots = vme.standardize_knot_vector(u_knots)
        v_knots = vme.standardize_knot_vector(v_knots)
        self.u_knots = u_knots
        self.v_knots = v_knots
        self.u_multiplicities = u_multiplicities
        self.v_multiplicities = v_multiplicities
        self.weights = weights

        self.control_points_table = []
        points_row = []
        i = 1
        for pt in control_points:
            points_row.append(pt)
            if i == nb_v:
                self.control_points_table.append(points_row)
                points_row = []
                i = 1
            else:
                i += 1

        if weights is None:
            surface = BSpline.Surface()
            P = [(control_points[i][0], control_points[i][1],
                  control_points[i][2]) for i in range(len(control_points))]

        else:
            surface = NURBS.Surface()
            P = [(control_points[i][0] * weights[i],
                  control_points[i][1] * weights[i],
                  control_points[i][2] * weights[i],
                  weights[i]) for i in range(len(control_points))]
        surface.degree_u = degree_u
        surface.degree_v = degree_v
        surface.set_ctrlpts(P, nb_u, nb_v)
        knot_vector_u = []
        for i, u_knot in enumerate(u_knots):
            knot_vector_u.extend([u_knot] * u_multiplicities[i])
        knot_vector_v = []
        for i, v_knot in enumerate(v_knots):
            knot_vector_v.extend([v_knot] * v_multiplicities[i])
        surface.knotvector_u = knot_vector_u
        surface.knotvector_v = knot_vector_v
        surface.delta = 0.05
        # surface_points = surface.evalpts

        self.surface = surface
        self.curves = extract_curves(surface, extract_u=True, extract_v=True)
        # self.points = [volmdlr.Point3D(*p) for p in surface_points]
        Surface3D.__init__(self, name=name)

        # Hidden Attributes
        self._displacements = None
        self._grids2d = None
        self._grids2d_deformed = None
        self._bbox = None

        self._x_periodicity = False  # Use False instread of None because None is a possible value of x_periodicity
        self._y_periodicity = False

    @property
    def x_periodicity(self):
        if self._x_periodicity is False:
            u = self.curves['u']
            a, b = self.surface.domain[0]
            u0 = u[0]
            p_a = u0.evaluate_single(a)
            p_b = u0.evaluate_single(b)
            if p_a == p_b:
                self._x_periodicity = self.surface.range[0]
            else:
                self._x_periodicity = None
        return self._x_periodicity

    @property
    def y_periodicity(self):
        if self._y_periodicity is False:
            v = self.curves['v']
            c, d = self.surface.domain[1]
            v0 = v[0]
            p_c = v0.evaluate_single(c)
            p_d = v0.evaluate_single(d)
            if p_c == p_d:
                self._y_periodicity = self.surface.range[1]
            else:
                self._y_periodicity = None
        return self._y_periodicity

    @property
    def bounding_box(self):
        if not self._bbox:
            self._bbox = self._bounding_box()
        return self._bbox

    def _bounding_box(self):
        """
        Computes the bounding box ot the surface.

        """
        min_bounds, max_bounds = self.surface.bbox
        xmin, ymin, zmin = min_bounds
        xmax, ymax, zmax = max_bounds
        return volmdlr.core.BoundingBox(xmin, xmax, ymin, ymax, zmin, zmax)

    def control_points_matrix(self, coordinates):
        """
        Define control points like a matrix, for each coordinate: x:0, y:1, z:2.

        """

        P = npy.empty((self.nb_u, self.nb_v))
        for i in range(0, self.nb_u):
            for j in range(0, self.nb_v):
                P[i][j] = self.control_points_table[i][j][coordinates]
        return P

    # Knots_vector
    def knots_vector_u(self):
        """
        Compute the global knot vector (u direction) based on knot elements and multiplicities.

        """

        knots = self.u_knots
        multiplicities = self.u_multiplicities

        knots_vec = []
        for i in range(0, len(knots)):
            for j in range(0, multiplicities[i]):
                knots_vec.append(knots[i])
        return knots_vec

    def knots_vector_v(self):
        """
        Compute the global knot vector (v direction) based on knot elements and multiplicities.

        """

        knots = self.v_knots
        multiplicities = self.v_multiplicities

        knots_vec = []
        for i in range(0, len(knots)):
            for _ in range(0, multiplicities[i]):
                knots_vec.append(knots[i])
        return knots_vec

    def basis_functions_u(self, u, k, i):
        """
        Compute basis functions Bi in u direction for u=u and degree=k.

        """

        # k = self.degree_u
        t = self.knots_vector_u()

        if k == 0:
            return 1.0 if t[i] <= u < t[i + 1] else 0.0
        if t[i + k] == t[i]:
            c1 = 0.0
        else:
            c1 = (u - t[i]) / (t[i + k] - t[i]) * self.basis_functions_u(u, k - 1, i)
        if t[i + k + 1] == t[i + 1]:
            c2 = 0.0
        else:
            c2 = (t[i + k + 1] - u) / (t[i + k + 1] - t[i + 1]) * self.basis_functions_u(u, k - 1, i + 1)
        return c1 + c2

    def basis_functions_v(self, v, k, i):
        """
        Compute basis functions Bi in v direction for v=v and degree=k.

        """

        # k = self.degree_u
        t = self.knots_vector_v()

        if k == 0:
            return 1.0 if t[i] <= v < t[i + 1] else 0.0
        if t[i + k] == t[i]:
            c1 = 0.0
        else:
            c1 = (v - t[i]) / (t[i + k] - t[i]) * self.basis_functions_v(v, k - 1, i)
        if t[i + k + 1] == t[i + 1]:
            c2 = 0.0
        else:
            c2 = (t[i + k + 1] - v) / (t[i + k + 1] - t[i + 1]) * self.basis_functions_v(v, k - 1, i + 1)
        return c1 + c2

    def blending_vector_u(self, u):
        """
        Compute a vector of basis_functions in u direction for u=u.

        """

        blending_vect = npy.empty((1, self.nb_u))
        for j in range(0, self.nb_u):
            blending_vect[0][j] = self.basis_functions_u(u, self.degree_u, j)

        return blending_vect

    def blending_vector_v(self, v):
        """
        Compute a vector of basis_functions in v direction for v=v.

        """

        blending_vect = npy.empty((1, self.nb_v))
        for j in range(0, self.nb_v):
            blending_vect[0][j] = self.basis_functions_v(v, self.degree_v, j)

        return blending_vect

    def blending_matrix_u(self, u):
        """
        Compute a matrix of basis_functions in u direction for a vector u like [0,1].

        """

        blending_mat = npy.empty((len(u), self.nb_u))
        for i in range(0, len(u)):
            for j in range(0, self.nb_u):
                blending_mat[i][j] = self.basis_functions_u(u[i], self.degree_u, j)
        return blending_mat

    def blending_matrix_v(self, v):
        """
        Compute a matrix of basis_functions in v direction for a vector v like [0,1].

        """

        blending_mat = npy.empty((len(v), self.nb_v))
        for i in range(0, len(v)):
            for j in range(0, self.nb_v):
                blending_mat[i][j] = self.basis_functions_v(v[i], self.degree_v, j)
        return blending_mat

    def point2d_to_3d(self, point2d: volmdlr.Point2D):
        x, y = point2d
        x = min(max(x, 0), 1)
        y = min(max(y, 0), 1)

        return volmdlr.Point3D(*self.surface.evaluate_single((x, y)))

    def point3d_to_2d(self, point3d: volmdlr.Point3D, tol=1e-5):
        """
        Evaluates the parametric coordinates (u, v) of a 3D point (x, y, z).

        :param point3d: A 3D point to be evaluated.
        :type point3d: :class:`volmdlr.Point3D`
        :param tol: Tolerance to accept the results.
        :type tol: float
        :return: The parametric coordinates (u, v) of the point.
        :rtype: :class:`volmdlr.Point2D`
        """

        def f(x):
            return point3d.point_distance(self.point2d_to_3d(volmdlr.Point2D(x[0], x[1])))

        def fun(x):
            S = self.derivatives(x[0], x[1], 1)
            r = S[0][0] - point3d
            f = r.norm() + 1e-32
            jac = npy.array([r.dot(S[1][0]) / f, r.dot(S[0][1]) / f])
            return f, jac

        min_bound_x, max_bound_x = self.surface.domain[0]
        min_bound_y, max_bound_y = self.surface.domain[1]

        delta_bound_x = max_bound_x - min_bound_x
        delta_bound_y = max_bound_y - min_bound_y
        x0s = [((min_bound_x + max_bound_x) / 2, (min_bound_y + max_bound_y) / 2),
               (min_bound_x + delta_bound_x / 10, min_bound_y + delta_bound_y / 10),
               (min_bound_x + delta_bound_x / 10, max_bound_y - delta_bound_y / 10),
               (max_bound_x - delta_bound_x / 10, min_bound_y + delta_bound_y / 10),
               (max_bound_x - delta_bound_x / 10, max_bound_y - delta_bound_y / 10)]

        # Sort the initial conditions
        x0s.sort(key=f)

        # Find the parametric coordinates of the point
        results = []
        for x0 in x0s:
            res = scp.optimize.minimize(fun, x0=npy.array(x0), jac=True,
                                        bounds=[(min_bound_x, max_bound_x),
                                                (min_bound_y, max_bound_y)])
            if res.fun <= tol:
                return volmdlr.Point2D(*res.x)

            results.append((res.x, res.fun))

        return volmdlr.Point2D(*min(results, key=lambda r: r[1])[0])

    def linesegment2d_to_3d(self, linesegment2d):
        # TODO: this is a non exact method!
        lth = linesegment2d.length()
        points = [self.point2d_to_3d(
            linesegment2d.point_at_abscissa(i * lth / 10.)) for i in range(11)]

        linesegment = vme.LineSegment3D(points[0], points[-1])
        arc = vme.Arc3D(points[0], points[5], points[-1])
        flag = True
        flag_arc = True
        for pt in points:
            if not linesegment.point_belongs(pt, abs_tol=1e-4):
                flag = False
            if not arc.point_belongs(pt, abs_tol=1e-4):
                flag_arc = False

        periodic = False
        if self.x_periodicity is not None and \
                math.isclose(lth, self.x_periodicity, abs_tol=1e-6) and \
                math.isclose(linesegment2d.start.y, linesegment2d.end.y,
                             abs_tol=1e-6):
            periodic = True
        elif self.y_periodicity is not None and \
                math.isclose(lth, self.y_periodicity, abs_tol=1e-6) and \
                math.isclose(linesegment2d.start.x, linesegment2d.end.x,
                             abs_tol=1e-6):
            periodic = True

        if flag and not flag_arc:
            # All the points are on the same LineSegment3D
            linesegments = [linesegment]
        elif flag_arc:
            linesegments = [arc]
        else:
            linesegments = [vme.BSplineCurve3D.from_points_interpolation(
                points, max(self.degree_u, self.degree_v), periodic=periodic)]
            # linesegments = [vme.LineSegment3D(p1, p2)
            #                 for p1, p2 in zip(points[:-1], points[1:])]
        return linesegments

    def linesegment3d_to_2d(self, linesegment3d):
        """
        A line segment on a BSplineSurface3D will be in any case a line in 2D?
        """
        x_perio = self.x_periodicity if self.x_periodicity is not None else 1.
        y_perio = self.y_periodicity if self.y_periodicity is not None else 1.
        return [vme.LineSegment2D(self.point3d_to_2d(linesegment3d.start),
                                  self.point3d_to_2d(linesegment3d.end))]

    def _repair_periodic_boundary_points(self, curve3d, points_2d, direction_periodicity):
        """
        Verifies points at boundary on a periodic BSplineSurface3D.

        :param points_2d: List of `volmdlr.Point2D` after transformation from 3D cartesian coordinates
        :type points_2d: volmdlr.Point2D
        :param direction_periodicity: should be 'x' if x_periodicity or 'y' if y periodicity
        :type direction_periodicity: str
        """
        lth = curve3d.length()
        start = self.point3d_to_2d(curve3d.start)
        end = self.point3d_to_2d(curve3d.end)

        pt_after_start = self.point3d_to_2d(curve3d.point_at_abscissa(0.01 * lth))
        pt_before_end = self.point3d_to_2d(curve3d.point_at_abscissa(0.98 * lth))
        points = points_2d
        if direction_periodicity == 'x':
            i = 0
        else:
            i = 1
        min_bound, max_bound = self.surface.domain[i]
        if start[i] != end[i]:
            if math.isclose(start[i], min_bound, abs_tol=1e-4) and pt_after_start[i] > pt_before_end[i]:
                start[i] = max_bound
            elif math.isclose(start[i], max_bound, abs_tol=1e-4) and pt_after_start[i] < pt_before_end[i]:
                start[i] = min_bound

            if math.isclose(end[i], min_bound, abs_tol=1e-4) and pt_before_end[i] > pt_after_start[i]:
                end[i] = max_bound
            elif math.isclose(end[i], max_bound, abs_tol=1e-4) and pt_before_end[i] < pt_after_start[i]:
                end[i] = min_bound

        points[0] = start
        points[-1] = end

        boundary = [(math.isclose(p[i], max_bound, abs_tol=1e-4) or math.isclose(p[i], min_bound, abs_tol=1e-4)) for
                    p in points]
        if all(boundary):
            # if the line is at the boundary of the surface domain, we take the first point as reference
            t = max_bound if math.isclose(points[0][i], max_bound, abs_tol=1e-4) else min_bound
            if direction_periodicity == 'x':
                points = [volmdlr.Point2D(t, p[1]) for p in points]
            else:
                points = [volmdlr.Point2D(p[0], t) for p in points]

        return points

    def bsplinecurve3d_to_2d(self, bspline_curve3d):
        """
        Converts the primitive from 3D spatial coordinates to its equivalent 2D primitive in the parametric space.
        """
        # TODO: enhance this, it is a non exact method!
        # TODO: bsplinecurve can be periodic but not around the bsplinesurface
        bsc_linesegment = vme.LineSegment3D(bspline_curve3d.points[0],
                                            bspline_curve3d.points[-1])
        flag = True
        for pt in bspline_curve3d.points:
            if not bsc_linesegment.point_belongs(pt):
                flag = False
                break

        if self.x_periodicity and not self.y_periodicity \
                and bspline_curve3d.periodic:
            p1 = self.point3d_to_2d(bspline_curve3d.points[0])
            p1_sup = self.point3d_to_2d(bspline_curve3d.points[0])
            new_x = p1.x - p1_sup.x + self.x_periodicity
            new_x = new_x if 0 <= new_x else 0
            reverse = False
            if new_x < 0:
                new_x = 0
            elif math.isclose(new_x, self.x_periodicity, abs_tol=1e-5):
                new_x = 0
                reverse = True

            linesegments = [
                vme.LineSegment2D(
                    volmdlr.Point2D(new_x, p1.y),
                    volmdlr.Point2D(self.x_periodicity, p1.y))]
            if reverse:
                linesegments[0] = linesegments[0].reverse()

        elif self.y_periodicity and not self.x_periodicity \
                and bspline_curve3d.periodic:
            p1 = self.point3d_to_2d(bspline_curve3d.points[0])
            p1_sup = self.point3d_to_2d(bspline_curve3d.points[0])
            new_y = p1.y - p1_sup.y + self.y_periodicity
            new_y = new_y if 0 <= new_y else 0
            reverse = False
            if new_y < 0:
                new_y = 0
            elif math.isclose(new_y, self.y_periodicity, abs_tol=1e-5):
                new_y = 0
                reverse = True

            linesegments = [
                vme.LineSegment2D(
                    volmdlr.Point2D(p1.x, new_y),
                    volmdlr.Point2D(p1.x, self.y_periodicity))]
            if reverse:
                linesegments[0] = linesegments[0].reverse()

        elif self.x_periodicity and self.y_periodicity \
                and bspline_curve3d.periodic:
            raise NotImplementedError

        elif flag:
            x_perio = self.x_periodicity if self.x_periodicity is not None \
                else 1.
            y_perio = self.y_periodicity if self.y_periodicity is not None \
                else 1.

            p1 = self.point3d_to_2d(bspline_curve3d.points[0])
            p2 = self.point3d_to_2d(bspline_curve3d.points[-1])

            if p1 == p2:
                print('BSplineCruve3D skipped because it is too small')
                linesegments = None
            else:
                p1_sup = self.point3d_to_2d(bspline_curve3d.points[0])
                p2_sup = self.point3d_to_2d(bspline_curve3d.points[-1])
                if self.x_periodicity and p1.point_distance(p1_sup) > 1e-5:
                    p1.x -= p1_sup.x - x_perio
                    p2.x -= p2_sup.x - x_perio
                if self.y_periodicity and p1.point_distance(p1_sup) > 1e-5:
                    p1.y -= p1_sup.y - y_perio
                    p2.y -= p2_sup.y - y_perio
                linesegments = [vme.LineSegment2D(p1, p2)]
            # How to check if end of surface overlaps start or the opposite ?
        else:
            # lth = bspline_curve3d.length()
            # uses straight line length to improve performance
            lth = bspline_curve3d.start.point_distance(bspline_curve3d.end)
            if lth > 1e-5:
                points = [self.point3d_to_2d(p) for p in bspline_curve3d.discretization_points(number_points=10)]
                if points[0] != points[-1]:
                    linesegment = vme.LineSegment2D(points[0], points[-1])
                    flag_line = True
                    for pt in points:
                        if not linesegment.point_belongs(pt, abs_tol=1e-4):
                            flag_line = False
                            break
                    if flag_line:
                        return [linesegment]

                if self.x_periodicity:
                    points = self._repair_periodic_boundary_points(bspline_curve3d, points, 'x')

                if self.y_periodicity:
                    points = self._repair_periodic_boundary_points(bspline_curve3d, points, 'y')

                return [vme.BSplineCurve2D.from_points_interpolation(
                    points, bspline_curve3d.degree, periodic=bspline_curve3d.periodic)]

            elif 1e-6 < lth <= 1e-5:
                linesegments = [vme.LineSegment2D(
                    self.point3d_to_2d(bspline_curve3d.start),
                    self.point3d_to_2d(bspline_curve3d.end))]
            else:
                print('BSplineCruve3D skipped because it is too small')
                linesegments = None

        return linesegments

    def arc3d_to_2d(self, arc3d):
        """
        Converts the primitive from 3D spatial coordinates to its equivalent 2D primitive in the parametric space.
        """
        start = self.point3d_to_2d(arc3d.start)
        end = self.point3d_to_2d(arc3d.end)

        min_bound_x, max_bound_x = self.surface.domain[0]
        min_bound_y, max_bound_y = self.surface.domain[1]
        if self.x_periodicity:
            points = self._repair_periodic_boundary_points(arc3d, [start, end], 'x')
            start = points[0]
            end = points[1]
            if start == end:
                if math.isclose(start.x, min_bound_x, abs_tol=1e-4):
                    end.x = max_bound_x
                else:
                    end.x = min_bound_x
        if self.y_periodicity:
            points = self._repair_periodic_boundary_points(arc3d, [start, end], 'y')
            start = points[0]
            end = points[1]
            if start == end:
                if math.isclose(start.y, min_bound_y, abs_tol=1e-4):
                    end.y = max_bound_y
                else:
                    end.y = min_bound_y

        return [vme.LineSegment2D(start, end)]

    def arc2d_to_3d(self, arc2d):
        number_points = math.ceil(arc2d.angle * 7) + 1  # 7 points per radian
        length = arc2d.length()
        points = [self.point2d_to_3d(arc2d.point_at_abscissa(i * length / (number_points - 1)))
                  for i in range(number_points)]
        return [vme.BSplineCurve3D.from_points_interpolation(
            points, max(self.degree_u, self.degree_v))]

    def rectangular_cut(self, u1: float, u2: float,
                        v1: float, v2: float, name: str = ''):
        p1 = volmdlr.Point2D(u1, v1)
        p2 = volmdlr.Point2D(u2, v1)
        p3 = volmdlr.Point2D(u2, v2)
        p4 = volmdlr.Point2D(u1, v2)
        outer_contour = volmdlr.wires.ClosedPolygon2D([p1, p2, p3, p4])
        surface = Surface2D(outer_contour, [])
        return BSplineFace3D(self, surface, name)  # PlaneFace3D

    def FreeCADExport(self, ip, ndigits=3):
        name = 'primitive{}'.format(ip)
        script = ""
        points = '['
        for i, pts_row in enumerate(self.control_points_table):
            pts = '['
            for j, pt in enumerate(pts_row):
                point = 'fc.Vector({},{},{}),'.format(pt[0], pt[1], pt[2])
                pts += point
            pts = pts[:-1] + '],'
            points += pts
        points = points[:-1] + ']'

        script += '{} = Part.BSplineSurface()\n'.format(name)
        if self.weights is None:
            script += '{}.buildFromPolesMultsKnots({},{},{},udegree={},vdegree={},uknots={},vknots={})\n'.format(
                name, points, self.u_multiplicities, self.v_multiplicities,
                self.degree_u, self.degree_v, self.u_knots, self.v_knots)
        else:
            script += '{}.buildFromPolesMultsKnots({},{},{},udegree={},vdegree={},uknots={},vknots={},weights={})\n'.format(
                name, points, self.u_multiplicities, self.v_multiplicities,
                self.degree_u, self.degree_v, self.u_knots, self.v_knots,
                self.weights)

        return script

    def rotation(self, center: volmdlr.Vector3D,
                 axis: volmdlr.Vector3D, angle: float):
        """
        BSplineSurface3D rotation
        :param center: rotation center
        :param axis: rotation axis
        :param angle: angle rotation
        :return: a new rotated BSplineSurface3D
        """
        new_control_points = [p.rotation(center, axis, angle)
                              for p in self.control_points]
        new_bsplinesurface3d = BSplineSurface3D(self.degree_u, self.degree_v,
                                                new_control_points, self.nb_u,
                                                self.nb_v,
                                                self.u_multiplicities,
                                                self.v_multiplicities,
                                                self.u_knots, self.v_knots,
                                                self.weights, self.name)
        return new_bsplinesurface3d

    def rotation_inplace(self, center: volmdlr.Vector3D,
                         axis: volmdlr.Vector3D, angle: float):
        """
        BSplineSurface3D rotation. Object is updated inplace
        :param center: rotation center
        :param axis: rotation axis
        :param angle: rotation angle
        """
        new_bsplinesurface3d = self.rotation(center, axis, angle)
        self.control_points = new_bsplinesurface3d.control_points
        self.surface = new_bsplinesurface3d.surface

    def translation(self, offset: volmdlr.Vector3D):
        """
        BSplineSurface3D translation
        :param offset: translation vector
        :return: A new translated BSplineSurface3D
        """
        new_control_points = [p.translation(offset) for p in
                              self.control_points]
        new_bsplinesurface3d = BSplineSurface3D(self.degree_u, self.degree_v,
                                                new_control_points, self.nb_u,
                                                self.nb_v,
                                                self.u_multiplicities,
                                                self.v_multiplicities,
                                                self.u_knots, self.v_knots,
                                                self.weights, self.name)

        return new_bsplinesurface3d

    def translation_inplace(self, offset: volmdlr.Vector3D):
        """
        BSplineSurface3D translation. Object is updated inplace
        :param offset: translation vector
        """
        new_bsplinesurface3d = self.translation(offset)
        self.control_points = new_bsplinesurface3d.control_points
        self.surface = new_bsplinesurface3d.surface

    def frame_mapping(self, frame: volmdlr.Frame3D, side: str):
        """
        Changes frame_mapping and return a new BSplineSurface3D
        side = 'old' or 'new'
        """
        new_control_points = [p.frame_mapping(frame, side) for p in
                              self.control_points]
        new_bsplinesurface3d = BSplineSurface3D(self.degree_u, self.degree_v,
                                                new_control_points, self.nb_u,
                                                self.nb_v,
                                                self.u_multiplicities,
                                                self.v_multiplicities,
                                                self.u_knots, self.v_knots,
                                                self.weights, self.name)
        return new_bsplinesurface3d

    def frame_mapping_inplace(self, frame: volmdlr.Frame3D, side: str):
        """
        Changes frame_mapping and the object is updated inplace
        side = 'old' or 'new'
        """
        new_bsplinesurface3d = self.frame_mapping(frame, side)
        self.control_points = new_bsplinesurface3d.control_points
        self.surface = new_bsplinesurface3d.surface

    def plot(self, ax=None):
        for p in self.control_points:
            ax = p.plot(ax=ax)
        return ax

    def simplify_surface(self):
        """
        Verifies if BSplineSurface3D could be a Plane3D
        :return: simplified surface if possible, otherwis, returns self
        """
        points = [self.control_points[0], self.control_points[math.ceil(len(self.control_points) / 2)],
                  self.control_points[-1]]
        plane3d = Plane3D.from_3_points(*points)
        if all(plane3d.point_on_surface(point) for point in self.control_points):
            return plane3d
        return self

    @classmethod
    def from_step(cls, arguments, object_dict):
        name = arguments[0][1:-1]
        degree_u = int(arguments[1])
        degree_v = int(arguments[2])
        points_sets = arguments[3][1:-1].split("),")
        points_sets = [elem + ")" for elem in points_sets[:-1]] + [
            points_sets[-1]]
        control_points = []
        for points_set in points_sets:
            points = [object_dict[int(i[1:])] for i in
                      points_set[1:-1].split(",")]
            nb_v = len(points)
            control_points.extend(points)
        nb_u = int(len(control_points) / nb_v)
        surface_form = arguments[4]
        if arguments[5] == '.F.':
            u_closed = False
        elif arguments[5] == '.T.':
            u_closed = True
        else:
            raise ValueError
        if arguments[6] == '.F.':
            v_closed = False
        elif arguments[6] == '.T.':
            v_closed = True
        else:
            raise ValueError
        self_intersect = arguments[7]
        u_multiplicities = [int(i) for i in arguments[8][1:-1].split(",")]
        v_multiplicities = [int(i) for i in arguments[9][1:-1].split(",")]
        u_knots = [float(i) for i in arguments[10][1:-1].split(",")]
        v_knots = [float(i) for i in arguments[11][1:-1].split(",")]
        knot_spec = arguments[12]

        if 13 in range(len(arguments)):
            weight_data = [
                float(i) for i in
                arguments[13][1:-1].replace("(", "").replace(")", "").split(",")
            ]
        else:
            weight_data = None

        bsplinesurface = cls(degree_u, degree_v, control_points, nb_u, nb_v,
                             u_multiplicities, v_multiplicities, u_knots,
                             v_knots, weight_data, name)
        bsplinesurface = bsplinesurface.simplify_surface()
        # if u_closed:
        #     bsplinesurface.x_periodicity = bsplinesurface.get_x_periodicity()
        # if v_closed:
        #     bsplinesurface.y_periodicity = bsplinesurface.get_y_periodicity()
        return bsplinesurface

    def to_step(self, current_id):
        content = ''
        point_matrix_ids = '('
        for points in self.control_points_table:
            point_ids = '('
            for point in points:
                point_content, point_id = point.to_step(current_id)
                content += point_content
                point_ids += f'#{point_id},'
                current_id = point_id + 1
            point_ids = point_ids[:-1]
            point_ids += '),'
            point_matrix_ids += point_ids
        point_matrix_ids = point_matrix_ids[:-1]
        point_matrix_ids += ')'

        u_close = '.T.' if self.x_periodicity else '.F.'
        v_close = '.T.' if self.y_periodicity else '.F.'

        content += "#{} = B_SPLINE_SURFACE_WITH_KNOTS('{}',{},{},{},.UNSPECIFIED.,{},{},.F.,{},{},{},{},.UNSPECIFIED.);\n" \
            .format(current_id, self.name, self.degree_u, self.degree_v,
                    point_matrix_ids, u_close, v_close,
                    tuple(self.u_multiplicities), tuple(self.v_multiplicities),
                    tuple(self.u_knots), tuple(self.v_knots))
        return content, [current_id]

    def grid3d(self, grid2d: volmdlr.grid.Grid2D):
        """
        Generate 3d grid points of a Bspline surface, based on a Grid2D.

        """

        if not self._grids2d:
            self._grids2d = grid2d

        points_2d = grid2d.points
        points_3d = [self.point2d_to_3d(point2d) for point2d in points_2d]

        return points_3d

    def grid2d_deformed(self, grid2d: volmdlr.grid.Grid2D):
        """
        Dimension and deform a Grid2D points based on a Bspline surface.

        """

        points_2d = grid2d.points
        points_3d = self.grid3d(grid2d)

        points_x, points_y = grid2d.points_xy

        # Parameters
        index_x = {}  # grid point position(i,j), x coordinates position in X(unknown variable)
        index_y = {}  # grid point position(i,j), y coordinates position in X(unknown variable)
        index_points = {}  # grid point position(j,i), point position in points_2d (or points_3d)
        k, p = 0, 0
        for i in range(0, points_x):
            for j in range(0, points_y):
                index_x.update({(j, i): k})
                index_y.update({(j, i): k + 1})
                index_points.update({(j, i): p})
                k = k + 2
                p = p + 1

        equation_points = []  # points combination to compute distances between 2D and 3D grid points
        for i in range(0, points_y):  # row from (0,i)
            for j in range(1, points_x):
                equation_points.append(((0, i), (j, i)))
        for i in range(0, points_x):  # column from (i,0)
            for j in range(1, points_y):
                equation_points.append(((i, 0), (i, j)))
        for i in range(0, points_y):  # row
            for j in range(0, points_x - 1):
                equation_points.append(((j, i), (j + 1, i)))
        for i in range(0, points_x):  # column
            for j in range(0, points_x - 1):
                equation_points.append(((i, j), (i, j + 1)))
        for i in range(0, points_y - 1):  # diagonal
            for j in range(0, points_x - 1):
                equation_points.append(((j, i), (j + 1, i + 1)))

        for i in range(0, points_y):  # row 2segments (before.point.after)
            for j in range(1, points_x - 1):
                equation_points.append(((j - 1, i), (j + 1, i)))

        for i in range(0, points_x):  # column 2segments (before.point.after)
            for j in range(1, points_y - 1):
                equation_points.append(((i, j - 1), (i, j + 1)))

        # Euclidean distance
        # D=[] # distances between 3D grid points (based on points combination [equation_points])
        # for i in range(0, len(equation_points)):
        #     D.append((points_3d[index_points[equation_points[i][0]]].point_distance(
        #         points_3d[index_points[equation_points[i][1]]]))**2)

        # Geodesic distance
        # xx=[]
        # for p in points_2d:
        #     xx.append(p.x)
        # yy=[]
        # for p in points_2d:
        #     yy.append(p.y)

        # triang = plt_tri.Triangulation(xx, yy)
        # faces = triang.triangles
        # points = npy.empty([len(points_3d),3])
        # for i in range(0,len(points_3d)):
        #     points[i] = npy.array([points_3d[i].x,points_3d[i].y,points_3d[i].z])

        # geoalg = geodesic.PyGeodesicAlgorithmExact(points, faces)
        D = []  # geodesic distances between 3D grid points (based on points combination [equation_points])
        for i in range(0, len(equation_points)):
            D.append((self.geodesic_distance(
                points_3d[index_points[equation_points[i][0]]], points_3d[index_points[equation_points[i][1]]])) ** 2)

        # System of nonlinear equations
        def non_linear_equations(X):
            F = npy.empty(len(equation_points) + 2)
            for i in range(0, len(equation_points)):
                F[i] = abs((X[index_x[equation_points[i][0]]] ** 2 +
                            X[index_x[equation_points[i][1]]] ** 2 +
                            X[index_y[equation_points[i][0]]] ** 2 +
                            X[index_y[equation_points[i][1]]] ** 2 -
                            2 *
                            X[index_x[equation_points[i][0]]] *
                            X[index_x[equation_points[i][1]]] -
                            2 *
                            X[index_y[equation_points[i][0]]] *
                            X[index_y[equation_points[i][1]]] -
                            D[i]) /
                           D[i])

            F[i + 1] = X[0] * 1000
            F[i + 2] = X[1] * 1000
            # i=i+2
            # # F[i+3] = X[(len(points_2d)-points_x)*2]
            # l= 3
            # for f in range(1, points_x):
            #     F[i+f] = X[l]*1000
            #     l = l+2
            # F[i+3] = X[3]*1000
            # F[i+4] = X[5]*1000
            # F[i+4] = X[points_x*2]*1000

            return F

        # Solution with "least_squares"
        x_init = []  # initial guess (2D grid points)
        for i in range(0, len(points_2d)):
            x_init.append(points_2d[i][0])
            x_init.append(points_2d[i][1])
        z = opt.least_squares(non_linear_equations, x_init)

        points_2d_deformed = [volmdlr.Point2D(z.x[i], z.x[i + 1])
                              for i in range(0, len(z.x), 2)]  # deformed 2d grid points

        grid2d_deformed = volmdlr.grid.Grid2D.from_points(points=points_2d_deformed,
                                                          points_dim_1=points_x,
                                                          direction=grid2d.direction)

        self._grids2d_deformed = grid2d_deformed

        return points_2d_deformed

    def grid2d_deformation(self, grid2d: volmdlr.grid.Grid2D):
        """
        Compute the deformation/displacement (dx/dy) of a Grid2D based on a Bspline surface.

        """

        if not self._grids2d_deformed:
            self.grid2d_deformed(grid2d)

        displacement = self._grids2d_deformed.displacement_compared_to(grid2d)
        self._displacements = displacement

        return displacement

    def point2d_parametric_to_dimension(self, point2d: volmdlr.Point3D, grid2d: volmdlr.grid.Grid2D):
        """
        Convert a point2d from the parametric to the dimensioned frame.
        """

        # Check if the 0<point2d.x<1 and 0<point2d.y<1
        if point2d.x < 0:
            point2d.x = 0
        elif point2d.x > 1:
            point2d.x = 1
        if point2d.y < 0:
            point2d.y = 0
        elif point2d.y > 1:
            point2d.y = 1

        if self._grids2d == grid2d:
            points_2d = self._grids2d.points
        else:
            points_2d = grid2d.points
            self._grids2d = grid2d

        if self._displacements is not None:
            displacement = self._displacements
        else:
            displacement = self.grid2d_deformation(grid2d)

        points_x, points_y = grid2d.points_xy

        # Parameters
        index_points = {}  # grid point position(j,i), point position in points_2d (or points_3d)
        p = 0
        for i in range(0, points_x):
            for j in range(0, points_y):
                index_points.update({(j, i): p})
                p = p + 1

        # Form function "Finite Elements"
        def form_function(s, t):
            N = npy.empty(4)
            N[0] = (1 - s) * (1 - t) / 4
            N[1] = (1 + s) * (1 - t) / 4
            N[2] = (1 + s) * (1 + t) / 4
            N[3] = (1 - s) * (1 + t) / 4
            return N

        finite_elements_points = []  # 2D grid points index that define one element
        for j in range(0, points_y - 1):
            for i in range(0, points_x - 1):
                finite_elements_points.append(((i, j), (i + 1, j), (i + 1, j + 1), (i, j + 1)))
        finite_elements = []  # finite elements defined with closed polygon
        for i in range(0, len(finite_elements_points)):
            finite_elements.append(
                volmdlr.wires.ClosedPolygon2D((points_2d[index_points[finite_elements_points[i][0]]],
                                               points_2d[index_points[finite_elements_points[i][1]]],
                                               points_2d[index_points[finite_elements_points[i][2]]],
                                               points_2d[index_points[finite_elements_points[i][3]]])))

        for k in range(0, len(finite_elements_points)):
            if (volmdlr.wires.Contour2D(finite_elements[k].primitives).point_belongs(
                    point2d)  # finite_elements[k].point_belongs(point2d)
                    or volmdlr.wires.Contour2D(finite_elements[k].primitives).point_over_contour(point2d)
                    or ((points_2d[index_points[finite_elements_points[k][0]]][0] < point2d.x <
                         points_2d[index_points[finite_elements_points[k][1]]][0])
                        and point2d.y == points_2d[index_points[finite_elements_points[k][0]]][1])
                    or ((points_2d[index_points[finite_elements_points[k][1]]][1] < point2d.y <
                         points_2d[index_points[finite_elements_points[k][2]]][1])
                        and point2d.x == points_2d[index_points[finite_elements_points[k][1]]][0])
                    or ((points_2d[index_points[finite_elements_points[k][3]]][0] < point2d.x <
                         points_2d[index_points[finite_elements_points[k][2]]][0])
                        and point2d.y == points_2d[index_points[finite_elements_points[k][1]]][1])
                    or ((points_2d[index_points[finite_elements_points[k][0]]][1] < point2d.y <
                         points_2d[index_points[finite_elements_points[k][3]]][1])
                        and point2d.x == points_2d[index_points[finite_elements_points[k][0]]][0])):
                break

        x0 = points_2d[index_points[finite_elements_points[k][0]]][0]
        y0 = points_2d[index_points[finite_elements_points[k][0]]][1]
        x1 = points_2d[index_points[finite_elements_points[k][1]]][0]
        y2 = points_2d[index_points[finite_elements_points[k][2]]][1]
        x = point2d.x
        y = point2d.y
        s = 2 * ((x - x0) / (x1 - x0)) - 1
        t = 2 * ((y - y0) / (y2 - y0)) - 1

        N = form_function(s, t)
        dx = npy.array([displacement[index_points[finite_elements_points[k][0]]][0],
                        displacement[index_points[finite_elements_points[k][1]]][0],
                        displacement[index_points[finite_elements_points[k][2]]][0],
                        displacement[index_points[finite_elements_points[k][3]]][0]])
        dy = npy.array([displacement[index_points[finite_elements_points[k][0]]][1],
                        displacement[index_points[finite_elements_points[k][1]]][1],
                        displacement[index_points[finite_elements_points[k][2]]][1],
                        displacement[index_points[finite_elements_points[k][3]]][1]])

        return volmdlr.Point2D(point2d.x + npy.transpose(N).dot(dx), point2d.y + npy.transpose(N).dot(dy))

    def point3d_to_2d_with_dimension(self, point3d: volmdlr.Point3D, grid2d: volmdlr.grid.Grid2D):
        """
        Compute the point2d of a point3d, on a Bspline surface, in the dimensioned frame.
        """

        point2d = self.point3d_to_2d(point3d)

        point2d_with_dimension = self.point2d_parametric_to_dimension(point2d, grid2d)

        return point2d_with_dimension

    def point2d_with_dimension_to_parametric_frame(self, point2d, grid2d: volmdlr.grid.Grid2D):
        """
        Convert a point2d from the dimensioned to the parametric frame.
        """

        if self._grids2d != grid2d:
            self._grids2d = grid2d
        if not self._grids2d_deformed:
            self.grid2d_deformed(grid2d)

        points_2d = grid2d.points
        points_2d_deformed = self._grids2d_deformed.points
        points_x, points_y = grid2d.points_xy

        # Parameters
        index_points = {}  # grid point position(j,i), point position in points_2d (or points_3d)
        p = 0
        for i in range(0, points_x):
            for j in range(0, points_y):
                index_points.update({(j, i): p})
                p = p + 1

        finite_elements_points = []  # 2D grid points index that define one element
        for j in range(0, points_y - 1):
            for i in range(0, points_x - 1):
                finite_elements_points.append(((i, j), (i + 1, j), (i + 1, j + 1), (i, j + 1)))
        finite_elements = []  # finite elements defined with closed polygon  DEFORMED
        for i in range(0, len(finite_elements_points)):
            finite_elements.append(
                volmdlr.wires.ClosedPolygon2D((points_2d_deformed[index_points[finite_elements_points[i][0]]],
                                               points_2d_deformed[index_points[finite_elements_points[i][1]]],
                                               points_2d_deformed[index_points[finite_elements_points[i][2]]],
                                               points_2d_deformed[index_points[finite_elements_points[i][3]]])))

        finite_elements_initial = []  # finite elements defined with closed polygon  INITIAL
        for i in range(0, len(finite_elements_points)):
            finite_elements_initial.append(
                volmdlr.wires.ClosedPolygon2D((points_2d[index_points[finite_elements_points[i][0]]],
                                               points_2d[index_points[finite_elements_points[i][1]]],
                                               points_2d[index_points[finite_elements_points[i][2]]],
                                               points_2d[index_points[finite_elements_points[i][3]]])))

        for k in range(0, len(finite_elements_points)):
            if (finite_elements[k].point_belongs(point2d)
                    or ((points_2d_deformed[index_points[finite_elements_points[k][0]]][0] < point2d.x <
                         points_2d_deformed[index_points[finite_elements_points[k][1]]][0])
                        and point2d.y == points_2d_deformed[index_points[finite_elements_points[k][0]]][1])
                    or ((points_2d_deformed[index_points[finite_elements_points[k][1]]][1] < point2d.y <
                         points_2d_deformed[index_points[finite_elements_points[k][2]]][1])
                        and point2d.x == points_2d_deformed[index_points[finite_elements_points[k][1]]][0])
                    or ((points_2d_deformed[index_points[finite_elements_points[k][3]]][0] < point2d.x <
                         points_2d_deformed[index_points[finite_elements_points[k][2]]][0])
                        and point2d.y == points_2d_deformed[index_points[finite_elements_points[k][1]]][1])
                    or ((points_2d_deformed[index_points[finite_elements_points[k][0]]][1] < point2d.y <
                         points_2d_deformed[index_points[finite_elements_points[k][3]]][1])
                        and point2d.x == points_2d_deformed[index_points[finite_elements_points[k][0]]][0])
                    or finite_elements[k].primitives[0].point_belongs(point2d) or finite_elements[k].primitives[
                        1].point_belongs(point2d)
                    or finite_elements[k].primitives[2].point_belongs(point2d) or finite_elements[k].primitives[
                        3].point_belongs(point2d)):
                break

        frame_deformed = volmdlr.Frame2D(finite_elements[k].center_of_mass(),
                                         volmdlr.Vector2D(finite_elements[k].primitives[1].middle_point()[0] -
                                                          finite_elements[k].center_of_mass()[0],
                                                          finite_elements[k].primitives[1].middle_point()[1] -
                                                          finite_elements[k].center_of_mass()[1]),
                                         volmdlr.Vector2D(finite_elements[k].primitives[0].middle_point()[0] -
                                                          finite_elements[k].center_of_mass()[0],
                                                          finite_elements[k].primitives[0].middle_point()[1] -
                                                          finite_elements[k].center_of_mass()[1]))

        point2d_frame_deformed = volmdlr.Point2D(point2d.frame_mapping(frame_deformed, 'new')[0],
                                                 point2d.frame_mapping(frame_deformed, 'new')[1])

        frame_inital = volmdlr.Frame2D(finite_elements_initial[k].center_of_mass(),
                                       volmdlr.Vector2D(finite_elements_initial[k].primitives[1].middle_point()[0] -
                                                        finite_elements_initial[k].center_of_mass()[0],
                                                        finite_elements_initial[k].primitives[1].middle_point()[1] -
                                                        finite_elements_initial[k].center_of_mass()[1]),
                                       volmdlr.Vector2D(finite_elements_initial[k].primitives[0].middle_point()[0] -
                                                        finite_elements_initial[k].center_of_mass()[0],
                                                        finite_elements_initial[k].primitives[0].middle_point()[1] -
                                                        finite_elements_initial[k].center_of_mass()[1]))

        X = point2d_frame_deformed.frame_mapping(frame_inital, 'old')[0]
        if X < 0:
            X = 0
        elif X > 1:
            X = 1
        Y = point2d_frame_deformed.frame_mapping(frame_inital, 'old')[1]
        if Y < 0:
            Y = 0
        elif Y > 1:
            Y = 1

        return volmdlr.Point2D(X, Y)

    def point2d_with_dimension_to_3d(self, point2d, grid2d: volmdlr.grid.Grid2D):
        """
        Compute the point3d, on a Bspline surface, of a point2d define in the dimensioned frame.

        """

        point2d_01 = self.point2d_with_dimension_to_parametric_frame(point2d, grid2d)

        return self.point2d_to_3d(point2d_01)

    def linesegment2d_parametric_to_dimension(self, linesegment2d, grid2d: volmdlr.grid.Grid2D):
        """
        Convert a linesegment2d from the parametric to the dimensioned frame.
        """

        points = linesegment2d.discretization_points(number_points=20)
        points_dim = [
            self.point2d_parametric_to_dimension(
                p, grid2d) for p in points]

        return vme.BSplineCurve2D.from_points_interpolation(
            points_dim, max(self.degree_u, self.degree_v))

    def linesegment3d_to_2d_with_dimension(self, linesegment3d, grid2d: volmdlr.grid.Grid2D):
        """
        Compute the linesegment2d of a linesegment3d, on a Bspline surface, in the dimensioned frame.

        """

        linesegment2d = self.linesegment3d_to_2d(linesegment3d)
        bsplinecurve2d_with_dimension = self.linesegment2d_parametric_to_dimension(linesegment2d, grid2d)

        return bsplinecurve2d_with_dimension

    def linesegment2d_with_dimension_to_parametric_frame(self, linesegment2d):
        """
        Convert a linesegment2d from the dimensioned to the parametric frame.
        """

        try:
            linesegment2d = vme.LineSegment2D(
                self.point2d_with_dimension_to_parametric_frame(linesegment2d.start, self._grids2d),
                self.point2d_with_dimension_to_parametric_frame(linesegment2d.end, self._grids2d))
        except NotImplementedError:
            return None

        return linesegment2d

    def linesegment2d_with_dimension_to_3d(self, linesegment2d):
        """
        Compute the linesegment3d, on a Bspline surface, of a linesegment2d defined in the dimensioned frame.

        """

        linesegment2d_01 = self.linesegment2d_with_dimension_to_parametric_frame(linesegment2d)
        linesegment3d = self.linesegment2d_to_3d(linesegment2d_01)

        return linesegment3d

    def bsplinecurve2d_parametric_to_dimension(self, bsplinecurve2d, grid2d: volmdlr.grid.Grid2D):
        """
        Convert a bsplinecurve2d from the parametric to the dimensioned frame.
        """

        # check if bsplinecurve2d is in a list
        if isinstance(bsplinecurve2d, list):
            bsplinecurve2d = bsplinecurve2d[0]
        points = bsplinecurve2d.control_points
        points_dim = []

        for p in points:
            points_dim.append(self.point2d_parametric_to_dimension(p, grid2d))

        bsplinecurve2d_with_dimension = vme.BSplineCurve2D(bsplinecurve2d.degree, points_dim,
                                                           bsplinecurve2d.knot_multiplicities,
                                                           bsplinecurve2d.knots,
                                                           bsplinecurve2d.weights,
                                                           bsplinecurve2d.periodic)

        return bsplinecurve2d_with_dimension

    def bsplinecurve3d_to_2d_with_dimension(self, bsplinecurve3d, grid2d: volmdlr.grid.Grid2D):
        """
        Compute the bsplinecurve2d of a bsplinecurve3d, on a Bspline surface, in the dimensioned frame.

        """

        bsplinecurve2d_01 = self.bsplinecurve3d_to_2d(bsplinecurve3d)
        bsplinecurve2d_with_dimension = self.bsplinecurve2d_parametric_to_dimension(
            bsplinecurve2d_01, grid2d)

        return bsplinecurve2d_with_dimension

    def bsplinecurve2d_with_dimension_to_parametric_frame(self, bsplinecurve2d):
        """
        Convert a bsplinecurve2d from the dimensioned to the parametric frame.
        """

        points_dim = bsplinecurve2d.control_points
        points = []
        for p in points_dim:
            points.append(
                self.point2d_with_dimension_to_parametric_frame(p, self._grids2d))

        bsplinecurve2d = vme.BSplineCurve2D(bsplinecurve2d.degree, points,
                                            bsplinecurve2d.knot_multiplicities,
                                            bsplinecurve2d.knots,
                                            bsplinecurve2d.weights,
                                            bsplinecurve2d.periodic)
        return bsplinecurve2d

    def bsplinecurve2d_with_dimension_to_3d(self, bsplinecurve2d):
        """
        Compute the bsplinecurve3d, on a Bspline surface, of a bsplinecurve2d defined in the dimensioned frame.

        """

        bsplinecurve2d_01 = self.bsplinecurve2d_with_dimension_to_parametric_frame(bsplinecurve2d)
        bsplinecurve3d = self.bsplinecurve2d_to_3d(bsplinecurve2d_01)

        return bsplinecurve3d

    def arc2d_parametric_to_dimension(self, arc2d, grid2d: volmdlr.grid.Grid2D):
        """
        Convert a arc2d from the parametric to the dimensioned frame.

        """

        number_points = math.ceil(arc2d.angle * 7) + 1
        l = arc2d.length()
        points = [self.point2d_parametric_to_dimension(arc2d.point_at_abscissa(
            i * l / (number_points - 1)), grid2d) for i in range(number_points)]

        return vme.BSplineCurve2D.from_points_interpolation(
            points, max(self.degree_u, self.degree_v))

    def arc3d_to_2d_with_dimension(self, arc3d, grid2d: volmdlr.grid.Grid2D):
        """
        Compute the arc2d of a arc3d, on a Bspline surface, in the dimensioned frame.

        """

        bsplinecurve2d = self.arc3d_to_2d(arc3d)[0]  # it's a bsplinecurve2d
        arc2d_with_dimension = self.bsplinecurve2d_parametric_to_dimension(bsplinecurve2d, grid2d)

        return arc2d_with_dimension  # it's a bsplinecurve2d-dimension

    def arc2d_with_dimension_to_parametric_frame(self, arc2d):
        """
        Convert a arc2d from the dimensioned to the parametric frame.

        """

        number_points = math.ceil(arc2d.angle * 7) + 1
        l = arc2d.length()

        points = [self.point2d_with_dimension_to_parametric_frame(arc2d.point_at_abscissa(
            i * l / (number_points - 1)), self._grids2d) for i in range(number_points)]

        return vme.BSplineCurve2D.from_points_interpolation(
            points, max(self.degree_u, self.degree_v))

    def arc2d_with_dimension_to_3d(self, arc2d):
        """
        Compute the  arc3d, on a Bspline surface, of a arc2d in the dimensioned frame.

        """

        arc2d_01 = self.arc2d_with_dimension_to_parametric_frame(arc2d)
        arc3d = self.arc2d_to_3d(arc2d_01)

        return arc3d  # it's a bsplinecurve3d

    def contour2d_parametric_to_dimension(self, contour2d: volmdlr.wires.Contour2D,
                                          grid2d: volmdlr.grid.Grid2D):
        """
        Convert a contour2d from the parametric to the dimensioned frame.

        """

        primitives2d_dim = []

        for primitive2d in contour2d.primitives:
            # method_name = '{}_parametric_to_dimension'.format(
            #     primitive2d.__class__.__name__.lower())
            method_name = f'{primitive2d.__class__.__name__.lower()}_parametric_to_dimension'

            if hasattr(self, method_name):
                primitives = getattr(self, method_name)(primitive2d, grid2d)
                if primitives:
                    primitives2d_dim.append(primitives)

            else:
                raise NotImplementedError(
                    f'Class {self.__class__.__name__} does not implement {method_name}')

        return volmdlr.wires.Contour2D(primitives2d_dim)

    def contour3d_to_2d_with_dimension(self, contour3d: volmdlr.wires.Contour3D,
                                       grid2d: volmdlr.grid.Grid2D):
        """
        Compute the Contour2d of a Contour3d, on a Bspline surface, in the dimensioned frame.

        """

        contour2d_01 = self.contour3d_to_2d(contour3d)

        return self.contour2d_parametric_to_dimension(contour2d_01, grid2d)

    def contour2d_with_dimension_to_parametric_frame(self, contour2d):
        """
        Convert a contour2d from the dimensioned to the parametric frame.

        """

        # TODO: check and avoid primitives with start=end
        primitives2d = []

        for primitive2d in contour2d.primitives:
            method_name = f'{primitive2d.__class__.__name__.lower()}_with_dimension_to_parametric_frame'

            if hasattr(self, method_name):
                primitives = getattr(self, method_name)(primitive2d)
                if primitives:
                    primitives2d.append(primitives)

            else:
                raise NotImplementedError(
                    # 'Class {} does not implement {}'.format(self.__class__.__name__,
                    #                                         method_name))
                    f'Class {self.__class__.__name__} does not implement {method_name}')

        # #Avoid to have primitives with start=end
        # start_points = []
        # for i in range(0, len(new_start_points)-1):
        #     if new_start_points[i] != new_start_points[i+1]:
        #         start_points.append(new_start_points[i])
        # if new_start_points[-1] != new_start_points[0]:
        #     start_points.append(new_start_points[-1])

        return volmdlr.wires.Contour2D(primitives2d)

    def contour2d_with_dimension_to_3d(self, contour2d):
        """
        Compute the contour3d, on a Bspline surface, of a contour2d define in the dimensioned frame.

        """

        contour01 = self.contour2d_with_dimension_to_parametric_frame(contour2d)

        return self.contour2d_to_3d(contour01)

    @classmethod
    def from_geomdl_surface(cls, surface):
        """
        Create a volmdlr's BSpline_Surface3D from a geomdl's one.

        """

        control_points = []
        for i in range(0, len(surface.ctrlpts)):
            control_points.append(volmdlr.Point3D(surface.ctrlpts[i][0], surface.ctrlpts[i][1], surface.ctrlpts[i][2]))

        (u_knots, u_multiplicities) = knots_vector_inv((surface.knotvector_u))
        (v_knots, v_multiplicities) = knots_vector_inv((surface.knotvector_v))

        bspline_surface = cls(degree_u=surface.degree_u,
                              degree_v=surface.degree_v,
                              control_points=control_points,
                              nb_u=surface.ctrlpts_size_u,
                              nb_v=surface.ctrlpts_size_v,
                              u_multiplicities=u_multiplicities,
                              v_multiplicities=v_multiplicities,
                              u_knots=u_knots,
                              v_knots=v_knots)

        return bspline_surface

    @classmethod
    def points_fitting_into_bspline_surface(cls, points_3d, size_u, size_v, degree_u, degree_v):
        """
        Bspline Surface interpolation through 3d points

        Parameters
        ----------
        points_3d : volmdlr.Point3D
            data points
        size_u : int
            number of data points on the u-direction.
        size_v : int
            number of data points on the v-direction.
        degree_u : int
            degree of the output surface for the u-direction.
        degree_v : int
            degree of the output surface for the v-direction.

        Returns
        -------
        B-spline surface

        """

        points = []
        for i in range(0, len(points_3d)):
            points.append((points_3d[i].x, points_3d[i].y, points_3d[i].z))

        surface = interpolate_surface(points, size_u, size_v, degree_u, degree_v)

        return cls.from_geomdl_surface(surface)

    @classmethod
    def points_approximate_into_bspline_surface(cls, points_3d, size_u, size_v, degree_u, degree_v, **kwargs):
        """
        Bspline Surface approximate through 3d points

        Parameters
        ----------
        points_3d : volmdlr.Point3D
            data points
        size_u : int
            number of data points on the u-direction.
        size_v : int
            number of data points on the v-direction.
        degree_u : int
            degree of the output surface for the u-direction.
        degree_v : int
            degree of the output surface for the v-direction.

        Keyword Arguments:
            * ``ctrlpts_size_u``: number of control points on the u-direction. *Default: size_u - 1*
            * ``ctrlpts_size_v``: number of control points on the v-direction. *Default: size_v - 1*

        Returns
        -------
        B-spline surface: volmdlr.faces.BSplineSurface3D

        """

        # Keyword arguments
        num_cpts_u = kwargs.get('ctrlpts_size_u', size_u - 1)  # number of datapts, r + 1 > number of ctrlpts, n + 1
        num_cpts_v = kwargs.get('ctrlpts_size_v', size_v - 1)  # number of datapts, s + 1 > number of ctrlpts, m + 1

        points = [tuple([*pt]) for pt in points_3d]

        surface = approximate_surface(points, size_u, size_v, degree_u, degree_v,
                                      ctrlpts_size_u=num_cpts_u, num_cpts_v=num_cpts_v)

        return cls.from_geomdl_surface(surface)

    @classmethod
    def from_cylindrical_faces(cls, cylindrical_faces, degree_u, degree_v,
                               points_x: int = 10, points_y: int = 10):
        """
        Define a bspline surface from a list of cylindrical faces.

        Parameters
        ----------
        cylindrical_faces : List[volmdlr.faces.CylindricalFace3D]
            faces 3d
        degree_u : int
            degree of the output surface for the u-direction
        degree_v : int
            degree of the output surface for the v-direction
        points_x : int
            number of points in x-direction
        points_y : int
            number of points in y-direction

        Returns
        -------
        B-spline surface

        """

        if len(cylindrical_faces) == 1:
            return cls.from_cylindrical_face(cylindrical_faces[0], degree_u, degree_v, points_x=50, points_y=50)

        if len(cylindrical_faces) > 1:
            bspline_surfaces = []
            direction = cylindrical_faces[0].adjacent_direction(cylindrical_faces[1])

            if direction == 'x':
                bounding_rectangle_0 = cylindrical_faces[0].surface2d.outer_contour.bounding_rectangle()
                ymin = bounding_rectangle_0[2]
                ymax = bounding_rectangle_0[3]
                for face in cylindrical_faces:
                    bounding_rectangle = face.surface2d.outer_contour.bounding_rectangle()
                    ymin = min(ymin, bounding_rectangle[2])
                    ymax = max(ymax, bounding_rectangle[3])
                for face in cylindrical_faces:
                    bounding_rectangle = face.surface2d.outer_contour.bounding_rectangle()

                    points_3d = face.surface3d.grid3d(
                        volmdlr.grid.Grid2D.from_properties(
                            x_limits=(bounding_rectangle[0], bounding_rectangle[1]),
                            y_limits=(ymin, ymax),
                            points_nbr=(points_x, points_y)))

                    bspline_surfaces.append(
                        cls.points_fitting_into_bspline_surface(
                            points_3d, points_x, points_y, degree_u, degree_v))

            elif direction == 'y':
                bounding_rectangle_0 = cylindrical_faces[0].surface2d.outer_contour.bounding_rectangle()
                xmin = bounding_rectangle_0[0]
                xmax = bounding_rectangle_0[1]
                for face in cylindrical_faces:
                    bounding_rectangle = face.surface2d.outer_contour.bounding_rectangle()
                    xmin = min(xmin, bounding_rectangle[0])
                    xmax = max(xmax, bounding_rectangle[1])
                for face in cylindrical_faces:
                    bounding_rectangle = face.surface2d.outer_contour.bounding_rectangle()

                    points_3d = face.surface3d.grid3d(
                        volmdlr.grid.Grid2D.from_properties(
                            x_limits=(xmin, xmax),
                            y_limits=(bounding_rectangle[2], bounding_rectangle[3]),
                            points_nbr=(points_x, points_y)))

                    bspline_surfaces.append(
                        cls.points_fitting_into_bspline_surface(
                            points_3d, points_x, points_y, degree_u, degree_v))

            to_be_merged = bspline_surfaces[0]
            for i in range(0, len(bspline_surfaces) - 1):
                merged = to_be_merged.merge_with(bspline_surfaces[i + 1])
                to_be_merged = merged

            bspline_surface = to_be_merged

            return bspline_surface

    @classmethod
    def from_cylindrical_face(cls, cylindrical_face, degree_u, degree_v,
                              **kwargs):  # points_x: int = 50, points_y: int = 50
        """
        Define a bspline surface from a cylindrical face.

        Parameters
        ----------
        cylindrical_face : volmdlr.faces.CylindricalFace3D
            face 3d
        degree_u : int
            degree of the output surface for the u-direction.
        degree_v : int
            degree of the output surface for the v-direction.
        points_x : int
            number of points in x-direction
        points_y : int
            number of points in y-direction

        Returns
        -------
        B-spline surface

        """

        points_x = kwargs['points_x']
        points_y = kwargs['points_y']
        bounding_rectangle = cylindrical_face.surface2d.outer_contour.bounding_rectangle()
        points_3d = cylindrical_face.surface3d.grid3d(
            volmdlr.grid.Grid2D.from_properties(x_limits=(bounding_rectangle[0],
                                                          bounding_rectangle[1]),
                                                y_limits=(bounding_rectangle[2],
                                                          bounding_rectangle[3]),
                                                points_nbr=(points_x, points_y)))

        return cls.points_fitting_into_bspline_surface(points_3d, points_x, points_x, degree_u, degree_v)

    def intersection_with(self, other_bspline_surface3d):
        """
        Compute intersection points between two Bspline surfaces.

        return u,v parameters for intersection points for both surfaces
        """

        def f(X):
            return (self.point2d_to_3d(volmdlr.Point2D(X[0], X[1])) -
                    other_bspline_surface3d.point2d_to_3d(volmdlr.Point2D(X[2], X[3]))).norm()

        x = npy.linspace(0, 1, 10)
        x_init = []
        for xi in x:
            for yi in x:
                x_init.append((xi, yi, xi, yi))

        u1, v1, u2, v2 = [], [], [], []
        solutions = []
        for x0 in x_init:
            z = scp.optimize.least_squares(f, x0=x0, bounds=([0, 1]))
            # print(z.cost)
            if z.fun < 1e-5:
                solution = z.x
                if solution not in solutions:
                    solutions.append(solution)
                    u1.append(solution[0])
                    v1.append(solution[1])
                    u2.append(solution[2])
                    v2.append(solution[3])

        # uv1 = [[min(u1),max(u1)],[min(v1),max(v1)]]
        # uv2 = [[min(u2),max(u2)],[min(v2),max(v2)]]

        return ((u1, v1), (u2, v2))  # (uv1, uv2)

    def plane_intersection(self, plane3d):
        """
        Compute intersection points between a Bspline surface and a plane3d.

        """

        def f(X):
            return ((self.surface.evaluate_single((X[0], X[1]))[0]) * plane3d.equation_coefficients()[0] +
                    (self.surface.evaluate_single((X[0], X[1]))[1]) * plane3d.equation_coefficients()[1] +
                    (self.surface.evaluate_single((X[0], X[1]))[2]) * plane3d.equation_coefficients()[2] +
                    plane3d.equation_coefficients()[3])

        x = npy.linspace(0, 1, 20)
        x_init = []
        for xi in x:
            for yi in x:
                x_init.append((xi, yi))

        intersection_points = []

        for x0 in x_init:
            z = scp.optimize.least_squares(f, x0=x0, bounds=([0, 1]))
            if z.fun < 1e-20:
                solution = z.x
                intersection_points.append(volmdlr.Point3D(self.surface.evaluate_single((solution[0], solution[1]))[0],
                                                           self.surface.evaluate_single((solution[0], solution[1]))[1],
                                                           self.surface.evaluate_single((solution[0], solution[1]))[
                                                               2]))
        return intersection_points

    def error_with_point3d(self, point3d):
        """
        Compute the error/distance between the Bspline surface and a point3d.

        """

        def f(x):
            return (point3d - self.point2d_to_3d(volmdlr.Point2D(x[0], x[1]))).norm()

        cost = []

        for x0 in [(0, 0), (0, 1), (1, 0), (1, 1), (0.5, 0.5)]:
            z = scp.optimize.least_squares(f, x0=x0, bounds=([0, 1]))
            cost.append(z.fun)

        return min(cost)

    def error_with_edge3d(self, edge3d):
        """
        Compute the error/distance between the Bspline surface and an edge3d.

        it's the mean of the start and end points errors'
        """

        return (self.error_with_point3d(edge3d.start) + self.error_with_point3d(edge3d.end)) / 2

    def nearest_edges3d(self, contour3d, threshold: float):
        """
        Compute the nearest edges of a contour3d to a Bspline_surface3d based on a threshold.

        """

        nearest = []
        for primitive in contour3d.primitives:
            if self.error_with_edge3d(primitive) <= threshold:
                nearest.append(primitive)
        nearest_primitives = volmdlr.wires.Wire3D(nearest)

        return nearest_primitives

    def edge3d_to_2d_with_dimension(self, edge3d, grid2d: volmdlr.grid.Grid2D):
        """
        Compute the edge2d of a edge3d, on a Bspline surface, in the dimensioned frame.

        """

        # method_name = '{}_to_2d_with_dimension'.format(edge3d.__class__.__name__.lower())
        method_name = f'{edge3d.__class__.__name__.lower()}_to_2d_with_dimension'

        if hasattr(self, method_name):
            edge2d_dim = getattr(self, method_name)(edge3d, grid2d)
            if edge2d_dim:
                return edge2d_dim
            else:
                raise NotImplementedError
        else:
            raise NotImplementedError(
                # 'Class {} does not implement {}'.format(self.__class__.__name__,
                #                                         method_name))
                f'Class {self.__class__.__name__} does not implement {method_name}')

    def wire3d_to_2d(self, wire3d):
        """
        Compute the 2d of a wire3d, on a Bspline surface.

        """

        contour = self.contour3d_to_2d(wire3d)

        return volmdlr.wires.Wire2D(contour.primitives)

    def wire3d_to_2d_with_dimension(self, wire3d):
        """
        Compute the 2d of a wire3d, on a Bspline surface, in the dimensioned frame.

        """

        contour = self.contour3d_to_2d_with_dimension(wire3d, self._grids2d)

        return volmdlr.wires.Wire2D(contour.primitives)

    def split_surface_u(self, u: float):
        """
        Splits the surface at the input parametric coordinate on the
        u-direction.

        :param u: Parametric coordinate u chosen between 0 and 1
        :type u: float
        :return: Two splitted surfaces
        :rtype: List[:class:`volmdlr.faces.BSplineSurface3D`]
        """

        surfaces_geo = split_surface_u(self.surface, u)
        surfaces = []
        for s in surfaces_geo:
            surfaces.append(volmdlr.faces.BSplineSurface3D.from_geomdl_surface(s))

        return surfaces

    def split_surface_v(self, v: float):
        """
        Splits the surface at the input parametric coordinate on the
        v-direction.

        :param v: Parametric coordinate v chosen between 0 and 1
        :type v: float
        :return: Two splitted surfaces
        :rtype: List[:class:`volmdlr.faces.BSplineSurface3D`]
        """

        surfaces_geo = split_surface_v(self.surface, v)
        surfaces = []
        for s in surfaces_geo:
            surfaces.append(volmdlr.faces.BSplineSurface3D.from_geomdl_surface(s))

        return surfaces

    def split_surface_with_bspline_curve(self, bspline_curve3d: vme.BSplineCurve3D):
        """
        Cuts the surface into two pieces with a bspline curve.

        :param bspline_curve3d: A BSplineCurve3d used for cutting
        :type bspline_curve3d: :class:`vme.BSplineCurve3D`
        :return: Two splitted surfaces
        :rtype: List[:class:`volmdlr.faces.BSplineSurface3D`]
        """

        surfaces = []
        bspline_curve2d = self.bsplinecurve3d_to_2d(bspline_curve3d)[0]
        # if type(bspline_curve2d) == list:
        #     points = [bspline_curve2d[0].start]
        #     for edge in bspline_curve2d:
        #         points.append(edge.end)
        #     bspline_curve2d = vme.BSplineCurve2D.from_points_approximation(points, 2, ctrlpts_size = 5)
        contour = self.rectangular_cut(0, 1, 0, 1).surface2d.outer_contour
        contours = contour.cut_by_bspline_curve(bspline_curve2d)

        du, dv = bspline_curve2d.end - bspline_curve2d.start
        resolution = 8

        for contour in contours:
            u_min, u_max, v_min, v_max = contour.bounding_rectangle().bounds()
            if du > dv:
                delta_u = u_max - u_min
                nlines_x = int(delta_u * resolution)
                lines_x = [vme.Line2D(volmdlr.Point2D(u_min, v_min),
                                      volmdlr.Point2D(u_min, v_max))]
                for i in range(nlines_x):
                    u = u_min + (i + 1) / (nlines_x + 1) * delta_u
                    lines_x.append(vme.Line2D(volmdlr.Point2D(u, v_min),
                                              volmdlr.Point2D(u, v_max)))
                lines_x.append(vme.Line2D(volmdlr.Point2D(u_max, v_min),
                                          volmdlr.Point2D(u_max, v_max)))
                lines = lines_x

            else:
                delta_v = v_max - v_min
                nlines_y = int(delta_v * resolution)
                lines_y = [vme.Line2D(volmdlr.Point2D(v_min, v_min),
                                      volmdlr.Point2D(v_max, v_min))]
                for i in range(nlines_y):
                    v = v_min + (i + 1) / (nlines_y + 1) * delta_v
                    lines_y.append(vme.Line2D(volmdlr.Point2D(v_min, v),
                                              volmdlr.Point2D(v_max, v)))
                lines_y.append(vme.Line2D(volmdlr.Point2D(v_min, v_max),
                                          volmdlr.Point2D(v_max, v_max)))
                lines = lines_y

            pt0 = volmdlr.O2D
            points = []

            for line in lines:
                inter = contour.line_intersections(line)
                if inter:
                    pt = set()
                    for p in inter:
                        pt.add(p[0])
                else:
                    raise NotImplementedError

                pt = sorted(pt, key=lambda p: pt0.point_distance(p))
                pt0 = pt[0]
                edge = vme.LineSegment2D(pt[0], pt[1])

                points.extend(edge.discretization_points(number_points=10))

            points3d = []
            for p in points:
                points3d.append(self.point2d_to_3d(p))

            size_u, size_v, degree_u, degree_v = 10, 10, self.degree_u, self.degree_v
            surfaces.append(
                volmdlr.faces.BSplineSurface3D.points_fitting_into_bspline_surface(
                    points3d, size_u, size_v, degree_u, degree_v))

        return surfaces

    def point_belongs(self, point3d):
        """
        Check if a point3d belongs to the bspline_surface or not.

        """

        def f(x):
            p3d = self.point2d_to_3d(volmdlr.Point2D(x[0], x[1]))
            return point3d.point_distance(p3d)

        x = npy.linspace(0, 1, 5)
        x_init = []
        for xi in x:
            for yi in x:
                x_init.append((xi, yi))

        for x0 in x_init:
            z = scp.optimize.least_squares(f, x0=x0, bounds=([0, 1]))
            if z.fun < 1e-10:
                return True
        return False

    def is_intersected_with(self, other_bspline_surface3d):
        """
        Check if the two surfaces are intersected or not.

        return True, when there are more 50points on the intersection zone
        """

        # intersection_results = self.intersection_with(other_bspline_surface3d)
        # if len(intersection_results[0][0]) >= 50:
        #     return True
        # else:
        #     return False

        def f(X):
            return (self.point2d_to_3d(volmdlr.Point2D(X[0], X[1])) -
                    other_bspline_surface3d.point2d_to_3d(volmdlr.Point2D(X[2], X[3]))).norm()

        x = npy.linspace(0, 1, 10)
        x_init = []
        for xi in x:
            for yi in x:
                x_init.append((xi, yi, xi, yi))

        i = 0
        for x0 in x_init:
            z = scp.optimize.least_squares(f, x0=x0, bounds=([0, 1]))
            if z.fun < 1e-5:
                i += 1
                if i >= 50:
                    return True
        return False

    def merge_with(self, other_bspline_surface3d):
        """
        Merges two adjacent surfaces based on their faces.

        :param other_bspline_surface3d: Other adjacent surface
        :type other_bspline_surface3d: :class:`volmdlr.faces.BSplineSurface3D`
        :return: Merged surface
        :rtype: :class:`volmdlr.faces.BSplineSurface3D`
        """

        bspline_face3d = self.rectangular_cut(0, 1, 0, 1)
        other_bspline_face3d = other_bspline_surface3d.rectangular_cut(0, 1, 0, 1)

        bsplines = [self, other_bspline_surface3d]
        bsplines_new = bsplines

        center = [bspline_face3d.surface2d.outer_contour.center_of_mass(),
                  other_bspline_face3d.surface2d.outer_contour.center_of_mass()]
        grid2d_direction = (bspline_face3d.pair_with(other_bspline_face3d))[1]

        if bspline_face3d.outer_contour3d.is_sharing_primitives_with(other_bspline_face3d.outer_contour3d):

            xmin, xmax, ymin, ymax = self.xy_limits(other_bspline_surface3d)

        elif self.is_intersected_with(other_bspline_surface3d):
            # find pimitives to split with
            contour1 = bspline_face3d.outer_contour3d
            contour2 = other_bspline_face3d.outer_contour3d

            distances = []
            for p1 in contour1.primitives:
                dis = []
                for p2 in contour2.primitives:
                    point1 = (p1.start + p1.end) / 2
                    point2 = (p2.start + p2.end) / 2
                    dis.append(point1.point_distance(point2))
                distances.append(dis)

            i = distances.index((min(distances)))
            j = distances[i].index(min(distances[i]))

            curves = [contour2.primitives[j], contour1.primitives[i]]

            # split surface
            for i, bspline in enumerate(bsplines):
                surfaces = bspline.split_surface_with_bspline_curve(curves[i])

                errors = []
                for s in surfaces:
                    errors.append(s.error_with_point3d(bsplines[i].point2d_to_3d(center[i])))

                bsplines_new[i] = surfaces[errors.index(min(errors))]

            xmin, xmax, ymin, ymax = [0] * len(bsplines_new), [1] * len(bsplines_new), [0] * \
                len(bsplines_new), [1] * len(bsplines_new)

            grid2d_direction = (
                bsplines_new[0].rectangular_cut(
                    0, 1, 0, 1).pair_with(
                    bsplines_new[1].rectangular_cut(
                        0, 1, 0, 1)))[1]

        else:
            xmin, xmax, ymin, ymax = [0] * len(bsplines_new), [1] * len(bsplines_new), [0] * \
                                     len(bsplines_new), [1] * len(bsplines_new)

        # grid3d
        points3d = []
        for i, bspline in enumerate(bsplines_new):
            grid3d = bspline.grid3d(volmdlr.grid.Grid2D.from_properties(x_limits=(0, 1),
                                                                        y_limits=(0, 1),
                                                                        points_nbr=(50, 50),
                                                                        direction=grid2d_direction[i]))

            points3d.extend(grid3d)

            # fitting
        size_u, size_v, degree_u, degree_v = 100, 50, max(
            bsplines[0].degree_u, bsplines[1].degree_u), max(
            bsplines[0].degree_v, bsplines[1].degree_v)

        merged_surface = volmdlr.faces.BSplineSurface3D.points_fitting_into_bspline_surface(
            points3d, size_u, size_v, degree_u, degree_v)

        return merged_surface

    def xy_limits(self, other_bspline_surface3d):
        """
        Compute x, y limits to define grid2d.

        """

        grid2d_direction = (
            self.rectangular_cut(
                0, 1, 0, 1).pair_with(
                other_bspline_surface3d.rectangular_cut(
                    0, 1, 0, 1)))[1]

        xmin, xmax, ymin, ymax = [], [], [], []
        if grid2d_direction[0][1] == '+y':
            xmin.append(0)
            xmax.append(1)
            ymin.append(0)
            ymax.append(0.99)
        elif grid2d_direction[0][1] == '+x':
            xmin.append(0)
            xmax.append(0.99)
            ymin.append(0)
            ymax.append(1)
        elif grid2d_direction[0][1] == '-x':
            xmin.append(0.01)
            xmax.append(1)
            ymin.append(0)
            ymax.append(1)
        elif grid2d_direction[0][1] == '-y':
            xmin.append(0)
            xmax.append(1)
            ymin.append(0.01)
            ymax.append(1)

        xmin.append(0)
        xmax.append(1)
        ymin.append(0)
        ymax.append(1)

        return xmin, xmax, ymin, ymax

    def derivatives(self, u, v, order):
        """
        Evaluates n-th order surface derivatives at the given (u, v) parameter pair.

        :param u: Point's u coordinate.
        :type u: float
        :param v: Point's v coordinate.
        :type v: float
        :param order: Order of the derivatives.
        :type order: int
        :return: A list SKL, where SKL[k][l] is the derivative of the surface S(u,v) with respect
        to u k times and v l times
        :rtype: List[`volmdlr.Vector3D`]
        """
        derivatives = self.surface.derivatives(u, v, order)
        for i in range(order + 1):
            for j in range(order + 1):
                derivatives[i][j] = volmdlr.Vector3D(*derivatives[i][j])
        return derivatives


class BezierSurface3D(BSplineSurface3D):
    """
    A 3D Bezier surface.

    :param degree_u: The degree of the Bezier surface in the u-direction.
    :type degree_u: int
    :param degree_v: The degree of the Bezier surface in the v-direction.
    :type degree_v: int
    :param control_points: A list of lists of control points defining the Bezier surface.
    :type control_points: List[List[`volmdlr.Point3D`]]
    :param nb_u: The number of control points in the u-direction.
    :type nb_u: int
    :param nb_v: The number of control points in the v-direction.
    :type nb_v: int
    :param name: (Optional) name for the Bezier surface.
    :type name: str
    """

    def __init__(self, degree_u: int, degree_v: int,
                 control_points: List[List[volmdlr.Point3D]],
                 nb_u: int, nb_v: int, name=''):
        u_knots = utilities.generate_knot_vector(degree_u, nb_u)
        v_knots = utilities.generate_knot_vector(degree_v, nb_v)

        u_multiplicities = [1] * len(u_knots)
        v_multiplicities = [1] * len(v_knots)

        BSplineSurface3D.__init__(self, degree_u, degree_v,
                                  control_points, nb_u, nb_v,
                                  u_multiplicities, v_multiplicities,
                                  u_knots, v_knots, None, name)


class Face3D(volmdlr.core.Primitive3D):
    """
    Abstract method to define 3D faces.
    """

    min_x_density = 1
    min_y_density = 1

    def __init__(self, surface3d, surface2d: Surface2D,
                 name: str = ''):
        self.surface3d = surface3d
        self.surface2d = surface2d
        self._outer_contour3d = None
        self._inner_contours3d = None
        # self.bounding_box = self._bounding_box()

        volmdlr.core.Primitive3D.__init__(self, name=name)

    def __hash__(self):
        return hash(self.surface3d) + hash(self.surface2d)

    def __eq__(self, other_):
        if other_.__class__.__name__ != self.__class__.__name__:
            return False
        equal = (self.surface3d == other_.surface3d
                 and self.surface2d == other_.surface2d)
        return equal

    def point_belongs(self, point3d: volmdlr.Point3D):
        """
        Tells you if a point is on the 3D face and inside its contour
        """
        point2d = self.surface3d.point3d_to_2d(point3d)
        check_point3d = self.surface3d.point2d_to_3d(point2d)
        if check_point3d.point_distance(point3d) > 1e-6:
            return False

        return self.surface2d.point_belongs(point2d)

    @property
    def outer_contour3d(self):
        """
        Gives the 3d version of the outer contour of the face.
        """
        if not self._outer_contour3d:
            self._outer_contour3d = self.surface3d.contour2d_to_3d(self.surface2d.outer_contour)
        return self._outer_contour3d

    @property
    def inner_contours3d(self):
        """
        Gives the 3d version of the inner contours of the face.
        """
        if not self._inner_contours3d:
            self._inner_contours3d = [self.surface3d.contour2d_to_3d(c) for c in
                                      self.surface2d.inner_contours]
        return self._inner_contours3d

    @property
    def bounding_box(self):
        """
        Needs to be overriden if an error is raised.
        """
        raise NotImplementedError(
            f"bounding_box method must be"
            f"overloaded by {self.__class__.__name__}")

    @bounding_box.setter
    def bounding_box(self, new_bounding_box):
        """Sets the bounding box to a new value"""
        raise NotImplementedError(
            f"bounding_box setter method must be"
            f"overloaded by {self.__class__.__name__}")

    def get_bounding_box(self):
        raise NotImplementedError(
            f"self.__class__.__name__"
            f"overloaded by {self.__class__.__name__}")

    def area(self):
        return self.surface2d.area()

    @classmethod
    def from_step(cls, arguments, object_dict):
        name = arguments[0][1:-1]
        contours = [object_dict[int(arg[1:])] for arg in arguments[1]]
        surface = object_dict[int(arguments[2])]
        if hasattr(surface, 'face_from_contours3d'):
            if (len(contours) == 1) and isinstance(contours[0],
                                                   volmdlr.Point3D):
                return surface

            return surface.face_from_contours3d(contours, name)
        raise NotImplementedError(
            'Not implemented :face_from_contours3d in {}'.format(surface))

    def to_step(self, current_id):
        xmin, xmax, ymin, ymax = self.surface2d.bounding_rectangle().bounds()
        subsurfaces2d = [self.surface2d]
        line_x = None
        if self.surface3d.x_periodicity and (xmax - xmin) >= 0.45 * self.surface3d.x_periodicity:
            line_x = vme.Line2D(volmdlr.Point2D(0.5 * (xmin + xmax), 0),
                                volmdlr.Point2D(
                                    0.5 * (xmin + xmax), 1))
        line_y = None
        if self.surface3d.y_periodicity and (
                ymax - ymin) >= 0.45 * self.surface3d.y_periodicity:
            line_y = vme.Line2D(
                volmdlr.Point2D(0., 0.5 * (ymin + ymax)),
                volmdlr.Point2D(1, 0.5 * (ymin + ymax)))

        if line_x:
            subsurfaces2 = []
            for subsurface2d in subsurfaces2d:
                subsurfaces2.extend(subsurface2d.cut_by_line(line_x))
            subsurfaces2d = subsurfaces2

        if line_y:
            subsurfaces2 = []
            for subsurface2d in subsurfaces2d:
                subsurfaces2.extend(subsurface2d.cut_by_line(line_y))
            subsurfaces2d = subsurfaces2

        if len(subsurfaces2d) > 1:
            content = ''
            face_ids = []
            for i, subsurface2d in enumerate(subsurfaces2d):
                face = self.__class__(self.surface3d, subsurface2d)
                face_content, face_id = face.to_step_without_splitting(
                    current_id)
                face_ids.append(face_id[0])
                content += face_content
                current_id = face_id[0] + 1
            return content, face_ids
        else:
            return self.to_step_without_splitting(current_id)

    def to_step_without_splitting(self, current_id):
        content, surface3d_ids = self.surface3d.to_step(current_id)
        current_id = max(surface3d_ids) + 1

        if len(surface3d_ids) != 1:
            raise NotImplementedError('What to do with more than 1 id ? with 0 id ?')
        outer_contour_content, outer_contour_id = self.outer_contour3d.to_step(
            current_id, surface_id=surface3d_ids[0], surface3d=self.surface3d)
        content += outer_contour_content
        content += "#{} = FACE_BOUND('{}',#{},.T.);\n".format(
            outer_contour_id + 1, self.name, outer_contour_id)
        contours_ids = [outer_contour_id + 1]
        current_id = outer_contour_id + 2
        for inner_contour3d in self.inner_contours3d:
            inner_contour_content, inner_contour_id = inner_contour3d.to_step(
                current_id)
            # surface_id=surface3d_id)
            content += inner_contour_content
            face_bound_id = inner_contour_id + 1
            content += "#{} = FACE_BOUND('',#{},.T.);\n".format(
                face_bound_id, inner_contour_id)
            contours_ids.append(face_bound_id)
            current_id = face_bound_id + 1

        content += "#{} = ADVANCED_FACE('{}',({}),#{},.T.);\n".format(
            current_id,
            self.name,
            volmdlr.core.step_ids_to_str(contours_ids),
            surface3d_ids[0])
        # TODO: create an ADVANCED_FACE for each surface3d_ids ?
        return content, [current_id]

    def triangulation_lines(self):
        return [], []

    def grid_size(self):
        """
        Specifies an adapted size of the discretization grid used in face triangulation.
        """
        return [0, 0]

    def triangulation(self):
        number_points_x, number_points_y = self.grid_size()
        mesh2d = self.surface2d.triangulation(number_points_x, number_points_y)
        return vmd.DisplayMesh3D(
            [vmd.Node3D(*self.surface3d.point2d_to_3d(p)) for p in
             mesh2d.points],
            mesh2d.triangles)

    def plot2d(self, ax=None, color='k', alpha=1):
        if ax is None:
            _, ax = plt.subplots()
        self.surface2d.plot(ax=ax)

    def rotation(self, center: volmdlr.Point3D,
                 axis: volmdlr.Vector3D, angle: float):
        """
        Face3D rotation
        :param center: rotation center
        :param axis: rotation axis
        :param angle: angle rotation
        :return: a new rotated Face3D
        """
        new_surface = self.surface3d.rotation(center=center, axis=axis,
                                              angle=angle)
        return self.__class__(new_surface, self.surface2d)

    def rotation_inplace(self, center: volmdlr.Point3D,
                         axis: volmdlr.Vector3D, angle: float):
        """
        Face3D rotation. Object is updated inplace
        :param center: rotation center
        :param axis: rotation axis
        :param angle: rotation angle
        """
        self.surface3d.rotation_inplace(center=center, axis=axis, angle=angle)
        new_bounding_box = self.get_bounding_box()
        self.bounding_box = new_bounding_box

    def translation(self, offset: volmdlr.Vector3D):
        """
        Face3D translation
        :param offset: translation vector
        :return: A new translated Face3D
        """
        new_surface3d = self.surface3d.translation(offset=offset)
        return self.__class__(new_surface3d, self.surface2d)

    def translation_inplace(self, offset: volmdlr.Vector3D):
        """
        Face3D translation. Object is updated inplace
        :param offset: translation vector
        """
        self.surface3d.translation_inplace(offset=offset)
        new_bounding_box = self.get_bounding_box()
        self.bounding_box = new_bounding_box

    def frame_mapping(self, frame: volmdlr.Frame3D, side: str):
        """
        Changes frame_mapping and return a new Face3D
        side = 'old' or 'new'
        """
        new_surface3d = self.surface3d.frame_mapping(frame, side)
        return self.__class__(new_surface3d, self.surface2d.copy(),
                              self.name)

    def frame_mapping_inplace(self, frame: volmdlr.Frame3D, side: str):
        """
        Changes frame_mapping and the object is updated inplace
        side = 'old' or 'new'
        """
        self.surface3d.frame_mapping_inplace(frame, side)
        new_bounding_box = self.get_bounding_box()
        self.bounding_box = new_bounding_box

    def copy(self, deep=True, memo=None):
        return self.__class__(self.surface3d.copy(deep, memo), self.surface2d.copy(),
                              self.name)

    def face_inside(self, face2):
        """
        Verifies if a face is inside another one.

        It returns True if face2 is inside or False if the opposite.
        """
        if self.surface3d.is_coincident(face2.surface3d):
            self_contour2d = self.outer_contour3d.to_2d(
                self.surface3d.frame.origin, self.surface3d.frame.u, self.surface3d.frame.v)
            face2_contour2d = face2.outer_contour3d.to_2d(
                self.surface3d.frame.origin, self.surface3d.frame.u, self.surface3d.frame.v)
            if self_contour2d.is_inside(face2_contour2d):
                return True
        return False

    def edge_intersections(self, edge):
        intersections = []
        method_name = f'{edge.__class__.__name__.lower()[:-2]}_intersections'
        if hasattr(self, method_name):
            intersections = getattr(self, method_name)(edge)
        if not intersections:
            for point in [edge.start, edge.end]:
                if self.point_belongs(point):
                    if point not in intersections:
                        intersections.append(point)
        return intersections

    def line_intersections(self,
                           line: vme.Line3D,
                           ) -> List[volmdlr.Point3D]:
        intersections = []
        for intersection in self.surface3d.line_intersections(line):
            if self.point_belongs(intersection):
                intersections.append(intersection)
        if not intersections:
            for prim in self.outer_contour3d.primitives:
                intersection = prim.line_intersections(line)
                if intersection:
                    if intersection not in intersections:
                        intersections.append(intersection)

        return intersections

    def linesegment_intersections(self, linesegment: vme.LineSegment3D) -> List[volmdlr.Point3D]:
        linesegment_intersections = []
        for intersection in self.surface3d.linesegment_intersections(linesegment):
            if self.point_belongs(intersection):
                linesegment_intersections.append(intersection)
        if not linesegment_intersections:
            for prim in self.outer_contour3d.primitives:
                intersections = prim.linesegment_intersections(linesegment)
                for intersection in intersections:
                    if intersection not in linesegment_intersections:
                        linesegment_intersections.append(intersection)
        return linesegment_intersections

    def fullarc_intersections(self, fullarc: vme.FullArc3D) -> List[volmdlr.Point3D]:
        intersections = []
        for intersection in self.surface3d.fullarc_intersections(fullarc):
            if self.point_belongs(intersection):
                intersections.append(intersection)
        return intersections

    def plot(self, ax=None, color='k', alpha=1, edge_details=False):
        if not ax:
            ax = plt.figure().add_subplot(111, projection='3d')
        self.outer_contour3d.plot(ax=ax, color=color, alpha=alpha,
                                  edge_details=edge_details)
        for contour3d in self.inner_contours3d:
            contour3d.plot(ax=ax, color=color, alpha=alpha,
                           edge_details=edge_details)
        return ax

    def random_point_inside(self):
        point_inside2d = self.surface2d.random_point_inside()
        return self.surface3d.point2d_to_3d(point_inside2d)

    def is_adjacent(self, face2: 'Face3D'):
        contour1 = self.outer_contour3d.to_2d(
            self.surface3d.frame.origin,
            self.surface3d.frame.u,
            self.surface3d.frame.v)
        contour2 = face2.outer_contour3d.to_2d(
            self.surface3d.frame.origin,
            self.surface3d.frame.u,
            self.surface3d.frame.v)
        if contour1.is_sharing_primitives_with(contour2):
            return True
        return False

    def edge3d_inside(self, edge3d):
        method_name = f'{edge3d.__class__.__name__.lower()[:-2]}_inside'
        if hasattr(self, method_name):
            return getattr(self, method_name)(edge3d)
        points = edge3d.discretization_points(number_points=5)
        for point in points[1:-1]:
            if not self.point_belongs(point):
                return False
        return True

    def is_intersecting(self, face2, list_coincident_faces=None, tol: float = 1e-6):
        """
        Verifies if two face are intersecting.

        :param face2: face 2
        :param list_coincident_faces: list of coincident faces, if existent
        :param tol: tolerance for calculations
        :return: True if faces intersect, False otherwise
        """
        if list_coincident_faces is None:
            list_coincident_faces = []
        if (self.bounding_box.bbox_intersection(face2.bounding_box) or
            self.bounding_box.distance_to_bbox(face2.bounding_box) <= tol) and \
                (self, face2) not in list_coincident_faces:

            edge_intersections = []
            for prim1 in self.outer_contour3d.primitives + [prim for inner_contour in self.inner_contours3d
                                                            for prim in inner_contour.primitives]:
                edge_intersections = face2.edge_intersections(prim1)
                if edge_intersections:
                    return True
            if not edge_intersections:
                for prim2 in face2.outer_contour3d.primitives + [prim for inner_contour in face2.inner_contours3d
                                                                 for prim in inner_contour.primitives]:
                    edge_intersections = self.edge_intersections(prim2)
                    if edge_intersections:
                        return True

        return False

    def face_intersections_outer_contour(self, face2):
        intersections_points = []
        for edge1 in self.outer_contour3d.primitives:
            intersection_points = face2.edge_intersections(edge1)
            if intersection_points:
                for point in intersection_points:
                    if point not in intersections_points:
                        intersections_points.append(point)

        return intersections_points

    def face_intersections(self, face2, tol=1e-6) -> List[volmdlr.wires.Wire3D]:
        """
        Calculates the intersections between two Face3D.

        """

        bbox1 = self.bounding_box
        bbox2 = face2.bounding_box
        if not bbox1.bbox_intersection(bbox2) and \
                bbox1.distance_to_bbox(bbox2) >= tol:
            return []
        if self.face_inside(face2) or face2.face_inside(self):
            return []
        face_intersections = self.get_face_intersections(face2)
        return face_intersections

    def get_face_intersections(self, face2):
        """
        Gets the intersections between two faces.

        :param face2: second face.
        :return: intersections.
        """
        method_name = f'{face2.__class__.__name__.lower()[:-2]}_intersections'
        intersections = getattr(self, method_name)(face2)
        return intersections

    def set_operations_new_faces(self, intersecting_combinations, contour_extract_inside):
        self_copy = self.copy(deep=True)
        list_cutting_contours = self_copy.get_face_cutting_contours(intersecting_combinations)
        if not list_cutting_contours:
            return [self_copy]
        return self_copy.divide_face(list_cutting_contours, contour_extract_inside)

    def get_face_cutting_contours(self, dict_intersecting_combinations):
        """
        Get all contours cutting the face, resultig from multiple faces intersections.

        :param dict_intersecting_combinations: dictionary containing as keys the combination of intersecting faces
        and as the values the resulting primitive from the intersection of these two faces
        return a list all contours cutting one particular face.
        """
        face_intersecting_primitives2d = self.select_face_intersecting_primitives(dict_intersecting_combinations)
        if not face_intersecting_primitives2d:
            return []
        list_cutting_contours = volmdlr.wires.Contour2D.contours_from_edges(face_intersecting_primitives2d[:])
        if self.surface2d.inner_contours:
            valid_cutting_contours = []
            connectig_to_outer_contour = []
            for cutting_contour in list_cutting_contours:
                if (self.surface2d.outer_contour.point_over_contour(cutting_contour.primitives[0].start) and
                    self.surface2d.outer_contour.point_over_contour(cutting_contour.primitives[-1].end)) or \
                        cutting_contour.primitives[0].start == cutting_contour.primitives[-1].end:
                    valid_cutting_contours.append(cutting_contour)
                if self.surface2d.outer_contour.contour_intersections(cutting_contour):
                    connectig_to_outer_contour.append(cutting_contour)
            if len(valid_cutting_contours) == len(list_cutting_contours):
                return valid_cutting_contours
            for cutting_contour in valid_cutting_contours:
                list_cutting_contours.remove(cutting_contour)
            new_cutting_contours, cutting_contours = self.get_inner_contours_cutting_primitives(
                list_cutting_contours, connectig_to_outer_contour)
            return valid_cutting_contours + new_cutting_contours + cutting_contours
        return list_cutting_contours

    def divide_face(self, list_cutting_contours: List[volmdlr.wires.Contour2D], inside):
        """
        Devides a Face 3D with a list of cutting contours.

        :param list_cutting_contours: list of contours cutting the face
        :param inside: when extracting a contour from another contour. It defines the extracted
        contour as being between the two points if True and outside these points if False
        return a list new faces resulting from face division
        """
        list_faces = []
        list_open_cutting_contours = []
        list_closed_cutting_contours = []
        for cutting_contour in list_cutting_contours:
            if cutting_contour.primitives[0].start != cutting_contour.primitives[-1].end:
                list_open_cutting_contours.append(cutting_contour)
                continue
            list_closed_cutting_contours.append(cutting_contour)
        if list_open_cutting_contours:
            list_faces = self.divide_face_with_open_cutting_contours(list_open_cutting_contours, inside)
        list_faces = self.divide_face_with_closed_cutting_contours(list_closed_cutting_contours, list_faces)
        list_faces = [face for face in list_faces if not math.isclose(face.area(), 0.0, abs_tol=1e-6)]
        return list_faces

    def divide_face_with_open_cutting_contours(self, list_open_cutting_contours, inside):
        """
        Devides a face 3D with a list of closed cutting contour, that is, it will cut holes on the face.

        :param list_open_cutting_contours: list containing the open cutting contours.
        :param inside: inside portion.
        :type inside: bool.
        :return: list divided faces.
        """
        list_faces = []
        if not self.surface2d.outer_contour.edge_polygon.is_trigo():
            self.surface2d.outer_contour.invert_inplace()
        new_faces_contours = self.surface2d.outer_contour.divide(list_open_cutting_contours, inside)
        new_inner_contours = len(new_faces_contours) * [[]]
        if self.surface2d.inner_contours:
            new_faces_contours, new_inner_contours = self.get_open_contour_divided_faces_inner_contours(
                new_faces_contours)
        if isinstance(self, Triangle3D):
            class_to_instanciate = PlaneFace3D
        else:
            class_to_instanciate = self.__class__
        for contour, inner_contours in zip(new_faces_contours, new_inner_contours):
            new_face = class_to_instanciate(self.surface3d, Surface2D(contour, inner_contours))
            list_faces.append(new_face)
        return list_faces

    def divide_face_with_closed_cutting_contours(self, list_closed_cutting_contours, list_faces):
        """
        Devides a Face3D with a list of Open cutting contours, that is, Contours going from one side
        to another of the Face, or from the outer contour to one inner contour.

        :param list_closed_cutting_contours: list containing the closed cutting contours
        :param list_faces: list of already divided faces
        :return: list divided faces
        """
        for new_contour in list_closed_cutting_contours:
            if len(new_contour.primitives) >= 3 and \
                    new_contour.primitives[0].start == new_contour.primitives[-1].end:
                inner_contours1 = [new_contour]
                inner_contours2 = []
                if list_faces:
                    new_list_faces = self.get_closed_contour_divided_faces_inner_contours(list_faces, new_contour)
                    list_faces = list_faces + new_list_faces
                    continue
                for inner_contour in self.surface2d.inner_contours:
                    if new_contour.is_inside(inner_contour):
                        inner_contours2.append(inner_contour)
                        continue
                    inner_contours1.append(inner_contour)
                if isinstance(self, Triangle3D):
                    class_to_instanciate = PlaneFace3D
                else:
                    class_to_instanciate = self.__class__
                surf3d = self.surface3d
                surf2d = Surface2D(self.surface2d.outer_contour, inner_contours1)
                new_plane = class_to_instanciate(surf3d, surf2d)
                list_faces.append(new_plane)
                list_faces.append(class_to_instanciate(surf3d, Surface2D(new_contour, inner_contours2)))
                continue
            surf3d = self.surface3d
            surf2d = Surface2D(self.surface2d.outer_contour, [])
            if isinstance(self, Triangle3D):
                class_to_instanciate = PlaneFace3D
            else:
                class_to_instanciate = self.__class__
            new_plane = class_to_instanciate(surf3d, surf2d)
            list_faces.append(new_plane)
        return list_faces

    def get_open_contour_divided_faces_inner_contours(self, new_faces_contours):
        """
        If there is any inner contour, verifies which ones belong to the new divided faces from
        an open cutting contour.

        :param new_faces_contours: new faces outer contour.
        :return: valid_new_faces_contours, valid_new_faces_contours.
        """
        valid_new_faces_contours = []
        valid_inner_contours = []
        for new_face_contour in new_faces_contours:
            for inner_contour in self.surface2d.inner_contours:
                if new_face_contour.is_superposing(inner_contour):
                    break
            else:
                if new_face_contour not in valid_new_faces_contours:
                    inner_contours = []
                    for inner_contour in self.surface2d.inner_contours:
                        if new_face_contour.is_inside(inner_contour):
                            inner_contours.append(inner_contour)
                    valid_new_faces_contours.append(new_face_contour)
                    valid_inner_contours.append(inner_contours)
        return valid_new_faces_contours, valid_inner_contours

    def get_closed_contour_divided_faces_inner_contours(self, list_faces, new_contour):
        """
        If there is any inner contour, verifies which ones belong to the new divided faces from
        a closed cutting contour.

        :param list_faces: list of new faces.
        :param new_contour: current new face outer contour.
        :return: a list of new faces with its inner contours.
        """
        new_list_faces = []
        for new_face in list_faces:
            if new_face.surface2d.outer_contour.is_inside(new_contour):
                inner_contours1 = []
                inner_contours2 = []
                if not new_face.surface2d.inner_contours:
                    new_face.surface2d.inner_contours = [new_contour]
                    break
                new_contour_not_sharing_primitives = True
                for i, inner_contour in enumerate(new_face.surface2d.inner_contours):
                    if new_contour.is_inside(inner_contour):
                        if any(inner_contour.primitive_over_contour(prim)
                               for prim in new_contour.primitives):
                            new_face.surface2d.inner_contours[i] = new_contour
                            break
                        inner_contours2.append(inner_contour)
                    elif not any(inner_contour.primitive_over_contour(prim) for prim in
                                 new_contour.primitives):
                        inner_contours1.append(inner_contour)
                    else:
                        new_contour_not_sharing_primitives = False
                else:
                    surf3d = new_face.surface3d
                    if inner_contours1:
                        if new_contour_not_sharing_primitives:
                            inner_contours1.append(new_contour)
                            new_face.surface2d.inner_contours = inner_contours1
                            break
                        surf2d = Surface2D(new_face.surface2d.outer_contour, inner_contours1)
                        new_plane = self.__class__(surf3d, surf2d)
                        new_list_faces.append(new_plane)
                    if inner_contours2:
                        new_list_faces.append(
                            self.__class__(surf3d, Surface2D(new_contour, inner_contours2)))
        return new_list_faces

    def select_face_intersecting_primitives(self, dict_intersecting_combinations):
        """
        Select face intersecting primitives from a dictionary containing all intersection combinations.

        :param dict_intersecting_combinations: dictionary containing all intersection combinations
        :return: list of intersecting primitives for current face
        """
        face_intersecting_primitives2d = []
        for intersecting_combination in dict_intersecting_combinations.keys():
            if self in (intersecting_combination[0], intersecting_combination[1]):
                for intersection_wire in dict_intersecting_combinations[intersecting_combination]:
                    if len(intersection_wire.primitives) != 1:
                        raise NotImplementedError
                    # primitive2 = intersection_wire
                    primitive2_2d = self.surface3d.contour3d_to_2d(intersection_wire)
                    if not self.surface2d.outer_contour.primitive_over_contour(primitive2_2d.primitives[0], tol=1e-7):
                        face_intersecting_primitives2d.append(primitive2_2d.primitives[0])
        return face_intersecting_primitives2d

    def get_inner_contours_cutting_primitives(self, list_cutting_contours, connectig_to_outer_contour):
        """
        Gets cutting primitives connected to face inner_contours.

        :param list_cutting_contours: list of contours for resulting from intersection with other faces.
        :param connectig_to_outer_contour: list of contours from list_cutting_contours connected to the outer contour
        and not to any outer contour.
        :return: lists for final face cutting primitives.
        """
        (inner_contours_connected_cutting_contour, dict_inner_contour_intersections,
         dict_cutting_contour_intersections, list_cutting_contours) = self.dictionnaries_cutting_contours(
            list_cutting_contours, connectig_to_outer_contour)
        valid_cutting_contours = []
        list_primitives1 = []
        list_primitives2 = []
        used_cutting_contours = []
        used_inner_contour = []
        for cutting_contour, inner_contours in inner_contours_connected_cutting_contour.items():
            primitives1 = []
            primitives2 = []
            if len(inner_contours) == 1:
                if all(dict_cutting_contour_intersections[inters] in connectig_to_outer_contour for inters in
                       dict_inner_contour_intersections[inner_contours[0]]) and cutting_contour not in \
                        used_cutting_contours and inner_contours[0] not in used_inner_contour:
                    inner_contour_spliting_points = dict_inner_contour_intersections[inner_contours[0]]
                    inner_contour_spliting_points = list(sorted(
                        inner_contour_spliting_points, key=lambda point, ic=inner_contours[0]: ic.abscissa(point)))

                    point1, point2 = self.inner_contour_cutting_points(inner_contour_spliting_points, cutting_contour)
                    primitives1.extend(inner_contours[0].extract_with_points(point1, point2, True))
                    primitives2.extend(inner_contours[0].extract_with_points(point1, point2, False))
                    if sum(prim.length() for prim in primitives2) > sum(prim.length() for prim in primitives1):
                        primitives1, primitives2 = primitives2, primitives1
                    primitives1.extend(dict_cutting_contour_intersections[point2].primitives +
                                       cutting_contour.primitives[:])
                    used_cutting_contours.extend([cutting_contour,
                                                  dict_cutting_contour_intersections[point2]])
                    used_inner_contour.append(inner_contours[0])
                    list_primitives1.append(primitives1)
                    list_primitives2.append(primitives2)
                elif cutting_contour not in valid_cutting_contours:
                    valid_cutting_contours.append(cutting_contour)
            elif len(inner_contours) == 2:
                inner_contour_spliting_points1 = dict_inner_contour_intersections[inner_contours[0]]
                inner_contour_spliting_points2 = dict_inner_contour_intersections[inner_contours[1]]
                inner_contour_spliting_points1 = list(sorted(
                    inner_contour_spliting_points1, key=lambda point, ic=inner_contours[0]: ic.abscissa(point)))
                inner_contour_spliting_points2 = list(sorted(
                    inner_contour_spliting_points2, key=lambda point, ic=inner_contours[1]: ic.abscissa(point)))
                inside1, inside2 = self.is_inside_portion(cutting_contour, inner_contour_spliting_points1,
                                                          inner_contour_spliting_points2)
                primitives1.extend(cutting_contour.primitives[:])
                contour_used = False
                for inner_contour, inner_contour_spliting_points, inside in zip(
                        inner_contours, [inner_contour_spliting_points1, inner_contour_spliting_points2],
                        [inside1, inside2]):
                    if inner_contour in used_inner_contour:
                        contour_used = True
                        continue
                    point1, point2 = self.inner_contour_cutting_points(inner_contour_spliting_points, cutting_contour)
                    primitives1.extend(inner_contour.extract_with_points(point1, point2, inside))
                    primitives1.extend(dict_cutting_contour_intersections[point2].primitives)
                    primitives2.extend(inner_contour.extract_with_points(point1, point2, not inside))
                    used_cutting_contours.extend([cutting_contour, dict_cutting_contour_intersections[point2]])
                if contour_used:
                    list_primitives1 = self.get_connecting_contour(list_primitives1, primitives1)
                else:
                    list_primitives1.append(primitives1)
                list_primitives2.append(primitives2)
                used_inner_contour.extend(inner_contours)
            else:
                raise NotImplementedError
        valid_cutting_contours = [contour for contour in valid_cutting_contours
                                  if contour not in used_cutting_contours]
        new_cutting_contours = [volmdlr.wires.Contour2D(list_prim).order_contour()
                                for list_prim in list_primitives1]
        for list_prim in list_primitives2:
            new_cutting_contours.extend(volmdlr.wires.Contour2D.contours_from_edges(list_prim))
        return new_cutting_contours, valid_cutting_contours

    def dictionnaries_cutting_contours(self, list_cutting_contours, connectig_to_outer_contour):
        inner_contours_connected_cutting_contour = {}
        dict_inner_contour_intersections = {}
        dict_cutting_contour_intersections = {}
        for inner_contour in self.surface2d.inner_contours:
            if not inner_contour.edge_polygon.is_trigo():
                inner_contour.invert_inplace()
            dict_inner_contour_intersections[inner_contour] = []
            for cutting_contour in list_cutting_contours:
                inner_contour_intersections = inner_contour.contour_intersections(cutting_contour)
                if inner_contour_intersections:
                    dict_inner_contour_intersections[inner_contour].extend(inner_contour_intersections)
                    if cutting_contour not in inner_contours_connected_cutting_contour:
                        inner_contours_connected_cutting_contour[cutting_contour] = [inner_contour]
                    else:
                        inner_contours_connected_cutting_contour[cutting_contour].append(inner_contour)
                for intersection in inner_contour_intersections:
                    dict_cutting_contour_intersections[intersection] = cutting_contour
            spliting_points = dict_inner_contour_intersections[inner_contour]
            spliting_points = list(sorted(
                spliting_points, key=lambda point, ic=inner_contour: ic.abscissa(point)))
            remove_spliting_points, new_inner_contour, remove_cutting_contour = self.inner_contours_recalculation(
                inner_contour, spliting_points, dict_cutting_contour_intersections, connectig_to_outer_contour)
            (dict_cutting_contour_intersections, dict_inner_contour_intersections,
             inner_contours_connected_cutting_contour, list_cutting_contours) = \
                self.updated_dictionnaries_cutting_contours(remove_spliting_points, remove_cutting_contour,
                                                            spliting_points, dict_cutting_contour_intersections,
                                                            inner_contour, new_inner_contour, list_cutting_contours,
                                                            dict_inner_contour_intersections,
                                                            inner_contours_connected_cutting_contour)
            inner_contour = new_inner_contour
        return (inner_contours_connected_cutting_contour, dict_inner_contour_intersections,
                dict_cutting_contour_intersections, list_cutting_contours)

    @staticmethod
    def inner_contour_cutting_points(inner_contour_spliting_points, cutting_contour):
        """
        Searches the inner contour points where it must be cutted.

        :param inner_contour_spliting_points: all points os intersection with this inner contour.
        :param cutting_contour: first cutting contour being used to cut inner contour.
        :return: point1, point2
        """
        if cutting_contour.primitives[0].start in inner_contour_spliting_points:
            index_point1 = inner_contour_spliting_points.index(cutting_contour.primitives[0].start)
        else:
            index_point1 = inner_contour_spliting_points.index(cutting_contour.primitives[-1].end)
        if index_point1 != len(inner_contour_spliting_points) - 1:
            index_point2 = index_point1 + 1
        else:
            index_point2 = 0
        point1 = inner_contour_spliting_points[index_point1]
        point2 = inner_contour_spliting_points[index_point2]
        return point1, point2

    @staticmethod
    def is_inside_portion(cutting_contour, inner_contour_spliting_points1, inner_contour_spliting_points2):
        """
        For multiple inner contour intersections with cutting contours, defines if we get the inside or outside portion
        of the inner contour pair.

        :param cutting_contour: cutting_contour cutting the two inner contours.
        :param inner_contour_spliting_points1: spliting points for contour1.
        :param inner_contour_spliting_points2: spliting points for contour1.
        :return:
        """
        if (cutting_contour.primitives[0].start != inner_contour_spliting_points1[-1] and
            cutting_contour.primitives[-1].end != inner_contour_spliting_points2[-1]) or \
                (cutting_contour.primitives[0].start != inner_contour_spliting_points2[-1] and
                 cutting_contour.primitives[-1].end != inner_contour_spliting_points2[-1]):
            is_inside1 = True
            is_inside2 = False
        elif (cutting_contour.primitives[0].start == inner_contour_spliting_points1[-1] and
              cutting_contour.primitives[-1].end == inner_contour_spliting_points2[-1]):
            is_inside1 = True
            is_inside2 = False
        elif (cutting_contour.primitives[0].start != inner_contour_spliting_points1[-1] and
              cutting_contour.primitives[-1].end == inner_contour_spliting_points2[-1]) or \
                (cutting_contour.primitives[0].start == inner_contour_spliting_points1[-1] and
                 cutting_contour.primitives[-1].end != inner_contour_spliting_points2[-1]):
            is_inside1 = True
            is_inside2 = True
        else:
            raise NotImplementedError
        return is_inside1, is_inside2

    @staticmethod
    def get_connecting_contour(lists_primitives, inner_primitives):
        """
        Find which contour from resulting inner contour spliting is connected to saved cutting_contours.

        :param lists_primitives: saved cutting contours.
        :param inner_primitives: splited inner contour.
        :return: updated saved cutting contours.
        """
        if not lists_primitives:
            lists_primitives.extend(inner_primitives)
            return lists_primitives
        new_list_primitives = lists_primitives[:]
        for i, list_prim in enumerate(lists_primitives):
            if any(prim in list_prim for prim in inner_primitives):
                new_primitives = list_prim + [prim for prim in inner_primitives if prim not in list_prim]
                new_list_primitives[i] = new_primitives
                break
        lists_primitives = new_list_primitives[:]
        return lists_primitives

    def inner_contours_recalculation(self, inner_contour, spliting_points, spliting_points_and_cutting_contour,
                                     connectig_to_outer_contour):
        """
        Verifies if there is a cutting contours from face intersections connected to an inner contour at the two ends,
        if true this inner contour is updated with this cutting contour.

        :param inner_contour: inner contour.
        :param spliting_points: current inner contour spliting points.
        :param spliting_points_and_cutting_contour: dictionnary containing all spliting points and
        the corresponding cutting contour.
        :param connectig_to_outer_contour: list of the cutting contours connected to the outer contour.
        :return: spliting points to be removed from list of spliting points and current inner contour updated.
        """
        j = self.surface2d.inner_contours.index(inner_contour)
        remove_spliting_points = []
        remove_cutting_contour = []
        for point1, point2 in zip(spliting_points[:-1], spliting_points[1:]):
            if spliting_points_and_cutting_contour[point1] not in connectig_to_outer_contour and \
                    spliting_points_and_cutting_contour[point2] not in connectig_to_outer_contour and \
                    spliting_points_and_cutting_contour[point1] == spliting_points_and_cutting_contour[point2]:
                remove_cutting_contour.append(spliting_points_and_cutting_contour[point1])
                remove_spliting_points.extend([point1, point2])
                primitives1 = inner_contour.extract_with_points(point1, point2, True) + \
                    spliting_points_and_cutting_contour[point1].primitives
                primitives2 = inner_contour.extract_with_points(point1, point2, False) + \
                    spliting_points_and_cutting_contour[point1].primitives
                contour1 = volmdlr.wires.Contour2D(primitives1).order_contour()
                contour2 = volmdlr.wires.Contour2D(primitives2).order_contour()
                if contour1.is_inside(inner_contour):
                    self.surface2d.inner_contours[j] = contour1
                    inner_contour = self.surface2d.inner_contours[j]
                    remove_spliting_points.extend([point1, point2])
                elif contour2.is_inside(inner_contour):
                    self.surface2d.inner_contours[j] = contour2
                    inner_contour = self.surface2d.inner_contours[j]
                    remove_spliting_points.extend([point1, point2])
        return remove_spliting_points, inner_contour, remove_cutting_contour

    @staticmethod
    def updated_dictionnaries_cutting_contours(remove_spliting_points, remove_cutting_contour, spliting_points,
                                               dict_cutting_contour_intersections, old_inner_contour,
                                               new_inner_contour, list_cutting_contours,
                                               dict_inner_contour_intersections,
                                               inner_contours_connected_cutting_contour):
        for remove_point in remove_spliting_points:
            if remove_point in spliting_points:
                spliting_points.remove(remove_point)
            if remove_point in dict_cutting_contour_intersections:
                del dict_cutting_contour_intersections[remove_point]
        del dict_inner_contour_intersections[old_inner_contour]
        dict_inner_contour_intersections[new_inner_contour] = spliting_points
        for contour in remove_cutting_contour:
            if contour in list_cutting_contours:
                list_cutting_contours.remove(contour)
            if contour in inner_contours_connected_cutting_contour:
                del inner_contours_connected_cutting_contour[contour]
        for cutting_contour, innr_cntrs in inner_contours_connected_cutting_contour.items():
            if old_inner_contour in innr_cntrs:
                inner_contours_connected_cutting_contour[cutting_contour].remove(old_inner_contour)
                inner_contours_connected_cutting_contour[cutting_contour].append(new_inner_contour)
        return (dict_cutting_contour_intersections, dict_inner_contour_intersections,
                inner_contours_connected_cutting_contour, list_cutting_contours)


class PlaneFace3D(Face3D):
    """
    :param contours: The face's contour2D
    :type contours: volmdlr.Contour2D
    :param plane: Plane used to place your face
    :type plane: Plane3D
    """
    _standalone_in_db = False
    _generic_eq = True
    _non_serializable_attributes = ['bounding_box', 'polygon2D']
    _non_data_eq_attributes = ['name', 'bounding_box', 'outer_contour3d',
                               'inner_contours3d']
    _non_data_hash_attributes = []

    def __init__(self, surface3d: Plane3D, surface2d: Surface2D,
                 name: str = ''):
        # if not isinstance(outer_contour2d, volmdlr.Contour2D):
        #     raise ValueError('Not a contour2D: {}'.format(outer_contour2d))
        self._bbox = None
        Face3D.__init__(self,
                        surface3d=surface3d,
                        surface2d=surface2d,
                        name=name)

    def copy(self, deep=True, memo=None):
        return PlaneFace3D(self.surface3d.copy(deep, memo), self.surface2d.copy(),
                           self.name)

    @property
    def bounding_box(self):
        """
        Returns the boundary box of a PlanFace3D.

        """
        if not self._bbox:
            self._bbox = self.get_bounding_box()
        return self._bbox

    @bounding_box.setter
    def bounding_box(self, new_bounding_box):
        self._bbox = new_bounding_box

    def get_bounding_box(self):
        return self.outer_contour3d.bounding_box

    def distance_to_point(self, point, return_other_point=False):
        """
        Calculates the distance from a plane face and a point.

        :param point: point to verify.
        :param return_other_point: bool to decide if corresponding point on face shoud be returned.
        :return: distance to planeface3D.
        """

        projected_pt = point.plane_projection3d(self.surface3d.frame.origin,
                                                self.surface3d.frame.u,
                                                self.surface3d.frame.v)
        projection_distance = point.point_distance(projected_pt)

        if self.point_belongs(projected_pt):
            if return_other_point:
                return projection_distance, projected_pt
            return projection_distance

        point_2D = point.to_2d(self.surface3d.frame.origin, self.surface3d.frame.u,
                               self.surface3d.frame.v)

        polygon2D = self.surface2d.outer_contour.to_polygon(angle_resolution=10)
        border_distance, other_point = polygon2D.point_border_distance(point_2D, return_other_point=True)

        other_point = self.surface3d.point2d_to_3d(volmdlr.Point2D(*other_point))

        if return_other_point:
            return (projection_distance ** 2 + border_distance ** 2) ** 0.5, \
                   other_point
        return (projection_distance ** 2 + border_distance ** 2) ** 0.5

    def minimum_distance_points_plane(self, other_plane_face, return_points=False):
        """
        Given two planefaces, calculates the points which corresponds to the minimal distance between these two faces.

        :param other_plane_face: second planeface.
        :param return_points: boolean to return corresponding points or not.
        :return: minimal distance.
        """

        min_distance = math.inf
        for edge1 in self.outer_contour3d.primitives:
            for edge2 in other_plane_face.outer_contour3d.primitives:
                dist = edge1.minimum_distance(edge2,
                                              return_points=return_points)
                if return_points:
                    if dist[0] < min_distance:
                        min_distance = dist[0]
                        p1, p2 = dist[1], dist[2]
                else:
                    if dist < min_distance:
                        min_distance = dist
        if return_points:
            return min_distance, p1, p2
        return min_distance

    def linesegment_inside(self, linesegment: vme.LineSegment3D):
        direction_vector = linesegment.unit_direction_vector()
        if not math.isclose(abs(direction_vector.dot(self.surface3d.frame.w)), 0.0, abs_tol=1e-6):
            return False
        for point in [linesegment.start, linesegment.middle_point(), linesegment.end]:
            if not self.point_belongs(point):
                return False
        return True

    def circle_inside(self, circle: volmdlr.wires.Circle3D):
        if not math.isclose(abs(circle.frame.w.dot(self.surface3d.frame.w)), 1.0, abs_tol=1e-6):
            return False
        points = circle.discretization_points(number_points=4)
        for point in points:
            if not self.point_belongs(point):
                return False
        return True

    def planeface_intersections(self, planeface):
        face2_plane_interections = planeface.surface3d.plane_intersection(self.surface3d)
        if not face2_plane_interections:
            return []
        points_intersections = []
        for contour in [self.outer_contour3d, planeface.outer_contour3d] + self.inner_contours3d +\
                planeface.inner_contours3d:
            for intersection in contour.line_intersections(face2_plane_interections[0]):
                if intersection and intersection not in points_intersections:
                    points_intersections.append(intersection)
        points_intersections = face2_plane_interections[0].sort_points_along_line(points_intersections)
        planeface_intersections = []
        for point1, point2 in zip(points_intersections[:-1], points_intersections[1:]):
            linesegment3d = vme.LineSegment3D(point1, point2)
            over_self_outer_contour = self.outer_contour3d.primitive_over_contour(linesegment3d)
            over_planeface_outer_contour = planeface.outer_contour3d.primitive_over_contour(linesegment3d)
            if over_self_outer_contour and over_planeface_outer_contour:
                continue
            if self.edge3d_inside(linesegment3d) or over_self_outer_contour:
                if planeface.edge3d_inside(linesegment3d):
                    planeface_intersections.append(volmdlr.wires.Wire3D([linesegment3d]))
                elif over_planeface_outer_contour:
                    planeface_intersections.append(volmdlr.wires.Wire3D([linesegment3d]))
        return planeface_intersections

    def triangle_intersections(self, triangleface):
        return self.planeface_intersections(triangleface)

    def cylindricalface_intersections(self, cylindricalface: 'CylindricalFace3D'):
        cylindricalsurfaceface_intersections = cylindricalface.surface3d.plane_intersection(self.surface3d)
        if not isinstance(cylindricalsurfaceface_intersections[0], vme.Line3D):
            if all(self.edge3d_inside(intersection) and cylindricalface.edge3d_inside(intersection)
                   for intersection in cylindricalsurfaceface_intersections):
                return cylindricalsurfaceface_intersections
        intersections_points = self.face_intersections_outer_contour(cylindricalface)
        for point in cylindricalface.face_intersections_outer_contour(self):
            if point not in intersections_points:
                intersections_points.append(point)
        face_intersections = []
        for primitive in cylindricalsurfaceface_intersections:
            points_on_primitive = []
            for point in intersections_points:
                if primitive.point_belongs(point):
                    points_on_primitive.append(point)
            if not points_on_primitive:
                continue
            if isinstance(primitive, vme.Line3D):
                points_on_primitive = primitive.sort_points_along_line(points_on_primitive)
            else:
                points_on_primitive = primitive.sort_points_along_wire(points_on_primitive)
                points_on_primitive = points_on_primitive + [points_on_primitive[0]]
            for point1, point2 in zip(points_on_primitive[:-1], points_on_primitive[1:]):
                edge = primitive.trim(point1, point2)
                if self.edge3d_inside(edge) and cylindricalface.edge3d_inside(edge):
                    face_intersections.append(volmdlr.wires.Wire3D([edge]))
        return face_intersections

    def minimum_distance(self, other_face, return_points=False):
        """
        Returns the minimum distance between the current face and the specified other face.

        :param other_face: Face to evaluate the minimum distance.
        :type other_face: :class:`PlaneFace3D`
        :param return_points: A boolean value indicating whether to return the minimum distance as
            well as the two points on each face that are closest to each other. If True, the function
            returns a tuple of the form (distance, point1, point2). If False, the function only returns
            the distance.
        :type return_points: bool
        :return: If the return_points parameter is set to True, it also returns the two points on each face
            that are closest to each other. The return type is a float if return_points is False and
            a tuple (distance, point1, point2) if return_points is True.
        :rtype: float, Tuple[float, float, float]
        """
        if other_face.__class__ is CylindricalFace3D:
            p1, p2 = other_face.minimum_distance_points_cyl(self)
            if return_points:
                return p1.point_distance(p2), p1, p2
            return p1.point_distance(p2)

        if other_face.__class__ is PlaneFace3D:
            if return_points:
                dist, p1, p2 = self.minimum_distance_points_plane(other_face,
                                                                  return_points=return_points)
                return dist, p1, p2
            dist = self.minimum_distance_points_plane(other_face,
                                                      return_points=return_points)
            return dist

        if other_face.__class__ is ToroidalFace3D:
            p1, p2 = other_face.minimum_distance_points_plane(self)
            if return_points:
                return p1.point_distance(p2), p1, p2
            return p1.point_distance(p2)

        raise NotImplementedError

    def is_adjacent(self, face2: Face3D):
        contour1 = self.outer_contour3d.to_2d(
            self.surface3d.frame.origin,
            self.surface3d.frame.u,
            self.surface3d.frame.v)
        contour2 = face2.outer_contour3d.to_2d(
            self.surface3d.frame.origin,
            self.surface3d.frame.u,
            self.surface3d.frame.v)
        if contour1.is_sharing_primitives_with(contour2, False):
            return True

    @staticmethod
    def merge_faces(list_coincident_faces: List[Face3D]):
        valid_coicident_faces = list_coincident_faces[:]
        list_new_faces = []
        list_inner_contours = []
        merge_finished = False
        face0 = valid_coicident_faces[0]
        merged_contour = face0.outer_contour3d.to_2d(face0.surface3d.frame.origin,
                                                     face0.surface3d.frame.u,
                                                     face0.surface3d.frame.v)
        valid_coicident_faces.remove(face0)
        while not merge_finished:
            adjacent_faces = False
            list_inner_contours = []
            for face in valid_coicident_faces:
                adjacent_faces = False
                face_inside = False
                contour = face.outer_contour3d.to_2d(face0.surface3d.frame.origin,
                                                     face0.surface3d.frame.u,
                                                     face0.surface3d.frame.v)
                if contour.is_sharing_primitives_with(merged_contour):
                    merged_contour_results = merged_contour.union(contour)
                    merged_contour = merged_contour_results[0]
                    merged_inner_contours = merged_contour_results[1:]
                    list_inner_contours.extend(merged_inner_contours)
                    list_inner_contours.extend(face.surface2d.inner_contours)
                    valid_coicident_faces.remove(face)
                    adjacent_faces = True
                    break
                if merged_contour.is_inside(contour):
                    valid_coicident_faces.remove(face)
                    face_inside = True
                    break
            if not adjacent_faces and not face_inside and valid_coicident_faces:
                list_new_faces.append(
                    PlaneFace3D(face0.surface3d,
                                Surface2D(merged_contour.copy(),
                                          face0.surface2d.inner_contours +
                                          list_inner_contours)))
                merged_contour = \
                    valid_coicident_faces[0].outer_contour3d.to_2d(
                        face0.surface3d.frame.origin,
                        face0.surface3d.frame.u,
                        face0.surface3d.frame.v)
                valid_coicident_faces.remove(valid_coicident_faces[0])

            if not valid_coicident_faces:
                merge_finished = True
        list_new_faces.append(
            PlaneFace3D(face0.surface3d,
                        Surface2D(merged_contour,
                                  face0.surface2d.inner_contours +
                                  list_inner_contours)))
        return list_new_faces

    def cut_by_coincident_face(self, face):
        """
        Cuts face1 with another coincident face2

        :param face: a face3d
        :type face: Face3D
        :return: a list of faces3d
        :rtype: List[Face3D]
        """

        if not self.surface3d.is_coincident(face.surface3d):
            raise ValueError('The faces are not coincident')

        if self.face_inside(face):
            return self.divide_face([face.surface2d.outer_contour], True)
        # if face.is_inside(self):
        #     return face.divide_face([self.surface2d.outer_contour], True)

        outer_contour_1 = self.surface2d.outer_contour
        outer_contour_2 = self.surface3d.contour3d_to_2d(face.outer_contour3d)

        if (face.face_inside(self)
                and not outer_contour_1.contour_intersections(outer_contour_2)):
            return self.divide_face(face.surface2d.inner_contours, True)

        inner_contours = self.surface2d.inner_contours
        inner_contours.extend([self.surface3d.contour3d_to_2d(
            contour) for contour in face.inner_contours3d])

        contours = outer_contour_1.cut_by_wire(outer_contour_2)

        surfaces = []
        for contour in contours:
            inners = []
            for inner_c in inner_contours:
                if contour.is_inside(inner_c):
                    inners.append(inner_c)
            surfaces.append(Surface2D(contour, inners))

        return [self.__class__(self.surface3d, surface2d) for surface2d in surfaces]

    def check_inner_contours(self, face):
        c_inners_1 = self.surface2d.inner_contours
        c_inners_2 = [self.surface3d.contour3d_to_2d(inner) for inner in face.inner_contours3d]
        inside = set()
        for c1 in c_inners_1:
            for c2 in c_inners_2:
                if c1.is_superposing(c2):
                    inside.add(False)
                else:
                    inside.add(c2.is_inside(c1))
        return inside

    @staticmethod
    def update_faces_with_divided_faces(divided_faces, face2_2, used, list_faces):
        for d_face in divided_faces:

            if d_face.outer_contour3d.is_superposing(face2_2.outer_contour3d):
                if face2_2.surface2d.inner_contours:
                    divided_faces_d_face = []
                    for inner in face2_2.surface2d.inner_contours:

                        if True in [(((abs(inner_d.area() - inner.area()) < 1e-6)
                                      and inner.center_of_mass().is_close(inner_d.center_of_mass()))
                                     or inner_d.is_inside(inner))
                                    for inner_d in d_face.surface2d.inner_contours]:
                            divided_faces_d_face = ['', d_face]
                            continue

                        divided_faces_d_face = d_face.divide_face([inner], True)
                        divided_faces_d_face.sort(key=lambda x: x.area())

                        list_faces.append(divided_faces_d_face[0])
                        d_face = divided_faces_d_face[1]

                    if divided_faces_d_face:
                        list_faces.append(divided_faces_d_face[1])

                else:
                    list_faces.append(d_face)
            else:
                used.append(d_face)

        return used, list_faces

    def project_faces(self, faces):
        """
        Divide self based on faces's outer, and inner contours

        :param faces: DESCRIPTION
        :type faces: TYPE
        :return: DESCRIPTION
        :rtype: TYPE
        """

        used_faces, list_faces = {}, []

        for _, face2 in enumerate(faces):
            contour1 = self.surface2d.outer_contour
            contour2 = self.surface3d.contour3d_to_2d(face2.outer_contour3d)

            inside = self.check_inner_contours(face2)
            if (self.surface3d.is_coincident(face2.surface3d)
                    and (contour1.is_overlapping(contour2)
                         or (contour1.is_inside(contour2) or True in inside))):

                if self in used_faces:
                    faces_1, face2_2 = used_faces[self][:], face2
                else:
                    faces_1, face2_2 = [self], face2

                used = []
                for face1_1 in faces_1:
                    plane3d = face1_1.surface3d
                    s2d = Surface2D(outer_contour=plane3d.contour3d_to_2d(face2_2.outer_contour3d),
                                    inner_contours=[
                                        plane3d.contour3d_to_2d(contour) for contour in face2_2.inner_contours3d])
                    face2_2 = PlaneFace3D(surface3d=plane3d, surface2d=s2d)

                    divided_faces = face1_1.cut_by_coincident_face(face2_2)

                    used, list_faces = self.update_faces_with_divided_faces(
                        divided_faces, face2_2, used, list_faces)
                used_faces[self] = used

        try:
            if isinstance(used_faces[self], list):
                list_faces.extend(used_faces[self])
            else:
                list_faces.append(used_faces[self])
        except KeyError:
            list_faces.append(self)

        return list_faces


class Triangle3D(PlaneFace3D):
    """

    :param point1: The first point.
    :type point1: volmdlr.Point3D.
    :param point2: The second point.
    :type point2: volmdlr.Point3D.
    :param point3: The third point.
    :type point3: volmdlr.Point3D.
    """
    _standalone_in_db = False

    # _generic_eq = True
    # _non_serializable_attributes = ['bounding_box', 'polygon2D']
    # _non_data_eq_attributes = ['name', 'bounding_box', 'outer_contour3d',
    #                       'inner_contours3d']
    # _non_data_hash_attributes = []

    def __init__(self, point1: volmdlr.Point3D, point2: volmdlr.Point3D,
                 point3: volmdlr.Point3D, alpha=1, color=None, name: str = ''):
        self.point1 = point1
        self.point2 = point2
        self.point3 = point3
        self.points = [self.point1, self.point2, self.point3]
        self.color = color
        self.alpha = alpha
        self.name = name

        self._utd_surface3d = False
        self._utd_surface2d = False
        self._bbox = None
        self._outer_contour3d = None
        self._inner_contours3d = None
        # self.bounding_box = self._bounding_box()

        DessiaObject.__init__(self, name=name)

        # Don't use inheritence for performance: class method fakes face3D behavior
        # Face3D.__init__(self,
        #                 surface3d=plane3d,
        #                 surface2d=surface2d,
        #                 name=name)

    def _data_hash(self):
        """
        Using point approx hash to speed up
        """
        return self.point1.approx_hash() + self.point2.approx_hash() + self.point3.approx_hash()

    def _data_eq(self, other_object):
        if other_object.__class__.__name__ != self.__class__.__name__:
            return False
        self_set = set([self.point1, self.point2, self.point3])
        other_set = set([other_object.point1, other_object.point2, other_object.point3])
        if self_set != other_set:
            return False
        return True

    @property
    def bounding_box(self):
        if not self._bbox:
            self._bbox = self.get_bounding_box()
        return self._bbox

    @bounding_box.setter
    def bounding_box(self, new_bouding_box):
        self._bbox = new_bouding_box

    def get_bounding_box(self):
        return volmdlr.core.BoundingBox.from_points([self.point1,
                                                     self.point2,
                                                     self.point3])

    @property
    def surface3d(self):
        if not self._utd_surface3d:
            self._surface3d = Plane3D.from_3_points(self.point1, self.point2, self.point3)
            self._utd_surface3d = True
        return self._surface3d

    @property
    def surface2d(self):
        if not self._utd_surface2d:
            plane3d = self.surface3d
            contour3d = volmdlr.wires.Contour3D([vme.LineSegment3D(self.point1, self.point2),
                                                 vme.LineSegment3D(self.point2, self.point3),
                                                 vme.LineSegment3D(self.point3, self.point1)])

            contour2d = contour3d.to_2d(plane3d.frame.origin,
                                        plane3d.frame.u, plane3d.frame.v)

            self._surface2d = Surface2D(outer_contour=contour2d, inner_contours=[])

            self._utd_surface2d = True
        return self._surface2d

    def to_dict(self, use_pointers: bool = False, memo=None, path: str = '#'):
        dict_ = DessiaObject.base_dict(self)
        dict_['point1'] = self.point1.to_dict()
        dict_['point2'] = self.point2.to_dict()
        dict_['point3'] = self.point3.to_dict()
        dict_['name'] = self.name

        return dict_

    @classmethod
    def dict_to_object(cls, dict_, global_dict=None, pointers_memo: Dict[str, Any] = None, path: str = '#'):
        point1 = volmdlr.Point3D.dict_to_object(dict_['point1'])
        point2 = volmdlr.Point3D.dict_to_object(dict_['point2'])
        point3 = volmdlr.Point3D.dict_to_object(dict_['point3'])
        return cls(point1, point2, point3, dict_['name'])

    def area(self) -> float:
        """

        :return: area triangle
        :rtype: float

        Formula explained here: https://www.triangle-calculator.com/?what=vc

        """
        a = self.point1.point_distance(self.point2)
        b = self.point2.point_distance(self.point3)
        c = self.point3.point_distance(self.point1)

        semi_perimeter = (a + b + c) / 2

        try:
            # Area with Heron's formula
            area = math.sqrt(semi_perimeter * (semi_perimeter - a) * (semi_perimeter - b) * (semi_perimeter - c))
        except ValueError:
            area = 0

        return area

    def height(self):
        # Formula explained here: https://www.triangle-calculator.com/?what=vc
        # Basis = vector point1 to point2d
        return 2 * self.area() / self.point1.point_distance(self.point2)

    def frame_mapping(self, frame: volmdlr.Frame3D, side: str):
        """
        Changes frame_mapping and return a new Triangle3D
        side = 'old' or 'new'
        """
        np1 = self.point1.frame_mapping(frame, side)
        np2 = self.point2.frame_mapping(frame, side)
        np3 = self.point3.frame_mapping(frame, side)
        return self.__class__(np1, np2, np3, self.name)

    def frame_mapping_inplace(self, frame: volmdlr.Frame3D, side: str):
        """
        Changes frame_mapping and the object is updated inplace
        side = 'old' or 'new'
        """
        self.point1.frame_mapping_inplace(frame, side)
        self.point2.frame_mapping_inplace(frame, side)
        self.point3.frame_mapping_inplace(frame, side)
        new_bounding_box = self.get_bounding_box()
        self.bounding_box = new_bounding_box

    def copy(self, deep=True, memo=None):
        return Triangle3D(self.point1.copy(), self.point2.copy(), self.point3.copy(),
                          self.name)

    def triangulation(self):
        return vmd.DisplayMesh3D([vmd.Node3D.from_point(self.point1),
                                  vmd.Node3D.from_point(self.point2),
                                  vmd.Node3D.from_point(self.point3)],
                                 [(0, 1, 2)])

    def translation(self, offset: volmdlr.Vector3D):
        """
        Plane3D translation
        :param offset: translation vector
        :return: A new translated Plane3D
        """
        new_point1 = self.point1.translation(offset)
        new_point2 = self.point2.translation(offset)
        new_point3 = self.point3.translation(offset)

        new_triangle = Triangle3D(new_point1, new_point2, new_point3,
                                  self.alpha, self.color, self.name)
        return new_triangle

    def translation_inplace(self, offset: volmdlr.Vector3D):
        """
        Plane3D translation. Object is updated inplace
        :param offset: translation vector
        """
        self.point1.translation_inplace(offset)
        self.point2.translation_inplace(offset)
        self.point3.translation_inplace(offset)
        new_bounding_box = self.get_bounding_box()
        self.bounding_box = new_bounding_box

    def rotation(self, center: volmdlr.Point3D, axis: volmdlr.Vector3D,
                 angle: float):
        """
        Triangle3D rotation
        :param center: rotation center
        :param axis: rotation axis
        :param angle: angle rotation
        :return: a new rotated Triangle3D
        """
        new_point1 = self.point1.rotation(center, axis, angle)
        new_point2 = self.point2.rotation(center, axis, angle)
        new_point3 = self.point3.rotation(center, axis, angle)
        new_triangle = Triangle3D(new_point1, new_point2, new_point3,
                                  self.alpha, self.color, self.name)
        return new_triangle

    def rotation_inplace(self, center: volmdlr.Point3D, axis: volmdlr.Vector3D,
                         angle: float):
        """
        Triangle3D rotation. Object is updated inplace
        :param center: rotation center
        :param axis: rotation axis
        :param angle: rotation angle
        """
        self.point1.rotation_inplace(center, axis, angle)
        self.point2.rotation_inplace(center, axis, angle)
        self.point3.rotation_inplace(center, axis, angle)
        new_bounding_box = self.get_bounding_box()
        self.bounding_box = new_bounding_box

    def subdescription(self, resolution=0.01):
        frame = self.surface3d.frame
        pts2d = [pt.to_2d(frame.origin, frame.u, frame.v) for pt in self.points]

        t_poly2d = volmdlr.wires.ClosedPolygon2D(pts2d)

        xmin, xmax = min(pt.x for pt in pts2d), max(pt.x for pt in pts2d)
        ymin, ymax = min(pt.y for pt in pts2d), max(pt.y for pt in pts2d)

        nbx, nby = int(((xmax - xmin) / resolution) + 2), int(((ymax - ymin) / resolution) + 2)
        points_box = []
        for i in range(nbx):
            x = min(xmin + i * resolution, xmax)
            if x == xmin:
                x = xmin + 0.01 * resolution
            for j in range(nby):
                y = min(ymin + j * resolution, ymax)
                if y == ymin:
                    y = ymin + 0.01 * resolution
                points_box.append(volmdlr.Point2D(x, y))

        points = [pt.copy() for pt in self.points]
        for pt in points_box:
            if t_poly2d.point_belongs(pt):
                points.append(pt.to_3d(frame.origin, frame.u, frame.v))
            elif t_poly2d.point_over_contour(pt):
                points.append(pt.to_3d(frame.origin, frame.u, frame.v))

        return volmdlr.Vector3D.remove_duplicate(points)

    def subdescription_to_triangles(self, resolution=0.01):
        """
        Returns a list of Triangle3D with resolution as max
        length of subtriangles side.
        """

        frame = self.surface3d.frame
        pts2d = [pt.to_2d(frame.origin, frame.u, frame.v) for pt in self.points]

        t_poly2d = volmdlr.wires.ClosedPolygon2D(pts2d)

        sub_triangles2d = [t_poly2d]
        done = False
        while not done:
            triangles2d = []
            for t, subtri in enumerate(sub_triangles2d):
                ls_length = [ls.length() for ls in subtri.line_segments]
                ls_max = max(ls_length)

                if ls_max > resolution:
                    pos_ls_max = ls_length.index(ls_max)
                    taller = subtri.line_segments[pos_ls_max]
                    p1, p2 = taller.start, taller.end
                    p3 = list(set(subtri.points) - set([p1, p2]))[0]

                    pt_mid = (p1 + p2) / 2
                    new_triangles2d = [volmdlr.wires.ClosedPolygon2D([p1, pt_mid, p3]),
                                       volmdlr.wires.ClosedPolygon2D([p2, pt_mid, p3])]

                    triangles2d.extend(new_triangles2d)
                else:
                    triangles2d.append(subtri)

            if len(sub_triangles2d) == len(triangles2d):
                done = True
                break
            sub_triangles2d = triangles2d

        triangles3d = [Triangle3D(tri.points[0].to_3d(frame.origin, frame.u, frame.v),
                                  tri.points[1].to_3d(frame.origin, frame.u, frame.v),
                                  tri.points[2].to_3d(frame.origin, frame.u, frame.v)) for tri in sub_triangles2d]

        return triangles3d

    def middle(self):
        return (self.point1 + self.point2 + self.point3) / 3

    def normal(self):
        """

        Returns
        -------
        normal to the face

        """
        normal = self.surface3d.frame.w
        # vec12 = self.point2 - self.point1
        # vec13 = self.point3 - self.point1
        # normal  = vec12.cross(vec13)
        normal.normalize()
        return normal


class CylindricalFace3D(Face3D):
    """

    :param contours2d: The cylinder's contour2D.
    :type contours2d: volmdlr.Contour2D.
    :param cylindricalsurface3d: Information about the Cylinder.
    :type cylindricalsurface3d: CylindricalSurface3D.
    :param points: contours2d's point.
    :type points: List of volmdlr.Point2D.

    :Example:
        
        contours2d is rectangular and will create a classic cylinder with x= 2*pi*radius, y=h
    """
    min_x_density = 5
    min_y_density = 1

    def __init__(self,
                 surface3d: CylindricalSurface3D,
                 surface2d: Surface2D,
                 name: str = ''):

        self.radius = surface3d.radius
        self.center = surface3d.frame.origin
        self.normal = surface3d.frame.w
        Face3D.__init__(self, surface3d=surface3d,
                        surface2d=surface2d,
                        name=name)
        self._bbox = None

    def copy(self, deep=True, memo=None):
        return CylindricalFace3D(self.surface3d.copy(deep, memo), self.surface2d.copy(),
                                 self.name)

    @property
    def bounding_box(self):
        if not self._bbox:
            self._bbox = self.get_bounding_box()
        return self._bbox

    @bounding_box.setter
    def bounding_box(self, new_bouding_box):
        self._bbox = new_bouding_box

    def get_bounding_box(self):
        """
        Computes the bounding box using the contour3d. true in this case of cylindrical face (not general).
        """
        return self.outer_contour3d.bounding_box

    def triangulation_lines(self, angle_resolution=5):
        theta_min, theta_max, zmin, zmax = self.surface2d.bounding_rectangle().bounds()
        delta_theta = theta_max - theta_min
        nlines = math.ceil(delta_theta * angle_resolution)
        lines = []
        for i in range(nlines):
            theta = theta_min + (i + 1) / (nlines + 1) * delta_theta
            lines.append(vme.Line2D(volmdlr.Point2D(theta, zmin),
                                    volmdlr.Point2D(theta, zmax)))
        return lines, []

    def point_belongs(self, point3d: volmdlr.Point3D):
        """
        Tells you if a point is on the 3D Cylindrical face and inside its contour
        """
        point2d = self.surface3d.point3d_to_2d(point3d)
        point2d_plus_2pi = point2d.translation(volmdlr.Point2D(volmdlr.TWO_PI, 0))
        point2d_minus_2pi = point2d.translation(volmdlr.Point2D(-volmdlr.TWO_PI, 0))
        check_point3d = self.surface3d.point2d_to_3d(point2d)
        if check_point3d.point_distance(point3d) > 1e-6:
            return False

        return any(self.surface2d.point_belongs(pt2d) for pt2d in [point2d, point2d_plus_2pi, point2d_minus_2pi])

    def grid_size(self):
        """
        Specifies an adapted size of the discretization grid used in face triangulation.
        """
        angle_resolution = 3
        theta_min, theta_max, _, _ = self.surface2d.bounding_rectangle().bounds()
        delta_theta = theta_max - theta_min
        number_points_x = int(delta_theta * angle_resolution)

        number_points_y = 0

        return number_points_x, number_points_y

    def range_closest(self, list_points):
        """
        Needs a docstring.

        :param list_points:
        :type list_points:
        :return:
        :rtype:
        """
        # This method has be edited as it was really bad coded:
        #             * parameter removed, use of self data instead
        points_set = volmdlr.core.delete_double_point(list_points)
        points_set3D = CylindricalFace3D.points2d_to3d(None, [points_set],
                                                       self.radius, self.surface3d.frame)

        points_3dint = [points_set3D[0]]
        points_2dint = [points_set[0]]
        s = 1
        for k in range(1, len(points_set)):
            closest = points_set3D[s]
            while closest is None:
                s += 1
                closest = points_set3D[s]
            dist_min = (points_3dint[-1] - closest).norm()
            pos = s
            for i in range(s + 1, len(points_set3D)):
                close_test = points_set3D[i]
                if close_test is None:
                    continue
                else:
                    dist_test = (points_3dint[-1] - close_test).norm()
                    if dist_test <= dist_min:
                        dist_min = dist_test
                        closest = close_test
                        pos = i
            points_2dint.append(points_set[pos])
            points_set3D[pos] = None

        return points_2dint

    def minimum_maximum(self, contour2d, radius):
        points = contour2d.tessel_points
        min_h, min_theta = min(pt[1] for pt in points), min(pt[0] for pt in points)
        max_h, max_theta = max(pt[1] for pt in points), max(pt[0] for pt in points)

        return min_h, min_theta, max_h, max_theta

    # Seems buggy
    # def minimum_distance_points_cyl(self, other_cyl):
    #     r1, r2 = self.radius, other_cyl.radius
    #     min_h1, min_theta1, max_h1, max_theta1 = self.minimum_maximum(
    #         self.contours2d[0], r1)

    #     n1 = self.normal
    #     u1 = self.cylindricalsurface3d.frame.u
    #     v1 = self.cylindricalsurface3d.frame.v
    #     frame1 = volmdlr.Frame3D(self.center, u1, v1, n1)

    #     min_h2, min_theta2, max_h2, max_theta2 = self.minimum_maximum(
    #         other_cyl.contours2d[0], r2)

    #     n2 = other_cyl.normal
    #     u2 = other_cyl.cylindricalsurface3d.frame.u
    #     v2 = other_cyl.cylindricalsurface3d.frame.v
    #     frame2 = volmdlr.Frame3D(other_cyl.center, u2, v2, n2)
    #     # st2 = volmdlr.Point3D((r2*math.cos(min_theta2), r2*math.sin(min_theta2), min_h2))
    #     # start2 = frame2.old_coordinates(st2)

    #     w = other_cyl.center - self.center

    #     n1n1, n1u1, n1v1, n1n2, n1u2, n1v2 = n1.dot(n1), n1.dot(u1), n1.dot(
    #         v1), n1.dot(n2), n1.dot(u2), n1.dot(v2)
    #     u1u1, u1v1, u1n2, u1u2, u1v2 = u1.dot(u1), u1.dot(v1), u1.dot(
    #         n2), u1.dot(u2), u1.dot(v2)
    #     v1v1, v1n2, v1u2, v1v2 = v1.dot(v1), v1.dot(n2), v1.dot(u2), v1.dot(v2)
    #     n2n2, n2u2, n2v2 = n2.dot(n2), n2.dot(u2), n2.dot(v2)
    #     u2u2, u2v2, v2v2 = u2.dot(u2), u2.dot(v2), v2.dot(v2)

    #     w2, wn1, wu1, wv1, wn2, wu2, wv2 = w.dot(w), w.dot(n1), w.dot(
    #         u1), w.dot(v1), w.dot(n2), w.dot(u2), w.dot(v2)

    #     # x = (theta1, h1, theta2, h2)
    #     def distance_squared(x):
    #         return (n1n1 * (x[1] ** 2) + u1u1 * ((math.cos(x[0])) ** 2) * (
    #                 r1 ** 2) + v1v1 * ((math.sin(x[0])) ** 2) * (r1 ** 2)
    #                 + w2 + n2n2 * (x[3] ** 2) + u2u2 * (
    #                         (math.cos(x[2])) ** 2) * (r2 ** 2) + v2v2 * (
    #                         (math.sin(x[2])) ** 2) * (r2 ** 2)
    #                 + 2 * x[1] * r1 * math.cos(x[0]) * n1u1 + 2 * x[
    #                     1] * r1 * math.sin(x[0]) * n1v1 - 2 * x[1] * wn1
    #                 - 2 * x[1] * x[3] * n1n2 - 2 * x[1] * r2 * math.cos(
    #                     x[2]) * n1u2 - 2 * x[1] * r2 * math.sin(x[2]) * n1v2
    #                 + 2 * math.cos(x[0]) * math.sin(x[0]) * u1v1 * (
    #                         r1 ** 2) - 2 * r1 * math.cos(x[0]) * wu1
    #                 - 2 * r1 * x[3] * math.cos(
    #                     x[0]) * u1n2 - 2 * r1 * r2 * math.cos(x[0]) * math.cos(
    #                     x[2]) * u1u2
    #                 - 2 * r1 * r2 * math.cos(x[0]) * math.sin(
    #                     x[2]) * u1v2 - 2 * r1 * math.sin(x[0]) * wv1
    #                 - 2 * r1 * x[3] * math.sin(
    #                     x[0]) * v1n2 - 2 * r1 * r2 * math.sin(x[0]) * math.cos(
    #                     x[2]) * v1u2
    #                 - 2 * r1 * r2 * math.sin(x[0]) * math.sin(
    #                     x[2]) * v1v2 + 2 * x[3] * wn2 + 2 * r2 * math.cos(
    #                     x[2]) * wu2
    #                 + 2 * r2 * math.sin(x[2]) * wv2 + 2 * x[3] * r2 * math.cos(
    #                     x[2]) * n2u2 + 2 * x[3] * r2 * math.sin(x[2]) * n2v2
    #                 + 2 * math.cos(x[2]) * math.sin(x[2]) * u2v2 * (r2 ** 2))

    #     x01 = npy.array([(min_theta1 + max_theta1) / 2, (min_h1 + max_h1) / 2,
    #                      (min_theta2 + max_theta2) / 2, (min_h2 + max_h2) / 2])
    #     x02 = npy.array([min_theta1, (min_h1 + max_h1) / 2,
    #                      min_theta2, (min_h2 + max_h2) / 2])
    #     x03 = npy.array([max_theta1, (min_h1 + max_h1) / 2,
    #                      max_theta2, (min_h2 + max_h2) / 2])

    #     minimax = [(min_theta1, min_h1, min_theta2, min_h2),
    #                (max_theta1, max_h1, max_theta2, max_h2)]

    #     res1 = scp.optimize.least_squares(distance_squared, x01,
    #                                       bounds=minimax)
    #     res2 = scp.optimize.least_squares(distance_squared, x02,
    #                                       bounds=minimax)
    #     res3 = scp.optimize.least_squares(distance_squared, x03,
    #                                       bounds=minimax)

    #     pt1 = volmdlr.Point3D(
    #         (r1 * math.cos(res1.x[0]), r1 * math.sin(res1.x[0]), res1.x[1]))
    #     p1 = frame1.old_coordinates(pt1)
    #     pt2 = volmdlr.Point3D(
    #         (r2 * math.cos(res1.x[2]), r2 * math.sin(res1.x[2]), res1.x[3]))
    #     p2 = frame2.old_coordinates(pt2)
    #     d = p1.point_distance(p2)
    #     result = res1

    #     res = [res2, res3]
    #     for couple in res:
    #         pttest1 = volmdlr.Point3D((r1 * math.cos(couple.x[0]),
    #                                    r1 * math.sin(couple.x[0]),
    #                                    couple.x[1]))
    #         pttest2 = volmdlr.Point3D((r2 * math.cos(couple.x[2]),
    #                                    r2 * math.sin(couple.x[2]),
    #                                    couple.x[3]))
    #         ptest1 = frame1.old_coordinates(pttest1)
    #         ptest2 = frame2.old_coordinates(pttest2)
    #         dtest = ptest1.point_distance(ptest2)
    #         if dtest < d:
    #             result = couple
    #             p1, p2 = ptest1, ptest2

    #     pt1_2d, pt2_2d = volmdlr.Point2D(
    #         (result.x[0], result.x[1])), volmdlr.Point2D(
    #         (result.x[2], result.x[3]))

    #     if not self.contours2d[0].point_belongs(pt1_2d):
    #         # Find the closest one
    #         points_contours1 = self.contours2d[0].tessel_points

    #         poly1 = volmdlr.wires.ClosedPolygon2D(points_contours1)
    #         d1, new_pt1_2d = poly1.point_border_distance(pt1_2d, return_other_point=True)
    #         pt1 = volmdlr.Point3D((r1 * math.cos(new_pt1_2d.vector[0]),
    #                                r1 * math.sin(new_pt1_2d.vector[0]),
    #                                new_pt1_2d.vector[1]))
    #         p1 = frame1.old_coordinates(pt1)

    #     if not other_cyl.contours2d[0].point_belongs(pt2_2d):
    #         # Find the closest one
    #         points_contours2 = other_cyl.contours2d[0].tessel_points

    #         poly2 = volmdlr.wires.ClosedPolygon2D(points_contours2)
    #         d2, new_pt2_2d = poly2.point_border_distance(pt2_2d, return_other_point=True)
    #         pt2 = volmdlr.Point3D((r2 * math.cos(new_pt2_2d.vector[0]),
    #                                r2 * math.sin(new_pt2_2d.vector[0]),
    #                                new_pt2_2d.vector[1]))
    #         p2 = frame2.old_coordinates(pt2)

    #     return p1, p2

    # Seems buggy
    # def minimum_distance_points_plane(self,
    #                                   planeface):  # Planeface with contour2D
    #     # ADD THE FACT THAT PLANEFACE.CONTOURS : [0] = contours totale, le reste = trous
    #     r = self.radius
    #     min_h1, min_theta1, max_h1, max_theta1 = self.minimum_maximum(
    #         self.contours2d[0], r)

    #     n1 = self.normal
    #     u1 = self.cylindricalsurface3d.frame.u
    #     v1 = self.cylindricalsurface3d.frame.v
    #     frame1 = volmdlr.Frame3D(self.center, u1, v1, n1)
    #     # st1 = volmdlr.Point3D((r*math.cos(min_theta1), r*math.sin(min_theta1), min_h1))
    #     # start1 = frame1.old_coordinates(st1)

    #     poly2d = planeface.polygon2D
    #     pfpoints = poly2d.points
    #     xmin, ymin = min(pt[0] for pt in pfpoints), min(pt[1] for pt in pfpoints)
    #     xmax, ymax = max(pt[0] for pt in pfpoints), max(pt[1] for pt in pfpoints)
    #     origin, vx, vy = planeface.plane.origin, planeface.plane.vectors[0], \
    #         planeface.plane.vectors[1]
    #     pf1_2d, pf2_2d = volmdlr.Point2D((xmin, ymin)), volmdlr.Point2D(
    #         (xmin, ymax))
    #     pf3_2d, pf4_2d = volmdlr.Point2D((xmax, ymin)), volmdlr.Point2D(
    #         (xmax, ymax))
    #     pf1, pf2 = pf1_2d.to_3d(origin, vx, vy), pf2_2d.to_3d(origin, vx, vy)
    #     pf3, _ = pf3_2d.to_3d(origin, vx, vy), pf4_2d.to_3d(origin, vx, vy)

    #     u, v = (pf3 - pf1), (pf2 - pf1)
    #     u.normalize()
    #     v.normalize()

    #     w = pf1 - self.center

    #     n1n1, n1u1, n1v1, n1u, n1v = n1.dot(n1), n1.dot(u1), n1.dot(
    #         v1), n1.dot(u), n1.dot(v)
    #     u1u1, u1v1, u1u, u1v = u1.dot(u1), u1.dot(v1), u1.dot(u), u1.dot(v)
    #     v1v1, v1u, v1v = v1.dot(v1), v1.dot(u), v1.dot(v)
    #     uu, uv, vv = u.dot(u), u.dot(v), v.dot(v)

    #     w2, wn1, wu1, wv1, wu, wv = w.dot(w), w.dot(n1), w.dot(u1), w.dot(
    #         v1), w.dot(u), w.dot(v)

    #     # x = (h, theta, x, y)
    #     def distance_squared(x):
    #         return (n1n1 * (x[0] ** 2) + ((math.cos(x[1])) ** 2) * u1u1 * (
    #                 r ** 2) + ((math.sin(x[1])) ** 2) * v1v1 * (r ** 2)
    #                 + w2 + uu * (x[2] ** 2) + vv * (x[3] ** 2) + 2 * x[
    #                     0] * math.cos(x[1]) * r * n1u1
    #                 + 2 * x[0] * math.sin(x[1]) * r * n1v1 - 2 * x[
    #                     0] * wn1 - 2 * x[0] * x[2] * n1u
    #                 - 2 * x[0] * x[3] * n1v + 2 * math.sin(x[1]) * math.cos(
    #                     x[1]) * u1v1 * (r ** 2)
    #                 - 2 * r * math.cos(x[1]) * wu1 - 2 * r * x[2] * math.cos(
    #                     x[1]) * u1u
    #                 - 2 * r * x[3] * math.sin(x[1]) * u1v - 2 * r * math.sin(
    #                     x[1]) * wv1
    #                 - 2 * r * x[2] * math.sin(x[1]) * v1u - 2 * r * x[
    #                     3] * math.sin(x[1]) * v1v
    #                 + 2 * x[2] * wu + 2 * x[3] * wv + 2 * x[2] * x[3] * uv)

    #     x01 = npy.array([(min_h1 + max_h1) / 2, (min_theta1 + max_theta1) / 2,
    #                      (xmax - xmin) / 2, (ymax - ymin) / 2])

    #     minimax = [(min_h1, min_theta1, 0, 0),
    #                (max_h1, max_theta1, xmax - xmin, ymax - ymin)]

    #     res1 = scp.optimize.least_squares(distance_squared, x01,
    #                                       bounds=minimax)

    #     pt1 = volmdlr.Point3D(
    #         (r * math.cos(res1.x[1]), r * math.sin(res1.x[1]), res1.x[0]))
    #     p1 = frame1.old_coordinates(pt1)
    #     p2 = pf1 + res1.x[2] * u + res1.x[3] * v
    #     pt1_2d = volmdlr.Point2D((res1.x[1], res1.x[0]))
    #     pt2_2d = p2.to_2d(pf1, u, v)

    #     if not self.contours2d[0].point_belongs(pt1_2d):
    #         # Find the closest one
    #         points_contours1 = self.contours2d[0].tessel_points

    #         poly1 = volmdlr.wires.ClosedPolygon2D(points_contours1)
    #         _, new_pt1_2d = poly1.point_border_distance(pt1_2d, return_other_point=True)
    #         pt1 = volmdlr.Point3D((r * math.cos(new_pt1_2d.vector[0]),
    #                                r * math.sin(new_pt1_2d.vector[0]),
    #                                new_pt1_2d.vector[1]))
    #         p1 = frame1.old_coordinates(pt1)

    #     if not planeface.contours[0].point_belongs(pt2_2d):
    #         # Find the closest one
    #         _, new_pt2_2d = planeface.polygon2D.point_border_distance(pt2_2d, return_other_point=True)

    #         p2 = new_pt2_2d.to_3d(pf1, u, v)

    #     return p1, p2

    def minimum_distance(self, other_face, return_points=False):
        if other_face.__class__ is CylindricalFace3D:
            p1, p2 = self.minimum_distance_points_cyl(other_face)
            if return_points:
                return p1.point_distance(p2), p1, p2
            return p1.point_distance(p2)

        if other_face.__class__ is PlaneFace3D:
            p1, p2 = self.minimum_distance_points_plane(other_face)
            if return_points:
                return p1.point_distance(p2), p1, p2
            return p1.point_distance(p2)

        if other_face.__class__ is ToroidalFace3D:
            p1, p2 = other_face.minimum_distance_points_cyl(self)
            if return_points:
                return p1.point_distance(p2), p1, p2
            return p1.point_distance(p2)

        return NotImplementedError

    def adjacent_direction(self, other_face3d):
        """
        Find out in which direction the faces are adjacent.

        :param other_face3d: The face to evaluation.
        :type other_face3d: volmdlr.faces.CylindricalFace3D
        """

        contour1 = self.outer_contour3d
        contour2 = other_face3d.outer_contour3d
        point1, point2 = contour1.shared_primitives_extremities(contour2)

        coord = point1 - point2
        coord = [abs(coord.x), abs(coord.y)]

        if coord.index(max(coord)) == 0:
            return 'x'
        return 'y'

    def arc_inside(self, arc: vme.Arc3D):
        """
        Verifies if Arc3D is inside a CylindricalFace3D.

        :param arc: Arc3D to be verified.
        :return: True if it is inside, False otherwise.
        """
        if not math.isclose(abs(arc.frame.w.dot(self.surface3d.frame.w)), 1.0, abs_tol=1e-6):
            return False
        if not math.isclose(self.radius, arc.radius, abs_tol=1e-6):
            return False
        return self.arcellipse_inside(arc)

    def arcellipse_inside(self, arcellipse: vme.ArcEllipse3D):
        """
        Verifies if ArcEllipse3D is inside a CylindricalFace3D.

        :param arcellipse: ArcEllipse3D to be verified.
        :return: True if it is inside, False otherwise.
        """
        for point in arcellipse.points:
            if not self.point_belongs(point):
                return False
        return True

    def planeface_intersections(self, planeface: PlaneFace3D):
        planeface_intersections = planeface.cylindricalface_intersections(self)
        return planeface_intersections


class ToroidalFace3D(Face3D):
    """
    Defines a toroidal face.

    :param contours2d: The Tore's contour2D
    :type contours2d: volmdlr.Contour2D
    :param toroidalsurface3d: Information about the Tore
    :type toroidalsurface3d: ToroidalSurface3D
    :param theta: angle of cut in main circle direction
    :param phi: angle of cut in secondary circle direction
    :type points: List of float

    :Example:

    contours2d is rectangular and will create a classic tore with x:2*pi, y:2*pi
    x is for exterior, and y for the circle to revolute
    points = [pi, 2*pi] for an half tore
    """
    min_x_density = 5
    min_y_density = 1

    def __init__(self, surface3d: ToroidalSurface3D,
                 surface2d: Surface2D,
                 name: str = ''):

        # self.toroidalsurface3d = toroidalsurface3d

        self.center = surface3d.frame.origin
        self.normal = surface3d.frame.w

        theta_min, theta_max, phi_min, phi_max = surface2d.outer_contour.bounding_rectangle().bounds()

        self.theta_min = theta_min
        self.theta_max = theta_max
        self.phi_min = phi_min
        self.phi_max = phi_max

        # contours3d = [self.toroidalsurface3d.contour2d_to_3d(c)\
        #               for c in [outer_contour2d]+inners_contours2d]

        Face3D.__init__(self,
                        surface3d=surface3d,
                        surface2d=surface2d,
                        name=name)
        self._bbox = None

    def copy(self, deep=True, memo=None):
        return ToroidalFace3D(self.surface3d.copy(deep, memo), self.surface2d.copy(),
                              self.name)

    def points_resolution(self, line, pos,
                          resolution):  # With a resolution wished
        points = []
        points.append(line.points[0])
        limit = line.points[1].vector[pos]
        start = line.points[0].vector[pos]
        vec = [0, 0]
        vec[pos] = start
        echelon = [line.points[0].vector[0] - vec[0],
                   line.points[0].vector[1] - vec[1]]
        flag = start + resolution
        while flag < limit:
            echelon[pos] = flag
            flag += resolution
            points.append(volmdlr.Point2D(echelon))
        points.append(line.points[1])
        return points

    @property
    def bounding_box(self):
        if not self._bbox:
            self._bbox = self.get_bounding_box()
        return self._bbox

    @bounding_box.setter
    def bounding_box(self, new_bounding_box):
        self._bbox = new_bounding_box

    def get_bounding_box(self):
        return self.surface3d.bounding_box

    def triangulation_lines(self, angle_resolution=5):
        theta_min, theta_max, phi_min, phi_max = self.surface2d.bounding_rectangle().bounds()

        delta_theta = theta_max - theta_min
        nlines_x = int(delta_theta * angle_resolution)
        lines_x = []
        for i in range(nlines_x):
            theta = theta_min + (i + 1) / (nlines_x + 1) * delta_theta
            lines_x.append(vme.Line2D(volmdlr.Point2D(theta, phi_min),
                                      volmdlr.Point2D(theta, phi_max)))
        delta_phi = phi_max - phi_min
        nlines_y = int(delta_phi * angle_resolution)
        lines_y = []
        for i in range(nlines_y):
            phi = phi_min + (i + 1) / (nlines_y + 1) * delta_phi
            lines_y.append(vme.Line2D(volmdlr.Point2D(theta_min, phi),
                                      volmdlr.Point2D(theta_max, phi)))
        return lines_x, lines_y

    def grid_size(self):
        """
        Specifies an adapted size of the discretization grid used in face triangulation.
        """
        angle_resolution = 5
        theta_min, theta_max, phi_min, phi_max = self.surface2d.bounding_rectangle().bounds()

        delta_theta = theta_max - theta_min
        number_points_x = int(delta_theta * angle_resolution)

        delta_phi = phi_max - phi_min
        number_points_y = int(delta_phi * angle_resolution)

        return number_points_x, number_points_y


class ConicalFace3D(Face3D):
    """
    Defines a conical face.

    :param contours2d: The Cone's contour2D
    :type contours2d: volmdlr.Contour2D
    :param conicalsurface3d: Information about the Cone
    :type conicalsurface3d: ConicalSurface3D
    :param points: Contour2d's parameter Cone
    :type points: List of float

    """
    min_x_density = 5
    min_y_density = 1

    def __init__(self, surface3d: ConicalSurface3D,
                 surface2d: Surface2D,
                 name: str = ''):

        Face3D.__init__(self,
                        surface3d=surface3d,
                        surface2d=surface2d,
                        name=name)
        self._bbox = None

    @property
    def bounding_box(self):
        if not self._bbox:
            self._bbox = self.get_bounding_box()
        return self._bbox

    @bounding_box.setter
    def bounding_box(self, new_bouding_box):
        self._bbox = new_bouding_box

    def get_bounding_box(self):
        theta_min, theta_max, zmin, zmax = self.surface2d.outer_contour.bounding_rectangle().bounds()

        xp = (volmdlr.X3D.dot(self.surface3d.frame.u) * self.surface3d.frame.u
              + volmdlr.X3D.dot(
                    self.surface3d.frame.v) * self.surface3d.frame.v)
        try:
            xp.normalize()
        except ZeroDivisionError:
            pass
        yp = (volmdlr.Y3D.dot(self.surface3d.frame.u) * self.surface3d.frame.u
              + volmdlr.Y3D.dot(
                    self.surface3d.frame.v) * self.surface3d.frame.v)

        try:
            yp.normalize()
        except ZeroDivisionError:
            pass

        zp = (volmdlr.Z3D.dot(self.surface3d.frame.u) * self.surface3d.frame.u
              + volmdlr.Z3D.dot(
                    self.surface3d.frame.v) * self.surface3d.frame.v)
        try:
            zp.normalize()
        except ZeroDivisionError:
            pass

        lower_center = self.surface3d.frame.origin + zmin * self.surface3d.frame.w
        upper_center = self.surface3d.frame.origin + zmax * self.surface3d.frame.w
        lower_radius = math.tan(self.surface3d.semi_angle) * zmin
        upper_radius = math.tan(self.surface3d.semi_angle) * zmax

        points = [lower_center - lower_radius * xp,
                  lower_center + lower_radius * xp,
                  lower_center - lower_radius * yp,
                  lower_center + lower_radius * yp,
                  lower_center - lower_radius * zp,
                  lower_center + lower_radius * zp,
                  upper_center - upper_radius * xp,
                  upper_center + upper_radius * xp,
                  upper_center - upper_radius * yp,
                  upper_center + upper_radius * yp,
                  upper_center - upper_radius * zp,
                  upper_center + upper_radius * zp,
                  ]

        return volmdlr.core.BoundingBox.from_points(points)

    def triangulation_lines(self, angle_resolution=5):
        theta_min, theta_max, zmin, zmax = self.surface2d.bounding_rectangle().bounds()
        delta_theta = theta_max - theta_min
        nlines = int(delta_theta * angle_resolution)
        lines_x = []
        for i in range(nlines):
            theta = theta_min + (i + 1) / (nlines + 1) * delta_theta
            lines_x.append(vme.Line2D(volmdlr.Point2D(theta, zmin),
                                      volmdlr.Point2D(theta, zmax)))

        if zmin < 1e-9:
            delta_z = zmax - zmin
            lines_y = [vme.Line2D(volmdlr.Point2D(theta_min, zmin + 0.1 * delta_z),
                                  volmdlr.Point2D(theta_max, zmin + 0.1 * delta_z))]
        else:
            lines_y = []
        return lines_x, lines_y

    def grid_size(self):
        """
        Specifies an adapted size of the discretization grid used in face triangulation.
        """
        angle_resolution = 5
        theta_min, theta_max, _, _ = self.surface2d.bounding_rectangle().bounds()
        delta_theta = theta_max - theta_min
        number_points_x = math.ceil(delta_theta * angle_resolution)

        number_points_y = 0

        return number_points_x, number_points_y

    # def create_triangle(self, all_contours_points, part):
    #     Triangles, ts = [], []
    #     pts, h_list = [], []
    #     for listpt in all_contours_points:
    #         for pt in listpt:
    #             pts.append(pt)
    #             h_list.append(pt[1])
    #     if part == 'bot':
    #         h_concerned = min(h_list)
    #     else:
    #         h_concerned = max(h_list)
    #     peak_list, other = [], []
    #     for pt in pts:
    #         if pt[1] == h_concerned:
    #             peak_list.append(pt)
    #         else:
    #             other.append(pt)
    #     points = [peak_list[0]] + other
    #
    #     for i in range(1, len(points)):
    #         if i == len(points) - 1:
    #             vertices = [points[i].vector, points[0].vector,
    #                         points[1].vector]
    #             segments = [[0, 1], [1, 2], [2, 0]]
    #             listindice = [i, 0, 1]
    #         else:
    #             vertices = [points[i].vector, points[0].vector,
    #                         points[i + 1].vector]
    #             segments = [[0, 1], [1, 2], [2, 0]]
    #             listindice = [i, 0, i + 1]
    #         tri = {'vertices': vertices, 'segments': segments}
    #         t = triangle.triangulate(tri, 'p')
    #         if 'triangles' in t:
    #             triangles = t['triangles'].tolist()
    #             triangles[0] = listindice
    #             Triangles.append(triangles)
    #         else:
    #             Triangles.append(None)
    #         ts.append(t)
    #
    #     return points, Triangles


class SphericalFace3D(Face3D):
    """
    :param contours2d: The Sphere's contour2D
    :type contours2d: volmdlr.Contour2D
    :param sphericalsurface3d: Information about the Sphere
    :type sphericalsurface3d: SphericalSurface3D
    :param points: Angle's Sphere
    :type points: List of float

    """
    min_x_density = 5
    min_y_density = 5

    def __init__(self, surface3d: SphericalSurface3D,
                 surface2d: Surface2D,
                 name: str = ''):
        Face3D.__init__(self,
                        surface3d=surface3d,
                        surface2d=surface2d,
                        name=name)
        self._bbox = None

    @property
    def bounding_box(self):
        if not self._bbox:
            self._bbox = self.get_bounding_box()
        return self._bbox

    @bounding_box.setter
    def bounding_box(self, new_bouding_box):
        self._bbox = new_bouding_box

    def get_bounding_box(self):
        # To be enhanced
        return self.surface3d.bounding_box

    def triangulation_lines(self, angle_resolution=7):
        theta_min, theta_max, phi_min, phi_max = self.surface2d.bounding_rectangle().bounds()

        delta_theta = theta_max - theta_min
        nlines_x = int(delta_theta * angle_resolution)
        lines_x = []
        for i in range(nlines_x):
            theta = theta_min + (i + 1) / (nlines_x + 1) * delta_theta
            lines_x.append(vme.Line2D(volmdlr.Point2D(theta, phi_min),
                                      volmdlr.Point2D(theta, phi_max)))
        delta_phi = phi_max - phi_min
        nlines_y = int(delta_phi * angle_resolution)
        lines_y = []
        for i in range(nlines_y):
            phi = phi_min + (i + 1) / (nlines_y + 1) * delta_phi
            lines_y.append(vme.Line2D(volmdlr.Point2D(theta_min, phi),
                                      volmdlr.Point2D(theta_max, phi)))
        return lines_x, lines_y

    def grid_size(self):
        """
        Specifies an adapted size of the discretization grid used in face triangulation.
        """
        angle_resolution = 9
        theta_min, theta_max, phi_min, phi_max = self.surface2d.bounding_rectangle().bounds()

        delta_theta = theta_max - theta_min
        number_points_x = int(delta_theta * angle_resolution)

        delta_phi = phi_max - phi_min
        number_points_y = int(delta_phi * angle_resolution)

        return number_points_x, number_points_y


class RuledFace3D(Face3D):
    """
    A 3D face with a ruled surface.

    This class represents a 3D face with a ruled surface, which is a surface
    formed by straight lines connecting two input curves. It is a subclass of
    the `Face3D` class and inherits all of its attributes and methods.

    :param surface3d: The 3D ruled surface of the face.
    :type surface3d: `RuledSurface3D`
    :param surface2d: The 2D projection of the face onto the parametric domain (u, v).
    :type surface2d: `Surface2D`
    :param name: The name of the face.
    :type name: str
    :param color: The color of the face.
    :type color: tuple
    """
    min_x_density = 50
    min_y_density = 1

    def __init__(self,
                 surface3d: RuledSurface3D,
                 surface2d: Surface2D,
                 name: str = '',
                 color=None):
        Face3D.__init__(self, surface3d=surface3d,
                        surface2d=surface2d,
                        name=name)
        self._bbox = None

    @property
    def bounding_box(self):
        if not self._bbox:
            self._bbox = self.get_bounding_box()
        return self._bbox

    @bounding_box.setter
    def bounding_box(self, new_bouding_box):
        self._bbox = new_bouding_box

    def get_bounding_box(self):
        # To be enhance by restricting wires to cut
        # xmin, xmax, ymin, ymax = self.surface2d.outer_contour.bounding_rectangle()
        points = [self.surface3d.point2d_to_3d(volmdlr.Point2D(i / 30, 0.)) for
                  i in range(31)]
        points.extend(
            [self.surface3d.point2d_to_3d(volmdlr.Point2D(i / 30, 1.)) for i
             in range(31)])

        return volmdlr.core.BoundingBox.from_points(points)

    def triangulation_lines(self, angle_resolution=10):
        xmin, xmax, ymin, ymax = self.surface2d.bounding_rectangle().bounds()
        delta_x = xmax - xmin
        nlines = int(delta_x * angle_resolution)
        lines = []
        for i in range(nlines):
            x = xmin + (i + 1) / (nlines + 1) * delta_x
            lines.append(vme.Line2D(volmdlr.Point2D(x, ymin),
                                    volmdlr.Point2D(x, ymax)))
        return lines, []

    def grid_size(self):
        """
        Specifies an adapted size of the discretization grid used in face triangulation.
        """
        angle_resolution = 10
        xmin, xmax, _, _ = self.surface2d.bounding_rectangle().bounds()
        delta_x = xmax - xmin
        number_points_x = int(delta_x * angle_resolution)

        number_points_y = 0

        return number_points_x, number_points_y


class BSplineFace3D(Face3D):
    """
    A 3D face with a B-spline surface.

    This class represents a 3D face with a B-spline surface, which is a smooth
    surface defined by a set of control points and knots. It is a subclass of
    the `Face3D` class and inherits all of its attributes and methods.

    :param surface3d: The 3D B-spline surface of the face.
    :type surface3d: `BSplineSurface3D`
    :param surface2d: The 2D projection of the face onto the parametric domain (u, v).
    :type surface2d: `Surface2D`
    :param name: The name of the face.
    :type name: str
    """

    def __init__(self, surface3d: BSplineSurface3D,
                 surface2d: Surface2D,
                 name: str = ''):
        Face3D.__init__(self,
                        surface3d=surface3d,
                        surface2d=surface2d,
                        name=name)
        self._bbox = None

    @property
    def bounding_box(self):
        if not self._bbox:
            self._bbox = self.get_bounding_box()
        return self._bbox

    @bounding_box.setter
    def bounding_box(self, new_bounding_box):
        self._bbox = new_bounding_box

    def get_bounding_box(self):
        return self.surface3d.bounding_box

    def triangulation_lines(self, resolution=25):
        u_min, u_max, v_min, v_max = self.surface2d.bounding_rectangle().bounds()

        delta_u = u_max - u_min
        nlines_x = int(delta_u * resolution)
        lines_x = []
        for i in range(nlines_x):
            u = u_min + (i + 1) / (nlines_x + 1) * delta_u
            lines_x.append(vme.Line2D(volmdlr.Point2D(u, v_min),
                                      volmdlr.Point2D(u, v_max)))
        delta_v = v_max - v_min
        nlines_y = int(delta_v * resolution)
        lines_y = []
        for i in range(nlines_y):
            v = v_min + (i + 1) / (nlines_y + 1) * delta_v
            lines_y.append(vme.Line2D(volmdlr.Point2D(v_min, v),
                                      volmdlr.Point2D(v_max, v)))
        return lines_x, lines_y

    def grid_size(self):
        """
        Specifies an adapted size of the discretization grid used in face triangulation.
        """
        if self.surface3d.x_periodicity or self.surface3d.y_periodicity:
            resolution = 25
        else:
            resolution = 10
        u_min, u_max, v_min, v_max = self.surface2d.bounding_rectangle().bounds()
        delta_u = u_max - u_min
        number_points_x = int(delta_u * resolution)

        delta_v = v_max - v_min
        number_points_y = int(delta_v * resolution)

        return number_points_x, number_points_y

    def pair_with(self, other_bspline_face3d):
        """
        Finds out how the uv parametric frames are located compared to
        eachother and also how grid3d can be defined respected to these
        directions.

        :param other_bspline_face3d: BSplineFace3D
        :type other_bspline_face3d: :class:`volmdlr.faces.BSplineFace3D`
        :return: corresponding_direction, grid2d_direction
        :rtype: Tuple[?, ?]
        """

        adjacent_direction1, diff1, adjacent_direction2, diff2 = self.adjacent_direction(other_bspline_face3d)
        corresponding_directions = []
        if (diff1 > 0 and diff2 > 0) or (diff1 < 0 and diff2 < 0):
            corresponding_directions.append(('+' + adjacent_direction1, '+' + adjacent_direction2))
        else:
            corresponding_directions.append(('+' + adjacent_direction1, '-' + adjacent_direction2))

        if adjacent_direction1 == 'u' and adjacent_direction2 == 'u':
            corresponding_directions, grid2d_direction = self.adjacent_direction_uu(
                other_bspline_face3d, corresponding_directions)
        elif adjacent_direction1 == 'v' and adjacent_direction2 == 'v':
            corresponding_directions, grid2d_direction = self.adjacent_direction_vv(
                other_bspline_face3d, corresponding_directions)
        elif adjacent_direction1 == 'u' and adjacent_direction2 == 'v':
            corresponding_directions, grid2d_direction = self.adjacent_direction_uv(
                other_bspline_face3d, corresponding_directions)
        elif adjacent_direction1 == 'v' and adjacent_direction2 == 'u':
            corresponding_directions, grid2d_direction = self.adjacent_direction_vu(
                other_bspline_face3d, corresponding_directions)

        return corresponding_directions, grid2d_direction

    def adjacent_direction_uu(self, other_bspline_face3d, corresponding_directions):

        extremities = self.extremities(other_bspline_face3d)
        start1, start2 = extremities[0], extremities[2]
        borders_points = [volmdlr.Point2D(0, 0), volmdlr.Point2D(1, 0),
                          volmdlr.Point2D(1, 1), volmdlr.Point2D(0, 1)]

        # TODO: compute nearest_point in 'bounding_box points' instead of borders_points
        nearest_start1 = start1.nearest_point(borders_points)
        # nearest_end1 = end1.nearest_point(borders_points)
        nearest_start2 = start2.nearest_point(borders_points)
        # nearest_end2 = end2.nearest_point(borders_points)

        v1 = nearest_start1[1]
        v2 = nearest_start2[1]

        if (v1 == 0 and v2 == 0):
            corresponding_directions.append(('+v', '-v'))
            grid2d_direction = [['+x', '-y'], ['+x', '+y']]

        elif (v1 == 1 and v2 == 1):
            if corresponding_directions == [('+u', '-u')]:
                grid2d_direction = [['+x', '+y'], ['-x', '-y']]
            else:
                grid2d_direction = [['+x', '+y'], ['+x', '-y']]
            corresponding_directions.append(('+v', '-v'))

        elif (v1 == 1 and v2 == 0):
            corresponding_directions.append(('+v', '+v'))
            grid2d_direction = [['+x', '+y'], ['+x', '+y']]

        elif (v1 == 0 and v2 == 1):
            corresponding_directions.append(('+v', '+v'))
            grid2d_direction = [['+x', '-y'], ['+x', '-y']]

        return corresponding_directions, grid2d_direction

    def adjacent_direction_vv(self, other_bspline_face3d, corresponding_directions):

        extremities = self.extremities(other_bspline_face3d)
        start1, start2 = extremities[0], extremities[2]
        borders_points = [volmdlr.Point2D(0, 0), volmdlr.Point2D(1, 0),
                          volmdlr.Point2D(1, 1), volmdlr.Point2D(0, 1)]

        # TODO: compute nearest_point in 'bounding_box points' instead of borders_points
        nearest_start1 = start1.nearest_point(borders_points)
        # nearest_end1 = end1.nearest_point(borders_points)
        nearest_start2 = start2.nearest_point(borders_points)
        # nearest_end2 = end2.nearest_point(borders_points)

        u1 = nearest_start1[0]
        u2 = nearest_start2[0]

        if (u1 == 0 and u2 == 0):
            corresponding_directions.append(('+u', '-v'))
            grid2d_direction = [['-y', '-x'], ['-y', '+x']]

        elif (u1 == 1 and u2 == 1):
            corresponding_directions.append(('+u', '-v'))
            grid2d_direction = [['+y', '+x'], ['+y', '-x']]

        elif (u1 == 0 and u2 == 1):
            corresponding_directions.append(('+u', '+u'))
            grid2d_direction = [['+y', '-x'], ['+y', '-x']]

        elif (u1 == 1 and u2 == 0):
            corresponding_directions.append(('+u', '+u'))
            grid2d_direction = [['+y', '+x'], ['+y', '+x']]

        return corresponding_directions, grid2d_direction

    def adjacent_direction_uv(self, other_bspline_face3d, corresponding_directions):

        extremities = self.extremities(other_bspline_face3d)
        start1, start2 = extremities[0], extremities[2]
        borders_points = [volmdlr.Point2D(0, 0), volmdlr.Point2D(1, 0),
                          volmdlr.Point2D(1, 1), volmdlr.Point2D(0, 1)]

        # TODO: compute nearest_point in 'bounding_box points' instead of borders_points
        nearest_start1 = start1.nearest_point(borders_points)
        # nearest_end1 = end1.nearest_point(borders_points)
        nearest_start2 = start2.nearest_point(borders_points)
        # nearest_end2 = end2.nearest_point(borders_points)

        v1 = nearest_start1[1]
        u2 = nearest_start2[0]

        if (v1 == 1 and u2 == 0):
            corresponding_directions.append(('+v', '+u'))
            grid2d_direction = [['+x', '+y'], ['+y', '+x']]

        elif (v1 == 0 and u2 == 1):
            corresponding_directions.append(('+v', '+u'))
            grid2d_direction = [['-x', '-y'], ['-y', '-x']]

        elif (v1 == 1 and u2 == 1):
            corresponding_directions.append(('+v', '-u'))
            grid2d_direction = [['+x', '+y'], ['-y', '-x']]

        elif (v1 == 0 and u2 == 0):
            corresponding_directions.append(('+v', '-u'))
            grid2d_direction = [['-x', '-y'], ['-y', '+x']]

        return corresponding_directions, grid2d_direction

    def adjacent_direction_vu(self, other_bspline_face3d, corresponding_directions):

        extremities = self.extremities(other_bspline_face3d)
        start1, start2 = extremities[0], extremities[2]
        borders_points = [volmdlr.Point2D(0, 0), volmdlr.Point2D(1, 0),
                          volmdlr.Point2D(1, 1), volmdlr.Point2D(0, 1)]

        # TODO: compute nearest_point in 'bounding_box points' instead of borders_points
        nearest_start1 = start1.nearest_point(borders_points)
        # nearest_end1 = end1.nearest_point(borders_points)
        nearest_start2 = start2.nearest_point(borders_points)
        # nearest_end2 = end2.nearest_point(borders_points)

        u1 = nearest_start1[0]
        v2 = nearest_start2[1]

        if (u1 == 1 and v2 == 0):
            corresponding_directions.append(('+u', '+v'))
            grid2d_direction = [['+y', '+x'], ['+x', '+y']]

        elif (u1 == 0 and v2 == 1):
            corresponding_directions.append(('+u', '+v'))
            grid2d_direction = [['-y', '-x'], ['+x', '-y']]

        elif (u1 == 0 and v2 == 0):
            corresponding_directions.append(('+u', '-v'))
            grid2d_direction = [['+y', '-x'], ['+x', '+y']]

        elif (u1 == 1 and v2 == 1):
            if corresponding_directions == [('+v', '-u')]:
                grid2d_direction = [['+y', '+x'], ['-x', '-y']]
            else:
                grid2d_direction = [['+y', '+x'], ['+x', '-y']]
            corresponding_directions.append(('+u', '-v'))

        return corresponding_directions, grid2d_direction

    def extremities(self, other_bspline_face3d):
        """
        Find points extremities for nearest edges of two faces.
        """
        contour1 = self.outer_contour3d
        contour2 = other_bspline_face3d.outer_contour3d

        contour1_2d = self.surface2d.outer_contour
        contour2_2d = other_bspline_face3d.surface2d.outer_contour

        points1 = [p.start for p in contour1.primitives]
        points2 = [p.start for p in contour2.primitives]

        dis, ind = [], []
        for p in points1:
            pt = p.nearest_point(points2)
            ind.append(points2.index(pt))
            dis.append(p.point_distance(pt))

        dis_sorted = sorted(dis)

        shared = []
        for k, p1 in enumerate(contour1.primitives):
            if dis_sorted[0] == dis_sorted[1]:
                indices = npy.where(npy.array(dis) == dis_sorted[0])[0]
                index1 = indices[0]
                index2 = indices[1]
            else:
                index1 = dis.index(dis_sorted[0])
                index2 = dis.index(dis_sorted[1])
            if ((p1.start == points1[index1] and p1.end == points1[index2])
                    or
                    (p1.end == points1[index1] and p1.start == points1[index2])):
                shared.append(p1)
                i = k

        for k, p2 in enumerate(contour2.primitives):
            if ((p2.start == points2[ind[index1]] and p2.end == points2[ind[index2]])
                    or
                    (p2.end == points2[ind[index1]] and p2.start == points2[ind[index2]])):
                shared.append(p2)
                j = k

        points = [contour2.primitives[j].start, contour2.primitives[j].end]

        if points.index(contour1.primitives[i].start.nearest_point(points)) == 1:
            start1 = contour1_2d.primitives[i].start
            end1 = contour1_2d.primitives[i].end

            start2 = contour2_2d.primitives[j].end
            end2 = contour2_2d.primitives[j].start

        else:
            start1 = contour1_2d.primitives[i].start
            end1 = contour1_2d.primitives[i].end

            start2 = contour2_2d.primitives[j].start
            end2 = contour2_2d.primitives[j].end

        return start1, end1, start2, end2

    def adjacent_direction(self, other_bspline_face3d):
        """
        Find directions (u or v) between two faces, in the nearest edges between them.
        """

        start1, end1, start2, end2 = self.extremities(other_bspline_face3d)

        du1 = abs((end1 - start1)[0])
        dv1 = abs((end1 - start1)[1])

        if du1 < dv1:
            adjacent_direction1 = 'v'
            diff1 = (end1 - start1)[1]
        else:
            adjacent_direction1 = 'u'
            diff1 = (end1 - start1)[0]

        du2 = abs((end2 - start2)[0])
        dv2 = abs((end2 - start2)[1])

        if du2 < dv2:
            adjacent_direction2 = 'v'
            diff2 = (end2 - start2)[1]
        else:
            adjacent_direction2 = 'u'
            diff2 = (end2 - start2)[0]

        return adjacent_direction1, diff1, adjacent_direction2, diff2

    def adjacent_direction_xy(self, other_face3d):
        """
        Find out in which direction the faces are adjacent.

        :type other_face3d: volmdlr.faces.BSplineFace3D
        :return: adjacent_direction
        """

        contour1 = self.outer_contour3d
        contour2 = other_face3d.outer_contour3d
        point1, point2 = contour1.shared_primitives_extremities(contour2)

        coord = point1 - point2
        coord = [abs(coord.x), abs(coord.y)]

        if coord.index(max(coord)) == 0:
            return 'x'
        else:
            return 'y'

    def merge_with(self, other_bspline_face3d):
        """
        Merge two adjacent faces.

        :type: other_bspline_face3d : volmdlr.faces.BSplineFace3D
        :rtype: merged_face : volmdlr.faces.BSplineFace3D
        """

        merged_surface = self.surface3d.merge_with(other_bspline_face3d.surface3d)
        contours = self.outer_contour3d.merge_with(other_bspline_face3d.outer_contour3d)
        contours.extend(self.inner_contours3d)
        contours.extend(other_bspline_face3d.inner_contours3d)
        merged_face = merged_surface.face_from_contours3d(contours)

        return merged_face


class OpenShell3D(volmdlr.core.CompositePrimitive3D):
    """
    A 3D open shell composed of multiple faces.

    This class represents a 3D open shell, which is a collection of connected
    faces with no volume. It is a subclass of the `CompositePrimitive3D` class
    and inherits all of its attributes and methods.


    :param faces: The faces of the shell.
    :type faces: List[`Face3D`]
    :param color: The color of the shell.
    :type color: Tuple[float, float, float]
    :param alpha: The transparency of the shell, should be a value in the interval (0, 1).
    :type alpha: float
    :param name: The name of the shell.
    :type name: str
    :param bounding_box: The bounding box of the shell.
    :type bounding_box: :class:`volmdlr.core.BoundingBox`
    """
    _standalone_in_db = True
    _non_serializable_attributes = ['primitives']
    _non_data_eq_attributes = ['name', 'color', 'alpha', 'bounding_box', 'primitives']
    _non_data_hash_attributes = []
    STEP_FUNCTION = 'OPEN_SHELL'

    def __init__(self, faces: List[Face3D],
                 color: Tuple[float, float, float] = None,
                 alpha: float = 1.,
                 name: str = '',
                 bounding_box: volmdlr.core.BoundingBox = None):

        self.faces = faces
        if not color:
            self.color = volmdlr.core.DEFAULT_COLOR
        else:
            self.color = color
        self.alpha = alpha

        if bounding_box:
            self._bbox = bounding_box
        else:
            self._bbox = None

        self._faces_graph = None

        volmdlr.core.CompositePrimitive3D.__init__(self,
                                                   primitives=faces, color=color, alpha=alpha,
                                                   name=name)

    def _data_hash(self):
        return sum(face._data_hash() for face in self.faces)

    def _data_eq(self, other_object):
        if other_object.__class__.__name__ != self.__class__.__name__:
            return False
        for face1, face2 in zip(self.faces, other_object.faces):
            if not face1._data_eq(face2):
                return False

        return True

    @property
    def faces_graph(self):
        if not self._faces_graph:
            faces_graph = nx.Graph()
            for face in self.faces:
                for edge in face.outer_contour3d.primitives:
                    faces_graph.add_edge(edge.start, edge.end, edge=edge)
            self._faces_graph = faces_graph
        return self._faces_graph

    def to_dict(self, use_pointers: bool = False, memo=None, path: str = '#'):
        """
        Seralizes a 3 dimensional open shell into a dictionary.
        This method does not use pointers for faces as it has no sense
        to have duplicate faces.

        :return: A serialized version of the OpenShell3D
        :rtype: dict

        .. seealso::
            How `serialization and deserialization`_ works in dessia_common

        .. _serialization and deserialization:
        https://documentation.dessia.tech/dessia_common/customizing.html#overloading-the-dict-to-object-method

        """
        dict_ = DessiaObject.base_dict(self)
        dict_.update({'color': self.color,
                      'alpha': self.alpha,
                      'faces': [f.to_dict(use_pointers=False) for f in self.faces]})
        if self._bbox:
            dict_['bounding_box'] = self._bbox.to_dict()

        return dict_

    @classmethod
    def from_step(cls, arguments, object_dict):
        faces = []
        for face in arguments[1]:
            faces.append(object_dict[int(face[1:])])
        return cls(faces, name=arguments[0][1:-1])

    def to_step(self, current_id):
        step_content = ''
        face_ids = []
        for face in self.faces:
            if isinstance(face, (Face3D, Surface3D)):
                face_content, face_sub_ids = face.to_step(current_id)
            else:
                face_content, face_sub_ids = face.to_step(current_id)
                face_sub_ids = [face_sub_ids]
            step_content += face_content
            face_ids.extend(face_sub_ids)
            current_id = max(face_sub_ids) + 1

        shell_id = current_id
        step_content += "#{} = {}('{}',({}));\n".format(current_id,
                                                        self.STEP_FUNCTION,
                                                        self.name,
                                                        volmdlr.core.step_ids_to_str(
                                                            face_ids))
        manifold_id = shell_id + 1
        # step_content += "#{} = MANIFOLD_SOLID_BREP('{}',#{});\n".format(
        #     manifold_id, self.name, shell_id)
        step_content += "#{} = SHELL_BASED_SURFACE_MODEL('{}',(#{}));\n".format(
            manifold_id, self.name, shell_id)

        frame_content, frame_id = volmdlr.OXYZ.to_step(manifold_id + 1)
        step_content += frame_content
        brep_id = frame_id + 1
        # step_content += "#{} = ADVANCED_BREP_SHAPE_REPRESENTATION('',(#{},#{}),#7);\n".format(
        #     brep_id, frame_id, manifold_id)
        step_content += "#{} = MANIFOLD_SURFACE_SHAPE_REPRESENTATION('',(#{},#{}),#7);\n".format(
            brep_id, frame_id, manifold_id)

        return step_content, brep_id

    def to_step_face_ids(self, current_id):
        step_content = ''
        face_ids = []
        for face in self.faces:
            if isinstance(face, Face3D):
                face_content, face_sub_ids = face.to_step(current_id)
            else:
                face_content, face_sub_ids = face.to_step(current_id)
                face_sub_ids = [face_sub_ids]
            step_content += face_content
            face_ids.extend(face_sub_ids)
            current_id = max(face_sub_ids) + 1

        shell_id = current_id
        step_content += "#{} = {}('{}',({}));\n".format(current_id,
                                                        self.STEP_FUNCTION,
                                                        self.name,
                                                        volmdlr.core.step_ids_to_str(
                                                            face_ids))
        manifold_id = shell_id + 1
        # step_content += "#{} = MANIFOLD_SOLID_BREP('{}',#{});\n".format(
        #     manifold_id, self.name, shell_id)
        step_content += "#{} = SHELL_BASED_SURFACE_MODEL('{}',(#{}));\n".format(
            manifold_id, self.name, shell_id)

        frame_content, frame_id = volmdlr.OXYZ.to_step(manifold_id + 1)
        step_content += frame_content
        brep_id = frame_id + 1
        # step_content += "#{} = ADVANCED_BREP_SHAPE_REPRESENTATION('',(#{},#{}),#7);\n".format(
        #     brep_id, frame_id, manifold_id)
        step_content += "#{} = MANIFOLD_SURFACE_SHAPE_REPRESENTATION('',(#{},#{}),#7);\n".format(
            brep_id, frame_id, manifold_id)

        return step_content, brep_id, face_ids

    def rotation(self, center: volmdlr.Point3D, axis: volmdlr.Vector3D,
                 angle: float):
        """
        OpenShell3D / ClosedShell3D rotation
        :param center: rotation center
        :param axis: rotation axis
        :param angle: angle rotation
        :return: a new rotated OpenShell3D
        """
        new_faces = [face.rotation(center, axis, angle) for face
                     in self.faces]
        return self.__class__(new_faces, color=self.color, alpha=self.alpha, name=self.name)

    def rotation_inplace(self, center: volmdlr.Point3D, axis: volmdlr.Vector3D,
                         angle: float):
        """
        Shell3D rotation. Object is updated inplace
        :param center: rotation center
        :param axis: rotation axis
        :param angle: rotation angle
        """
        for face in self.faces:
            face.rotation_inplace(center, axis, angle)
        new_bounding_box = self.get_bounding_box()
        self.bounding_box = new_bounding_box

    def translation(self, offset: volmdlr.Vector3D):
        """
        Shell3D translation
        :param offset: translation vector
        :return: A new translated OpenShell3D
        """
        new_faces = [face.translation(offset) for face in
                     self.faces]
        return self.__class__(new_faces, color=self.color, alpha=self.alpha,
                              name=self.name)

    def translation_inplace(self, offset: volmdlr.Vector3D):
        """
        OpenShell3D translation. Object is updated inplace
        :param offset: translation vector
        """
        for face in self.faces:
            face.translation_inplace(offset)
        new_bounding_box = self.get_bounding_box()
        self.bounding_box = new_bounding_box

    def frame_mapping(self, frame: volmdlr.Frame3D, side: str):
        """
        Changes frame_mapping and return a new OpenShell3D
        side = 'old' or 'new'
        """
        new_faces = [face.frame_mapping(frame, side) for face in
                     self.faces]
        return self.__class__(new_faces, name=self.name)

    def frame_mapping_inplace(self, frame: volmdlr.Frame3D, side: str):
        """
        Changes frame_mapping and the object is updated inplace
        side = 'old' or 'new'
        """
        for face in self.faces:
            face.frame_mapping_inplace(frame, side)
        new_bounding_box = self.get_bounding_box()
        self.bounding_box = new_bounding_box

    def copy(self, deep=True, memo=None):
        new_faces = [face.copy(deep=deep, memo=memo) for face in self.faces]
        return self.__class__(new_faces, color=self.color, alpha=self.alpha,
                              name=self.name)

    def union(self, shell2):
        new_faces = self.faces + shell2.faces
        new_name = self.name + ' union ' + shell2.name
        new_color = self.color
        return self.__class__(new_faces, name=new_name, color=new_color)

    def volume(self):
        """
        Does not consider holes
        """
        volume = 0
        for face in self.faces:
            display3d = face.triangulation()
            for triangle_index in display3d.triangles:
                point1 = display3d.points[triangle_index[0]]
                point2 = display3d.points[triangle_index[1]]
                point3 = display3d.points[triangle_index[2]]

                v321 = point3[0] * point2[1] * point1[2]
                v231 = point2[0] * point3[1] * point1[2]
                v312 = point3[0] * point1[1] * point2[2]
                v132 = point1[0] * point3[1] * point2[2]
                v213 = point2[0] * point1[1] * point3[2]
                v123 = point1[0] * point2[1] * point3[2]
                volume_tetraedre = 1 / 6 * (-v321 + v231 + v312 - v132 - v213 + v123)

                volume += volume_tetraedre

        return abs(volume)

    @property
    def bounding_box(self):
        """
        Returns the boundary box.

        """
        if not self._bbox:
            self._bbox = self.get_bounding_box()
        return self._bbox

    @bounding_box.setter
    def bounding_box(self, new_bounding_box):
        self._bbox = new_bounding_box

    def get_bounding_box(self):
        return volmdlr.core.BoundingBox.from_bounding_boxes([p.bounding_box for p in self.faces])

    def cut_by_plane(self, plane_3d: Plane3D):
        frame_block = self.bounding_box.to_frame()
        frame_block.u = 1.1 * frame_block.u
        frame_block.v = 1.1 * frame_block.v
        frame_block.w = 1.1 * frame_block.w
        block = volmdlr.primitives3d.Block(frame_block,
                                           color=(0.1, 0.2, 0.2),
                                           alpha=0.6)
        face_3d = block.cut_by_orthogonal_plane(plane_3d)
        intersection_primitives = []
        for face in self.faces:
            intersection_wires = face.face_intersections(face_3d)
            if intersection_wires:
                for intersection_wire in intersection_wires:
                    intersection_primitives.extend(intersection_wire.primitives)
        contours3d = volmdlr.wires.Contour3D.contours_from_edges(
            intersection_primitives[:])
        if not contours3d:
            return []
        contours2d = [contour.to_2d(plane_3d.frame.origin,
                                    plane_3d.frame.u,
                                    plane_3d.frame.v) for contour in contours3d]
        resulting_faces = []
        for contour2d in contours2d:
            if contour2d.area() > 1e-7:
                surface2d = Surface2D(contour2d, [])
                resulting_faces.append(PlaneFace3D(plane_3d, surface2d))
        return resulting_faces

    def linesegment_intersections(self,
                                  linesegment3d: vme.LineSegment3D) \
            -> List[Tuple[Face3D, List[volmdlr.Point3D]]]:
        intersections = []
        for face in self.faces:
            face_intersections = face.linesegment_intersections(linesegment3d)
            if face_intersections:
                intersections.append((face, face_intersections))
        return intersections

    def line_intersections(self,
                           line3d: vme.Line3D) \
            -> List[Tuple[Face3D, List[volmdlr.Point3D]]]:
        intersections = []
        for face in self.faces:
            face_intersections = face.line_intersections(line3d)
            if face_intersections:
                intersections.append((face, face_intersections))
        return intersections

    def minimum_distance_points(self, shell2, resolution):
        """
        Returns a Mesure object if the distance is not zero, otherwise returns None
        """
        shell2_inter = self.shell_intersection(shell2, resolution)
        if shell2_inter is not None and shell2_inter != 1:
            return None

        # distance_min, point1_min, point2_min = self.faces[0].distance_to_face(shell2.faces[0], return_points=True)
        distance_min, point1_min, point2_min = self.faces[0].minimum_distance(
            shell2.faces[0], return_points=True)
        for face1 in self.faces:
            bbox1 = face1.bounding_box
            for face2 in shell2.faces:
                bbox2 = face2.bounding_box
                bbox_distance = bbox1.distance_to_bbox(bbox2)

                if bbox_distance < distance_min:
                    # distance, point1, point2 = face1.distance_to_face(face2, return_points=True)
                    distance, point1, point2 = face1.minimum_distance(face2,
                                                                      return_points=True)
                    if distance == 0:
                        return None
                    elif distance < distance_min:
                        distance_min, point1_min, point2_min = distance, point1, point2

        return point1_min, point2_min

    def distance_to_shell(self, other_shell: 'OpenShell3D', resolution: float):
        min_dist = self.minimum_distance_points(other_shell, resolution)
        if min_dist is not None:
            p1, p2 = min_dist
            return p1.point_distance(p2)
        return 0

    def minimum_distance_point(self,
                               point: volmdlr.Point3D) -> volmdlr.Point3D:
        """
        Computes the distance of a point to a Shell3D, whether it is inside or outside the Shell3D.

        """
        distance_min, point1_min = self.faces[0].distance_to_point(point,
                                                                   return_other_point=True)
        for face in self.faces[1:]:
            bbox_distance = self.bounding_box.distance_to_point(point)
            if bbox_distance < distance_min:
                distance, point1 = face.distance_to_point(point,
                                                          return_other_point=True)
                if distance < distance_min:
                    distance_min, point1_min = distance, point1

        return point1_min

    def intersection_internal_aabb_volume(self, shell2: 'OpenShell3D',
                                          resolution: float):
        """
        Aabb made of the intersection points and the points of self internal to shell2.
        """
        intersections_points = []
        for face1 in self.faces:
            for face2 in shell2.faces:
                intersection_points = face1.face_intersections(face2)
                if intersection_points:
                    intersection_points = [
                        intersection_points[0].primitives[0].start,
                        intersection_points[0].primitives[0].end]
                    intersections_points.extend(intersection_points)

        shell1_points_inside_shell2 = []
        for face in self.faces:
            for point in face.outer_contour3d.discretization_points(angle_resolution=resolution):
                if shell2.point_belongs(point):
                    shell1_points_inside_shell2.append(point)

        if len(intersections_points + shell1_points_inside_shell2) == 0:
            return 0
        bbox = volmdlr.core.BoundingBox.from_points(
            intersections_points + shell1_points_inside_shell2)
        return bbox.volume()

    def intersection_external_aabb_volume(self, shell2: 'OpenShell3D',
                                          resolution: float):
        """
        Aabb made of the intersection points and the points of self external to shell2.
        """
        intersections_points = []
        for face1 in self.faces:
            for face2 in shell2.faces:
                intersection_points = face1.face_intersections(face2)
                if intersection_points:
                    intersection_points = [
                        intersection_points[0].primitives[0].start,
                        intersection_points[0].primitives[0].end]
                    intersections_points.extend(intersection_points)

        shell1_points_outside_shell2 = []
        for face in self.faces:
            for point in face.outer_contour3d.discretization_points(
                    angle_resolution=resolution):
                if not shell2.point_belongs(point):
                    shell1_points_outside_shell2.append(point)

        if len(intersections_points + shell1_points_outside_shell2) == 0:
            return 0
        bbox = volmdlr.core.BoundingBox.from_points(
            intersections_points + shell1_points_outside_shell2)
        return bbox.volume()

    def face_on_shell(self, face):
        """
        Verifies if a face lies on the shell's surface
        """
        for fc in self.faces:
            if fc.face_inside(face):
                return True
        return False

    def point_on_shell(self, point: volmdlr.Point3D):
        for face in self.faces:
            if face.point_belongs(point) or face.outer_contour3d.point_over_contour(point, abs_tol=1e-7):
                return True
        return False

    def point_in_shell_face(self, point: volmdlr.Point3D):
        warnings.warn('point_in_shell_face is deprecated, please use point_on_shell instead',
                      DeprecationWarning)
        return self.point_on_shell(point)

    def triangulation(self):
        meshes = []
        for i, face in enumerate(self.faces):
            face_mesh = face.triangulation()
            meshes.append(face_mesh)
        return vmd.DisplayMesh3D.merge_meshes(meshes)

    def plot(self, ax=None, color: str = 'k', alpha: float = 1):
        if ax is None:
            ax = plt.figure().add_subplot(111, projection='3d')

        for face in self.faces:
            face.plot(ax=ax, color=color, alpha=alpha)

        return ax

    def project_coincident_faces_of(self, shell):
        """
        Divides self's faces based on coincident shell's faces
        """

        list_faces = []
        initial_faces = self.faces[:]

        for i, face1 in enumerate(initial_faces):
            list_faces.extend(face1.project_faces(shell.faces))

        return self.__class__(list_faces)


class ClosedShell3D(OpenShell3D):
    """
    A 3D closed shell composed of multiple faces.

    This class represents a 3D closed shell, which is a collection of connected
    faces with a volume. It is a subclass of the `OpenShell3D` class and
    inherits all of its attributes and methods. In addition, it has a method
    to check whether a face is inside the shell.

    :param faces: The faces of the shell.
    :type faces: List[`Face3D`]
    :param color: The color of the shell.
    :type color: Tuple[float, float, float]
    :param alpha: The transparency of the shell, should be a value in the range (0, 1).
    :type alpha: float
    :param name: The name of the shell.
    :type name: str
    """

    STEP_FUNCTION = 'CLOSED_SHELL'

    def is_face_inside(self, face: Face3D):
        for point in face.outer_contour3d.discretization_points(angle_resolution=0.1):
            point_inside_shell = self.point_belongs(point)
            point_in_shells_faces = self.point_on_shell(point)
            if (not point_inside_shell) and (not point_in_shells_faces):
                return False
        return True

    def shell_intersection(self, shell2: 'OpenShell3D', resolution: float):
        """
        Return None if disjointed
        Return (1, 0) or (0, 1) if one is inside the other
        Return (n1, n2) if intersection

        4 cases :
            (n1, n2) with face intersection             => (n1, n2)
            (0, 0) with face intersection               => (0, 0)
            (0, 0) with no face intersection            => None
            (1, 0) or (0, 1) with no face intersection  => 1
        """
        # Check if boundary boxes don't intersect
        bbox1 = self.bounding_box
        bbox2 = shell2.bounding_box
        if not bbox1.bbox_intersection(bbox2):
            # print("No intersection of shells' BBox")
            return None

        # Check if any point of the first shell is in the second shell
        points1 = []
        for face in self.faces:
            points1.extend(
                face.outer_contour3d.discretization_points(angle_resolution=resolution))
        points2 = []
        for face in shell2.faces:
            points2.extend(
                face.outer_contour3d.discretization_points(angle_resolution=resolution))

        nb_pts1 = len(points1)
        nb_pts2 = len(points2)
        compteur1 = 0
        compteur2 = 0
        for point1 in points1:
            if shell2.point_belongs(point1):
                compteur1 += 1
        for point2 in points2:
            if self.point_belongs(point2):
                compteur2 += 1

        inter1 = compteur1 / nb_pts1
        inter2 = compteur2 / nb_pts2

        for face1 in self.faces:
            for face2 in shell2.faces:
                intersection_points = face1.face_intersections(face2)
                if intersection_points:
                    return inter1, inter2

        if inter1 == 0. and inter2 == 0.:
            return None
        return 1

    def point_belongs(self, point3d: volmdlr.Point3D, **kwargs):
        """
        Ray Casting algorithm
        Returns True if the point is inside the Shell, False otherwise
        """
        nb_rays = kwargs.get("nb_rays", 1)  # TODO: remove nb_rays argument in the future as it shouldn't be necessary

        bbox = self.bounding_box
        if not bbox.point_belongs(point3d):
            return False

        min_ray_length = 2 * max((bbox.xmax - bbox.xmin,
                                  bbox.ymax - bbox.ymin,
                                  bbox.zmax - bbox.zmin))
        two_min_ray_length = 2 * min_ray_length

        rays = []
        for _ in range(0, nb_rays):
            rays.append(vme.LineSegment3D(
                point3d,
                point3d + volmdlr.Point3D.random(min_ray_length,
                                                 two_min_ray_length,
                                                 min_ray_length,
                                                 two_min_ray_length,
                                                 min_ray_length,
                                                 two_min_ray_length)))
        rays = sorted(rays, key=lambda ray: ray.length())
        rays_intersections = []
        tests = []

        # for ray in rays[:3]:
        for ray in rays[:nb_rays]:
            #
            count = 0
            ray_intersection = []
            is_inside = True
            for face, point_inters in self.linesegment_intersections(ray):
                count += len(point_inters)
            if count % 2 == 0:
                is_inside = False
            tests.append(is_inside)
            rays_intersections.append(ray_intersection)
        for test1, test2 in zip(tests[:-1], tests[1:]):
            if test1 != test2:
                raise ValueError
        return tests[0]

    def point_in_shell_face(self, point: volmdlr.Point3D):

        for face in self.faces:
            if (face.surface3d.point_on_surface(point) and face.point_belongs(point)) or \
                    face.outer_contour3d.point_over_contour(point, abs_tol=1e-7):
                return True
        return False

    def is_inside_shell(self, shell2, resolution: float):
        """
        Returns True if all the points of self are inside shell2 and no face \
        are intersecting
        This method is not exact
        """
        bbox1 = self.bounding_box
        bbox2 = shell2.bounding_box
        if not bbox1.is_inside_bbox(bbox2):
            return False
        for face in self.faces:
            if not shell2.is_face_inside(face):
                return False
        return True

    def is_disjoint_from(self, shell2, tol=1e-8):
        """
        Verifies and rerturns a bool if two shells are disjointed or not.
        """
        disjoint = True
        if self.bounding_box.bbox_intersection(shell2.bounding_box) or \
                self.bounding_box.distance_to_bbox(shell2.bounding_box) <= tol:
            return False
        return disjoint

    def intersecting_faces_combinations(self, shell2, list_coincident_faces, tol=1e-8):
        """
        :param shell2: ClosedShell3D
            for two closed shells, it calculates and return a list of face
            combinations (list = [(face_shell1, face_shell2),...])
            for intersecting faces. if two faces can not be intersected,
            there is no combination for those
        :param tol: Corresponde to the tolerance to consider two faces as intersecting faces
        :param shell2:
        :param list_coincident_faces:
        :param tol:
        :return:
        """
        face_combinations = []
        for face1 in self.faces:
            for face2 in shell2.faces:
                if face1.is_intersecting(face2, list_coincident_faces, tol):
                    face_combinations.append((face1, face2))
        return face_combinations

    @staticmethod
    def dict_intersecting_combinations(intersecting_faces_combinations, tol=1e-8):
        """
        :param intersecting_faces_combinations: list of face combinations (list = [(face_shell1, face_shell2),...])
        for intersecting faces.
        :type intersecting_faces_combinations: list of face objects combinaitons
        returns a dictionary containing as keys the combination of intersecting faces
        and as the values the resulting primitive from the two intersecting faces.
        It is done so it is not needed to calculate the same intersecting primitive twice.
        """
        intersecting_combinations = {}
        for combination in intersecting_faces_combinations:
            face_intersections = combination[0].face_intersections(combination[1], tol)
            combination_face_intersections = []
            for face_intersection in face_intersections:
                for contour1 in [combination[0].outer_contour3d] + combination[0].inner_contours3d:
                    if contour1.is_superposing(face_intersection):
                        for contour2 in [combination[1].outer_contour3d] + combination[1].inner_contours3d:
                            if contour2.is_superposing(face_intersection):
                                break
                        else:
                            continue
                        break
                else:
                    combination_face_intersections.append(face_intersection)
            if combination_face_intersections:
                intersecting_combinations[combination] = combination_face_intersections
        return intersecting_combinations

    @staticmethod
    def get_intersecting_faces(dict_intersecting_combinations):
        """
        :param dict_intersecting_combinations: dictionary containing as keys the combination of intersecting faces
        and as the values the resulting primitive from the two intersecting faces

        returns two lists. One for the intersecting faces in shell1 and the other for the shell2
        """
        intersecting_faces_shell1 = []
        intersecting_faces_shell2 = []
        for face in list(dict_intersecting_combinations.keys()):
            if face[0] not in intersecting_faces_shell1:
                intersecting_faces_shell1.append(face[0])
            if face[1] not in intersecting_faces_shell2:
                intersecting_faces_shell2.append(face[1])
        return intersecting_faces_shell1, intersecting_faces_shell2

    def get_non_intersecting_faces(self, shell2, intersecting_faces, intersection_method=False):
        """
        :param shell2: ClosedShell3D
        :param intersecting_faces:
        :param intersection_method: determines if running for intersection operation
        returns a list of all the faces that never intersect any
        face of the other shell
        """
        non_intersecting_faces = []

        for face in self.faces:
            if (face not in intersecting_faces) and (face not in non_intersecting_faces):
                if not intersection_method:
                    if not face.bounding_box.is_inside_bbox(shell2.bounding_box) or not shell2.is_face_inside(face):
                        for face2 in shell2.faces:
                            if face.surface3d.is_coincident(face2.surface3d) and \
                                    face.bounding_box.is_inside_bbox(face2.bounding_box):
                                break
                        else:
                            non_intersecting_faces.append(face)
                else:
                    if face.bounding_box.is_inside_bbox(shell2.bounding_box) and shell2.is_face_inside(face):
                        non_intersecting_faces.append(face)

        return non_intersecting_faces

    def get_coincident_and_adjacent_faces(self, shell2):
        coincident_and_adjacent_faces = []
        for face1 in self.faces:
            for face2 in shell2.faces:
                if face1.surface3d.is_coincident(face2.surface3d) and \
                        face1.is_adjacent(face2):
                    coincident_and_adjacent_faces.append((face1, face2))

        return coincident_and_adjacent_faces

    def get_coincident_faces(self, shell2):
        """
        Finds all pairs of faces that are coincidents faces, that is,
        faces lying on the same plane

        returns a List of tuples with the face pairs
        """
        list_coincident_faces = []
        for face1 in self.faces:
            for face2 in shell2.faces:
                if isinstance(face1, face2.__class__) and face1.surface3d.is_coincident(face2.surface3d):
                    contour1 = face1.outer_contour3d.to_2d(
                        face1.surface3d.frame.origin,
                        face1.surface3d.frame.u,
                        face1.surface3d.frame.v)
                    contour2 = face2.outer_contour3d.to_2d(
                        face1.surface3d.frame.origin,
                        face1.surface3d.frame.u,
                        face1.surface3d.frame.v)
                    inters = contour1.contour_intersections(contour2)
                    if len(inters) >= 2:
                        list_coincident_faces.append((face1, face2))

        return list_coincident_faces

    def two_shells_intersecting_contour(self, shell2,
                                        list_coincident_faces: List[Face3D],
                                        dict_intersecting_combinations=None):
        """
        Computes intersecting_contour between two shells.

        :param shell2: ClosedShell3D
        :type shell2: :class:`volmdlr.faces.ClosedShell3D`
        :type list_coincident_faces: List[:class:`volmdlr.faces.Face3D`]
        :param dict_intersecting_combinations: dictionary containing as keys
            the combination of intersecting faces and as the values the
            resulting primitive from the two intersecting faces
        :returns: intersecting contour for two intersecting shells
        """
        if dict_intersecting_combinations is None:
            face_combinations = self.intersecting_faces_combinations(
                shell2, list_coincident_faces)
            dict_intersecting_combinations = \
                self.dict_intersecting_combinations(face_combinations)
        intersecting_wires = list(dict_intersecting_combinations.values())
        intersecting_contour = \
            volmdlr.wires.Contour3D([wire.primitives[0] for
                                     wires in intersecting_wires for wire in wires])
        return intersecting_contour

    def reference_shell(self, shell2, face):
        if face in shell2.faces:
            contour_extract_inside = True
            reference_shell = self
        else:
            contour_extract_inside = False
            reference_shell = shell2
        return contour_extract_inside, reference_shell

    def set_operations_valid_exterior_faces(self, new_faces: List[Face3D], valid_faces: List[Face3D],
                                            list_coincident_faces: List[Face3D], shell2, reference_shell):
        for new_face in new_faces:
            inside_reference_shell = reference_shell.point_belongs(new_face.random_point_inside())
            if self.set_operations_exterior_face(new_face, valid_faces, inside_reference_shell,
                                                 list_coincident_faces, shell2):
                valid_faces.append(new_face)
        return valid_faces

    def union_faces(self, shell2, intersecting_faces,
                    intersecting_combinations,
                    list_coincident_faces):
        faces = []
        for face in intersecting_faces:
            contour_extract_inside, reference_shell = self.reference_shell(shell2, face)
            new_faces = face.set_operations_new_faces(intersecting_combinations, contour_extract_inside)
            faces = self.set_operations_valid_exterior_faces(new_faces, faces, list_coincident_faces,
                                                             shell2, reference_shell)
        return faces

    def get_subtraction_valid_faces(self, new_faces, valid_faces, reference_shell, shell2, keep_interior_faces):
        faces = []
        for new_face in new_faces:
            inside_reference_shell = reference_shell.point_belongs(new_face.random_point_inside())
            if keep_interior_faces:
                if self.set_operations_interior_face(new_face, valid_faces, inside_reference_shell):
                    faces.append(new_face)
            elif self.set_operations_exterior_face(new_face, faces, inside_reference_shell, [], shell2):
                faces.append(new_face)
        return faces

    def validate_intersection_substractions_faces(self, faces):
        """
        Final validation of new faces created during intersections or subtractions of two closedshells.

        :param faces: new faces.
        :return: valid faces.
        """
        valid_faces = []
        finished = False
        while not finished:
            for face in valid_faces:
                if face.face_inside(faces[0]):
                    faces.remove(faces[0])
                    break
            else:
                valid_faces.append(faces[0])
                faces.remove(faces[0])
            if not faces:
                finished = True
        return valid_faces

    def subtraction_faces(self, shell2, intersecting_faces, intersecting_combinations):
        faces = []
        for face in intersecting_faces:
            keep_interior_faces = False
            if face in shell2.faces:
                keep_interior_faces = True
            contour_extract_inside, reference_shell = self.reference_shell(shell2, face)
            new_faces = face.set_operations_new_faces(intersecting_combinations, contour_extract_inside)
            valid_faces = self.get_subtraction_valid_faces(new_faces, faces, reference_shell,
                                                           shell2, keep_interior_faces)
            faces.extend(valid_faces)

        valid_faces = self.validate_intersection_substractions_faces(faces)

        return valid_faces

    def valid_intersection_faces(self, new_faces, valid_faces,
                                 reference_shell, shell2):
        faces = []
        for new_face in new_faces:
            inside_reference_shell = reference_shell.point_belongs(
                new_face.random_point_inside())
            if (inside_reference_shell or (self.face_on_shell(new_face) and shell2.face_on_shell(new_face))) \
                    and new_face not in valid_faces:
                faces.append(new_face)

        return faces

    def intersection_faces(self, shell2, intersecting_faces,
                           intersecting_combinations):
        faces = []
        for face in intersecting_faces:
            contour_extract_inside, reference_shell = \
                self.reference_shell(shell2, face)
            new_faces = face.set_operations_new_faces(
                intersecting_combinations, contour_extract_inside)
            valid_faces = self.valid_intersection_faces(
                new_faces, faces, reference_shell, shell2)
            faces.extend(valid_faces)

        valid_faces = self.validate_intersection_substractions_faces(faces)
        return valid_faces

    def set_operations_interior_face(self, new_face, faces, inside_reference_shell):
        if inside_reference_shell and new_face not in faces:
            return True
        if self.face_on_shell(new_face):
            return True
        return False

    def is_face_between_shells(self, shell2, face):
        if face.surface2d.inner_contours:
            normal_0 = face.surface2d.outer_contour.primitives[0].normal_vector()
            middle_point_0 = face.surface2d.outer_contour.primitives[0].middle_point()
            point1 = middle_point_0 + 0.0001 * normal_0
            point2 = middle_point_0 - 0.0001 * normal_0
            points = [point1, point2]
        else:
            points = [face.surface2d.outer_contour.center_of_mass()]

        for point in points:
            point3d = face.surface3d.point2d_to_3d(point)
            if face.point_belongs(point3d):
                normal1 = point3d - 0.00001 * face.surface3d.frame.w
                normal2 = point3d + 0.00001 * face.surface3d.frame.w
                if (self.point_belongs(normal1) and
                    shell2.point_belongs(normal2)) or \
                        (shell2.point_belongs(normal1) and
                         self.point_belongs(normal2)):
                    return True
        return False

    def set_operations_exterior_face(self, new_face, valid_faces, inside_reference_shell,
                                     list_coincident_faces, shell2):
        if new_face.area() < 1e-8:
            return False
        if new_face not in valid_faces and not inside_reference_shell:
            if list_coincident_faces:
                if self.is_face_between_shells(shell2, new_face):
                    return False
            return True
        return False

    def validate_set_operation(self, shell2, tol):
        """
        Verifies if two shells are valid for union or subtractions operations,
        that is, if they are disjointed or if one is totaly inside the other.

        If it returns an empty list, it means the two shells are valid to continue the
        operation.
        """
        if self.is_disjoint_from(shell2, tol):
            return [self, shell2]
        if self.is_inside_shell(shell2, resolution=0.01):
            return [shell2]
        if shell2.is_inside_shell(self, resolution=0.01):
            return [self]
        return []

    def is_clean(self):
        """
        Verifies if closed shell\'s faces are clean or
        if it is needed to be cleaned.

        :return: True if clean and False Otherwise
        """
        for face1, face2 in product(self.faces, repeat=2):
            if face1 != face2 and \
                    face1.surface3d.is_coincident(face2.surface3d) and \
                    face1.is_adjacent(face2):
                return False
        return True

    def union(self, shell2: 'ClosedShell3D', tol: float = 1e-8):
        """
        Given Two closed shells, it returns a new united ClosedShell3D object.

        """

        validate_set_operation = \
            self.validate_set_operation(shell2, tol)
        if validate_set_operation:
            return validate_set_operation
        list_coincident_faces = self.get_coincident_faces(shell2)
        face_combinations = self.intersecting_faces_combinations(shell2, list_coincident_faces, tol)
        intersecting_combinations = self.dict_intersecting_combinations(face_combinations, tol)
        intersecting_faces1, intersecting_faces2 = self.get_intersecting_faces(intersecting_combinations)
        intersecting_faces = intersecting_faces1 + intersecting_faces2
        faces = self.get_non_intersecting_faces(shell2, intersecting_faces) + \
            shell2.get_non_intersecting_faces(self, intersecting_faces)
        if len(faces) == len(self.faces + shell2.faces) and not intersecting_faces:
            return [self, shell2]
        new_valid_faces = self.union_faces(shell2, intersecting_faces,
                                           intersecting_combinations, list_coincident_faces)
        faces += new_valid_faces
        new_shell = ClosedShell3D(faces)
        return [new_shell]

    @staticmethod
    def get_faces_to_be_merged(union_faces):
        coincident_planes_faces = []
        for i, face1 in enumerate(union_faces):
            for j, face2 in enumerate(union_faces):
                if j != i and face1.surface3d.is_coincident(face2.surface3d):
                    if face1 not in coincident_planes_faces:
                        coincident_planes_faces.append(face1)
                    coincident_planes_faces.append(face2)
            if coincident_planes_faces:
                break
        return coincident_planes_faces

    @staticmethod
    def clean_faces(union_faces, list_new_faces):
        list_remove_faces = []
        if union_faces:
            for face1 in union_faces:
                for face2 in list_new_faces:
                    if face1.face_inside(face2):
                        list_remove_faces.append(face2)
                    elif face2.face_inside(face1):
                        list_remove_faces.append(face1)
        list_new_faces += union_faces
        for face in list_remove_faces:
            list_new_faces.remove(face)
        return list_new_faces

    def merge_faces(self):
        """
        Merges all shells' adjancents faces into one.

        """
        union_faces = self.faces
        finished = False
        list_new_faces = []
        count = 0
        while not finished:
            valid_coicident_faces = ClosedShell3D.get_faces_to_be_merged(union_faces)
            list_valid_coincident_faces = valid_coicident_faces[:]
            if valid_coicident_faces:
                list_new_faces += PlaneFace3D.merge_faces(valid_coicident_faces)
            for face in list_valid_coincident_faces:
                union_faces.remove(face)
            count += 1
            if (count >= len(self.faces) and not list_valid_coincident_faces):
                finished = True

        list_new_faces = self.clean_faces(union_faces, list_new_faces)

        self.faces = list_new_faces

    def subtract(self, shell2, tol=1e-8):
        """
        Given Two closed shells, it returns a new subtracted OpenShell3D.

        """
        validate_set_operation = self.validate_set_operation(shell2, tol)
        if validate_set_operation:
            return validate_set_operation

        list_coincident_faces = self.get_coincident_faces(shell2)
        face_combinations = self.intersecting_faces_combinations(
            shell2, list_coincident_faces, tol)

        intersecting_combinations = self.dict_intersecting_combinations(
            face_combinations, tol)

        if len(intersecting_combinations) == 0:
            return [self, shell2]

        intersecting_faces, _ = self.get_intersecting_faces(
            intersecting_combinations)

        faces = self.get_non_intersecting_faces(shell2, intersecting_faces)
        new_valid_faces = self.union_faces(shell2, intersecting_faces,
                                           intersecting_combinations,
                                           list_coincident_faces
                                           )
        faces += new_valid_faces
        return [OpenShell3D(faces)]

    def subtract_to_closed_shell(self, shell2: OpenShell3D, tol: float = 1e-8):
        """
        Given Two closed shells, it returns a new subtracted ClosedShell3D.

        :param shell2:
        :param tol:
        :return:
        """

        validate_set_operation = self.validate_set_operation(shell2, tol)
        if validate_set_operation:
            return validate_set_operation

        list_coincident_faces = self.get_coincident_faces(shell2)
        face_combinations = self.intersecting_faces_combinations(
            shell2, list_coincident_faces, tol)
        intersecting_combinations = self.dict_intersecting_combinations(
            face_combinations, tol)

        if len(intersecting_combinations) == 0:
            return [self, shell2]

        intersecting_faces1, intersecting_faces2 = self.get_intersecting_faces(
            intersecting_combinations)
        intersecting_faces = intersecting_faces1 + intersecting_faces2

        faces = self.get_non_intersecting_faces(shell2, intersecting_faces)
        faces += shell2.get_non_intersecting_faces(self, intersecting_faces, intersection_method=True)
        new_valid_faces = self.subtraction_faces(shell2, intersecting_faces, intersecting_combinations)
        faces += new_valid_faces
        new_shell = ClosedShell3D(faces)
        # new_shell.eliminate_not_valid_closedshell_faces()
        return [new_shell]

    def intersection(self, shell2, tol=1e-8):
        """
        Given two ClosedShell3D, it returns the new objet resulting
        from the intersection of the two.

        """
        validate_set_operation = self.validate_set_operation(
            shell2, tol)
        if validate_set_operation:
            return validate_set_operation
        list_coincident_faces = self.get_coincident_faces(shell2)
        face_combinations = self.intersecting_faces_combinations(shell2, list_coincident_faces, tol)
        intersecting_combinations = self.dict_intersecting_combinations(face_combinations, tol)

        if len(intersecting_combinations) == 0:
            return [self, shell2]

        intersecting_faces1, intersecting_faces2 = self.get_intersecting_faces(intersecting_combinations)
        intersecting_faces = intersecting_faces1 + intersecting_faces2
        faces = self.intersection_faces(shell2, intersecting_faces, intersecting_combinations)
        faces += self.get_non_intersecting_faces(shell2, intersecting_faces, intersection_method=True) + \
            shell2.get_non_intersecting_faces(self, intersecting_faces, intersection_method=True)
        new_shell = ClosedShell3D(faces)
        new_shell.eliminate_not_valid_closedshell_faces()
        return [new_shell]

    def eliminate_not_valid_closedshell_faces(self):
        nodes_with_2degrees = [node for node, degree in list(self.faces_graph.degree()) if degree <= 2]
        for node in nodes_with_2degrees:
            neighbors = nx.neighbors(self.faces_graph, node)
            for neighbor_node in neighbors:
                for face in self.faces:
                    if self.faces_graph.edges[(node, neighbor_node)]['edge'] in face.outer_contour3d.primitives:
                        self.faces.remove(face)
                        break
        self._faces_graph = None


class OpenTriangleShell3D(OpenShell3D):
    """
    A 3D open shell composed of multiple triangle faces.

    This class represents a 3D open shell, which is a collection of connected
    triangle faces with no volume. It is a subclass of the `OpenShell3D` class
    and inherits all of its attributes and methods.

    :param faces: The triangle faces of the shell.
    :type faces: List[`Triangle3D`]
    :param color: The color of the shell.
    :type color: Tuple[float, float, float]
    :param alpha: The transparency of the shell, should be a value in the range (0, 1).
    :type alpha: float
    :param name: The name of the shell.
    :type name: str
    """

    def __init__(self, faces: List[Triangle3D],
                 color: Tuple[float, float, float] = None,
                 alpha: float = 1., name: str = ''):
        OpenShell3D.__init__(self, faces=faces, color=color, alpha=alpha, name=name)

    def point_on_shell(self, point: volmdlr.Point3D):
        for face in self.faces:
            # TODO: why the first check?
            if (face.surface3d.point_on_plane(point) and face.point_belongs(point)) or \
                    face.outer_contour3d.point_over_contour(point, abs_tol=1e-7):
                return True
        return False

    def to_mesh_data(self):
        positions = npy.array(3 * len(self.faces), 3)
        faces = npy.array(len(self.faces), 3)
        for i, triangle_face in enumerate(self.faces):
            i1 = 3 * i
            i2 = i1 + 1
            i3 = i1 + 2
            positions[i1, 0] = triangle_face.points[0].x
            positions[i1, 1] = triangle_face.points[0].y
            positions[i1, 2] = triangle_face.points[0].z
            positions[i2, 0] = triangle_face.points[1].x
            positions[i2, 1] = triangle_face.points[1].y
            positions[i2, 2] = triangle_face.points[1].z
            positions[i3, 0] = triangle_face.points[2].x
            positions[i3, 1] = triangle_face.points[2].y
            positions[i3, 2] = triangle_face.points[2].z

            faces[i, 0] = i1
            faces[i, 1] = i2
            faces[i, 2] = i3

        return positions, faces

    @classmethod
    def from_mesh_data(cls, positions, faces):
        triangles = []
        points = [volmdlr.core.Point3D(px, py, pz) for px, py, pz in positions]
        for i1, i2, i3 in faces:
            triangles.append(Triangle3D(points[i1], points[i2], points[i3]))
        return cls(triangles)


class ClosedTriangleShell3D(ClosedShell3D, OpenTriangleShell3D):
    """
        A 3D closed shell composed of multiple triangle faces.

    This class represents a 3D closed shell, which is a collection of connected
    triangle faces with a volume. It is a subclass of both the `ClosedShell3D`
    and `OpenTriangleShell3D` classes and inherits all of their attributes and
    methods.

    :param faces: The triangle faces of the shell.
    :type faces: List[`Triangle3D`]
    :param color: The color of the shell.
    :type color: Tuple[float, float, float]
    :param alpha: The transparency of the shell, should be a value in the range (0, 1).
    :type alpha: float
    :param name: The name of the shell.
    :type name: str
    """

    def __init__(self, faces: List[Triangle3D],
                 color: Tuple[float, float, float] = None,
                 alpha: float = 1., name: str = ''):
        OpenTriangleShell3D.__init__(self, faces=faces, color=color, alpha=alpha, name=name)<|MERGE_RESOLUTION|>--- conflicted
+++ resolved
@@ -3,12 +3,7 @@
 """
 
 import math
-<<<<<<< HEAD
-import os
-
-=======
 import warnings
->>>>>>> 5d1ea26c
 from itertools import product
 from typing import Any, Dict, List, Tuple
 
