"""
Surfaces & faces
"""

from typing import List, Tuple, Dict, Any
import math

from itertools import product, combinations

import networkx as nx
import triangle
import numpy as npy

import scipy as scp
import scipy.optimize as opt

import matplotlib.pyplot as plt
# import matplotlib.tri as plt_tri
# from pygeodesic import geodesic

from geomdl import BSpline
from geomdl import utilities
from geomdl.fitting import interpolate_surface, approximate_surface
from geomdl.operations import split_surface_u, split_surface_v

# import dessia_common
from dessia_common.core import DessiaObject
import volmdlr.core
import volmdlr.core_compiled
import volmdlr.edges as vme
import volmdlr.wires
import volmdlr.display as vmd
import volmdlr.geometry
import volmdlr.grid


def knots_vector_inv(knots_vector):
    """
    Compute knot elements and multiplicities based on the global knot vector.

    """

    knots = sorted(set(knots_vector))
    multiplicities = []
    for knot in knots:
        multiplicities.append(knots_vector.count(knot))

    return (knots, multiplicities)


class Surface2D(volmdlr.core.Primitive2D):
    """
    A surface bounded by an outer contour.

    """

    def __init__(self, outer_contour: volmdlr.wires.Contour2D,
                 inner_contours: List[volmdlr.wires.Contour2D],
                 name: str = 'name'):
        self.outer_contour = outer_contour
        self.inner_contours = inner_contours

        volmdlr.core.Primitive2D.__init__(self, name=name)

    def copy(self):
        """
        Copies the surface2d.
        """
        return self.__class__(outer_contour=self.outer_contour.copy(),
                              inner_contours=[c.copy() for c in self.inner_contours],
                              name=self.name)

    def area(self):
        """
        Computes the area of the surface.

        """
        return self.outer_contour.area() - sum(contour.area() for contour in self.inner_contours)

    def second_moment_area(self, point: volmdlr.Point2D):
        """
        Computes the second moment area of the surface.

        """
        Ix, Iy, Ixy = self.outer_contour.second_moment_area(point)
        for contour in self.inner_contours:
            Ixc, Iyc, Ixyc = contour.second_moment_area(point)
            Ix -= Ixc
            Iy -= Iyc
            Ixy -= Ixyc
        return Ix, Iy, Ixy

    def center_of_mass(self):
        """
        Returns the center of mass of the Surface2d.
        """
        center = self.outer_contour.area() * self.outer_contour.center_of_mass()
        for contour in self.inner_contours:
            center -= contour.area() * contour.center_of_mass()
        return center / self.area()

    def point_belongs(self, point2d: volmdlr.Point2D):
        """
        Returns if the given point belongs to the surface2d.

        """
        if not self.outer_contour.point_belongs(point2d):
            if self.outer_contour.point_over_contour(point2d):
                return True
            return False

        for inner_contour in self.inner_contours:
            if inner_contour.point_belongs(point2d):
                return False
        return True

    def random_point_inside(self):
        """
        Returns a random point inside surface2d. Considers if it has holes.
        """
        valid_point = False
        point_inside_outer_contour = None
        while not valid_point:
            point_inside_outer_contour = self.outer_contour.random_point_inside()
            inside_inner_contour = False
            for inner_contour in self.inner_contours:
                if inner_contour.point_belongs(point_inside_outer_contour):
                    inside_inner_contour = True
            if not inside_inner_contour and \
                    point_inside_outer_contour is not None:
                valid_point = True

        return point_inside_outer_contour

    def triangulation(self, min_x_density=None, min_y_density=None):
        """
        Triangulates the Surface2D.
        """
        if self.area() == 0.:
            return vmd.DisplayMesh2D([], triangles=[])

        outer_polygon = self.outer_contour.to_polygon(angle_resolution=10)

        if not self.inner_contours:  # No holes
            return outer_polygon.triangulation()
        points = [vmd.Node2D(*p) for p in outer_polygon.points]
        vertices = [(p.x, p.y) for p in points]
        n = len(outer_polygon.points)
        segments = [(i, i + 1) for i in range(n - 1)]
        segments.append((n - 1, 0))
        point_index = {p: i for i, p in enumerate(points)}
        holes = []

        for inner_contour in self.inner_contours:
            inner_polygon = inner_contour.to_polygon(angle_resolution=10)
            inner_polygon_nodes = [vmd.Node2D.from_point(p) for p in inner_polygon.points]
            for point in inner_polygon_nodes:
                if point not in point_index:
                    points.append(point)
                    vertices.append((point.x, point.y))
                    point_index[point] = n
                    n += 1
            for point1, point2 in zip(inner_polygon_nodes[:-1],
                                      inner_polygon_nodes[1:]):
                segments.append((point_index[point1], point_index[point2]))
            segments.append((point_index[inner_polygon_nodes[-1]], point_index[inner_polygon_nodes[0]]))
            rpi = inner_contour.random_point_inside()
            holes.append((rpi.x, rpi.y))

        tri = {'vertices': npy.array(vertices).reshape((-1, 2)),
               'segments': npy.array(segments).reshape((-1, 2))}
        if holes:
            tri['holes'] = npy.array(holes).reshape((-1, 2))
        t = triangle.triangulate(tri, 'p')
        triangles = t['triangles'].tolist()
        np = t['vertices'].shape[0]
        points = [vmd.Node2D(*t['vertices'][i, :]) for i in range(np)]
        return vmd.DisplayMesh2D(points, triangles=triangles, edges=None)

    def split_by_lines(self, lines):
        """
        Returns a list of cutted surfaces given by the lines provided as argument.
        """
        cutted_surfaces = []
        iteration_surfaces = self.cut_by_line(lines[0])

        for line in lines[1:]:
            iteration_surfaces2 = []
            for surface in iteration_surfaces:
                line_cutted_surfaces = surface.cut_by_line(line)

                llcs = len(line_cutted_surfaces)

                if llcs == 1:
                    cutted_surfaces.append(line_cutted_surfaces[0])
                else:
                    iteration_surfaces2.extend(line_cutted_surfaces)

            iteration_surfaces = iteration_surfaces2[:]

        cutted_surfaces.extend(iteration_surfaces)
        return cutted_surfaces

    def split_regularly(self, n):
        """
        Split in n slices.
        """
        bounding_rectangle = self.outer_contour.bounding_rectangle()
        lines = []
        for i in range(n - 1):
            xi = bounding_rectangle[0] + (i + 1) * (bounding_rectangle[1] - bounding_rectangle[0]) / n
            lines.append(vme.Line2D(volmdlr.Point2D(xi, 0),
                                    volmdlr.Point2D(xi, 1)))
        return self.split_by_lines(lines)

    def cut_by_line(self, line: vme.Line2D):
        """
        Returns a list of cutted Surface2D by the given line.
        """
        surfaces = []
        splitted_outer_contours = self.outer_contour.cut_by_line(line)
        splitted_inner_contours_table = []
        for inner_contour in self.inner_contours:
            splitted_inner_contours = inner_contour.cut_by_line(line)
            splitted_inner_contours_table.append(splitted_inner_contours)

        # First part of the external contour
        for outer_split in splitted_outer_contours:
            inner_contours = []
            for splitted_inner_contours in splitted_inner_contours_table:
                for inner_split in splitted_inner_contours:
                    inner_split.order_contour()
                    point = inner_split.random_point_inside()
                    if outer_split.point_belongs(point):
                        inner_contours.append(inner_split)

            if inner_contours:
                surface2d = self.from_contours(outer_split, inner_contours)
                surfaces.append(surface2d)
            else:
                surfaces.append(Surface2D(outer_split, []))
        return surfaces

    def line_crossings(self, line: 'volmdlr.edges.Line2D'):
        """
        Returns a list of crossings with in the form of a tuple (point,
        primitive) of the wire primitives intersecting with the line
        """
        intersection_points = []
        for primitive in self.outer_contour.primitives:
            for p in primitive.line_crossings(line):
                if (p, primitive) not in intersection_points:
                    intersection_points.append((p, primitive))
        for inner_contour in self.inner_contours:
            for primitive in inner_contour.primitives:
                for p in primitive.line_crossings(line):
                    if (p, primitive) not in intersection_points:
                        intersection_points.append((p, primitive))
        return sorted(intersection_points, key=lambda ip: line.abscissa(ip[0]))

    def split_at_centers(self):
        """
        Split in n slices
        """
        # xmin, xmax, ymin, ymax = self.outer_contour.bounding_rectangle()

        cutted_contours = []
        iteration_contours = []
        c1 = self.inner_contours[0].center_of_mass()
        c2 = self.inner_contours[1].center_of_mass()
        cut_line = vme.Line2D(c1, c2)

        iteration_contours2 = []

        sc = self.cut_by_line(cut_line)

        iteration_contours2.extend(sc)

        iteration_contours = iteration_contours2[:]
        cutted_contours.extend(iteration_contours)

        return cutted_contours

    def cut_by_line2(self, line):
        all_contours = []
        inner_1 = self.inner_contours[0]
        inner_2 = self.inner_contours[1]

        inner_intersections_1 = inner_1.line_intersections(line)
        inner_intersections_2 = inner_2.line_intersections(line)

        Arc1, Arc2 = inner_1.split(inner_intersections_1[1],
                                   inner_intersections_1[0])
        Arc3, Arc4 = inner_2.split(inner_intersections_2[1],
                                   inner_intersections_2[0])
        new_inner_1 = volmdlr.wires.Contour2D([Arc1, Arc2])
        new_inner_2 = volmdlr.wires.Contour2D([Arc3, Arc4])

        intersections = []
        intersections.append((inner_intersections_1[0], Arc1))
        intersections.append((inner_intersections_1[1], Arc2))
        intersections += self.outer_contour.line_intersections(line)
        intersections.append((inner_intersections_2[0], Arc3))
        intersections.append((inner_intersections_2[1], Arc4))
        intersections += self.outer_contour.line_intersections(line)

        if not intersections:
            all_contours.extend([self])
        if len(intersections) < 4:
            return [self]
        if len(intersections) >= 4:
            if isinstance(intersections[0][0], volmdlr.Point2D) and \
                    isinstance(intersections[1][0], volmdlr.Point2D):
                ip1, ip2 = sorted(
                    [new_inner_1.primitives.index(intersections[0][1]),
                     new_inner_1.primitives.index(intersections[1][1])])
                ip5, ip6 = sorted(
                    [new_inner_2.primitives.index(intersections[4][1]),
                     new_inner_2.primitives.index(intersections[5][1])])
                ip3, ip4 = sorted(
                    [self.outer_contour.primitives.index(intersections[2][1]),
                     self.outer_contour.primitives.index(intersections[3][1])])

                # sp11, sp12 = intersections[2][1].split(intersections[2][0])
                # sp21, sp22 = intersections[3][1].split(intersections[3][0])
                sp33, sp34 = intersections[6][1].split(intersections[6][0])
                sp44, sp43 = intersections[7][1].split(intersections[7][0])

                primitives1 = []
                primitives1.append(
                    volmdlr.edges.LineSegment2D(intersections[6][0],
                                                intersections[1][0]))
                primitives1.append(new_inner_1.primitives[ip1])
                primitives1.append(
                    volmdlr.edges.LineSegment2D(intersections[0][0],
                                                intersections[5][0]))
                primitives1.append(new_inner_2.primitives[ip5])
                primitives1.append(
                    volmdlr.edges.LineSegment2D(intersections[4][0],
                                                intersections[7][0]))
                primitives1.append(sp44)
                primitives1.extend(self.outer_contour.primitives[ip3 + 1:ip4])
                primitives1.append(sp34)

                primitives2 = []
                primitives2.append(
                    volmdlr.edges.LineSegment2D(intersections[7][0],
                                                intersections[4][0]))
                primitives2.append(new_inner_2.primitives[ip6])
                primitives2.append(
                    volmdlr.edges.LineSegment2D(intersections[5][0],
                                                intersections[0][0]))
                primitives2.append(new_inner_1.primitives[ip2])
                primitives2.append(
                    volmdlr.edges.LineSegment2D(intersections[1][0],
                                                intersections[6][0]))
                primitives2.append(sp33)
                a = self.outer_contour.primitives[:ip3]
                a.reverse()
                primitives2.extend(a)
                primitives2.append(sp43)

                all_contours.extend([volmdlr.wires.Contour2D(primitives1),
                                     volmdlr.wires.Contour2D(primitives2)])

            else:
                raise NotImplementedError(
                    'Non convex contour not supported yet')
                # raise NotImplementedError(
                #     '{} intersections not supported yet'.format(
                #         len(intersections)))

        return all_contours

    def cut_by_line3(self, line):
        # ax=self.outer_contour.plot()
        all_contours = []
        inner = self.inner_contours[0]
        inner_2 = self.inner_contours[1]
        inner_3 = self.inner_contours[2]

        c = inner.center_of_mass()
        c_2 = inner_2.center_of_mass()
        c_3 = inner_3.center_of_mass()
        direction_vector = line.normal_vector()
        direction_line = volmdlr.edges.Line2D(c, volmdlr.Point2D(
            (direction_vector.y * c.x - direction_vector.x * c.y) / (
                direction_vector.y), 0))
        direction_line_2 = volmdlr.edges.Line2D(c_2, volmdlr.Point2D(
            (direction_vector.y * c_2.x - direction_vector.x * c_2.y) / (
                direction_vector.y), 0))

        direction_line_3 = volmdlr.edges.Line2D(c_3, volmdlr.Point2D(
            (direction_vector.y * c_3.x - direction_vector.x * c_3.y) / (
                direction_vector.y), 0))
        inner_intersections = inner.line_intersections(direction_line)
        inner_intersections_2 = inner_2.line_intersections(direction_line_2)
        inner_intersections_3 = inner_3.line_intersections(direction_line_3)
        Arc1, Arc2 = inner.split(inner_intersections[1],
                                 inner_intersections[0])
        Arc3, Arc4 = inner_2.split(inner_intersections_2[1],
                                   inner_intersections_2[0])
        Arc5, Arc6 = inner_3.split(inner_intersections_3[1],
                                   inner_intersections_3[0])
        new_inner = volmdlr.wires.Contour2D([Arc1, Arc2])
        new_inner_2 = volmdlr.wires.Contour2D([Arc3, Arc4])
        new_inner_3 = volmdlr.wires.Contour2D([Arc5, Arc6])
        intersections = []

        intersections.append((inner_intersections[0], Arc1))
        intersections.append((inner_intersections[1], Arc2))
        if len(self.outer_contour.line_intersections(direction_line)) > 2:

            intersections.append(
                self.outer_contour.line_intersections(direction_line)[0])
            intersections.append(
                self.outer_contour.line_intersections(direction_line)[2])
        else:
            intersections.append(
                self.outer_contour.line_intersections(direction_line)[0])
            intersections.append(
                self.outer_contour.line_intersections(direction_line)[1])
        intersections.append((inner_intersections_2[0], Arc3))
        intersections.append((inner_intersections_2[1], Arc4))
        if len(self.outer_contour.line_intersections(direction_line_2)) > 2:
            intersections.append(
                self.outer_contour.line_intersections(direction_line_2)[0])
            intersections.append(
                self.outer_contour.line_intersections(direction_line_2)[2])
        else:
            intersections.append(
                self.outer_contour.line_intersections(direction_line_2)[0])
            intersections.append(
                self.outer_contour.line_intersections(direction_line_2)[1])
        intersections.append((inner_intersections_3[0], Arc5))
        intersections.append((inner_intersections_3[1], Arc6))
        if len(self.outer_contour.line_intersections(direction_line_3)) > 2:

            intersections.append(
                self.outer_contour.line_intersections(direction_line_3)[0])
            intersections.append(
                self.outer_contour.line_intersections(direction_line_3)[2])
        else:
            intersections.append(
                self.outer_contour.line_intersections(direction_line_3)[0])
            intersections.append(
                self.outer_contour.line_intersections(direction_line_3)[1])

        if isinstance(intersections[0][0], volmdlr.Point2D) and \
                isinstance(intersections[1][0], volmdlr.Point2D):
            ip1, ip2 = sorted([new_inner.primitives.index(intersections[0][1]),
                               new_inner.primitives.index(
                                   intersections[1][1])])
            ip5, ip6 = sorted(
                [new_inner_2.primitives.index(intersections[4][1]),
                 new_inner_2.primitives.index(intersections[5][1])])
            ip7, ip8 = sorted(
                [new_inner_3.primitives.index(intersections[8][1]),
                 new_inner_3.primitives.index(intersections[9][1])])
            ip3, ip4 = sorted(
                [self.outer_contour.primitives.index(intersections[2][1]),
                 self.outer_contour.primitives.index(intersections[3][1])])

            sp11, sp12 = intersections[2][1].split(intersections[2][0])
            sp21, sp22 = intersections[3][1].split(intersections[3][0])
            sp33, sp34 = intersections[6][1].split(intersections[6][0])
            sp44, sp43 = intersections[7][1].split(intersections[7][0])
            sp55, sp56 = intersections[10][1].split(intersections[10][0])
            sp66, sp65 = intersections[11][1].split(intersections[11][0])

            primitives1 = []
            primitives1.append(volmdlr.edges.LineSegment2D(intersections[7][0],
                                                           intersections[5][
                                                               0]))
            primitives1.append(new_inner_2.primitives[ip5])
            primitives1.append(volmdlr.edges.LineSegment2D(intersections[6][0],
                                                           intersections[4][
                                                               0]))
            primitives1.append(sp33)
            primitives1.append(sp43)

            primitives2 = []
            primitives2.append(volmdlr.edges.LineSegment2D(intersections[6][0],
                                                           intersections[4][
                                                               0]))
            primitives2.append(new_inner_2.primitives[ip6])
            primitives2.append(volmdlr.edges.LineSegment2D(intersections[5][0],
                                                           intersections[7][
                                                               0]))
            primitives2.append(volmdlr.edges.LineSegment2D(intersections[7][0],
                                                           intersections[11][
                                                               0]))
            primitives2.append(
                volmdlr.edges.LineSegment2D(intersections[11][0],
                                            intersections[9][0]))
            primitives2.append(new_inner_3.primitives[ip7])
            primitives2.append(volmdlr.edges.LineSegment2D(intersections[8][0],
                                                           intersections[10][
                                                               0]))
            primitives2.append(sp34)

            primitives3 = []
            primitives3.append(
                volmdlr.edges.LineSegment2D(intersections[10][0],
                                            intersections[8][0]))
            primitives3.append(new_inner_3.primitives[ip8])
            primitives3.append(volmdlr.edges.LineSegment2D(intersections[9][0],
                                                           intersections[11][
                                                               0]))
            primitives3.append(sp22)
            primitives3.append(volmdlr.edges.LineSegment2D(intersections[3][0],
                                                           intersections[1][
                                                               0]))
            primitives3.append(new_inner.primitives[ip1])
            primitives3.append(volmdlr.edges.LineSegment2D(intersections[0][0],
                                                           intersections[2][
                                                               0]))
            primitives3.append(volmdlr.edges.LineSegment2D(intersections[2][0],
                                                           intersections[10][
                                                               0]))

            primitives4 = []
            primitives4.append(volmdlr.edges.LineSegment2D(intersections[3][0],
                                                           intersections[1][
                                                               0]))
            a = volmdlr.edges.Arc2D(new_inner.primitives[ip2].end,
                                    new_inner.primitives[ip2].interior,
                                    new_inner.primitives[ip2].start)
            primitives4.append(a)
            primitives4.append(volmdlr.edges.LineSegment2D(intersections[0][0],
                                                           intersections[2][
                                                               0]))
            primitives4.append(sp12)
            primitives4.append(sp21)

            # Contour2D(primitives1),Contour2D(primitives2),
            #                      Contour2D(primitives3),
            all_contours.extend([volmdlr.wires.Contour2D(primitives4)])

        else:
            raise NotImplementedError(
                '{} intersections not supported yet'.format(
                    len(intersections)))

        return all_contours

    def bounding_rectangle(self):
        return self.outer_contour.bounding_rectangle()

    @classmethod
    def from_contours(cls, outer_contour, inner_contours):
        surface2d_inner_contours = []
        surface2d_outer_contour = outer_contour
        for inner_contour in inner_contours:
            if surface2d_outer_contour.shared_primitives_extremities(
                    inner_contour):
                # inner_contour will be merged with outer_contour
                merged_contours = surface2d_outer_contour.merge_with(
                    inner_contour)
                if len(merged_contours) >= 2:
                    raise NotImplementedError
                surface2d_outer_contour = merged_contours[0]
            else:
                # inner_contour will be added to the inner contours of the
                # Surface2D
                surface2d_inner_contours.append(inner_contour)
        return cls(surface2d_outer_contour, surface2d_inner_contours)

    def plot(self, ax=None, color='k', alpha=1, equal_aspect=False):

        if ax is None:
            fig, ax = plt.subplots()
        self.outer_contour.plot(ax=ax, color=color, alpha=alpha,
                                equal_aspect=equal_aspect)
        for inner_contour in self.inner_contours:
            inner_contour.plot(ax=ax, color=color, alpha=alpha,
                               equal_aspect=equal_aspect)

        if equal_aspect:
            ax.set_aspect('equal')

        ax.margins(0.1)
        return ax

    def axial_symmetry(self, line):
        """
        Finds out the symmetric surface2d according to a line.

        """

        outer_contour = self.outer_contour.axial_symmetry(line)
        inner_contours = []
        if self.inner_contours != []:
            inner_contours = [contour.axial_symmetry(line) for contour in self.inner_contours]

        return self.__class__(outer_contour=outer_contour,
                              inner_contours=inner_contours)

    def rotation(self, center, angle):

        outer_contour = self.outer_contour.rotation(center, angle)
        if self.inner_contours != []:
            inner_contours = [contour.rotation(center, angle) for contour in self.inner_contours]
        else:
            inner_contours = []

        return self.__class__(outer_contour, inner_contours)

    def rotation_inplace(self, center, angle):

        new_surface2d = self.rotation(center, angle)
        self.outer_contour = new_surface2d.outer_contour
        self.inner_contours = new_surface2d.inner_contours

    def translation(self, offset: volmdlr.Vector2D):
        outer_contour = self.outer_contour.translation(offset)
        inner_contours = [contour.translation(offset) for contour in self.inner_contours]
        return self.__class__(outer_contour, inner_contours)

    def translation_inplace(self, offset: volmdlr.Vector2D):
        new_contour = self.translation(offset)
        self.outer_contour = new_contour.outer_contour
        self.inner_contours = new_contour.inner_contours

    def frame_mapping(self, frame: volmdlr.Frame2D, side: str):
        outer_contour = self.outer_contour.frame_mapping(frame, side)
        inner_contours = [contour.frame_mapping(frame, side) for contour in self.inner_contours]
        return self.__class__(outer_contour, inner_contours)

    def frame_mapping_inplace(self, frame: volmdlr.Frame2D, side: str):
        new_contour = self.frame_mapping(frame, side)
        self.outer_contour = new_contour.outer_contour
        self.inner_contours = new_contour.inner_contours


class Surface3D(DessiaObject):
    """
    Abstract class.

    """
    x_periodicity = None
    y_periodicity = None

    def face_from_contours3d(self,
                             contours3d: List[volmdlr.wires.Contour3D],
                             name: str = ''):
        """
        """

        lc3d = len(contours3d)

        if lc3d == 1:
            outer_contour2d = self.contour3d_to_2d(contours3d[0])
            inner_contours2d = []
        elif lc3d > 1:
            area = -1
            inner_contours2d = []
            for contour3d in contours3d:
                contour2d = self.contour3d_to_2d(contour3d)
                inner_contours2d.append(contour2d)
                contour_area = contour2d.area()
                if contour_area > area:
                    area = contour_area
                    outer_contour2d = contour2d
            inner_contours2d.remove(outer_contour2d)
        else:
            raise ValueError('Must have at least one contour')

        if isinstance(self.face_class, str):
            class_ = globals()[self.face_class]
        else:
            class_ = self.face_class

        surface2d = Surface2D(outer_contour=outer_contour2d,
                              inner_contours=inner_contours2d)
        return class_(self,
                      surface2d=surface2d,
                      name=name)

    def repair_primitives_periodicity(self, primitives, last_primitive):
        delta_x1 = abs(primitives[0].start.x
                       - last_primitive.end.x)
        delta_x2 = abs(primitives[-1].end.x
                       - last_primitive.end.x)
        delta_y1 = abs(primitives[0].start.y
                       - last_primitive.end.y)
        delta_y2 = abs(primitives[-1].end.y
                       - last_primitive.end.y)

        if self.x_periodicity \
                and not (math.isclose(delta_x1, 0,
                                      abs_tol=5e-5)
                         or math.isclose(delta_x2, 0,
                                         abs_tol=5e-5)):
            delta_x1 = delta_x1 % self.x_periodicity
            delta_x2 = delta_x2 % self.x_periodicity
            if math.isclose(delta_x1, self.x_periodicity,
                            abs_tol=1e-4):
                delta_x1 = 0.
            if math.isclose(delta_x2, self.x_periodicity,
                            abs_tol=1e-4):
                delta_x2 = 0.
            for prim in primitives:
                prim.start.x = abs(self.x_periodicity
                                   - prim.start.x)
                prim.end.x = abs(self.x_periodicity
                                 - prim.end.x)

        if self.y_periodicity \
                and not (math.isclose(delta_y1, 0,
                                      abs_tol=5e-5)
                         or math.isclose(delta_y2, 0,
                                         abs_tol=5e-5)):
            delta_y1 = delta_y1 % self.y_periodicity
            delta_y2 = delta_y2 % self.y_periodicity
            if math.isclose(delta_y1, self.y_periodicity,
                            abs_tol=1e-4):
                delta_y1 = 0.
            if math.isclose(delta_y2, self.y_periodicity,
                            abs_tol=1e-4):
                delta_y2 = 0.
            for prim in primitives:
                prim.start.y = abs(self.y_periodicity
                                   - prim.start.y)
                prim.end.y = abs(self.y_periodicity
                                 - prim.end.y)

        return primitives, delta_x1, delta_x2, delta_y1, delta_y2

    def contour3d_to_2d(self, contour3d):
        primitives2d = []
        last_primitive = None

        for primitive3d in contour3d.primitives:
            method_name = '{}_to_2d'.format(
                primitive3d.__class__.__name__.lower())
            if hasattr(self, method_name):
                primitives = getattr(self, method_name)(primitive3d)

                if primitives is None:
                    continue

                if last_primitive:
                    primitives, delta_x1, delta_x2, delta_y1, delta_y2 = \
                        self.repair_primitives_periodicity(primitives,
                                                           last_primitive)

                    dist1 = primitive3d.start.point_distance(
                        last_primitive3d.end)
                    dist2 = primitive3d.end.point_distance(
                        last_primitive3d.end)
                    if (math.isclose(delta_x1, 0., abs_tol=1e-3)
                            and math.isclose(delta_y1, 0., abs_tol=1e-3)
                            and math.isclose(dist1, 0, abs_tol=5e-5)):
                        pass
                    elif (math.isclose(delta_x2, 0., abs_tol=1e-3)
                          and math.isclose(delta_y2, 0., abs_tol=1e-3)
                          and math.isclose(dist2, 0, abs_tol=5e-5)):
                        primitives = [p.reverse() for p in primitives[::-1]]
                    else:
                        ax2 = contour3d.plot()
                        primitive3d.plot(ax=ax2, color='r')
                        last_primitive3d.plot(ax=ax2, color='b')
                        self.plot(ax=ax2)

                        ax = last_primitive.plot(color='b', plot_points=True)
                        # primitives[0].plot(ax=ax, color='r', plot_points=True)
                        # primitives[-1].plot(ax=ax, color='r', plot_points=True)
                        for p in primitives:
                            p.plot(ax=ax, color='r', plot_points=True)
                        if self.x_periodicity:
                            vme.Line2D(volmdlr.Point2D(self.x_periodicity, 0),
                                       volmdlr.Point2D(self.x_periodicity, 1)) \
                                .plot(ax=ax)
                        print('Surface 3D:', self)
                        print('3D primitive in red:', primitive3d)
                        print('Previous 3D primitive:', last_primitive3d)
                        raise ValueError(
                            'Primitives not following each other in contour:',
                            'delta1={}, {}, {} ; '
                            'delta2={}, {}, {}'.format(
                                delta_x1, delta_y1, dist1,
                                delta_x2, delta_y2, dist2))

                if primitives:
                    last_primitive = primitives[-1]
                    last_primitive3d = primitive3d
                    primitives2d.extend(primitives)
            else:
                raise NotImplementedError(
                    'Class {} does not implement {}'.format(
                        self.__class__.__name__,
                        method_name))

        return volmdlr.wires.Contour2D(primitives2d)

    def contour2d_to_3d(self, contour2d):
        primitives3d = []
        for primitive2d in contour2d.primitives:
            method_name = '{}_to_3d'.format(
                primitive2d.__class__.__name__.lower())
            if hasattr(self, method_name):
                try:
                    primitives3d.extend(getattr(self, method_name)(primitive2d))
                except NotImplementedError:
                    print('Error NotImplementedError')
            else:
                raise NotImplementedError(
                    'Class {} does not implement {}'.format(
                        self.__class__.__name__,
                        method_name))

        return volmdlr.wires.Contour3D(primitives3d)

    def linesegment3d_to_2d(self, linesegment3d):
        """
        A line segment on a surface will be in any case a line in 2D?
        """
        return [vme.LineSegment2D(self.point3d_to_2d(linesegment3d.start),
                                  self.point3d_to_2d(linesegment3d.end))]

    def bsplinecurve3d_to_2d(self, bspline_curve3d):
        """
        Is this right?
        """
        control_points = [self.point3d_to_2d(p)
                          for p in bspline_curve3d.control_points]
        return [vme.BSplineCurve2D(
            bspline_curve3d.degree,
            control_points=control_points,
            knot_multiplicities=bspline_curve3d.knot_multiplicities,
            knots=bspline_curve3d.knots,
            weights=bspline_curve3d.weights,
            periodic=bspline_curve3d.periodic)]

    def bsplinecurve2d_to_3d(self, bspline_curve2d):
        """
        Is this right?
        """
        control_points = [self.point2d_to_3d(p)
                          for p in bspline_curve2d.control_points]
        return [vme.BSplineCurve3D(
            bspline_curve2d.degree,
            control_points=control_points,
            knot_multiplicities=bspline_curve2d.knot_multiplicities,
            knots=bspline_curve2d.knots,
            weights=bspline_curve2d.weights,
            periodic=bspline_curve2d.periodic)]

    def normal_from_point2d(self, point2d):

        raise NotImplementedError('NotImplemented')

    def normal_from_point3d(self, point3d):
        """
        Evaluates the normal vector of the bspline surface at this point3d.
        """

        return (self.normal_from_point2d(self.point3d_to_2d(point3d)))[1]

    def geodesic_distance_from_points2d(self, point1_2d: volmdlr.Point2D,
                                        point2_2d: volmdlr.Point2D, number_points: int = 50):
        """
        Approximation of geodesic distance via linesegments length sum in 3D
        """
        # points = [point1_2d]
        current_point3d = self.point2d_to_3d(point1_2d)
        distance = 0.
        for i in range(number_points):
            next_point3d = self.point2d_to_3d(point1_2d + (i + 1) / (number_points) * (point2_2d - point1_2d))
            distance += next_point3d.point_distance(current_point3d)
            current_point3d = next_point3d
        return distance

    def geodesic_distance(self, point1_3d: volmdlr.Point3D, point2_3d: volmdlr.Point3D):
        """
        Approximation of geodesic distance between 2 3D points supposed to be on the surface
        """
        point1_2d = self.point3d_to_2d(point1_3d)
        point2_2d = self.point3d_to_2d(point2_3d)
        return self.geodesic_distance_from_points2d(point1_2d, point2_2d)

    def frame_mapping_parameters(self, frame: volmdlr.Frame3D, side: str):
        basis = frame.basis()
        if side == 'new':
            new_origin = frame.new_coordinates(self.frame.origin)
            new_u = basis.new_coordinates(self.frame.u)
            new_v = basis.new_coordinates(self.frame.v)
            new_w = basis.new_coordinates(self.frame.w)
            new_frame = volmdlr.Frame3D(new_origin, new_u, new_v, new_w)
        elif side == 'old':
            new_origin = frame.old_coordinates(self.frame.origin)
            new_u = basis.old_coordinates(self.frame.u)
            new_v = basis.old_coordinates(self.frame.v)
            new_w = basis.old_coordinates(self.frame.w)
            new_frame = volmdlr.Frame3D(new_origin, new_u, new_v, new_w)
        else:
            raise ValueError('side value not valid, please specify'
                             'a correct value: \'old\' or \'new\'')
        return new_frame


class Plane3D(Surface3D):
    """
    Defines a plane 3d.

    """
    face_class = 'PlaneFace3D'

    def __init__(self, frame: volmdlr.Frame3D, name: str = ''):
        """
        :param frame: u and v of frame describe the plane, w is the normal
        """
        self.frame = frame
        self.name = name
        Surface3D.__init__(self, name=name)

    def __hash__(self):
        return hash(self.frame)

    def __eq__(self, other_plane):
        if other_plane.__class__.__name__ != self.__class__.__name__:
            return False
        return self.frame == other_plane.frame
        # return (self.frame.origin == other_plane.frame.origin and
        #         self.frame.w.is_colinear_to(other_plane.frame.w))

    # def to_dict(self, use_pointers: bool = True, memo=None, path: str = '#'):
    #     # improve the object structure ?
    #     dict_ = dc.DessiaObject.base_dict(self)
    #     dict_['frame'] = self.frame.to_dict(use_pointers=use_pointers, memo=memo, path=path + '/frame')
    #     return dict_

    @classmethod
    def from_step(cls, arguments, object_dict):
        frame3d = object_dict[arguments[1]]
        frame3d.normalize()
        frame = volmdlr.Frame3D(frame3d.origin,
                                frame3d.v, frame3d.w, frame3d.u)
        return cls(frame, arguments[0][1:-1])

    def to_step(self, current_id):
        frame = volmdlr.Frame3D(self.frame.origin, self.frame.w, self.frame.u,
                                self.frame.v)
        content, frame_id = frame.to_step(current_id)
        plane_id = frame_id + 1
        content += "#{} = PLANE('{}',#{});\n".format(plane_id, self.name,
                                                     frame_id)
        return content, [plane_id]

    @classmethod
    def from_3_points(cls, point1, point2, point3):
        """
        Point 1 is used as origin of the plane.
        """
        vector1 = point2 - point1
        vector2 = point3 - point1

        vector1.normalize()
        vector2.normalize()
        normal = vector1.cross(vector2)
        normal.normalize()
        frame = volmdlr.Frame3D(point1, vector1, normal.cross(vector1), normal)
        return cls(frame)

    @classmethod
    def from_normal(cls, point, normal):
        v1 = normal.deterministic_unit_normal_vector()
        v2 = v1.cross(normal)
        return cls(volmdlr.Frame3D(point, v1, v2, normal))

    @classmethod
    def from_plane_vectors(cls, plane_origin: volmdlr.Point3D,
                           plane_x: volmdlr.Vector3D,
                           plane_y: volmdlr.Vector3D):
        normal = plane_x.cross(plane_y)
        return cls(volmdlr.Frame3D(plane_origin, plane_x, plane_y, normal))

    @classmethod
    def from_points(cls, points):
        """
        Returns the plane3d that goes through the 3 first points on the list.
        Why for more than 3 points we only do some check and never raise error?
        """
        if len(points) < 3:
            raise ValueError
        elif len(points) == 3:
            return cls.from_3_points(volmdlr.Point3D(points[0].vector),
                                     volmdlr.Vector3D(points[1].vector),
                                     volmdlr.Vector3D(points[2].vector))
        else:
            points = [p.copy() for p in points]
            indexes_to_del = []
            for i, point in enumerate(points[1:]):
                if point == points[0]:
                    indexes_to_del.append(i)
            for index in indexes_to_del[::-1]:
                del points[index + 1]

            origin = points[0]
            vector1 = points[1] - origin
            vector1.normalize()
            vector2_min = points[2] - origin
            vector2_min.normalize()
            dot_min = abs(vector1.dot(vector2_min))
            for point in points[3:]:
                vector2 = point - origin
                vector2.normalize()
                dot = abs(vector1.dot(vector2))
                if dot < dot_min:
                    vector2_min = vector2
                    dot_min = dot
            return cls.from_3_points(origin, vector1 + origin,
                                     vector2_min + origin)

    def point_on_surface(self, point):
        """
        Return if the point belongs to the plane at a tolerance of 1e-6.
        """
        if math.isclose(self.frame.w.dot(point - self.frame.origin), 0,
                        abs_tol=1e-6):
            return True
        return False

    def point_distance(self, point3d):
        """
        Calculates the distance of a point to plane.

        :param point3d: point to verify distance
        :return: a float, point distance to plane
        """
        coefficient_a, coefficient_b, coefficient_c, coefficient_d = self.equation_coefficients()
        return abs(self.frame.w.dot(point3d) + coefficient_d) / math.sqrt(coefficient_a**2 +
                                                                          coefficient_b**2 + coefficient_c**2)

    def line_intersections(self, line):
        u = line.point2 - line.point1
        w = line.point1 - self.frame.origin
        if math.isclose(self.frame.w.dot(u), 0, abs_tol=1e-08):
            return []
        intersection_abscissea = - self.frame.w.dot(w) / self.frame.w.dot(u)
        return [line.point1 + intersection_abscissea * u]

    def linesegment_intersections(self, linesegment: vme.LineSegment3D) \
            -> List[volmdlr.Point3D]:
        u = linesegment.end - linesegment.start
        w = linesegment.start - self.frame.origin
        normaldotu = self.frame.w.dot(u)
        if math.isclose(normaldotu, 0, abs_tol=1e-08):
            return []
        intersection_abscissea = - self.frame.w.dot(w) / normaldotu
        if intersection_abscissea < 0 or intersection_abscissea > 1:
            return []
        return [linesegment.start + intersection_abscissea * u]

    def fullarc_intersections(self, fullarc: vme.FullArc3D):
        """
        Calculates the intersections between a Plane 3D and a FullArc 3D.

        :param fullarc: fullarc to verify intersections.
        :return: list of intersections: List[volmdlr.Point3D].
        """
        fullarc_plane = Plane3D(fullarc.frame)
        plane_intersections = self.plane_intersection(fullarc_plane)
        if not plane_intersections:
            return []
        fullarc2d = fullarc.to_2d(fullarc.center, fullarc_plane.frame.u, fullarc_plane.frame.v)
        line2d = plane_intersections[0].to_2d(fullarc.center, fullarc_plane.frame.u, fullarc_plane.frame.v)
        fullarc2d_inters_line2d = fullarc2d.line_intersections(line2d)
        intersections = []
        for inter in fullarc2d_inters_line2d:
            intersections.append(inter.to_3d(fullarc.center, fullarc_plane.frame.u, fullarc_plane.frame.v))
        return intersections

    def equation_coefficients(self):
        """
        returns the a,b,c,d coefficient from equation ax+by+cz+d = 0
        """
        a, b, c = self.frame.w
        d = -self.frame.origin.dot(self.frame.w)
        return (a, b, c, d)

    def plane_intersection(self, other_plane):
        """
        Computes intersection points between two Planes 3D.

        """
        if self.is_parallel(other_plane):
            return []
        line_direction = self.frame.w.cross(other_plane.frame.w)

        if line_direction.norm() < 1e-6:
            return None

        a1, b1, c1, d1 = self.equation_coefficients()
        a2, b2, c2, d2 = other_plane.equation_coefficients()

        if a1 * b2 - a2 * b1 != 0.:
            x0 = (b1 * d2 - b2 * d1) / (a1 * b2 - a2 * b1)
            y0 = (a2 * d1 - a1 * d2) / (a1 * b2 - a2 * b1)
            point1 = volmdlr.Point3D(x0, y0, 0)
        elif a2 * c1 != a1 * c2:
            x0 = (c2 * d1 - c1 * d2) / (a2 * c1 - a1 * c2)
            z0 = (a1 * d2 - a2 * d1) / (a2 * c1 - a1 * c2)
            point1 = volmdlr.Point3D(x0, 0, z0)
        elif c1 * b2 != b1 * c2:
            y0 = (- c2 * d1 + c1 * d2) / (b1 * c2 - c1 * b2)
            z0 = (- b1 * d2 + b2 * d1) / (b1 * c2 - c1 * b2)
            point1 = volmdlr.Point3D(0, y0, z0)
        else:
            raise NotImplementedError
        return [volmdlr.edges.Line3D(point1, point1 + line_direction)]

    def is_coincident(self, plane2):
        """
        Verifies if two planes are parallel and coincident.

        """
        if self.is_parallel(plane2):
            if plane2.point_on_surface(self.frame.origin):
                return True
        return False

    def is_parallel(self, plane2):
        """
        Verifies if two planes are parallel.

        """
        if self.frame.w.is_colinear_to(plane2.frame.w):
            return True
        return False

    def rotation(self, center: volmdlr.Point3D, axis: volmdlr.Vector3D, angle: float):
        """
        Plane3D rotation
        :param center: rotation center
        :param axis: rotation axis
        :param angle: angle rotation
        :return: a new rotated Plane3D
        """
        new_frame = self.frame.rotation(center=center, axis=axis, angle=angle)
        return Plane3D(new_frame)

    def rotation_inplace(self, center: volmdlr.Point3D, axis: volmdlr.Vector3D, angle: float):
        """
        Plane3D rotation. Object is updated inplace
        :param center: rotation center
        :param axis: rotation axis
        :param angle: rotation angle
        """
        self.frame.rotation_inplace(center=center, axis=axis, angle=angle)

    def translation(self, offset: volmdlr.Vector3D):
        """
        Plane3D translation
        :param offset: translation vector
        :return: A new translated Plane3D
        """
        new_frame = self.frame.translation(offset)
        return Plane3D(new_frame)

    def translation_inplace(self, offset: volmdlr.Vector3D):
        """
        Plane3D translation. Object is updated inplace
        :param offset: translation vector
        """
        self.frame.translation_inplace(offset)

    def frame_mapping(self, frame: volmdlr.Frame3D, side: str):
        """
        Changes frame_mapping and return a new Frame3D
        side = 'old' or 'new'
        """
        new_frame = self.frame_mapping_parameters(frame, side)
        return Plane3D(new_frame, self.name)

    def frame_mapping_inplace(self, frame: volmdlr.Frame3D, side: str):
        """
        Changes frame_mapping and the object is updated inplace
        side = 'old' or 'new'
        """
        new_frame = self.frame_mapping_parameters(frame, side)
        self.frame.origin = new_frame.origin
        self.frame.u = new_frame.u
        self.frame.v = new_frame.v
        self.frame.w = new_frame.w

    def copy(self, deep=True, memo=None):
        new_frame = self.frame.copy()
        return Plane3D(new_frame, self.name)

    def plot(self, ax=None):
        if ax is None:
            fig = plt.figure()
            ax = fig.add_subplot(111, projection='3d')
        else:
            fig = ax.figure

        self.frame.origin.plot(ax)
        self.frame.u.plot(ax, color='r')
        self.frame.v.plot(ax, color='g')
        return ax

    def babylon_script(self):
        s = 'var myPlane = BABYLON.MeshBuilder.CreatePlane("myPlane", {width: 0.5, height: 0.5, sideOrientation: BABYLON.Mesh.DOUBLESIDE}, scene);\n'
        s += 'myPlane.setPositionWithLocalVector(new BABYLON.Vector3({},{},{}));\n'.format(
            self.origin[0], self.origin[1], self.origin[2])

        s += 'var axis1 = new BABYLON.Vector3({}, {}, {});\n'.format(
            self.vectors[0][0], self.vectors[0][1], self.vectors[0][2])
        s += 'var axis2 = new BABYLON.Vector3({}, {}, {});\n'.format(
            self.vectors[1][0], self.vectors[1][1], self.vectors[1][2])
        s += 'var axis3 = new BABYLON.Vector3({}, {}, {});\n'.format(
            self.normal[0], self.normal[1], self.normal[2])
        s += 'var orientation = BABYLON.Vector3.rotationFromAxis(axis1, axis2, axis3);\n'
        s += 'myPlane.rotation = orientation;\n'

        s += 'var planemat = new BABYLON.StandardMaterial("planemat", scene);\n'
        s += 'planemat.alpha = 0.4;\n'
        s += 'myPlane.material = planemat;\n'

        return s

    def point2d_to_3d(self, point2d):
        return point2d.to_3d(self.frame.origin, self.frame.u, self.frame.v)

    def point3d_to_2d(self, point3d):
        return point3d.to_2d(self.frame.origin, self.frame.u, self.frame.v)

    def contour2d_to_3d(self, contour2d):
        return contour2d.to_3d(self.frame.origin, self.frame.u, self.frame.v)

    def contour3d_to_2d(self, contour3d):
        return contour3d.to_2d(self.frame.origin, self.frame.u, self.frame.v)

    def bsplinecurve3d_to_2d(self, bspline_curve3d):
        control_points = [self.point3d_to_2d(p)
                          for p in bspline_curve3d.control_points]
        return [vme.BSplineCurve2D(
            bspline_curve3d.degree,
            control_points=control_points,
            knot_multiplicities=bspline_curve3d.knot_multiplicities,
            knots=bspline_curve3d.knots,
            weights=bspline_curve3d.weights,
            periodic=bspline_curve3d.periodic)]

    def bsplinecurve2d_to_3d(self, bspline_curve2d):
        control_points = [self.point2d_to_3d(p)
                          for p in bspline_curve2d.control_points]
        return [vme.BSplineCurve3D(
            bspline_curve2d.degree,
            control_points=control_points,
            knot_multiplicities=bspline_curve2d.knot_multiplicities,
            knots=bspline_curve2d.knots,
            weights=bspline_curve2d.weights,
            periodic=bspline_curve2d.periodic)]

    def rectangular_cut(self, x1: float, x2: float,
                        y1: float, y2: float, name: str = ''):

        p1 = volmdlr.Point2D(x1, y1)
        p2 = volmdlr.Point2D(x2, y1)
        p3 = volmdlr.Point2D(x2, y2)
        p4 = volmdlr.Point2D(x1, y2)
        outer_contour = volmdlr.wires.ClosedPolygon2D([p1, p2, p3, p4])
        surface = Surface2D(outer_contour, [])
        return PlaneFace3D(self, surface, name)


PLANE3D_OXY = Plane3D(volmdlr.OXYZ)
PLANE3D_OYZ = Plane3D(volmdlr.OYZX)
PLANE3D_OZX = Plane3D(volmdlr.OZXY)


class CylindricalSurface3D(Surface3D):
    """
    The local plane is defined by (theta, z).

    :param frame: frame.w is axis, frame.u is theta=0 frame.v theta=pi/2
    :param radius: Cylinder's radius
    """
    face_class = 'CylindricalFace3D'
    x_periodicity = volmdlr.TWO_PI

    def __init__(self, frame, radius, name=''):
        self.frame = frame
        self.radius = radius
        self.name = name

    def point2d_to_3d(self, point2d: volmdlr.Point2D):
        p = volmdlr.Point3D(self.radius * math.cos(point2d.x),
                            self.radius * math.sin(point2d.x),
                            point2d.y)
        return self.frame.old_coordinates(p)

    def point3d_to_2d(self, point3d):
        x, y, z = self.frame.new_coordinates(point3d)
        u1 = x / self.radius
        u2 = y / self.radius
        # theta = volmdlr.core.sin_cos_angle(u1, u2)
        theta = math.atan2(u2, u1)
        return volmdlr.Point2D(theta, z)

    def arc3d_to_2d(self, arc3d):
        start = self.point3d_to_2d(arc3d.start)
        end = self.point3d_to_2d(arc3d.end)
        # angle = abs(start.x-end.x)
        # if arc3d.is_trigo:
        # end = start + volmdlr.Point2D(arc3d.angle, 0)
        # else:
        #     end = start + volmdlr.Point2D(-arc3d.angle, 0)
        # interior = self.point3d_to_2d(arc3d.interior)
        # if start.x < interior.x:
        #     end = start + volmdlr.Point2D(arc3d.angle, 0)
        # else:
        #     end = start - volmdlr.Point2D(arc3d.angle, 0)
        return [vme.LineSegment2D(start, end)]

    def linesegment2d_to_3d(self, linesegment2d):
        theta1, z1 = linesegment2d.start
        theta2, z2 = linesegment2d.end
        if math.isclose(theta1, theta2, abs_tol=1e-9):
            return [vme.LineSegment3D(
                self.point2d_to_3d(linesegment2d.start),
                self.point2d_to_3d(linesegment2d.end),
            )]
        elif math.isclose(z1, z2, abs_tol=1e-9):
            if abs(theta1 - theta2) == volmdlr.TWO_PI:
                return [vme.FullArc3D(center=self.frame.origin + z1 * self.frame.w,
                                      start_end=self.point2d_to_3d(linesegment2d.start),
                                      normal=self.frame.w)]
            else:
                interior = self.point2d_to_3d(linesegment2d.point_at_abscissa(linesegment2d.length() * 0.5))
                return [vme.Arc3D(
                    self.point2d_to_3d(linesegment2d.start),
                    self.point2d_to_3d(
                        volmdlr.Point2D(0.5 * (theta1 + theta2), z1)),
                    self.point2d_to_3d(linesegment2d.end),
                )]
        else:
            # TODO: this is a non exact method!
            return [vme.LineSegment3D(self.point2d_to_3d(linesegment2d.start), self.point2d_to_3d(linesegment2d.end))]
            # raise NotImplementedError('Ellipse? delta_theta={} delta_z={}'.format(abs(theta2-theta1), abs(z1-z2)))

    def fullarc3d_to_2d(self, fullarc3d):
        if self.frame.w.is_colinear_to(fullarc3d.normal):
            p1 = self.point3d_to_2d(fullarc3d.start)
            return [vme.LineSegment2D(p1, p1 + volmdlr.TWO_PI * volmdlr.X2D)]
<<<<<<< HEAD
        else:
            raise ValueError(f'Impossible: fullarc3d.normal: {fullarc3d.normal} self.frame.w: {self.frame.w}')
=======
        print(fullarc3d.normal, self.frame.w)
        raise ValueError('Impossible!')
>>>>>>> 04ad8ac9

    def circle3d_to_2d(self, circle3d):
        """
        Transformation of an circle3d to 2d, in a cylindrical surface.

        """
        return []

    def arcellipse3d_to_2d(self, arcellipse3d):
        """
        Transformation of an arcellipse3d to 2d, in a cylindrical surface.

        """
        points3d = arcellipse3d.discretization_points(number_points=50)
        points2d = [self.point3d_to_2d(point) for point in points3d]
        bsplinecurve2d = vme.BSplineCurve2D.from_points_interpolation(points2d, degree=2)
        return [bsplinecurve2d]

    def ellipse3d_to_2d(self, ellipse3d):
        """
        Transformation of an ellipse3d to 2d, in a cylindrical surface.

        """
        # points3d = ellipse3d.discretization_points(number_points = 50)
        # points2d = [self.point3d_to_2d(point) for point in points3d]
        # return points2d
        raise NotImplementedError

    def bsplinecurve3d_to_2d(self, bspline_curve3d):
        # TODO: enhance this, this is a non exact method!
        l = bspline_curve3d.length()
        points = [self.point3d_to_2d(bspline_curve3d.point_at_abscissa(i / 10 * l))
                  for i in range(11)]
        return [vme.LineSegment2D(p1, p2)
                for p1, p2 in zip(points[:-1], points[1:])]

    @classmethod
    def from_step(cls, arguments, object_dict):
        frame3d = object_dict[arguments[1]]
        U, W = frame3d.v, -frame3d.u
        U.normalize()
        W.normalize()
        V = W.cross(U)
        frame_direct = volmdlr.Frame3D(frame3d.origin, U, V, W)
        radius = float(arguments[2]) / 1000
        return cls(frame_direct, radius, arguments[0][1:-1])

    def to_step(self, current_id):
        frame = volmdlr.Frame3D(self.frame.origin, self.frame.w, self.frame.u,
                                self.frame.v)
        content, frame_id = frame.to_step(current_id)
        current_id = frame_id + 1
        content += "#{} = CYLINDRICAL_SURFACE('{}',#{},{});\n" \
            .format(current_id, self.name, frame_id,
                    round(1000 * self.radius, 3))
        return content, [current_id]

    def frame_mapping(self, frame: volmdlr.Frame3D, side: str):
        """
        Changes frame_mapping and return a new CylindricalSurface3D
        side = 'old' or 'new'
        """
        new_frame = self.frame_mapping_parameters(frame, side)
        return CylindricalSurface3D(new_frame, self.radius,
                                    name=self.name)

    def frame_mapping_inplace(self, frame: volmdlr.Frame3D, side: str):
        """
        Changes frame_mapping and the object is updated inplace
        side = 'old' or 'new'
        """
        new_frame = self.frame_mapping_parameters(frame, side)
        self.frame = new_frame

    def rectangular_cut(self, theta1: float, theta2: float,
                        z1: float, z2: float, name: str = ''):

        if theta1 == theta2:
            theta2 += volmdlr.TWO_PI

        p1 = volmdlr.Point2D(theta1, z1)
        p2 = volmdlr.Point2D(theta2, z1)
        p3 = volmdlr.Point2D(theta2, z2)
        p4 = volmdlr.Point2D(theta1, z2)
        outer_contour = volmdlr.wires.ClosedPolygon2D([p1, p2, p3, p4])
        surface2d = Surface2D(outer_contour, [])
        return volmdlr.faces.CylindricalFace3D(self, surface2d, name)

    def rotation(self, center: volmdlr.Point3D, axis: volmdlr.Vector3D, angle: float):
        """
        CylindricalFace3D rotation.

        :param center: rotation center.
        :param axis: rotation axis.
        :param angle: angle rotation.
        :return: a new rotated Plane3D.
        """
        new_frame = self.frame.rotation(center=center, axis=axis,
                                        angle=angle)
        return CylindricalFace3D(new_frame, self.radius)

    def rotation_inplace(self, center: volmdlr.Point3D, axis: volmdlr.Vector3D, angle: float):
        """
        CylindricalFace3D rotation. Object is updated inplace.

        :param center: rotation center.
        :param axis: rotation axis.
        :param angle: rotation angle.
        """
        self.frame.rotation_inplace(center, axis, angle)

    def translation(self, offset: volmdlr.Vector3D):
        """
        CylindricalFace3D translation.

        :param offset: translation vector.
        :return: A new translated CylindricalFace3D.
        """
        return CylindricalFace3D(self.frame.translation(offset), self.radius)

    def translation_inplace(self, offset: volmdlr.Vector3D):
        """
        CylindricalFace3D translation. Object is updated inplace.

        :param offset: translation vector
        """
        self.frame.translation_inplace(offset)

    def grid3d(self, grid2d: volmdlr.grid.Grid2D):
        """
        Generate 3d grid points of a Cylindrical surface, based on a Grid2D.

        """

        points_2d = grid2d.points
        points_3d = [self.point2d_to_3d(point2d) for point2d in points_2d]

        return points_3d

    def line_intersections(self, line: vme.Line3D):
        line_2d = line.to_2d(self.frame.origin, self.frame.u, self.frame.v)
        if line_2d is None:
            return []
        origin2d = self.frame.origin.to_2d(self.frame.origin, self.frame.u, self.frame.v)
        distance_line2d_to_origin = line_2d.point_distance(origin2d)
        if distance_line2d_to_origin > self.radius:
            return []
        a_prime = line_2d.point1
        b_prime = line_2d.point2
        a_prime_minus_b_prime = a_prime - b_prime
        t_param = a_prime.dot(a_prime_minus_b_prime) / a_prime_minus_b_prime.dot(a_prime_minus_b_prime)
        k_param = math.sqrt(
            (self.radius ** 2 - distance_line2d_to_origin ** 2) / a_prime_minus_b_prime.dot(a_prime_minus_b_prime))
        intersection1 = line.point1 + (t_param + k_param) * (line.direction_vector())
        intersection2 = line.point1 + (t_param - k_param) * (line.direction_vector())
        if intersection1 == intersection2:
            return [intersection1]

        return [intersection1, intersection2]

    def linesegment_intersections(self, linesegment: vme.LineSegment3D):
        line = linesegment.to_line()
        line_intersections = self.line_intersections(line)
        linesegment_intersections = [inters for inters in line_intersections if linesegment.point_belongs(inters)]
        return linesegment_intersections

    def parallel_plane_intersection(self, plane3d):
        """
        Cylinder plane intersections when plane's normal is perpendicular with the cylinder axis.

        :param plane3d: intersecting plane
        :return: list of intersecting curves
        """
        distance_plane_cylinder_axis = plane3d.point_distance(self.frame.origin)
        if distance_plane_cylinder_axis > self.radius:
            return []
        if math.isclose(self.frame.w.dot(plane3d.frame.u), 0, abs_tol=1e-6):
            line = volmdlr.edges.Line3D(plane3d.frame.origin, plane3d.frame.origin + plane3d.frame.u)
        else:
            line = volmdlr.edges.Line3D(plane3d.frame.origin, plane3d.frame.origin + plane3d.frame.v)
        line_intersections = self.line_intersections(line)
        lines = []
        for intersection in line_intersections:
            lines.append(volmdlr.edges.Line3D(intersection, intersection + self.frame.w))
        return lines

    def perpendicular_plane_intersection(self, plane3d):
        """
        Cylinder plane intersections when plane's normal is parallel with the cylinder axis.

        :param plane3d: intersecting plane
        :return: list of intersecting curves
        """
        line = vme.Line3D(self.frame.origin, self.frame.origin + self.frame.w)
        center3d_plane = plane3d.line_intersections(line)[0]
        circle3d = volmdlr.wires.Circle3D(volmdlr.Frame3D(center3d_plane, plane3d.frame.u,
                                                          plane3d.frame.v, plane3d.frame.w), self.radius)
        return [circle3d]

    def concurent_plane_intersection(self, plane3d):
        """
        Cylinder plane intersections when plane's normal is concurent with the cylinder axis, but not orthogonal.

        # Ellipse vector equation : < rcos(t), rsin(t), -(1 / c)*(d + arcos(t) + brsint(t)); d = - (ax_0 + by_0 + cz_0)
        :param plane3d: intersecting plane
        :return: list of intersecting curves
        """
        line = vme.Line3D(self.frame.origin, self.frame.origin + self.frame.w)
        center3d_plane = plane3d.line_intersections(line)[0]
        plane_coefficient_a, plane_coefficient_b, plane_coefficient_c, plane_coefficient_d =\
            plane3d.equation_coefficients()
        ellipse_0 = volmdlr.Point3D(
            self.radius * math.cos(0),
            self.radius * math.sin(0),
            - (1 / plane_coefficient_c) * (plane_coefficient_d + plane_coefficient_a * self.radius * math.cos(0) +
                                           plane_coefficient_b * self.radius * math.sin(0)))
        ellipse_pi_by_2 = volmdlr.Point3D(
            self.radius * math.cos(math.pi / 2),
            self.radius * math.sin(math.pi / 2),
            - (1 / plane_coefficient_c) * (
                    plane_coefficient_d + plane_coefficient_a * self.radius * math.cos(math.pi / 2)
                    + plane_coefficient_b * self.radius * math.sin(math.pi / 2)))
        axis_1 = center3d_plane.point_distance(ellipse_0)
        axis_2 = center3d_plane.point_distance(ellipse_pi_by_2)
        if axis_1 > axis_2:
            major_axis = axis_1
            minor_axis = axis_2
            major_dir = ellipse_0 - center3d_plane
        else:
            major_axis = axis_2
            minor_axis = axis_1
            major_dir = ellipse_pi_by_2 - center3d_plane
        return [volmdlr.wires.Ellipse3D(major_axis, minor_axis, center3d_plane, plane3d.frame.w, major_dir)]

    def plane_intersection(self, plane3d):
        """
        Cylinder intersections with a plane.

        :param plane3d: intersecting plane.
        :return: list of intersecting curves.
        """
        if math.isclose(abs(plane3d.frame.w.dot(self.frame.w)), 0, abs_tol=1e-6):
            return self.parallel_plane_intersection(plane3d)
        if math.isclose(abs(plane3d.frame.w.dot(self.frame.w)), 1, abs_tol=1e-6):
            return self.perpendicular_plane_intersection(plane3d)
        return self.concurent_plane_intersection(plane3d)

    def is_coincident(self, surface3d):
        """
        Verifies if two CylindricalSurfaces are coincident.

        :param surface3d: surface to verify.
        :return: True if they are coincident, False otherwise.
        """
        if not isinstance(self, surface3d.__class__):
            return False
        if math.isclose(abs(self.frame.w.dot(surface3d.frame.w)), 1.0, abs_tol=1e-6) and\
                self.radius == surface3d.radius:
            return True
        return False

    def point_on_surface(self, point3d):
        """
        Verifies if a given point is on the CylindricalSurface3D.

        :param point3d: point to verify.
        :return: True if point on surface, False otherwise.
        """
        new_point = self.frame.new_coordinates(point3d)
        if math.isclose(new_point.x ** 2 + new_point.y ** 2, self.radius ** 2, abs_tol=1e-6):
            return True
        return False


class ToroidalSurface3D(Surface3D):
    """
    The local plane is defined by (theta, phi).
    theta is the angle around the big (R) circle and phi around the small(r)

    :param frame: Tore's frame: origin is the center, u is pointing at
                    theta=0
    :param R: Tore's radius
    :param r: Circle to revolute radius
    Definitions of R and r according to https://en.wikipedia.org/wiki/Torus
    """
    face_class = 'ToroidalFace3D'
    x_periodicity = volmdlr.TWO_PI
    y_periodicity = volmdlr.TWO_PI

    def __init__(self, frame: volmdlr.Frame3D,
                 R: float, r: float, name: str = ''):
        self.frame = frame
        self.R = R
        self.r = r
        self.name = name

        self._bbox = None

    @property
    def bounding_box(self):
        if not self._bbox:
            self._bbox = self._bounding_box()
        return self._bbox

    def _bounding_box(self):
        d = self.R + self.r
        p1 = self.frame.origin + self.frame.u * d + self.frame.v * d + self.frame.w * self.r
        p2 = self.frame.origin + self.frame.u * d + self.frame.v * d - self.frame.w * self.r
        p3 = self.frame.origin + self.frame.u * d - self.frame.v * d + self.frame.w * self.r
        p4 = self.frame.origin + self.frame.u * d - self.frame.v * d - self.frame.w * self.r
        p5 = self.frame.origin - self.frame.u * d + self.frame.v * d + self.frame.w * self.r
        p6 = self.frame.origin - self.frame.u * d + self.frame.v * d - self.frame.w * self.r
        p7 = self.frame.origin - self.frame.u * d - self.frame.v * d + self.frame.w * self.r
        p8 = self.frame.origin - self.frame.u * d - self.frame.v * d - self.frame.w * self.r

        return volmdlr.core.BoundingBox.from_points(
            [p1, p2, p3, p4, p5, p6, p7, p8])

    def point2d_to_3d(self, point2d: volmdlr.Point2D):
        theta, phi = point2d
        x = (self.R + self.r * math.cos(phi)) * math.cos(theta)
        y = (self.R + self.r * math.cos(phi)) * math.sin(theta)
        z = self.r * math.sin(phi)
        return self.frame.old_coordinates(volmdlr.Point3D(x, y, z))

    def point3d_to_2d(self, point3d):
        # points_2D = []
        x, y, z = self.frame.new_coordinates(point3d)
        if z < -self.r:
            z = -self.r
        elif z > self.r:
            z = self.r

        zr = z / self.r
        phi = math.asin(zr)

        u = self.R + math.sqrt((self.r ** 2) - (z ** 2))
        u1, u2 = round(x / u, 5), round(y / u, 5)
        theta = volmdlr.core.sin_cos_angle(u1, u2)

        return volmdlr.Point2D(theta, phi)

    @classmethod
    def from_step(cls, arguments, object_dict):
        frame3d = object_dict[arguments[1]]
        U, W = frame3d.v, -frame3d.u
        U.normalize()
        W.normalize()
        V = W.cross(U)
        frame_direct = volmdlr.Frame3D(frame3d.origin, U, V, W)
        rcenter = float(arguments[2]) / 1000
        rcircle = float(arguments[3]) / 1000
        return cls(frame_direct, rcenter, rcircle, arguments[0][1:-1])

    def to_step(self, current_id):
        frame = volmdlr.Frame3D(self.frame.origin, self.frame.w, self.frame.u,
                                self.frame.v)
        content, frame_id = frame.to_step(current_id)
        current_id = frame_id + 1
        content += "#{} = TOROIDAL_SURFACE('{}',#{},{},{});\n" \
            .format(current_id, self.name, frame_id,
                    round(1000 * self.R, 3),
                    round(1000 * self.r, 3))
        return content, [current_id]

    def frame_mapping(self, frame: volmdlr.Frame3D, side: str):
        """
        Changes frame_mapping and return a new ToroidalSurface3D
        side = 'old' or 'new'
        """
        new_frame = self.frame_mapping_parameters(frame, side)
        return ToroidalSurface3D(new_frame, self.R, self.r, name=self.name)

    def frame_mapping_inplace(self, frame: volmdlr.Frame3D, side: str):
        """
        Changes frame_mapping and the object is updated inplace
        side = 'old' or 'new'
        """
        new_frame = self.frame_mapping_parameters(frame, side)
        self.frame = new_frame

    def rectangular_cut(self, theta1, theta2, phi1, phi2, name=''):
        if phi1 == phi2:
            phi2 += volmdlr.TWO_PI
        elif phi2 < phi1:
            phi2 += volmdlr.TWO_PI
        if theta1 == theta2:
            theta2 += volmdlr.TWO_PI
        elif theta2 < theta1:
            theta2 += volmdlr.TWO_PI

        p1 = volmdlr.Point2D(theta1, phi1)
        p2 = volmdlr.Point2D(theta2, phi1)
        p3 = volmdlr.Point2D(theta2, phi2)
        p4 = volmdlr.Point2D(theta1, phi2)
        outer_contour = volmdlr.wires.ClosedPolygon2D([p1, p2, p3, p4])
        return ToroidalFace3D(self,
                              Surface2D(outer_contour, []),
                              name)

    def linesegment2d_to_3d(self, linesegment2d):
        theta1, phi1 = linesegment2d.start
        theta2, phi2 = linesegment2d.end
        if theta1 == theta2:
            if math.isclose(phi1 - phi2, volmdlr.TWO_PI, abs_tol=1e-9):
                u = self.frame.u.rotation(self.frame.origin, self.frame.w,
                                          angle=theta1)
                v = self.frame.u.rotation(self.frame.origin, self.frame.w,
                                          angle=theta1)
                center = self.frame.origin + self.R * u
                return [vme.FullArc3D(center=center,
                                      start_end=center + self.r * u,
                                      normal=v)]
            else:
                return [vme.Arc3D(
                    self.point2d_to_3d(linesegment2d.start),
                    self.point2d_to_3d(volmdlr.Point2D(theta1, 0.5 * (phi1 + phi2))),
                    self.point2d_to_3d(linesegment2d.end),
                )]
        elif math.isclose(phi1, phi2, abs_tol=1e-9):
            if abs(theta1 - theta2) == volmdlr.TWO_PI:
                center = self.frame.origin + self.r * math.sin(phi1) * self.frame.w
                start_end = center + self.frame.u * (self.r + self.R)
                return [vme.FullArc3D(center=center,
                                      start_end=start_end,
                                      normal=self.frame.w)]
            else:
                return [vme.Arc3D(
                    self.point2d_to_3d(linesegment2d.start),
                    self.point2d_to_3d(volmdlr.Point2D(0.5 * (theta1 + theta2), phi1)),
                    self.point2d_to_3d(linesegment2d.end),
                )]
        else:
            raise NotImplementedError('Ellipse?')

    def fullarc3d_to_2d(self, fullarc3d):
        if self.frame.w.is_colinear_to(fullarc3d.normal):
            p1 = self.point3d_to_2d(fullarc3d.start)
            return [vme.LineSegment2D(p1, p1 + volmdlr.TWO_PI * volmdlr.X2D)]
        elif fullarc3d.normal.dot(self.frame.w):
            p1 = self.point3d_to_2d(fullarc3d.start)
            return [vme.LineSegment2D(p1, p1 + volmdlr.TWO_PI * volmdlr.Y2D)]
        else:
            raise ValueError('Impossible!')

    def circle3d_to_2d(self, circle3d):
        return []

    def triangulation(self):
        face = self.rectangular_cut(0, volmdlr.TWO_PI, 0, volmdlr.TWO_PI)
        return face.triangulation()

    def translation(self, offset: volmdlr.Vector3D):
        """
        ToroidalSurface3D translation
        :param offset: translation vector
        :return: A new translated ToroidalSurface3D
        """
        return ToroidalSurface3D(self.frame.translation(
            offset), self.R, self.r)

    def translation_inplace(self, offset: volmdlr.Vector3D):
        """
        ToroidalSurface3D translation. Object is updated inplace.

        :param offset: translation vector.
        """
        self.frame.translation_inplace(offset)

    def rotation(self, center: volmdlr.Point3D, axis: volmdlr.Vector3D, angle: float):
        """
        ToroidalSurface3D rotation.

        :param center: rotation center.
        :param axis: rotation axis.
        :param angle: angle rotation.
        :return: a new rotated ToroidalSurface3D.
        """
        new_frame = self.frame.rotation(center=center, axis=axis,
                                        angle=angle)
        return self.__class__(new_frame, self.R, self.r)

    def rotation_inplace(self, center: volmdlr.Point3D, axis: volmdlr.Vector3D, angle: float):
        """
        ToroidalSurface3D rotation. Object is updated inplace.

        :param center: rotation center.
        :param axis: rotation axis.
        :param angle: rotation angle.
        """
        self.frame.rotation_inplace(center, axis, angle)


class ConicalSurface3D(Surface3D):
    """
    The local plane is defined by (theta, z).

    :param frame: Cone's frame to position it: frame.w is axis of cone
                    frame.origin is at the angle of the cone
    :param semi_angle: Cone's semi-angle
    """
    face_class = 'ConicalFace3D'
    x_periodicity = volmdlr.TWO_PI

    def __init__(self, frame: volmdlr.Frame3D, semi_angle: float,
                 name: str = ''):
        self.frame = frame
        self.semi_angle = semi_angle
        self.name = name

    @classmethod
    def from_step(cls, arguments, object_dict):
        frame3d = object_dict[arguments[1]]
        U, W = frame3d.v, frame3d.u
        U.normalize()
        W.normalize()
        V = W.cross(U)
        radius = float(arguments[2]) / 1000
        semi_angle = float(arguments[3])
        origin = frame3d.origin - radius / math.tan(semi_angle) * W
        frame_direct = volmdlr.Frame3D(origin, U, V, W)
        return cls(frame_direct, semi_angle, arguments[0][1:-1])

    def to_step(self, current_id):
        frame = volmdlr.Frame3D(self.frame.origin, self.frame.w, self.frame.u,
                                self.frame.v)
        content, frame_id = frame.to_step(current_id)
        current_id = frame_id + 1
        content += "#{} = CONICAL_SURFACE('{}',#{},{},{});\n" \
            .format(current_id, self.name, frame_id,
                    0.,
                    round(self.semi_angle, 3))
        return content, [current_id]

    def frame_mapping(self, frame: volmdlr.Frame3D, side: str):
        """
        Changes frame_mapping and return a new ConicalSurface3D.

        :param side: 'old' or 'new'
        """
        new_frame = self.frame_mapping_parameters(frame, side)
        return ConicalSurface3D(new_frame, self.semi_angle, name=self.name)

    def frame_mapping_inplace(self, frame: volmdlr.Frame3D, side: str):
        """
        Changes frame_mapping and the object is updated inplace.

        :param side:'old' or 'new'
        """
        new_frame = self.frame_mapping_parameters(frame, side)
        self.frame = new_frame

    def point2d_to_3d(self, point2d: volmdlr.Point2D):
        theta, z = point2d
        r = math.tan(self.semi_angle) * z
        new_point = volmdlr.Point3D(r * math.cos(theta),
                                    r * math.sin(theta),
                                    z)
        return self.frame.old_coordinates(new_point)

    # def point3d_to_2d(self, point3d: volmdlr.Point3D):
    #     z = self.frame.w.dot(point3d)
    #     x, y = point3d.plane_projection2d(self.frame.origin, self.frame.u,
    #                                       self.frame.v)
    #     theta = math.atan2(y, x)
    #     return volmdlr.Point2D(theta, z+0.003)

    def point3d_to_2d(self, point3d: volmdlr.Point3D):
        x, y, z = self.frame.new_coordinates(point3d)
        # x, y = point3d.plane_projection2d(self.frame.origin, self.frame.u,
        #                                   self.frame.v)
        theta = math.atan2(y, x)
        return volmdlr.Point2D(theta, z)

    def rectangular_cut(self, theta1: float, theta2: float,
                        z1: float, z2: float, name: str = ''):
        # theta1 = angle_principal_measure(theta1)
        # theta2 = angle_principal_measure(theta2)
        if theta1 == theta2:
            theta2 += volmdlr.TWO_PI

        p1 = volmdlr.Point2D(theta1, z1)
        p2 = volmdlr.Point2D(theta2, z1)
        p3 = volmdlr.Point2D(theta2, z2)
        p4 = volmdlr.Point2D(theta1, z2)
        outer_contour = volmdlr.wires.ClosedPolygon2D([p1, p2, p3, p4])
        return ConicalFace3D(self, Surface2D(outer_contour, []), name)

    def fullarc3d_to_2d(self, fullarc3d):
        if self.frame.w.is_colinear_to(fullarc3d.normal):
            p1 = self.point3d_to_2d(fullarc3d.start)
            return [vme.LineSegment2D(p1, p1 + volmdlr.TWO_PI * volmdlr.X2D)]
        else:
            raise ValueError('Impossible!')

    def circle3d_to_2d(self, circle3d):
        return []

    def linesegment2d_to_3d(self, linesegment2d):
        theta1, z1 = linesegment2d.start
        theta2, z2 = linesegment2d.end
        if math.isclose(z1, z2, abs_tol=1e-9) and math.isclose(z1, 0.,
                                                               abs_tol=1e-9):
            return []
        elif math.isclose(abs(theta1 - theta2) % volmdlr.TWO_PI, 0., abs_tol=1e-9):
            return [vme.LineSegment3D(
                self.point2d_to_3d(linesegment2d.start),
                self.point2d_to_3d(linesegment2d.end),
            )]
        elif math.isclose(z1, z2, abs_tol=1e-9):

            if abs(theta1 - theta2) % volmdlr.TWO_PI == 0.:
                return [vme.FullArc3D(center=self.frame.origin + z1 * self.frame.w,
                                      start_end=self.point2d_to_3d(linesegment2d.start),
                                      normal=self.frame.w)]
            else:
                return [vme.Arc3D(
                    self.point2d_to_3d(linesegment2d.start),
                    self.point2d_to_3d(
                        volmdlr.Point2D(0.5 * (theta1 + theta2), z1)),
                    self.point2d_to_3d(linesegment2d.end))
                ]
        else:
            raise NotImplementedError('Ellipse?')

    def translation(self, offset: volmdlr.Vector3D):
        """
        ConicalSurface3D translation.

        :param offset: translation vector.
        :return: A new translated ConicalSurface3D.
        """
        return self.__class__(self.frame.translation(offset),
                              self.semi_angle)

    def translation_inplace(self, offset: volmdlr.Vector3D):
        """
        ConicalSurface3D translation. Object is updated inplace.

        :param offset: translation vector.
        """
        self.frame.translation_inplace(offset)

    def rotation(self, center: volmdlr.Point3D,
                 axis: volmdlr.Vector3D, angle: float):
        """
        ConicalSurface3D rotation.

        :param center: rotation center.
        :param axis: rotation axis.
        :param angle: angle rotation.
        :return: a new rotated ConicalSurface3D.
        """
        new_frame = self.frame.rotation(center=center, axis=axis, angle=angle)
        return self.__class__(new_frame, self.semi_angle)

    def rotation_inplace(self, center: volmdlr.Point3D,
                         axis: volmdlr.Vector3D, angle: float):
        """
        ConicalSurface3D rotation. Object is updated inplace.

        :param center: rotation center.
        :param axis: rotation axis.
        :param angle: rotation angle.
        """
        self.frame.rotation_inplace(center, axis, angle)


class SphericalSurface3D(Surface3D):
    """
    :param frame: Sphere's frame to position it
    :type frame: volmdlr.Frame3D
    :param radius: Sphere's radius
    :type radius: float
    """
    face_class = 'SphericalFace3D'

    def __init__(self, frame, radius, name=''):
        self.frame = frame
        self.radius = radius
        self.name = name
        # V = frame.v
        # V.normalize()
        # W = frame.w
        # W.normalize()
        # self.plane = Plane3D(frame.origin, V, W)

    def _bounding_box(self):
        points = [self.frame.origin + volmdlr.Point3D(-self.radius,
                                                      -self.radius,
                                                      -self.radius),
                  self.frame.origin + volmdlr.Point3D(self.radius,
                                                      self.radius,
                                                      self.radius),

                  ]
        return volmdlr.core.BoundingBox.from_points(points)

    @classmethod
    def from_step(cls, arguments, object_dict):
        frame3d = object_dict[arguments[1]]
        U, W = frame3d.v, frame3d.u
        U.normalize()
        W.normalize()
        V = W.cross(U)
        frame_direct = volmdlr.Frame3D(frame3d.origin, U, V, W)
        radius = float(arguments[2]) / 1000
        return cls(frame_direct, radius, arguments[0][1:-1])

    def point2d_to_3d(self, point2d):
        # source mathcurve.com/surfaces/sphere
        # -pi<theta<pi, -pi/2<phi<pi/2
        theta, phi = point2d
        x = self.radius * math.cos(phi) * math.cos(theta)
        y = self.radius * math.cos(phi) * math.sin(theta)
        z = self.radius * math.sin(phi)
        return self.frame.old_coordinates(volmdlr.Point3D(x, y, z))

    def point3d_to_2d(self, point3d):
        x, y, z = point3d
        if z < -self.radius:
            z = -self.radius
        elif z > self.radius:
            z = self.radius

        zr = z / self.radius
        phi = math.asin(zr)

        u = math.sqrt((self.radius ** 2) - (z ** 2))
        if u == 0:
            u1, u2 = x, y
        else:
            u1, u2 = round(x / u, 5), round(y / u, 5)
        theta = volmdlr.sin_cos_angle(u1, u2)
        return volmdlr.Point2D(theta, phi)

    def linesegment2d_to_3d(self, linesegment2d):
        start = self.point2d_to_3d(linesegment2d.start)
        interior = self.point2d_to_3d(0.5 * (linesegment2d.start + linesegment2d.end))
        end = self.point2d_to_3d(linesegment2d.end)
        if start == end:
            u = start - self.frame.origin
            u.normalize()
            v = interior - self.frame.origin
            v.normalize()
            normal = u.cross(v)
            return [vme.FullArc3D(self.frame.origin, start, normal)]
        return [vme.Arc3D(start, interior, end)]

    def plot(self, ax=None, color='grey', alpha=0.5):
        # points = []
        for i in range(20):
            theta = i / 20. * volmdlr.TWO_PI
            t_points = []
            for j in range(20):
                phi = j / 20. * volmdlr.TWO_PI
                t_points.append(self.point2d_to_3d(volmdlr.Point2D(theta, phi)))
            ax = volmdlr.wires.ClosedPolygon3D(t_points).plot(ax=ax, color=color, alpha=alpha)

        return ax

    def rectangular_cut(self, theta1, theta2, phi1, phi2, name=''):
        if phi1 == phi2:
            phi2 += volmdlr.TWO_PI
        elif phi2 < phi1:
            phi2 += volmdlr.TWO_PI
        if theta1 == theta2:
            theta2 += volmdlr.TWO_PI
        elif theta2 < theta1:
            theta2 += volmdlr.TWO_PI

        p1 = volmdlr.Point2D(theta1, phi1)
        p2 = volmdlr.Point2D(theta2, phi1)
        p3 = volmdlr.Point2D(theta2, phi2)
        p4 = volmdlr.Point2D(theta1, phi2)
        outer_contour = volmdlr.wires.ClosedPolygon2D([p1, p2, p3, p4])
        return SphericalFace3D(self,
                               Surface2D(outer_contour, []),
                               name=name)


class RuledSurface3D(Surface3D):
    """
    :param frame: frame.w is axis, frame.u is theta=0 frame.v theta=pi/2
    :type frame: volmdlr.Frame3D
    :param radius: Cylinder's radius
    :type radius: float
    """
    face_class = 'RuledFace3D'

    def __init__(self,
                 wire1: volmdlr.wires.Wire3D,
                 wire2: volmdlr.wires.Wire3D,
                 name: str = ''):
        self.wire1 = wire1
        self.wire2 = wire2
        self.length1 = wire1.length()
        self.length2 = wire2.length()
        self.name = name

    def point2d_to_3d(self, point2d: volmdlr.Point2D):
        x, y = point2d
        point1 = self.wire1.point_at_abscissa(x * self.length1)
        point2 = self.wire2.point_at_abscissa(x * self.length2)
        joining_line = vme.LineSegment3D(point1, point2)
        point = joining_line.point_at_abscissa(y * joining_line.length())
        return point

    def point3d_to_2d(self, point3d):
        raise NotImplementedError

    def rectangular_cut(self, x1: float, x2: float,
                        y1: float, y2: float, name: str = ''):
        p1 = volmdlr.Point2D(x1, y1)
        p2 = volmdlr.Point2D(x2, y1)
        p3 = volmdlr.Point2D(x2, y2)
        p4 = volmdlr.Point2D(x1, y2)
        outer_contour = volmdlr.wires.ClosedPolygon2D([p1, p2, p3, p4])
        surface2d = Surface2D(outer_contour, [])
        return volmdlr.faces.RuledFace3D(self, surface2d, name)


class BSplineSurface3D(Surface3D):
    face_class = 'BSplineFace3D'
    _non_serializable_attributes = ['surface']

    def __init__(self, degree_u, degree_v, control_points, nb_u, nb_v,
                 u_multiplicities, v_multiplicities, u_knots, v_knots,
                 weights=None, name=''):
        self.control_points = control_points
        self.degree_u = degree_u
        self.degree_v = degree_v
        self.nb_u = nb_u
        self.nb_v = nb_v

        u_knots = vme.standardize_knot_vector(u_knots)
        v_knots = vme.standardize_knot_vector(v_knots)
        self.u_knots = u_knots
        self.v_knots = v_knots
        self.u_multiplicities = u_multiplicities
        self.v_multiplicities = v_multiplicities
        self.weights = weights

        self.control_points_table = []
        points_row = []
        i = 1
        for pt in control_points:
            points_row.append(pt)
            if i == nb_v:
                self.control_points_table.append(points_row)
                points_row = []
                i = 1
            else:
                i += 1
        surface = BSpline.Surface()
        surface.degree_u = degree_u
        surface.degree_v = degree_v
        if weights is None:
            P = [(control_points[i][0], control_points[i][1],
                  control_points[i][2]) for i in range(len(control_points))]
            surface.set_ctrlpts(P, nb_u, nb_v)
        else:
            Pw = [(control_points[i][0] * weights[i],
                   control_points[i][1] * weights[i],
                   control_points[i][2] * weights[i],
                   weights[i]) for i in range(len(control_points))]
            surface.set_ctrlpts(Pw, nb_u, nb_v)
        knot_vector_u = []
        for i, u_knot in enumerate(u_knots):
            knot_vector_u.extend([u_knot] * u_multiplicities[i])
        knot_vector_v = []
        for i, v_knot in enumerate(v_knots):
            knot_vector_v.extend([v_knot] * v_multiplicities[i])
        surface.knotvector_u = knot_vector_u
        surface.knotvector_v = knot_vector_v
        surface.delta = 0.05
        # surface_points = surface.evalpts

        self.surface = surface
        # self.points = [volmdlr.Point3D(*p) for p in surface_points]
        Surface3D.__init__(self, name=name)

        # Hidden Attributes
        self._displacements = None
        self._grids2d = None
        self._grids2d_deformed = None
        self._bbox = None

    @property
    def x_periodicity(self):
        p3d_x1 = self.point2d_to_3d(volmdlr.Point2D(1., 0.5))
        p2d_x0 = self.point3d_to_2d(p3d_x1, 0., 0.5)
        if self.point2d_to_3d(p2d_x0) == p3d_x1 and \
                not math.isclose(p2d_x0.x, 1, abs_tol=1e-3):
            return 1 - p2d_x0.x
        else:
            return None

    @property
    def y_periodicity(self):
        p3d_y1 = self.point2d_to_3d(volmdlr.Point2D(0.5, 1))
        p2d_y0 = self.point3d_to_2d(p3d_y1, 0., 0.5)
        if self.point2d_to_3d(p2d_y0) == p3d_y1 and \
                not math.isclose(p2d_y0.y, 1, abs_tol=1e-3):
            return 1 - p2d_y0.y
        else:
            return None

    @property
    def bounding_box(self):
        if not self._bbox:
            self._bbox = self._bounding_box()
        return self._bbox

    def _bounding_box(self):
        """
        Computes the bounding box ot the surface.

        This method is not exact!
        """
        return volmdlr.core.BoundingBox.from_points(self.control_points)

    def control_points_matrix(self, coordinates):
        """
        Define control points like a matrix, for each coordinate: x:0, y:1, z:2.

        """

        P = npy.empty((self.nb_u, self.nb_v))
        for i in range(0, self.nb_u):
            for j in range(0, self.nb_v):
                P[i][j] = self.control_points_table[i][j][coordinates]
        return P

    # Knots_vector
    def knots_vector_u(self):
        """
        Compute the global knot vector (u direction) based on knot elements and multiplicities.

        """

        knots = self.u_knots
        multiplicities = self.u_multiplicities

        knots_vec = []
        for i in range(0, len(knots)):
            for j in range(0, multiplicities[i]):
                knots_vec.append(knots[i])
        return knots_vec

    def knots_vector_v(self):
        """
        Compute the global knot vector (v direction) based on knot elements and multiplicities.

        """

        knots = self.v_knots
        multiplicities = self.v_multiplicities

        knots_vec = []
        for i in range(0, len(knots)):
            for j in range(0, multiplicities[i]):
                knots_vec.append(knots[i])
        return knots_vec

    def basis_functions_u(self, u, k, i):
        """
        Compute basis functions Bi in u direction for u=u and degree=k.

        """

        # k = self.degree_u
        t = self.knots_vector_u()

        if k == 0:
            return 1.0 if t[i] <= u < t[i + 1] else 0.0
        if t[i + k] == t[i]:
            c1 = 0.0
        else:
            c1 = (u - t[i]) / (t[i + k] - t[i]) * self.basis_functions_u(u, k - 1, i)
        if t[i + k + 1] == t[i + 1]:
            c2 = 0.0
        else:
            c2 = (t[i + k + 1] - u) / (t[i + k + 1] - t[i + 1]) * self.basis_functions_u(u, k - 1, i + 1)
        return c1 + c2

    def basis_functions_v(self, v, k, i):
        """
        Compute basis functions Bi in v direction for v=v and degree=k.

        """

        # k = self.degree_u
        t = self.knots_vector_v()

        if k == 0:
            return 1.0 if t[i] <= v < t[i + 1] else 0.0
        if t[i + k] == t[i]:
            c1 = 0.0
        else:
            c1 = (v - t[i]) / (t[i + k] - t[i]) * self.basis_functions_v(v, k - 1, i)
        if t[i + k + 1] == t[i + 1]:
            c2 = 0.0
        else:
            c2 = (t[i + k + 1] - v) / (t[i + k + 1] - t[i + 1]) * self.basis_functions_v(v, k - 1, i + 1)
        return c1 + c2

    def blending_vector_u(self, u):
        """
        Compute a vector of basis_functions in u direction for u=u.

        """

        blending_vect = npy.empty((1, self.nb_u))
        for j in range(0, self.nb_u):
            blending_vect[0][j] = self.basis_functions_u(u, self.degree_u, j)

        return blending_vect

    def blending_vector_v(self, v):
        """
        Compute a vector of basis_functions in v direction for v=v.

        """

        blending_vect = npy.empty((1, self.nb_v))
        for j in range(0, self.nb_v):
            blending_vect[0][j] = self.basis_functions_v(v, self.degree_v, j)

        return blending_vect

    def blending_matrix_u(self, u):
        """
        Compute a matrix of basis_functions in u direction for a vector u like [0,1].

        """

        blending_mat = npy.empty((len(u), self.nb_u))
        for i in range(0, len(u)):
            for j in range(0, self.nb_u):
                blending_mat[i][j] = self.basis_functions_u(u[i], self.degree_u, j)
        return blending_mat

    def blending_matrix_v(self, v):
        """
        Compute a matrix of basis_functions in v direction for a vector v like [0,1].

        """

        blending_mat = npy.empty((len(v), self.nb_v))
        for i in range(0, len(v)):
            for j in range(0, self.nb_v):
                blending_mat[i][j] = self.basis_functions_v(v[i], self.degree_v, j)
        return blending_mat

    def point2d_to_3d(self, point2d: volmdlr.Point2D):
        x, y = point2d
        if x < 0:
            x = 0.
        elif 1 < x:
            x = 1
        if y < 0:
            y = 0
        elif y > 1:
            y = 1

        return volmdlr.Point3D(*self.surface.evaluate_single((x, y)))

    def point3d_to_2d(self, point3d: volmdlr.Point3D, min_bound_x: float = 0.,
                      max_bound_x: float = 1., min_bound_y: float = 0.,
                      max_bound_y: float = 1., tol=1e-9):
        def f(x):
            p3d = self.point2d_to_3d(volmdlr.Point2D(x[0], x[1]))
            return point3d.point_distance(p3d)

        results = []

        delta_bound_x = max_bound_x - min_bound_x
        delta_bound_y = max_bound_y - min_bound_y
        x0s = [((min_bound_x + max_bound_x) / 2, (min_bound_y + max_bound_y) / 2),
               (min_bound_x + delta_bound_x / 10, min_bound_y + delta_bound_y / 10),
               (min_bound_x + delta_bound_x / 10, max_bound_y - delta_bound_y / 10),
               (max_bound_x - delta_bound_x / 10, min_bound_y + delta_bound_y / 10),
               (max_bound_x - delta_bound_x / 10, max_bound_y - delta_bound_y / 10)]

        for x0 in x0s:
            z = scp.optimize.least_squares(f, x0=x0, bounds=([min_bound_x,
                                                              min_bound_y],
                                                             [max_bound_x,
                                                              max_bound_y]),
                                           ftol=tol / 10,
                                           xtol=tol / 10,
                                           # loss='soft_l1'
                                           )
            # z.cost represent the value of the cost function at the solution
            if z.fun < tol:
                return volmdlr.Point2D(*z.x)

            res = scp.optimize.minimize(f, x0=npy.array(x0),
                                        bounds=[(min_bound_x, max_bound_x),
                                                (min_bound_y, max_bound_y)],
                                        tol=tol)
            # res.fun represent the value of the objective function
            if res.fun < tol:
                return volmdlr.Point2D(*res.x)

            results.append((z.x, z.fun))
            results.append((res.x, res.fun))
        return (volmdlr.Point2D(*min(results, key=lambda r: r[1])[0]))

    def linesegment2d_to_3d(self, linesegment2d):
        # TODO: this is a non exact method!
        lth = linesegment2d.length()
        points = [self.point2d_to_3d(
            linesegment2d.point_at_abscissa(i * lth / 10.)) for i in range(11)]

        linesegment = vme.LineSegment3D(points[0], points[-1])
        flag = True
        for pt in points:
            if not linesegment.point_belongs(pt):
                flag = False
                break

        periodic = False
        if self.x_periodicity is not None and \
                math.isclose(lth, self.x_periodicity, abs_tol=1e-6) and \
                math.isclose(linesegment2d.start.y, linesegment2d.end.y,
                             abs_tol=1e-6):
            periodic = True
        elif self.y_periodicity is not None and \
                math.isclose(lth, self.y_periodicity, abs_tol=1e-6) and \
                math.isclose(linesegment2d.start.x, linesegment2d.end.x,
                             abs_tol=1e-6):
            periodic = True

        if flag:
            # All the points are on the same LineSegment3D
            linesegments = [linesegment]
        else:
            linesegments = [vme.BSplineCurve3D.from_points_interpolation(
                points, max(self.degree_u, self.degree_v), periodic=periodic)]
            # linesegments = [vme.LineSegment3D(p1, p2)
            #                 for p1, p2 in zip(points[:-1], points[1:])]
        return linesegments

    def linesegment3d_to_2d(self, linesegment3d):
        """
        a line segment on a BSplineSurface3D will be in any case a line in 2D?
        """
        x_perio = self.x_periodicity if self.x_periodicity is not None else 1.
        y_perio = self.y_periodicity if self.y_periodicity is not None else 1.
        return [vme.LineSegment2D(self.point3d_to_2d(linesegment3d.start,
                                                     max_bound_x=x_perio,
                                                     max_bound_y=y_perio),
                                  self.point3d_to_2d(linesegment3d.end,
                                                     max_bound_x=x_perio,
                                                     max_bound_y=y_perio))]

    def bsplinecurve3d_to_2d(self, bspline_curve3d):
        # TODO: enhance this, it is a non exact method!
        # TODO: bsplinecurve can be periodic but not around the bsplinesurface
        bsc_linesegment = vme.LineSegment3D(bspline_curve3d.points[0],
                                            bspline_curve3d.points[-1])
        flag = True
        for pt in bspline_curve3d.points:
            if not bsc_linesegment.point_belongs(pt):
                flag = False
                break

        x_perio = self.x_periodicity if self.x_periodicity is not None \
            else 1.
        y_perio = self.y_periodicity if self.y_periodicity is not None \
            else 1.

        if self.x_periodicity and not self.y_periodicity \
                and bspline_curve3d.periodic:
            p1 = self.point3d_to_2d(bspline_curve3d.points[0], min_bound_x=0.,
                                    max_bound_x=self.x_periodicity)
            p1_sup = self.point3d_to_2d(bspline_curve3d.points[0],
                                        min_bound_x=1 - self.x_periodicity)
            new_x = p1.x - p1_sup.x + self.x_periodicity
            new_x = new_x if 0 <= new_x else 0
            reverse = False
            if new_x < 0:
                new_x = 0
            elif math.isclose(new_x, self.x_periodicity, abs_tol=1e-5):
                new_x = 0
                reverse = True

            linesegments = [
                vme.LineSegment2D(
                    volmdlr.Point2D(new_x, p1.y),
                    volmdlr.Point2D(self.x_periodicity, p1.y))]
            if reverse:
                linesegments[0] = linesegments[0].reverse()

        elif self.y_periodicity and not self.x_periodicity \
                and bspline_curve3d.periodic:
            p1 = self.point3d_to_2d(bspline_curve3d.points[0], min_bound_y=0.,
                                    max_bound_y=self.y_periodicity)
            p1_sup = self.point3d_to_2d(bspline_curve3d.points[0],
                                        min_bound_y=1 - self.y_periodicity)
            new_y = p1.y - p1_sup.y + self.y_periodicity
            new_y = new_y if 0 <= new_y else 0
            reverse = False
            if new_y < 0:
                new_y = 0
            elif math.isclose(new_y, self.y_periodicity, abs_tol=1e-5):
                new_y = 0
                reverse = True

            linesegments = [
                vme.LineSegment2D(
                    volmdlr.Point2D(p1.x, new_y),
                    volmdlr.Point2D(p1.x, self.y_periodicity))]
            if reverse:
                linesegments[0] = linesegments[0].reverse()

        elif self.x_periodicity and self.y_periodicity \
                and bspline_curve3d.periodic:
            raise NotImplementedError

        elif flag:
            x_perio = self.x_periodicity if self.x_periodicity is not None \
                else 1.
            y_perio = self.y_periodicity if self.y_periodicity is not None \
                else 1.

            p1 = self.point3d_to_2d(bspline_curve3d.points[0],
                                    max_bound_x=x_perio,
                                    max_bound_y=y_perio)
            p2 = self.point3d_to_2d(bspline_curve3d.points[-1],
                                    max_bound_x=x_perio,
                                    max_bound_y=y_perio)

            if p1 == p2:
                print('BSplineCruve3D skipped because it is too small')
                linesegments = None
            else:
                p1_sup = self.point3d_to_2d(bspline_curve3d.points[0],
                                            min_bound_x=1 - x_perio,
                                            min_bound_y=1 - y_perio)
                p2_sup = self.point3d_to_2d(bspline_curve3d.points[-1],
                                            min_bound_x=1 - x_perio,
                                            min_bound_y=1 - y_perio)
                if self.x_periodicity and p1.point_distance(p1_sup) > 1e-5:
                    p1.x -= p1_sup.x - x_perio
                    p2.x -= p2_sup.x - x_perio
                if self.y_periodicity and p1.point_distance(p1_sup) > 1e-5:
                    p1.y -= p1_sup.y - y_perio
                    p2.y -= p2_sup.y - y_perio
                linesegments = [vme.LineSegment2D(p1, p2)]
            # How to check if end of surface overlaps start or the opposite ?
        else:
            lth = bspline_curve3d.length()
            if lth > 1e-5:
                points = [self.point3d_to_2d(bspline_curve3d.point_at_abscissa(i / 10 * lth)) for i in range(11)]
                linesegments = [vme.BSplineCurve2D.from_points_interpolation(
                    points, min(self.degree_u, self.degree_v))]

            elif 1e-6 < lth <= 1e-5:
                linesegments = [vme.LineSegment2D(
                    self.point3d_to_2d(bspline_curve3d.start),
                    self.point3d_to_2d(bspline_curve3d.end))]
            else:
                print('BSplineCruve3D skipped because it is too small')
                linesegments = None

        return linesegments

    def arc3d_to_2d(self, arc3d):
        number_points = math.ceil(arc3d.angle * 10) + 1  # 10 points per radian
        length = arc3d.length()
        points = [self.point3d_to_2d(arc3d.point_at_abscissa(i * length / (number_points - 1)))
                  for i in range(number_points)]
        return [vme.BSplineCurve2D.from_points_interpolation(
            points, max(self.degree_u, self.degree_v))]

    def arc2d_to_3d(self, arc2d):
        number_points = math.ceil(arc2d.angle * 7) + 1  # 7 points per radian
        length = arc2d.length()
        points = [self.point2d_to_3d(arc2d.point_at_abscissa(i * length / (number_points - 1)))
                  for i in range(number_points)]
        return [vme.BSplineCurve3D.from_points_interpolation(
            points, max(self.degree_u, self.degree_v))]

    def rectangular_cut(self, u1: float, u2: float,
                        v1: float, v2: float, name: str = ''):
        p1 = volmdlr.Point2D(u1, v1)
        p2 = volmdlr.Point2D(u2, v1)
        p3 = volmdlr.Point2D(u2, v2)
        p4 = volmdlr.Point2D(u1, v2)
        outer_contour = volmdlr.wires.ClosedPolygon2D([p1, p2, p3, p4])
        surface = Surface2D(outer_contour, [])
        return BSplineFace3D(self, surface, name)  # PlaneFace3D

    def FreeCADExport(self, ip, ndigits=3):
        name = 'primitive{}'.format(ip)
        script = ""
        points = '['
        for i, pts_row in enumerate(self.control_points_table):
            pts = '['
            for j, pt in enumerate(pts_row):
                point = 'fc.Vector({},{},{}),'.format(pt[0], pt[1], pt[2])
                pts += point
            pts = pts[:-1] + '],'
            points += pts
        points = points[:-1] + ']'

        script += '{} = Part.BSplineSurface()\n'.format(name)
        if self.weights is None:
            script += '{}.buildFromPolesMultsKnots({},{},{},udegree={},vdegree={},uknots={},vknots={})\n'.format(
                name, points, self.u_multiplicities, self.v_multiplicities,
                self.degree_u, self.degree_v, self.u_knots, self.v_knots)
        else:
            script += '{}.buildFromPolesMultsKnots({},{},{},udegree={},vdegree={},uknots={},vknots={},weights={})\n'.format(
                name, points, self.u_multiplicities, self.v_multiplicities,
                self.degree_u, self.degree_v, self.u_knots, self.v_knots,
                self.weights)

        return script

    def rotation(self, center: volmdlr.Vector3D,
                 axis: volmdlr.Vector3D, angle: float):
        """
        BSplineSurface3D rotation
        :param center: rotation center
        :param axis: rotation axis
        :param angle: angle rotation
        :return: a new rotated BSplineSurface3D
        """
        new_control_points = [p.rotation(center, axis, angle)
                              for p in self.control_points]
        new_bsplinesurface3d = BSplineSurface3D(self.degree_u, self.degree_v,
                                                new_control_points, self.nb_u,
                                                self.nb_v,
                                                self.u_multiplicities,
                                                self.v_multiplicities,
                                                self.u_knots, self.v_knots,
                                                self.weights, self.name)
        return new_bsplinesurface3d

    def rotation_inplace(self, center: volmdlr.Vector3D,
                         axis: volmdlr.Vector3D, angle: float):
        """
        BSplineSurface3D rotation. Object is updated inplace
        :param center: rotation center
        :param axis: rotation axis
        :param angle: rotation angle
        """
        new_bsplinesurface3d = self.rotation(center, axis, angle)
        self.control_points = new_bsplinesurface3d.control_points
        self.surface = new_bsplinesurface3d.surface

    def translation(self, offset: volmdlr.Vector3D):
        """
        BSplineSurface3D translation
        :param offset: translation vector
        :return: A new translated BSplineSurface3D
        """
        new_control_points = [p.translation(offset) for p in
                              self.control_points]
        new_bsplinesurface3d = BSplineSurface3D(self.degree_u, self.degree_v,
                                                new_control_points, self.nb_u,
                                                self.nb_v,
                                                self.u_multiplicities,
                                                self.v_multiplicities,
                                                self.u_knots, self.v_knots,
                                                self.weights, self.name)

        return new_bsplinesurface3d

    def translation_inplace(self, offset: volmdlr.Vector3D):
        """
        BSplineSurface3D translation. Object is updated inplace
        :param offset: translation vector
        """
        new_bsplinesurface3d = self.translation(offset)
        self.control_points = new_bsplinesurface3d.control_points
        self.surface = new_bsplinesurface3d.surface

    def frame_mapping(self, frame: volmdlr.Frame3D, side: str):
        """
        Changes frame_mapping and return a new BSplineSurface3D
        side = 'old' or 'new'
        """
        new_control_points = [p.frame_mapping(frame, side) for p in
                              self.control_points]
        new_bsplinesurface3d = BSplineSurface3D(self.degree_u, self.degree_v,
                                                new_control_points, self.nb_u,
                                                self.nb_v,
                                                self.u_multiplicities,
                                                self.v_multiplicities,
                                                self.u_knots, self.v_knots,
                                                self.weights, self.name)
        return new_bsplinesurface3d

    def frame_mapping_inplace(self, frame: volmdlr.Frame3D, side: str):
        """
        Changes frame_mapping and the object is updated inplace
        side = 'old' or 'new'
        """
        new_bsplinesurface3d = self.frame_mapping(frame, side)
        self.control_points = new_bsplinesurface3d.control_points
        self.surface = new_bsplinesurface3d.surface

    def plot(self, ax=None):
        for p in self.control_points:
            ax = p.plot(ax=ax)
        return ax

    def simplify_surface(self):
        """
        Verifies if BSplineSurface3D could be a Plane3D
        :return: simplified surface if possible, otherwis, returns self
        """
        points = [self.control_points[0], self.control_points[math.ceil(len(self.control_points) / 2)],
                  self.control_points[-1]]
        plane3d = Plane3D.from_3_points(*points)
        if all(plane3d.point_on_surface(point) for point in self.control_points):
            return plane3d
        return self

    @classmethod
    def from_step(cls, arguments, object_dict):
        name = arguments[0][1:-1]
        degree_u = int(arguments[1])
        degree_v = int(arguments[2])
        points_sets = arguments[3][1:-1].split("),")
        points_sets = [elem + ")" for elem in points_sets[:-1]] + [
            points_sets[-1]]
        control_points = []
        for points_set in points_sets:
            points = [object_dict[int(i[1:])] for i in
                      points_set[1:-1].split(",")]
            nb_v = len(points)
            control_points.extend(points)
        nb_u = int(len(control_points) / nb_v)
        surface_form = arguments[4]
        if arguments[5] == '.F.':
            u_closed = False
        elif arguments[5] == '.T.':
            u_closed = True
        else:
            raise ValueError
        if arguments[6] == '.F.':
            v_closed = False
        elif arguments[6] == '.T.':
            v_closed = True
        else:
            raise ValueError
        self_intersect = arguments[7]
        u_multiplicities = [int(i) for i in arguments[8][1:-1].split(",")]
        v_multiplicities = [int(i) for i in arguments[9][1:-1].split(",")]
        u_knots = [float(i) for i in arguments[10][1:-1].split(",")]
        v_knots = [float(i) for i in arguments[11][1:-1].split(",")]
        knot_spec = arguments[12]

        if 13 in range(len(arguments)):
            weight_data = [
                float(i) for i in
                arguments[13][1:-1].replace("(", "").replace(")", "").split(",")
            ]
        else:
            weight_data = None

        bsplinesurface = cls(degree_u, degree_v, control_points, nb_u, nb_v,
                             u_multiplicities, v_multiplicities, u_knots,
                             v_knots, weight_data, name)
        bsplinesurface = bsplinesurface.simplify_surface()
        # if u_closed:
        #     bsplinesurface.x_periodicity = bsplinesurface.get_x_periodicity()
        # if v_closed:
        #     bsplinesurface.y_periodicity = bsplinesurface.get_y_periodicity()
        return bsplinesurface

    def to_step(self, current_id):
        content = ''
        point_matrix_ids = '('
        for points in self.control_points_table:
            point_ids = '('
            for point in points:
                point_content, point_id = point.to_step(current_id)
                content += point_content
                point_ids += '#{},'.format(point_id)
                current_id = point_id + 1
            point_ids = point_ids[:-1]
            point_ids += '),'
            point_matrix_ids += point_ids
        point_matrix_ids = point_matrix_ids[:-1]
        point_matrix_ids += ')'

        u_close = '.T.' if self.x_periodicity else '.F.'
        v_close = '.T.' if self.y_periodicity else '.F.'

        content += "#{} = B_SPLINE_SURFACE_WITH_KNOTS('{}',{},{},{},.UNSPECIFIED.,{},{},.F.,{},{},{},{},.UNSPECIFIED.);\n" \
            .format(current_id, self.name, self.degree_u, self.degree_v,
                    point_matrix_ids, u_close, v_close,
                    tuple(self.u_multiplicities), tuple(self.v_multiplicities),
                    tuple(self.u_knots), tuple(self.v_knots))
        return content, [current_id]

    def grid3d(self, grid2d: volmdlr.grid.Grid2D):
        """
        generate 3d grid points of a Bspline surface, based on a Grid2D
        """

        if not self._grids2d:
            self._grids2d = grid2d

        points_2d = grid2d.points
        points_3d = [self.point2d_to_3d(point2d) for point2d in points_2d]

        return points_3d

    def grid2d_deformed(self, grid2d: volmdlr.grid.Grid2D):
        """
        dimension and deform a Grid2D points based on a Bspline surface
        """

        points_2d = grid2d.points
        points_3d = self.grid3d(grid2d)

        (xmin, xmax), (ymin, ymax) = grid2d.limits_xy
        points_x, points_y = grid2d.points_xy

        # Parameters
        index_x = {}  # grid point position(i,j), x coordinates position in X(unknown variable)
        index_y = {}  # grid point position(i,j), y coordinates position in X(unknown variable)
        index_points = {}  # grid point position(j,i), point position in points_2d (or points_3d)
        k, p = 0, 0
        for i in range(0, points_x):
            for j in range(0, points_y):
                index_x.update({(j, i): k})
                index_y.update({(j, i): k + 1})
                index_points.update({(j, i): p})
                k = k + 2
                p = p + 1

        equation_points = []  # points combination to compute distances between 2D and 3D grid points
        for i in range(0, points_y):  # row from (0,i)
            for j in range(1, points_x):
                equation_points.append(((0, i), (j, i)))
        for i in range(0, points_x):  # column from (i,0)
            for j in range(1, points_y):
                equation_points.append(((i, 0), (i, j)))
        for i in range(0, points_y):  # row
            for j in range(0, points_x - 1):
                equation_points.append(((j, i), (j + 1, i)))
        for i in range(0, points_x):  # column
            for j in range(0, points_x - 1):
                equation_points.append(((i, j), (i, j + 1)))
        for i in range(0, points_y - 1):  # diagonal
            for j in range(0, points_x - 1):
                equation_points.append(((j, i), (j + 1, i + 1)))

        for i in range(0, points_y):  # row 2segments (before.point.after)
            for j in range(1, points_x - 1):
                equation_points.append(((j - 1, i), (j + 1, i)))

        for i in range(0, points_x):  # column 2segments (before.point.after)
            for j in range(1, points_y - 1):
                equation_points.append(((i, j - 1), (i, j + 1)))

        # Euclidean distance
        # D=[] # distances between 3D grid points (based on points combination [equation_points])
        # for i in range(0, len(equation_points)):
        #     D.append((points_3d[index_points[equation_points[i][0]]].point_distance(points_3d[index_points[equation_points[i][1]]]))**2)

        # Geodesic distance
        # xx=[]
        # for p in points_2d:
        #     xx.append(p.x)
        # yy=[]
        # for p in points_2d:
        #     yy.append(p.y)

        # triang = plt_tri.Triangulation(xx, yy)
        # faces = triang.triangles
        # points = npy.empty([len(points_3d),3])
        # for i in range(0,len(points_3d)):
        #     points[i] = npy.array([points_3d[i].x,points_3d[i].y,points_3d[i].z])

        # geoalg = geodesic.PyGeodesicAlgorithmExact(points, faces)
        D = []  # geodesic distances between 3D grid points (based on points combination [equation_points])
        for i in range(0, len(equation_points)):
            D.append((self.geodesic_distance(
                points_3d[index_points[equation_points[i][0]]], points_3d[index_points[equation_points[i][1]]])) ** 2)

        # System of nonlinear equations
        def non_linear_equations(X):
            F = npy.empty(len(equation_points) + 2)
            for i in range(0, len(equation_points)):
                F[i] = abs((X[index_x[equation_points[i][0]]] ** 2 +
                            X[index_x[equation_points[i][1]]] ** 2 +
                            X[index_y[equation_points[i][0]]] ** 2 +
                            X[index_y[equation_points[i][1]]] ** 2 -
                            2 *
                            X[index_x[equation_points[i][0]]] *
                            X[index_x[equation_points[i][1]]] -
                            2 *
                            X[index_y[equation_points[i][0]]] *
                            X[index_y[equation_points[i][1]]] -
                            D[i]) /
                           D[i])

            F[i + 1] = X[0] * 1000
            F[i + 2] = X[1] * 1000
            # i=i+2
            # # F[i+3] = X[(len(points_2d)-points_x)*2]
            # l= 3
            # for f in range(1, points_x):
            #     F[i+f] = X[l]*1000
            #     l = l+2
            # F[i+3] = X[3]*1000
            # F[i+4] = X[5]*1000
            # F[i+4] = X[points_x*2]*1000

            return F

        # Solution with "least_squares"
        x_init = []  # initial guess (2D grid points)
        for i in range(0, len(points_2d)):
            x_init.append(points_2d[i][0])
            x_init.append(points_2d[i][1])
        z = opt.least_squares(non_linear_equations, x_init)

        points_2d_deformed = []  # deformed 2d grid points
        for i in range(0, len(z.x), 2):
            points_2d_deformed.append(volmdlr.Point2D(z.x[i], z.x[i + 1]))

        grid2d_deformed = volmdlr.grid.Grid2D.from_points(points=points_2d_deformed,
                                                          points_dim_1=points_x,
                                                          direction=grid2d.direction)

        self._grids2d_deformed = grid2d_deformed

        return points_2d_deformed

    def grid2d_deformation(self, grid2d: volmdlr.grid.Grid2D):
        """
        Compute the deformation/displacement (dx/dy) of a Grid2D based on a Bspline surface.

        """

        if not self._grids2d_deformed:
            self.grid2d_deformed(grid2d)

        displacement = self._grids2d_deformed.displacement_compared_to(grid2d)
        self._displacements = displacement

        return displacement

    def point2d_parametric_to_dimension(self, point2d: volmdlr.Point3D, grid2d: volmdlr.grid.Grid2D):
        """
        Convert a point2d from the parametric to the dimensioned frame.
        """

        # Check if the 0<point2d.x<1 and 0<point2d.y<1
        if point2d.x < 0:
            point2d.x = 0
        elif point2d.x > 1:
            point2d.x = 1
        if point2d.y < 0:
            point2d.y = 0
        elif point2d.y > 1:
            point2d.y = 1

        if self._grids2d == grid2d:
            points_2d = self._grids2d.points
        else:
            points_2d = grid2d.points
            self._grids2d = grid2d

        if self._displacements is not None:
            displacement = self._displacements
        else:
            displacement = self.grid2d_deformation(grid2d)

        points_x, points_y = grid2d.points_xy

        # Parameters
        index_points = {}  # grid point position(j,i), point position in points_2d (or points_3d)
        p = 0
        for i in range(0, points_x):
            for j in range(0, points_y):
                index_points.update({(j, i): p})
                p = p + 1

        # Form function "Finite Elements"
        def form_function(s, t):
            N = npy.empty(4)
            N[0] = (1 - s) * (1 - t) / 4
            N[1] = (1 + s) * (1 - t) / 4
            N[2] = (1 + s) * (1 + t) / 4
            N[3] = (1 - s) * (1 + t) / 4
            return N

        finite_elements_points = []  # 2D grid points index that define one element
        for j in range(0, points_y - 1):
            for i in range(0, points_x - 1):
                finite_elements_points.append(((i, j), (i + 1, j), (i + 1, j + 1), (i, j + 1)))
        finite_elements = []  # finite elements defined with closed polygon
        for i in range(0, len(finite_elements_points)):
            finite_elements.append(
                volmdlr.wires.ClosedPolygon2D((points_2d[index_points[finite_elements_points[i][0]]],
                                               points_2d[index_points[finite_elements_points[i][1]]],
                                               points_2d[index_points[finite_elements_points[i][2]]],
                                               points_2d[index_points[finite_elements_points[i][3]]])))

        for k in range(0, len(finite_elements_points)):
            if (volmdlr.wires.Contour2D(finite_elements[k].primitives).point_belongs(
                    point2d)  # finite_elements[k].point_belongs(point2d)
                    or volmdlr.wires.Contour2D(finite_elements[k].primitives).point_over_contour(point2d)
                    or ((points_2d[index_points[finite_elements_points[k][0]]][0] < point2d.x <
                         points_2d[index_points[finite_elements_points[k][1]]][0])
                        and point2d.y == points_2d[index_points[finite_elements_points[k][0]]][1])
                    or ((points_2d[index_points[finite_elements_points[k][1]]][1] < point2d.y <
                         points_2d[index_points[finite_elements_points[k][2]]][1])
                        and point2d.x == points_2d[index_points[finite_elements_points[k][1]]][0])
                    or ((points_2d[index_points[finite_elements_points[k][3]]][0] < point2d.x <
                         points_2d[index_points[finite_elements_points[k][2]]][0])
                        and point2d.y == points_2d[index_points[finite_elements_points[k][1]]][1])
                    or ((points_2d[index_points[finite_elements_points[k][0]]][1] < point2d.y <
                         points_2d[index_points[finite_elements_points[k][3]]][1])
                        and point2d.x == points_2d[index_points[finite_elements_points[k][0]]][0])):
                break

        x0 = points_2d[index_points[finite_elements_points[k][0]]][0]
        y0 = points_2d[index_points[finite_elements_points[k][0]]][1]
        x1 = points_2d[index_points[finite_elements_points[k][1]]][0]
        y2 = points_2d[index_points[finite_elements_points[k][2]]][1]
        x = point2d.x
        y = point2d.y
        s = 2 * ((x - x0) / (x1 - x0)) - 1
        t = 2 * ((y - y0) / (y2 - y0)) - 1

        N = form_function(s, t)
        dx = npy.array([displacement[index_points[finite_elements_points[k][0]]][0],
                        displacement[index_points[finite_elements_points[k][1]]][0],
                        displacement[index_points[finite_elements_points[k][2]]][0],
                        displacement[index_points[finite_elements_points[k][3]]][0]])
        dy = npy.array([displacement[index_points[finite_elements_points[k][0]]][1],
                        displacement[index_points[finite_elements_points[k][1]]][1],
                        displacement[index_points[finite_elements_points[k][2]]][1],
                        displacement[index_points[finite_elements_points[k][3]]][1]])

        return volmdlr.Point2D(point2d.x + npy.transpose(N).dot(dx), point2d.y + npy.transpose(N).dot(dy))

    def point3d_to_2d_with_dimension(self, point3d: volmdlr.Point3D, grid2d: volmdlr.grid.Grid2D):
        """
        Compute the point2d of a point3d, on a Bspline surface, in the dimensioned frame.

        """

        point2d = self.point3d_to_2d(point3d)

        point2d_with_dimension = self.point2d_parametric_to_dimension(point2d, grid2d)

        return point2d_with_dimension

    def point2d_with_dimension_to_parametric_frame(self, point2d, grid2d: volmdlr.grid.Grid2D):
        """
        Convert a point2d from the dimensioned to the parametric frame.
        """

        if self._grids2d != grid2d:
            self._grids2d = grid2d
        if not self._grids2d_deformed:
            self.grid2d_deformed(grid2d)

        points_2d = grid2d.points
        points_2d_deformed = self._grids2d_deformed.points
        points_x, points_y = grid2d.points_xy

        # Parameters
        index_points = {}  # grid point position(j,i), point position in points_2d (or points_3d)
        p = 0
        for i in range(0, points_x):
            for j in range(0, points_y):
                index_points.update({(j, i): p})
                p = p + 1

        finite_elements_points = []  # 2D grid points index that define one element
        for j in range(0, points_y - 1):
            for i in range(0, points_x - 1):
                finite_elements_points.append(((i, j), (i + 1, j), (i + 1, j + 1), (i, j + 1)))
        finite_elements = []  # finite elements defined with closed polygon  DEFORMED
        for i in range(0, len(finite_elements_points)):
            finite_elements.append(
                volmdlr.wires.ClosedPolygon2D((points_2d_deformed[index_points[finite_elements_points[i][0]]],
                                               points_2d_deformed[index_points[finite_elements_points[i][1]]],
                                               points_2d_deformed[index_points[finite_elements_points[i][2]]],
                                               points_2d_deformed[index_points[finite_elements_points[i][3]]])))

        finite_elements_initial = []  # finite elements defined with closed polygon  INITIAL
        for i in range(0, len(finite_elements_points)):
            finite_elements_initial.append(
                volmdlr.wires.ClosedPolygon2D((points_2d[index_points[finite_elements_points[i][0]]],
                                               points_2d[index_points[finite_elements_points[i][1]]],
                                               points_2d[index_points[finite_elements_points[i][2]]],
                                               points_2d[index_points[finite_elements_points[i][3]]])))

        for k in range(0, len(finite_elements_points)):
            if (finite_elements[k].point_belongs(point2d)
                    or ((points_2d_deformed[index_points[finite_elements_points[k][0]]][0] < point2d.x <
                         points_2d_deformed[index_points[finite_elements_points[k][1]]][0])
                        and point2d.y == points_2d_deformed[index_points[finite_elements_points[k][0]]][1])
                    or ((points_2d_deformed[index_points[finite_elements_points[k][1]]][1] < point2d.y <
                         points_2d_deformed[index_points[finite_elements_points[k][2]]][1])
                        and point2d.x == points_2d_deformed[index_points[finite_elements_points[k][1]]][0])
                    or ((points_2d_deformed[index_points[finite_elements_points[k][3]]][0] < point2d.x <
                         points_2d_deformed[index_points[finite_elements_points[k][2]]][0])
                        and point2d.y == points_2d_deformed[index_points[finite_elements_points[k][1]]][1])
                    or ((points_2d_deformed[index_points[finite_elements_points[k][0]]][1] < point2d.y <
                         points_2d_deformed[index_points[finite_elements_points[k][3]]][1])
                        and point2d.x == points_2d_deformed[index_points[finite_elements_points[k][0]]][0])
                    or finite_elements[k].primitives[0].point_belongs(point2d) or finite_elements[k].primitives[
                        1].point_belongs(point2d)
                    or finite_elements[k].primitives[2].point_belongs(point2d) or finite_elements[k].primitives[
                        3].point_belongs(point2d)):
                break

        frame_deformed = volmdlr.Frame2D(finite_elements[k].center_of_mass(),
                                         volmdlr.Vector2D(finite_elements[k].primitives[1].middle_point()[0] -
                                                          finite_elements[k].center_of_mass()[0],
                                                          finite_elements[k].primitives[1].middle_point()[1] -
                                                          finite_elements[k].center_of_mass()[1]),
                                         volmdlr.Vector2D(finite_elements[k].primitives[0].middle_point()[0] -
                                                          finite_elements[k].center_of_mass()[0],
                                                          finite_elements[k].primitives[0].middle_point()[1] -
                                                          finite_elements[k].center_of_mass()[1]))

        point2d_frame_deformed = volmdlr.Point2D(point2d.frame_mapping(frame_deformed, 'new')[0],
                                                 point2d.frame_mapping(frame_deformed, 'new')[1])

        frame_inital = volmdlr.Frame2D(finite_elements_initial[k].center_of_mass(),
                                       volmdlr.Vector2D(finite_elements_initial[k].primitives[1].middle_point()[0] -
                                                        finite_elements_initial[k].center_of_mass()[0],
                                                        finite_elements_initial[k].primitives[1].middle_point()[1] -
                                                        finite_elements_initial[k].center_of_mass()[1]),
                                       volmdlr.Vector2D(finite_elements_initial[k].primitives[0].middle_point()[0] -
                                                        finite_elements_initial[k].center_of_mass()[0],
                                                        finite_elements_initial[k].primitives[0].middle_point()[1] -
                                                        finite_elements_initial[k].center_of_mass()[1]))

        X = point2d_frame_deformed.frame_mapping(frame_inital, 'old')[0]
        if X < 0:
            X = 0
        elif X > 1:
            X = 1
        Y = point2d_frame_deformed.frame_mapping(frame_inital, 'old')[1]
        if Y < 0:
            Y = 0
        elif Y > 1:
            Y = 1

        return volmdlr.Point2D(X, Y)

    def point2d_with_dimension_to_3d(self, point2d, grid2d: volmdlr.grid.Grid2D):
        """
        Compute the point3d, on a Bspline surface, of a point2d define in the dimensioned frame.

        """

        point2d_01 = self.point2d_with_dimension_to_parametric_frame(point2d, grid2d)

        return self.point2d_to_3d(point2d_01)

    def linesegment2d_parametric_to_dimension(self, linesegment2d, grid2d: volmdlr.grid.Grid2D):
        """
        Convert a linesegment2d from the parametric to the dimensioned frame.
        """

        points = linesegment2d.discretization_points(number_points=20)
        points_dim = [
            self.point2d_parametric_to_dimension(
                p, grid2d) for p in points]

        return vme.BSplineCurve2D.from_points_interpolation(
            points_dim, max(self.degree_u, self.degree_v))

    def linesegment3d_to_2d_with_dimension(self, linesegment3d, grid2d: volmdlr.grid.Grid2D):
        """
        Compute the linesegment2d of a linesegment3d, on a Bspline surface, in the dimensioned frame.

        """

        linesegment2d = self.linesegment3d_to_2d(linesegment3d)
        bsplinecurve2d_with_dimension = self.linesegment2d_parametric_to_dimension(linesegment2d, grid2d)

        return bsplinecurve2d_with_dimension

    def linesegment2d_with_dimension_to_parametric_frame(self, linesegment2d):
        """
        Convert a linesegment2d from the dimensioned to the parametric frame.
        """

        try:
            linesegment2d = volmdlr.edges.LineSegment2D(
                self.point2d_with_dimension_to_parametric_frame(linesegment2d.start, self._grids2d),
                self.point2d_with_dimension_to_parametric_frame(linesegment2d.end, self._grids2d))
        except NotImplementedError:
            return None

        return linesegment2d

    def linesegment2d_with_dimension_to_3d(self, linesegment2d):
        """
        Compute the linesegment3d, on a Bspline surface, of a linesegment2d defined in the dimensioned frame.

        """

        linesegment2d_01 = self.linesegment2d_with_dimension_to_parametric_frame(linesegment2d)
        linesegment3d = self.linesegment2d_to_3d(linesegment2d_01)

        return linesegment3d

    def bsplinecurve2d_parametric_to_dimension(self, bsplinecurve2d, grid2d: volmdlr.grid.Grid2D):
        """
        Convert a bsplinecurve2d from the parametric to the dimensioned frame.
        """

        # check if bsplinecurve2d is in a list
        if isinstance(bsplinecurve2d, list):
            bsplinecurve2d = bsplinecurve2d[0]
        points = bsplinecurve2d.control_points
        points_dim = []

        for p in points:
            points_dim.append(self.point2d_parametric_to_dimension(p, grid2d))

        bsplinecurve2d_with_dimension = volmdlr.edges.BSplineCurve2D(bsplinecurve2d.degree, points_dim,
                                                                     bsplinecurve2d.knot_multiplicities,
                                                                     bsplinecurve2d.knots,
                                                                     bsplinecurve2d.weights,
                                                                     bsplinecurve2d.periodic)

        return bsplinecurve2d_with_dimension

    def bsplinecurve3d_to_2d_with_dimension(self, bsplinecurve3d, grid2d: volmdlr.grid.Grid2D):
        """
        Compute the bsplinecurve2d of a bsplinecurve3d, on a Bspline surface, in the dimensioned frame.
<<<<<<< HEAD
=======

>>>>>>> 04ad8ac9
        """

        bsplinecurve2d_01 = self.bsplinecurve3d_to_2d(bsplinecurve3d)
        bsplinecurve2d_with_dimension = self.bsplinecurve2d_parametric_to_dimension(
            bsplinecurve2d_01, grid2d)

        return bsplinecurve2d_with_dimension

    def bsplinecurve2d_with_dimension_to_parametric_frame(self, bsplinecurve2d):
        """
        Convert a bsplinecurve2d from the dimensioned to the parametric frame.
        """

        points_dim = bsplinecurve2d.control_points
        points = []
        for p in points_dim:
            points.append(
                self.point2d_with_dimension_to_parametric_frame(p, self._grids2d))

        bsplinecurve2d = volmdlr.edges.BSplineCurve2D(bsplinecurve2d.degree, points,
                                                      bsplinecurve2d.knot_multiplicities,
                                                      bsplinecurve2d.knots,
                                                      bsplinecurve2d.weights,
                                                      bsplinecurve2d.periodic)
        return bsplinecurve2d

    def bsplinecurve2d_with_dimension_to_3d(self, bsplinecurve2d):
        """
        Compute the bsplinecurve3d, on a Bspline surface, of a bsplinecurve2d defined in the dimensioned frame.
<<<<<<< HEAD
=======

>>>>>>> 04ad8ac9
        """

        bsplinecurve2d_01 = self.bsplinecurve2d_with_dimension_to_parametric_frame(bsplinecurve2d)
        bsplinecurve3d = self.bsplinecurve2d_to_3d(bsplinecurve2d_01)

        return bsplinecurve3d

    def arc2d_parametric_to_dimension(self, arc2d, grid2d: volmdlr.grid.Grid2D):
        """
        Convert a arc2d from the parametric to the dimensioned frame.
        """

        number_points = math.ceil(arc2d.angle * 7) + 1
        l = arc2d.length()
        points = [self.point2d_parametric_to_dimension(arc2d.point_at_abscissa(
            i * l / (number_points - 1)), grid2d) for i in range(number_points)]

        return vme.BSplineCurve2D.from_points_interpolation(
            points, max(self.degree_u, self.degree_v))

    def arc3d_to_2d_with_dimension(self, arc3d, grid2d: volmdlr.grid.Grid2D):
        """
        Compute the arc2d of a arc3d, on a Bspline surface, in the dimensioned frame.

        """

        bsplinecurve2d = self.arc3d_to_2d(arc3d)[0]  # it's a bsplinecurve2d
        arc2d_with_dimension = self.bsplinecurve2d_parametric_to_dimension(bsplinecurve2d, grid2d)

        return arc2d_with_dimension  # it's a bsplinecurve2d-dimension

    def arc2d_with_dimension_to_parametric_frame(self, arc2d):
        """
        Convert a arc2d from the dimensioned to the parametric frame.
        """

        number_points = math.ceil(arc2d.angle * 7) + 1
        l = arc2d.length()

        points = [self.point2d_with_dimension_to_parametric_frame(arc2d.point_at_abscissa(
            i * l / (number_points - 1)), self._grids2d) for i in range(number_points)]

        return vme.BSplineCurve2D.from_points_interpolation(
            points, max(self.degree_u, self.degree_v))

    def arc2d_with_dimension_to_3d(self, arc2d):
        """
        Compute the  arc3d, on a Bspline surface, of a arc2d in the dimensioned frame.

        """

        arc2d_01 = self.arc2d_with_dimension_to_parametric_frame(arc2d)
        arc3d = self.arc2d_to_3d(arc2d_01)

        return arc3d  # it's a bsplinecurve3d

    def contour2d_parametric_to_dimension(self, contour2d: volmdlr.wires.Contour2D,
                                          grid2d: volmdlr.grid.Grid2D):
        """
        Convert a contour2d from the parametric to the dimensioned frame.
        """

        primitives2d_dim = []

        for primitive2d in contour2d.primitives:
            # method_name = '{}_parametric_to_dimension'.format(
            #     primitive2d.__class__.__name__.lower())
            method_name = f'{primitive2d.__class__.__name__.lower()}_parametric_to_dimension'

            if hasattr(self, method_name):
                primitives = getattr(self, method_name)(primitive2d, grid2d)
                if primitives:
                    primitives2d_dim.append(primitives)

            else:
                raise NotImplementedError(
                    f'Class {self.__class__.__name__} does not implement {method_name}')

        return volmdlr.wires.Contour2D(primitives2d_dim)

    def contour3d_to_2d_with_dimension(self, contour3d: volmdlr.wires.Contour3D,
                                       grid2d: volmdlr.grid.Grid2D):
        """
<<<<<<< HEAD
        Compute the Contour2d of a Contour3d, on a Bspline surface, in the dimensioned frame.
=======
        Compute the contou2d of a contour3d, on a Bspline surface, in the dimensioned frame.

>>>>>>> 04ad8ac9
        """

        contour2d_01 = self.contour3d_to_2d(contour3d)

        return self.contour2d_parametric_to_dimension(contour2d_01, grid2d)

    def contour2d_with_dimension_to_parametric_frame(self, contour2d):
        """
        Convert a contour2d from the dimensioned to the parametric frame.
        """

        # TODO: check and avoid primitives with start=end
        primitives2d = []

        for primitive2d in contour2d.primitives:
            method_name = f'{primitive2d.__class__.__name__.lower()}_with_dimension_to_parametric_frame'

            if hasattr(self, method_name):
                primitives = getattr(self, method_name)(primitive2d)
                if primitives:
                    primitives2d.append(primitives)

            else:
                raise NotImplementedError(
                    # 'Class {} does not implement {}'.format(self.__class__.__name__,
                    #                                         method_name))
                    f'Class {self.__class__.__name__} does not implement {method_name}')

        # #Avoid to have primitives with start=end
        # start_points = []
        # for i in range(0, len(new_start_points)-1):
        #     if new_start_points[i] != new_start_points[i+1]:
        #         start_points.append(new_start_points[i])
        # if new_start_points[-1] != new_start_points[0]:
        #     start_points.append(new_start_points[-1])

        return volmdlr.wires.Contour2D(primitives2d)

    def contour2d_with_dimension_to_3d(self, contour2d):
        """
        Compute the contour3d, on a Bspline surface, of a contour2d define in the dimensioned frame.

        """

        contour01 = self.contour2d_with_dimension_to_parametric_frame(contour2d)

        return self.contour2d_to_3d(contour01)

    @classmethod
    def from_geomdl_surface(cls, surface):
        """
        create a volmdlr's BSpline_Surface3D from a geomdl's one
        """

        control_points = []
        for i in range(0, len(surface.ctrlpts)):
            control_points.append(volmdlr.Point3D(surface.ctrlpts[i][0], surface.ctrlpts[i][1], surface.ctrlpts[i][2]))

        (u_knots, u_multiplicities) = knots_vector_inv((surface.knotvector_u))
        (v_knots, v_multiplicities) = knots_vector_inv((surface.knotvector_v))

        bspline_surface = cls(degree_u=surface.degree_u,
                              degree_v=surface.degree_v,
                              control_points=control_points,
                              nb_u=surface.ctrlpts_size_u,
                              nb_v=surface.ctrlpts_size_v,
                              u_multiplicities=u_multiplicities,
                              v_multiplicities=v_multiplicities,
                              u_knots=u_knots,
                              v_knots=v_knots)

        return bspline_surface

    @classmethod
    def points_fitting_into_bspline_surface(cls, points_3d, size_u, size_v, degree_u, degree_v):
        """
        Bspline Surface interpolation through 3d points

        Parameters
        ----------
        points_3d : volmdlr.Point3D
            data points
        size_u : int
            number of data points on the u-direction.
        size_v : int
            number of data points on the v-direction.
        degree_u : int
            degree of the output surface for the u-direction.
        degree_v : int
            degree of the output surface for the v-direction.

        Returns
        -------
        B-spline surface

        """

        points = []
        for i in range(0, len(points_3d)):
            points.append((points_3d[i].x, points_3d[i].y, points_3d[i].z))

        surface = interpolate_surface(points, size_u, size_v, degree_u, degree_v)

        return cls.from_geomdl_surface(surface)

    @classmethod
    def points_approximate_into_bspline_surface(cls, points_3d, size_u, size_v, degree_u, degree_v, **kwargs):
        """
        Bspline Surface approximate through 3d points

        Parameters
        ----------
        points_3d : volmdlr.Point3D
            data points
        size_u : int
            number of data points on the u-direction.
        size_v : int
            number of data points on the v-direction.
        degree_u : int
            degree of the output surface for the u-direction.
        degree_v : int
            degree of the output surface for the v-direction.

        Keyword Arguments:
            * ``ctrlpts_size_u``: number of control points on the u-direction. *Default: size_u - 1*
            * ``ctrlpts_size_v``: number of control points on the v-direction. *Default: size_v - 1*

        Returns
        -------
        B-spline surface: volmdlr.faces.BSplineSurface3D

        """

        # Keyword arguments
        num_cpts_u = kwargs.get('ctrlpts_size_u', size_u - 1)  # number of datapts, r + 1 > number of ctrlpts, n + 1
        num_cpts_v = kwargs.get('ctrlpts_size_v', size_v - 1)  # number of datapts, s + 1 > number of ctrlpts, m + 1

        points = [tuple([*pt]) for pt in points_3d]

        surface = approximate_surface(points, size_u, size_v, degree_u, degree_v,
                                      ctrlpts_size_u=num_cpts_u, num_cpts_v=num_cpts_v)

        return cls.from_geomdl_surface(surface)

    @classmethod
    def from_cylindrical_faces(cls, cylindrical_faces, degree_u, degree_v,
                               points_x: int = 10, points_y: int = 10):
        """
        define a bspline surface from a list of cylindrical faces

        Parameters
        ----------
        cylindrical_faces : List[volmdlr.faces.CylindricalFace3D]
            faces 3d
        degree_u : int
            degree of the output surface for the u-direction
        degree_v : int
            degree of the output surface for the v-direction
        points_x : int
            number of points in x-direction
        points_y : int
            number of points in y-direction

        Returns
        -------
        B-spline surface

        """

        if len(cylindrical_faces) == 1:
            return cls.from_cylindrical_face(cylindrical_faces[0], degree_u, degree_v, points_x=50, points_y=50)

        if len(cylindrical_faces) > 1:
            bspline_surfaces = []
            direction = cylindrical_faces[0].adjacent_direction(cylindrical_faces[1])

            if direction == 'x':
                bounding_rectangle_0 = cylindrical_faces[0].surface2d.outer_contour.bounding_rectangle()
                ymin = bounding_rectangle_0[2]
                ymax = bounding_rectangle_0[3]
                for face in cylindrical_faces:
                    bounding_rectangle = face.surface2d.outer_contour.bounding_rectangle()
                    ymin = min(ymin, bounding_rectangle[2])
                    ymax = max(ymax, bounding_rectangle[3])
                for face in cylindrical_faces:
                    bounding_rectangle = face.surface2d.outer_contour.bounding_rectangle()

                    points_3d = face.surface3d.grid3d(
                        volmdlr.grid.Grid2D.from_properties(
                            x_limits=(bounding_rectangle[0], bounding_rectangle[1]),
                            y_limits=(ymin, ymax),
                            points_nbr=(points_x, points_y)))

                    bspline_surfaces.append(
                        cls.points_fitting_into_bspline_surface(
                            points_3d, points_x, points_y, degree_u, degree_v))

            elif direction == 'y':
                bounding_rectangle_0 = cylindrical_faces[0].surface2d.outer_contour.bounding_rectangle()
                xmin = bounding_rectangle_0[0]
                xmax = bounding_rectangle_0[1]
                for face in cylindrical_faces:
                    bounding_rectangle = face.surface2d.outer_contour.bounding_rectangle()
                    xmin = min(xmin, bounding_rectangle[0])
                    xmax = max(xmax, bounding_rectangle[1])
                for face in cylindrical_faces:
                    bounding_rectangle = face.surface2d.outer_contour.bounding_rectangle()

                    points_3d = face.surface3d.grid3d(
                        volmdlr.grid.Grid2D.from_properties(
                            x_limits=(xmin, xmax),
                            y_limits=(bounding_rectangle[2], bounding_rectangle[3]),
                            points_nbr=(points_x, points_y)))

                    bspline_surfaces.append(
                        cls.points_fitting_into_bspline_surface(
                            points_3d, points_x, points_y, degree_u, degree_v))

            to_be_merged = bspline_surfaces[0]
            for i in range(0, len(bspline_surfaces) - 1):
                merged = to_be_merged.merge_with(bspline_surfaces[i + 1])
                to_be_merged = merged

            bspline_surface = to_be_merged

            return bspline_surface

    @classmethod
    def from_cylindrical_face(cls, cylindrical_face, degree_u, degree_v,
                              **kwargs):  # points_x: int = 50, points_y: int = 50
        """
        define a bspline surface from a cylindrical face

        Parameters
        ----------
        cylindrical_face : volmdlr.faces.CylindricalFace3D
            face 3d
        degree_u : int
            degree of the output surface for the u-direction.
        degree_v : int
            degree of the output surface for the v-direction.
        points_x : int
            number of points in x-direction
        points_y : int
            number of points in y-direction

        Returns
        -------
        B-spline surface

        """

        points_x = kwargs['points_x']
        points_y = kwargs['points_y']
        bounding_rectangle = cylindrical_face.surface2d.outer_contour.bounding_rectangle()
        points_3d = cylindrical_face.surface3d.grid3d(
            volmdlr.grid.Grid2D.from_properties(x_limits=(bounding_rectangle[0],
                                                          bounding_rectangle[1]),
                                                y_limits=(bounding_rectangle[2],
                                                          bounding_rectangle[3]),
                                                points_nbr=(points_x, points_y)))

        return cls.points_fitting_into_bspline_surface(points_3d, points_x, points_x, degree_u, degree_v)

    def intersection_with(self, other_bspline_surface3d):
        """
        Compute intersection points between two Bspline surfaces.

        return u,v parameters for intersection points for both surfaces
        """

        def f(X):
            return (self.point2d_to_3d(volmdlr.Point2D(X[0], X[1])) -
                    other_bspline_surface3d.point2d_to_3d(volmdlr.Point2D(X[2], X[3]))).norm()

        x = npy.linspace(0, 1, 10)
        x_init = []
        for xi in x:
            for yi in x:
                x_init.append((xi, yi, xi, yi))

        u1, v1, u2, v2 = [], [], [], []
        solutions = []
        for x0 in x_init:
            z = scp.optimize.least_squares(f, x0=x0, bounds=([0, 1]))
            # print(z.cost)
            if z.fun < 1e-5:
                solution = z.x
                if solution not in solutions:
                    solutions.append(solution)
                    u1.append(solution[0])
                    v1.append(solution[1])
                    u2.append(solution[2])
                    v2.append(solution[3])

        # uv1 = [[min(u1),max(u1)],[min(v1),max(v1)]]
        # uv2 = [[min(u2),max(u2)],[min(v2),max(v2)]]

        return ((u1, v1), (u2, v2))  # (uv1, uv2)

    def plane_intersection(self, plane3d):
        """
        Compute intersection points between a Bspline surface and a plane3d.

        """

        def f(X):
            return ((self.surface.evaluate_single((X[0], X[1]))[0]) * plane3d.equation_coefficients()[0] +
                    (self.surface.evaluate_single((X[0], X[1]))[1]) * plane3d.equation_coefficients()[1] +
                    (self.surface.evaluate_single((X[0], X[1]))[2]) * plane3d.equation_coefficients()[2] +
                    plane3d.equation_coefficients()[3])

        x = npy.linspace(0, 1, 20)
        x_init = []
        for xi in x:
            for yi in x:
                x_init.append((xi, yi))

        intersection_points = []

        for x0 in x_init:
            z = scp.optimize.least_squares(f, x0=x0, bounds=([0, 1]))
            if z.fun < 1e-20:

                solution = z.x
                intersection_points.append(volmdlr.Point3D(self.surface.evaluate_single((solution[0], solution[1]))[0],
                                                           self.surface.evaluate_single((solution[0], solution[1]))[1],
                                                           self.surface.evaluate_single((solution[0], solution[1]))[
                                                               2]))
        return intersection_points

    def error_with_point3d(self, point3d):
        """
        Compute the error/distance between the Bspline surface and a point3d.

        """

        def f(x):
            return (point3d - self.point2d_to_3d(volmdlr.Point2D(x[0], x[1]))).norm()

        cost = []

        for x0 in [(0, 0), (0, 1), (1, 0), (1, 1), (0.5, 0.5)]:
            z = scp.optimize.least_squares(f, x0=x0, bounds=([0, 1]))
            cost.append(z.fun)

        return min(cost)

    def error_with_edge3d(self, edge3d):
        """
        Compute the error/distance between the Bspline surface and an edge3d.

        it's the mean of the start and end points errors'
        """

        return (self.error_with_point3d(edge3d.start) + self.error_with_point3d(edge3d.end)) / 2

    def nearest_edges3d(self, contour3d, threshold: float):
        """
        Compute the nearest edges of a contour3d to a Bspline_surface3d based on a threshold.

        """

        nearest = []
        for primitive in contour3d.primitives:
            if self.error_with_edge3d(primitive) <= threshold:
                nearest.append(primitive)
        nearest_primitives = volmdlr.wires.Wire3D(nearest)

        return nearest_primitives

    def edge3d_to_2d_with_dimension(self, edge3d, grid2d: volmdlr.grid.Grid2D):
        """
        Compute the edge2d of a edge3d, on a Bspline surface, in the dimensioned frame.

        """

        # method_name = '{}_to_2d_with_dimension'.format(edge3d.__class__.__name__.lower())
        method_name = f'{edge3d.__class__.__name__.lower()}_to_2d_with_dimension'

        if hasattr(self, method_name):
            edge2d_dim = getattr(self, method_name)(edge3d, grid2d)
            if edge2d_dim:
                return edge2d_dim
            else:
                raise NotImplementedError
        else:
            raise NotImplementedError(
                # 'Class {} does not implement {}'.format(self.__class__.__name__,
                #                                         method_name))
                f'Class {self.__class__.__name__} does not implement {method_name}')

    def wire3d_to_2d(self, wire3d):
        """
        Compute the 2d of a wire3d, on a Bspline surface.

        """

        contour = self.contour3d_to_2d(wire3d)

        return volmdlr.wires.Wire2D(contour.primitives)

    def wire3d_to_2d_with_dimension(self, wire3d):
        """
        Compute the 2d of a wire3d, on a Bspline surface, in the dimensioned frame.

        """

        contour = self.contour3d_to_2d_with_dimension(wire3d, self._grids2d)

        return volmdlr.wires.Wire2D(contour.primitives)

    def split_surface_u(self, u: float):
        """
        Splits the surface at the input parametric coordinate on the
        u-direction.

        :param u: Parametric coordinate u chosen between 0 and 1
        :type u: float
        :return: Two splitted surfaces
        :rtype: List[:class:`volmdlr.faces.BSplineSurface3D`]
        """

        surfaces_geo = split_surface_u(self.surface, u)
        surfaces = []
        for s in surfaces_geo:
            surfaces.append(volmdlr.faces.BSplineSurface3D.from_geomdl_surface(s))

        return surfaces

    def split_surface_v(self, v: float):
        """
        Splits the surface at the input parametric coordinate on the
        v-direction.

        :param v: Parametric coordinate v chosen between 0 and 1
        :type v: float
        :return: Two splitted surfaces
        :rtype: List[:class:`volmdlr.faces.BSplineSurface3D`]
        """

        surfaces_geo = split_surface_v(self.surface, v)
        surfaces = []
        for s in surfaces_geo:
            surfaces.append(volmdlr.faces.BSplineSurface3D.from_geomdl_surface(s))

        return surfaces

    def split_surface_with_bspline_curve(self, bspline_curve3d: volmdlr.edges.BSplineCurve3D):
        """
        Cuts the surface into two pieces with a bspline curve.

        :param bspline_curve3d: A BSplineCurve3d used for cutting
        :type bspline_curve3d: :class:`volmdlr.edges.BSplineCurve3D`
        :return: Two splitted surfaces
        :rtype: List[:class:`volmdlr.faces.BSplineSurface3D`]
        """

        surfaces = []
        bspline_curve2d = self.bsplinecurve3d_to_2d(bspline_curve3d)[0]
        # if type(bspline_curve2d) == list:
        #     points = [bspline_curve2d[0].start]
        #     for edge in bspline_curve2d:
        #         points.append(edge.end)
        #     bspline_curve2d = vme.BSplineCurve2D.from_points_approximation(points, 2, ctrlpts_size = 5)
        contour = self.rectangular_cut(0, 1, 0, 1).surface2d.outer_contour
        contours = contour.cut_by_bspline_curve(bspline_curve2d)

        du, dv = bspline_curve2d.end - bspline_curve2d.start
        resolution = 8

        for contour in contours:
            u_min, u_max, v_min, v_max = contour.bounding_rectangle().bounds()
            if du > dv:
                delta_u = u_max - u_min
                nlines_x = int(delta_u * resolution)
                lines_x = [vme.Line2D(volmdlr.Point2D(u_min, v_min),
                                      volmdlr.Point2D(u_min, v_max))]
                for i in range(nlines_x):
                    u = u_min + (i + 1) / (nlines_x + 1) * delta_u
                    lines_x.append(vme.Line2D(volmdlr.Point2D(u, v_min),
                                              volmdlr.Point2D(u, v_max)))
                lines_x.append(vme.Line2D(volmdlr.Point2D(u_max, v_min),
                                          volmdlr.Point2D(u_max, v_max)))
                lines = lines_x

            else:
                delta_v = v_max - v_min
                nlines_y = int(delta_v * resolution)
                lines_y = [vme.Line2D(volmdlr.Point2D(v_min, v_min),
                                      volmdlr.Point2D(v_max, v_min))]
                for i in range(nlines_y):
                    v = v_min + (i + 1) / (nlines_y + 1) * delta_v
                    lines_y.append(vme.Line2D(volmdlr.Point2D(v_min, v),
                                              volmdlr.Point2D(v_max, v)))
                lines_y.append(vme.Line2D(volmdlr.Point2D(v_min, v_max),
                                          volmdlr.Point2D(v_max, v_max)))
                lines = lines_y

            pt0 = volmdlr.O2D
            points = []

            for line in lines:
                inter = contour.line_intersections(line)
                if inter:
                    pt = set()
                    for p in inter:
                        pt.add(p[0])
                else:
                    raise NotImplementedError

                pt = sorted(pt, key=lambda p: pt0.point_distance(p))
                pt0 = pt[0]
                edge = volmdlr.edges.LineSegment2D(pt[0], pt[1])

                points.extend(edge.discretization_points(number_points=10))

            points3d = []
            for p in points:
                points3d.append(self.point2d_to_3d(p))

            size_u, size_v, degree_u, degree_v = 10, 10, self.degree_u, self.degree_v
            surfaces.append(
                volmdlr.faces.BSplineSurface3D.points_fitting_into_bspline_surface(
                    points3d, size_u, size_v, degree_u, degree_v))

        return surfaces

    def point_belongs(self, point3d):
        """
        check if a point3d belongs to the bspline_surface or not
        """

        def f(x):
            p3d = self.point2d_to_3d(volmdlr.Point2D(x[0], x[1]))
            return point3d.point_distance(p3d)

        x = npy.linspace(0, 1, 5)
        x_init = []
        for xi in x:
            for yi in x:
                x_init.append((xi, yi))

        for x0 in x_init:
            z = scp.optimize.least_squares(f, x0=x0, bounds=([0, 1]))
            if z.fun < 1e-10:
                return True
        return False

    def is_intersected_with(self, other_bspline_surface3d):
        """
        check if the two surfaces are intersected or not
        return True, when there are more 50points on the intersection zone
        """

        # intersection_results = self.intersection_with(other_bspline_surface3d)
        # if len(intersection_results[0][0]) >= 50:
        #     return True
        # else:
        #     return False

        def f(X):
            return (self.point2d_to_3d(volmdlr.Point2D(X[0], X[1])) -
                    other_bspline_surface3d.point2d_to_3d(volmdlr.Point2D(X[2], X[3]))).norm()

        x = npy.linspace(0, 1, 10)
        x_init = []
        for xi in x:
            for yi in x:
                x_init.append((xi, yi, xi, yi))

        i = 0
        for x0 in x_init:
            z = scp.optimize.least_squares(f, x0=x0, bounds=([0, 1]))
            if z.fun < 1e-5:
                i += 1
                if i >= 50:
                    return True
        return False

    def merge_with(self, other_bspline_surface3d):
        """
        Merges two adjacent surfaces based on their faces.

        :param other_bspline_surface3d: Other adjacent surface
        :type other_bspline_surface3d: :class:`volmdlr.faces.BSplineSurface3D`
        :return: Merged surface
        :rtype: :class:`volmdlr.faces.BSplineSurface3D`
        """

        bspline_face3d = self.rectangular_cut(0, 1, 0, 1)
        other_bspline_face3d = other_bspline_surface3d.rectangular_cut(0, 1, 0, 1)

        bsplines = [self, other_bspline_surface3d]
        bsplines_new = bsplines

        center = [bspline_face3d.surface2d.outer_contour.center_of_mass(),
                  other_bspline_face3d.surface2d.outer_contour.center_of_mass()]
        grid2d_direction = (bspline_face3d.pair_with(other_bspline_face3d))[1]

        if bspline_face3d.outer_contour3d.is_sharing_primitives_with(other_bspline_face3d.outer_contour3d):

            xmin, xmax, ymin, ymax = self.xy_limits(other_bspline_surface3d)

        elif self.is_intersected_with(other_bspline_surface3d):
            # find pimitives to split with
            contour1 = bspline_face3d.outer_contour3d
            contour2 = other_bspline_face3d.outer_contour3d

            distances = []
            for p1 in contour1.primitives:
                dis = []
                for p2 in contour2.primitives:
                    point1 = (p1.start + p1.end) / 2
                    point2 = (p2.start + p2.end) / 2
                    dis.append(point1.point_distance(point2))
                distances.append(dis)

            i = distances.index((min(distances)))
            j = distances[i].index(min(distances[i]))

            curves = [contour2.primitives[j], contour1.primitives[i]]

            # split surface
            for i, bspline in enumerate(bsplines):
                surfaces = bspline.split_surface_with_bspline_curve(curves[i])

                errors = []
                for s in surfaces:
                    errors.append(s.error_with_point3d(bsplines[i].point2d_to_3d(center[i])))

                bsplines_new[i] = surfaces[errors.index(min(errors))]

            xmin, xmax, ymin, ymax = [0] * len(bsplines_new), [1] * len(bsplines_new), [0] * \
                len(bsplines_new), [1] * len(bsplines_new)

            grid2d_direction = (
                bsplines_new[0].rectangular_cut(
                    0, 1, 0, 1).pair_with(
                    bsplines_new[1].rectangular_cut(
                        0, 1, 0, 1)))[1]

        else:
            xmin, xmax, ymin, ymax = [0] * len(bsplines_new), [1] * len(bsplines_new), [0] * \
                                               len(bsplines_new), [1] * len(bsplines_new)

        # grid3d
        points3d = []
        for i, bspline in enumerate(bsplines_new):
            grid3d = bspline.grid3d(volmdlr.grid.Grid2D.from_properties(x_limits=(0, 1),
                                                                        y_limits=(0, 1),
                                                                        points_nbr=(50, 50),
                                                                        direction=grid2d_direction[i]))

            points3d.extend(grid3d)

            # fitting
        size_u, size_v, degree_u, degree_v = 100, 50, max(
            bsplines[0].degree_u, bsplines[1].degree_u), max(
            bsplines[0].degree_v, bsplines[1].degree_v)

        merged_surface = volmdlr.faces.BSplineSurface3D.points_fitting_into_bspline_surface(
            points3d, size_u, size_v, degree_u, degree_v)

        return merged_surface

    def xy_limits(self, other_bspline_surface3d):
        """
        Compute x, y limits to define grid2d.

        """

        grid2d_direction = (
            self.rectangular_cut(
                0, 1, 0, 1).pair_with(
                other_bspline_surface3d.rectangular_cut(
                    0, 1, 0, 1)))[1]

        xmin, xmax, ymin, ymax = [], [], [], []
        if grid2d_direction[0][1] == '+y':
            xmin.append(0)
            xmax.append(1)
            ymin.append(0)
            ymax.append(0.99)
        elif grid2d_direction[0][1] == '+x':
            xmin.append(0)
            xmax.append(0.99)
            ymin.append(0)
            ymax.append(1)
        elif grid2d_direction[0][1] == '-x':
            xmin.append(0.01)
            xmax.append(1)
            ymin.append(0)
            ymax.append(1)
        elif grid2d_direction[0][1] == '-y':
            xmin.append(0)
            xmax.append(1)
            ymin.append(0.01)
            ymax.append(1)

        xmin.append(0)
        xmax.append(1)
        ymin.append(0)
        ymax.append(1)

        return xmin, xmax, ymin, ymax


class BezierSurface3D(BSplineSurface3D):

    def __init__(self, degree_u: int, degree_v: int,
                 control_points: List[List[volmdlr.Point3D]],
                 nb_u: int, nb_v: int, name=''):
        u_knots = utilities.generate_knot_vector(degree_u, nb_u)
        v_knots = utilities.generate_knot_vector(degree_v, nb_v)

        u_multiplicities = [1] * len(u_knots)
        v_multiplicities = [1] * len(v_knots)

        BSplineSurface3D.__init__(self, degree_u, degree_v,
                                  control_points, nb_u, nb_v,
                                  u_multiplicities, v_multiplicities,
                                  u_knots, v_knots, None, name)


class Face3D(volmdlr.core.Primitive3D):
    min_x_density = 1
    min_y_density = 1

    def __init__(self, surface3d, surface2d: Surface2D,
                 name: str = ''):
        self.surface3d = surface3d
        self.surface2d = surface2d

        volmdlr.core.Primitive3D.__init__(self, name=name)

    def __hash__(self):
        return hash(self.surface3d) + hash(self.surface2d)

    def __eq__(self, other_):
        if other_.__class__.__name__ != self.__class__.__name__:
            return False
        equal = (self.surface3d == other_.surface3d
                 and self.surface2d == other_.surface2d)
        return equal

    def point_belongs(self, point3d: volmdlr.Point3D):
        """
        Tells you if a point is on the 3D face and inside its contour
        """
        point2d = self.surface3d.point3d_to_2d(point3d)
        point2d_plus_2pi = point2d.translation(volmdlr.Point2D(volmdlr.TWO_PI, 0))
        point2d_minus_2pi = point2d.translation(volmdlr.Point2D(-volmdlr.TWO_PI, 0))
        check_point3d = self.surface3d.point2d_to_3d(point2d)
        if check_point3d.point_distance(point3d) > 1e-6:
            return False

        return any(self.surface2d.point_belongs(pt2d) for pt2d in [point2d, point2d_plus_2pi, point2d_minus_2pi])

    @property
    def outer_contour3d(self):
        """

        """
        return self.surface3d.contour2d_to_3d(self.surface2d.outer_contour)

    @property
    def inner_contours3d(self):
        """

        """
        return [self.surface3d.contour2d_to_3d(c) for c in
                self.surface2d.inner_contours]

    @property
    def bounding_box(self):
        """
        Needs to be overriden if an error is raised.
        """
        raise NotImplementedError(
            f"bounding_box method must be"
            f"overloaded by {self.__class__.__name__}")

    @bounding_box.setter
    def bounding_box(self, new_bounding_box):
        """Sets the bounding box to a new value"""
        raise NotImplementedError(
            f"bounding_box setter method must be"
            f"overloaded by {self.__class__.__name__}")

    def get_bounding_box(self):
        raise NotImplementedError(
            f"self.__class__.__name__"
            f"overloaded by {self.__class__.__name__}")

    @classmethod
    def from_step(cls, arguments, object_dict):
        name = arguments[0][1:-1]
        contours = [object_dict[int(arg[1:])] for arg in arguments[1]]
        surface = object_dict[int(arguments[2])]
        if hasattr(surface, 'face_from_contours3d'):
            if (len(contours) == 1) and isinstance(contours[0],
                                                   volmdlr.Point3D):
                return surface

            return surface.face_from_contours3d(contours, name)
        raise NotImplementedError(
            'Not implemented :face_from_contours3d in {}'.format(surface))

    def to_step(self, current_id):
        xmin, xmax, ymin, ymax = self.surface2d.bounding_rectangle().bounds()
        subsurfaces2d = [self.surface2d]
        line_x = None
        if self.surface3d.x_periodicity and (xmax - xmin) >= 0.45 * self.surface3d.x_periodicity:
            line_x = vme.Line2D(volmdlr.Point2D(0.5 * (xmin + xmax), 0),
                                volmdlr.Point2D(
                                    0.5 * (xmin + xmax), 1))
        line_y = None
        if self.surface3d.y_periodicity and (
                ymax - ymin) >= 0.45 * self.surface3d.y_periodicity:
            line_y = vme.Line2D(
                volmdlr.Point2D(0., 0.5 * (ymin + ymax)),
                volmdlr.Point2D(1, 0.5 * (ymin + ymax)))

        if line_x:
            subsurfaces2 = []
            for subsurface2d in subsurfaces2d:
                subsurfaces2.extend(subsurface2d.cut_by_line(line_x))
            subsurfaces2d = subsurfaces2

        if line_y:
            subsurfaces2 = []
            for subsurface2d in subsurfaces2d:
                subsurfaces2.extend(subsurface2d.cut_by_line(line_y))
            subsurfaces2d = subsurfaces2

        if len(subsurfaces2d) > 1:
            content = ''
            face_ids = []
            for i, subsurface2d in enumerate(subsurfaces2d):
                face = self.__class__(self.surface3d, subsurface2d)
                face_content, face_id = face.to_step_without_splitting(
                    current_id)
                face_ids.append(face_id[0])
                content += face_content
                current_id = face_id[0] + 1
            return content, face_ids
        else:
            return self.to_step_without_splitting(current_id)

    def to_step_without_splitting(self, current_id):
        content, surface3d_ids = self.surface3d.to_step(current_id)
        current_id = max(surface3d_ids) + 1

        if len(surface3d_ids) != 1:
            raise NotImplementedError('What to do with more than 1 id ? with 0 id ?')
        outer_contour_content, outer_contour_id = self.outer_contour3d.to_step(
            current_id, surface_id=surface3d_ids[0], surface3d=self.surface3d)
        content += outer_contour_content
        content += "#{} = FACE_BOUND('{}',#{},.T.);\n".format(
            outer_contour_id + 1, self.name, outer_contour_id)
        contours_ids = [outer_contour_id + 1]
        current_id = outer_contour_id + 2
        for inner_contour3d in self.inner_contours3d:
            inner_contour_content, inner_contour_id = inner_contour3d.to_step(
                current_id)
            # surface_id=surface3d_id)
            content += inner_contour_content
            face_bound_id = inner_contour_id + 1
            content += "#{} = FACE_BOUND('',#{},.T.);\n".format(
                face_bound_id, inner_contour_id)
            contours_ids.append(face_bound_id)
            current_id = face_bound_id + 1

        content += "#{} = ADVANCED_FACE('{}',({}),#{},.T.);\n".format(
            current_id,
            self.name,
            volmdlr.core.step_ids_to_str(contours_ids),
            surface3d_ids[0])
        # TODO: create an ADVANCED_FACE for each surface3d_ids ?
        return content, [current_id]

    def triangulation_lines(self):
        return [], []

    def triangulation(self):
        lines_x, lines_y = self.triangulation_lines()
        if lines_x and lines_y:
            surfaces = []
            for surface in self.surface2d.split_by_lines(lines_x):
                surfaces.extend(surface.split_by_lines(lines_y))

        elif lines_x:
            surfaces = self.surface2d.split_by_lines(lines_x)
        elif lines_y:
            surfaces = self.surface2d.split_by_lines(lines_y)
        else:
            surfaces = [self.surface2d]

        meshes = [s.triangulation() for s in surfaces]
        mesh2d = vmd.DisplayMesh2D.merge_meshes(meshes)
        return vmd.DisplayMesh3D(
            [vmd.Node3D(*self.surface3d.point2d_to_3d(p)) for p in
             mesh2d.points],
            mesh2d.triangles)

    def plot2d(self, ax=None, color='k', alpha=1):
        if ax is None:
            _, ax = plt.subplots()
        self.outer_contour.plot()

    def rotation(self, center: volmdlr.Point3D,
                 axis: volmdlr.Vector3D, angle: float):
        """
        Face3D rotation
        :param center: rotation center
        :param axis: rotation axis
        :param angle: angle rotation
        :return: a new rotated Face3D
        """
        new_surface = self.surface3d.rotation(center=center, axis=axis,
                                              angle=angle)
        return self.__class__(new_surface, self.surface2d)

    def rotation_inplace(self, center: volmdlr.Point3D,
                         axis: volmdlr.Vector3D, angle: float):
        """
        Face3D rotation. Object is updated inplace
        :param center: rotation center
        :param axis: rotation axis
        :param angle: rotation angle
        """
        self.surface3d.rotation_inplace(center=center, axis=axis, angle=angle)
        new_bounding_box = self.get_bounding_box()
        self.bounding_box = new_bounding_box

    def translation(self, offset: volmdlr.Vector3D):
        """
        Face3D translation
        :param offset: translation vector
        :return: A new translated Face3D
        """
        new_surface3d = self.surface3d.translation(offset=offset)
        return self.__class__(new_surface3d, self.surface2d)

    def translation_inplace(self, offset: volmdlr.Vector3D):
        """
        Face3D translation. Object is updated inplace
        :param offset: translation vector
        """
        self.surface3d.translation_inplace(offset=offset)
        new_bounding_box = self.get_bounding_box()
        self.bounding_box = new_bounding_box

    def frame_mapping(self, frame: volmdlr.Frame3D, side: str):
        """
        Changes frame_mapping and return a new Face3D
        side = 'old' or 'new'
        """
        new_surface3d = self.surface3d.frame_mapping(frame, side)
        return self.__class__(new_surface3d, self.surface2d.copy(),
                              self.name)

    def frame_mapping_inplace(self, frame: volmdlr.Frame3D, side: str):
        """
        Changes frame_mapping and the object is updated inplace
        side = 'old' or 'new'
        """
        self.surface3d.frame_mapping_inplace(frame, side)
        new_bounding_box = self.get_bounding_box()
        self.bounding_box = new_bounding_box

    def copy(self, deep=True, memo=None):
        return self.__class__(self.surface3d.copy(), self.surface2d.copy(),
                              self.name)

    def line_intersections(self,
                           line: vme.Line3D,
                           ) -> List[volmdlr.Point3D]:
        intersections = []
        for intersection in self.surface3d.line_intersections(line):
            if self.point_belongs(intersection):
                intersections.append(intersection)
        if not intersections:
            for prim in self.outer_contour3d.primitives:
                intersection = prim.line_intersections(line)
                if intersection:
                    if intersection not in intersections:
                        intersections.append(intersection)

        return intersections

    def linesegment_intersections(self,
                                  linesegment: vme.LineSegment3D,
                                  ) -> List[volmdlr.Point3D]:
        intersections = []
        for intersection in self.surface3d.linesegment_intersections(linesegment):
            if self.point_belongs(intersection):
                intersections.append(intersection)
        if not intersections:
            for prim in self.outer_contour3d.primitives:
                intersection = prim.linesegment_intersection(linesegment)
                if intersection is not None:
                    if intersection not in intersections:
                        intersections.append(intersection)
        return intersections

    def plot(self, ax=None, color='k', alpha=1, edge_details=False):
        if not ax:
            ax = plt.figure().add_subplot(111, projection='3d')
        self.outer_contour3d.plot(ax=ax, color=color, alpha=alpha,
                                  edge_details=edge_details)
        for contour3d in self.inner_contours3d:
            contour3d.plot(ax=ax, color=color, alpha=alpha,
                           edge_details=edge_details)
        return ax

    def random_point_inside(self):
        point_inside2d = self.surface2d.random_point_inside()
        return self.surface3d.point2d_to_3d(point_inside2d)

    def is_adjacent(self, face2: 'Face3D'):
        contour1 = self.outer_contour3d.to_2d(
            self.surface3d.frame.origin,
            self.surface3d.frame.u,
            self.surface3d.frame.v)
        contour2 = face2.outer_contour3d.to_2d(
            self.surface3d.frame.origin,
            self.surface3d.frame.u,
            self.surface3d.frame.v)
        if contour1.is_sharing_primitives_with(contour2):
            return True
        return False


class PlaneFace3D(Face3D):
    """

    :param contours: The face's contour2D.
    :type contours: volmdlr.Contour2D.
    :param plane: Plane used to place your face.
    :type plane: Plane3D.
    """
    _standalone_in_db = False
    _generic_eq = True
    _non_serializable_attributes = ['bounding_box', 'polygon2D']
    _non_data_eq_attributes = ['name', 'bounding_box', 'outer_contour3d',
                               'inner_contours3d']
    _non_data_hash_attributes = []

    def __init__(self, surface3d: Plane3D, surface2d: Surface2D,
                 name: str = ''):
        # if not isinstance(outer_contour2d, volmdlr.Contour2D):
        #     raise ValueError('Not a contour2D: {}'.format(outer_contour2d))
        self._bbox = None
        Face3D.__init__(self,
                        surface3d=surface3d,
                        surface2d=surface2d,
                        name=name)

    # @classmethod
    # def _repair_points_and_polygon2d(cls, points, plane):
    #     if points[0] == points[-1]:
    #         points = points[:-1]
    #     polygon_points = [
    #         p.to_2d(plane.origin, plane.vectors[0], plane.vectors[1]) for p in
    #         points]
    #     repaired_points = [p.copy() for p in points]
    #     polygon2D = volmdlr.ClosedPolygon2D(polygon_points)
    #     if polygon2D.SelfIntersect()[0]:
    #         repaired_points = [repaired_points[1]] + [
    #             repaired_points[0]] + repaired_points[2:]
    #         polygon_points = [polygon_points[1]] + [
    #             polygon_points[0]] + polygon_points[2:]
    #         if polygon_points[0] == polygon_points[-1]:
    #             repaired_points = repaired_points[:-1]
    #             polygon_points = polygon_points[:-1]
    #         polygon2D = volmdlr.ClosedPolygon2D(polygon_points)
    #     return repaired_points, polygon2D

    # @classmethod
    # def dict_to_object(cls, dict_, global_dict=None, pointers_memo: Dict[str, Any] = None, path: str = '#'):
    #     plane3d = Plane3D.dict_to_object(dict_['surface3d'],
    #                                      global_dict=global_dict,
    #                                      pointers_memo=pointers_memo,
    #                                      path=f'{path}/surface3d')
    #     surface2d = Surface2D.dict_to_object(dict_['surface2d'],
    #                                          global_dict=global_dict,
    #                                          pointers_memo=pointers_memo,
    #                                          path=f'{path}/surface2d')
    #     return cls(plane3d, surface2d, dict_['name'])

    def area(self):
        return self.surface2d.area()

    def copy(self, deep=True, memo=None):
        return PlaneFace3D(self.surface3d.copy(), self.surface2d.copy(),
                           self.name)

    @property
    def bounding_box(self):
        """
        """
        if not self._bbox:
            self._bbox = self.get_bounding_box()
        return self._bbox

    @bounding_box.setter
    def bounding_box(self, new_bounding_box):
        self._bbox = new_bounding_box

    def get_bounding_box(self):
        return self.outer_contour3d.bounding_box

    def face_inside(self, face2):
        """
        verifies if a face is inside another face.
        It returns True if face2 is inside or False if the opposite
        """

        if self.surface3d.is_coincident(face2.surface3d):
            self_contour2d = self.outer_contour3d.to_2d(
                self.surface3d.frame.origin, self.surface3d.frame.u, self.surface3d.frame.v)
            face2_contour2d = face2.outer_contour3d.to_2d(
                self.surface3d.frame.origin, self.surface3d.frame.u, self.surface3d.frame.v)
            if self_contour2d.is_inside(face2_contour2d):
                return True
        return False

    def linesegment3d_inside(self, linesegement3d: volmdlr.edges.LineSegment3D):
        length = linesegement3d.length()
        points = [linesegement3d.point_at_abscissa(length * n / 200) for n in range(1, 199)]
        for point in points:
            if not self.point_belongs(point):
                return False

        return True

    # def average_center_point(self):
    #     """
    #     excluding holes
    #     """
    #     points = self.points
    #     nb = len(points)
    #     x = npy.sum([p[0] for p in points]) / nb
    #     y = npy.sum([p[1] for p in points]) / nb
    #     z = npy.sum([p[2] for p in points]) / nb
    #     return volmdlr.Point3D((x, y, z))

    def distance_to_point(self, point, return_other_point=False):
        # """
        # Only works if the surface is planar
        # TODO : this function does not take into account if Face has holes
        # """
        # On projette le point sur la surface plane
        # Si le point est à l'intérieur de la face,
        # on retourne la distance de projection
        # Si le point est à l'extérieur, on projette le point sur le plan
        # On calcule en 2D la distance entre la projection
        # et le polygone contour
        # On utilise le theroeme de Pythagore pour calculer
        # la distance minimale entre le point et le contour

        projected_pt = point.plane_projection3d(self.surface3d.frame.origin,
                                                self.surface3d.frame.u,
                                                self.surface3d.frame.v)
        projection_distance = point.point_distance(projected_pt)

        if self.point_belongs(projected_pt):
            if return_other_point:
                return projection_distance, projected_pt
            return projection_distance

        point_2D = point.to_2d(self.surface3d.frame.origin, self.surface3d.frame.u,
                               self.surface3d.frame.v)

        polygon2D = self.surface2d.outer_contour.to_polygon(angle_resolution=10)
        border_distance, other_point = polygon2D.point_border_distance(point_2D, return_other_point=True)

        other_point = self.surface3d.point2d_to_3d(volmdlr.Point2D(*other_point))

        if return_other_point:
            return (projection_distance ** 2 + border_distance ** 2) ** 0.5, \
                   other_point
        return (projection_distance ** 2 + border_distance ** 2) ** 0.5

    def minimum_distance_points_plane(self, other_plane_face,
                                      return_points=False):
        # """
        # Only works if the surface is planar
        # TODO : this function does not take into account if Face has holes
        # TODO : TRAITER LE CAS OU LA DISTANCE LA PLUS COURTE N'EST PAS D'UN SOMMET
        # """
        # On calcule la distance entre la face 1 et chaque point de la face 2
        # On calcule la distance entre la face 2 et chaque point de la face 1

        # if self.face_intersection(other_plane_face) is not None:
        #     return 0, None, None
        #
        # polygon1_points_3D = [volmdlr.Point3D(p.vector) for p in
        #                       self.contours3d[0].tessel_points]
        # polygon2_points_3D = [volmdlr.Point3D(p.vector) for p in
        #                       other_plane_face.contours3d[0].tessel_points]
        #
        # distances = []
        # if not return_points:
        #     d_min = other_plane_face.distance_to_point(polygon1_points_3D[0])
        #     for point1 in polygon1_points_3D[1:]:
        #         d = other_plane_face.distance_to_point(point1)
        #         if d < d_min:
        #             d_min = d
        #     for point2 in polygon2_points_3D:
        #         d = self.distance_to_point(point2)
        #         if d < d_min:
        #             d_min = d
        #     return d_min
        #
        # else:
        #     for point1 in polygon1_points_3D:
        #         d, other_point = other_plane_face.distance_to_point(
        #             point1,
        #             return_other_point=True)
        #         distances.append((d, point1, other_point))
        #     for point2 in polygon2_points_3D:
        #         d, other_point = self.distance_to_point(
        #             point2,
        #             return_other_point=True
        #         )
        #         distances.append((d, point2, other_point))
        #
        # d_min, point_min, other_point_min = distances[0]
        # for distance in distances[1:]:
        #     if distance[0] < d_min:
        #         d_min = distance[0]
        #         point_min = distance[1]
        #         other_point_min = distance[2]
        #
        # return point_min, other_point_min

        min_distance = math.inf
        for edge1 in self.outer_contour3d.primitives:
            for edge2 in other_plane_face.outer_contour3d.primitives:
                dist = edge1.minimum_distance(edge2,
                                              return_points=return_points)
                if return_points:
                    if dist[0] < min_distance:
                        min_distance = dist[0]
                        p1, p2 = dist[1], dist[2]
                else:
                    if dist < min_distance:
                        min_distance = dist
        if return_points:
            return min_distance, p1, p2
        else:
            return min_distance

    def edge_intersections(self, edge):
        # intersections = []
        linesegment = vme.LineSegment3D(edge.start, edge.end)
        intersections = self.linesegment_intersections(linesegment)
        if not intersections:
            for point in [edge.start, edge.end]:
                if self.point_belongs(point):

                    if point not in intersections:
                        intersections.append(point)
        return intersections

    def face_intersections_outer_contour(self, face2):
        intersections = []
        for edge1 in self.outer_contour3d.primitives:
            intersection_points = face2.edge_intersections(edge1)
            if intersection_points:
                for point in intersection_points:
                    if point not in intersections:
                        intersections.append(point)

        return intersections

    def face_intersections_inner_contours(self, face2):
        intersections = []
        for inner_contour2d in face2.surface2d.inner_contours:
            inner_contour3d = face2.surface3d.contour2d_to_3d(inner_contour2d)
            for inner_edge2 in inner_contour3d.primitives:
                intersection_points = self.edge_intersections(inner_edge2)
                if intersection_points:
                    for point in intersection_points:
                        if point not in intersections:
                            intersections.append(point)

        return intersections

    def validate_inner_contour_intersections(self, intersections, face2=None):
        intersection_primitives = []
        for point1, point2 in combinations(intersections, 2):
            if point1 != point2:
                line_segment3d = volmdlr.edges.LineSegment3D(point1, point2)
                if self.linesegment3d_inside(line_segment3d) and line_segment3d not in intersection_primitives:
                    if face2 is not None:
                        if face2.linesegment3d_inside(line_segment3d):
                            intersection_primitives.append(line_segment3d)
                    else:
                        intersection_primitives.append(line_segment3d)
        return intersection_primitives

    def get_face_intersections(self, face2):
        intersections = []
        if face2.surface2d.inner_contours:
            intersections.extend(self.face_intersections_inner_contours(face2))
        if self.surface2d.inner_contours:
            intersections.extend(face2.face_intersections_inner_contours(self))
        face2_intersections = face2.face_intersections_outer_contour(self)
        self_face_intersections = self.face_intersections_outer_contour(face2)
        for point in self_face_intersections + face2_intersections:
            if point not in intersections:
                intersections.append(point)
        return intersections

    def validate_face_intersections(self, face2, intersections: List[volmdlr.Point3D]):
        if len(intersections) > 1:
            if intersections[0] == intersections[1]:
                return []
            if self.surface2d.inner_contours:
                intersection_primitives = self.validate_inner_contour_intersections(intersections, face2)
            elif face2.surface2d.inner_contours:
                intersection_primitives = face2.validate_inner_contour_intersections(intersections, self)
            elif len(intersections) > 2:
                intersection_primitives = self.validate_inner_contour_intersections(intersections, face2)
                if not intersections:
                    raise NotImplementedError
            else:
                intersection_primitives = [volmdlr.edges.LineSegment3D(
                    intersections[0], intersections[1])]
            intersection_wires = [volmdlr.wires.Wire3D([primitive])
                                  for primitive in intersection_primitives]
            return intersection_wires
        return []

    def face_intersections(self, face2, tol=1e-6) -> List[volmdlr.wires.Wire3D]:
        # """
        # Only works if the surface is planar
        # TODO : this function does not take into account if Face has more than one hole
        # """

        bbox1 = self.bounding_box
        bbox2 = face2.bounding_box
        if not bbox1.bbox_intersection(bbox2) and \
                bbox1.distance_to_bbox(bbox2) >= tol:
            return []
        if self.face_inside(face2) or face2.face_inside(self):
            return []
        intersections = self.get_face_intersections(face2)
        valid_intersections = self.validate_face_intersections(face2, intersections)
        return valid_intersections

    def minimum_distance(self, other_face, return_points=False):
        if other_face.__class__ is CylindricalFace3D:
            p1, p2 = other_face.minimum_distance_points_cyl(self)
            if return_points:
                return p1.point_distance(p2), p1, p2
            else:
                return p1.point_distance(p2)

        if other_face.__class__ is PlaneFace3D:
            if return_points:
                dist, p1, p2 = self.minimum_distance_points_plane(other_face,
                                                                  return_points=return_points)
                return dist, p1, p2
            else:
                dist = self.minimum_distance_points_plane(other_face,
                                                          return_points=return_points)
                return dist

        if other_face.__class__ is ToroidalFace3D:
            p1, p2 = other_face.minimum_distance_points_plane(self)
            if return_points:
                return p1.point_distance(p2), p1, p2
            else:
                return p1.point_distance(p2)

        else:
            return NotImplementedError

    def inner_contours_recalculation(self, inner_contour, spliting_points, spliting_points_and_cutting_contour,
                                     connectig_to_outer_contour):
        """
        Verifies if there is a cutting contours from face intersections connected to an inner contour at the two ends,
        if true this inner contour is updated with this cutting contour
        :param inner_contour: inner contour
        :param spliting_points: current inner contour spliting points
        :param spliting_points_and_cutting_contour: dictionnary containing all spliting points and
        the corresponding cutting contour
        :param connectig_to_outer_contour: list of the cutting contours connected to the outer contour
        :return: spliting points to be removed from list of spliting points and current inner contour updated
        """
        j = self.surface2d.inner_contours.index(inner_contour)
        remove_spliting_points = []
        remove_cutting_contour = []
        for point1, point2 in zip(spliting_points[:-1], spliting_points[1:]):
            if spliting_points_and_cutting_contour[point1] not in connectig_to_outer_contour and \
                    spliting_points_and_cutting_contour[point2] not in connectig_to_outer_contour and \
                    spliting_points_and_cutting_contour[point1] == spliting_points_and_cutting_contour[point2]:
                remove_cutting_contour.append(spliting_points_and_cutting_contour[point1])
                remove_spliting_points.extend([point1, point2])
                primitives1 = inner_contour.extract_with_points(point1, point2, True) + \
                    spliting_points_and_cutting_contour[point1].primitives
                primitives2 = inner_contour.extract_with_points(point1, point2, False) + \
                    spliting_points_and_cutting_contour[point1].primitives
                contour1 = volmdlr.wires.Contour2D(primitives1).order_contour()
                contour2 = volmdlr.wires.Contour2D(primitives2).order_contour()
                if contour1.is_inside(inner_contour):
                    self.surface2d.inner_contours[j] = contour1
                    inner_contour = self.surface2d.inner_contours[j]
                    remove_spliting_points.extend([point1, point2])
                elif contour2.is_inside(inner_contour):
                    self.surface2d.inner_contours[j] = contour2
                    inner_contour = self.surface2d.inner_contours[j]
                    remove_spliting_points.extend([point1, point2])
        return remove_spliting_points, inner_contour, remove_cutting_contour

    @staticmethod
    def get_connecting_contour(lists_primitives, inner_primitives):
        """
        Find which contour from resulting inner contour spliting is connected to saved cutting_contours
        :param lists_primitives: saved cutting contours
        :param inner_primitives: splited inner contour
        :return: updated saved cutting contours
        """
        if not lists_primitives:
            lists_primitives.extend(inner_primitives)
            return lists_primitives
        new_list_primitives = lists_primitives[:]
        for i, list_prim in enumerate(lists_primitives):
            if any(prim in list_prim for prim in inner_primitives):
                new_primitives = list_prim + [prim for prim in inner_primitives if prim not in list_prim]
                new_list_primitives[i] = new_primitives
                break
        lists_primitives = new_list_primitives[:]
        return lists_primitives

    def select_face_intersecting_primitives(self, dict_intersecting_combinations):
        """
        Select face intersecting primitives from a dictionary containing all intersection combinations
        :param dict_intersecting_combinations: dictionary containing all intersection combinations
        :return: list of intersecting primitives for current face
        """
        face_intersecting_primitives2d = []
        for intersecting_combination in dict_intersecting_combinations.keys():
            if self in intersecting_combination:
                for intersection_wire in dict_intersecting_combinations[intersecting_combination]:
                    if len(intersection_wire.primitives) != 1:
                        raise NotImplementedError
                    primitive2 = intersection_wire.primitives[0]
                    primitive2_2d = self.surface3d.contour3d_to_2d(primitive2)
                    if not self.surface2d.outer_contour.primitive_over_contour(primitive2_2d, tol=1e-7):
                        face_intersecting_primitives2d.append(primitive2_2d)
        return face_intersecting_primitives2d

    @staticmethod
    def updated_dictionnaries_cutting_contours(remove_spliting_points, remove_cutting_contour, spliting_points,
                                               dict_cutting_contour_intersections, old_inner_contour,
                                               new_inner_contour, list_cutting_contours,
                                               dict_inner_contour_intersections,
                                               inner_contours_connected_cutting_contour):
        for remove_point in remove_spliting_points:
            if remove_point in spliting_points:
                spliting_points.remove(remove_point)
            if remove_point in dict_cutting_contour_intersections:
                del dict_cutting_contour_intersections[remove_point]
        del dict_inner_contour_intersections[old_inner_contour]
        dict_inner_contour_intersections[new_inner_contour] = spliting_points
        for contour in remove_cutting_contour:
            if contour in list_cutting_contours:
                list_cutting_contours.remove(contour)
            if contour in inner_contours_connected_cutting_contour:
                del inner_contours_connected_cutting_contour[contour]
        for cutting_contour, innr_cntrs in inner_contours_connected_cutting_contour.items():
            if old_inner_contour in innr_cntrs:
                inner_contours_connected_cutting_contour[cutting_contour].remove(old_inner_contour)
                inner_contours_connected_cutting_contour[cutting_contour].append(new_inner_contour)
        return (dict_cutting_contour_intersections, dict_inner_contour_intersections,
                inner_contours_connected_cutting_contour, list_cutting_contours)

    def dictionnaries_cutting_contours(self, list_cutting_contours, connectig_to_outer_contour):
        inner_contours_connected_cutting_contour = {}
        dict_inner_contour_intersections = {}
        dict_cutting_contour_intersections = {}
        for inner_contour in self.surface2d.inner_contours:
            if not inner_contour.edge_polygon.is_trigo():
                inner_contour.invert_inplace()
            dict_inner_contour_intersections[inner_contour] = []
            for cutting_contour in list_cutting_contours:
                inner_contour_intersections = inner_contour.contour_intersections(cutting_contour)
                if inner_contour_intersections:
                    dict_inner_contour_intersections[inner_contour].extend(inner_contour_intersections)
                    if cutting_contour not in inner_contours_connected_cutting_contour:
                        inner_contours_connected_cutting_contour[cutting_contour] = [inner_contour]
                    else:
                        inner_contours_connected_cutting_contour[cutting_contour].append(inner_contour)
                for intersection in inner_contour_intersections:
                    dict_cutting_contour_intersections[intersection] = cutting_contour
            spliting_points = dict_inner_contour_intersections[inner_contour]
            spliting_points = list(sorted(
                spliting_points, key=lambda point, ic=inner_contour: ic.abscissa(point)))
            remove_spliting_points, new_inner_contour, remove_cutting_contour = self.inner_contours_recalculation(
                inner_contour, spliting_points, dict_cutting_contour_intersections, connectig_to_outer_contour)
            (dict_cutting_contour_intersections, dict_inner_contour_intersections,
             inner_contours_connected_cutting_contour, list_cutting_contours) = \
                self.updated_dictionnaries_cutting_contours(remove_spliting_points, remove_cutting_contour,
                                                            spliting_points, dict_cutting_contour_intersections,
                                                            inner_contour, new_inner_contour, list_cutting_contours,
                                                            dict_inner_contour_intersections,
                                                            inner_contours_connected_cutting_contour)
            inner_contour = new_inner_contour
        return (inner_contours_connected_cutting_contour, dict_inner_contour_intersections,
                dict_cutting_contour_intersections, list_cutting_contours)

    @staticmethod
    def inner_contour_cutting_points(inner_contour_spliting_points, cutting_contour):
        """
        Searches the inner contour points where it must be cutted
        :param inner_contour_spliting_points: all points os intersection with this inner contour
        :param cutting_contour: first cutting contour being used to cut inner contour
        :return: point1, point2
        """
        if cutting_contour.primitives[0].start in inner_contour_spliting_points:
            index_point1 = inner_contour_spliting_points.index(cutting_contour.primitives[0].start)
        else:
            index_point1 = inner_contour_spliting_points.index(cutting_contour.primitives[-1].end)
        if index_point1 != len(inner_contour_spliting_points) - 1:
            index_point2 = index_point1 + 1
        else:
            index_point2 = 0
        point1 = inner_contour_spliting_points[index_point1]
        point2 = inner_contour_spliting_points[index_point2]
        return point1, point2

    @staticmethod
    def is_inside_portion(cutting_contour, inner_contour_spliting_points1, inner_contour_spliting_points2):
        """
        For multiple inner contour intersections with cutting contours, defines if we get the inside or outside portion
        of the inner contour pair
        :param cutting_contour: cutting_contour cutting the two inner contours
        :param inner_contour_spliting_points1: spliting points for contour1
        :param inner_contour_spliting_points2: spliting points for contour1
        :return:
        """
        if (cutting_contour.primitives[0].start != inner_contour_spliting_points1[-1] and
            cutting_contour.primitives[-1].end != inner_contour_spliting_points2[-1]) or \
                (cutting_contour.primitives[0].start != inner_contour_spliting_points2[-1] and
                 cutting_contour.primitives[-1].end != inner_contour_spliting_points2[-1]):
            is_inside1 = True
            is_inside2 = False
        elif (cutting_contour.primitives[0].start == inner_contour_spliting_points1[-1] and
              cutting_contour.primitives[-1].end == inner_contour_spliting_points2[-1]):
            is_inside1 = True
            is_inside2 = False
        elif (cutting_contour.primitives[0].start != inner_contour_spliting_points1[-1] and
              cutting_contour.primitives[-1].end == inner_contour_spliting_points2[-1]) or \
                (cutting_contour.primitives[0].start == inner_contour_spliting_points1[-1] and
                 cutting_contour.primitives[-1].end != inner_contour_spliting_points2[-1]):
            is_inside1 = True
            is_inside2 = True
        else:
            raise NotImplementedError
        return is_inside1, is_inside2

    def get_inner_contours_cutting_primitives(self, list_cutting_contours, connectig_to_outer_contour):
        """
        Gets cutting primitives connected to face inner_contours
        :param list_cutting_contours: list of contours for resulting from intersection with other faces
        :param connectig_to_outer_contour: list of contours from list_cutting_contours connected to the outer contour
        and not to any outer contour
        :return: lists for final face cutting primitives
        """
        (inner_contours_connected_cutting_contour, dict_inner_contour_intersections,
         dict_cutting_contour_intersections, list_cutting_contours) = self.dictionnaries_cutting_contours(
            list_cutting_contours, connectig_to_outer_contour)
        valid_cutting_contours = []
        list_primitives1 = []
        list_primitives2 = []
        used_cutting_contours = []
        used_inner_contour = []
        for cutting_contour, inner_contours in inner_contours_connected_cutting_contour.items():
            primitives1 = []
            primitives2 = []
            if len(inner_contours) == 1:
                if all(dict_cutting_contour_intersections[inters] in connectig_to_outer_contour for inters in
                       dict_inner_contour_intersections[inner_contours[0]]) and cutting_contour not in \
                        used_cutting_contours and inner_contours[0] not in used_inner_contour:
                    inner_contour_spliting_points = dict_inner_contour_intersections[inner_contours[0]]
                    inner_contour_spliting_points = list(sorted(
                        inner_contour_spliting_points, key=lambda point, ic=inner_contours[0]: ic.abscissa(point)))

                    point1, point2 = self.inner_contour_cutting_points(inner_contour_spliting_points, cutting_contour)
                    primitives1.extend(inner_contours[0].extract_with_points(point1, point2, True))
                    primitives2.extend(inner_contours[0].extract_with_points(point1, point2, False))
                    if sum(prim.length() for prim in primitives2) > sum(prim.length() for prim in primitives1):
                        primitives1, primitives2 = primitives2, primitives1
                    primitives1.extend(dict_cutting_contour_intersections[point2].primitives +
                                       cutting_contour.primitives[:])
                    used_cutting_contours.extend([cutting_contour,
                                                  dict_cutting_contour_intersections[point2]])
                    used_inner_contour.append(inner_contours[0])
                    list_primitives1.append(primitives1)
                    list_primitives2.append(primitives2)
                elif cutting_contour not in valid_cutting_contours:
                    valid_cutting_contours.append(cutting_contour)
            elif len(inner_contours) == 2:
                inner_contour_spliting_points1 = dict_inner_contour_intersections[inner_contours[0]]
                inner_contour_spliting_points2 = dict_inner_contour_intersections[inner_contours[1]]
                inner_contour_spliting_points1 = list(sorted(
                    inner_contour_spliting_points1, key=lambda point, ic=inner_contours[0]: ic.abscissa(point)))
                inner_contour_spliting_points2 = list(sorted(
                    inner_contour_spliting_points2, key=lambda point, ic=inner_contours[1]: ic.abscissa(point)))
                inside1, inside2 = self.is_inside_portion(cutting_contour, inner_contour_spliting_points1,
                                                          inner_contour_spliting_points2)
                primitives1.extend(cutting_contour.primitives[:])
                contour_used = False
                for inner_contour, inner_contour_spliting_points, inside in zip(
                        inner_contours, [inner_contour_spliting_points1, inner_contour_spliting_points2],
                        [inside1, inside2]):
                    if inner_contour in used_inner_contour:
                        contour_used = True
                        continue
                    point1, point2 = self.inner_contour_cutting_points(inner_contour_spliting_points, cutting_contour)
                    primitives1.extend(inner_contour.extract_with_points(point1, point2, inside))
                    primitives1.extend(dict_cutting_contour_intersections[point2].primitives)
                    primitives2.extend(inner_contour.extract_with_points(point1, point2, not inside))
                    used_cutting_contours.extend([cutting_contour, dict_cutting_contour_intersections[point2]])
                if contour_used:
                    list_primitives1 = self.get_connecting_contour(list_primitives1, primitives1)
                else:
                    list_primitives1.append(primitives1)
                list_primitives2.append(primitives2)
                used_inner_contour.extend(inner_contours)
            else:
                raise NotImplementedError
        valid_cutting_contours = [contour for contour in valid_cutting_contours
                                  if contour not in used_cutting_contours]
        new_cutting_contours = [volmdlr.wires.Contour2D(list_prim).order_contour()
                                for list_prim in list_primitives1]
        for list_prim in list_primitives2:
            new_cutting_contours.extend(volmdlr.wires.Contour2D.contours_from_edges(list_prim))
        return new_cutting_contours, valid_cutting_contours

    def get_face_cutting_contours(self, dict_intersecting_combinations):
        """
        get all contours cutting the face, resultig from multiple faces intersections
        :param dict_intersecting_combinations: dictionary containing as keys the combination of intersecting faces
        and as the values the resulting primitive from the intersection of these two faces
        return a list all contours cutting one particular face
        """
        face_intersecting_primitives2d = self.select_face_intersecting_primitives(dict_intersecting_combinations)
        if not face_intersecting_primitives2d:
            return []
        list_cutting_contours = volmdlr.wires.Contour2D.contours_from_edges(face_intersecting_primitives2d[:])
        if self.surface2d.inner_contours:
            valid_cutting_contours = []
            connectig_to_outer_contour = []
            for cutting_contour in list_cutting_contours:
                if (self.surface2d.outer_contour.point_over_contour(cutting_contour.primitives[0].start) and
                    self.surface2d.outer_contour.point_over_contour(cutting_contour.primitives[-1].end)) or \
                        cutting_contour.primitives[0].start == cutting_contour.primitives[-1].end:
                    valid_cutting_contours.append(cutting_contour)
                if self.surface2d.outer_contour.contour_intersections(cutting_contour):
                    connectig_to_outer_contour.append(cutting_contour)
            if len(valid_cutting_contours) == len(list_cutting_contours):
                return valid_cutting_contours
            for cutting_contour in valid_cutting_contours:
                list_cutting_contours.remove(cutting_contour)
            new_cutting_contours, cutting_contours = self.get_inner_contours_cutting_primitives(
                list_cutting_contours, connectig_to_outer_contour)
            return valid_cutting_contours + new_cutting_contours + cutting_contours

        return list_cutting_contours

    def get_open_contour_divided_faces_inner_contours(self, new_faces_contours):
        """
        If there is any inner contour, verifies which ones belong to the new divided faces from
        an open cutting contour
        :param new_faces_contours: new faces outer contour
        :return: valid_new_faces_contours, valid_new_faces_contours
        """
        valid_new_faces_contours = []
        valid_inner_contours = []
        for new_face_contour in new_faces_contours:
            for inner_contour in self.surface2d.inner_contours:
                if new_face_contour.is_superposing(inner_contour):
                    break
            else:
                if new_face_contour not in valid_new_faces_contours:
                    inner_contours = []
                    for inner_contour in self.surface2d.inner_contours:
                        if new_face_contour.is_inside(inner_contour):
                            inner_contours.append(inner_contour)
                    valid_new_faces_contours.append(new_face_contour)
                    valid_inner_contours.append(inner_contours)
        return valid_new_faces_contours, valid_inner_contours

    @staticmethod
    def get_closed_contour_divided_faces_inner_contours(list_faces, new_contour):
        """
        If there is any inner contour, verifies which ones belong to the new divided faces from
        a closed cutting contour
        :param list_faces: list of new faces
        :param new_contour: current new face outer contour
        :return: a list of new faces with its inner contours
        """
        new_list_faces = []
        for new_face in list_faces:
            if new_face.surface2d.outer_contour.is_inside(new_contour):
                inner_contours1 = []
                inner_contours2 = []
                if not new_face.surface2d.inner_contours:
                    new_face.surface2d.inner_contours = [new_contour]
                    break
                new_contour_not_sharing_primitives = True
                for i, inner_contour in enumerate(new_face.surface2d.inner_contours):
                    if new_contour.is_inside(inner_contour):
                        if any(inner_contour.primitive_over_contour(prim)
                               for prim in new_contour.primitives):
                            new_face.surface2d.inner_contours[i] = new_contour
                            break
                        inner_contours2.append(inner_contour)
                    elif not any(inner_contour.primitive_over_contour(prim) for prim in
                                 new_contour.primitives):
                        inner_contours1.append(inner_contour)
                    else:
                        new_contour_not_sharing_primitives = False
                else:
                    surf3d = new_face.surface3d
                    if inner_contours1:
                        if new_contour_not_sharing_primitives:
                            inner_contours1.append(new_contour)
                            new_face.surface2d.inner_contours = inner_contours1
                            break
                        surf2d = Surface2D(new_face.surface2d.outer_contour, inner_contours1)
                        new_plane = PlaneFace3D(surf3d, surf2d)
                        new_list_faces.append(new_plane)
                    if inner_contours2:
                        new_list_faces.append(
                            PlaneFace3D(surf3d, Surface2D(new_contour, inner_contours2)))
        return new_list_faces

    def divide_face_with_open_cutting_contours(self, list_open_cutting_contours, inside):
        """
        :param list_open_cutting_contours: list containing the open cutting contours
        :param inside: inside portion
        :type inside: bool
        :return: list divided faces
        """
        list_faces = []
        if not self.surface2d.outer_contour.edge_polygon.is_trigo():
            self.surface2d.outer_contour.invert_inplace()
        new_faces_contours = self.surface2d.outer_contour.divide(list_open_cutting_contours, inside)
        new_inner_contours = len(new_faces_contours) * [[]]
        if self.surface2d.inner_contours:
            new_faces_contours, new_inner_contours = self.get_open_contour_divided_faces_inner_contours(
                new_faces_contours)
        for contour, inner_contours in zip(new_faces_contours, new_inner_contours):
            new_face = PlaneFace3D(self.surface3d, Surface2D(contour, inner_contours))
            list_faces.append(new_face)
        return list_faces

    def divide_face_with_closed_cutting_contours(self, list_closed_cutting_contours, list_faces):
        """
        :param list_closed_cutting_contours: list containing the closed cutting contours
        :param list_faces: list of already divided faces
        :return: list divided faces
        """
        for new_contour in list_closed_cutting_contours:
            if len(new_contour.primitives) >= 3 and \
                    new_contour.primitives[0].start == new_contour.primitives[-1].end:
                inner_contours1 = [new_contour]
                inner_contours2 = []
                if list_faces:
                    new_list_faces = self.get_closed_contour_divided_faces_inner_contours(list_faces, new_contour)
                    list_faces = list_faces + new_list_faces
                    continue
                for inner_contour in self.surface2d.inner_contours:
                    if new_contour.is_inside(inner_contour):
                        inner_contours2.append(inner_contour)
                        continue
                    inner_contours1.append(inner_contour)
                surf3d = self.surface3d
                surf2d = Surface2D(self.surface2d.outer_contour, inner_contours1)
                new_plane = PlaneFace3D(surf3d, surf2d)
                list_faces.append(new_plane)
                list_faces.append(PlaneFace3D(surf3d, Surface2D(new_contour, inner_contours2)))
                continue
            surf3d = self.surface3d
            surf2d = Surface2D(self.surface2d.outer_contour, [])
            new_plane = PlaneFace3D(surf3d, surf2d)
            list_faces.append(new_plane)
        return list_faces

    def divide_face(self, list_cutting_contours: List[volmdlr.wires.Contour2D], inside):
        """
        :param list_cutting_contours: list of contours cutting the face
        :param inside: when extracting a contour from another contour. It defines the extracted
        contour as being between the two points if True and outside these points if False
        return a list new faces resulting from face division
        """
        list_faces = []
        list_open_cutting_contours = []
        list_closed_cutting_contours = []
        for cutting_contour in list_cutting_contours:
            if cutting_contour.primitives[0].start != cutting_contour.primitives[-1].end:
                list_open_cutting_contours.append(cutting_contour)
                continue
            list_closed_cutting_contours.append(cutting_contour)
        if list_open_cutting_contours:
            list_faces = self.divide_face_with_open_cutting_contours(list_open_cutting_contours, inside)
        list_faces = self.divide_face_with_closed_cutting_contours(list_closed_cutting_contours, list_faces)
        list_faces = [face for face in list_faces if not math.isclose(face.area(), 0.0, abs_tol=1e-6)]
        return list_faces

    def is_adjacent(self, face2: Face3D):
        contour1 = self.outer_contour3d.to_2d(
            self.surface3d.frame.origin,
            self.surface3d.frame.u,
            self.surface3d.frame.v)
        contour2 = face2.outer_contour3d.to_2d(
            self.surface3d.frame.origin,
            self.surface3d.frame.u,
            self.surface3d.frame.v)
        if contour1.is_sharing_primitives_with(contour2, False):
            return True

    def is_intersecting(self, face2, list_coincident_faces=None, tol: float = 1e-6):
        """
        Verifies if two face are intersecting
        :param face2: face 2
        :param list_coincident_faces: list of coincident faces, if existent
        :param tol: tolerance for calculations
        :return: True if faces intersect, False otherwise
        """
        if list_coincident_faces is None:
            list_coincident_faces = []
        if (self.bounding_box.bbox_intersection(face2.bounding_box) or
            self.bounding_box.distance_to_bbox(face2.bounding_box) <= tol) and \
                (self, face2) not in list_coincident_faces and (face2, self) not in list_coincident_faces:

            edge_intersections = []
            for prim1 in self.outer_contour3d.primitives + [prim for inner_contour in self.inner_contours3d
                                                            for prim in inner_contour.primitives]:
                edge_intersections = face2.edge_intersections(prim1)
                if edge_intersections:
                    return True
            if not edge_intersections:
                for prim2 in face2.outer_contour3d.primitives + [prim for inner_contour in face2.inner_contours3d
                                                                 for prim in inner_contour.primitives]:
                    edge_intersections = self.edge_intersections(prim2)
                    if edge_intersections:
                        return True

        return False

    @staticmethod
    def merge_faces(list_coincident_faces: List[Face3D]):
        valid_coicident_faces = list_coincident_faces[:]
        list_new_faces = []
        list_inner_contours = []
        merge_finished = False
        face0 = valid_coicident_faces[0]
        merged_contour = face0.outer_contour3d.to_2d(face0.surface3d.frame.origin,
                                                     face0.surface3d.frame.u,
                                                     face0.surface3d.frame.v)
        valid_coicident_faces.remove(face0)
        while not merge_finished:
            adjacent_faces = False
            list_inner_contours = []
            for face in valid_coicident_faces:
                adjacent_faces = False
                face_inside = False
                contour = face.outer_contour3d.to_2d(face0.surface3d.frame.origin,
                                                     face0.surface3d.frame.u,
                                                     face0.surface3d.frame.v)
                if contour.is_sharing_primitives_with(merged_contour):
                    merged_contour_results = merged_contour.union(contour)
                    merged_contour = merged_contour_results[0]
                    merged_inner_contours = merged_contour_results[1:]
                    list_inner_contours.extend(merged_inner_contours)
                    list_inner_contours.extend(face.surface2d.inner_contours)
                    valid_coicident_faces.remove(face)
                    adjacent_faces = True
                    break
                if merged_contour.is_inside(contour):
                    valid_coicident_faces.remove(face)
                    face_inside = True
                    break
            if not adjacent_faces and not face_inside and valid_coicident_faces:
                list_new_faces.append(
                    PlaneFace3D(face0.surface3d,
                                Surface2D(merged_contour.copy(),
                                          face0.surface2d.inner_contours +
                                          list_inner_contours)))
                merged_contour = \
                    valid_coicident_faces[0].outer_contour3d.to_2d(
                        face0.surface3d.frame.origin,
                        face0.surface3d.frame.u,
                        face0.surface3d.frame.v)
                valid_coicident_faces.remove(valid_coicident_faces[0])

            if not valid_coicident_faces:
                merge_finished = True
        list_new_faces.append(
            PlaneFace3D(face0.surface3d,
                        Surface2D(merged_contour,
                                  face0.surface2d.inner_contours +
                                  list_inner_contours)))
        return list_new_faces

    def set_operations_new_faces(self, intersecting_combinations,
                                 contour_extract_inside):
        self_copy = self.copy(deep=True)
        list_cutting_contours = self_copy.get_face_cutting_contours(
            intersecting_combinations)
        if not list_cutting_contours:
            return [self_copy]
        return self_copy.divide_face(list_cutting_contours, contour_extract_inside)

    def cut_by_coincident_face(self, face):
        """
        Cuts face1 with another coincident face2

        :param face: a face3d
        :type face: Face3D
        :return: a list of faces3d
        :rtype: List[Face3D]
        """

        if not self.surface3d.is_coincident(face.surface3d):
            raise ValueError('The faces are not coincident')

        if self.face_inside(face):
            return self.divide_face([face.surface2d.outer_contour], True)
        if face.is_inside(self):
            return face.divide_face([self.surface2d.outer_contour], True)

        outer_contour_1 = self.surface2d.outer_contour
        outer_contour_2 = self.surface3d.contour3d_to_2d(face.outer_contour3d)

        inner_contours = self.surface2d.inner_contours
        inner_contours.extend([self.surface3d.contour3d_to_2d(
            contour) for contour in face.inner_contours3d])

        contours = outer_contour_1.cut_by_wire(outer_contour_2)

        surfaces = []
        for contour in contours:
            inners = []
            for inner_c in inner_contours:
                if contour.is_inside(inner_c):
                    inners.append(inner_c)
            surfaces.append(Surface2D(contour, inners))

        return [self.__class__(self.surface3d, surface2d) for surface2d in surfaces]


class Triangle3D(PlaneFace3D):
    """

    :param point1: The first point.
    :type point1: volmdlr.Point3D.
    :param point2: The second point.
    :type point2: volmdlr.Point3D.
    :param point3: The third point.
    :type point3: volmdlr.Point3D.
    """
    _standalone_in_db = False

    # _generic_eq = True
    # _non_serializable_attributes = ['bounding_box', 'polygon2D']
    # _non_data_eq_attributes = ['name', 'bounding_box', 'outer_contour3d',
    #                       'inner_contours3d']
    # _non_data_hash_attributes = []

    def __init__(self, point1: volmdlr.Point3D, point2: volmdlr.Point3D,
                 point3: volmdlr.Point3D, alpha=1, color=None, name: str = ''):
        self.point1 = point1
        self.point2 = point2
        self.point3 = point3
        self.points = [self.point1, self.point2, self.point3]
        self.color = color
        self.alpha = alpha
        self.name = name

        self._utd_surface3d = False
        self._utd_surface2d = False
        self._bbox = None

        DessiaObject.__init__(self, name=name)

        # Don't use inheritence for performance: class method fakes face3D behavior
        # Face3D.__init__(self,
        #                 surface3d=plane3d,
        #                 surface2d=surface2d,
        #                 name=name)

    def _data_hash(self):
        """
        Using point approx hash to speed up
        """
        return self.point1.approx_hash() + self.point2.approx_hash() + self.point3.approx_hash()

    def _data_eq(self, other_object):
        if other_object.__class__.__name__ != self.__class__.__name__:
            return False
        self_set = set([self.point1, self.point2, self.point3])
        other_set = set([other_object.point1, other_object.point2, other_object.point3])
        if self_set != other_set:
            return False
        return True

    @property
    def bounding_box(self):
        if not self._bbox:
            self._bbox = self.get_bounding_box()
        return self._bbox

    @bounding_box.setter
    def bounding_box(self, new_bouding_box):
        self._bbox = new_bouding_box

    def get_bounding_box(self):
        return volmdlr.core.BoundingBox.from_points([self.point1,
                                                     self.point2,
                                                     self.point3])

    @property
    def surface3d(self):
        if not self._utd_surface3d:
            self._surface3d = Plane3D.from_3_points(self.point1, self.point2, self.point3)
            self._utd_surface3d = True
        return self._surface3d

    @property
    def surface2d(self):
        if not self._utd_surface2d:
            plane3d = self.surface3d
            contour3d = volmdlr.wires.Contour3D([vme.LineSegment3D(self.point1, self.point2),
                                                 vme.LineSegment3D(self.point2, self.point3),
                                                 vme.LineSegment3D(self.point3, self.point1)])

            contour2d = contour3d.to_2d(plane3d.frame.origin,
                                        plane3d.frame.u, plane3d.frame.v)

            self._surface2d = Surface2D(outer_contour=contour2d, inner_contours=[])

            self._utd_surface2d = True
        return self._surface2d

    def to_dict(self, use_pointers: bool = False, memo=None, path: str = '#'):
        dict_ = DessiaObject.base_dict(self)
        dict_['point1'] = self.point1.to_dict()
        dict_['point2'] = self.point2.to_dict()
        dict_['point3'] = self.point3.to_dict()
        dict_['name'] = self.name

        return dict_

    @classmethod
    def dict_to_object(cls, dict_, global_dict=None, pointers_memo: Dict[str, Any] = None, path: str = '#'):
        point1 = volmdlr.Point3D.dict_to_object(dict_['point1'])
        point2 = volmdlr.Point3D.dict_to_object(dict_['point2'])
        point3 = volmdlr.Point3D.dict_to_object(dict_['point3'])
        return cls(point1, point2, point3, dict_['name'])

    def area(self) -> float:
        """

        :return: area triangle
        :rtype: float

        Formula explained here: https://www.triangle-calculator.com/?what=vc

        """
        a = self.point1.point_distance(self.point2)
        b = self.point2.point_distance(self.point3)
        c = self.point3.point_distance(self.point1)

        semi_perimeter = (a + b + c) / 2

        try:
            # Area with Heron's formula
            area = math.sqrt(semi_perimeter * (semi_perimeter - a) * (semi_perimeter - b) * (semi_perimeter - c))
        except ValueError:
            area = 0

        return area

    def height(self):
        # Formula explained here: https://www.triangle-calculator.com/?what=vc
        # Basis = vector point1 to point2d
        return 2 * self.area() / self.point1.point_distance(self.point2)

    def frame_mapping(self, frame: volmdlr.Frame3D, side: str):
        """
        Changes frame_mapping and return a new Triangle3D
        side = 'old' or 'new'
        """
        np1 = self.point1.frame_mapping(frame, side)
        np2 = self.point2.frame_mapping(frame, side)
        np3 = self.point3.frame_mapping(frame, side)
        return self.__class__(np1, np2, np3, self.name)

    def frame_mapping_inplace(self, frame: volmdlr.Frame3D, side: str):
        """
        Changes frame_mapping and the object is updated inplace
        side = 'old' or 'new'
        """
        self.point1.frame_mapping_inplace(frame, side)
        self.point2.frame_mapping_inplace(frame, side)
        self.point3.frame_mapping_inplace(frame, side)
        new_bounding_box = self.get_bounding_box()
        self.bounding_box = new_bounding_box

    def copy(self, deep=True, memo=None):
        return Triangle3D(self.point1.copy(), self.point2.copy(), self.point3.copy(),
                          self.name)

    def triangulation(self):
        return vmd.DisplayMesh3D([vmd.Node3D.from_point(self.point1),
                                  vmd.Node3D.from_point(self.point2),
                                  vmd.Node3D.from_point(self.point3)],
                                 [(0, 1, 2)])

    def translation(self, offset: volmdlr.Vector3D):
        """
        Plane3D translation
        :param offset: translation vector
        :return: A new translated Plane3D
        """
        new_point1 = self.point1.translation(offset)
        new_point2 = self.point2.translation(offset)
        new_point3 = self.point3.translation(offset)

        new_triangle = Triangle3D(new_point1, new_point2, new_point3,
                                  self.alpha, self.color, self.name)
        return new_triangle

    def translation_inplace(self, offset: volmdlr.Vector3D):
        """
        Plane3D translation. Object is updated inplace
        :param offset: translation vector
        """
        self.point1.translation_inplace(offset)
        self.point2.translation_inplace(offset)
        self.point3.translation_inplace(offset)
        new_bounding_box = self.get_bounding_box()
        self.bounding_box = new_bounding_box

    def rotation(self, center: volmdlr.Point3D, axis: volmdlr.Vector3D,
                 angle: float):
        """
        Triangle3D rotation
        :param center: rotation center
        :param axis: rotation axis
        :param angle: angle rotation
        :return: a new rotated Triangle3D
        """
        new_point1 = self.point1.rotation(center, axis, angle)
        new_point2 = self.point2.rotation(center, axis, angle)
        new_point3 = self.point3.rotation(center, axis, angle)
        new_triangle = Triangle3D(new_point1, new_point2, new_point3,
                                  self.alpha, self.color, self.name)
        return new_triangle

    def rotation_inplace(self, center: volmdlr.Point3D, axis: volmdlr.Vector3D,
                         angle: float):
        """
        Triangle3D rotation. Object is updated inplace
        :param center: rotation center
        :param axis: rotation axis
        :param angle: rotation angle
        """
        self.point1.rotation_inplace(center, axis, angle)
        self.point2.rotation_inplace(center, axis, angle)
        self.point3.rotation_inplace(center, axis, angle)
        new_bounding_box = self.get_bounding_box()
        self.bounding_box = new_bounding_box

    def subdescription(self, resolution=0.01):
        frame = self.surface3d.frame
        pts2d = [pt.to_2d(frame.origin, frame.u, frame.v) for pt in self.points]

        t_poly2d = volmdlr.wires.ClosedPolygon2D(pts2d)

        xmin, xmax = min(pt.x for pt in pts2d), max(pt.x for pt in pts2d)
        ymin, ymax = min(pt.y for pt in pts2d), max(pt.y for pt in pts2d)

        nbx, nby = int(((xmax - xmin) / resolution) + 2), int(((ymax - ymin) / resolution) + 2)
        points_box = []
        for i in range(nbx):
            x = min(xmin + i * resolution, xmax)
            if x == xmin:
                x = xmin + 0.01 * resolution
            for j in range(nby):
                y = min(ymin + j * resolution, ymax)
                if y == ymin:
                    y = ymin + 0.01 * resolution
                points_box.append(volmdlr.Point2D(x, y))

        points = [pt.copy() for pt in self.points]
        for pt in points_box:
            if t_poly2d.point_belongs(pt):
                points.append(pt.to_3d(frame.origin, frame.u, frame.v))
            elif t_poly2d.point_over_contour(pt):
                points.append(pt.to_3d(frame.origin, frame.u, frame.v))

        return volmdlr.Vector3D.remove_duplicate(points)

    def subdescription_to_triangles(self, resolution=0.01):
        """
        Returns a list of Triangle3D with resolution as max
        length of subtriangles side.
        """

        frame = self.surface3d.frame
        pts2d = [pt.to_2d(frame.origin, frame.u, frame.v) for pt in self.points]

        t_poly2d = volmdlr.wires.ClosedPolygon2D(pts2d)

        sub_triangles2d = [t_poly2d]
        done = False
        while not done:
            triangles2d = []
            for t, subtri in enumerate(sub_triangles2d):
                ls_length = [ls.length() for ls in subtri.line_segments]
                ls_max = max(ls_length)

                if ls_max > resolution:
                    pos_ls_max = ls_length.index(ls_max)
                    taller = subtri.line_segments[pos_ls_max]
                    p1, p2 = taller.start, taller.end
                    p3 = list(set(subtri.points) - set([p1, p2]))[0]

                    pt_mid = (p1 + p2) / 2
                    new_triangles2d = [volmdlr.wires.ClosedPolygon2D([p1, pt_mid, p3]),
                                       volmdlr.wires.ClosedPolygon2D([p2, pt_mid, p3])]

                    triangles2d.extend(new_triangles2d)
                else:
                    triangles2d.append(subtri)

            if len(sub_triangles2d) == len(triangles2d):
                done = True
                break
            sub_triangles2d = triangles2d

        triangles3d = [Triangle3D(tri.points[0].to_3d(frame.origin, frame.u, frame.v),
                                  tri.points[1].to_3d(frame.origin, frame.u, frame.v),
                                  tri.points[2].to_3d(frame.origin, frame.u, frame.v)) for tri in sub_triangles2d]

        return triangles3d

    def middle(self):
        return (self.point1 + self.point2 + self.point3) / 3

    def normal(self):
        """

        Returns
        -------
        normal to the face

        """
        normal = self.surface3d.frame.w
        # vec12 = self.point2 - self.point1
        # vec13 = self.point3 - self.point1
        # normal  = vec12.cross(vec13)
        normal.normalize()
        return normal


class CylindricalFace3D(Face3D):
    """

    :param contours2d: The cylinder's contour2D.
    :type contours2d: volmdlr.Contour2D.
    :param cylindricalsurface3d: Information about the Cylinder.
    :type cylindricalsurface3d: CylindricalSurface3D.
    :param points: contours2d's point.
    :type points: List of volmdlr.Point2D.

    :Example:
        >>> contours2d is rectangular and will create a classic cylinder with x= 2*pi*radius, y=h
    """
    min_x_density = 5
    min_y_density = 1

    def __init__(self,
                 surface3d: CylindricalSurface3D,
                 surface2d: Surface2D,
                 name: str = ''):

        self.radius = surface3d.radius
        self.center = surface3d.frame.origin
        self.normal = surface3d.frame.w
        Face3D.__init__(self, surface3d=surface3d,
                        surface2d=surface2d,
                        name=name)
        self._bbox = None

    def copy(self, deep=True, memo=None):
        return CylindricalFace3D(self.surface3d.copy(), self.surface2d.copy(),
                                 self.name)

    @property
    def bounding_box(self):
        if not self._bbox:
            self._bbox = self.get_bounding_box()
        return self._bbox

    @bounding_box.setter
    def bounding_box(self, new_bouding_box):
        self._bbox = new_bouding_box

    def get_bounding_box(self):
        """
        Computes the bounding box using the contour3d. true in this case of cylindrical face (not general).
        """
        return self.outer_contour3d.bounding_box

    def triangulation_lines(self, angle_resolution=5):
        theta_min, theta_max, zmin, zmax = self.surface2d.bounding_rectangle().bounds()
        delta_theta = theta_max - theta_min
        nlines = math.ceil(delta_theta * angle_resolution)
        lines = []
        for i in range(nlines):
            theta = theta_min + (i + 1) / (nlines + 1) * delta_theta
            lines.append(vme.Line2D(volmdlr.Point2D(theta, zmin),
                                    volmdlr.Point2D(theta, zmax)))
        return lines, []

    def range_closest(self, list_points):
        """
        Needs a docstring.

        :param list_points:
        :type list_points:
        :return:
        :rtype:
        """
        # This method has be edited as it was really bad coded:
        #             * parameter removed, use of self data instead
        points_set = volmdlr.delete_double_point(list_points)
        points_set3D = CylindricalFace3D.points2d_to3d(None, [points_set],
                                                       self.radius, self.surface3d.frame)

        points_3dint = [points_set3D[0]]
        points_2dint = [points_set[0]]
        s = 1
        for k in range(1, len(points_set)):
            closest = points_set3D[s]
            while closest is None:
                s += 1
                closest = points_set3D[s]
            dist_min = (points_3dint[-1] - closest).norm()
            pos = s
            for i in range(s + 1, len(points_set3D)):
                close_test = points_set3D[i]
                if close_test is None:
                    continue
                else:
                    dist_test = (points_3dint[-1] - close_test).norm()
                    if dist_test <= dist_min:
                        dist_min = dist_test
                        closest = close_test
                        pos = i
            points_2dint.append(points_set[pos])
            points_set3D[pos] = None

        return points_2dint

    def minimum_maximum(self, contour2d, radius):
        points = contour2d.tessel_points
        min_h, min_theta = min(pt[1] for pt in points), min(pt[0] for pt in points)
        max_h, max_theta = max(pt[1] for pt in points), max(pt[0] for pt in points)

        return min_h, min_theta, max_h, max_theta

    def minimum_distance_points_cyl(self, other_cyl):
        r1, r2 = self.radius, other_cyl.radius
        min_h1, min_theta1, max_h1, max_theta1 = self.minimum_maximum(
            self.contours2d[0], r1)

        n1 = self.normal
        u1 = self.cylindricalsurface3d.frame.u
        v1 = self.cylindricalsurface3d.frame.v
        frame1 = volmdlr.Frame3D(self.center, u1, v1, n1)

        min_h2, min_theta2, max_h2, max_theta2 = self.minimum_maximum(
            other_cyl.contours2d[0], r2)

        n2 = other_cyl.normal
        u2 = other_cyl.cylindricalsurface3d.frame.u
        v2 = other_cyl.cylindricalsurface3d.frame.v
        frame2 = volmdlr.Frame3D(other_cyl.center, u2, v2, n2)
        # st2 = volmdlr.Point3D((r2*math.cos(min_theta2), r2*math.sin(min_theta2), min_h2))
        # start2 = frame2.old_coordinates(st2)

        w = other_cyl.center - self.center

        n1n1, n1u1, n1v1, n1n2, n1u2, n1v2 = n1.dot(n1), n1.dot(u1), n1.dot(
            v1), n1.dot(n2), n1.dot(u2), n1.dot(v2)
        u1u1, u1v1, u1n2, u1u2, u1v2 = u1.dot(u1), u1.dot(v1), u1.dot(
            n2), u1.dot(u2), u1.dot(v2)
        v1v1, v1n2, v1u2, v1v2 = v1.dot(v1), v1.dot(n2), v1.dot(u2), v1.dot(v2)
        n2n2, n2u2, n2v2 = n2.dot(n2), n2.dot(u2), n2.dot(v2)
        u2u2, u2v2, v2v2 = u2.dot(u2), u2.dot(v2), v2.dot(v2)

        w2, wn1, wu1, wv1, wn2, wu2, wv2 = w.dot(w), w.dot(n1), w.dot(
            u1), w.dot(v1), w.dot(n2), w.dot(u2), w.dot(v2)

        # x = (theta1, h1, theta2, h2)
        def distance_squared(x):
            return (n1n1 * (x[1] ** 2) + u1u1 * ((math.cos(x[0])) ** 2) * (
                    r1 ** 2) + v1v1 * ((math.sin(x[0])) ** 2) * (r1 ** 2)
                    + w2 + n2n2 * (x[3] ** 2) + u2u2 * (
                            (math.cos(x[2])) ** 2) * (r2 ** 2) + v2v2 * (
                            (math.sin(x[2])) ** 2) * (r2 ** 2)
                    + 2 * x[1] * r1 * math.cos(x[0]) * n1u1 + 2 * x[
                        1] * r1 * math.sin(x[0]) * n1v1 - 2 * x[1] * wn1
                    - 2 * x[1] * x[3] * n1n2 - 2 * x[1] * r2 * math.cos(
                        x[2]) * n1u2 - 2 * x[1] * r2 * math.sin(x[2]) * n1v2
                    + 2 * math.cos(x[0]) * math.sin(x[0]) * u1v1 * (
                            r1 ** 2) - 2 * r1 * math.cos(x[0]) * wu1
                    - 2 * r1 * x[3] * math.cos(
                        x[0]) * u1n2 - 2 * r1 * r2 * math.cos(x[0]) * math.cos(
                        x[2]) * u1u2
                    - 2 * r1 * r2 * math.cos(x[0]) * math.sin(
                        x[2]) * u1v2 - 2 * r1 * math.sin(x[0]) * wv1
                    - 2 * r1 * x[3] * math.sin(
                        x[0]) * v1n2 - 2 * r1 * r2 * math.sin(x[0]) * math.cos(
                        x[2]) * v1u2
                    - 2 * r1 * r2 * math.sin(x[0]) * math.sin(
                        x[2]) * v1v2 + 2 * x[3] * wn2 + 2 * r2 * math.cos(
                        x[2]) * wu2
                    + 2 * r2 * math.sin(x[2]) * wv2 + 2 * x[3] * r2 * math.cos(
                        x[2]) * n2u2 + 2 * x[3] * r2 * math.sin(x[2]) * n2v2
                    + 2 * math.cos(x[2]) * math.sin(x[2]) * u2v2 * (r2 ** 2))

        x01 = npy.array([(min_theta1 + max_theta1) / 2, (min_h1 + max_h1) / 2,
                         (min_theta2 + max_theta2) / 2, (min_h2 + max_h2) / 2])
        x02 = npy.array([min_theta1, (min_h1 + max_h1) / 2,
                         min_theta2, (min_h2 + max_h2) / 2])
        x03 = npy.array([max_theta1, (min_h1 + max_h1) / 2,
                         max_theta2, (min_h2 + max_h2) / 2])

        minimax = [(min_theta1, min_h1, min_theta2, min_h2),
                   (max_theta1, max_h1, max_theta2, max_h2)]

        res1 = scp.optimize.least_squares(distance_squared, x01,
                                          bounds=minimax)
        res2 = scp.optimize.least_squares(distance_squared, x02,
                                          bounds=minimax)
        res3 = scp.optimize.least_squares(distance_squared, x03,
                                          bounds=minimax)

        pt1 = volmdlr.Point3D(
            (r1 * math.cos(res1.x[0]), r1 * math.sin(res1.x[0]), res1.x[1]))
        p1 = frame1.old_coordinates(pt1)
        pt2 = volmdlr.Point3D(
            (r2 * math.cos(res1.x[2]), r2 * math.sin(res1.x[2]), res1.x[3]))
        p2 = frame2.old_coordinates(pt2)
        d = p1.point_distance(p2)
        result = res1

        res = [res2, res3]
        for couple in res:
            pttest1 = volmdlr.Point3D((r1 * math.cos(couple.x[0]),
                                       r1 * math.sin(couple.x[0]),
                                       couple.x[1]))
            pttest2 = volmdlr.Point3D((r2 * math.cos(couple.x[2]),
                                       r2 * math.sin(couple.x[2]),
                                       couple.x[3]))
            ptest1 = frame1.old_coordinates(pttest1)
            ptest2 = frame2.old_coordinates(pttest2)
            dtest = ptest1.point_distance(ptest2)
            if dtest < d:
                result = couple
                p1, p2 = ptest1, ptest2

        pt1_2d, pt2_2d = volmdlr.Point2D(
            (result.x[0], result.x[1])), volmdlr.Point2D(
            (result.x[2], result.x[3]))

        if not self.contours2d[0].point_belongs(pt1_2d):
            # Find the closest one
            points_contours1 = self.contours2d[0].tessel_points

            poly1 = volmdlr.wires.ClosedPolygon2D(points_contours1)
            d1, new_pt1_2d = poly1.point_border_distance(pt1_2d, return_other_point=True)
            pt1 = volmdlr.Point3D((r1 * math.cos(new_pt1_2d.vector[0]),
                                   r1 * math.sin(new_pt1_2d.vector[0]),
                                   new_pt1_2d.vector[1]))
            p1 = frame1.old_coordinates(pt1)

        if not other_cyl.contours2d[0].point_belongs(pt2_2d):
            # Find the closest one
            points_contours2 = other_cyl.contours2d[0].tessel_points

            poly2 = volmdlr.wires.ClosedPolygon2D(points_contours2)
            d2, new_pt2_2d = poly2.point_border_distance(pt2_2d, return_other_point=True)
            pt2 = volmdlr.Point3D((r2 * math.cos(new_pt2_2d.vector[0]),
                                   r2 * math.sin(new_pt2_2d.vector[0]),
                                   new_pt2_2d.vector[1]))
            p2 = frame2.old_coordinates(pt2)

        return p1, p2

    def minimum_distance_points_plane(self,
                                      planeface):  # Planeface with contour2D
        # ADD THE FACT THAT PLANEFACE.CONTOURS : [0] = contours totale, le reste = trous
        r = self.radius
        min_h1, min_theta1, max_h1, max_theta1 = self.minimum_maximum(
            self.contours2d[0], r)

        n1 = self.normal
        u1 = self.cylindricalsurface3d.frame.u
        v1 = self.cylindricalsurface3d.frame.v
        frame1 = volmdlr.Frame3D(self.center, u1, v1, n1)
        # st1 = volmdlr.Point3D((r*math.cos(min_theta1), r*math.sin(min_theta1), min_h1))
        # start1 = frame1.old_coordinates(st1)

        poly2d = planeface.polygon2D
        pfpoints = poly2d.points
        xmin, ymin = min(pt[0] for pt in pfpoints), min(pt[1] for pt in pfpoints)
        xmax, ymax = max(pt[0] for pt in pfpoints), max(pt[1] for pt in pfpoints)
        origin, vx, vy = planeface.plane.origin, planeface.plane.vectors[0], \
            planeface.plane.vectors[1]
        pf1_2d, pf2_2d = volmdlr.Point2D((xmin, ymin)), volmdlr.Point2D(
            (xmin, ymax))
        pf3_2d, pf4_2d = volmdlr.Point2D((xmax, ymin)), volmdlr.Point2D(
            (xmax, ymax))
        pf1, pf2 = pf1_2d.to_3d(origin, vx, vy), pf2_2d.to_3d(origin, vx, vy)
        pf3, _ = pf3_2d.to_3d(origin, vx, vy), pf4_2d.to_3d(origin, vx, vy)

        u, v = (pf3 - pf1), (pf2 - pf1)
        u.normalize()
        v.normalize()

        w = pf1 - self.center

        n1n1, n1u1, n1v1, n1u, n1v = n1.dot(n1), n1.dot(u1), n1.dot(
            v1), n1.dot(u), n1.dot(v)
        u1u1, u1v1, u1u, u1v = u1.dot(u1), u1.dot(v1), u1.dot(u), u1.dot(v)
        v1v1, v1u, v1v = v1.dot(v1), v1.dot(u), v1.dot(v)
        uu, uv, vv = u.dot(u), u.dot(v), v.dot(v)

        w2, wn1, wu1, wv1, wu, wv = w.dot(w), w.dot(n1), w.dot(u1), w.dot(
            v1), w.dot(u), w.dot(v)

        # x = (h, theta, x, y)
        def distance_squared(x):
            return (n1n1 * (x[0] ** 2) + ((math.cos(x[1])) ** 2) * u1u1 * (
                    r ** 2) + ((math.sin(x[1])) ** 2) * v1v1 * (r ** 2)
                    + w2 + uu * (x[2] ** 2) + vv * (x[3] ** 2) + 2 * x[
                        0] * math.cos(x[1]) * r * n1u1
                    + 2 * x[0] * math.sin(x[1]) * r * n1v1 - 2 * x[
                        0] * wn1 - 2 * x[0] * x[2] * n1u
                    - 2 * x[0] * x[3] * n1v + 2 * math.sin(x[1]) * math.cos(
                        x[1]) * u1v1 * (r ** 2)
                    - 2 * r * math.cos(x[1]) * wu1 - 2 * r * x[2] * math.cos(
                        x[1]) * u1u
                    - 2 * r * x[3] * math.sin(x[1]) * u1v - 2 * r * math.sin(
                        x[1]) * wv1
                    - 2 * r * x[2] * math.sin(x[1]) * v1u - 2 * r * x[
                        3] * math.sin(x[1]) * v1v
                    + 2 * x[2] * wu + 2 * x[3] * wv + 2 * x[2] * x[3] * uv)

        x01 = npy.array([(min_h1 + max_h1) / 2, (min_theta1 + max_theta1) / 2,
                         (xmax - xmin) / 2, (ymax - ymin) / 2])

        minimax = [(min_h1, min_theta1, 0, 0),
                   (max_h1, max_theta1, xmax - xmin, ymax - ymin)]

        res1 = scp.optimize.least_squares(distance_squared, x01,
                                          bounds=minimax)

        pt1 = volmdlr.Point3D(
            (r * math.cos(res1.x[1]), r * math.sin(res1.x[1]), res1.x[0]))
        p1 = frame1.old_coordinates(pt1)
        p2 = pf1 + res1.x[2] * u + res1.x[3] * v
        pt1_2d = volmdlr.Point2D((res1.x[1], res1.x[0]))
        pt2_2d = p2.to_2d(pf1, u, v)

        if not self.contours2d[0].point_belongs(pt1_2d):
            # Find the closest one
            points_contours1 = self.contours2d[0].tessel_points

            poly1 = volmdlr.wires.ClosedPolygon2D(points_contours1)
            _, new_pt1_2d = poly1.point_border_distance(pt1_2d, return_other_point=True)
            pt1 = volmdlr.Point3D((r * math.cos(new_pt1_2d.vector[0]),
                                   r * math.sin(new_pt1_2d.vector[0]),
                                   new_pt1_2d.vector[1]))
            p1 = frame1.old_coordinates(pt1)

        if not planeface.contours[0].point_belongs(pt2_2d):
            # Find the closest one
            _, new_pt2_2d = planeface.polygon2D.point_border_distance(pt2_2d, return_other_point=True)

            p2 = new_pt2_2d.to_3d(pf1, u, v)

        return p1, p2

    def minimum_distance(self, other_face, return_points=False):
        if other_face.__class__ is CylindricalFace3D:
            p1, p2 = self.minimum_distance_points_cyl(other_face)
            if return_points:
                return p1.point_distance(p2), p1, p2
            return p1.point_distance(p2)

        if other_face.__class__ is PlaneFace3D:
            p1, p2 = self.minimum_distance_points_plane(other_face)
            if return_points:
                return p1.point_distance(p2), p1, p2
            return p1.point_distance(p2)

        if other_face.__class__ is ToroidalFace3D:
            p1, p2 = other_face.minimum_distance_points_cyl(self)
            if return_points:
                return p1.point_distance(p2), p1, p2
            return p1.point_distance(p2)

        return NotImplementedError

    def adjacent_direction(self, other_face3d):
        """
        find out in which direction the faces are adjacent
        Parameters
        ----------
        other_face3d : volmdlr.faces.CylindricalFace3D
        Returns
        -------
        adjacent_direction
        """

        contour1 = self.outer_contour3d
        contour2 = other_face3d.outer_contour3d
        point1, point2 = contour1.shared_primitives_extremities(contour2)

        coord = point1 - point2
        coord = [abs(coord.x), abs(coord.y)]

        if coord.index(max(coord)) == 0:
            return 'x'
        return 'y'


class ToroidalFace3D(Face3D):
    """
    :param contours2d: The Tore's contour2D
    :type contours2d: volmdlr.Contour2D
    :param toroidalsurface3d: Information about the Tore
    :type toroidalsurface3d: ToroidalSurface3D
    :param theta: angle of cut in main circle direction
    :param phi: angle of cut in secondary circle direction
    :type points: List of float

    :Example:

    contours2d is rectangular and will create a classic tore with x:2*pi, y:2*pi
    x is for exterior, and y for the circle to revolute
    points = [pi, 2*pi] for an half tore
    """
    min_x_density = 5
    min_y_density = 1

    def __init__(self, surface3d: ToroidalSurface3D,
                 surface2d: Surface2D,
                 name: str = ''):

        # self.toroidalsurface3d = toroidalsurface3d

        self.center = surface3d.frame.origin
        self.normal = surface3d.frame.w

        theta_min, theta_max, phi_min, phi_max = surface2d.outer_contour.bounding_rectangle().bounds()

        self.theta_min = theta_min
        self.theta_max = theta_max
        self.phi_min = phi_min
        self.phi_max = phi_max

        # contours3d = [self.toroidalsurface3d.contour2d_to_3d(c)\
        #               for c in [outer_contour2d]+inners_contours2d]

        Face3D.__init__(self,
                        surface3d=surface3d,
                        surface2d=surface2d,
                        name=name)
        self._bbox = None

    def copy(self, deep=True, memo=None):
        return ToroidalFace3D(self.surface3d.copy(), self.surface2d.copy(),
                              self.name)

    def points_resolution(self, line, pos,
                          resolution):  # With a resolution wished
        points = []
        points.append(line.points[0])
        limit = line.points[1].vector[pos]
        start = line.points[0].vector[pos]
        vec = [0, 0]
        vec[pos] = start
        echelon = [line.points[0].vector[0] - vec[0],
                   line.points[0].vector[1] - vec[1]]
        flag = start + resolution
        while flag < limit:
            echelon[pos] = flag
            flag += resolution
            points.append(volmdlr.Point2D(echelon))
        points.append(line.points[1])
        return points

    @property
    def bounding_box(self):
        if not self._bbox:
            self._bbox = self.get_bounding_box()
        return self._bbox

    @bounding_box.setter
    def bounding_box(self, new_bounding_box):
        self._bbox = new_bounding_box

    def get_bounding_box(self):
        return self.surface3d.bounding_box

    def triangulation_lines(self, angle_resolution=5):
        theta_min, theta_max, phi_min, phi_max = self.surface2d.bounding_rectangle().bounds()

        delta_theta = theta_max - theta_min
        nlines_x = int(delta_theta * angle_resolution)
        lines_x = []
        for i in range(nlines_x):
            theta = theta_min + (i + 1) / (nlines_x + 1) * delta_theta
            lines_x.append(vme.Line2D(volmdlr.Point2D(theta, phi_min),
                                      volmdlr.Point2D(theta, phi_max)))
        delta_phi = phi_max - phi_min
        nlines_y = int(delta_phi * angle_resolution)
        lines_y = []
        for i in range(nlines_y):
            phi = phi_min + (i + 1) / (nlines_y + 1) * delta_phi
            lines_y.append(vme.Line2D(volmdlr.Point2D(theta_min, phi),
                                      volmdlr.Point2D(theta_max, phi)))
        return lines_x, lines_y


class ConicalFace3D(Face3D):
    """
    :param contours2d: The Cone's contour2D
    :type contours2d: volmdlr.Contour2D
    :param conicalsurface3d: Information about the Cone
    :type conicalsurface3d: ConicalSurface3D
    :param points: Contour2d's parameter Cone
    :type points: List of float

    """
    min_x_density = 5
    min_y_density = 1

    def __init__(self, surface3d: ConicalSurface3D,
                 surface2d: Surface2D,
                 name: str = ''):

        Face3D.__init__(self,
                        surface3d=surface3d,
                        surface2d=surface2d,
                        name=name)
        self._bbox = None

    @property
    def bounding_box(self):
        if not self._bbox:
            self._bbox = self.get_bounding_box()
        return self._bbox

    @bounding_box.setter
    def bounding_box(self, new_bouding_box):
        self._bbox = new_bouding_box

    def get_bounding_box(self):
        theta_min, theta_max, zmin, zmax = self.surface2d.outer_contour.bounding_rectangle().bounds()

        xp = (volmdlr.X3D.dot(self.surface3d.frame.u) * self.surface3d.frame.u
              + volmdlr.X3D.dot(
                    self.surface3d.frame.v) * self.surface3d.frame.v)
        try:
            xp.normalize()
        except ZeroDivisionError:
            pass
        yp = (volmdlr.Y3D.dot(self.surface3d.frame.u) * self.surface3d.frame.u
              + volmdlr.Y3D.dot(
                    self.surface3d.frame.v) * self.surface3d.frame.v)

        try:
            yp.normalize()
        except ZeroDivisionError:
            pass

        zp = (volmdlr.Z3D.dot(self.surface3d.frame.u) * self.surface3d.frame.u
              + volmdlr.Z3D.dot(
                    self.surface3d.frame.v) * self.surface3d.frame.v)
        try:
            zp.normalize()
        except ZeroDivisionError:
            pass

        lower_center = self.surface3d.frame.origin + zmin * self.surface3d.frame.w
        upper_center = self.surface3d.frame.origin + zmax * self.surface3d.frame.w
        lower_radius = math.tan(self.surface3d.semi_angle) * zmin
        upper_radius = math.tan(self.surface3d.semi_angle) * zmax

        points = [lower_center - lower_radius * xp,
                  lower_center + lower_radius * xp,
                  lower_center - lower_radius * yp,
                  lower_center + lower_radius * yp,
                  lower_center - lower_radius * zp,
                  lower_center + lower_radius * zp,
                  upper_center - upper_radius * xp,
                  upper_center + upper_radius * xp,
                  upper_center - upper_radius * yp,
                  upper_center + upper_radius * yp,
                  upper_center - upper_radius * zp,
                  upper_center + upper_radius * zp,
                  ]

        return volmdlr.core.BoundingBox.from_points(points)

    def triangulation_lines(self, angle_resolution=5):
        theta_min, theta_max, zmin, zmax = self.surface2d.bounding_rectangle().bounds()
        delta_theta = theta_max - theta_min
        nlines = int(delta_theta * angle_resolution)
        lines_x = []
        for i in range(nlines):
            theta = theta_min + (i + 1) / (nlines + 1) * delta_theta
            lines_x.append(vme.Line2D(volmdlr.Point2D(theta, zmin),
                                      volmdlr.Point2D(theta, zmax)))

        if zmin < 1e-9:
            delta_z = zmax - zmin
            lines_y = [vme.Line2D(volmdlr.Point2D(theta_min, zmin + 0.1 * delta_z),
                                  volmdlr.Point2D(theta_max, zmin + 0.1 * delta_z))]
        else:
            lines_y = []
        return lines_x, lines_y

    # def create_triangle(self, all_contours_points, part):
    #     Triangles, ts = [], []
    #     pts, h_list = [], []
    #     for listpt in all_contours_points:
    #         for pt in listpt:
    #             pts.append(pt)
    #             h_list.append(pt[1])
    #     if part == 'bot':
    #         h_concerned = min(h_list)
    #     else:
    #         h_concerned = max(h_list)
    #     peak_list, other = [], []
    #     for pt in pts:
    #         if pt[1] == h_concerned:
    #             peak_list.append(pt)
    #         else:
    #             other.append(pt)
    #     points = [peak_list[0]] + other
    #
    #     for i in range(1, len(points)):
    #         if i == len(points) - 1:
    #             vertices = [points[i].vector, points[0].vector,
    #                         points[1].vector]
    #             segments = [[0, 1], [1, 2], [2, 0]]
    #             listindice = [i, 0, 1]
    #         else:
    #             vertices = [points[i].vector, points[0].vector,
    #                         points[i + 1].vector]
    #             segments = [[0, 1], [1, 2], [2, 0]]
    #             listindice = [i, 0, i + 1]
    #         tri = {'vertices': vertices, 'segments': segments}
    #         t = triangle.triangulate(tri, 'p')
    #         if 'triangles' in t:
    #             triangles = t['triangles'].tolist()
    #             triangles[0] = listindice
    #             Triangles.append(triangles)
    #         else:
    #             Triangles.append(None)
    #         ts.append(t)
    #
    #     return points, Triangles


class SphericalFace3D(Face3D):
    """
    :param contours2d: The Sphere's contour2D
    :type contours2d: volmdlr.Contour2D
    :param sphericalsurface3d: Information about the Sphere
    :type sphericalsurface3d: SphericalSurface3D
    :param points: Angle's Sphere
    :type points: List of float

    """
    min_x_density = 5
    min_y_density = 5

    def __init__(self, surface3d: SphericalSurface3D,
                 surface2d: Surface2D,
                 name: str = ''):
        Face3D.__init__(self,
                        surface3d=surface3d,
                        surface2d=surface2d,
                        name=name)
        self._bbox = None

    @property
    def bounding_box(self):
        if not self._bbox:
            self._bbox = self.get_bounding_box()
        return self._bbox

    @bounding_box.setter
    def bounding_box(self, new_bouding_box):
        self._bbox = new_bouding_box

    def get_bounding_box(self):
        # To be enhanced
        return self.surface3d.bounding_box

    def triangulation_lines(self, angle_resolution=7):
        theta_min, theta_max, phi_min, phi_max = self.surface2d.bounding_rectangle().bounds()

        delta_theta = theta_max - theta_min
        nlines_x = int(delta_theta * angle_resolution)
        lines_x = []
        for i in range(nlines_x):
            theta = theta_min + (i + 1) / (nlines_x + 1) * delta_theta
            lines_x.append(vme.Line2D(volmdlr.Point2D(theta, phi_min),
                                      volmdlr.Point2D(theta, phi_max)))
        delta_phi = phi_max - phi_min
        nlines_y = int(delta_phi * angle_resolution)
        lines_y = []
        for i in range(nlines_y):
            phi = phi_min + (i + 1) / (nlines_y + 1) * delta_phi
            lines_y.append(vme.Line2D(volmdlr.Point2D(theta_min, phi),
                                      volmdlr.Point2D(theta_max, phi)))
        return lines_x, lines_y


class RuledFace3D(Face3D):
    """

    """
    min_x_density = 50
    min_y_density = 1

    def __init__(self,
                 surface3d: RuledSurface3D,
                 surface2d: Surface2D,
                 name: str = '',
                 color=None):
        Face3D.__init__(self, surface3d=surface3d,
                        surface2d=surface2d,
                        name=name)
        self._bbox = None

    @property
    def bounding_box(self):
        if not self._bbox:
            self._bbox = self.get_bounding_box()
        return self._bbox

    @bounding_box.setter
    def bounding_box(self, new_bouding_box):
        self._bbox = new_bouding_box

    def get_bounding_box(self):
        # To be enhance by restricting wires to cut
        # xmin, xmax, ymin, ymax = self.surface2d.outer_contour.bounding_rectangle()
        points = [self.surface3d.point2d_to_3d(volmdlr.Point2D(i / 30, 0.)) for
                  i in range(31)]
        points.extend(
            [self.surface3d.point2d_to_3d(volmdlr.Point2D(i / 30, 1.)) for i
             in range(31)])

        return volmdlr.core.BoundingBox.from_points(points)

    def triangulation_lines(self, angle_resolution=10):
        xmin, xmax, ymin, ymax = self.surface2d.bounding_rectangle().bounds()
        delta_x = xmax - xmin
        nlines = int(delta_x * angle_resolution)
        lines = []
        for i in range(nlines):
            x = xmin + (i + 1) / (nlines + 1) * delta_x
            lines.append(vme.Line2D(volmdlr.Point2D(x, ymin),
                                    volmdlr.Point2D(x, ymax)))
        return lines, []


class BSplineFace3D(Face3D):
    def __init__(self, surface3d: BSplineSurface3D,
                 surface2d: Surface2D,
                 name: str = ''):
        Face3D.__init__(self,
                        surface3d=surface3d,
                        surface2d=surface2d,
                        name=name)
        self._bbox = None

    @property
    def bounding_box(self):
        if not self._bbox:
            self._bbox = self.get_bounding_box()
        return self._bbox

    @bounding_box.setter
    def bounding_box(self, new_bounding_box):
        self._bbox = new_bounding_box

    def get_bounding_box(self):
        return self.surface3d.bounding_box

    def triangulation_lines(self, resolution=25):
        u_min, u_max, v_min, v_max = self.surface2d.bounding_rectangle().bounds()

        delta_u = u_max - u_min
        nlines_x = int(delta_u * resolution)
        lines_x = []
        for i in range(nlines_x):
            u = u_min + (i + 1) / (nlines_x + 1) * delta_u
            lines_x.append(vme.Line2D(volmdlr.Point2D(u, v_min),
                                      volmdlr.Point2D(u, v_max)))
        delta_v = v_max - v_min
        nlines_y = int(delta_v * resolution)
        lines_y = []
        for i in range(nlines_y):
            v = v_min + (i + 1) / (nlines_y + 1) * delta_v
            lines_y.append(vme.Line2D(volmdlr.Point2D(v_min, v),
                                      volmdlr.Point2D(v_max, v)))
        return lines_x, lines_y

    def pair_with(self, other_bspline_face3d):
        """
        Finds out how the uv parametric frames are located compared to
        eachother and also how grid3d can be defined respected to these
        directions.

        :param other_bspline_face3d: BSplineFace3D
        :type other_bspline_face3d: :class:`volmdlr.faces.BSplineFace3D`
        :return: corresponding_direction, grid2d_direction
        :rtype: Tuple[?, ?]
        """

        adjacent_direction1, diff1, adjacent_direction2, diff2 = self.adjacent_direction(other_bspline_face3d)
        corresponding_directions = []
        if (diff1 > 0 and diff2 > 0) or (diff1 < 0 and diff2 < 0):
            corresponding_directions.append(('+' + adjacent_direction1, '+' + adjacent_direction2))
        else:
            corresponding_directions.append(('+' + adjacent_direction1, '-' + adjacent_direction2))

        if adjacent_direction1 == 'u' and adjacent_direction2 == 'u':
            corresponding_directions, grid2d_direction = self.adjacent_direction_uu(
                other_bspline_face3d, corresponding_directions)
        elif adjacent_direction1 == 'v' and adjacent_direction2 == 'v':
            corresponding_directions, grid2d_direction = self.adjacent_direction_vv(
                other_bspline_face3d, corresponding_directions)
        elif adjacent_direction1 == 'u' and adjacent_direction2 == 'v':
            corresponding_directions, grid2d_direction = self.adjacent_direction_uv(
                other_bspline_face3d, corresponding_directions)
        elif adjacent_direction1 == 'v' and adjacent_direction2 == 'u':
            corresponding_directions, grid2d_direction = self.adjacent_direction_vu(
                other_bspline_face3d, corresponding_directions)

        return corresponding_directions, grid2d_direction

    def adjacent_direction_uu(self, other_bspline_face3d, corresponding_directions):

        extremities = self.extremities(other_bspline_face3d)
        start1, start2 = extremities[0], extremities[2]
        borders_points = [volmdlr.Point2D(0, 0), volmdlr.Point2D(1, 0),
                          volmdlr.Point2D(1, 1), volmdlr.Point2D(0, 1)]

        # TODO: compute nearest_point in 'bounding_box points' instead of borders_points
        nearest_start1 = start1.nearest_point(borders_points)
        # nearest_end1 = end1.nearest_point(borders_points)
        nearest_start2 = start2.nearest_point(borders_points)
        # nearest_end2 = end2.nearest_point(borders_points)

        v1 = nearest_start1[1]
        v2 = nearest_start2[1]

        if (v1 == 0 and v2 == 0):
            corresponding_directions.append(('+v', '-v'))
            grid2d_direction = [['+x', '-y'], ['+x', '+y']]

        elif (v1 == 1 and v2 == 1):
            if corresponding_directions == [('+u', '-u')]:
                grid2d_direction = [['+x', '+y'], ['-x', '-y']]
            else:
                grid2d_direction = [['+x', '+y'], ['+x', '-y']]
            corresponding_directions.append(('+v', '-v'))

        elif (v1 == 1 and v2 == 0):
            corresponding_directions.append(('+v', '+v'))
            grid2d_direction = [['+x', '+y'], ['+x', '+y']]

        elif (v1 == 0 and v2 == 1):
            corresponding_directions.append(('+v', '+v'))
            grid2d_direction = [['+x', '-y'], ['+x', '-y']]

        return corresponding_directions, grid2d_direction

    def adjacent_direction_vv(self, other_bspline_face3d, corresponding_directions):

        extremities = self.extremities(other_bspline_face3d)
        start1, start2 = extremities[0], extremities[2]
        borders_points = [volmdlr.Point2D(0, 0), volmdlr.Point2D(1, 0),
                          volmdlr.Point2D(1, 1), volmdlr.Point2D(0, 1)]

        # TODO: compute nearest_point in 'bounding_box points' instead of borders_points
        nearest_start1 = start1.nearest_point(borders_points)
        # nearest_end1 = end1.nearest_point(borders_points)
        nearest_start2 = start2.nearest_point(borders_points)
        # nearest_end2 = end2.nearest_point(borders_points)

        u1 = nearest_start1[0]
        u2 = nearest_start2[0]

        if (u1 == 0 and u2 == 0):
            corresponding_directions.append(('+u', '-v'))
            grid2d_direction = [['-y', '-x'], ['-y', '+x']]

        elif (u1 == 1 and u2 == 1):
            corresponding_directions.append(('+u', '-v'))
            grid2d_direction = [['+y', '+x'], ['+y', '-x']]

        elif (u1 == 0 and u2 == 1):
            corresponding_directions.append(('+u', '+u'))
            grid2d_direction = [['+y', '-x'], ['+y', '-x']]

        elif (u1 == 1 and u2 == 0):
            corresponding_directions.append(('+u', '+u'))
            grid2d_direction = [['+y', '+x'], ['+y', '+x']]

        return corresponding_directions, grid2d_direction

    def adjacent_direction_uv(self, other_bspline_face3d, corresponding_directions):

        extremities = self.extremities(other_bspline_face3d)
        start1, start2 = extremities[0], extremities[2]
        borders_points = [volmdlr.Point2D(0, 0), volmdlr.Point2D(1, 0),
                          volmdlr.Point2D(1, 1), volmdlr.Point2D(0, 1)]

        # TODO: compute nearest_point in 'bounding_box points' instead of borders_points
        nearest_start1 = start1.nearest_point(borders_points)
        # nearest_end1 = end1.nearest_point(borders_points)
        nearest_start2 = start2.nearest_point(borders_points)
        # nearest_end2 = end2.nearest_point(borders_points)

        v1 = nearest_start1[1]
        u2 = nearest_start2[0]

        if (v1 == 1 and u2 == 0):
            corresponding_directions.append(('+v', '+u'))
            grid2d_direction = [['+x', '+y'], ['+y', '+x']]

        elif (v1 == 0 and u2 == 1):
            corresponding_directions.append(('+v', '+u'))
            grid2d_direction = [['-x', '-y'], ['-y', '-x']]

        elif (v1 == 1 and u2 == 1):
            corresponding_directions.append(('+v', '-u'))
            grid2d_direction = [['+x', '+y'], ['-y', '-x']]

        elif (v1 == 0 and u2 == 0):
            corresponding_directions.append(('+v', '-u'))
            grid2d_direction = [['-x', '-y'], ['-y', '+x']]

        return corresponding_directions, grid2d_direction

    def adjacent_direction_vu(self, other_bspline_face3d, corresponding_directions):

        extremities = self.extremities(other_bspline_face3d)
        start1, start2 = extremities[0], extremities[2]
        borders_points = [volmdlr.Point2D(0, 0), volmdlr.Point2D(1, 0),
                          volmdlr.Point2D(1, 1), volmdlr.Point2D(0, 1)]

        # TODO: compute nearest_point in 'bounding_box points' instead of borders_points
        nearest_start1 = start1.nearest_point(borders_points)
        # nearest_end1 = end1.nearest_point(borders_points)
        nearest_start2 = start2.nearest_point(borders_points)
        # nearest_end2 = end2.nearest_point(borders_points)

        u1 = nearest_start1[0]
        v2 = nearest_start2[1]

        if (u1 == 1 and v2 == 0):
            corresponding_directions.append(('+u', '+v'))
            grid2d_direction = [['+y', '+x'], ['+x', '+y']]

        elif (u1 == 0 and v2 == 1):
            corresponding_directions.append(('+u', '+v'))
            grid2d_direction = [['-y', '-x'], ['+x', '-y']]

        elif (u1 == 0 and v2 == 0):
            corresponding_directions.append(('+u', '-v'))
            grid2d_direction = [['+y', '-x'], ['+x', '+y']]

        elif (u1 == 1 and v2 == 1):
            if corresponding_directions == [('+v', '-u')]:
                grid2d_direction = [['+y', '+x'], ['-x', '-y']]
            else:
                grid2d_direction = [['+y', '+x'], ['+x', '-y']]
            corresponding_directions.append(('+u', '-v'))

        return corresponding_directions, grid2d_direction

    def extremities(self, other_bspline_face3d):
        """
        find points extremities for nearest edges of two faces
        """
        contour1 = self.outer_contour3d
        contour2 = other_bspline_face3d.outer_contour3d

        contour1_2d = self.surface2d.outer_contour
        contour2_2d = other_bspline_face3d.surface2d.outer_contour

        points1 = [p.start for p in contour1.primitives]
        points2 = [p.start for p in contour2.primitives]

        dis, ind = [], []
        for p in points1:
            pt = p.nearest_point(points2)
            ind.append(points2.index(pt))
            dis.append(p.point_distance(pt))

        dis_sorted = sorted(dis)

        shared = []
        for k, p1 in enumerate(contour1.primitives):
            if dis_sorted[0] == dis_sorted[1]:
                indices = npy.where(npy.array(dis) == dis_sorted[0])[0]
                index1 = indices[0]
                index2 = indices[1]
            else:
                index1 = dis.index(dis_sorted[0])
                index2 = dis.index(dis_sorted[1])
            if ((p1.start == points1[index1] and p1.end == points1[index2])
                    or
                    (p1.end == points1[index1] and p1.start == points1[index2])):
                shared.append(p1)
                i = k

        for k, p2 in enumerate(contour2.primitives):
            if ((p2.start == points2[ind[index1]] and p2.end == points2[ind[index2]])
                    or
                    (p2.end == points2[ind[index1]] and p2.start == points2[ind[index2]])):
                shared.append(p2)
                j = k

        points = [contour2.primitives[j].start, contour2.primitives[j].end]

        if points.index(contour1.primitives[i].start.nearest_point(points)) == 1:
            start1 = contour1_2d.primitives[i].start
            end1 = contour1_2d.primitives[i].end

            start2 = contour2_2d.primitives[j].end
            end2 = contour2_2d.primitives[j].start

        else:
            start1 = contour1_2d.primitives[i].start
            end1 = contour1_2d.primitives[i].end

            start2 = contour2_2d.primitives[j].start
            end2 = contour2_2d.primitives[j].end

        return start1, end1, start2, end2

    def adjacent_direction(self, other_bspline_face3d):
        """
        find directions (u or v) between two faces, in the nearest edges between them
        """

        start1, end1, start2, end2 = self.extremities(other_bspline_face3d)

        du1 = abs((end1 - start1)[0])
        dv1 = abs((end1 - start1)[1])

        if du1 < dv1:
            adjacent_direction1 = 'v'
            diff1 = (end1 - start1)[1]
        else:
            adjacent_direction1 = 'u'
            diff1 = (end1 - start1)[0]

        du2 = abs((end2 - start2)[0])
        dv2 = abs((end2 - start2)[1])

        if du2 < dv2:
            adjacent_direction2 = 'v'
            diff2 = (end2 - start2)[1]
        else:
            adjacent_direction2 = 'u'
            diff2 = (end2 - start2)[0]

        return adjacent_direction1, diff1, adjacent_direction2, diff2

    def adjacent_direction_xy(self, other_face3d):
        """
        find out in which direction the faces are adjacent
        Parameters
        ----------
        other_face3d : volmdlr.faces.BSplineFace3D
        Returns
        -------
        adjacent_direction
        """

        contour1 = self.outer_contour3d
        contour2 = other_face3d.outer_contour3d
        point1, point2 = contour1.shared_primitives_extremities(contour2)

        coord = point1 - point2
        coord = [abs(coord.x), abs(coord.y)]

        if coord.index(max(coord)) == 0:
            return 'x'
        else:
            return 'y'

    def merge_with(self, other_bspline_face3d):
        """
        merge two adjacent faces
        Parameters
        ----------
        other_bspline_face3d : volmdlr.faces.BSplineFace3D
        Returns
        -------
        merged_face : volmdlr.faces.BSplineFace3D
        """

        merged_surface = self.surface3d.merge_with(other_bspline_face3d.surface3d)
        contours = self.outer_contour3d.merge_with(other_bspline_face3d.outer_contour3d)
        contours.extend(self.inner_contours3d)
        contours.extend(other_bspline_face3d.inner_contours3d)
        merged_face = merged_surface.face_from_contours3d(contours)

        return merged_face


class OpenShell3D(volmdlr.core.CompositePrimitive3D):
    _standalone_in_db = True
    _non_serializable_attributes = ['primitives']
    _non_data_eq_attributes = ['name', 'color', 'alpha', 'bounding_box', 'primitives']
    _non_data_hash_attributes = []
    STEP_FUNCTION = 'OPEN_SHELL'

    def __init__(self, faces: List[Face3D],
                 color: Tuple[float, float, float] = None,
                 alpha: float = 1.,
                 name: str = '',
                 bounding_box: volmdlr.core.BoundingBox = None):

        self.faces = faces
        if not color:
            self.color = (0.8, 0.8, 0.8)
        else:
            self.color = color
        self.alpha = alpha

        if bounding_box:
            self._bbox = bounding_box
        else:
            self._bbox = None

        self._faces_graph = None

        volmdlr.core.CompositePrimitive3D.__init__(self,
                                                   primitives=faces, color=color, alpha=alpha,
                                                   name=name)

    def _data_hash(self):
        return sum(face._data_hash() for face in self.faces)

    def _data_eq(self, other_object):
        if other_object.__class__.__name__ != self.__class__.__name__:
            return False
        for face1, face2 in zip(self.faces, other_object.faces):
            if not face1._data_eq(face2):
                return False

        return True

    @property
    def faces_graph(self):
        if not self._faces_graph:
            faces_graph = nx.Graph()
            for face in self.faces:
                for edge in face.outer_contour3d.primitives:
                    faces_graph.add_edge(edge.start, edge.end, edge=edge)
            self._faces_graph = faces_graph
        return self._faces_graph

    def to_dict(self, use_pointers: bool = False, memo=None, path: str = '#'):
        """
        Seralizes a 3 dimensional open shell into a dictionary.
        This method does not use pointers for faces as it has no sense
        to have duplicate faces.

        :return: A serialized version of the OpenShell3D
        :rtype: dict

        .. seealso::
            How `serialization and deserialization`_ works in dessia_common

        .. _serialization and deserialization: https://documentation.dessia.tech/dessia_common/customizing.html#overloading-the-dict-to-object-method

        """
        dict_ = DessiaObject.base_dict(self)
        dict_.update({'color': self.color,
                      'alpha': self.alpha,
                      'faces': [f.to_dict(use_pointers=False) for f in self.faces]})
        if self._bbox:
            dict_['bounding_box'] = self._bbox.to_dict()

        return dict_

    @classmethod
    def from_step(cls, arguments, object_dict):
        faces = []
        for face in arguments[1]:
            faces.append(object_dict[int(face[1:])])
        return cls(faces, name=arguments[0][1:-1])

    def to_step(self, current_id):
        step_content = ''
        face_ids = []
        for face in self.faces:
            if isinstance(face, Face3D) or isinstance(face, Surface3D):
                face_content, face_sub_ids = face.to_step(current_id)
            else:
                face_content, face_sub_ids = face.to_step(current_id)
                face_sub_ids = [face_sub_ids]
            step_content += face_content
            face_ids.extend(face_sub_ids)
            current_id = max(face_sub_ids) + 1

        shell_id = current_id
        step_content += "#{} = {}('{}',({}));\n".format(current_id,
                                                        self.STEP_FUNCTION,
                                                        self.name,
                                                        volmdlr.core.step_ids_to_str(
                                                            face_ids))
        manifold_id = shell_id + 1
        # step_content += "#{} = MANIFOLD_SOLID_BREP('{}',#{});\n".format(
        #     manifold_id, self.name, shell_id)
        step_content += "#{} = SHELL_BASED_SURFACE_MODEL('{}',(#{}));\n".format(
            manifold_id, self.name, shell_id)

        frame_content, frame_id = volmdlr.OXYZ.to_step(manifold_id + 1)
        step_content += frame_content
        brep_id = frame_id + 1
        # step_content += "#{} = ADVANCED_BREP_SHAPE_REPRESENTATION('',(#{},#{}),#7);\n".format(
        #     brep_id, frame_id, manifold_id)
        step_content += "#{} = MANIFOLD_SURFACE_SHAPE_REPRESENTATION('',(#{},#{}),#7);\n".format(
            brep_id, frame_id, manifold_id)

        return step_content, brep_id

    def to_step_face_ids(self, current_id):
        step_content = ''
        face_ids = []
        for face in self.faces:
            if isinstance(face, Face3D):
                face_content, face_sub_ids = face.to_step(current_id)
            else:
                face_content, face_sub_ids = face.to_step(current_id)
                face_sub_ids = [face_sub_ids]
            step_content += face_content
            face_ids.extend(face_sub_ids)
            current_id = max(face_sub_ids) + 1

        shell_id = current_id
        step_content += "#{} = {}('{}',({}));\n".format(current_id,
                                                        self.STEP_FUNCTION,
                                                        self.name,
                                                        volmdlr.core.step_ids_to_str(
                                                            face_ids))
        manifold_id = shell_id + 1
        # step_content += "#{} = MANIFOLD_SOLID_BREP('{}',#{});\n".format(
        #     manifold_id, self.name, shell_id)
        step_content += "#{} = SHELL_BASED_SURFACE_MODEL('{}',(#{}));\n".format(
            manifold_id, self.name, shell_id)

        frame_content, frame_id = volmdlr.OXYZ.to_step(manifold_id + 1)
        step_content += frame_content
        brep_id = frame_id + 1
        # step_content += "#{} = ADVANCED_BREP_SHAPE_REPRESENTATION('',(#{},#{}),#7);\n".format(
        #     brep_id, frame_id, manifold_id)
        step_content += "#{} = MANIFOLD_SURFACE_SHAPE_REPRESENTATION('',(#{},#{}),#7);\n".format(
            brep_id, frame_id, manifold_id)

        return step_content, brep_id, face_ids

    def rotation(self, center: volmdlr.Point3D, axis: volmdlr.Vector3D,
                 angle: float):
        """
        OpenShell3D rotation
        :param center: rotation center
        :param axis: rotation axis
        :param angle: angle rotation
        :return: a new rotated OpenShell3D
        """
        new_faces = [face.rotation(center, axis, angle) for face
                     in self.faces]
        return OpenShell3D(new_faces, color=self.color, alpha=self.alpha,
                           name=self.name)

    def rotation_inplace(self, center: volmdlr.Point3D, axis: volmdlr.Vector3D,
                         angle: float):
        """
        OpenShell3D rotation. Object is updated inplace
        :param center: rotation center
        :param axis: rotation axis
        :param angle: rotation angle
        """
        for face in self.faces:
            face.rotation_inplace(center, axis, angle)
        new_bounding_box = self.get_bounding_box()
        self.bounding_box = new_bounding_box

    def translation(self, offset: volmdlr.Vector3D):
        """
        OpenShell3D translation
        :param offset: translation vector
        :return: A new translated OpenShell3D
        """
        new_faces = [face.translation(offset) for face in
                     self.faces]
        return OpenShell3D(new_faces, color=self.color, alpha=self.alpha,
                           name=self.name)

    def translation_inplace(self, offset: volmdlr.Vector3D):
        """
        OpenShell3D translation. Object is updated inplace
        :param offset: translation vector
        """
        for face in self.faces:
            face.translation_inplace(offset)
        new_bounding_box = self.get_bounding_box()
        self.bounding_box = new_bounding_box

    def frame_mapping(self, frame: volmdlr.Frame3D, side: str):
        """
        Changes frame_mapping and return a new OpenShell3D
        side = 'old' or 'new'
        """
        new_faces = [face.frame_mapping(frame, side) for face in
                     self.faces]
        return self.__class__(new_faces, name=self.name)

    def frame_mapping_inplace(self, frame: volmdlr.Frame3D, side: str):
        """
        Changes frame_mapping and the object is updated inplace
        side = 'old' or 'new'
        """
        for face in self.faces:
            face.frame_mapping_inplace(frame, side)
        new_bounding_box = self.get_bounding_box()
        self.bounding_box = new_bounding_box

    def copy(self, deep=True, memo=None):
        new_faces = [face.copy(deep=deep, memo=memo) for face in self.faces]
        return self.__class__(new_faces, color=self.color, alpha=self.alpha,
                              name=self.name)

    def union(self, shell2):
        new_faces = self.faces + shell2.faces
        new_name = self.name + ' union ' + shell2.name
        new_color = self.color
        return self.__class__(new_faces, name=new_name, color=new_color)

    def volume(self):
        """
        Does not consider holes
        """
        volume = 0
        for face in self.faces:
            display3d = face.triangulation()
            for triangle_index in display3d.triangles:
                point1 = display3d.points[triangle_index[0]]
                point2 = display3d.points[triangle_index[1]]
                point3 = display3d.points[triangle_index[2]]

                v321 = point3[0] * point2[1] * point1[2]
                v231 = point2[0] * point3[1] * point1[2]
                v312 = point3[0] * point1[1] * point2[2]
                v132 = point1[0] * point3[1] * point2[2]
                v213 = point2[0] * point1[1] * point3[2]
                v123 = point1[0] * point2[1] * point3[2]
                volume_tetraedre = 1 / 6 * (-v321 + v231 + v312 - v132 - v213 + v123)

                volume += volume_tetraedre

        return abs(volume)

    @property
    def bounding_box(self):
        """
        Returns the boundary box
        """
        if not self._bbox:
            self._bbox = self.get_bounding_box()
        return self._bbox

    @bounding_box.setter
    def bounding_box(self, new_bounding_box):
        self._bbox = new_bounding_box

    def get_bounding_box(self):
        return volmdlr.core.BoundingBox.from_bounding_boxes([p.bounding_box for p in self.faces])

    def cut_by_plane(self, plane_3d: Plane3D):
        frame_block = self.bounding_box.to_frame()
        frame_block.u = 1.1 * frame_block.u
        frame_block.v = 1.1 * frame_block.v
        frame_block.w = 1.1 * frame_block.w
        block = volmdlr.primitives3d.Block(frame_block,
                                           color=(0.1, 0.2, 0.2),
                                           alpha=0.6)
        face_3d = block.cut_by_orthogonal_plane(plane_3d)
        intersection_primitives = []
        for face in self.faces:
            intersection_wires = face.face_intersections(face_3d)
            if intersection_wires:
                for intersection_wire in intersection_wires:
                    intersection_primitives.extend(intersection_wire.primitives)
        contours3d = volmdlr.wires.Contour3D.contours_from_edges(
            intersection_primitives[:])
        if not contours3d:
            return []
        contours2d = [contour.to_2d(plane_3d.frame.origin,
                                    plane_3d.frame.u,
                                    plane_3d.frame.v) for contour in contours3d]
        resulting_faces = []
        for contour2d in contours2d:
            if contour2d.area() > 1e-7:
                surface2d = Surface2D(contour2d, [])
                resulting_faces.append(PlaneFace3D(plane_3d, surface2d))
        return resulting_faces

    def linesegment_intersections(self,
                                  linesegment3d: vme.LineSegment3D) \
            -> List[Tuple[Face3D, List[volmdlr.Point3D]]]:
        intersections = []
        for face in self.faces:
            face_intersections = face.linesegment_intersections(linesegment3d)
            if face_intersections:
                intersections.append((face, face_intersections))
        return intersections

    def line_intersections(self,
                           line3d: vme.Line3D) \
            -> List[Tuple[Face3D, List[volmdlr.Point3D]]]:
        intersections = []
        for face in self.faces:
            face_intersections = face.line_intersections(line3d)
            if face_intersections:
                intersections.append((face, face_intersections))
        return intersections

    def minimum_distance_points(self, shell2, resolution):
        """
        Returns a Mesure object if the distance is not zero, otherwise returns None
        """
        shell2_inter = self.shell_intersection(shell2, resolution)
        if shell2_inter is not None and shell2_inter != 1:
            return None

        # distance_min, point1_min, point2_min = self.faces[0].distance_to_face(shell2.faces[0], return_points=True)
        distance_min, point1_min, point2_min = self.faces[0].minimum_distance(
            shell2.faces[0], return_points=True)
        for face1 in self.faces:
            bbox1 = face1.bounding_box
            for face2 in shell2.faces:
                bbox2 = face2.bounding_box
                bbox_distance = bbox1.distance_to_bbox(bbox2)

                if bbox_distance < distance_min:
                    # distance, point1, point2 = face1.distance_to_face(face2, return_points=True)
                    distance, point1, point2 = face1.minimum_distance(face2,
                                                                      return_points=True)
                    if distance == 0:
                        return None
                    elif distance < distance_min:
                        distance_min, point1_min, point2_min = distance, point1, point2

        return point1_min, point2_min

    def distance_to_shell(self, other_shell: 'OpenShell3D', resolution: float):
        min_dist = self.minimum_distance_points(other_shell, resolution)
        if min_dist is not None:
            p1, p2 = min_dist
            return p1.point_distance(p2)
        return 0

    def minimum_distance_point(self,
                               point: volmdlr.Point3D) -> volmdlr.Point3D:
        """
        Computes the distance of a point to a Shell3D, whether it is inside or outside the Shell3D.

        """
        distance_min, point1_min = self.faces[0].distance_to_point(point,
                                                                   return_other_point=True)
        for face in self.faces[1:]:
            bbox_distance = self.bounding_box.distance_to_point(point)
            if bbox_distance < distance_min:
                distance, point1 = face.distance_to_point(point,
                                                          return_other_point=True)
                if distance < distance_min:
                    distance_min, point1_min = distance, point1

        return point1_min

    def intersection_internal_aabb_volume(self, shell2: 'OpenShell3D',
                                          resolution: float):
        """
        aabb made of the intersection points and the points of self internal to shell2
        """
        intersections_points = []
        for face1 in self.faces:
            for face2 in shell2.faces:
                intersection_points = face1.face_intersections(face2)
                if intersection_points:
                    intersection_points = [
                        intersection_points[0].primitives[0].start,
                        intersection_points[0].primitives[0].end]
                    intersections_points.extend(intersection_points)

        shell1_points_inside_shell2 = []
        for face in self.faces:
            for point in face.outer_contour3d.discretization_points(angle_resolution=resolution):
                if shell2.point_belongs(point):
                    shell1_points_inside_shell2.append(point)

        if len(intersections_points + shell1_points_inside_shell2) == 0:
            return 0
        bbox = volmdlr.core.BoundingBox.from_points(
            intersections_points + shell1_points_inside_shell2)
        return bbox.volume()

    def intersection_external_aabb_volume(self, shell2: 'OpenShell3D',
                                          resolution: float):
        """
        aabb made of the intersection points and the points of self external to shell2
        """
        intersections_points = []
        for face1 in self.faces:
            for face2 in shell2.faces:
                intersection_points = face1.face_intersections(face2)
                if intersection_points:
                    intersection_points = [
                        intersection_points[0].primitives[0].start,
                        intersection_points[0].primitives[0].end]
                    intersections_points.extend(intersection_points)

        shell1_points_outside_shell2 = []
        for face in self.faces:
            for point in face.outer_contour3d.discretization_points(
                    angle_resolution=resolution):
                if not shell2.point_belongs(point):
                    shell1_points_outside_shell2.append(point)

        if len(intersections_points + shell1_points_outside_shell2) == 0:
            return 0
        bbox = volmdlr.core.BoundingBox.from_points(
            intersections_points + shell1_points_outside_shell2)
        return bbox.volume()

    def primitive_inside_bbox(self, bounding_box: volmdlr.core.BoundingBox):
        for primitive in self.primitives:
            bbox = primitive.bounding_box

    def triangulation(self):
        meshes = []
        for i, face in enumerate(self.faces):
            face_mesh = face.triangulation()
            meshes.append(face_mesh)
        return vmd.DisplayMesh3D.merge_meshes(meshes)

    def babylon_script(self, name='primitive_mesh'):
        s = f'var {name} = new BABYLON.Mesh("{name}", scene);\n'

        mesh = self.babylon_meshes()[0]

        s += 'var positions = {};\n'.format(mesh['positions'])
        s += 'var indices = {};\n'.format(mesh['indices'])
        s += 'var normals = [];\n'
        s += 'var vertexData = new BABYLON.VertexData();\n'
        s += 'BABYLON.VertexData.ComputeNormals(positions, indices, normals);\n'
        s += 'vertexData.positions = positions;\n'
        s += 'vertexData.indices = indices;\n'
        s += 'vertexData.normals = normals;\n'
        s += 'vertexData.applyToMesh({});\n'.format(name)
        s += '{}.enableEdgesRendering(0.9);\n'.format(name)
        s += '{}.edgesWidth = 0.1;\n'.format(name)
        s += '{}.edgesColor = new BABYLON.Color4(0, 0, 0, 0.6);\n'.format(name)
        s += 'var mat = new BABYLON.StandardMaterial("mat", scene);\n'
        #        s += 'mat.diffuseColor = BABYLON.Color3.Green();\n'
        #        s += 'mat.specularColor = new BABYLON.Color3(0.5, 0.6, 0.87);\n'
        #        s += 'mat.emissiveColor = new BABYLON.Color3(1, 1, 1);\n'
        #        s += 'mat.ambientColor = new BABYLON.Color3(0.23, 0.98, 0.53);\n'
        s += 'mat.backFaceCulling = false;\n'
        s += 'mat.alpha = {};\n'.format(self.alpha)
        s += '{}.material = mat;\n'.format(name)
        if self.color is not None:
            s += 'mat.diffuseColor = new BABYLON.Color3({}, {}, {});\n'.format(
                *self.color)
        return s

    def plot(self, ax=None, color: str = 'k', alpha: float = 1):
        if ax is None:
            ax = plt.figure().add_subplot(111, projection='3d')

        for face in self.faces:
            face.plot(ax=ax, color=color, alpha=alpha)

        return ax


class ClosedShell3D(OpenShell3D):
    STEP_FUNCTION = 'CLOSED_SHELL'

    def rotation(self, center: volmdlr.Point3D, axis: volmdlr.Vector3D,
                 angle: float):
        """
        ClosedShell3D rotation
        :param center: rotation center
        :param axis: rotation axis
        :param angle: angle rotation
        :return: a new rotated ClosedShell3D
        """
        new_faces = [face.rotation(center, axis, angle) for face
                     in self.faces]
        return ClosedShell3D(new_faces, color=self.color,
                             alpha=self.alpha, name=self.name)

    def rotation_inplace(self, center: volmdlr.Point3D, axis: volmdlr.Vector3D,
                         angle: float):
        """
        ClosedShell3D rotation. Object is updated inplace
        :param center: rotation center
        :param axis: rotation axis
        :param angle: rotation angle
        """
        for face in self.faces:
            face.rotation_inplace(center, axis, angle)
        new_bounding_box = self.get_bounding_box()
        self.bounding_box = new_bounding_box

    def translation(self, offset: volmdlr.Vector3D):
        """
        ClosedShell3D translation
        :param offset: translation vector
        :return: A new translated ClosedShell3D
        """
        new_faces = [face.translation(offset) for face in
                     self.faces]
        return ClosedShell3D(new_faces, color=self.color, alpha=self.alpha,
                             name=self.name)

    def translation_inplace(self, offset: volmdlr.Vector3D):
        """
        ClosedShell3D translation. Object is updated inplace
        :param offset: translation vector
        """
        for face in self.faces:
            face.translation_inplace(offset)
        new_bounding_box = self.get_bounding_box()
        self.bounding_box = new_bounding_box

    def frame_mapping(self, frame: volmdlr.Frame3D, side: str):
        """
        Changes frame_mapping and return a new ClosedShell3D
        side = 'old' or 'new'
        """
        new_faces = [face.frame_mapping(frame, side) for face in
                     self.faces]
        return ClosedShell3D(new_faces, name=self.name)

    def frame_mapping_inplace(self, frame: volmdlr.Frame3D, side: str):
        """
        Changes frame_mapping and the object is updated inplace
        side = 'old' or 'new'
        """
        for face in self.faces:
            face.frame_mapping_inplace(frame, side)
        new_bounding_box = self.get_bounding_box()
        self.bounding_box = new_bounding_box

    def copy(self, deep=True, memo=None):
        new_faces = [face.copy() for face in self.faces]
        return self.__class__(new_faces, color=self.color, alpha=self.alpha,
                              name=self.name)

    def face_on_shell(self, face):
        """
        Verifies if a face lies on the shell's surface
        """
        for fc in self.faces:
            if fc.face_inside(face):
                return True
        return False

    def is_face_inside(self, face: Face3D):
        for point in face.outer_contour3d.discretization_points(angle_resolution=0.1):
            point_inside_shell = self.point_belongs(point)
            point_in_shells_faces = self.point_in_shell_face(point)
            if (not point_inside_shell) and (not point_in_shells_faces):
                return False
        return True

    def shell_intersection(self, shell2: 'OpenShell3D', resolution: float):
        """
        Return None if disjointed
        Return (1, 0) or (0, 1) if one is inside the other
        Return (n1, n2) if intersection

        4 cases :
            (n1, n2) with face intersection             => (n1, n2)
            (0, 0) with face intersection               => (0, 0)
            (0, 0) with no face intersection            => None
            (1, 0) or (0, 1) with no face intersection  => 1
        """
        # Check if boundary boxes don't intersect
        bbox1 = self.bounding_box
        bbox2 = shell2.bounding_box
        if not bbox1.bbox_intersection(bbox2):
            # print("No intersection of shells' BBox")
            return None

        # Check if any point of the first shell is in the second shell
        points1 = []
        for face in self.faces:
            points1.extend(
                face.outer_contour3d.discretization_points(angle_resolution=resolution))
        points2 = []
        for face in shell2.faces:
            points2.extend(
                face.outer_contour3d.discretization_points(angle_resolution=resolution))

        nb_pts1 = len(points1)
        nb_pts2 = len(points2)
        compteur1 = 0
        compteur2 = 0
        for point1 in points1:
            if shell2.point_belongs(point1):
                compteur1 += 1
        for point2 in points2:
            if self.point_belongs(point2):
                compteur2 += 1

        inter1 = compteur1 / nb_pts1
        inter2 = compteur2 / nb_pts2

        for face1 in self.faces:
            for face2 in shell2.faces:
                intersection_points = face1.face_intersections(face2)
                if intersection_points:
                    return inter1, inter2

        if inter1 == 0. and inter2 == 0.:
            return None
        return 1

    def point_belongs(self, point3d: volmdlr.Point3D, **kwargs):
        """
        Ray Casting algorithm
        Returns True if the point is inside the Shell, False otherwise
        """
        nb_rays = kwargs.get("nb_rays", 1)  # TODO: remove nb_rays argument in the future as it shouldn't be necessary

        bbox = self.bounding_box
        if not bbox.point_belongs(point3d):
            return False

        min_ray_length = 2 * max((bbox.xmax - bbox.xmin,
                                  bbox.ymax - bbox.ymin,
                                  bbox.zmax - bbox.zmin))
        two_min_ray_length = 2 * min_ray_length

        rays = []
        for _ in range(0, nb_rays):
            rays.append(vme.LineSegment3D(
                point3d,
                point3d + volmdlr.Point3D.random(min_ray_length,
                                                 two_min_ray_length,
                                                 min_ray_length,
                                                 two_min_ray_length,
                                                 min_ray_length,
                                                 two_min_ray_length)))
        rays = sorted(rays, key=lambda ray: ray.length())
        rays_intersections = []
        tests = []

        # for ray in rays[:3]:
        for ray in rays[:nb_rays]:
            #
            count = 0
            ray_intersection = []
            is_inside = True
            for face, point_inters in self.linesegment_intersections(ray):
                count += len(point_inters)
            if count % 2 == 0:
                is_inside = False
            tests.append(is_inside)
            rays_intersections.append(ray_intersection)
        for test1, test2 in zip(tests[:-1], tests[1:]):
            if test1 != test2:
                raise ValueError
        return tests[0]

    def point_in_shell_face(self, point: volmdlr.Point3D):

        for face in self.faces:
            if (face.surface3d.point_on_surface(point) and face.point_belongs(point)) or \
                    face.outer_contour3d.point_over_contour(point, abs_tol=1e-7):
                return True
        return False

    def is_inside_shell(self, shell2, resolution: float):
        """
        Returns True if all the points of self are inside shell2 and no face \
        are intersecting
        This method is not exact
        """
        bbox1 = self.bounding_box
        bbox2 = shell2.bounding_box
        if not bbox1.is_inside_bbox(bbox2):
            return False
        for face in self.faces:
            if not shell2.is_face_inside(face):
                return False
        return True

    def is_disjoint_from(self, shell2, tol=1e-8):
        """
        Verifies and rerturns a bool if two shells are disjointed or not.
        """
        disjoint = True
        if self.bounding_box.bbox_intersection(shell2.bounding_box) or \
                self.bounding_box.distance_to_bbox(shell2.bounding_box) <= tol:
            return False
        return disjoint

    def intersecting_faces_combinations(self, shell2, list_coincident_faces, tol=1e-8):
        """
        :param shell2: ClosedShell3D
            for two closed shells, it calculates and return a list of face
            combinations (list = [(face_shell1, face_shell2),...])
            for intersecting faces. if two faces can not be intersected,
            there is no combination for those
        :param tol: Corresponde to the tolerance to consider two faces as intersecting faces
        :param shell2:
        :param list_coincident_faces:
        :param tol:
        :return:
        """
        face_combinations = []
        for face1 in self.faces:
            for face2 in shell2.faces:
                if face1.is_intersecting(face2, list_coincident_faces, tol):
                    face_combinations.append((face1, face2))
        return face_combinations

    @staticmethod
    def dict_intersecting_combinations(intersecting_faces_combinations, tol=1e-8):
        """
        :param intersecting_faces_combinations: list of face combinations (list = [(face_shell1, face_shell2),...]) for intersecting faces.
        :type intersecting_faces_combinations: list of face objects combinaitons
        returns a dictionary containing as keys the combination of intersecting faces
        and as the values the resulting primitive from the two intersecting faces.
        It is done so it is not needed to calculate the same intersecting primitive twice.
        """
        intersecting_combinations = {}
        for combination in intersecting_faces_combinations:
            face_intersections = combination[0].face_intersections(combination[1], tol)
            combination_face_intersections = []
            for face_intersection in face_intersections:
                for contour1 in [combination[0].outer_contour3d] + combination[0].inner_contours3d:
                    if contour1.is_superposing(face_intersection):
                        for contour2 in [combination[1].outer_contour3d] + combination[1].inner_contours3d:
                            if contour2.is_superposing(face_intersection):
                                break
                        else:
                            continue
                        break
                else:
                    combination_face_intersections.append(face_intersection)
            if combination_face_intersections:
                intersecting_combinations[combination] = combination_face_intersections
        return intersecting_combinations

    @staticmethod
    def get_intersecting_faces(dict_intersecting_combinations):
        """
        :param dict_intersecting_combinations: dictionary containing as keys the combination of intersecting faces
        and as the values the resulting primitive from the two intersecting faces

        returns two lists. One for the intersecting faces in shell1 and the other for the shell2
        """
        intersecting_faces_shell1 = []
        intersecting_faces_shell2 = []
        for face in list(dict_intersecting_combinations.keys()):
            if face[0] not in intersecting_faces_shell1:
                intersecting_faces_shell1.append(face[0])
            if face[1] not in intersecting_faces_shell2:
                intersecting_faces_shell2.append(face[1])
        return intersecting_faces_shell1, intersecting_faces_shell2

    def get_non_intersecting_faces(self, shell2, intersecting_faces, intersection_method=False):
        """
        :param shell2: ClosedShell3D
        :param intersecting_faces:
        :param intersection_method: determines if running for intersection operation
        returns a list of all the faces that never intersect any
        face of the other shell
        """
        non_intersecting_faces = []

        for face in self.faces:
            if (face not in intersecting_faces) and (face not in non_intersecting_faces):
                if not intersection_method:
                    if not face.bounding_box.is_inside_bbox(shell2.bounding_box) or not shell2.is_face_inside(face):
                        for face2 in shell2.faces:
                            if face.surface3d.is_coincident(face2.surface3d) and \
                                    face.bounding_box.is_inside_bbox(face2.bounding_box):
                                break
                        else:
                            non_intersecting_faces.append(face)
                else:
                    if face.bounding_box.is_inside_bbox(shell2.bounding_box) and shell2.is_face_inside(face):
                        non_intersecting_faces.append(face)

        return non_intersecting_faces

    def get_coincident_and_adjacent_faces(self, shell2):
        coincident_and_adjacent_faces = []
        for face1 in self.faces:
            for face2 in shell2.faces:
                if face1.surface3d.is_coincident(face2.surface3d) and \
                        face1.is_adjacent(face2):
                    coincident_and_adjacent_faces.append((face1, face2))

        return coincident_and_adjacent_faces

    def get_coincident_faces(self, shell2):
        """
        Finds all pairs of faces that are coincidents faces, that is,
        faces lying on the same plane

        returns a List of tuples with the face pairs
        """
        list_coincident_faces = []
        for face1 in self.faces:
            for face2 in shell2.faces:
                if face1.surface3d.is_coincident(face2.surface3d):
                    contour1 = face1.outer_contour3d.to_2d(
                        face1.surface3d.frame.origin,
                        face1.surface3d.frame.u,
                        face1.surface3d.frame.v)
                    contour2 = face2.outer_contour3d.to_2d(
                        face1.surface3d.frame.origin,
                        face1.surface3d.frame.u,
                        face1.surface3d.frame.v)
                    inters = contour1.contour_intersections(contour2)
                    if len(inters) >= 2:
                        list_coincident_faces.append((face1, face2))

        return list_coincident_faces

    def two_shells_intersecting_contour(self, shell2,
                                        list_coincident_faces: List[Face3D],
                                        dict_intersecting_combinations=None):
        """
        :param shell2: ClosedShell3D
        :type shell2: :class:`volmdlr.faces.ClosedShell3D`
        :type list_coincident_faces: List[:class:`volmdlr.faces.Face3D`]
        :param dict_intersecting_combinations: dictionary containing as keys
            the combination of intersecting faces and as the values the
            resulting primitive from the two intersecting faces
        :returns: intersecting contour for two intersecting shells
        """
        if dict_intersecting_combinations is None:
            face_combinations = self.intersecting_faces_combinations(
                shell2, list_coincident_faces)
            dict_intersecting_combinations = \
                self.dict_intersecting_combinations(face_combinations)
        intersecting_lines = list(dict_intersecting_combinations.values())
        intersecting_contour = \
            volmdlr.wires.Contour3D([wire.primitives[0] for
                                     wire in intersecting_lines])
        return intersecting_contour

    def reference_shell(self, shell2, face):
        if face in shell2.faces:
            contour_extract_inside = True
            reference_shell = self
        else:
            contour_extract_inside = False
            reference_shell = shell2
        return contour_extract_inside, reference_shell

    def set_operations_valid_exterior_faces(self, new_faces: List[Face3D],
                                            valid_faces: List[Face3D],
                                            list_coincident_faces: List[Face3D],
                                            shell2, reference_shell):
        for new_face in new_faces:
            inside_reference_shell = reference_shell.point_belongs(
                new_face.random_point_inside())
            if self.set_operations_exterior_face(new_face, valid_faces,
                                                 inside_reference_shell,
                                                 list_coincident_faces,
                                                 shell2):
                valid_faces.append(new_face)
        return valid_faces

    def union_faces(self, shell2, intersecting_faces,
                    intersecting_combinations,
                    list_coincident_faces):
        faces = []
        for face in intersecting_faces:
            contour_extract_inside, reference_shell = \
                self.reference_shell(shell2, face)
            new_faces = face.set_operations_new_faces(
                intersecting_combinations, contour_extract_inside)
            faces = self.set_operations_valid_exterior_faces(
                new_faces, faces,
                list_coincident_faces,
                shell2, reference_shell)
        return faces

    def get_subtraction_valid_faces(self, new_faces, valid_faces, reference_shell, shell2, keep_interior_faces):
        faces = []
        for new_face in new_faces:
            inside_reference_shell = reference_shell.point_belongs(new_face.random_point_inside())
            if keep_interior_faces:
                if self.set_operations_interior_face(new_face, valid_faces, inside_reference_shell):
                    faces.append(new_face)
            elif self.set_operations_exterior_face(new_face, faces, inside_reference_shell, [], shell2):
                faces.append(new_face)
        return faces

    def subtraction_faces(self, shell2, intersecting_faces, intersecting_combinations):
        faces = []
        for face in intersecting_faces:
            keep_interior_faces = False
            if face in shell2.faces:
                keep_interior_faces = True
            contour_extract_inside, reference_shell = self.reference_shell(shell2, face)
            new_faces = face.set_operations_new_faces(intersecting_combinations, contour_extract_inside)
            valid_faces = self.get_subtraction_valid_faces(new_faces, faces, reference_shell,
                                                           shell2, keep_interior_faces)
            faces.extend(valid_faces)

        return faces

    def valid_intersection_faces(self, new_faces, valid_faces,
                                 reference_shell, shell2):
        faces = []
        for new_face in new_faces:
            inside_reference_shell = reference_shell.point_belongs(
                new_face.random_point_inside())
            if (inside_reference_shell or (self.face_on_shell(new_face) and shell2.face_on_shell(new_face)))\
                    and new_face not in valid_faces:
                faces.append(new_face)

        return faces

    def intersection_faces(self, shell2, intersecting_faces,
                           intersecting_combinations):
        faces = []
        for face in intersecting_faces:
            contour_extract_inside, reference_shell = \
                self.reference_shell(shell2, face)
            new_faces = face.set_operations_new_faces(
                intersecting_combinations, contour_extract_inside)
            valid_faces = self.valid_intersection_faces(
                new_faces, faces, reference_shell, shell2)
            faces.extend(valid_faces)

        valid_faces = []
        finished = False
        while not finished:
            face_is_valid = True
            for face in valid_faces:
                if face.face_inside(faces[0]):
                    faces.remove(faces[0])
                    break
            else:
                valid_faces.append(faces[0])
                faces.remove(faces[0])
            if not faces:
                finished = True
        return valid_faces

    def set_operations_interior_face(self, new_face, faces, inside_reference_shell):
        if inside_reference_shell and new_face not in faces:
            return True
        if self.face_on_shell(new_face):
            return True
        return False

    def is_face_between_shells(self, shell2, face):
        if face.surface2d.inner_contours:
            normal_0 = face.surface2d.outer_contour.primitives[0].normal_vector()
            middle_point_0 = face.surface2d.outer_contour.primitives[0].middle_point()
            point1 = middle_point_0 + 0.0001 * normal_0
            point2 = middle_point_0 - 0.0001 * normal_0
            points = [point1, point2]
        else:
            points = [face.surface2d.outer_contour.center_of_mass()]

        for point in points:
            point3d = face.surface3d.point2d_to_3d(point)
            if face.point_belongs(point3d):
                normal1 = point3d - 0.00001 * face.surface3d.frame.w
                normal2 = point3d + 0.00001 * face.surface3d.frame.w
                if (self.point_belongs(normal1) and
                    shell2.point_belongs(normal2)) or \
                        (shell2.point_belongs(normal1) and
                         self.point_belongs(normal2)):
                    return True
        return False

    def set_operations_exterior_face(self, new_face, valid_faces,
                                     inside_reference_shell,
                                     list_coincident_faces,
                                     shell2):
        if new_face.area() < 1e-8:
            return False
        if new_face not in valid_faces and not inside_reference_shell:
            if list_coincident_faces:
                if self.is_face_between_shells(shell2, new_face):
                    return False
            return True
        return False

    def validate_set_operation(self, shell2, tol):
        """
        Verifies if two shells are valid for union or subtractions operations,
        that is, if they are disjointed or if one is totaly inside the other.

        If it returns an empty list, it means the two shells are valid to continue the
        operation.
        """
        if self.is_disjoint_from(shell2, tol):
            return [self, shell2]
        if self.is_inside_shell(shell2, resolution=0.01):
            return [shell2]
        if shell2.is_inside_shell(self, resolution=0.01):
            return [self]
        return []

    def is_clean(self):
        """
        Verifies if closed shell\'s faces are clean or
        if it is needed to be cleaned.

        :return: True if clean and False Otherwise
        """
        for face1, face2 in product(self.faces, repeat=2):
            if face1 != face2 and \
                    face1.surface3d.is_coincident(face2.surface3d) and \
                    face1.is_adjacent(face2):
                return False
        return True

    def union(self, shell2: 'ClosedShell3D', tol: float = 1e-8):
        """
        Given Two closed shells, it returns a new united ClosedShell3D object.

        """

        validate_set_operation = \
            self.validate_set_operation(shell2, tol)
        if validate_set_operation:
            return validate_set_operation
        list_coincident_faces = self.get_coincident_faces(shell2)
        face_combinations = self.intersecting_faces_combinations(shell2, list_coincident_faces, tol)
        intersecting_combinations = self.dict_intersecting_combinations(face_combinations, tol)
        intersecting_faces1, intersecting_faces2 = self.get_intersecting_faces(intersecting_combinations)
        intersecting_faces = intersecting_faces1 + intersecting_faces2
        faces = self.get_non_intersecting_faces(shell2, intersecting_faces) + \
            shell2.get_non_intersecting_faces(self, intersecting_faces)
        if len(faces) == len(self.faces + shell2.faces) and not intersecting_faces:
            return [self, shell2]
        new_valid_faces = self.union_faces(shell2, intersecting_faces,
                                           intersecting_combinations,
                                           list_coincident_faces
                                           )
        faces += new_valid_faces
        new_shell = ClosedShell3D(faces)
        return [new_shell]

    @staticmethod
    def get_faces_to_be_merged(union_faces):
        coincident_planes_faces = []
        for i, face1 in enumerate(union_faces):
            for j, face2 in enumerate(union_faces):
                if j != i and face1.surface3d.is_coincident(face2.surface3d):
                    if face1 not in coincident_planes_faces:
                        coincident_planes_faces.append(face1)
                    coincident_planes_faces.append(face2)
            if coincident_planes_faces:
                break
        return coincident_planes_faces

    @staticmethod
    def clean_faces(union_faces, list_new_faces):
        list_remove_faces = []
        if union_faces:
            for face1 in union_faces:
                for face2 in list_new_faces:
                    if face1.face_inside(face2):
                        list_remove_faces.append(face2)
                    elif face2.face_inside(face1):
                        list_remove_faces.append(face1)
        list_new_faces += union_faces
        for face in list_remove_faces:
            list_new_faces.remove(face)
        return list_new_faces

    def merge_faces(self):
        """
        Merges all shells' adjancents faces into one.

        """
        union_faces = self.faces
        finished = False
        list_new_faces = []
        count = 0
        while not finished:
            valid_coicident_faces = \
                ClosedShell3D.get_faces_to_be_merged(union_faces)
            list_valid_coincident_faces = valid_coicident_faces[:]
            if valid_coicident_faces:
                list_new_faces += PlaneFace3D.merge_faces(valid_coicident_faces)
            for face in list_valid_coincident_faces:
                union_faces.remove(face)
            count += 1
            if (count >= len(self.faces) and not list_valid_coincident_faces):
                finished = True

        list_new_faces = self.clean_faces(union_faces, list_new_faces)

        self.faces = list_new_faces

    def subtract(self, shell2, tol=1e-8):
        """
        Given Two closed shells, it returns a new subtracted OpenShell3D.

        """
        validate_set_operation = self.validate_set_operation(shell2, tol)
        if validate_set_operation:
            return validate_set_operation

        list_coincident_faces = self.get_coincident_faces(shell2)
        face_combinations = self.intersecting_faces_combinations(
            shell2, list_coincident_faces, tol)

        intersecting_combinations = self.dict_intersecting_combinations(
            face_combinations, tol)

        if len(intersecting_combinations) == 0:
            return [self, shell2]

        intersecting_faces, _ = self.get_intersecting_faces(
            intersecting_combinations)

        faces = self.get_non_intersecting_faces(shell2, intersecting_faces)
        new_valid_faces = self.union_faces(shell2, intersecting_faces,
                                           intersecting_combinations,
                                           list_coincident_faces
                                           )
        faces += new_valid_faces
        return [OpenShell3D(faces)]

    def subtract_to_closed_shell(self, shell2, tol=1e-8):
        """
        Given Two closed shells, it returns a new subtracted ClosedShell3D.

        :param shell2:
        :param tol:
        :return:
        """

        validate_set_operation = self.validate_set_operation(shell2, tol)
        if validate_set_operation:
            return validate_set_operation

        list_coincident_faces = self.get_coincident_faces(shell2)
        face_combinations = self.intersecting_faces_combinations(
            shell2, list_coincident_faces, tol)
        intersecting_combinations = self.dict_intersecting_combinations(
            face_combinations, tol)

        if len(intersecting_combinations) == 0:
            return [self, shell2]

        intersecting_faces1, intersecting_faces2 = self.get_intersecting_faces(
            intersecting_combinations)
        intersecting_faces = intersecting_faces1 + intersecting_faces2

        faces = self.get_non_intersecting_faces(shell2, intersecting_faces)
        faces += shell2.get_non_intersecting_faces(self, intersecting_faces,
                                                   intersection_method=True)

        new_valid_faces = self.subtraction_faces(shell2, intersecting_faces,
                                                 intersecting_combinations)
        faces += new_valid_faces
        new_shell = ClosedShell3D(faces)
        # new_shell.eliminate_not_valid_closedshell_faces()
        return [new_shell]

    def intersection(self, shell2, tol=1e-8):
        """
        Given two ClosedShell3D, it returns the new objet resulting
        from the intersection of the two.

        """
        validate_set_operation = self.validate_set_operation(
            shell2, tol)
        if validate_set_operation:
            return validate_set_operation
        list_coincident_faces = self.get_coincident_faces(shell2)
        face_combinations = self.intersecting_faces_combinations(shell2, list_coincident_faces, tol)
        intersecting_combinations = self.dict_intersecting_combinations(face_combinations, tol)

        if len(intersecting_combinations) == 0:
            return [self, shell2]

        intersecting_faces1, intersecting_faces2 = self.get_intersecting_faces(intersecting_combinations)
        intersecting_faces = intersecting_faces1 + intersecting_faces2
        faces = self.intersection_faces(shell2, intersecting_faces, intersecting_combinations)
        faces += self.get_non_intersecting_faces(shell2, intersecting_faces, intersection_method=True) +\
            shell2.get_non_intersecting_faces(self, intersecting_faces, intersection_method=True)
        new_shell = ClosedShell3D(faces)
        new_shell.eliminate_not_valid_closedshell_faces()
        return [new_shell]

    def eliminate_not_valid_closedshell_faces(self):
        nodes_with_2degrees = [node for node, degree in list(self.faces_graph.degree()) if degree <= 2]
        for node in nodes_with_2degrees:
            neighbors = nx.neighbors(self.faces_graph, node)
            for neighbor_node in neighbors:
                for face in self.faces:
                    if self.faces_graph.edges[(node, neighbor_node)]['edge'] in face.outer_contour3d.primitives:
                        self.faces.remove(face)
                        break
        self._faces_graph = None<|MERGE_RESOLUTION|>--- conflicted
+++ resolved
@@ -1346,13 +1346,8 @@
         if self.frame.w.is_colinear_to(fullarc3d.normal):
             p1 = self.point3d_to_2d(fullarc3d.start)
             return [vme.LineSegment2D(p1, p1 + volmdlr.TWO_PI * volmdlr.X2D)]
-<<<<<<< HEAD
         else:
             raise ValueError(f'Impossible: fullarc3d.normal: {fullarc3d.normal} self.frame.w: {self.frame.w}')
-=======
-        print(fullarc3d.normal, self.frame.w)
-        raise ValueError('Impossible!')
->>>>>>> 04ad8ac9
 
     def circle3d_to_2d(self, circle3d):
         """
@@ -3296,10 +3291,7 @@
     def bsplinecurve3d_to_2d_with_dimension(self, bsplinecurve3d, grid2d: volmdlr.grid.Grid2D):
         """
         Compute the bsplinecurve2d of a bsplinecurve3d, on a Bspline surface, in the dimensioned frame.
-<<<<<<< HEAD
-=======
-
->>>>>>> 04ad8ac9
+
         """
 
         bsplinecurve2d_01 = self.bsplinecurve3d_to_2d(bsplinecurve3d)
@@ -3329,10 +3321,7 @@
     def bsplinecurve2d_with_dimension_to_3d(self, bsplinecurve2d):
         """
         Compute the bsplinecurve3d, on a Bspline surface, of a bsplinecurve2d defined in the dimensioned frame.
-<<<<<<< HEAD
-=======
-
->>>>>>> 04ad8ac9
+
         """
 
         bsplinecurve2d_01 = self.bsplinecurve2d_with_dimension_to_parametric_frame(bsplinecurve2d)
@@ -3416,12 +3405,8 @@
     def contour3d_to_2d_with_dimension(self, contour3d: volmdlr.wires.Contour3D,
                                        grid2d: volmdlr.grid.Grid2D):
         """
-<<<<<<< HEAD
         Compute the Contour2d of a Contour3d, on a Bspline surface, in the dimensioned frame.
-=======
-        Compute the contou2d of a contour3d, on a Bspline surface, in the dimensioned frame.
-
->>>>>>> 04ad8ac9
+
         """
 
         contour2d_01 = self.contour3d_to_2d(contour3d)
