--- conflicted
+++ resolved
@@ -1995,22 +1995,13 @@
         x, y = point2d
         if -1e-3 < x < 0:
             x = 0.
-<<<<<<< HEAD
-        elif 1 < x < 1+1e-4:
+        elif 1 < x < 1+1e-3:
             x = 1.
-        # if -1e-4 < y < 0:
+        # if -1e-3 < y < 0:
         if y < 0:
             y = 0.
-        elif 1 < y < 1+1e-4:
+        elif 1 < y < 1+1e-3:
             y = 1.
-=======
-        elif 1 < x < 1+1e-3:
-            x = 1
-        if -1e-3 < y < 0:
-            y = 0
-        elif 1 < y < 1+1e-3:
-            y = 1
->>>>>>> 17ed8991
         return volmdlr.Point3D(*self.surface.evaluate_single((x, y)))
 
 
