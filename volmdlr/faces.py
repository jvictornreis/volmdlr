
"""

"""
import triangle
from typing import List, Tuple
import math
import numpy as npy
import scipy as scp
import matplotlib.pyplot as plt
import networkx as nx

import dessia_common as dc
from geomdl import BSpline
from geomdl import utilities
import volmdlr.core
import volmdlr.core_compiled
import volmdlr.edges as vme
import volmdlr.wires

import volmdlr.display as vmd
import volmdlr.geometry
from itertools import product
import random
import geomdl
import scipy.optimize as opt
import time


def knots_vector_inv(knots_vector):
    ''' 
    compute knot elements and multiplicities based on the global knot vector
    '''

    knots= []
    multiplicities=[]
    i=0

    while i <= (len(knots_vector)-(knots_vector.count(knots_vector[0]))):
        knots.append(knots_vector[i])
        multiplicities.append(knots_vector.count(knots_vector[i]))
        i=i+(knots_vector.count(knots_vector[i]))

    return (knots,multiplicities)

class Surface2D(volmdlr.core.Primitive2D):
    """
    A surface bounded by an outer contour
    """

    def __init__(self, outer_contour: volmdlr.wires.Contour2D,
                 inner_contours: List[volmdlr.wires.Contour2D],
                 name: str = 'name'):
        self.outer_contour = outer_contour
        self.inner_contours = inner_contours

        volmdlr.core.Primitive2D.__init__(self, name=name)

    def area(self):
        return self.outer_contour.area() - sum(
            [c.area() for c in self.inner_contours])

    def second_moment_area(self, point:volmdlr.Point2D):
        Ix, Iy, Ixy = self.outer_contour.second_moment_area(point)
        for contour in self.inner_contours:
            Ixc, Iyc, Ixyc = contour.second_moment_area(point)
            Ix -= Ixc
            Iy -= Iyc
            Ixy -= Ixyc
        return Ix, Iy, Ixy

    def center_of_mass(self):
        center = self.outer_contour.area() * self.outer_contour.center_of_mass()
        for contour in self.inner_contours:
            center -= contour.area() * contour.center_of_mass()
        return center/self.area()

    def point_belongs(self, point2d: volmdlr.Point2D):
        if not self.outer_contour.point_belongs(point2d):
            return False

        for inner_contour in self.inner_contours:
            if inner_contour.point_belongs(point2d):
                return False

        return True

    def random_point_inside(self):
        '''
             returns a random point inside surface2d. Considers if it has holes 
        '''
        valid_point = False
        while not valid_point:
            point_inside_outer_contour = self.outer_contour.random_point_inside()
            inside_inner_contour = False
            for inner_contour in self.inner_contours:
                if inner_contour.point_belongs(point_inside_outer_contour):
                    inside_inner_contour = True
            if not inside_inner_contour:
                valid_point = True

        return point_inside_outer_contour




    def triangulation(self, min_x_density=None, min_y_density=None):

        if self.area() == 0.:
            return vmd.DisplayMesh2D([], triangles=[])

        outer_polygon = self.outer_contour.to_polygon(angle_resolution=10)

        if not self.inner_contours:# No holes
            return outer_polygon.triangulation()
        points = [vmd.Node2D(*p) for p in outer_polygon.points]
        vertices = [(p.x, p.y) for p in points]
        n = len(outer_polygon.points)
        segments = [(i, i + 1) for i in range(n - 1)]
        segments.append((n - 1, 0))
        point_index = {p: i for i, p in enumerate(points)}
        holes = []

        for inner_contour in self.inner_contours:
            inner_polygon = inner_contour.to_polygon(angle_resolution=10)

            for point in inner_polygon.points:
                if point not in point_index:
                    points.append(point)
                    vertices.append((point.x, point.y))
                    point_index[point] = n
                    n += 1
            for point1, point2 in zip(inner_polygon.points[:-1],
                                      inner_polygon.points[1:]):
                segments.append((point_index[point1],
                                 point_index[point2]))
            segments.append((point_index[inner_polygon.points[-1]],
                             point_index[inner_polygon.points[0]]))
            rpi = inner_contour.random_point_inside()
            holes.append((rpi.x, rpi.y))

        tri = {'vertices': npy.array(vertices).reshape((-1, 2)),
               'segments': npy.array(segments).reshape((-1, 2)),
               }
        if holes:
            tri['holes'] = npy.array(holes).reshape((-1, 2))
        t = triangle.triangulate(tri, 'p')
        triangles = t['triangles'].tolist()
        np = t['vertices'].shape[0]
        points = [vmd.Node2D(*t['vertices'][i, :]) for i in
                  range(np)]

        return vmd.DisplayMesh2D(points, triangles=triangles,
                                             edges=None)
        return vmd.DisplayMesh2D([], [])

    def split_by_lines(self, lines):
        cutted_surfaces = []
        iteration_surfaces = self.cut_by_line(lines[0])

        for line in lines[1:]:
            iteration_surfaces2 = []
            for surface in iteration_surfaces:
                line_cutted_surfaces = surface.cut_by_line(line)

                llcs = len(line_cutted_surfaces)

                if llcs == 1:
                    cutted_surfaces.append(line_cutted_surfaces[0])
                else:
                    iteration_surfaces2.extend(line_cutted_surfaces)

            iteration_surfaces = iteration_surfaces2[:]

        cutted_surfaces.extend(iteration_surfaces)
        return cutted_surfaces

    def split_regularly(self, n):
        """
        Split in n slices
        """
        xmin, xmax, ymin, ymax = self.outer_contour.bounding_rectangle()
        lines = []
        for i in range(n - 1):
            xi = xmin + (i + 1) * (xmax - xmin) / n
            lines.append(vme.Line2D(volmdlr.Point2D(xi, 0),
                                    volmdlr.Point2D(xi, 1)))
        return self.split_by_lines(lines)

    def cut_by_line(self, line: vme.Line2D):
        """
        This method makes inner contour disappear for now
        """
        splitted_outer_contours = self.outer_contour.cut_by_line(line)

        return [Surface2D(oc, []) for oc in splitted_outer_contours]

    def split_at_centers(self):
        """
        Split in n slices
        """
        xmin, xmax, ymin, ymax = self.outer_contour.bounding_rectangle()

        cutted_contours = []
        iteration_contours = []
        c1 = self.inner_contours[0].center_of_mass()
        c2 = self.inner_contours[1].center_of_mass()
        cut_line = vme.Line2D(c1, c2)

        iteration_contours2 = []

        sc = self.cut_by_line2(cut_line)

        iteration_contours2.extend(sc)

        iteration_contours = iteration_contours2[:]
        cutted_contours.extend(iteration_contours)

        return cutted_contours

    def cut_by_line2(self, line):
        all_contours = []
        inner_1 = self.inner_contours[0]
        inner_2 = self.inner_contours[1]

        inner_intersections_1 = inner_1.line_intersections(line)
        inner_intersections_2 = inner_2.line_intersections(line)

        Arc1, Arc2 = inner_1.split(inner_intersections_1[1],
                                   inner_intersections_1[0])
        Arc3, Arc4 = inner_2.split(inner_intersections_2[1],
                                   inner_intersections_2[0])
        new_inner_1 = volmdlr.wires.Contour2D([Arc1, Arc2])
        new_inner_2 = volmdlr.wires.Contour2D([Arc3, Arc4])

        intersections = []
        intersections.append((inner_intersections_1[0], Arc1))
        intersections.append((inner_intersections_1[1], Arc2))
        intersections += self.outer_contour.line_intersections(line)
        intersections.append((inner_intersections_2[0], Arc3))
        intersections.append((inner_intersections_2[1], Arc4))
        intersections += self.outer_contour.line_intersections(line)

        if not intersections:
            all_contours.extend([self])
        if len(intersections) < 4:
            return [self]
        elif len(intersections) >= 4:
            if isinstance(intersections[0][0], volmdlr.Point2D) and \
                    isinstance(intersections[1][0], volmdlr.Point2D):
                ip1, ip2 = sorted(
                    [new_inner_1.primitives.index(intersections[0][1]),
                     new_inner_1.primitives.index(intersections[1][1])])
                ip5, ip6 = sorted(
                    [new_inner_2.primitives.index(intersections[4][1]),
                     new_inner_2.primitives.index(intersections[5][1])])
                ip3, ip4 = sorted(
                    [self.outer_contour.primitives.index(intersections[2][1]),
                     self.outer_contour.primitives.index(intersections[3][1])])

                sp11, sp12 = intersections[2][1].split(intersections[2][0])
                sp21, sp22 = intersections[3][1].split(intersections[3][0])
                sp33, sp34 = intersections[6][1].split(intersections[6][0])
                sp44, sp43 = intersections[7][1].split(intersections[7][0])

                primitives1 = []
                primitives1.append(
                    volmdlr.edges.LineSegment2D(intersections[6][0],
                                                intersections[1][0]))
                primitives1.append(new_inner_1.primitives[ip1])
                primitives1.append(
                    volmdlr.edges.LineSegment2D(intersections[0][0],
                                                intersections[5][0]))
                primitives1.append(new_inner_2.primitives[ip5])
                primitives1.append(
                    volmdlr.edges.LineSegment2D(intersections[4][0],
                                                intersections[7][0]))
                primitives1.append(sp44)
                primitives1.extend(self.outer_contour.primitives[ip3 + 1:ip4])
                primitives1.append(sp34)

                primitives2 = []
                primitives2.append(
                    volmdlr.edges.LineSegment2D(intersections[7][0],
                                                intersections[4][0]))
                primitives2.append(new_inner_2.primitives[ip6])
                primitives2.append(
                    volmdlr.edges.LineSegment2D(intersections[5][0],
                                                intersections[0][0]))
                primitives2.append(new_inner_1.primitives[ip2])
                primitives2.append(
                    volmdlr.edges.LineSegment2D(intersections[1][0],
                                                intersections[6][0]))
                primitives2.append(sp33)
                a = self.outer_contour.primitives[:ip3]
                a.reverse()
                primitives2.extend(a)
                primitives2.append(sp43)

                all_contours.extend([volmdlr.wires.Contour2D(primitives1),
                                     volmdlr.wires.Contour2D(primitives2)])


            else:
                raise NotImplementedError(
                    'Non convex contour not supported yet')

                raise NotImplementedError(
                    '{} intersections not supported yet'.format(
                        len(intersections)))

        return all_contours

    def cut_by_line3(self, line):
        # ax=self.outer_contour.plot()
        all_contours = []
        inner = self.inner_contours[0]
        inner_2 = self.inner_contours[1]
        inner_3 = self.inner_contours[2]

        c = inner.center_of_mass()
        c_2 = inner_2.center_of_mass()
        c_3 = inner_3.center_of_mass()
        direction_vector = line.normal_vector()
        direction_line = volmdlr.edges.Line2D(c, volmdlr.Point2D(
            (direction_vector.y * c.x - direction_vector.x * c.y) / (
                direction_vector.y), 0))
        direction_line_2 = volmdlr.edges.Line2D(c_2, volmdlr.Point2D(
            (direction_vector.y * c_2.x - direction_vector.x * c_2.y) / (
                direction_vector.y), 0))

        direction_line_3 = volmdlr.edges.Line2D(c_3, volmdlr.Point2D(
            (direction_vector.y * c_3.x - direction_vector.x * c_3.y) / (
                direction_vector.y), 0))
        inner_intersections = inner.line_intersections(direction_line)
        inner_intersections_2 = inner_2.line_intersections(direction_line_2)
        inner_intersections_3 = inner_3.line_intersections(direction_line_3)
        Arc1, Arc2 = inner.split(inner_intersections[1],
                                 inner_intersections[0])
        Arc3, Arc4 = inner_2.split(inner_intersections_2[1],
                                   inner_intersections_2[0])
        Arc5, Arc6 = inner_3.split(inner_intersections_3[1],
                                   inner_intersections_3[0])
        new_inner = volmdlr.wires.Contour2D([Arc1, Arc2])
        new_inner_2 = volmdlr.wires.Contour2D([Arc3, Arc4])
        new_inner_3 = volmdlr.wires.Contour2D([Arc5, Arc6])
        intersections = []

        intersections.append((inner_intersections[0], Arc1))
        intersections.append((inner_intersections[1], Arc2))
        if len(self.outer_contour.line_intersections(direction_line)) > 2:

            intersections.append(
                self.outer_contour.line_intersections(direction_line)[0])
            intersections.append(
                self.outer_contour.line_intersections(direction_line)[2])
        else:
            intersections.append(
                self.outer_contour.line_intersections(direction_line)[0])
            intersections.append(
                self.outer_contour.line_intersections(direction_line)[1])
        intersections.append((inner_intersections_2[0], Arc3))
        intersections.append((inner_intersections_2[1], Arc4))
        if len(self.outer_contour.line_intersections(direction_line_2)) > 2:
            intersections.append(
                self.outer_contour.line_intersections(direction_line_2)[0])
            intersections.append(
                self.outer_contour.line_intersections(direction_line_2)[2])
        else:
            intersections.append(
                self.outer_contour.line_intersections(direction_line_2)[0])
            intersections.append(
                self.outer_contour.line_intersections(direction_line_2)[1])
        intersections.append((inner_intersections_3[0], Arc5))
        intersections.append((inner_intersections_3[1], Arc6))
        if len(self.outer_contour.line_intersections(direction_line_3)) > 2:

            intersections.append(
                self.outer_contour.line_intersections(direction_line_3)[0])
            intersections.append(
                self.outer_contour.line_intersections(direction_line_3)[2])
        else:
            intersections.append(
                self.outer_contour.line_intersections(direction_line_3)[0])
            intersections.append(
                self.outer_contour.line_intersections(direction_line_3)[1])

        if isinstance(intersections[0][0], volmdlr.Point2D) and \
                isinstance(intersections[1][0], volmdlr.Point2D):
            ip1, ip2 = sorted([new_inner.primitives.index(intersections[0][1]),
                               new_inner.primitives.index(
                                   intersections[1][1])])
            ip5, ip6 = sorted(
                [new_inner_2.primitives.index(intersections[4][1]),
                 new_inner_2.primitives.index(intersections[5][1])])
            ip7, ip8 = sorted(
                [new_inner_3.primitives.index(intersections[8][1]),
                 new_inner_3.primitives.index(intersections[9][1])])
            ip3, ip4 = sorted(
                [self.outer_contour.primitives.index(intersections[2][1]),
                 self.outer_contour.primitives.index(intersections[3][1])])

            sp11, sp12 = intersections[2][1].split(intersections[2][0])
            sp21, sp22 = intersections[3][1].split(intersections[3][0])
            sp33, sp34 = intersections[6][1].split(intersections[6][0])
            sp44, sp43 = intersections[7][1].split(intersections[7][0])
            sp55, sp56 = intersections[10][1].split(intersections[10][0])
            sp66, sp65 = intersections[11][1].split(intersections[11][0])

            primitives1 = []
            primitives1.append(volmdlr.edges.LineSegment2D(intersections[7][0],
                                                           intersections[5][
                                                               0]))
            primitives1.append(new_inner_2.primitives[ip5])
            primitives1.append(volmdlr.edges.LineSegment2D(intersections[6][0],
                                                           intersections[4][
                                                               0]))
            primitives1.append(sp33)
            primitives1.append(sp43)

            primitives2 = []
            primitives2.append(volmdlr.edges.LineSegment2D(intersections[6][0],
                                                           intersections[4][
                                                               0]))
            primitives2.append(new_inner_2.primitives[ip6])
            primitives2.append(volmdlr.edges.LineSegment2D(intersections[5][0],
                                                           intersections[7][
                                                               0]))
            primitives2.append(volmdlr.edges.LineSegment2D(intersections[7][0],
                                                           intersections[11][
                                                               0]))
            primitives2.append(
                volmdlr.edges.LineSegment2D(intersections[11][0],
                                            intersections[9][0]))
            primitives2.append(new_inner_3.primitives[ip7])
            primitives2.append(volmdlr.edges.LineSegment2D(intersections[8][0],
                                                           intersections[10][
                                                               0]))
            primitives2.append(sp34)

            primitives3 = []
            primitives3.append(
                volmdlr.edges.LineSegment2D(intersections[10][0],
                                            intersections[8][0]))
            primitives3.append(new_inner_3.primitives[ip8])
            primitives3.append(volmdlr.edges.LineSegment2D(intersections[9][0],
                                                           intersections[11][
                                                               0]))
            primitives3.append(sp22)
            primitives3.append(volmdlr.edges.LineSegment2D(intersections[3][0],
                                                           intersections[1][
                                                               0]))
            primitives3.append(new_inner.primitives[ip1])
            primitives3.append(volmdlr.edges.LineSegment2D(intersections[0][0],
                                                           intersections[2][
                                                               0]))
            primitives3.append(volmdlr.edges.LineSegment2D(intersections[2][0],
                                                           intersections[10][
                                                               0]))

            primitives4 = []
            primitives4.append(volmdlr.edges.LineSegment2D(intersections[3][0],
                                                           intersections[1][
                                                               0]))
            a = volmdlr.edges.Arc2D(new_inner.primitives[ip2].end,
                                    new_inner.primitives[ip2].interior,
                                    new_inner.primitives[ip2].start)
            primitives4.append(a)
            primitives4.append(volmdlr.edges.LineSegment2D(intersections[0][0],
                                                           intersections[2][
                                                               0]))
            primitives4.append(sp12)
            primitives4.append(sp21)

            # Contour2D(primitives1),Contour2D(primitives2),
            #                      Contour2D(primitives3),
            all_contours.extend([volmdlr.wires.Contour2D(primitives4)])

        else:
            raise NotImplementedError(
                '{} intersections not supported yet'.format(
                    len(intersections)))

        return all_contours

    def bounding_rectangle(self):
        return self.outer_contour.bounding_rectangle()

    def plot(self, ax=None, color='k', alpha=1, equal_aspect=False):

        if ax is None:
            fig, ax = plt.subplots()
        self.outer_contour.plot(ax=ax, color=color, alpha=alpha,
                                equal_aspect=equal_aspect)
        for inner_contour in self.inner_contours:
            inner_contour.plot(ax=ax, color=color, alpha=alpha,
                               equal_aspect=equal_aspect)

        if equal_aspect:
            ax.set_aspect('equal')

        ax.margins(0.1)
        return ax


class Surface3D(dc.DessiaObject):
    x_periodicity = None
    y_periodicity = None
    """
    Abstract class
    """

    def face_from_contours3d(self,
                             contours3d: List[volmdlr.wires.Contour3D],
                             name: str = ''):
        """
        """

        lc3d = len(contours3d)

        if lc3d == 1:
            outer_contour2d = self.contour3d_to_2d(contours3d[0])
            inner_contours2d = []
        elif lc3d > 1:
            area = -1
            inner_contours2d = []
            for contour3d in contours3d:
                contour2d = self.contour3d_to_2d(contour3d)
                inner_contours2d.append(contour2d)
                contour_area = contour2d.area()
                if contour_area > area:
                    area = contour_area
                    outer_contour2d = contour2d
            inner_contours2d.remove(outer_contour2d)
        else:
            raise ValueError('Must have at least one contour')

        if isinstance(self.face_class, str):
            class_ = globals()[self.face_class]
        else:
            class_ = self.face_class

        surface2d = Surface2D(outer_contour=outer_contour2d,
                              inner_contours=inner_contours2d)
        return class_(self,
                      surface2d=surface2d,
                      name=name)

    def contour3d_to_2d(self, contour3d):
        primitives2d = []
        last_primitive = None

        should_study_periodicity = self.x_periodicity or self.y_periodicity
        for primitive3d in contour3d.primitives:
            method_name = '{}_to_2d'.format(
                primitive3d.__class__.__name__.lower())
            if hasattr(self, method_name):
                primitives = getattr(self, method_name)(primitive3d)
                if last_primitive:
                    delta_x1 = abs(primitives[0].start.x
                                   - last_primitive.end.x)
                    delta_x2 = abs(primitives[-1].end.x
                                   - last_primitive.end.x)
                    delta_y1 = abs(primitives[0].start.y
                                   - last_primitive.end.y)
                    delta_y2 = abs(primitives[-1].end.y
                                   - last_primitive.end.y)

                    dist1 = primitive3d.start.point_distance(
                        last_primitive3d.end)
                    dist2 = primitive3d.end.point_distance(
                        last_primitive3d.end)
                    if self.x_periodicity \
                            and not (math.isclose(delta_x1, 0,
                                                  abs_tol=5e-5)
                                     or math.isclose(delta_x2, 0,
                                                     abs_tol=5e-5)):
                        delta_x1 = delta_x1 % self.x_periodicity
                        delta_x2 = delta_x2 % self.x_periodicity
                        if math.isclose(delta_x1, self.x_periodicity,
                                        abs_tol=1e-4):
                            delta_x1 = 0.
                        if math.isclose(delta_x2, self.x_periodicity,
                                        abs_tol=1e-4):
                            delta_x2 = 0.
                        for prim in primitives:
                            prim.start.x = abs(self.x_periodicity
                                               - prim.start.x)
                            prim.end.x = abs(self.x_periodicity
                                             - prim.end.x)

                    if self.y_periodicity \
                            and not (math.isclose(delta_y1, 0,
                                                  abs_tol=5e-5)
                                     or math.isclose(delta_y2, 0,
                                                     abs_tol=5e-5)):
                        delta_y1 = delta_y1 % self.y_periodicity
                        delta_y2 = delta_y2 % self.y_periodicity
                        if math.isclose(delta_y1, self.y_periodicity,
                                        abs_tol=1e-4):
                            delta_y1 = 0.
                        if math.isclose(delta_y2, self.y_periodicity,
                                        abs_tol=1e-4):
                            delta_y2 = 0.
                        for prim in primitives:
                            prim.start.y = abs(self.y_periodicity
                                               - prim.start.y)
                            prim.end.y = abs(self.y_periodicity
                                             - prim.end.y)

                    end_match = False
                    if (math.isclose(delta_x1, 0., abs_tol=1e-3)
                            and math.isclose(delta_y1, 0., abs_tol=1e-3)
                            and math.isclose(dist1, 0, abs_tol=5e-5)):
                        end_match = True
                    elif (math.isclose(delta_x2, 0., abs_tol=1e-3)
                            and math.isclose(delta_y2, 0., abs_tol=1e-3)
                            and math.isclose(dist2, 0, abs_tol=5e-5)):
                        end_match = True
                        primitives = [p.reverse() for p in primitives[::-1]]
                    else:
                        ax2 = contour3d.plot()
                        primitive3d.plot(ax=ax2, color='r')
                        last_primitive3d.plot(ax=ax2, color='b')

                        ax = last_primitive.plot(color='b', plot_points=True)
                        # primitives[0].plot(ax=ax, color='r', plot_points=True)
                        # primitives[-1].plot(ax=ax, color='r', plot_points=True)
                        for p in primitives:
                            p.plot(ax=ax, color='r', plot_points=True)
                        if self.x_periodicity:
                            vme.Line2D(volmdlr.Point2D(self.x_periodicity, 0),
                                       volmdlr.Point2D(self.x_periodicity, 1))\
                                .plot(ax=ax)
                        print('Surface 3D:', self)
                        print('3D primitive in red:', primitive3d)
                        print('Previous 3D primitive:', last_primitive3d)
                        raise ValueError(
                            'Primitives not following each other in contour:',
                            'delta1={}, {}, {} ; '
                            'delta2={}, {}, {}'.format(
                                delta_x1, delta_y1, dist1,
                                delta_x2, delta_y2, dist2))

                    # if not end_match and should_study_periodicity:
                    #     # Study if translating does the trick
                    #     if self.x_periodicity:
                    #         math.isclose(abs(delta_x1), self.x_periodicity,
                    #                      abs_tol=1e-4)
                    #
                    # if not :
                    #     # TODO: lower abs tol, but need to have more precise points?
                    #     if math.isclose(abs(delta_x1), self.x_periodicity, abs_tol=1e-4):
                    #         # primitives = [p.translation(-delta_x*volmdlr.X2D)\
                    #         #               for p in primitives[:]]
                    #         primitives[0].start.translation(
                    #             -delta_x * volmdlr.X2D, copy=False)
                    #     elif math.isclose(abs(delta_x2), self.x_periodicity, abs_tol=1e-4):
                    #     else:
                    #         print('sn', self.__class__.__name__)
                    #         print('lp', len(primitives))
                    #         contour3d.plot(edge_details=True)
                    #         ax = last_primitive.plot(color='b')
                    #         primitives[0].plot(ax=ax ,color='r')
                    #         for p in primitives[1:]:
                    #             print(p)
                    #             p.plot(ax=ax, color='r', ends=True)
                    #         raise ValueError('Primitives not following each other in contour: deltax={}'.format(delta_x))
                    #
                    # delta_y = primitives[0].start.y - last_primitive.end.y
                    # if not math.isclose(delta_y, 0., abs_tol=1e-4):
                    #     if abs(delta_y) == self.y_periodicity:
                    #         # primitives = [p.translation(-delta_y*volmdlr.Y2D)\
                    #         #               for p in primitives[:]]
                    #         primitives[0].start.translation(
                    #             -delta_y*volmdlr.Y2D, copy=False)
                    #     else:
                    #         contour3d.plot()
                    #         raise ValueError('Primitives not following each other in contour: deltay={}'.format(delta_y))

                if primitives:
                    last_primitive = primitives[-1]
                    last_primitive3d = primitive3d
                    primitives2d.extend(primitives)
            else:
                raise NotImplementedError(
                    'Class {} does not implement {}'.format(
                        self.__class__.__name__,
                        method_name))

        return volmdlr.wires.Contour2D(primitives2d)

    def contour2d_to_3d(self, contour2d):
        primitives3d = []
        for primitive2d in contour2d.primitives:
            method_name = '{}_to_3d'.format(
                primitive2d.__class__.__name__.lower())
            if hasattr(self, method_name):
                try:
                    primitives3d.extend(getattr(self, method_name)(primitive2d))
                except NotImplementedError:
                    print('Error NotImplementedError')
            else:
                raise NotImplementedError(
                    'Class {} does not implement {}'.format(
                        self.__class__.__name__,
                        method_name))

        return volmdlr.wires.Contour3D(primitives3d)

    def linesegment3d_to_2d(self, linesegment3d):
        """
        a line segment on a surface will be in any case a line in 2D?
        """
        return [vme.LineSegment2D(self.point3d_to_2d(linesegment3d.start),
                                  self.point3d_to_2d(linesegment3d.end))]

    def bsplinecurve3d_to_2d(self, bspline_curve3d):
        """
        Is this right?
        """
        control_points = [self.point3d_to_2d(p) \
                          for p in bspline_curve3d.control_points]
        return [vme.BSplineCurve2D(
                    bspline_curve3d.degree,
                    control_points=control_points,
                    knot_multiplicities=bspline_curve3d.knot_multiplicities,
                    knots=bspline_curve3d.knots,
                    weights=bspline_curve3d.weights,
                    periodic=bspline_curve3d.periodic)]

    def bsplinecurve2d_to_3d(self, bspline_curve2d):
        """
        Is this right?
        """
        control_points = [self.point2d_to_3d(p) \
                          for p in bspline_curve2d.control_points]
        return [vme.BSplineCurve3D(
                    bspline_curve2d.degree,
                    control_points=control_points,
                    knot_multiplicities=bspline_curve2d.knot_multiplicities,
                    knots=bspline_curve2d.knots,
                    weights=bspline_curve2d.weights,
                    periodic=bspline_curve2d.periodic)]
<<<<<<< HEAD


=======
    
    def normal_from_point2d(self, point2d):
        
        raise NotImplementedError('NotImplemented')
        
        
    def normal_from_point3d(self, point3d):
        """ 
        evaluates the normal vector of the bspline surface at this point3d.
        """
        
        return (self.normal_from_point2d(self.point3d_to_2d(point3d)))[1]
    
 
>>>>>>> dd5e09f6
class Plane3D(Surface3D):
    face_class = 'PlaneFace3D'

    def __init__(self, frame: volmdlr.Frame3D, name: str = ''):
        """
        :param frame: u and v of frame describe the plane, w is the normal
        """
        self.frame = frame
        self.name = name

    def __hash__(self):
        return hash(self.frame)

    def __eq__(self, other_plane):
        if other_plane.__class__.__name__ != self.__class__.__name__:
            return False
        return (self.frame.origin == other_plane.frame.origin and
                self.frame.w.is_colinear_to(other_plane.frame.w))

    def to_dict(self):
        # improve the object structure ?
        dict_ = dc.DessiaObject.base_dict(self)
        dict_['frame'] = self.frame.to_dict()
        dict_['name'] = self.name
        dict_['object_class'] = 'volmdlr.core.Plane3D'
        return dict_

    @classmethod
    def from_step(cls, arguments, object_dict):
        frame3d = object_dict[arguments[1]]
        frame3d.normalize()
        frame = volmdlr.Frame3D(frame3d.origin,
                                frame3d.v, frame3d.w, frame3d.u)
        return cls(frame, arguments[0][1:-1])

    def to_step(self, current_id):
        frame = volmdlr.Frame3D(self.frame.origin, self.frame.w, self.frame.u,
                                self.frame.v)
        content, frame_id = frame.to_step(current_id)
        plane_id = frame_id + 1
        content += "#{} = PLANE('{}',#{});\n".format(plane_id, self.name,
                                                     frame_id)
        return content, [plane_id]

    @classmethod
    def from_3_points(cls, point1, point2, point3):
        """
        Point 1 is used as origin of the plane
        """
        vector1 = point2 - point1
        vector2 = point3 - point1

        vector1.normalize()
        vector2.normalize()
        normal = vector1.cross(vector2)
        normal.normalize()
        vector = normal.cross(vector1)
        frame = volmdlr.Frame3D(point1, vector1, normal.cross(vector1), normal)
        return cls(frame)

    @classmethod
    def from_normal(cls, point, normal):
        v1 = normal.deterministic_unit_normal_vector()
        v2 = v1.cross(normal)
        return cls(volmdlr.Frame3D(point, v1, v2, normal))

    @classmethod
    def from_plane_vectors(cls, plane_origin: volmdlr.Point3D,
                           plane_x: volmdlr.Vector3D,
                           plane_y: volmdlr.Vector3D):
        normal = plane_x.cross(plane_y)
        return cls(volmdlr.Frame3D(plane_origin, plane_x, plane_y, normal))

    @classmethod
    def from_points(cls, points):
        if len(points) < 3:
            raise ValueError
        elif len(points) == 3:
            return cls.from_3_points(volmdlr.Point3D(points[0].vector),
                                     volmdlr.Vector3D(points[1].vector),
                                     volmdlr.Vector3D(points[2].vector))
        else:
            points = [p.copy() for p in points]
            indexes_to_del = []
            for i, point in enumerate(points[1:]):
                if point == points[0]:
                    indexes_to_del.append(i)
            for index in indexes_to_del[::-1]:
                del points[index + 1]

            origin = points[0]
            vector1 = points[1] - origin
            vector1.normalize()
            vector2_min = points[2] - origin
            vector2_min.normalize()
            dot_min = abs(vector1.dot(vector2_min))
            for point in points[3:]:
                vector2 = point - origin
                vector2.normalize()
                dot = abs(vector1.dot(vector2))
                if dot < dot_min:
                    vector2_min = vector2
                    dot_min = dot
            return cls.from_3_points(origin, vector1 + origin,
                                     vector2_min + origin)

    def point_on_plane(self, point):
        if math.isclose(self.frame.w.dot(point - self.frame.origin), 0,
                        abs_tol=1e-6):
            return True
        return False

    def line_intersections(self, line):
        u = line.point2 - line.point1
        w = line.point1 - self.frame.origin
        if math.isclose(self.frame.w.dot(u), 0, abs_tol=1e-08):
            return []
        intersection_abscissea = - self.frame.w.dot(w) / self.frame.w.dot(u)
        return [line.point1 + intersection_abscissea * u]

    def linesegment_intersections(self, linesegment: vme.LineSegment3D) \
            -> List[volmdlr.Point3D]:
        u = linesegment.end - linesegment.start
        w = linesegment.start - self.frame.origin
        normaldotu = self.frame.w.dot(u)
        if math.isclose(normaldotu, 0, abs_tol=1e-08):
            return []
        intersection_abscissea = - self.frame.w.dot(w) / normaldotu
        if intersection_abscissea < 0 or intersection_abscissea > 1:
            return []
        return [linesegment.start + intersection_abscissea * u]

    def equation_coefficients(self):
        """
        returns the a,b,c,d coefficient from equation ax+by+cz+d = 0
        """
        a, b, c = self.frame.w
        d = -self.frame.origin.dot(self.frame.w)
        return (a, b, c, d)

    def plane_intersection(self, other_plane):
        line_direction = self.frame.w.cross(other_plane.frame.w)

        if line_direction.norm() < 1e-6:
            return None

        a1, b1, c1, d1 = self.equation_coefficients()
        a2, b2, c2, d2 = other_plane.equation_coefficients()

        if a1 * b2 - a2 * b1 != 0.:
            x0 = (b1 * d2 - b2 * d1) / (a1 * b2 - a2 * b1)
            y0 = (a2 * d1 - a1 * d2) / (a1 * b2 - a2 * b1)
            point1 = volmdlr.Point3D((x0, y0, 0))
        else:
            y0 = (b2 * d2 - c2 * d1) / (b1 * c2 - c1 * b2)
            z0 = (c1 * d1 - b1 * d2) / (b1 * c2 - c1 * b2)
            point1 = volmdlr.Point3D((0, y0, z0))

        point2 = point1 + line_direction
        return volmdlr.Line3D(point1, point2)

    def is_coincident(self, plane2):
        """
        Verifies if two planes are parallel and coincident
        """
        if self.frame.w.is_colinear_to(plane2.frame.w):
            if plane2.point_on_plane(self.frame.origin):
                return True
        return False

    def rotation(self, center, axis, angle, copy=True):
        # center_frame = self.frame.origin.copy()
        # center_frame.rotation(center, axis, angle, copy=False)
        if copy:
            new_frame = self.frame.rotation(center=center, axis=axis,
                                            angle=angle, copy=True)
            # new_frame.origin = center_frame
            return Plane3D(new_frame)
        else:
            self.frame.rotation(center=center, axis=axis, angle=angle, copy=False)
            # self.frame.origin = center_frame

    def translation(self, offset, copy=True):
        if copy:
            new_frame = self.frame.translation(offset, True)
            return Plane3D(new_frame)
        else:
            self.frame.translation(offset, False)

    def frame_mapping(self, frame, side, copy=True):
        """
        side = 'old' or 'new'
        """
        if side == 'old':
            new_origin = frame.old_coordinates(self.frame.origin)
            new_vector1 = frame.basis().old_coordinates(self.frame.u)
            new_vector2 = frame.basis().old_coordinates(self.frame.v)
            new_vector3 = frame.basis().old_coordinates(self.frame.w)
            if copy:
                return Plane3D(
                    volmdlr.Frame3D(new_origin, new_vector1, new_vector2,
                                    new_vector3), self.name)
            else:
                # self.origin = new_origin
                # self.vectors = [new_vector1, new_vector2]
                # self.normal = frame.Basis().old_coordinates(self.normal)
                # self.normal.normalize()
                self.frame.origin = new_origin
                self.frame.u = new_vector1
                self.frame.v = new_vector2
                self.frame.w = new_vector3

        if side == 'new':
            new_origin = frame.new_coordinates(self.frame.origin)
            new_vector1 = frame.basis().new_coordinates(self.frame.u)
            new_vector2 = frame.basis().new_coordinates(self.frame.v)
            new_vector3 = frame.basis().new_coordinates(self.frame.w)
            if copy:
                return Plane3D(
                    volmdlr.Frame3D(new_origin, new_vector1, new_vector2,
                                    new_vector3), self.name)
            else:
                self.frame.origin = new_origin
                self.frame.u = new_vector1
                self.frame.v = new_vector2
                self.frame.w = new_vector3

    def copy(self):
        new_frame = self.frame.copy()
        return Plane3D(new_frame, self.name)

    def plot(self, ax=None):
        if ax is None:
            fig = plt.figure()
            ax = fig.add_subplot(111, projection='3d')
        else:
            fig = ax.figure

        self.origin.plot(ax)
        self.vectors[0].plot(ax, starting_point=self.origin, color='r')
        self.vectors[1].plot(ax, starting_point=self.origin, color='g')
        return ax

    def babylon_script(self):
        s = 'var myPlane = BABYLON.MeshBuilder.CreatePlane("myPlane", {width: 0.5, height: 0.5, sideOrientation: BABYLON.Mesh.DOUBLESIDE}, scene);\n'
        s += 'myPlane.setPositionWithLocalVector(new BABYLON.Vector3({},{},{}));\n'.format(
            self.origin[0], self.origin[1], self.origin[2])

        s += 'var axis1 = new BABYLON.Vector3({}, {}, {});\n'.format(
            self.vectors[0][0], self.vectors[0][1], self.vectors[0][2])
        s += 'var axis2 = new BABYLON.Vector3({}, {}, {});\n'.format(
            self.vectors[1][0], self.vectors[1][1], self.vectors[1][2])
        s += 'var axis3 = new BABYLON.Vector3({}, {}, {});\n'.format(
            self.normal[0], self.normal[1], self.normal[2])
        s += 'var orientation = BABYLON.Vector3.rotationFromAxis(axis1, axis2, axis3);\n'
        s += 'myPlane.rotation = orientation;\n'

        s += 'var planemat = new BABYLON.StandardMaterial("planemat", scene);\n'
        s += 'planemat.alpha = 0.4;\n'
        s += 'myPlane.material = planemat;\n'

        return s

    def point2d_to_3d(self, point2d):
        return point2d.to_3d(self.frame.origin, self.frame.u, self.frame.v)

    def point3d_to_2d(self, point3d):
        return point3d.to_2d(self.frame.origin, self.frame.u, self.frame.v)

    def contour2d_to_3d(self, contour2d):
        return contour2d.to_3d(self.frame.origin, self.frame.u, self.frame.v)

    def contour3d_to_2d(self, contour3d):
        return contour3d.to_2d(self.frame.origin, self.frame.u, self.frame.v)

    def bsplinecurve3d_to_2d(self, bspline_curve3d):
        control_points = [self.point3d_to_2d(p) \
                          for p in bspline_curve3d.control_points]
        return [vme.BSplineCurve2D(
            bspline_curve3d.degree,
            control_points=control_points,
            knot_multiplicities=bspline_curve3d.knot_multiplicities,
            knots=bspline_curve3d.knots,
            weights=bspline_curve3d.weights,
            periodic=bspline_curve3d.periodic)]

    def bsplinecurve2d_to_3d(self, bspline_curve2d):
        control_points = [self.point2d_to_3d(p) \
                          for p in bspline_curve2d.control_points]
        return [vme.BSplineCurve3D(
            bspline_curve2d.degree,
            control_points=control_points,
            knot_multiplicities=bspline_curve2d.knot_multiplicities,
            knots=bspline_curve2d.knots,
            weights=bspline_curve2d.weights,
            periodic=bspline_curve2d.periodic)]

    def rectangular_cut(self, x1: float, x2: float,
                        y1: float, y2: float, name: str = ''):

        p1 = volmdlr.Point2D(x1, y1)
        p2 = volmdlr.Point2D(x2, y1)
        p3 = volmdlr.Point2D(x2, y2)
        p4 = volmdlr.Point2D(x1, y2)
        outer_contour = volmdlr.wires.ClosedPolygon2D([p1, p2, p3, p4])
        surface = Surface2D(outer_contour, [])
        return PlaneFace3D(self, surface, name)


PLANE3D_OXY = Plane3D(volmdlr.OXYZ)
PLANE3D_OYZ = Plane3D(volmdlr.OYZX)
PLANE3D_OZX = Plane3D(volmdlr.OZXY)


class CylindricalSurface3D(Surface3D):
    face_class = 'CylindricalFace3D'
    x_periodicity = volmdlr.TWO_PI
    """
    The local plane is defined by (theta, z)
    :param frame: frame.w is axis, frame.u is theta=0 frame.v theta=pi/2
    :param radius: Cylinder's radius
    """

    def __init__(self, frame, radius, name=''):
        self.frame = frame
        self.radius = radius
        self.name = name

    def point2d_to_3d(self, point2d: volmdlr.Point2D):
        p = volmdlr.Point3D(self.radius * math.cos(point2d.x),
                            self.radius * math.sin(point2d.x),
                            point2d.y)
        return self.frame.old_coordinates(p)

    def point3d_to_2d(self, point3d):
        x, y, z = self.frame.new_coordinates(point3d)
        u1 = x / self.radius
        u2 = y / self.radius
        # theta = volmdlr.core.sin_cos_angle(u1, u2)
        theta = math.atan2(u2, u1)
        return volmdlr.Point2D(theta, z)

    def arc3d_to_2d(self, arc3d):
        start = self.point3d_to_2d(arc3d.start)
        end = self.point3d_to_2d(arc3d.end)
        # angle = abs(start.x-end.x)
        # if arc3d.is_trigo:
        # end = start + volmdlr.Point2D(arc3d.angle, 0)
        # else:
        #     end = start + volmdlr.Point2D(-arc3d.angle, 0)
        # interior = self.point3d_to_2d(arc3d.interior)
        # if start.x < interior.x:
        #     end = start + volmdlr.Point2D(arc3d.angle, 0)
        # else:
        #     end = start - volmdlr.Point2D(arc3d.angle, 0)
        return [vme.LineSegment2D(start, end)]

    def linesegment2d_to_3d(self, linesegment2d):
        theta1, z1 = linesegment2d.start
        theta2, z2 = linesegment2d.end
        if math.isclose(theta1, theta2, abs_tol=1e-9):
            return [vme.LineSegment3D(
                self.point2d_to_3d(linesegment2d.start),
                self.point2d_to_3d(linesegment2d.end),
            )]
        elif math.isclose(z1, z2, abs_tol=1e-9):
            if abs(theta1 - theta2) == volmdlr.TWO_PI:
                return [vme.FullArc3D(center=self.frame.origin + z1 * self.frame.w,
                                      start_end=self.point2d_to_3d(linesegment2d.start),
                                      normal=self.frame.w)]
            else:
                interior = self.point2d_to_3d(linesegment2d.point_at_abscissa(linesegment2d.length() * 0.5))
                return [vme.Arc3D(
                    self.point2d_to_3d(linesegment2d.start),
                    self.point2d_to_3d(
                        volmdlr.Point2D(0.5 * (theta1 + theta2), z1)),
                    self.point2d_to_3d(linesegment2d.end),
                )]
        else:
            # TODO: this is a non exact method!
            return [vme.LineSegment3D(self.point2d_to_3d(linesegment2d.start),self.point2d_to_3d(linesegment2d.end))]
            # raise NotImplementedError('Ellipse? delta_theta={} delta_z={}'.format(abs(theta2-theta1), abs(z1-z2)))

    def fullarc3d_to_2d(self, fullarc3d):
        if self.frame.w.is_colinear_to(fullarc3d.normal):
            p1 = self.point3d_to_2d(fullarc3d.start)
            return [vme.LineSegment2D(p1, p1 + volmdlr.TWO_PI * volmdlr.X2D)]
        else:
            print(fullarc3d.normal, self.frame.w)
            raise ValueError('Impossible!')

    def circle3d_to_2d(self, circle3d):
        return []

    def bsplinecurve3d_to_2d(self, bspline_curve3d):
        # TODO: enhance this, this is a non exact method!
        l = bspline_curve3d.length()
        points = [self.point3d_to_2d(bspline_curve3d.point_at_abscissa(i / 10 * l)) \
                  for i in range(11)]
        return [vme.LineSegment2D(p1, p2) \
                for p1, p2 in zip(points[:-1], points[1:])]

    @classmethod
    def from_step(cls, arguments, object_dict):
        frame3d = object_dict[arguments[1]]
        U, W = frame3d.v, -frame3d.u
        U.normalize()
        W.normalize()
        V = W.cross(U)
        frame_direct = volmdlr.Frame3D(frame3d.origin, U, V, W)
        radius = float(arguments[2]) / 1000
        return cls(frame_direct, radius, arguments[0][1:-1])

    def to_step(self, current_id):
        frame = volmdlr.Frame3D(self.frame.origin, self.frame.w, self.frame.u,
                                self.frame.v)
        content, frame_id = frame.to_step(current_id)
        current_id = frame_id + 1
        content += "#{} = CYLINDRICAL_SURFACE('{}',#{},{});\n" \
            .format(current_id, self.name, frame_id,
                    round(1000 * self.radius, 3))
        return content, [current_id]

    def frame_mapping(self, frame, side, copy=True):
        basis = frame.basis()
        if side == 'new':
            new_origin = frame.new_coordinates(self.frame.origin)
            new_u = basis.new_coordinates(self.frame.u)
            new_v = basis.new_coordinates(self.frame.v)
            new_w = basis.new_coordinates(self.frame.w)
            new_frame = volmdlr.Frame3D(new_origin, new_u, new_v, new_w)
            if copy:
                return CylindricalSurface3D(new_frame, self.radius,
                                            name=self.name)
            else:
                self.frame = new_frame

        if side == 'old':
            new_origin = frame.old_coordinates(self.frame.origin)
            new_u = basis.old_coordinates(self.frame.u)
            new_v = basis.old_coordinates(self.frame.v)
            new_w = basis.old_coordinates(self.frame.w)
            new_frame = volmdlr.Frame3D(new_origin, new_u, new_v, new_w)
            if copy:
                return CylindricalSurface3D(new_frame, self.radius,
                                            name=self.name)
            else:
                self.frame = new_frame

    def rectangular_cut(self, theta1: float, theta2: float,
                        z1: float, z2: float, name: str = ''):

        if theta1 == theta2:
            theta2 += volmdlr.TWO_PI

        p1 = volmdlr.Point2D(theta1, z1)
        p2 = volmdlr.Point2D(theta2, z1)
        p3 = volmdlr.Point2D(theta2, z2)
        p4 = volmdlr.Point2D(theta1, z2)
        outer_contour = volmdlr.wires.ClosedPolygon2D([p1, p2, p3, p4])
        surface2d = Surface2D(outer_contour, [])
        return volmdlr.faces.CylindricalFace3D(self, surface2d, name)

    def translation(self, offset: volmdlr.Vector3D, copy=True):
        if copy:
            return self.__class__(self.frame.translation(offset, copy=True),
                                  self.radius)
        else:
            self.frame.translation(offset, copy=False)

    def rotation(self, center, axis, angle, copy=True):
        if copy:
            new_frame = self.frame.rotation(center=center, axis=axis,
                                            angle=angle, copy=True)
            return self.__class__(new_frame, self.radius)
        else:
            self.frame.rotation(center, axis, angle, copy=False)


    def grid3d(self, points_x, points_y, xmin, xmax, ymin, ymax):
        '''
        generate 3d grid points of a Cylindrical surface, based on a 2d grid points parameters
        (xmin,xmax,points_x) limits and number of points in x, 
        (ymin,ymax,points_y) limits and number of points in y
        '''

        points_2d = volmdlr.Point2D.grid2d(points_x, points_y, xmin, xmax, ymin, ymax)

        points_3d = []
        for j in range(0,len(points_2d)):
            points_3d.append(self.point2d_to_3d(points_2d[j]))

        return points_3d


class ToroidalSurface3D(Surface3D):
    face_class = 'ToroidalFace3D'
    x_periodicity = volmdlr.TWO_PI
    y_periodicity = volmdlr.TWO_PI
    """
    The local plane is defined by (theta, phi)
    theta is the angle around the big (R) circle and phi around the small(r)

    :param frame: Tore's frame: origin is the center, u is pointing at
                    theta=0
    :param R: Tore's radius
    :param r: Circle to revolute radius
    Definitions of R and r according to https://en.wikipedia.org/wiki/Torus
    """

    def __init__(self, frame: volmdlr.Frame3D,
                 R: float, r: float, name: str = ''):
        self.frame = frame
        self.R = R
        self.r = r
        self.name = name

    def _bounding_box(self):
        d = self.R + self.r
        p1 = self.frame.origin + self.frame.u * d + self.frame.v * d + self.frame.w * self.r
        p2 = self.frame.origin + self.frame.u * d + self.frame.v * d - self.frame.w * self.r
        p3 = self.frame.origin + self.frame.u * d - self.frame.v * d + self.frame.w * self.r
        p4 = self.frame.origin + self.frame.u * d - self.frame.v * d - self.frame.w * self.r
        p5 = self.frame.origin - self.frame.u * d + self.frame.v * d + self.frame.w * self.r
        p6 = self.frame.origin - self.frame.u * d + self.frame.v * d - self.frame.w * self.r
        p7 = self.frame.origin - self.frame.u * d - self.frame.v * d + self.frame.w * self.r
        p8 = self.frame.origin - self.frame.u * d - self.frame.v * d - self.frame.w * self.r

        return volmdlr.core.BoundingBox.from_points(
            [p1, p2, p3, p4, p5, p6, p7, p8])

    def point2d_to_3d(self, point2d: volmdlr.Point2D):
        theta, phi = point2d
        x = (self.R + self.r * math.cos(phi)) * math.cos(theta)
        y = (self.R + self.r * math.cos(phi)) * math.sin(theta)
        z = self.r * math.sin(phi)
        return self.frame.old_coordinates(volmdlr.Point3D(x, y, z))

    def point3d_to_2d(self, point3d):
        # points_2D = []
        x, y, z = self.frame.new_coordinates(point3d)
        if z < -self.r:
            z = -self.r
        elif z > self.r:
            z = self.r

        zr = z / self.r
        phi = math.asin(zr)

        u = self.R + math.sqrt((self.r ** 2) - (z ** 2))
        u1, u2 = round(x / u, 5), round(y / u, 5)
        theta = volmdlr.core.sin_cos_angle(u1, u2)

        return volmdlr.Point2D(theta, phi)

    @classmethod
    def from_step(cls, arguments, object_dict):
        frame3d = object_dict[arguments[1]]
        U, W = frame3d.v, -frame3d.u
        U.normalize()
        W.normalize()
        V = W.cross(U)
        frame_direct = volmdlr.Frame3D(frame3d.origin, U, V, W)
        rcenter = float(arguments[2]) / 1000
        rcircle = float(arguments[3]) / 1000
        return cls(frame_direct, rcenter, rcircle, arguments[0][1:-1])

    def to_step(self, current_id):
        frame = volmdlr.Frame3D(self.frame.origin, self.frame.w, self.frame.u,
                                self.frame.v)
        content, frame_id = frame.to_step(current_id)
        current_id = frame_id + 1
        content += "#{} = TOROIDAL_SURFACE('{}',#{},{},{});\n" \
            .format(current_id, self.name, frame_id,
                    round(1000 * self.R, 3),
                    round(1000 * self.r, 3))
        return content, [current_id]

    def frame_mapping(self, frame, side, copy=True):
        basis = frame.Basis()
        if side == 'new':
            new_origin = frame.new_coordinates(self.frame.origin)
            new_u = basis.new_coordinates(self.frame.u)
            new_v = basis.new_coordinates(self.frame.v)
            new_w = basis.new_coordinates(self.frame.w)
            new_frame = volmdlr.Frame3D(new_origin, new_u, new_v, new_w)
            if copy:
                return ToroidalSurface3D(new_frame,
                                         self.R, self.r,
                                         name=self.name)
            else:
                self.frame = new_frame

        if side == 'old':
            new_origin = frame.old_coordinates(self.frame.origin)
            new_u = basis.old_coordinates(self.frame.u)
            new_v = basis.old_coordinates(self.frame.v)
            new_w = basis.old_coordinates(self.frame.w)
            new_frame = volmdlr.Frame3D(new_origin, new_u, new_v, new_w)
            if copy:
                return ToroidalSurface3D(new_frame,
                                         self.R, self.r,
                                         name=self.name)
            else:
                self.frame = new_frame

    def rectangular_cut(self, theta1, theta2, phi1, phi2, name=''):
        if phi1 == phi2:
            phi2 += volmdlr.TWO_PI
        elif phi2 < phi1:
            phi2 += volmdlr.TWO_PI
        if theta1 == theta2:
            theta2 += volmdlr.TWO_PI
        elif theta2 < theta1:
            theta2 += volmdlr.TWO_PI

        p1 = volmdlr.Point2D(theta1, phi1)
        p2 = volmdlr.Point2D(theta1, phi2)
        p3 = volmdlr.Point2D(theta2, phi2)
        p4 = volmdlr.Point2D(theta2, phi1)
        outer_contour = volmdlr.wires.ClosedPolygon2D([p1, p2, p3, p4])
        return ToroidalFace3D(self,
                              Surface2D(outer_contour, []),
                              name)

    def linesegment2d_to_3d(self, linesegment2d):
        theta1, phi1 = linesegment2d.start
        theta2, phi2 = linesegment2d.end
        if theta1 == theta2:
            if math.isclose(phi1 - phi2, volmdlr.TWO_PI, abs_tol=1e-9):
                u = self.frame.u.rotation(self.frame.origin, self.frame.w,
                                          angle=theta1)
                v = self.frame.u.rotation(self.frame.origin, self.frame.w,
                                          angle=theta1)
                center = self.frame.origin+self.R*u
                return [vme.FullArc3D(center=center,
                                      start_end=center + self.r * u,
                                      normal=v)]
            else:
                return [vme.Arc3D(
                    self.point2d_to_3d(linesegment2d.start),
                    self.point2d_to_3d(volmdlr.Point2D(theta1, 0.5 * (phi1 + phi2))),
                    self.point2d_to_3d(linesegment2d.end),
                )]
        elif math.isclose(phi1, phi2, abs_tol=1e-9):
            if abs(theta1 - theta2) == volmdlr.TWO_PI:
                center = self.frame.origin + self.r * math.sin(phi1) * self.frame.w
                start_end = center + self.frame.u * (self.r + self.R)
                return [vme.FullArc3D(center=center,
                                      start_end=start_end,
                                      normal=self.frame.w)]
            else:
                return [vme.Arc3D(
                    self.point2d_to_3d(linesegment2d.start),
                    self.point2d_to_3d(volmdlr.Point2D(0.5 * (theta1 + theta2), phi1)),
                    self.point2d_to_3d(linesegment2d.end),
                )]
        else:
            raise NotImplementedError('Ellipse?')

    def fullarc3d_to_2d(self, fullarc3d):
        if self.frame.w.is_colinear_to(fullarc3d.normal):
            p1 = self.point3d_to_2d(fullarc3d.start)
            return [vme.LineSegment2D(p1, p1 + volmdlr.TWO_PI * volmdlr.X2D)]
        elif fullarc3d.normal.dot(self.frame.w):
            p1 = self.point3d_to_2d(fullarc3d.start)
            return [vme.LineSegment2D(p1, p1 + volmdlr.TWO_PI * volmdlr.Y2D)]
        else:
            raise ValueError('Impossible!')

    def circle3d_to_2d(self, circle3d):
        return []

    def triangulation(self):
        face = self.rectangular_cut(0, volmdlr.TWO_PI, 0, volmdlr.TWO_PI)
        return face.triangulation()

    def translation(self, offset: volmdlr.Vector3D, copy=True):
        if copy:
            return self.__class__(self.frame.translation(offset, copy=True),
                                  self.R,
                                  self.r)
        else:
            self.frame.translation(offset, copy=False)

    def rotation(self, center, axis, angle, copy=True):
        if copy:
            new_frame = self.frame.rotation(center=center, axis=axis,
                                            angle=angle, copy=True)
            return self.__class__(new_frame, self.R, self.r)
        else:
            self.frame.rotation(center, axis, angle, copy=False)

class ConicalSurface3D(Surface3D):
    face_class = 'ConicalFace3D'
    x_periodicity = volmdlr.TWO_PI
    """
    The local plane is defined by (theta, z)
    :param frame: Cone's frame to position it: frame.w is axis of cone
                    frame.origin is at the angle of the cone
    :param semi_angle: Cone's semi-angle
    """

    def __init__(self, frame: volmdlr.Frame3D, semi_angle: float,
                 name: str = ''):
        self.frame = frame
        self.semi_angle = semi_angle
        self.name = name

    @classmethod
    def from_step(cls, arguments, object_dict):
        frame3d = object_dict[arguments[1]]
        U, W = frame3d.v, frame3d.u
        U.normalize()
        W.normalize()
        V = W.cross(U)
        radius = float(arguments[2]) / 1000
        semi_angle = float(arguments[3])
        origin = frame3d.origin - radius / math.tan(semi_angle) * W
        frame_direct = volmdlr.Frame3D(origin, U, V, W)
        return cls(frame_direct, semi_angle, arguments[0][1:-1])

    def to_step(self, current_id):
        frame = volmdlr.Frame3D(self.frame.origin, self.frame.w, self.frame.u,
                                self.frame.v)
        content, frame_id = frame.to_step(current_id)
        current_id = frame_id + 1
        content += "#{} = CONICAL_SURFACE('{}',#{},{},{});\n" \
            .format(current_id, self.name, frame_id,
                    0.,
                    round(self.semi_angle, 3))
        return content, [current_id]

    def frame_mapping(self, frame, side, copy=True):
        basis = frame.Basis()
        if side == 'new':
            new_origin = frame.new_coordinates(self.frame.origin)
            new_u = basis.new_coordinates(self.frame.u)
            new_v = basis.new_coordinates(self.frame.v)
            new_w = basis.new_coordinates(self.frame.w)
            new_frame = volmdlr.Frame3D(new_origin, new_u, new_v, new_w)
            if copy:
                return ConicalSurface3D(new_frame, self.radius, name=self.name)
            else:
                self.frame = new_frame

        if side == 'old':
            new_origin = frame.old_coordinates(self.frame.origin)
            new_u = basis.old_coordinates(self.frame.u)
            new_v = basis.old_coordinates(self.frame.v)
            new_w = basis.old_coordinates(self.frame.w)
            new_frame = volmdlr.Frame3D(new_origin, new_u, new_v, new_w)
            if copy:
                return ConicalSurface3D(new_frame, self.radius, name=self.name)
            else:
                self.frame = new_frame

    def point2d_to_3d(self, point2d: volmdlr.Point2D):
        theta, z = point2d
        r = math.tan(self.semi_angle) * z
        new_point = volmdlr.Point3D(r * math.cos(theta),
                                    r * math.sin(theta),
                                    z)
        return self.frame.old_coordinates(new_point)

    # def point3d_to_2d(self, point3d: volmdlr.Point3D):
    #     z = self.frame.w.dot(point3d)
    #     x, y = point3d.plane_projection2d(self.frame.origin, self.frame.u,
    #                                       self.frame.v)
    #     theta = math.atan2(y, x)
    #     return volmdlr.Point2D(theta, z+0.003)

    def point3d_to_2d(self, point3d: volmdlr.Point3D):
        x, y, z = self.frame.new_coordinates(point3d)
        # x, y = point3d.plane_projection2d(self.frame.origin, self.frame.u,
        #                                   self.frame.v)
        theta = math.atan2(y, x)
        return volmdlr.Point2D(theta, z)

    def rectangular_cut(self, theta1: float, theta2: float,
                        z1: float, z2: float, name: str = ''):
        # theta1 = angle_principal_measure(theta1)
        # theta2 = angle_principal_measure(theta2)
        if theta1 == theta2:
            theta2 += volmdlr.TWO_PI

        p1 = volmdlr.Point2D(theta1, z1)
        p2 = volmdlr.Point2D(theta2, z1)
        p3 = volmdlr.Point2D(theta2, z2)
        p4 = volmdlr.Point2D(theta1, z2)
        outer_contour = volmdlr.wires.ClosedPolygon2D([p1, p2, p3, p4])
        return ConicalFace3D(self, Surface2D(outer_contour, []), name)

    def fullarc3d_to_2d(self, fullarc3d):
        if self.frame.w.is_colinear_to(fullarc3d.normal):
            p1 = self.point3d_to_2d(fullarc3d.start)
            return [vme.LineSegment2D(p1, p1 + volmdlr.TWO_PI * volmdlr.X2D)]
        else:
            raise ValueError('Impossible!')

    def circle3d_to_2d(self, circle3d):
        return []

    def linesegment2d_to_3d(self, linesegment2d):
        theta1, z1 = linesegment2d.start
        theta2, z2 = linesegment2d.end
        if math.isclose(z1, z2, abs_tol=1e-9) and math.isclose(z1, 0.,
                                                               abs_tol=1e-9):
            return []
        elif math.isclose(abs(theta1 - theta2) % volmdlr.TWO_PI, 0., abs_tol=1e-9):
            return [vme.LineSegment3D(
                self.point2d_to_3d(linesegment2d.start),
                self.point2d_to_3d(linesegment2d.end),
            )]
        elif math.isclose(z1, z2, abs_tol=1e-9):

            if abs(theta1 - theta2) % volmdlr.TWO_PI == 0.:
                return [vme.FullArc3D(center=self.frame.origin + z1 * self.frame.w,
                                      start_end=self.point2d_to_3d(linesegment2d.start),
                                      normal=self.frame.w)]
            else:
                return [vme.Arc3D(
                    self.point2d_to_3d(linesegment2d.start),
                    self.point2d_to_3d(
                        volmdlr.Point2D(0.5 * (theta1 + theta2), z1)),
                    self.point2d_to_3d(linesegment2d.end))
                ]
        else:
            raise NotImplementedError('Ellipse?')

    def translation(self, offset: volmdlr.Vector3D, copy=True):
        if copy:
            return self.__class__(self.frame.translation(offset, copy=True),
                                  self.semi_angle)
        else:
            self.frame.translation(offset, copy=False)

    def rotation(self, center, axis, angle, copy=True):
        if copy:
            new_frame = self.frame.rotation(center=center, axis=axis, angle=angle, copy=True)
            return self.__class__(new_frame, self.semi_angle)
        else:
            self.frame.rotation(center, axis, angle, copy=False)

class SphericalSurface3D(Surface3D):
    face_class = 'SphericalFace3D'
    """
    :param frame: Sphere's frame to position it
    :type frame: volmdlr.Frame3D
    :param radius: Sphere's radius
    :type radius: float
    """

    def __init__(self, frame, radius, name=''):
        self.frame = frame
        self.radius = radius
        self.name = name
        # V = frame.v
        # V.normalize()
        # W = frame.w
        # W.normalize()
        # self.plane = Plane3D(frame.origin, V, W)

    def _bounding_box(self):
        points = [self.frame.origin + volmdlr.Point3D(-self.radius,
                                                      -self.radius,
                                                      -self.radius),
                  self.frame.origin + volmdlr.Point3D(self.radius,
                                                      self.radius,
                                                      self.radius),

                  ]
        return volmdlr.core.BoundingBox.from_points(points)

    @classmethod
    def from_step(cls, arguments, object_dict):
        frame3d = object_dict[arguments[1]]
        U, W = frame3d.v, frame3d.u
        U.normalize()
        W.normalize()
        V = W.cross(U)
        frame_direct = volmdlr.Frame3D(frame3d.origin, U, V, W)
        radius = float(arguments[2]) / 1000
        return cls(frame_direct, radius, arguments[0][1:-1])

    def point2d_to_3d(self, point2d):
        # source mathcurve.com/surfaces/sphere
        # -pi<theta<pi, -pi/2<phi<pi/2
        theta, phi = point2d
        x = self.radius * math.cos(phi) * math.cos(theta)
        y = self.radius * math.cos(phi) * math.sin(theta)
        z = self.radius * math.sin(phi)
        return self.frame.old_coordinates(volmdlr.Point3D(x, y, z))

    def point3d_to_2d(self, point3d):
        x, y, z = point3d
        if z < -self.radius:
            z = -self.radius
        elif z > self.radius:
            z = self.radius

        zr = z / self.radius
        phi = math.asin(zr)

        u = math.sqrt((self.radius ** 2) - (z ** 2))
        if u == 0:
            u1, u2 = x, y
        else:
            u1, u2 = round(x / u, 5), round(y / u, 5)
        theta = volmdlr.sin_cos_angle(u1, u2)
        return volmdlr.Point2D(theta, phi)

    def linesegment2d_to_3d(self, linesegment2d):
        start = self.point2d_to_3d(linesegment2d.start)
        interior = self.point2d_to_3d(0.5 * (linesegment2d.start + linesegment2d.end))
        end = self.point2d_to_3d(linesegment2d.end)
        if start == end:
            u = start - self.frame.origin
            u.normalize()
            v = interior - self.frame.origin
            v.normalize()
            normal = u.cross(v)
            return [vme.FullArc3D(self.frame.origin, start, normal)]
        return [vme.Arc3D(start, interior, end)]

    def plot(self, ax=None, color='grey', alpha=0.5):
        points = []
        for i in range(20):
            theta = i / 20. * volmdlr.TWO_PI
            t_points = []
            for j in range(20):
                phi = j / 20. * volmdlr.TWO_PI
                t_points.append(self.point2d_to_3d(volmdlr.Point2D(theta, phi)))
            ax = volmdlr.wires.ClosedPolygon3D(t_points).plot(ax=ax, color=color, alpha=alpha)

        return ax

    def rectangular_cut(self, theta1, theta2, phi1, phi2, name=''):
        if phi1 == phi2:
            phi2 += volmdlr.TWO_PI
        elif phi2 < phi1:
            phi2 += volmdlr.TWO_PI
        if theta1 == theta2:
            theta2 += volmdlr.TWO_PI
        elif theta2 < theta1:
            theta2 += volmdlr.TWO_PI

        p1 = volmdlr.Point2D(theta1, phi1)
        p2 = volmdlr.Point2D(theta1, phi2)
        p3 = volmdlr.Point2D(theta2, phi2)
        p4 = volmdlr.Point2D(theta2, phi1)
        outer_contour = volmdlr.wires.ClosedPolygon2D([p1, p2, p3, p4])
        return SphericalFace3D(self,
                               Surface2D(outer_contour, []),
                               name=name)


class RuledSurface3D(Surface3D):
    face_class = 'RuledFace3D'
    """
    :param frame: frame.w is axis, frame.u is theta=0 frame.v theta=pi/2
    :type frame: volmdlr.Frame3D
    :param radius: Cylinder's radius
    :type radius: float
    """

    def __init__(self,
                 wire1: volmdlr.wires.Wire3D,
                 wire2: volmdlr.wires.Wire3D,
                 name: str = ''):
        self.wire1 = wire1
        self.wire2 = wire2
        self.length1 = wire1.length()
        self.length2 = wire2.length()
        self.name = name

    def point2d_to_3d(self, point2d: volmdlr.Point2D):
        x, y = point2d
        point1 = self.wire1.point_at_abscissa(x * self.length1)
        point2 = self.wire2.point_at_abscissa(x * self.length2)
        joining_line = vme.LineSegment3D(point1, point2)
        point = joining_line.point_at_abscissa(y * joining_line.length())
        return point

    def point3d_to_2d(self, point3d):
        raise NotImplementedError

    def rectangular_cut(self, x1: float, x2: float,
                        y1: float, y2: float, name: str = ''):
        p1 = volmdlr.Point2D(x1, y1)
        p2 = volmdlr.Point2D(x2, y1)
        p3 = volmdlr.Point2D(x2, y2)
        p4 = volmdlr.Point2D(x1, y2)
        outer_contour = volmdlr.wires.ClosedPolygon2D([p1, p2, p3, p4])
        surface2d = Surface2D(outer_contour, [])
        return volmdlr.faces.RuledFace3D(self, surface2d, name)


class BSplineSurface3D(Surface3D):
    face_class = 'BSplineFace3D'
    _non_serializable_attributes = ['surface']

    def __init__(self, degree_u, degree_v, control_points, nb_u, nb_v,
                 u_multiplicities, v_multiplicities, u_knots, v_knots,
                 weights=None, name=''):
        self.control_points = control_points
        self.degree_u = degree_u
        self.degree_v = degree_v
        self.nb_u = nb_u
        self.nb_v = nb_v

        u_knots = vme.standardize_knot_vector(u_knots)
        v_knots = vme.standardize_knot_vector(v_knots)
        self.u_knots = u_knots
        self.v_knots = v_knots
        self.u_multiplicities = u_multiplicities
        self.v_multiplicities = v_multiplicities
        self.weights = weights

        self.control_points_table = []
        points_row = []
        i = 1
        for pt in control_points:
            points_row.append(pt)
            if i == nb_v:
                self.control_points_table.append(points_row)
                points_row = []
                i = 1
            else:
                i += 1
        surface = BSpline.Surface()
        surface.degree_u = degree_u
        surface.degree_v = degree_v
        if weights is None:
            P = [(control_points[i][0], control_points[i][1],
                  control_points[i][2]) for i in range(len(control_points))]
            surface.set_ctrlpts(P, nb_u, nb_v)
        else:
            Pw = [(control_points[i][0] * weights[i],
                   control_points[i][1] * weights[i],
                   control_points[i][2] * weights[i],
                   weights[i]) for i in range(len(control_points))]
            surface.set_ctrlpts(Pw, nb_u, nb_v)
        knot_vector_u = []
        for i, u_knot in enumerate(u_knots):
            knot_vector_u.extend([u_knot] * u_multiplicities[i])
        knot_vector_v = []
        for i, v_knot in enumerate(v_knots):
            knot_vector_v.extend([v_knot] * v_multiplicities[i])
        surface.knotvector_u = knot_vector_u
        surface.knotvector_v = knot_vector_v
        surface.delta = 0.05
        surface_points = surface.evalpts

        self.surface = surface
        # self.points = [volmdlr.Point3D(*p) for p in surface_points]
        volmdlr.core.Primitive3D.__init__(self, name=name)

        # Hidden Attributes
        self._displacements = {}
        self._grids2d = {}
        self._grids2d_deformed = {}

    def control_points_matrix(self, coordinates):
        ''' 
        define control points like a matrix, for each coordinate: x:0, y:1, z:2 
        '''

        P = npy.empty((self.nb_u, self.nb_v))
        for i in range(0,self.nb_u):
            for j in range(0,self.nb_v):
                P[i][j] = self.control_points_table[i][j][coordinates]
        return P

    #Knots_vector
    def knots_vector_u(self):
        '''
        compute the global knot vector (u direction) based on knot elements and multiplicities 
        '''

        knots = self.u_knots
        multiplicities = self.u_multiplicities

        knots_vec = []
        for i in range(0,len(knots)):
            for j in range(0,multiplicities[i]):
                knots_vec.append(knots[i])
        return knots_vec

    def knots_vector_v(self):
        ''' 
        compute the global knot vector (v direction) based on knot elements and multiplicities 
        '''

        knots = self.v_knots
        multiplicities = self.v_multiplicities

        knots_vec = []
        for i in range(0,len(knots)):
            for j in range(0,multiplicities[i]):
                knots_vec.append(knots[i])
        return knots_vec


    def basis_functions_u(self, u, k, i):
        ''' 
        compute basis functions Bi in u direction for u=u and degree=k
        '''

        # k = self.degree_u
        t = self.knots_vector_u()

        if k == 0:
            return 1.0 if t[i] <= u < t[i+1] else 0.0
        if t[i+k] == t[i]:
            c1 = 0.0
        else:
            c1 = (u - t[i])/(t[i+k] - t[i]) * self.basis_functions_u(u, k-1, i)
        if t[i+k+1] == t[i+1]:
            c2 = 0.0
        else:
            c2 = (t[i+k+1] - u)/(t[i+k+1] - t[i+1]) * self.basis_functions_u(u, k-1, i+1)
        return c1 + c2

    def basis_functions_v(self, v, k, i):
        ''' 
        compute basis functions Bi in v direction for v=v and degree=k
        '''

        # k = self.degree_u
        t = self.knots_vector_v()

        if k == 0:
            return 1.0 if t[i] <= v < t[i+1] else 0.0
        if t[i+k] == t[i]:
            c1 = 0.0
        else:
            c1 = (v - t[i])/(t[i+k] - t[i]) * self.basis_functions_v(v, k-1, i)
        if t[i+k+1] == t[i+1]:
            c2 = 0.0
        else:
            c2 = (t[i+k+1] - v)/(t[i+k+1] - t[i+1]) * self.basis_functions_v(v, k-1, i+1)
        return c1 + c2

    def blending_vector_u (self, u):
        ''' 
        compute a vector of basis_functions in u direction for u=u 
        '''

        blending_vect = npy.empty((1,self.nb_u))
        for j in range(0,self.nb_u):
            blending_vect[0][j] = self.basis_functions_u(u, self.degree_u, j)

        return blending_vect

    def blending_vector_v (self, v):
        ''' 
        compute a vector of basis_functions in v direction for v=v 
        '''

        blending_vect = npy.empty((1,self.nb_v))
        for j in range(0,self.nb_v):
            blending_vect[0][j] = self.basis_functions_v(v, self.degree_v, j)

        return blending_vect

    def blending_matrix_u (self, u):
        ''' 
        compute a matrix of basis_functions in u direction for a vector u like [0,1] 
        '''

        blending_mat = npy.empty((len(u), self.nb_u))
        for i in range(0,len(u)):
            for j in range(0,self.nb_u):
                blending_mat[i][j] = self.basis_functions_u(u[i], self.degree_u, j)
        return blending_mat

    def blending_matrix_v (self, v):
        ''' 
        compute a matrix of basis_functions in v direction for a vector v like [0,1] 
        '''

        blending_mat = npy.empty((len(v), self.nb_v))
        for i in range(0,len(v)):
            for j in range(0,self.nb_v):
                blending_mat[i][j] = self.basis_functions_v(v[i], self.degree_v, j)
        return blending_mat

    def point2d_to_3d(self, point2d: volmdlr.Point2D):
        x, y = point2d
        if -1e-6 < x < 0:
            x = 0.
        elif 1 < x < 1+1e-6:
            x = 1
        if -1e-6 < y < 0:
            y = 0
        elif 1 < y < 1+1e-6:
            y = 1
        return volmdlr.Point3D(*self.surface.evaluate_single((x, y)))

    def point3d_to_2d(self, point3d: volmdlr.Point3D, min_bound_x: float = 0.,
                      max_bound_x: float = 1., min_bound_y: float = 0.,
                      max_bound_y: float = 1.):
        def f(x):
            p3d = self.point2d_to_3d(volmdlr.Point2D(x[0], x[1]))
            return point3d.point_distance(p3d)
<<<<<<< HEAD
        x0 = (0.5, 0.5)
        res = scp.optimize.minimize(f, x0=x0, bounds=[(0, 1), (0, 1)],
                                    tol=1e-7)
        return volmdlr.Point2D(res.x[0], res.x[1])
=======

        cost = []
        sol = []
        delta_bound_x = max_bound_x - min_bound_x
        delta_bound_y = max_bound_y - min_bound_y
        x0s = [(min_bound_x+delta_bound_x/10, min_bound_y+delta_bound_y/10),
               (min_bound_x+delta_bound_x/10, max_bound_y-delta_bound_y/10),
               (max_bound_x-delta_bound_x/10, min_bound_y+delta_bound_y/10),
               (max_bound_x-delta_bound_x/10, max_bound_y-delta_bound_y/10),
               ((min_bound_x+max_bound_x)/2, (min_bound_y+max_bound_y)/2)]
        for x0 in x0s:
            z = scp.optimize.least_squares(f, x0=x0, bounds=([min_bound_x,
                                                              min_bound_y],
                                                             [max_bound_x,
                                                              max_bound_y]))
            cost.append(z.cost)
            sol.append(z.x)

            res = scp.optimize.minimize(f, x0=npy.array(x0),
                                        bounds=[(min_bound_x, max_bound_x),
                                                (min_bound_y, max_bound_y)],
                                        tol=1e-9)
            cost.append(res.fun)
            sol.append(res.x)

        solution = sol[cost.index(min(cost))]

        return (volmdlr.Point2D(*solution))
>>>>>>> dd5e09f6

    def linesegment2d_to_3d(self, linesegment2d):
        # TODO: this is a non exact method!
        lth = linesegment2d.length()
        points = [self.point2d_to_3d(
            linesegment2d.point_at_abscissa(i * lth / 10.)) for i in range(11)]

        linesegment = vme.LineSegment3D(points[0], points[-1])
        flag = True
        for pt in points:
            if not linesegment.point_belongs(pt):
                flag = False
                break

        periodic = False
        if self.x_periodicity is not None and \
                math.isclose(lth, self.x_periodicity, abs_tol=1e-6) and \
                math.isclose(linesegment2d.start.y, linesegment2d.end.y,
                             abs_tol=1e-6):
            periodic = True
        elif self.y_periodicity is not None and \
                math.isclose(lth, self.y_periodicity, abs_tol=1e-6) and \
                math.isclose(linesegment2d.start.x, linesegment2d.end.x,
                             abs_tol=1e-6):
            periodic = True

        if flag:
            # All the points are on the same LineSegment3D
            linesegments = [linesegment]
        else:
            linesegments = [vme.BSplineCurve3D.from_points_interpolation(
                points, max(self.degree_u, self.degree_v), periodic=periodic)]
            # linesegments = [vme.LineSegment3D(p1, p2)
            #                 for p1, p2 in zip(points[:-1], points[1:])]
        return linesegments

    def linesegment3d_to_2d(self, linesegment3d):
        """
        a line segment on a BSplineSurface3D will be in any case a line in 2D?
        """
        x_perio = self.x_periodicity if self.x_periodicity is not None else 1.
        y_perio = self.y_periodicity if self.y_periodicity is not None else 1.
        return [vme.LineSegment2D(self.point3d_to_2d(linesegment3d.start,
                                                     max_bound_x=x_perio,
                                                     max_bound_y=y_perio),
                                  self.point3d_to_2d(linesegment3d.end,
                                                     max_bound_x=x_perio,
                                                     max_bound_y=y_perio))]

    def bsplinecurve3d_to_2d(self, bspline_curve3d):
        # TODO: enhance this, it is a non exact method!
        # TODO: bsplinecurve can be periodic but not around the bsplinesurface
        bsc_linesegment = vme.LineSegment3D(bspline_curve3d.points[0],
                                            bspline_curve3d.points[-1])
        flag = True
        for pt in bspline_curve3d.points:
            if not bsc_linesegment.point_belongs(pt):
                flag = False
                break

        if self.x_periodicity and not self.y_periodicity \
                and bspline_curve3d.periodic:
            p1 = self.point3d_to_2d(bspline_curve3d.points[0], min_bound_x=0.,
                                    max_bound_x=self.x_periodicity)
            p1_sup = self.point3d_to_2d(bspline_curve3d.points[0],
                                        min_bound_x=1 - self.x_periodicity)
            new_x = p1.x-p1_sup.x+self.x_periodicity
            new_x = new_x if 0 <= new_x else 0
            reverse = False
            if new_x < 0:
                new_x = 0
            elif math.isclose(new_x, self.x_periodicity, abs_tol=1e-5):
                new_x = 0
                reverse = True

            linesegments = [
                vme.LineSegment2D(
                    volmdlr.Point2D(new_x, p1.y),
                    volmdlr.Point2D(self.x_periodicity, p1.y))]
            if reverse:
                linesegments[0] = linesegments[0].reverse()

        elif self.y_periodicity and not self.x_periodicity \
                and bspline_curve3d.periodic:
            p1 = self.point3d_to_2d(bspline_curve3d.points[0], min_bound_y=0.,
                                    max_bound_y=self.y_periodicity)
            p1_sup = self.point3d_to_2d(bspline_curve3d.points[0],
                                        min_bound_y=1 - self.y_periodicity)
            new_y = p1.y - p1_sup.y + self.y_periodicity
            new_y = new_y if 0 <= new_y else 0
            reverse = False
            if new_y < 0:
                new_y = 0
            elif math.isclose(new_y, self.y_periodicity, abs_tol=1e-5):
                new_y = 0
                reverse = True

            linesegments = [
                vme.LineSegment2D(
                    volmdlr.Point2D(p1.x, new_y),
                    volmdlr.Point2D(p1.x, self.y_periodicity))]
            if reverse:
                linesegments[0] = linesegments[0].reverse()

        elif self.x_periodicity and self.y_periodicity \
                and bspline_curve3d.periodic:
            raise NotImplementedError

        elif flag:
            x_perio = self.x_periodicity if self.x_periodicity is not None\
                else 1.
            y_perio = self.y_periodicity if self.y_periodicity is not None\
                else 1.
            p1 = self.point3d_to_2d(bspline_curve3d.points[0],
                                    max_bound_x=x_perio,
                                    max_bound_y=y_perio)
            p2 = self.point3d_to_2d(bspline_curve3d.points[-1],
                                    max_bound_x=x_perio,
                                    max_bound_y=y_perio)
            p1_sup = self.point3d_to_2d(bspline_curve3d.points[0],
                                        min_bound_x=1-x_perio,
                                        min_bound_y=1-y_perio)
            p2_sup = self.point3d_to_2d(bspline_curve3d.points[-1],
                                        min_bound_x=1-x_perio,
                                        min_bound_y=1-y_perio)
            if self.x_periodicity:
                p1.x -= p1_sup.x-x_perio
                p2.x -= p2_sup.x - x_perio
            if self.y_periodicity:
                p1.y -= p1_sup.y-y_perio
                p2.y -= p2_sup.y-y_perio
            linesegments = [vme.LineSegment2D(p1, p2)]
            # How to check if end of surface overlaps start or the opposite ?
        else:
            lth = bspline_curve3d.length()
            if lth > 1e-5:
                points = [self.point3d_to_2d(
                        bspline_curve3d.point_at_abscissa(i / 10 * lth),
                        # max_bound_x=self.x_periodicity,
                        # max_bound_y=self.y_periodicity
                    ) for i in range(11)]
                linesegments = [vme.LineSegment2D(p1, p2)
                                for p1, p2 in zip(points[:-1], points[1:])]
            elif 1e-6 < lth <= 1e-5:
                linesegments = [vme.LineSegment2D(
                    self.point3d_to_2d(bspline_curve3d.start),
                    self.point3d_to_2d(bspline_curve3d.end))]
            else:
                print('BSplineCruve3D skipped because it is too small')
                linesegments = None

        # print(bspline_curve3d.start, bspline_curve3d.end)
        # print([(l.start, l.end) for l in linesegments])
        # print()
        return linesegments

    def arc3d_to_2d(self, arc3d):
        number_points = math.ceil(arc3d.angle * 7) + 1  # 7 points per radian
        l = arc3d.length()
        points = [self.point3d_to_2d(arc3d.point_at_abscissa(
            i * l / (number_points - 1))) for i in range(number_points)]
        return [vme.LineSegment2D(p1, p2)
                for p1, p2 in zip(points[:-1], points[1:])]

    def _bounding_box(self):
        return volmdlr.core.BoundingBox.from_points(self.control_points)

    def rectangular_cut(self, u1: float, u2: float,
                        v1: float, v2: float, name: str = ''):
        p1 = volmdlr.Point2D(u1, v1)
        p2 = volmdlr.Point2D(u2, v1)
        p3 = volmdlr.Point2D(u2, v2)
        p4 = volmdlr.Point2D(u1, v2)
        outer_contour = volmdlr.wires.ClosedPolygon2D([p1, p2, p3, p4])
        surface = Surface2D(outer_contour, [])
        return BSplineFace3D(self, surface, name) #PlaneFace3D

    def FreeCADExport(self, ip, ndigits=3):
        name = 'primitive{}'.format(ip)
        script = ""
        points = '['
        for i, pts_row in enumerate(self.control_points_table):
            pts = '['
            for j, pt in enumerate(pts_row):
                point = 'fc.Vector({},{},{}),'.format(pt[0], pt[1], pt[2])
                pts += point
            pts = pts[:-1] + '],'
            points += pts
        points = points[:-1] + ']'

        script += '{} = Part.BSplineSurface()\n'.format(name)
        if self.weights is None:
            script += '{}.buildFromPolesMultsKnots({},{},{},udegree={},vdegree={},uknots={},vknots={})\n'.format(
                name, points, self.u_multiplicities, self.v_multiplicities,
                self.degree_u, self.degree_v, self.u_knots, self.v_knots)
        else:
            script += '{}.buildFromPolesMultsKnots({},{},{},udegree={},vdegree={},uknots={},vknots={},weights={})\n'.format(
                name, points, self.u_multiplicities, self.v_multiplicities,
                self.degree_u, self.degree_v, self.u_knots, self.v_knots,
                self.weights)

        return script

    def rotation(self, center, axis, angle, copy=True):
        new_control_points = [p.rotation(center, axis, angle, copy=True) for p in
                              self.control_points]
        new_bsplinesurface3d = BSplineSurface3D(self.degree_u, self.degree_v,
                                                new_control_points, self.nb_u,
                                                self.nb_v,
                                                self.u_multiplicities,
                                                self.v_multiplicities,
                                                self.u_knots, self.v_knots,
                                                self.weights, self.name)
        if copy:
            return new_bsplinesurface3d
        else:
            self.control_points = new_control_points
            self.surface = new_bsplinesurface3d.surface
            # self.points = new_BSplineSurface3D.points

    def translation(self, offset, copy=True):
        new_control_points = [p.translation(offset, True) for p in
                              self.control_points]
        new_bsplinesurface3d = BSplineSurface3D(self.degree_u, self.degree_v,
                                                new_control_points, self.nb_u,
                                                self.nb_v,
                                                self.u_multiplicities,
                                                self.v_multiplicities,
                                                self.u_knots, self.v_knots,
                                                self.weights, self.name)
        if copy:
            return new_bsplinesurface3d
        else:
            self.control_points = new_control_points
            self.surface = new_bsplinesurface3d.surface
            # self.points = new_BSplineSurface3D.points

    def frame_mapping(self, frame, side, copy=True):
        new_control_points = [p.frame_mapping(frame, side, True) for p in
                              self.control_points]
        new_bsplinesurface3d = BSplineSurface3D(self.degree_u, self.degree_v,
                                                new_control_points, self.nb_u,
                                                self.nb_v,
                                                self.u_multiplicities,
                                                self.v_multiplicities,
                                                self.u_knots, self.v_knots,
                                                self.weights, self.name)
        if copy:
            return new_bsplinesurface3d
        else:
            self.control_points = new_control_points
            self.surface = new_bsplinesurface3d.surface
            # self.points = new_BSplineSurface3D.points

    def plot(self, ax=None):
        for p in self.control_points:
            ax = p.plot(ax=ax)
        return ax



    def merge_with(self, other_bspline_surface3d, merging_direction):
        ''' 
        merge two Bspline surfaces along a merging direction (u ou v)
        Based on: Pungotra et al. Merging multiple B-spline surface patches in a virtual reality environment. 2010
        Link: http://dx.doi.org/10.1016/j.cad.2010.05.006 
        '''

        #Bspline surface parameters
        u=[] #knot vector u direction
        v=[] #knot vector v direction
        degree=[] #degree u & v directions
        r=[] #nbr points u direction
        s=[] #nbr points v direction
        A=[] #blending matrix

        P=[] #control points
        M=[] #discretized points (x,y,z)
        M_point3d=[] #discretized points vlmdlr Point3D


        steps=1000
        surfaces_to_be_merged=[self,other_bspline_surface3d]
        n=0
        for surface in surfaces_to_be_merged:

            u.append(surface.knots_vector_u())
            v.append(surface.knots_vector_v())
            degree.append([surface.degree_u,surface.degree_v])
            r.append(surface.nb_u)
            s.append(surface.nb_v)

            # if surface == self:
            #     # find u,v parameters for supperposition points for the 1st surface 
            #     uv_supperposition_parameters = self.intersection_with(other_bspline_surface3d)
            #     if (uv_supperposition_parameters[0][0][1]-uv_supperposition_parameters[0][0][0]) < (uv_supperposition_parameters[0][1][1]-uv_supperposition_parameters[0][1][0]):
            #         if uv_supperposition_parameters[0][1][0] < (1-uv_supperposition_parameters[0][1][0]):
            #             ux = npy.linspace(uv_supperposition_parameters[0][1][0] ,0.99,steps)
            #         else:
            #             ux = npy.linspace(0,uv_supperposition_parameters[0][1][0],steps)
            #         vx = npy.linspace(0,0.99,steps)
            #     else: 
            #         ux = npy.linspace(0,0.99,steps)
            #         if uv_supperposition_parameters[0][1][1] < (1-uv_supperposition_parameters[0][1][1]):
            #             vx = npy.linspace(uv_supperposition_parameters[0][1][1] ,0.99,steps)
            #         else:
            #             vx = npy.linspace(0,uv_supperposition_parameters[0][1][0],steps)
            # else: 
            #     ux = npy.linspace(0,0.99,steps)
            #     vx = npy.linspace(0,0.99,steps)

            ux = npy.linspace(0,0.99,steps)
            vx = npy.linspace(0,0.99,steps)

            A.append([surface.blending_matrix_u(ux), surface.blending_matrix_v(vx)])
            P.append([surface.control_points_matrix(0),
                      surface.control_points_matrix(1),
                      surface.control_points_matrix(2)])

            #Discretize the Bspline surface
            M.append([(A[n][0].dot(P[n][0])).dot(A[n][1].transpose()),
                      (A[n][0].dot(P[n][1])).dot(A[n][1].transpose()),
                      (A[n][0].dot(P[n][2])).dot(A[n][1].transpose())])
            M_points =[]
            for i in range(0, len(M[n][0])):
                M_0 = []
                for j in range(0, len(M[n][0][0])):
                    M_0.append(volmdlr.Point3D(M[n][0][i][j], M[n][1][i][j], M[n][2][i][j]))
                M_points.append(M_0)
            M_point3d.append(M_points)
            n=n+1

        #Concatenate discretized points of the two surfaces
        M_merge = []
        if merging_direction == 'u':
            M_merge.append(npy.concatenate((M[0][0],M[1][0]),axis=1))
            M_merge.append(npy.concatenate((M[0][1],M[1][1]),axis=1))
            M_merge.append(npy.concatenate((M[0][2],M[1][2]),axis=1))

            #Determine the revised number of control points in u,v (r,s) directions
            r_merged=max(r[0],r[1])
            d=max(degree[0][0],degree[1][0]) - min(degree[0][0],degree[1][0])
            s_merged=s[0]+s[1]-1 +d #d is added here to ajust the nbr of ctrl points if the degree of the two intial surfaces is not equal. here the maximum degree is kept

        elif merging_direction == 'v':
            M_merge.append(npy.concatenate((M[0][0],M[1][0]),axis=0))
            M_merge.append(npy.concatenate((M[0][1],M[1][1]),axis=0))
            M_merge.append(npy.concatenate((M[0][2],M[1][2]),axis=0))

            M_merge[0]=M_merge[0].transpose()
            M_merge[1]=M_merge[1].transpose()
            M_merge[2]=M_merge[2].transpose()

            #Determine the revised number of control points in u,v (r,s) directions
            s_merged=max(s[0],s[1])
            d=max(degree[0][1],degree[1][1]) - min(degree[0][1],degree[1][1])
            r_merged=r[0]+r[1]-1 +d #d is added here to ajust the nbr of ctrl points if the degree of the two intial surfaces is not equal. here the maximum degree is kept

        degree_merge_u = max(degree[0][0],degree[1][0])
        degree_merge_v = max(degree[0][1],degree[1][1])

        #Determine the new knot vectors
        u_merged = geomdl.knotvector.generate(degree_merge_u, r_merged)
        v_merged = geomdl.knotvector.generate(degree_merge_v, s_merged)

        m=len(M_merge[0])
        n=len(M_merge[0][0]) #M_merge = m*n


        (u_knots,u_multiplicities) = knots_vector_inv(u_merged)
        (v_knots,v_multiplicities) = knots_vector_inv(v_merged)

        control_points=[volmdlr.Point3D(0,0,0)] * (s_merged*r_merged)
        merged_surface = volmdlr.faces.BSplineSurface3D(degree_merge_u,
                                                        degree_merge_v,
                                                        control_points,
                                                        r_merged,
                                                        s_merged,
                                                        u_multiplicities,
                                                        v_multiplicities,
                                                        u_knots,
                                                        v_knots)

        #Revise the blending matrices
        ux = npy.linspace(0,0.99,m)
        Au_merged = merged_surface.blending_matrix_u(ux)

        vx = npy.linspace(0,0.99,n)
        Av_merged = merged_surface.blending_matrix_v(vx)

        #Determine the new control points
        mat_u = npy.linalg.pinv((Au_merged.transpose()).dot(Au_merged))
        mat_v = npy.linalg.pinv((Av_merged.transpose()).dot(Av_merged))

        P_merged=[]

        P_merged.append([(mat_u.dot((((Au_merged.transpose()).dot(M_merge[0])).dot(Av_merged)))).dot(mat_v)])
        P_merged.append([(mat_u.dot((((Au_merged.transpose()).dot(M_merge[1])).dot(Av_merged)))).dot(mat_v)])
        P_merged.append([(mat_u.dot((((Au_merged.transpose()).dot(M_merge[2])).dot(Av_merged)))).dot(mat_v)])

        P_points =[] #new control points (x,y,z)
        for i in range(0, len(P_merged[0][0])):
            P_0 = []
            for j in range(0, len(P_merged[0][0][1])):
                P_0.append(volmdlr.Point3D(P_merged[0][0][i][j], P_merged[1][0][i][j], P_merged[2][0][i][j]))
            P_points.append(P_0) #new control points vlmdlr Point3D

        #Compute the merged surface
        control_points = []
        for i in range(0,len(P_points)):
            for j in range(0,len(P_points[0])):
                control_points.append(P_points[i][j])

        knots_u, multiplicities_u = knots_vector_inv(u_merged)
        knots_v, multiplicities_v = knots_vector_inv(v_merged)


        merged_surface = volmdlr.faces.BSplineSurface3D(degree_u=degree_merge_u,
                                        degree_v=degree_merge_v,
                                        control_points=control_points,
                                        nb_u=r_merged,
                                        nb_v=s_merged,
                                        u_multiplicities=multiplicities_u,
                                        v_multiplicities=multiplicities_v,
                                        u_knots=knots_u,
                                        v_knots=knots_v)

<<<<<<< HEAD
        return merged_surface


=======
>>>>>>> dd5e09f6
    @classmethod
    def from_step(cls, arguments, object_dict):
        name = arguments[0][1:-1]
        degree_u = int(arguments[1])
        degree_v = int(arguments[2])
        points_sets = arguments[3][1:-1].split("),")
        points_sets = [elem + ")" for elem in points_sets[:-1]] + [
            points_sets[-1]]
        control_points = []
        for points_set in points_sets:
            points = [object_dict[int(i[1:])] for i in
                      points_set[1:-1].split(",")]
            nb_v = len(points)
            control_points.extend(points)
        nb_u = int(len(control_points) / nb_v)
        surface_form = arguments[4]
        if arguments[5] == '.F.':
            u_closed = False
        elif arguments[5] == '.T.':
            u_closed = True
        else:
            raise ValueError
        if arguments[6] == '.F.':
            v_closed = False
        elif arguments[6] == '.T.':
            v_closed = True
        else:
            raise ValueError
        self_intersect = arguments[7]
        u_multiplicities = [int(i) for i in arguments[8][1:-1].split(",")]
        v_multiplicities = [int(i) for i in arguments[9][1:-1].split(",")]
        u_knots = [float(i) for i in arguments[10][1:-1].split(",")]
        v_knots = [float(i) for i in arguments[11][1:-1].split(",")]
        knot_spec = arguments[12]

        if 13 in range(len(arguments)):
            weight_data = [
                float(i) for i in
                arguments[13][1:-1].replace("(", "").replace(")", "").split(",")
            ]
        else:
            weight_data = None

        bsplinesurface = cls(degree_u, degree_v, control_points, nb_u, nb_v,
                             u_multiplicities, v_multiplicities, u_knots,
                             v_knots, weight_data, name)
        if u_closed:
            bsplinesurface.x_periodicity = bsplinesurface.get_x_periodicity()
        if v_closed:
            bsplinesurface.y_periodicity = bsplinesurface.get_y_periodicity()
        return bsplinesurface

    def get_x_periodicity(self):
        p3d_x1 = self.point2d_to_3d(volmdlr.Point2D(1., 0.5))
        p2d_x0 = self.point3d_to_2d(p3d_x1, 0., 0.5)
        return 1-p2d_x0.x

    def get_y_periodicity(self):
        p3d_y1 = self.point2d_to_3d(volmdlr.Point2D(0.5, 1))
        p2d_y0 = self.point3d_to_2d(p3d_y1, 0., 0.5)
        return 1-p2d_y0.y

    def grid3d(self, points_x, points_y, xmin, xmax, ymin, ymax):
        '''
        generate 3d grid points of a Bspline surface, based on a 2d grid points parameters
        (xmin,xmax,points_x) limits and number of points in x, 
        (ymin,ymax,points_y) limits and number of points in y
        '''

        points_2d = volmdlr.Point2D.grid2d(points_x, points_y, xmin, xmax, ymin, ymax)
        if self._grids2d == {} :
            self._grids2d[points_x, points_y, xmin, xmax, ymin, ymax] = points_2d

        points_3d = []
        for j in range(0,len(points_2d)):
            points_3d.append(self.point2d_to_3d(points_2d[j]))

        return points_3d


    def grid2d_deformed(self, points_x, points_y, xmin, xmax, ymin, ymax):
        ''' 
        dimension and deform a 2d grid points based on a Bspline surface
        (xmin,xmax,points_x) limits and number of points in x, 
        (ymin,ymax,points_y) limits and number of points in y

        '''

        points_2d = volmdlr.Point2D.grid2d(points_x, points_y, xmin, xmax, ymin, ymax)
        points_3d = self.grid3d(points_x, points_y, xmin, xmax, ymin, ymax)

        # Parameters
        index_x = {} #grid point position(i,j), x coordinates position in X(unknown variable)
        index_y = {} #grid point position(i,j), y coordinates position in X(unknown variable)
        index_points = {} #grid point position(j,i), point position in points_2d (or points_3d)
        k,p = 0,0
        for i in range(0,points_x):
            for j in range(0,points_y):
                index_x.update({(j,i):k})
                index_y.update({(j,i):k+1})
                index_points.update({(j,i):p})
                k=k+2
                p=p+1

        equation_points = [] #points combination to compute distances between 2D and 3D grid points
        # for i in range(0,points_y): #row from (0,i)
        #     for j in range(1,points_x):
        #         equation_points.append(((0,i),(j,i)))
        # for i in range(0,points_x): #column from (i,0)
        #     for j in range(1,points_y):
        #         equation_points.append(((i,0),(i,j)))
        for i in range(0,points_y): #row
            for j in range(0,points_x-1):
                equation_points.append(((j,i),(j+1,i)))
        for i in range(0,points_x): #column
            for j in range(0,points_x-1):
                equation_points.append(((i,j),(i,j+1)))
        for i in range(0,points_y-1): #diagonal
            for j in range(0,points_x-1):
                equation_points.append(((j,i),(j+1,i+1)))

        for i in range(0,points_y): #row 2segments (before.point.after)
            for j in range(1,points_x-1):
                equation_points.append(((j-1,i),(j+1,i)))

        for i in range(0,points_x): #column 2segments (before.point.after)
            for j in range(1,points_y-1):
                equation_points.append(((i,j-1),(i,j+1)))

        # Euclidean distance
        # D=[] # distances between 3D grid points (based on points combination [equation_points])
        # for i in range(0, len(equation_points)):
        #     D.append((points_3d[index_points[equation_points[i][0]]].point_distance(points_3d[index_points[equation_points[i][1]]]))**2)

        # Geodesic distance
        import matplotlib.tri as tri
        import pygeodesic.geodesic as geodesic

        xx=[]
        for p in points_2d:
            xx.append(p.x)
        yy=[]
        for p in points_2d:
            yy.append(p.y)

        triang = tri.Triangulation(xx, yy)
        faces = triang.triangles
        points = npy.empty([len(points_3d),3])
        for i in range(0,len(points_3d)):
            points[i] = npy.array([points_3d[i].x,points_3d[i].y,points_3d[i].z])

        geoalg = geodesic.PyGeodesicAlgorithmExact(points, faces)
        D=[] # geodesic distances between 3D grid points (based on points combination [equation_points])
        for i in range(0, len(equation_points)):
            D.append((geoalg.geodesicDistance(index_points[equation_points[i][0]], index_points[equation_points[i][1]])[0])**2)

        #System of nonlinear equations
        def non_linear_equations(X):
<<<<<<< HEAD
            F = npy.empty(len(equation_points))
            for i in range(0, len(equation_points)):
                F[i] = abs((X[index_x[equation_points[i][0]]]**2 + X[index_x[equation_points[i][1]]]**2 + X[index_y[equation_points[i][0]]]**2 + X[index_y[equation_points[i][1]]]**2 - 2*X[index_x[equation_points[i][0]]]*X[index_x[equation_points[i][1]]] -2*X[index_y[equation_points[i][0]]]*X[index_y[equation_points[i][1]]] - D[i]) / D[i])
=======
            F = npy.empty(len(equation_points)+points_x+1)              
            for i in range(0, len(equation_points)):
                F[i] = abs((X[index_x[equation_points[i][0]]]**2 + X[index_x[equation_points[i][1]]]**2 + X[index_y[equation_points[i][0]]]**2 + X[index_y[equation_points[i][1]]]**2 - 2*X[index_x[equation_points[i][0]]]*X[index_x[equation_points[i][1]]] -2*X[index_y[equation_points[i][0]]]*X[index_y[equation_points[i][1]]] - D[i]) / D[i]) 
                
            F[i+1] = X[0]*1000
            F[i+2] = X[1]*1000
            i=i+2
            # F[i+3] = X[(len(points_2d)-points_x)*2]
            l= 3
            for f in range(1, points_x):
                F[i+f] = X[l]*1000
                l = l+2
            # F[i+3] = X[3]*1000
            # F[i+4] = X[5]*1000
            # F[i+4] = X[points_x*2]*1000

                
>>>>>>> dd5e09f6
            return F

        ## Solution with "least_squares" 
        x_init=[] #initial guess (2D grid points)
        for i in range(0,len(points_2d)):
            x_init.append(points_2d[i][0])
            x_init.append(points_2d[i][1])
        z = opt.least_squares(non_linear_equations, x_init)

        points_2d_deformed = [] #deformed 2d grid points
        for i in range(0,len(z.x),2):
            points_2d_deformed.append(volmdlr.Point2D(z.x[i], z.x[i+1]))

        self._grids2d_deformed[points_x, points_y, xmin, xmax, ymin, ymax] = points_2d_deformed

        return points_2d_deformed


    def grid2d_deformation (self, points_x, points_y, xmin, xmax, ymin, ymax):
        '''
        compute the deformation/displacement (dx/dy) of a 2d grid points based on a Bspline surface with:
        (xmin,xmax,points_x) limits and number of points in x, 
        (ymin,ymax,points_y) limits and number of points in y

        '''

        points_2d = volmdlr.Point2D.grid2d(points_x, points_y, xmin, xmax, ymin, ymax)

        if (points_x, points_y, xmin, xmax, ymin, ymax) in self._grids2d_deformed:
            points_2d_deformed = self._grids2d_deformed[points_x, points_y, xmin, xmax, ymin, ymax]
        else:
            points_2d_deformed = self.grid2d_deformed(points_x, points_y, xmin, xmax, ymin, ymax)
            self._grids2d_deformed[points_x, points_y, xmin, xmax, ymin, ymax] = points_2d_deformed


        #Displacement,Deformation dx/dy
        displacement = npy.ones(shape=(len(points_2d),2)) #2D grid points displacement
        for i in range(0,len(displacement)):
            displacement[i][0]=points_2d_deformed[i][0]-points_2d[i][0]
            displacement[i][1]=points_2d_deformed[i][1]-points_2d[i][1]

        return displacement

    def point3d_to_2d_with_dimension(self, point3d: volmdlr.Point3D, points_x, points_y, xmin, xmax, ymin, ymax):
        '''
        compute the point2d of a point3d, on a Bspline surface, in the dimensioned frame  
        '''

        point2d = self.point3d_to_2d(point3d)
        # points_2d = volmdlr.Point2D.grid2d(points_x, points_y, xmin, xmax, ymin, ymax)

        if (points_x, points_y, xmin, xmax, ymin, ymax) in self._grids2d:
            points_2d = self._grids2d[points_x, points_y, xmin, xmax, ymin, ymax]
        else:
            points_2d = volmdlr.Point2D.grid2d(points_x, points_y, xmin, xmax, ymin, ymax)
            self._grids2d[points_x, points_y, xmin, xmax, ymin, ymax] = points_2d

        if (points_x, points_y, xmin, xmax, ymin, ymax) in self._displacements:
            displacement = self._displacements[points_x, points_y, xmin, xmax, ymin, ymax]
        else:
            displacement = self.grid2d_deformation(points_x, points_y, xmin, xmax, ymin, ymax)
            self._displacements[points_x, points_y, xmin, xmax, ymin, ymax] = displacement

        # Parameters
        index_points = {} #grid point position(j,i), point position in points_2d (or points_3d)
        p = 0
        for i in range(0,points_x):
            for j in range(0,points_y):
                index_points.update({(j,i):p})
                p=p+1

        #Form function "Finite Elements"
        def form_function(s,t):
            N = npy.empty(4)
            N[0] = (1-s)*(1-t)/4
            N[1] = (1+s)*(1-t)/4
            N[2] = (1+s)*(1+t)/4
            N[3] = (1-s)*(1+t)/4
            return N

        finite_elements_points = [] #2D grid points index that define one element
        for j in range(0,points_y-1):
            for i in range(0,points_x-1):
                finite_elements_points.append(((i,j),(i+1,j),(i+1,j+1),(i,j+1)))
        finite_elements = [] #finite elements defined with closed polygon
        for i in range(0, len(finite_elements_points)):
            finite_elements.append(volmdlr.wires.ClosedPolygon2D((points_2d[index_points[finite_elements_points[i][0]]],
                                      points_2d[index_points[finite_elements_points[i][1]]],
                                      points_2d[index_points[finite_elements_points[i][2]]],
                                      points_2d[index_points[finite_elements_points[i][3]]])))

        for k in range(0, len(finite_elements_points)):
            if (finite_elements[k].point_belongs(point2d)
                or ((points_2d[index_points[finite_elements_points[k][0]]][0] < point2d.x < points_2d[index_points[finite_elements_points[k][1]]][0])
                    and point2d.y == points_2d[index_points[finite_elements_points[k][0]]][1])
                or ((points_2d[index_points[finite_elements_points[k][1]]][1] < point2d.y < points_2d[index_points[finite_elements_points[k][2]]][1])
                    and point2d.x == points_2d[index_points[finite_elements_points[k][1]]][0])
                or ((points_2d[index_points[finite_elements_points[k][3]]][0] < point2d.x < points_2d[index_points[finite_elements_points[k][2]]][0])
                    and point2d.y == points_2d[index_points[finite_elements_points[k][1]]][1])
                or ((points_2d[index_points[finite_elements_points[k][0]]][1] < point2d.y < points_2d[index_points[finite_elements_points[k][3]]][1])
                    and point2d.x == points_2d[index_points[finite_elements_points[k][0]]][0])):
                break

        x0=points_2d[index_points[finite_elements_points[k][0]]][0]
        y0=points_2d[index_points[finite_elements_points[k][0]]][1]
        x1=points_2d[index_points[finite_elements_points[k][1]]][0]
        y2=points_2d[index_points[finite_elements_points[k][2]]][1]
        x=point2d.x
        y=point2d.y
        s=2*((x-x0)/(x1-x0))-1
        t=2*((y-y0)/(y2-y0))-1


        N = form_function(s,t)
        dx = npy.array([displacement[index_points[finite_elements_points[k][0]]][0],
                        displacement[index_points[finite_elements_points[k][1]]][0],
                        displacement[index_points[finite_elements_points[k][2]]][0],
                        displacement[index_points[finite_elements_points[k][3]]][0]])
        dy = npy.array([displacement[index_points[finite_elements_points[k][0]]][1],
                        displacement[index_points[finite_elements_points[k][1]]][1],
                        displacement[index_points[finite_elements_points[k][2]]][1],
                        displacement[index_points[finite_elements_points[k][3]]][1]])

        return volmdlr.Point2D(point2d.x + npy.transpose(N).dot(dx),  point2d.y + npy.transpose(N).dot(dy))
<<<<<<< HEAD

    def edge3d_to_2d_with_dimension(self, edge3d, points_x, points_y):
=======
    
    def edge3d_to_2d_with_dimension(self, edges3d, points_x, points_y):
>>>>>>> dd5e09f6
        '''
        '''
        for edge3d in edges3d:
            edge3d = volmdlr.edges.LineSegment2D(self.point3d_to_2d_with_dimension(edge3d.start, points_x, points_y, 0,1,0,1),
                                                 self.point3d_to_2d_with_dimension(edge3d.end, points_x, points_y, 0,1,0,1))
        return edges3d



    def contour3d_to_2d_with_dimension(self, contour3d:volmdlr.wires.Contour3D, points_x, points_y):

        contour2d = self.contour3d_to_2d(contour3d)
        xmin = contour2d.bounding_rectangle()[0]
        xmax = contour2d.bounding_rectangle()[1]
        ymin = contour2d.bounding_rectangle()[2]
        ymax = contour2d.bounding_rectangle()[3]

        new_start_points = []
        for i in range(0,len(contour3d.primitives)):
            point3d = contour3d.primitives[i].start
            new_start_points.append(self.point3d_to_2d_with_dimension(point3d, points_x, points_y, xmin, xmax, ymin, ymax))
            if type(contour3d.primitives[i]) == volmdlr.edges.Arc3D:
                point3d = contour3d.primitives[i].interior
                new_start_points.append(self.point3d_to_2d_with_dimension(point3d, points_x, points_y, xmin, xmax, ymin, ymax))

        edges = []
        for i in range(0,len(new_start_points)-1):
            edges.append(volmdlr.edges.LineSegment2D(new_start_points[i], new_start_points[i+1]))
        edges.append(volmdlr.edges.LineSegment2D(new_start_points[-1], new_start_points[0]))
<<<<<<< HEAD

        contour2d = volmdlr.wires.Contour2D.contours_from_edges(edges)

        return contour2d[0]

=======
            
        contour2d = volmdlr.wires.Contour2D(edges)

        return contour2d
    
>>>>>>> dd5e09f6
    def point2d_with_dimension_to_3d(self, point2d, points_x, points_y, xmin, xmax, ymin, ymax):

        if (points_x, points_y, xmin, xmax, ymin, ymax) in self._grids2d:
            points_2d = self._grids2d[points_x, points_y, xmin, xmax, ymin, ymax]
        else:
            points_2d = volmdlr.Point2D.grid2d(points_x, points_y, xmin, xmax, ymin, ymax)
            self._grids2d[points_x, points_y, xmin, xmax, ymin, ymax] = points_2d

        if (points_x, points_y, xmin, xmax, ymin, ymax) in self._grids2d_deformed:
            points_2d_deformed = self._grids2d_deformed[points_x, points_y, xmin, xmax, ymin, ymax]
        else:
            points_2d_deformed = self.grid2d_deformed(points_x, points_y, xmin, xmax, ymin, ymax)
            self._grids2d_deformed[points_x, points_y, xmin, xmax, ymin, ymax] = points_2d_deformed


        # Parameters
        index_points = {} #grid point position(j,i), point position in points_2d (or points_3d)
        p = 0
        for i in range(0,points_x):
            for j in range(0,points_y):
                index_points.update({(j,i):p})
                p=p+1

        finite_elements_points = [] #2D grid points index that define one element
        for j in range(0,points_y-1):
            for i in range(0,points_x-1):
                finite_elements_points.append(((i,j),(i+1,j),(i+1,j+1),(i,j+1)))
        finite_elements = [] #finite elements defined with closed polygon  DEFORMED
        for i in range(0, len(finite_elements_points)):
            finite_elements.append(volmdlr.wires.ClosedPolygon2D((points_2d_deformed[index_points[finite_elements_points[i][0]]],
                                                                  points_2d_deformed[index_points[finite_elements_points[i][1]]],
                                                                  points_2d_deformed[index_points[finite_elements_points[i][2]]],
                                                                  points_2d_deformed[index_points[finite_elements_points[i][3]]])))

        finite_elements_initial = [] #finite elements defined with closed polygon  INITIAL
        for i in range(0, len(finite_elements_points)):
            finite_elements_initial.append(volmdlr.wires.ClosedPolygon2D((points_2d[index_points[finite_elements_points[i][0]]],
                                                                          points_2d[index_points[finite_elements_points[i][1]]],
                                                                          points_2d[index_points[finite_elements_points[i][2]]],
                                                                          points_2d[index_points[finite_elements_points[i][3]]])))


        for k in range(0, len(finite_elements_points)):
            if (finite_elements[k].point_belongs(point2d)
                or ((points_2d_deformed[index_points[finite_elements_points[k][0]]][0] < point2d.x < points_2d_deformed[index_points[finite_elements_points[k][1]]][0])
                    and point2d.y == points_2d_deformed[index_points[finite_elements_points[k][0]]][1])
                or ((points_2d_deformed[index_points[finite_elements_points[k][1]]][1] < point2d.y < points_2d_deformed[index_points[finite_elements_points[k][2]]][1])
                    and point2d.x == points_2d_deformed[index_points[finite_elements_points[k][1]]][0])
                or ((points_2d_deformed[index_points[finite_elements_points[k][3]]][0] < point2d.x < points_2d_deformed[index_points[finite_elements_points[k][2]]][0])
                    and point2d.y == points_2d_deformed[index_points[finite_elements_points[k][1]]][1])
                or ((points_2d_deformed[index_points[finite_elements_points[k][0]]][1] < point2d.y < points_2d_deformed[index_points[finite_elements_points[k][3]]][1])
                    and point2d.x == points_2d_deformed[index_points[finite_elements_points[k][0]]][0])
                or finite_elements[k].primitives[0].point_belongs(point2d) or finite_elements[k].primitives[1].point_belongs(point2d)
                or finite_elements[k].primitives[2].point_belongs(point2d) or finite_elements[k].primitives[3].point_belongs(point2d)):

                break

        frame_deformed = volmdlr.Frame2D(finite_elements[k].center_of_mass(),
                                         volmdlr.Vector2D(finite_elements[k].primitives[1].middle_point()[0]-finite_elements[k].center_of_mass()[0],
                                                          finite_elements[k].primitives[1].middle_point()[1]-finite_elements[k].center_of_mass()[1]),
                                         volmdlr.Vector2D(finite_elements[k].primitives[0].middle_point()[0]-finite_elements[k].center_of_mass()[0],
                                                          finite_elements[k].primitives[0].middle_point()[1]-finite_elements[k].center_of_mass()[1]))

        point2d_frame_deformed = volmdlr.Point2D(point2d.frame_mapping(frame_deformed, 'new')[0],
                                                 point2d.frame_mapping(frame_deformed, 'new')[1])


        frame_inital = volmdlr.Frame2D(finite_elements_initial[k].center_of_mass(),
                                       volmdlr.Vector2D(finite_elements_initial[k].primitives[1].middle_point()[0]-finite_elements_initial[k].center_of_mass()[0],
                                                        finite_elements_initial[k].primitives[1].middle_point()[1]-finite_elements_initial[k].center_of_mass()[1]),
                                       volmdlr.Vector2D(finite_elements_initial[k].primitives[0].middle_point()[0]-finite_elements_initial[k].center_of_mass()[0],
                                                        finite_elements_initial[k].primitives[0].middle_point()[1]-finite_elements_initial[k].center_of_mass()[1]))

        X = point2d_frame_deformed.frame_mapping(frame_inital, 'old')[0]
        if X<0:
            X=0
        elif X>1:
            X=1
        Y = point2d_frame_deformed.frame_mapping(frame_inital, 'old')[1]
        if Y<0:
            Y=0
        elif Y>1:
            Y=1

        return self.point2d_to_3d(volmdlr.Point2D(X,Y))


    def contour2d_with_dimension_to_3d(self, contour2d):
        '''
        
        '''

        for cle in self._grids2d.keys():
            [points_x, points_y, xmin, xmax, ymin, ymax] = cle

        new_start_points = []
        for i in range(0,len(contour2d.primitives)):
            point2d = contour2d.primitives[i].start
            new_start_points.append(self.point2d_with_dimension_to_3d(point2d, points_x, points_y, xmin, xmax, ymin, ymax))

        edges = []
        for i in range(0,len(new_start_points)-1):
            edges.append(volmdlr.edges.LineSegment3D(new_start_points[i], new_start_points[i+1]))

        edges.append(volmdlr.edges.LineSegment3D(new_start_points[-1], new_start_points[0]))

        return volmdlr.wires.Contour3D(edges)

    @classmethod
    def points_fitting_into_bspline_surface(cls, points_3d, size_u,size_v,degree_u,degree_v):
        '''
        Bspline Surface interpolation through 3d points
        
        Parameters
        ----------
        points_3d : volmdlr.Point3D
            data points 
        size_u : int
            number of data points on the u-direction.
        size_v : int
            number of data points on the v-direction.
        degree_u : int
            degree of the output surface for the u-direction.
        degree_v : int
            degree of the output surface for the v-direction.
    
        Returns
        -------
        B-spline surface
    
        '''

        points=[]
        for i in range(0,len(points_3d)):
            points.append((points_3d[i].x,points_3d[i].y,points_3d[i].z))

        surface=geomdl.fitting.interpolate_surface(points,size_u,size_v,degree_u,degree_v)
<<<<<<< HEAD

        control_points=[]
        for i in range(0,len(surface.ctrlpts)):
            control_points.append(volmdlr.Point3D(surface.ctrlpts[i][0],surface.ctrlpts[i][1],surface.ctrlpts[i][2]))

        (u_knots,u_multiplicities) = knots_vector_inv((surface.knotvector_u))
        (v_knots,v_multiplicities) = knots_vector_inv((surface.knotvector_v))

        bspline_surface = cls(degree_u=surface.degree_u,
                              degree_v=surface.degree_v,
                              control_points=control_points,
                              nb_u=surface.ctrlpts_size_u,
                              nb_v=surface.ctrlpts_size_v,
                              u_multiplicities=u_multiplicities,
                              v_multiplicities=v_multiplicities,
                              u_knots=u_knots,
                              v_knots=v_knots)

        return bspline_surface

=======
    
        return volmdlr.faces.BSplineSurface3D.from_geomdl_surface(surface)   
    
        # control_points=[]
        # for i in range(0,len(surface.ctrlpts)):
        #     control_points.append(volmdlr.Point3D(surface.ctrlpts[i][0],surface.ctrlpts[i][1],surface.ctrlpts[i][2]))
        
        # (u_knots,u_multiplicities) = knots_vector_inv((surface.knotvector_u))
        # (v_knots,v_multiplicities) = knots_vector_inv((surface.knotvector_v))
    
        # bspline_surface = cls(degree_u=surface.degree_u,
        #                       degree_v=surface.degree_v,
        #                       control_points=control_points,
        #                       nb_u=surface.ctrlpts_size_u,
        #                       nb_v=surface.ctrlpts_size_v,
        #                       u_multiplicities=u_multiplicities,
        #                       v_multiplicities=v_multiplicities,
        #                       u_knots=u_knots,
        #                       v_knots=v_knots)
        
        # return bspline_surface 
    
>>>>>>> dd5e09f6

    @classmethod
    def from_cylindrical_surfaces(cls, faces, degree_u,degree_v, direction):
        ''' faces: List[volmdlr.faces.CylindricalFace3D] '''

        points_x, points_y  = 50, 50

        if len(faces) == 1:

            points_3d = faces[0].surface3d.grid3d(points_x, points_y,
                                                  faces[0].surface2d.outer_contour.bounding_rectangle()[0],
                                                  faces[0].surface2d.outer_contour.bounding_rectangle()[1],
                                                  faces[0].surface2d.outer_contour.bounding_rectangle()[2],
                                                  faces[0].surface2d.outer_contour.bounding_rectangle()[3])

            return volmdlr.faces.BSplineSurface3D.points_fitting_into_bspline_surface(points_3d,points_x,points_x,degree_u,degree_v)

        elif len(faces) > 1:
            points_3d = []

            if direction == 'x':
                ymin = faces[0].surface2d.outer_contour.bounding_rectangle()[2]
                ymax = faces[0].surface2d.outer_contour.bounding_rectangle()[3]
                for face in faces:
                    ymin = min(ymin, face.surface2d.outer_contour.bounding_rectangle()[2])
                    ymax = max(ymax, face.surface2d.outer_contour.bounding_rectangle()[3])
                for face in faces:
                    xmin = face.surface2d.outer_contour.bounding_rectangle()[0]
                    xmax = face.surface2d.outer_contour.bounding_rectangle()[1]

                    points_3d.append(face.surface3d.grid3d(points_x, points_y, xmin, xmax, ymin, ymax))

                points_3d_ordred = []
                if points_3d[0][points_x-1].point_distance(points_3d[0][points_x]) < points_3d[0][points_x-1].point_distance(points_3d[1][0]):
                    for i in range(0,len(faces)):
                        points_3d_ordred.extend(points_3d[i])
                else:
                    for j in range(0,len(points_3d[0]),points_x):
                        for i in range(0,len(faces)):
                            points_3d_ordred.extend(points_3d[i][j:j+points_x])

                return cls.points_fitting_into_bspline_surface(points_3d_ordred,points_x,points_x*len(faces),degree_u,degree_v)


            elif direction == 'y':
                xmin = faces[0].surface2d.outer_contour.bounding_rectangle()[0]
                xmax = faces[0].surface2d.outer_contour.bounding_rectangle()[1]
                for face in faces:
                    xmin = min(xmin, face.surface2d.outer_contour.bounding_rectangle()[0])
                    xmax = max(xmax, face.surface2d.outer_contour.bounding_rectangle()[1])
                for face in faces:
                    ymin = face.surface2d.outer_contour.bounding_rectangle()[2]
                    ymax = face.surface2d.outer_contour.bounding_rectangle()[3]

                    points_3d.append(face.surface3d.grid3d(points_x, points_y, xmin, xmax, ymin, ymax))

                points_3d_ordred = []
                if points_3d[0][points_x-1].point_distance(points_3d[0][points_x]) < points_3d[0][points_x-1].point_distance(points_3d[1][0]):
                    for i in range(0,len(faces)):
                        points_3d_ordred.extend(points_3d[i])

                else:
                    for j in range(0,len(points_3d[0]),points_x):
                        for i in range(0,len(faces)):
                            points_3d_ordred.extend(points_3d[i][j:j+points_x])

                return cls.points_fitting_into_bspline_surface(points_3d_ordred,points_x*len(faces),points_x,degree_u,degree_v)


    def plane_intersection(self, plane3d):
        '''
        compute intersection points between a Bspline surface and a plane3d
        '''

        def f(X):
            return ((self.surface.evaluate_single((X[0],X[1]))[0])*plane3d.equation_coefficients()[0] +
                    (self.surface.evaluate_single((X[0],X[1]))[1])*plane3d.equation_coefficients()[1] +
                    (self.surface.evaluate_single((X[0],X[1]))[2])*plane3d.equation_coefficients()[2] +
                    plane3d.equation_coefficients()[3])

        x = npy.linspace(0,1,20)
        x_init=[]
        for xi in x:
            for yi in x:
                x_init.append((xi,yi))


        # x_init = volmdlr.Point2D.grid2d(20, 20, 0, 1, 0, 1)

        intersection_points = []
<<<<<<< HEAD

        for x0 in x_init:
=======
        solutions = []
        u, v =[],  []
        
        for x0 in x_init: 
>>>>>>> dd5e09f6
            z = scp.optimize.least_squares(f, x0=x0, bounds=([0,1]))
            if z.cost<1e-20:
            #     cost.append(z.cost)
            # # print(z.cost)
            # if z.cost<1e-20:
                solution = z.x
                intersection_points.append(volmdlr.Point3D(self.surface.evaluate_single((solution[0],solution[1]))[0],
                                                            self.surface.evaluate_single((solution[0],solution[1]))[1],
                                                            self.surface.evaluate_single((solution[0],solution[1]))[2]))
        # intersection_points.sort()
                # u.append(solution[0])        
                # v.append(solution[1])  
                # solutions.append(solution)
        
        # return (u,v)
        return intersection_points

    def error_with_point3d(self, point3d):
        '''
        compute the error/distance between the Bspline surface and a point3d
        '''

        def f(x):
            return (point3d - self.point2d_to_3d(volmdlr.Point2D(x[0], x[1]))).norm()

        cost = []

        for x0 in [(0, 0), (0, 1), (1, 0), (1, 1), (0.5, 0.5)]:
            z = scp.optimize.least_squares(f, x0=x0, bounds=([0,1]))
            cost.append(z.cost)

        return min(cost)

    def error_with_edge3d(self, edge3d):
        ''' 
        compute the error/distance between the Bspline surface and an edge3d
        it's the mean of the start and end points errors'
        '''

        return (self.error_with_point3d(edge3d.start) + self.error_with_point3d(edge3d.end)) / 2

    def nearest_edges3d(self, contours3d, threshold: float):
        ''' 
        
        '''

        nearest_primitives = []
        for i in range(0,len(contours3d)):
            primitives = contours3d[i].primitives
            nearest = []
            for primitive in primitives:
                if self.error_with_edge3d(primitive) <= threshold:
                    nearest.append(primitive)
            nearest_primitives.append(volmdlr.wires.Wire3D(nearest))

        return nearest_primitives


    def wire3d_to_2d(self, wires3d):
        ''' 
        
        '''

        wires2d = []
        for wire3d in wires3d:
            edges2d = []
            for edge in wire3d.primitives:
                edges2d.append(volmdlr.edges.LineSegment2D(self.point3d_to_2d(edge.start),
                                                           self.point3d_to_2d(edge.end)))
            wires2d.append(volmdlr.wires.Wire2D(edges2d))

        return wires2d


    def wire3d_to_2d_with_dimension(self, wires3d):
        ''' 
        
        '''

        for cle in self._grids2d.keys():
            [points_x, points_y, xmin, xmax, ymin, ymax] = cle

        wires2d = []
        for wire3d in wires3d:
            wire2d = []
            for edge in wire3d.primitives:
                wire2d.append(volmdlr.edges.LineSegment2D(self.point3d_to_2d_with_dimension(edge.start, points_x, points_y, xmin, xmax, ymin, ymax),
                                                          self.point3d_to_2d_with_dimension(edge.end, points_x, points_y, xmin, xmax, ymin, ymax)))
            wires2d.append(volmdlr.wires.Wire2D(wire2d))

        return wires2d


    def intersection_with(self, other_bspline_surface3d):
        '''
        compute intersection points between two Bspline surfaces 
        return u,v parameters for intersection points for both surfaces
        [[u1_min,u1_max],[v1_min,v1_max]] & [[u2_min,u2_max],[v2_min,v2_max]]
        
        '''

        def f(X):
            return (self.point2d_to_3d(volmdlr.Point2D(X[0],X[1])) - other_bspline_surface3d.point2d_to_3d(volmdlr.Point2D(X[2],X[3]))).norm()

        x = npy.linspace(0,1,10)
        x_init=[]
        for xi in x:
            for yi in x:
                x_init.append((xi,yi, xi, yi))
                x_init.append((xi,yi, yi, xi))

        u1, v1, u2, v2 = [], [], [], []

        for x0 in x_init:
            z = scp.optimize.least_squares(f, x0=x0, bounds=([0,1]))
            # print(z.cost)
            if z.cost<1e-5:
                solution = z.x
                u1.append(solution[0])
                v1.append(solution[1])
                u2.append(solution[2])
                v2.append(solution[3])


        uv1 = [[min(u1),max(u1)],[min(v1),max(v1)]]
        uv2 = [[min(u2),max(u2)],[min(v2),max(v2)]]

        return (uv1, uv2)
<<<<<<< HEAD

    @classmethod
    def from_adjacent_bspline_surfaces(cls, surfaces, degree_u, degree_v):
        '''  '''

        points_x, points_y  = 50, 50

        if len(surfaces) == 1:

            points_3d = surfaces[0].grid3d(points_x, points_y, 0, 1, 0, 1)

            return volmdlr.faces.BSplineSurface3D.points_fitting_into_bspline_surface(points_3d,points_x,points_x,degree_u,degree_v)

        elif len(surfaces) > 1:
            points_3d = []
            for surface in surfaces:
                xmin, xmax, ymin, ymax = 0, 1, 0, 1
                points_3d.append(surface.grid3d(points_x, points_y, xmin, xmax, ymin, ymax))

            points_3d_ordred = []
            if points_3d[0][points_x-1].point_distance(points_3d[0][points_x]) < points_3d[0][points_x-1].point_distance(points_3d[1][0]):
                for i in range(0,len(faces)):
                    points_3d_ordred.extend(points_3d[i])
            else:
                for j in range(0,len(points_3d[0]),points_x):
                    for i in range(0,len(faces)):
                        points_3d_ordred.extend(points_3d[i][j:j+points_x])

        return cls.points_fitting_into_bspline_surface(points_3d_ordred,points_x,points_x*len(faces),degree_u,degree_v)
=======
    
    @classmethod 
    def from_geomdl_surface(cls, surface):
        
        control_points=[]
        for i in range(0,len(surface.ctrlpts)):
            control_points.append(volmdlr.Point3D(surface.ctrlpts[i][0],surface.ctrlpts[i][1],surface.ctrlpts[i][2]))
        
        (u_knots,u_multiplicities) = knots_vector_inv((surface.knotvector_u))
        (v_knots,v_multiplicities) = knots_vector_inv((surface.knotvector_v))
    
        bspline_surface = cls(degree_u=surface.degree_u,
                              degree_v=surface.degree_v,
                              control_points=control_points,
                              nb_u=surface.ctrlpts_size_u,
                              nb_v=surface.ctrlpts_size_v,
                              u_multiplicities=u_multiplicities,
                              v_multiplicities=v_multiplicities,
                              u_knots=u_knots,
                              v_knots=v_knots)

        return bspline_surface

    @classmethod
    def points_approximate_into_bspline_surface(cls, points_3d, size_u, size_v, degree_u, degree_v, **kwargs):
        '''
        Bspline Surface approximate through 3d points
        
        Parameters
        ----------
        points_3d : volmdlr.Point3D
            data points 
        size_u : int
            number of data points on the u-direction.
        size_v : int
            number of data points on the v-direction.
        degree_u : int
            degree of the output surface for the u-direction.
        degree_v : int
            degree of the output surface for the v-direction.
            
        Keyword Arguments:
            * ``ctrlpts_size_u``: number of control points on the u-direction. *Default: size_u - 1*
            * ``ctrlpts_size_v``: number of control points on the v-direction. *Default: size_v - 1*
    
        Returns
        -------
        B-spline surface
    
        ''' 
        # Keyword arguments
        num_cpts_u = kwargs.get('ctrlpts_size_u', size_u - 1)  # number of datapts, r + 1 > number of ctrlpts, n + 1
        num_cpts_v = kwargs.get('ctrlpts_size_v', size_v - 1)  # number of datapts, s + 1 > number of ctrlpts, m + 1

        points=[]
        for i in range(0,len(points_3d)):
            points.append((points_3d[i].x,points_3d[i].y,points_3d[i].z))
        
        surface = geomdl.fitting.approximate_surface(points, size_u, size_v, degree_u, degree_v, ctrlpts_size_u = num_cpts_u, num_cpts_v = num_cpts_v)
>>>>>>> dd5e09f6

        return volmdlr.faces.BSplineSurface3D.from_geomdl_surface(surface) 

    def normal_from_point2d(self, point2d):
        """ 
        evaluates the normal vector of the bspline surface at the input
        parameter values (u,v).
        return: a tuple containing "point" and "vector" pairs
        """
        
        return geomdl.operations.normal(self.surface, params=(point2d.x,
                                                              point2d.y))
    
     
class BezierSurface3D(BSplineSurface3D):

    def __init__(self, degree_u: int, degree_v: int,
                 control_points: List[List[volmdlr.Point3D]],
                 nb_u: int, nb_v: int, name=''):

        u_knots = utilities.generate_knot_vector(degree_u, nb_u)
        v_knots = utilities.generate_knot_vector(degree_v, nb_v)

        u_multiplicities = [1] * len(u_knots)
        v_multiplicities = [1] * len(v_knots)

        BSplineSurface3D.__init__(self, degree_u, degree_v,
                                  control_points, nb_u, nb_v,
                                  u_multiplicities, v_multiplicities,
                                  u_knots, v_knots, None, name)


class Face3D(volmdlr.core.Primitive3D):
    min_x_density = 1
    min_y_density = 1

    def __init__(self, surface3d, surface2d: Surface2D,
                 name: str = ''):
        self.surface3d = surface3d
        self.surface2d = surface2d
        self.bounding_box = self._bounding_box()

        volmdlr.core.Primitive3D.__init__(self, name=name)

    def __hash__(self):
        return hash(self.surface3d) + hash(self.surface2d)

    def __eq__(self, other_):
        if other_.__class__.__name__ != self.__class__.__name__:
            return False
        equal = (self.surface3d == other_.surface3d
                 and self.surface2d == other_.surface2d)
        return equal

    def point_belongs(self, point3d: volmdlr.Point3D):
        """
        Tells you if a point is on the 3D face and inside its contour
        """
        point2d = self.surface3d.point3d_to_2d(point3d)
        check_point3d = self.surface3d.point2d_to_3d(point2d)
        if check_point3d.point_distance(point3d) > 1e-6:
            return False

        return self.surface2d.point_belongs(point2d)

    @property
    def outer_contour3d(self):
        """

        """
        return self.surface3d.contour2d_to_3d(self.surface2d.outer_contour)

    @property
    def inner_contours3d(self):
        """

        """
        return [self.surface3d.contour2d_to_3d(c) for c in
                self.surface2d.inner_contours]

    def _bounding_box(self):
        """
        this error is raised to enforce overloading of this method
        """
        raise NotImplementedError(
            '_bounding_box method must be overloaded by {}'.format(
                self.__class__.__name__))

    @classmethod
    def from_step(cls, arguments, object_dict):
        contours = [object_dict[int(arguments[1][0][1:])]]

        # Detecting inner and outer contours
        name = arguments[0][1:-1]
        surface = object_dict[int(arguments[2])]

        if hasattr(surface, 'face_from_contours3d'):
            if (len(contours) == 1) and isinstance(contours[0],
                                                   volmdlr.Point3D):
                return surface

            return surface.face_from_contours3d(contours, name)
        else:
            raise NotImplementedError(
                'Not implemented :face_from_contours3d in {}'.format(surface))

    def to_step(self, current_id):
        xmin, xmax, ymin, ymax = self.surface2d.bounding_rectangle()
        subsurfaces2d = [self.surface2d]
        line_x = None
        if self.surface3d.x_periodicity and (xmax - xmin) >= 0.45 * self.surface3d.x_periodicity:
            line_x = vme.Line2D(volmdlr.Point2D(0.5 * (xmin + xmax), 0),
                                volmdlr.Point2D(
                                    0.5 * (xmin + xmax), 1))
        line_y = None
        if self.surface3d.y_periodicity and (
                ymax - ymin) >= 0.45 * self.surface3d.y_periodicity:
            line_y = vme.Line2D(
                volmdlr.Point2D(0., 0.5 * (ymin + ymax)),
                volmdlr.Point2D(1, 0.5 * (ymin + ymax)))

        if line_x:
            subsurfaces2 = []
            for subsurface2d in subsurfaces2d:
                subsurfaces2.extend(subsurface2d.cut_by_line(line_x))
            subsurfaces2d = subsurfaces2

        if line_y:
            subsurfaces2 = []
            for subsurface2d in subsurfaces2d:
                subsurfaces2.extend(subsurface2d.cut_by_line(line_y))
            subsurfaces2d = subsurfaces2

        if len(subsurfaces2d) > 1:
            content = ''
            face_ids = []
            for subsurface2d in subsurfaces2d:
                face = self.__class__(self.surface3d, subsurface2d)
                # try:

                face_content, face_id = face.to_step_without_splitting(
                    current_id)
                face_ids.append(face_id[0])
                content += face_content
                current_id = face_id[0] + 1
                # except NotImplementedError:
                #     print('Warning: a face of class {} has not been exported due to NotImplementedError'.format(
                #         face.__class__.__name__))
                # except AttributeError:
                #     print(
                #         'Warning: a face of class {} has not been exported due to AttributeError'.format(
                #          face.__class__.__name__))
            return content, face_ids
        else:
            return self.to_step_without_splitting(current_id)

    def to_step_without_splitting(self, current_id):
        content, surface3d_ids = self.surface3d.to_step(current_id)
        current_id = max(surface3d_ids) + 1

        outer_contour_content, outer_contour_id = self.outer_contour3d.to_step(
            current_id)
        # surface_id=surface3d_id)
        content += outer_contour_content
        content += "#{} = FACE_BOUND('{}',#{},.T.);\n".format(
            outer_contour_id + 1, self.name, outer_contour_id)
        contours_ids = [outer_contour_id + 1]
        current_id = outer_contour_id + 2
        for inner_contour3d in self.inner_contours3d:
            inner_contour_content, inner_contour_id = inner_contour3d.to_step(
                current_id)
            # surface_id=surface3d_id)
            content += inner_contour_content
            face_bound_id = inner_contour_id + 1
            content += "#{} = FACE_BOUND('',#{},.T.);\n".format(
                face_bound_id, inner_contour_id)
            contours_ids.append(face_bound_id)
            current_id = face_bound_id + 1

        content += "#{} = ADVANCED_FACE('{}',({}),#{},.T.);\n".format(
            current_id,
            self.name,
            volmdlr.core.step_ids_to_str(contours_ids),
            surface3d_ids[0])
        # TODO: create an ADVANCED_FACE for each surface3d_ids ?
        return content, [current_id]

    def triangulation_lines(self):
        return [], []

    def triangulation(self):

        lines_x, lines_y = self.triangulation_lines()
        if lines_x and lines_y:
            surfaces = []
            for surface in self.surface2d.split_by_lines(lines_x):
                surfaces.extend(surface.split_by_lines(lines_y))

        elif lines_x:
            # try:
            surfaces = self.surface2d.split_by_lines(lines_x)
            # except:
            #     self.plot()
            #     raise NotImplementedError
        elif lines_y:
            surfaces = self.surface2d.split_by_lines(lines_y)
        else:
            surfaces = [self.surface2d]
        mesh2d = surfaces[0].triangulation()
        for subsurface in surfaces[1:]:
            # mesh2d += subsurface.triangulation()
            mesh2d.merge_mesh(subsurface.triangulation())

        return vmd.DisplayMesh3D(
            [vmd.Node3D(*self.surface3d.point2d_to_3d(p)) for p in
             mesh2d.points],
            mesh2d.triangles)

    def plot2d(self, ax=None, color='k', alpha=1):
        if ax is None:
            _, ax = plt.subplots()

        self.outer_contour.plot()

    def rotation(self, center, axis, angle, copy=True):
        if copy:
            new_surface = self.surface3d.rotation(center=center, axis=axis,
                                                  angle=angle, copy=True)
            return self.__class__(new_surface, self.surface2d)
        else:
            self.surface3d.rotation(center=center, axis=axis,
                                    angle=angle, copy=False)
            self.bounding_box = self._bounding_box()

    def translation(self, offset, copy=True):
        if copy:
            new_surface3d = self.surface3d.translation(offset=offset,
                                                       copy=True)
            return self.__class__(new_surface3d, self.surface2d)
        else:
            self.surface3d.translation(offset=offset, copy=False)
            self.bounding_box = self._bounding_box()

    def frame_mapping(self, frame, side, copy=True):
        """
        side = 'old' or 'new'
        """
        if copy:
            new_surface = self.surface3d.frame_mapping(frame, side, copy=True)
            return self.__class__(new_surface, self.surface2d.copy(),
                                  self.name)
        else:
            self.surface3d.frame_mapping(frame, side, copy=False)
            self.bounding_box = self._bounding_box()

    def copy(self):
        return Face3D(self.surface3d.copy(), self.surface2d.copy(), self.name)

    def line_intersections(self,
                                  line: vme.Line3D,
                                  ) -> List[volmdlr.Point3D]:
        intersections = []
        for intersection in self.surface3d.line_intersections(line):
            if self.point_belongs(intersection):
                intersections.append(intersection)

        return intersections

    def linesegment_intersections(self,
                                  linesegment: vme.LineSegment3D,
                                  ) -> List[volmdlr.Point3D]:
        intersections = []
        for intersection in self.surface3d.linesegment_intersections(
                linesegment):
            if self.point_belongs(intersection):
                intersections.append(intersection)

        return intersections

    def plot(self, ax=None, color='k', alpha=1):
        if not ax:
            ax = plt.figure().add_subplot(111, projection='3d')
        self.outer_contour3d.plot(ax=ax, color=color, alpha=alpha)
        return ax


class PlaneFace3D(Face3D):
    """
    :param contours: The face's contour2D
    :type contours: volmdlr.Contour2D
    :param plane: Plane used to place your face
    :type plane: Plane3D
    """
    _standalone_in_db = False
    _generic_eq = True
    _non_serializable_attributes = ['bounding_box', 'polygon2D']
    _non_eq_attributes = ['name', 'bounding_box', 'outer_contour3d',
                          'inner_contours3d']
    _non_hash_attributes = []

    def __init__(self, surface3d: Plane3D, surface2d: Surface2D,
                 name: str = ''):
        # if not isinstance(outer_contour2d, volmdlr.Contour2D):
        #     raise ValueError('Not a contour2D: {}'.format(outer_contour2d))
        Face3D.__init__(self,
                        surface3d=surface3d,
                        surface2d=surface2d,
                        name=name)

    # @classmethod
    # def _repair_points_and_polygon2d(cls, points, plane):
    #     if points[0] == points[-1]:
    #         points = points[:-1]
    #     polygon_points = [
    #         p.to_2d(plane.origin, plane.vectors[0], plane.vectors[1]) for p in
    #         points]
    #     repaired_points = [p.copy() for p in points]
    #     polygon2D = volmdlr.ClosedPolygon2D(polygon_points)
    #     if polygon2D.SelfIntersect()[0]:
    #         repaired_points = [repaired_points[1]] + [
    #             repaired_points[0]] + repaired_points[2:]
    #         polygon_points = [polygon_points[1]] + [
    #             polygon_points[0]] + polygon_points[2:]
    #         if polygon_points[0] == polygon_points[-1]:
    #             repaired_points = repaired_points[:-1]
    #             polygon_points = polygon_points[:-1]
    #         polygon2D = volmdlr.ClosedPolygon2D(polygon_points)
    #     return repaired_points, polygon2D

    @classmethod
    def dict_to_object(cls, dict_):
        plane3d = Plane3D.dict_to_object(dict_['surface3d'])
        surface2d = Surface2D.dict_to_object(dict_['surface2d'])
        return cls(plane3d, surface2d, dict_['name'])

    def copy(self):
        return PlaneFace3D(self.surface3d.copy(), self.surface2d.copy(),
                           self.name)

    def _bounding_box(self):
        """
        """
        return self.outer_contour3d._bounding_box()

    def face_inside(self, face2):
        """
        verifies if a face is inside another face.
        It returns True if face2 is inside or False if the opposite
        """

        if self.surface3d.is_coincident(face2.surface3d):
            self_contour2d = self.outer_contour3d.to_2d(self.surface3d.frame.origin, self.surface3d.frame.u, self.surface3d.frame.v)
            face2_contour2d = face2.outer_contour3d.to_2d(self.surface3d.frame.origin, self.surface3d.frame.u, self.surface3d.frame.v)
            if self_contour2d.is_inside_contour(face2_contour2d):
                # ax=self_contour2d.plot()
                # face2_contour2d.plot(ax=ax, color='r')
                return True
        return False

    # def average_center_point(self):
    #     """
    #     excluding holes
    #     """
    #     points = self.points
    #     nb = len(points)
    #     x = npy.sum([p[0] for p in points]) / nb
    #     y = npy.sum([p[1] for p in points]) / nb
    #     z = npy.sum([p[2] for p in points]) / nb
    #     return volmdlr.Point3D((x, y, z))

    def distance_to_point(self, point, return_other_point=False):
        # """
        # Only works if the surface is planar
        # TODO : this function does not take into account if Face has holes
        # """
        # On projette le point sur la surface plane
        # Si le point est à l'intérieur de la face,
        # on retourne la distance de projection
        # Si le point est à l'extérieur, on projette le point sur le plan
        # On calcule en 2D la distance entre la projection
        # et le polygone contour
        # On utilise le theroeme de Pythagore pour calculer
        # la distance minimale entre le point et le contour

        projected_pt = point.plane_projection3d(self.surface3d.frame.origin,
                                               self.surface3d.frame.u,
                                               self.surface3d.frame.v)
        projection_distance = point.point_distance(projected_pt)

        if self.point_belongs(projected_pt):
            if return_other_point:
                return projection_distance, projected_pt
            return projection_distance

        point_2D = point.to_2d(self.surface3d.frame.origin, self.surface3d.frame.u,
                               self.surface3d.frame.v)

        polygon2D = self.surface2d.outer_contour.to_polygon(angle_resolution=10)
        border_distance, other_point = polygon2D.point_border_distance(point_2D, return_other_point=True)

        other_point = self.surface3d.point2d_to_3d(volmdlr.Point2D(*other_point))

        if return_other_point:
            return (projection_distance ** 2 + border_distance ** 2) ** 0.5, \
                   other_point
        return (projection_distance ** 2 + border_distance ** 2) ** 0.5

    def minimum_distance_points_plane(self, other_plane_face,
                                      return_points=False):
        ## """
        ## Only works if the surface is planar
        ## TODO : this function does not take into account if Face has holes
        ## TODO : TRAITER LE CAS OU LA DISTANCE LA PLUS COURTE N'EST PAS D'UN SOMMET
        ## """
        # On calcule la distance entre la face 1 et chaque point de la face 2
        # On calcule la distance entre la face 2 et chaque point de la face 1

        # if self.face_intersection(other_plane_face) is not None:
        #     return 0, None, None
        #
        # polygon1_points_3D = [volmdlr.Point3D(p.vector) for p in
        #                       self.contours3d[0].tessel_points]
        # polygon2_points_3D = [volmdlr.Point3D(p.vector) for p in
        #                       other_plane_face.contours3d[0].tessel_points]
        #
        # distances = []
        # if not return_points:
        #     d_min = other_plane_face.distance_to_point(polygon1_points_3D[0])
        #     for point1 in polygon1_points_3D[1:]:
        #         d = other_plane_face.distance_to_point(point1)
        #         if d < d_min:
        #             d_min = d
        #     for point2 in polygon2_points_3D:
        #         d = self.distance_to_point(point2)
        #         if d < d_min:
        #             d_min = d
        #     return d_min
        #
        # else:
        #     for point1 in polygon1_points_3D:
        #         d, other_point = other_plane_face.distance_to_point(
        #             point1,
        #             return_other_point=True)
        #         distances.append((d, point1, other_point))
        #     for point2 in polygon2_points_3D:
        #         d, other_point = self.distance_to_point(
        #             point2,
        #             return_other_point=True
        #         )
        #         distances.append((d, point2, other_point))
        #
        # d_min, point_min, other_point_min = distances[0]
        # for distance in distances[1:]:
        #     if distance[0] < d_min:
        #         d_min = distance[0]
        #         point_min = distance[1]
        #         other_point_min = distance[2]
        #
        # return point_min, other_point_min

        min_distance = math.inf
        for edge1 in self.outer_contour3d.primitives:
            for edge2 in other_plane_face.outer_contour3d.primitives:
                dist = edge1.minimum_distance(edge2,
                                              return_points=return_points)
                if return_points:
                    if dist[0] < min_distance:
                        min_distance = dist[0]
                        p1, p2 = dist[1], dist[2]
                else:
                    if dist < min_distance:
                        min_distance = dist
        if return_points:
            return min_distance, p1, p2
        else:
            return min_distance

    def edge_intersections(self, edge):
        intersections = []
        linesegment = vme.LineSegment3D(edge.start, edge.end)
        for surface3d_inter in self.surface3d.linesegment_intersections(linesegment):
            point2d = self.surface3d.point3d_to_2d(surface3d_inter)
            if self.surface2d.point_belongs(point2d) or self.surface2d.outer_contour.point_over_contour(point2d):
                if surface3d_inter not in intersections:
                    intersections.append(surface3d_inter)

        return intersections

    def face_intersections(self, face2, tol=1e-8) -> List[volmdlr.wires.Wire3D]:
        ## """
        ## Only works if the surface is planar
        ## TODO : this function does not take into account if Face has holes
        ## """

        bbox1 = self.bounding_box
        bbox2 = face2.bounding_box
        if not bbox1.bbox_intersection(bbox2) and bbox1.distance_to_bbox(bbox2) >= tol:
            return []

        intersections = []

        for edge2 in face2.outer_contour3d.primitives:
            intersection_points = self.edge_intersections(edge2)
            if intersection_points:
                intersections.extend(intersection_points)
        for edge1 in self.outer_contour3d.primitives:
            intersection_points = face2.edge_intersections(edge1)
            if intersection_points:
                for pt in intersection_points:
                    if pt not in intersections:
                        intersections.append(pt)
        if len(intersections) > 1:
            if intersections[0] == intersections[1]:
                return []
            primitive = volmdlr.edges.LineSegment3D(intersections[0], intersections[1])
            mid_point = primitive.middle_point()

            if self.outer_contour3d.point_over_contour(mid_point) and\
                    face2.outer_contour3d.point_over_contour(mid_point):
                return []

            intersections = [volmdlr.wires.Wire3D([primitive])]
            return intersections
        return []

    def minimum_distance(self, other_face, return_points=False):
        if other_face.__class__ is CylindricalFace3D:
            p1, p2 = other_face.minimum_distance_points_cyl(self)
            if return_points:
                return p1.point_distance(p2), p1, p2
            else:
                return p1.point_distance(p2)

        if other_face.__class__ is PlaneFace3D:
            if return_points:
                dist, p1, p2 = self.minimum_distance_points_plane(other_face,
                                                                  return_points=return_points)
                return dist, p1, p2
            else:
                dist = self.minimum_distance_points_plane(other_face,
                                                          return_points=return_points)
                return dist

        if other_face.__class__ is ToroidalFace3D:
            p1, p2 = other_face.minimum_distance_points_plane(self)
            if return_points:
                return p1.point_distance(p2), p1, p2
            else:
                return p1.point_distance(p2)

        else:
            return NotImplementedError

    def get_face_cutting_contours(self, dict_intersecting_combinations):
        '''
            :param face: A face object 
            :param dict_intersecting_combinations: dictionary containing as keys the combination of intersecting faces 
             and as the values the resulting primitive from the intersection of these two faces

            return a list all contours cutting one particular face
        '''
        face_intersecting_primitives2d = []
        for intersecting_combination in dict_intersecting_combinations.keys():
            if self in intersecting_combination:
                primitive2 = dict_intersecting_combinations[intersecting_combination].primitives[0]
                primitive2_2d = volmdlr.edges.LineSegment2D(self.surface3d.point3d_to_2d(primitive2.start), self.surface3d.point3d_to_2d(primitive2.end))

                if not self.surface2d.outer_contour.primitive_over_contour(primitive2_2d):
                    face_intersecting_primitives2d.append(primitive2_2d)

        if not face_intersecting_primitives2d:
            return []

        list_cutting_contours = volmdlr.wires.Contour2D.contours_from_edges(face_intersecting_primitives2d[:])

        return list_cutting_contours

    def divide_face(self, list_cutting_contours, inside, intersection_method = True):
        '''
            :param list_cutting_contours: list of contours cutting the face
            :param inside: when extracting a contour from another contour. It defines the extracted contour as being between the two points if True and outside these points if False
            return a list new faces resulting from face division 
        '''
        list_faces = []
        list_open_cutting_contours = []
        list_closed_cutting_contours = []
        for cutting_contour in list_cutting_contours:
            if cutting_contour.primitives[0].start != cutting_contour.primitives[-1].end:
                list_open_cutting_contours.append(cutting_contour)
            else:
                list_closed_cutting_contours.append(cutting_contour)

        if list_open_cutting_contours:
            new_faces_contours = self.surface2d.outer_contour.divide(list_open_cutting_contours, inside)
            for contour in new_faces_contours:
                list_faces.append(
                    PlaneFace3D(self.surface3d, Surface2D(contour, [])))

        if list_closed_cutting_contours:
            new_contour = list_closed_cutting_contours[0]
            if len(new_contour.primitives) >= 3 and new_contour.primitives[0].start == new_contour.primitives[-1].end:
                surf3d = self.surface3d
                surf2d = Surface2D(self.surface2d.outer_contour, [new_contour])
                new_plane = PlaneFace3D(surf3d, surf2d)
                list_faces.append(new_plane)
                list_faces.append(PlaneFace3D(surf3d, Surface2D(new_contour, [])))
            else:
                surf3d = self.surface3d
                surf2d = Surface2D(self.surface2d.outer_contour, [])
                new_plane = PlaneFace3D(surf3d, surf2d)
                list_faces.append(new_plane)

        return list_faces


class Triangle3D(PlaneFace3D):
    """
    :param point1: The first point
    :type point1: volmdlr.Point3D
    :param point2: The second point
    :type point2: volmdlr.Point3D
    :param point3: The third point
    :type point3: volmdlr.Point3D
    """
    _standalone_in_db = False
    # _generic_eq = True
    # _non_serializable_attributes = ['bounding_box', 'polygon2D']
    # _non_eq_attributes = ['name', 'bounding_box', 'outer_contour3d',
    #                       'inner_contours3d']
    # _non_hash_attributes = []

    def __init__(self, point1: volmdlr.Point3D, point2: volmdlr.Point3D,
                 point3: volmdlr.Point3D, alpha=1, color=None, name: str = ''):
        self.point1 = point1
        self.point2 = point2
        self.point3 = point3
        self.points = [self.point1, self.point2, self.point3]
        self.color = color
        self.alpha = alpha
        self.name = name

        self._utd_surface3d = False
        self._utd_surface2d = False
        self.bounding_box = self._bounding_box()

        # Don't use inheritence for performance: class method fakes face3D behavior
        # Face3D.__init__(self,
        #                 surface3d=plane3d,
        #                 surface2d=surface2d,
        #                 name=name)

    def _bounding_box(self):
        return volmdlr.core.BoundingBox.from_points([self.point1, self.point2, self.point3])

    @property
    def surface3d(self):
        if not self._utd_surface3d:
            self._surface3d = Plane3D.from_3_points(self.point1, self.point2, self.point3)
            self._utd_surface3d = True
        return self._surface3d

    @property
    def surface2d(self):
        if not self._utd_surface2d:
            plane3d = self.surface3d
            contour3d = volmdlr.wires.Contour3D([vme.LineSegment3D(self.point1, self.point2),
                                                 vme.LineSegment3D(self.point2, self.point3),
                                                 vme.LineSegment3D(self.point3, self.point1)])

            contour2d = contour3d.to_2d(plane3d.frame.origin,
                                        plane3d.frame.u, plane3d.frame.v)

            self._surface2d = Surface2D(outer_contour=contour2d, inner_contours=[])

            self._utd_surface2d = True
        return self._surface2d


    @classmethod
    def dict_to_object(cls, dict_):
        point1 = volmdlr.Point3D.dict_to_object(dict_['point1'])
        point2 = volmdlr.Point3D.dict_to_object(dict_['point2'])
        point3 = volmdlr.Point3D.dict_to_object(dict_['point3'])
        return cls(point1, point2, point3, dict_['name'])

    def area(self):
        # Formula explained here: https://www.triangle-calculator.com/?what=vc
        a = self.point1.point_distance(self.point2)
        b = self.point2.point_distance(self.point3)
        c = self.point3.point_distance(self.point1)

        semi_perimeter = (a + b + c)/2

        try :
        #Area with Heron's formula
            area = math.sqrt(semi_perimeter*(semi_perimeter-a)*(semi_perimeter-b)*(semi_perimeter-c))
        except ValueError :
            area = 0

        return area

    def height(self):
        # Formula explained here: https://www.triangle-calculator.com/?what=vc
        # Basis = vector point1 to point2d
        return 2*self.area()/self.point1.point_distance(self.point2)

    def frame_mapping(self, frame, side, copy=True):
        """
        side = 'old' or 'new'
        """
        if copy:
            np1 = self.point1.frame_mapping(frame, side, copy=True)
            np2 = self.point2.frame_mapping(frame, side, copy=True)
            np3 = self.point3.frame_mapping(frame, side, copy=True)
            return self.__class__(np1, np2, np3, self.name)
        else:
            self.point1.frame_mapping(frame, side, copy=False)
            self.point2.frame_mapping(frame, side, copy=False)
            self.point3.frame_mapping(frame, side, copy=False)
            self.bounding_box = self._bounding_box()

    def copy(self):
        return Triangle3D(self.point1.copy(), self.point2.copy(), self.point3.copy(),
                           self.name)


    def triangulation(self):
        return vmd.DisplayMesh3D([vmd.Node3D.from_point(self.point1),
                                  vmd.Node3D.from_point(self.point2),
                                  vmd.Node3D.from_point(self.point3)],
                                 [(0, 1, 2)])

    def translation(self, offset, copy=True):
        new_point1 = self.point1.translation(offset, True)
        new_point2 = self.point2.translation(offset, True)
        new_point3 = self.point3.translation(offset, True)

        new_triangle = Triangle3D(new_point1, new_point2, new_point3,
                                  self.alpha, self.color, self.name)
        if copy:
            return new_triangle
        else:
            self.point1 = new_point1
            self.point2 = new_point2
            self.point3 = new_point3

    def rotation(self, center, axis, angle, copy=True):
        new_point1 = self.point1.rotation(center, axis, angle, copy=True)
        new_point2 = self.point2.rotation(center, axis, angle, copy=True)
        new_point3 = self.point3.rotation(center, axis, angle, copy=True)

        new_triangle = Triangle3D(new_point1, new_point2, new_point3,
                                  self.alpha, self.color, self.name)
        if copy:
            return new_triangle
        else:
            self.point1 = new_point1
            self.point2 = new_point2
            self.point3 = new_point3

    def subdescription(self, resolution = 0.01) :
        frame = self.surface3d.frame
        pts2d = [pt.to_2d(frame.origin, frame.u, frame.v) for pt in self.points]
        t_poly2d = volmdlr.wires.ClosedPolygon2D(pts2d)

        xmin, xmax = min(pt.x for pt in pts2d), max(pt.x for pt in pts2d)
        ymin, ymax = min(pt.y for pt in pts2d), max(pt.y for pt in pts2d)

        nx, ny = int(((xmax-xmin)/resolution)+2), int(((ymax-ymin)/resolution)+2)
        points_box = []
        for i in range(nx) :
            x = xmin + i*resolution
            if x > xmax :
                x=xmax
            if x == xmin :
                x = xmin + 0.01*resolution
            for j in range(ny) :
                y = ymin + j*resolution
                if y > ymax :
                    y=ymax
                if y == ymin :
                    y = ymin + 0.01*resolution
                points_box.append(volmdlr.Point2D(x,y))

        points = self.points
        for pt in points_box :
            if t_poly2d.point_belongs(pt):
                points.append(pt.to_3d(frame.origin, frame.u, frame.v))

        return points

    def middle(self):
        return (self.point1+self.point2+self.point3)/3

    def normal(self):
        '''
        
        Returns
        -------
        normal to the face

        '''
        normal = self.surface3d.frame.w
        # vec12 = self.point2 - self.point1
        # vec13 = self.point3 - self.point1
        # normal  = vec12.cross(vec13)
        normal.normalize()
        return normal

class CylindricalFace3D(Face3D):
    """
    :param contours2d: The cylinder's contour2D
    :type contours2d: volmdlr.Contour2D
    :param cylindricalsurface3d: Information about the Cylinder
    :type cylindricalsurface3d: CylindricalSurface3D
    :param points: contours2d's point
    :type points: List of volmdlr.Point2D

    :Example:
        >>> contours2d is rectangular and will create a classic cylinder with x= 2*pi*radius, y=h
    """
    min_x_density = 5
    min_y_density = 1

    def __init__(self,
                 cylindricalsurface3d: CylindricalSurface3D,
                 surface2d: Surface2D,
                 name: str = ''):

        self.radius = cylindricalsurface3d.radius
        self.center = cylindricalsurface3d.frame.origin
        self.normal = cylindricalsurface3d.frame.w
        Face3D.__init__(self, surface3d=cylindricalsurface3d,
                        surface2d=surface2d,
                        name=name)

    def copy(self):
        return CylindricalFace3D(self.surface3d.copy(), self.surface2d.copy(),
                           self.name)

    def _bounding_box(self):
        theta_min, theta_max, zmin, zmax = self.surface2d.outer_contour.bounding_rectangle()

        lower_center = self.surface3d.frame.origin + zmin * self.surface3d.frame.w
        upper_center = self.surface3d.frame.origin + zmax * self.surface3d.frame.w

        xmin, xmax = volmdlr.geometry.cos_image(theta_min, theta_max)
        ymin, ymax = volmdlr.geometry.sin_image(theta_min, theta_max)

        points = [(lower_center
                   + xmin * self.surface3d.radius * self.surface3d.frame.u
                   + ymin * self.surface3d.radius * self.surface3d.frame.v),
                  (lower_center
                   + xmax * self.surface3d.radius * self.surface3d.frame.u
                   + ymin * self.surface3d.radius * self.surface3d.frame.v),
                  (lower_center
                   + xmin * self.surface3d.radius * self.surface3d.frame.u
                   + ymax * self.surface3d.radius * self.surface3d.frame.v),
                  (lower_center
                   + xmax * self.surface3d.radius * self.surface3d.frame.u
                   + ymax * self.surface3d.radius * self.surface3d.frame.v),
                  (upper_center
                   + xmin * self.surface3d.radius * self.surface3d.frame.u
                   + ymin * self.surface3d.radius * self.surface3d.frame.v),
                  (upper_center
                   + xmax * self.surface3d.radius * self.surface3d.frame.u
                   + ymin * self.surface3d.radius * self.surface3d.frame.v),
                  (upper_center
                   + xmin * self.surface3d.radius * self.surface3d.frame.u
                   + ymax * self.surface3d.radius * self.surface3d.frame.v),
                  (upper_center
                   + xmax * self.surface3d.radius * self.surface3d.frame.u
                   + ymax * self.surface3d.radius * self.surface3d.frame.v)]

        return volmdlr.core.BoundingBox.from_points(points)

    def triangulation_lines(self, angle_resolution=5):
        theta_min, theta_max, zmin, zmax = self.surface2d.bounding_rectangle()
        delta_theta = theta_max - theta_min
        nlines = math.ceil(delta_theta * angle_resolution)
        lines = []
        for i in range(nlines):
            theta = theta_min + (i + 1) / (nlines + 1) * delta_theta
            lines.append(vme.Line2D(volmdlr.Point2D(theta, zmin),
                                    volmdlr.Point2D(theta, zmax)))
        return lines, []

    def range_closest(list_point, radius, frame):
        points_set = volmdlr.delete_double_point(list_point)
        points_set3D = CylindricalFace3D.points2d_to3d(None, [points_set],
                                                       radius, frame)

        points_3dint = [points_set3D[0]]
        points_2dint = [points_set[0]]
        s = 1
        for k in range(1, len(points_set)):
            closest = points_set3D[s]
            while closest is None:
                s += 1
                closest = points_set3D[s]
            dist_min = (points_3dint[-1] - closest).norm()
            pos = s
            for i in range(s + 1, len(points_set3D)):
                close_test = points_set3D[i]
                if close_test is None:
                    continue
                else:
                    dist_test = (points_3dint[-1] - close_test).norm()
                    if dist_test <= dist_min:
                        dist_min = dist_test
                        closest = close_test
                        pos = i
            points_2dint.append(points_set[pos])
            points_set3D[pos] = None

        return points_2dint

    # def frame_mapping(self, frame, side, copy=True):
    #     if copy:
    #         new_cylindricalsurface3d = CylindricalSurface3D.frame_mapping(
    #             frame, side, copy)
    #         return CylindricalFace3D(self.contours2d, new_cylindricalsurface3d,
    #                                  points=self.points, name=self.name)
    #     else:
    #         self.cylindricalsurface3d.frame_mapping(frame, side, copy=False)

    def minimum_maximum(self, contour2d, radius):
        points = contour2d.tessel_points

        min_h, min_theta = min([pt[1] for pt in points]), min(
            [pt[0] for pt in points])
        max_h, max_theta = max([pt[1] for pt in points]), max(
            [pt[0] for pt in points])
        return min_h, min_theta, max_h, max_theta

    def minimum_distance_points_cyl(self, other_cyl):
        r1, r2 = self.radius, other_cyl.radius
        min_h1, min_theta1, max_h1, max_theta1 = self.minimum_maximum(
            self.contours2d[0], r1)

        n1 = self.normal
        u1 = self.cylindricalsurface3d.frame.u
        v1 = self.cylindricalsurface3d.frame.v
        frame1 = volmdlr.Frame3D(self.center, u1, v1, n1)

        min_h2, min_theta2, max_h2, max_theta2 = self.minimum_maximum(
            other_cyl.contours2d[0], r2)

        n2 = other_cyl.normal
        u2 = other_cyl.cylindricalsurface3d.frame.u
        v2 = other_cyl.cylindricalsurface3d.frame.v
        frame2 = volmdlr.Frame3D(other_cyl.center, u2, v2, n2)
        # st2 = volmdlr.Point3D((r2*math.cos(min_theta2), r2*math.sin(min_theta2), min_h2))
        # start2 = frame2.old_coordinates(st2)

        w = other_cyl.center - self.center

        n1n1, n1u1, n1v1, n1n2, n1u2, n1v2 = n1.dot(n1), n1.dot(u1), n1.dot(
            v1), n1.dot(n2), n1.dot(u2), n1.dot(v2)
        u1u1, u1v1, u1n2, u1u2, u1v2 = u1.dot(u1), u1.dot(v1), u1.dot(
            n2), u1.dot(u2), u1.dot(v2)
        v1v1, v1n2, v1u2, v1v2 = v1.dot(v1), v1.dot(n2), v1.dot(u2), v1.dot(v2)
        n2n2, n2u2, n2v2 = n2.dot(n2), n2.dot(u2), n2.dot(v2)
        u2u2, u2v2, v2v2 = u2.dot(u2), u2.dot(v2), v2.dot(v2)

        w2, wn1, wu1, wv1, wn2, wu2, wv2 = w.dot(w), w.dot(n1), w.dot(
            u1), w.dot(v1), w.dot(n2), w.dot(u2), w.dot(v2)

        # x = (theta1, h1, theta2, h2)
        def distance_squared(x):
            return (n1n1 * (x[1] ** 2) + u1u1 * ((math.cos(x[0])) ** 2) * (
                    r1 ** 2) + v1v1 * ((math.sin(x[0])) ** 2) * (r1 ** 2)
                    + w2 + n2n2 * (x[3] ** 2) + u2u2 * (
                            (math.cos(x[2])) ** 2) * (r2 ** 2) + v2v2 * (
                            (math.sin(x[2])) ** 2) * (r2 ** 2)
                    + 2 * x[1] * r1 * math.cos(x[0]) * n1u1 + 2 * x[
                        1] * r1 * math.sin(x[0]) * n1v1 - 2 * x[1] * wn1
                    - 2 * x[1] * x[3] * n1n2 - 2 * x[1] * r2 * math.cos(
                        x[2]) * n1u2 - 2 * x[1] * r2 * math.sin(x[2]) * n1v2
                    + 2 * math.cos(x[0]) * math.sin(x[0]) * u1v1 * (
                            r1 ** 2) - 2 * r1 * math.cos(x[0]) * wu1
                    - 2 * r1 * x[3] * math.cos(
                        x[0]) * u1n2 - 2 * r1 * r2 * math.cos(x[0]) * math.cos(
                        x[2]) * u1u2
                    - 2 * r1 * r2 * math.cos(x[0]) * math.sin(
                        x[2]) * u1v2 - 2 * r1 * math.sin(x[0]) * wv1
                    - 2 * r1 * x[3] * math.sin(
                        x[0]) * v1n2 - 2 * r1 * r2 * math.sin(x[0]) * math.cos(
                        x[2]) * v1u2
                    - 2 * r1 * r2 * math.sin(x[0]) * math.sin(
                        x[2]) * v1v2 + 2 * x[3] * wn2 + 2 * r2 * math.cos(
                        x[2]) * wu2
                    + 2 * r2 * math.sin(x[2]) * wv2 + 2 * x[3] * r2 * math.cos(
                        x[2]) * n2u2 + 2 * x[3] * r2 * math.sin(x[2]) * n2v2
                    + 2 * math.cos(x[2]) * math.sin(x[2]) * u2v2 * (r2 ** 2))

        x01 = npy.array([(min_theta1 + max_theta1) / 2, (min_h1 + max_h1) / 2,
                         (min_theta2 + max_theta2) / 2, (min_h2 + max_h2) / 2])
        x02 = npy.array([min_theta1, (min_h1 + max_h1) / 2,
                         min_theta2, (min_h2 + max_h2) / 2])
        x03 = npy.array([max_theta1, (min_h1 + max_h1) / 2,
                         max_theta2, (min_h2 + max_h2) / 2])

        minimax = [(min_theta1, min_h1, min_theta2, min_h2),
                   (max_theta1, max_h1, max_theta2, max_h2)]

        res1 = scp.optimize.least_squares(distance_squared, x01,
                                          bounds=minimax)
        res2 = scp.optimize.least_squares(distance_squared, x02,
                                          bounds=minimax)
        res3 = scp.optimize.least_squares(distance_squared, x03,
                                          bounds=minimax)

        pt1 = volmdlr.Point3D(
            (r1 * math.cos(res1.x[0]), r1 * math.sin(res1.x[0]), res1.x[1]))
        p1 = frame1.old_coordinates(pt1)
        pt2 = volmdlr.Point3D(
            (r2 * math.cos(res1.x[2]), r2 * math.sin(res1.x[2]), res1.x[3]))
        p2 = frame2.old_coordinates(pt2)
        d = p1.point_distance(p2)
        result = res1

        res = [res2, res3]
        for couple in res:
            pttest1 = volmdlr.Point3D((r1 * math.cos(couple.x[0]),
                                       r1 * math.sin(couple.x[0]),
                                       couple.x[1]))
            pttest2 = volmdlr.Point3D((r2 * math.cos(couple.x[2]),
                                       r2 * math.sin(couple.x[2]),
                                       couple.x[3]))
            ptest1 = frame1.old_coordinates(pttest1)
            ptest2 = frame2.old_coordinates(pttest2)
            dtest = ptest1.point_distance(ptest2)
            if dtest < d:
                result = couple
                p1, p2 = ptest1, ptest2

        pt1_2d, pt2_2d = volmdlr.Point2D(
            (result.x[0], result.x[1])), volmdlr.Point2D(
            (result.x[2], result.x[3]))

        if not (self.contours2d[0].point_belongs(pt1_2d)):
            # Find the closest one
            points_contours1 = self.contours2d[0].tessel_points

            poly1 = volmdlr.ClosedPolygon2D(points_contours1)
            d1, new_pt1_2d = poly1.PointBorderDistance(pt1_2d,
                                                       return_other_point=True)
            pt1 = volmdlr.Point3D((r1 * math.cos(new_pt1_2d.vector[0]),
                                   r1 * math.sin(new_pt1_2d.vector[0]),
                                   new_pt1_2d.vector[1]))
            p1 = frame1.old_coordinates(pt1)

        if not (other_cyl.contours2d[0].point_belongs(pt2_2d)):
            # Find the closest one
            points_contours2 = other_cyl.contours2d[0].tessel_points

            poly2 = volmdlr.ClosedPolygon2D(points_contours2)
            d2, new_pt2_2d = poly2.PointBorderDistance(pt2_2d,
                                                       return_other_point=True)
            pt2 = volmdlr.Point3D((r2 * math.cos(new_pt2_2d.vector[0]),
                                   r2 * math.sin(new_pt2_2d.vector[0]),
                                   new_pt2_2d.vector[1]))
            p2 = frame2.old_coordinates(pt2)

        return p1, p2

    def minimum_distance_points_plane(self,
                                      planeface):  # Planeface with contour2D
        #### ADD THE FACT THAT PLANEFACE.CONTOURS : [0] = contours totale, le reste = trous
        r = self.radius
        min_h1, min_theta1, max_h1, max_theta1 = self.minimum_maximum(
            self.contours2d[0], r)

        n1 = self.normal
        u1 = self.cylindricalsurface3d.frame.u
        v1 = self.cylindricalsurface3d.frame.v
        frame1 = volmdlr.Frame3D(self.center, u1, v1, n1)
        # st1 = volmdlr.Point3D((r*math.cos(min_theta1), r*math.sin(min_theta1), min_h1))
        # start1 = frame1.old_coordinates(st1)

        poly2d = planeface.polygon2D
        pfpoints = poly2d.points
        xmin, ymin = min([pt[0] for pt in pfpoints]), min(
            [pt[1] for pt in pfpoints])
        xmax, ymax = max([pt[0] for pt in pfpoints]), max(
            [pt[1] for pt in pfpoints])
        origin, vx, vy = planeface.plane.origin, planeface.plane.vectors[0], \
                         planeface.plane.vectors[1]
        pf1_2d, pf2_2d = volmdlr.Point2D((xmin, ymin)), volmdlr.Point2D(
            (xmin, ymax))
        pf3_2d, pf4_2d = volmdlr.Point2D((xmax, ymin)), volmdlr.Point2D(
            (xmax, ymax))
        pf1, pf2 = pf1_2d.to_3d(origin, vx, vy), pf2_2d.to_3d(origin, vx, vy)
        pf3, _ = pf3_2d.to_3d(origin, vx, vy), pf4_2d.to_3d(origin, vx, vy)

        u, v = (pf3 - pf1), (pf2 - pf1)
        u.normalize()
        v.normalize()

        w = pf1 - self.center

        n1n1, n1u1, n1v1, n1u, n1v = n1.dot(n1), n1.dot(u1), n1.dot(
            v1), n1.dot(u), n1.dot(v)
        u1u1, u1v1, u1u, u1v = u1.dot(u1), u1.dot(v1), u1.dot(u), u1.dot(v)
        v1v1, v1u, v1v = v1.dot(v1), v1.dot(u), v1.dot(v)
        uu, uv, vv = u.dot(u), u.dot(v), v.dot(v)

        w2, wn1, wu1, wv1, wu, wv = w.dot(w), w.dot(n1), w.dot(u1), w.dot(
            v1), w.dot(u), w.dot(v)

        # x = (h, theta, x, y)
        def distance_squared(x):
            return (n1n1 * (x[0] ** 2) + ((math.cos(x[1])) ** 2) * u1u1 * (
                    r ** 2) + ((math.sin(x[1])) ** 2) * v1v1 * (r ** 2)
                    + w2 + uu * (x[2] ** 2) + vv * (x[3] ** 2) + 2 * x[
                        0] * math.cos(x[1]) * r * n1u1
                    + 2 * x[0] * math.sin(x[1]) * r * n1v1 - 2 * x[
                        0] * wn1 - 2 * x[0] * x[2] * n1u
                    - 2 * x[0] * x[3] * n1v + 2 * math.sin(x[1]) * math.cos(
                        x[1]) * u1v1 * (r ** 2)
                    - 2 * r * math.cos(x[1]) * wu1 - 2 * r * x[2] * math.cos(
                        x[1]) * u1u
                    - 2 * r * x[3] * math.sin(x[1]) * u1v - 2 * r * math.sin(
                        x[1]) * wv1
                    - 2 * r * x[2] * math.sin(x[1]) * v1u - 2 * r * x[
                        3] * math.sin(x[1]) * v1v
                    + 2 * x[2] * wu + 2 * x[3] * wv + 2 * x[2] * x[3] * uv)

        x01 = npy.array([(min_h1 + max_h1) / 2, (min_theta1 + max_theta1) / 2,
                         (xmax - xmin) / 2, (ymax - ymin) / 2])

        minimax = [(min_h1, min_theta1, 0, 0),
                   (max_h1, max_theta1, xmax - xmin, ymax - ymin)]

        res1 = scp.optimize.least_squares(distance_squared, x01,
                                          bounds=minimax)

        pt1 = volmdlr.Point3D(
            (r * math.cos(res1.x[1]), r * math.sin(res1.x[1]), res1.x[0]))
        p1 = frame1.old_coordinates(pt1)
        p2 = pf1 + res1.x[2] * u + res1.x[3] * v
        pt1_2d = volmdlr.Point2D((res1.x[1], res1.x[0]))
        pt2_2d = p2.to_2d(pf1, u, v)

        if not (self.contours2d[0].point_belongs(pt1_2d)):
            # Find the closest one
            points_contours1 = self.contours2d[0].tessel_points

            poly1 = volmdlr.ClosedPolygon2D(points_contours1)
            d1, new_pt1_2d = poly1.PointBorderDistance(pt1_2d,
                                                       return_other_point=True)
            pt1 = volmdlr.Point3D((r * math.cos(new_pt1_2d.vector[0]),
                                   r * math.sin(new_pt1_2d.vector[0]),
                                   new_pt1_2d.vector[1]))
            p1 = frame1.old_coordinates(pt1)

        if not (planeface.contours[0].point_belongs(pt2_2d)):
            # Find the closest one
            d2, new_pt2_2d = planeface.polygon2D.PointBorderDistance(pt2_2d,
                                                                     return_other_point=True)

            p2 = new_pt2_2d.to_3d(pf1, u, v)

        return p1, p2

    def minimum_distance(self, other_face, return_points=False):
        if other_face.__class__ is CylindricalFace3D:
            p1, p2 = self.minimum_distance_points_cyl(other_face)
            if return_points:
                return p1.point_distance(p2), p1, p2
            else:
                return p1.point_distance(p2)

        if other_face.__class__ is PlaneFace3D:
            p1, p2 = self.minimum_distance_points_plane(other_face)
            if return_points:
                return p1.point_distance(p2), p1, p2
            else:
                return p1.point_distance(p2)

        if other_face.__class__ is ToroidalFace3D:
            p1, p2 = other_face.minimum_distance_points_cyl(self)
            if return_points:
                return p1.point_distance(p2), p1, p2
            else:
                return p1.point_distance(p2)

        else:
            return NotImplementedError


class ToroidalFace3D(Face3D):
    """
    :param contours2d: The Tore's contour2D
    :type contours2d: volmdlr.Contour2D
    :param toroidalsurface3d: Information about the Tore
    :type toroidalsurface3d: ToroidalSurface3D
    :param theta: angle of cut in main circle direction
    :param phi: angle of cut in secondary circle direction
    :type points: List of float

    Example
        contours2d is rectangular and will create a classic tore with x:2*pi, y:2*pi
        x is for exterior, and y for the circle to revolute
        points = [pi, 2*pi] for an half tore
    """
    min_x_density = 5
    min_y_density = 1

    def __init__(self, toroidalsurface3d: ToroidalSurface3D,
                 surface2d: Surface2D,
                 name: str = ''):

        # self.toroidalsurface3d = toroidalsurface3d

        self.center = toroidalsurface3d.frame.origin
        self.normal = toroidalsurface3d.frame.w

        theta_min, theta_max, phi_min, phi_max = surface2d.outer_contour.bounding_rectangle()

        self.theta_min = theta_min
        self.theta_max = theta_max
        self.phi_min = phi_min
        self.phi_max = phi_max

        # contours3d = [self.toroidalsurface3d.contour2d_to_3d(c)\
        #               for c in [outer_contour2d]+inners_contours2d]

        Face3D.__init__(self,
                        surface3d=toroidalsurface3d,
                        surface2d=surface2d,
                        name=name)

    def copy(self):
        return ToroidalFace3D(self.surface3d.copy(), self.surface2d.copy(),
                              self.name)

    def points_resolution(self, line, pos,
                          resolution):  # With a resolution wished
        points = []
        points.append(line.points[0])
        limit = line.points[1].vector[pos]
        start = line.points[0].vector[pos]
        vec = [0, 0]
        vec[pos] = start
        echelon = [line.points[0].vector[0] - vec[0],
                   line.points[0].vector[1] - vec[1]]
        flag = start + resolution
        while flag < limit:
            echelon[pos] = flag
            flag += resolution
            points.append(volmdlr.Point2D(echelon))
        points.append(line.points[1])
        return points

    def _bounding_box(self):
        return self.surface3d._bounding_box()

    def triangulation_lines(self, angle_resolution=5):
        theta_min, theta_max, phi_min, phi_max = self.surface2d.bounding_rectangle()

        delta_theta = theta_max - theta_min
        nlines_x = int(delta_theta * angle_resolution)
        lines_x = []
        for i in range(nlines_x):
            theta = theta_min + (i + 1) / (nlines_x + 1) * delta_theta
            lines_x.append(vme.Line2D(volmdlr.Point2D(theta, phi_min),
                                      volmdlr.Point2D(theta, phi_max)))
        delta_phi = phi_max - phi_min
        nlines_y = int(delta_phi * angle_resolution)
        lines_y = []
        for i in range(nlines_y):
            phi = phi_min + (i + 1) / (nlines_y + 1) * delta_phi
            lines_y.append(vme.Line2D(volmdlr.Point2D(theta_min, phi),
                                      volmdlr.Point2D(theta_max, phi)))
        return lines_x, lines_y

    def minimum_maximum_tore(self, contour2d):
        points = contour2d.tessel_points

        min_phi, min_theta = min([pt[1] for pt in points]), min(
            [pt[0] for pt in points])
        max_phi, max_theta = max([pt[1] for pt in points]), max(
            [pt[0] for pt in points])
        return min_phi, min_theta, max_phi, max_theta

    def minimum_distance_points_tore(self, other_tore):
        R1, r1, R2, r2 = self.rcenter, self.rcircle, other_tore.rcenter, other_tore.rcircle

        min_phi1, min_theta1, max_phi1, max_theta1 = self.minimum_maximum_tore(
            self.contours2d[0])

        # start1 = self.start
        n1 = self.normal
        u1 = self.toroidalsurface3d.frame.u
        v1 = self.toroidalsurface3d.frame.v
        frame1 = volmdlr.Frame3D(self.center, u1, v1, n1)
        # start1 = self.points2d_to3d([[min_theta1, min_phi1]], R1, r1, frame1)

        min_phi2, min_theta2, max_phi2, max_theta2 = self.minimum_maximum_tore(
            other_tore.contours2d[0])

        # start2 = other_tore.start
        n2 = other_tore.normal
        u2 = other_tore.toroidalsurface3d.frame.u
        v2 = other_tore.toroidalsurface3d.frame.v
        frame2 = volmdlr.Frame3D(other_tore.center, u2, v2, n2)
        # start2 = other_tore.points2d_to3d([[min_theta2, min_phi2]], R2, r2, frame2)

        w = other_tore.center - self.center

        n1n1, n1u1, n1v1, n1n2, n1u2, n1v2 = n1.dot(n1), n1.dot(u1), n1.dot(
            v1), n1.dot(n2), n1.dot(u2), n1.dot(v2)
        u1u1, u1v1, u1n2, u1u2, u1v2 = u1.dot(u1), u1.dot(v1), u1.dot(
            n2), u1.dot(u2), u1.dot(v2)
        v1v1, v1n2, v1u2, v1v2 = v1.dot(v1), v1.dot(n2), v1.dot(u2), v1.dot(v2)
        n2n2, n2u2, n2v2 = n2.dot(n2), n2.dot(u2), n2.dot(v2)
        u2u2, u2v2, v2v2 = u2.dot(u2), u2.dot(v2), v2.dot(v2)

        w2, wn1, wu1, wv1, wn2, wu2, wv2 = w.dot(w), w.dot(n1), w.dot(
            u1), w.dot(v1), w.dot(n2), w.dot(u2), w.dot(v2)

        # x = (phi1, theta1, phi2, theta2)
        def distance_squared(x):
            return (u1u1 * (((R1 + r1 * math.cos(x[0])) * math.cos(x[1])) ** 2)
                    + v1v1 * (((R1 + r1 * math.cos(x[0])) * math.sin(
                        x[1])) ** 2)
                    + n1n1 * ((math.sin(x[0])) ** 2) * (r1 ** 2) + w2
                    + u2u2 * (((R2 + r2 * math.cos(x[2])) * math.cos(
                        x[3])) ** 2)
                    + v2v2 * (((R2 + r2 * math.cos(x[2])) * math.sin(
                        x[3])) ** 2)
                    + n2n2 * ((math.sin(x[2])) ** 2) * (r2 ** 2)
                    + 2 * u1v1 * math.cos(x[1]) * math.sin(x[1]) * (
                            (R1 + r1 * math.cos(x[0])) ** 2)
                    + 2 * (R1 + r1 * math.cos(x[0])) * math.cos(
                        x[1]) * r1 * math.sin(x[0]) * n1u1
                    - 2 * (R1 + r1 * math.cos(x[0])) * math.cos(x[1]) * wu1
                    - 2 * (R1 + r1 * math.cos(x[0])) * (
                            R2 + r2 * math.cos(x[2])) * math.cos(
                        x[1]) * math.cos(x[3]) * u1u2
                    - 2 * (R1 + r1 * math.cos(x[0])) * (
                            R2 + r2 * math.cos(x[2])) * math.cos(
                        x[1]) * math.sin(x[3]) * u1v2
                    - 2 * (R1 + r1 * math.cos(x[0])) * math.cos(
                        x[1]) * r2 * math.sin(x[2]) * u1n2
                    + 2 * (R1 + r1 * math.cos(x[0])) * math.sin(
                        x[1]) * r1 * math.sin(x[0]) * n1v1
                    - 2 * (R1 + r1 * math.cos(x[0])) * math.sin(x[1]) * wv1
                    - 2 * (R1 + r1 * math.cos(x[0])) * (
                            R2 + r2 * math.cos(x[2])) * math.sin(
                        x[1]) * math.cos(x[3]) * v1u2
                    - 2 * (R1 + r1 * math.cos(x[0])) * (
                            R2 + r2 * math.cos(x[2])) * math.sin(
                        x[1]) * math.sin(x[3]) * v1v2
                    - 2 * (R1 + r1 * math.cos(x[0])) * math.sin(
                        x[1]) * r2 * math.sin(x[2]) * v1n2
                    - 2 * r1 * math.sin(x[0]) * wn1
                    - 2 * r1 * math.sin(x[0]) * (
                            R2 + r2 * math.cos(x[2])) * math.cos(
                        x[3]) * n1u2
                    - 2 * r1 * math.sin(x[0]) * (
                            R2 + r2 * math.cos(x[2])) * math.sin(
                        x[3]) * n1v2
                    - 2 * r1 * r2 * math.sin(x[0]) * math.sin(x[2]) * n1n2
                    + 2 * (R2 + r2 * math.cos(x[2])) * math.cos(x[3]) * wu2
                    + 2 * (R2 + r2 * math.cos(x[2])) * math.sin(x[3]) * wv2
                    + 2 * r2 * math.sin(x[2]) * wn2
                    + 2 * u2v2 * math.cos(x[3]) * math.sin(x[3]) * (
                            (R2 + r2 * math.cos(x[2])) ** 2)
                    + 2 * math.cos(x[3]) * (
                            R2 + r2 * math.cos(x[2])) * r2 * math.sin(
                        x[2]) * n2u2
                    + 2 * math.sin(x[3]) * (
                            R2 + r2 * math.cos(x[2])) * r2 * math.sin(
                        x[2]) * n2v2)

        x01 = npy.array(
            [(min_phi1 + max_phi1) / 2, (min_theta1 + max_theta1) / 2,
             (min_phi2 + max_phi2) / 2, (min_theta2 + max_theta2) / 2])
        x02 = npy.array([min_phi1, min_theta1,
                         min_phi2, min_theta2])
        x03 = npy.array([max_phi1, max_theta1,
                         max_phi2, max_theta2])

        minimax = [(min_phi1, min_theta1, min_phi2, min_theta2),
                   (max_phi1, max_theta1, max_phi2, max_theta2)]

        res1 = scp.optimize.least_squares(distance_squared, x01,
                                          bounds=minimax)
        res2 = scp.optimize.least_squares(distance_squared, x02,
                                          bounds=minimax)
        res3 = scp.optimize.least_squares(distance_squared, x03,
                                          bounds=minimax)

        # frame1, frame2 = volmdlr.Frame3D(self.center, u1, v1, n1), volmdlr.Frame3D(other_tore.center, u2, v2, n2)
        pt1 = self.points2d_to3d([[res1.x[1], res1.x[0]]], R1, r1, frame1)
        pt2 = self.points2d_to3d([[res1.x[3], res1.x[2]]], R2, r2, frame2)
        p1, p2 = pt1[0], pt2[0]
        d = p1.point_distance(p2)
        result = res1

        res = [res2, res3]
        for couple in res:
            ptest1 = self.points2d_to3d([[couple.x[1], couple.x[0]]], R1, r1,
                                        frame1)
            ptest2 = self.points2d_to3d([[couple.x[3], couple.x[2]]], R2, r2,
                                        frame2)
            dtest = ptest1[0].point_distance(ptest2[0])
            if dtest < d:
                result = couple
                p1, p2 = ptest1[0], ptest2[0]

        pt1_2d, pt2_2d = volmdlr.Point2D(
            (result.x[1], result.x[0])), volmdlr.Point2D(
            (result.x[3], result.x[2]))

        if not (self.contours2d[0].point_belongs(pt1_2d)):
            # Find the closest one
            points_contours1 = self.contours2d[0].tessel_points

            poly1 = volmdlr.ClosedPolygon2D(points_contours1)
            d1, new_pt1_2d = poly1.PointBorderDistance(pt1_2d,
                                                       return_other_point=True)

            pt1 = self.points2d_to3d([new_pt1_2d], R1, r1, frame1)
            p1 = pt1[0]

        if not (other_tore.contours2d[0].point_belongs(pt2_2d)):
            # Find the closest one
            points_contours2 = other_tore.contours2d[0].tessel_points

            poly2 = volmdlr.ClosedPolygon2D(points_contours2)
            d2, new_pt2_2d = poly2.PointBorderDistance(pt2_2d,
                                                       return_other_point=True)

            pt2 = self.points2d_to3d([new_pt2_2d], R2, r2, frame2)
            p2 = pt2[0]

        return p1, p2

    def minimum_distance_points_cyl(self, cyl):
        R2, r2, r = self.rcenter, self.rcircle, cyl.radius

        min_h, min_theta, max_h, max_theta = cyl.minimum_maximum(
            cyl.contours2d[0], r)

        n1 = cyl.normal
        u1 = cyl.cylindricalsurface3d.frame.u
        v1 = cyl.cylindricalsurface3d.frame.v
        frame1 = volmdlr.Frame3D(cyl.center, u1, v1, n1)
        # st1 = volmdlr.Point3D((r*math.cos(min_theta), r*math.sin(min_theta), min_h))
        # start1 = frame1.old_coordinates(st1)

        min_phi2, min_theta2, max_phi2, max_theta2 = self.minimum_maximum_tore(
            self.contours2d[0])

        n2 = self.normal
        u2 = self.toroidalsurface3d.frame.u
        v2 = self.toroidalsurface3d.frame.v
        frame2 = volmdlr.Frame3D(self.center, u2, v2, n2)
        # start2 = self.points2d_to3d([[min_theta2, min_phi2]], R2, r2, frame2)

        w = self.center - cyl.center

        n1n1, n1u1, n1v1, n1n2, n1u2, n1v2 = n1.dot(n1), n1.dot(u1), n1.dot(
            v1), n1.dot(n2), n1.dot(u2), n1.dot(v2)
        u1u1, u1v1, u1n2, u1u2, u1v2 = u1.dot(u1), u1.dot(v1), u1.dot(
            n2), u1.dot(u2), u1.dot(v2)
        v1v1, v1n2, v1u2, v1v2 = v1.dot(v1), v1.dot(n2), v1.dot(u2), v1.dot(v2)
        n2n2, n2u2, n2v2 = n2.dot(n2), n2.dot(u2), n2.dot(v2)
        u2u2, u2v2, v2v2 = u2.dot(u2), u2.dot(v2), v2.dot(v2)

        w2, wn1, wu1, wv1, wn2, wu2, wv2 = w.dot(w), w.dot(n1), w.dot(
            u1), w.dot(v1), w.dot(n2), w.dot(u2), w.dot(v2)

        # x = (theta, h, phi2, theta2)
        def distance_squared(x):
            return (u1u1 * ((math.cos(x[0]) * r) ** 2) + v1v1 * (
                    (math.sin(x[0]) * r) ** 2)
                    + n1n1 * (x[1] ** 2) + w2
                    + u2u2 * (((R2 + r2 * math.cos(x[2])) * math.cos(
                        x[3])) ** 2)
                    + v2v2 * (((R2 + r2 * math.cos(x[2])) * math.sin(
                        x[3])) ** 2)
                    + n2n2 * ((math.sin(x[2])) ** 2) * (r2 ** 2)
                    + 2 * u1v1 * math.cos(x[0]) * math.sin(x[0]) * (r ** 2)
                    + 2 * r * math.cos(x[0]) * x[1] * n1u1 - 2 * r * math.cos(
                        x[0]) * wu1
                    - 2 * r * math.cos(x[0]) * (
                            R2 + r2 * math.cos(x[2])) * math.cos(
                        x[3]) * u1u2
                    - 2 * r * math.cos(x[0]) * (
                            R2 + r2 * math.cos(x[2])) * math.sin(
                        x[3]) * u1v2
                    - 2 * r * math.cos(x[0]) * r2 * math.sin(x[2]) * u1n2
                    + 2 * r * math.sin(x[0]) * x[1] * n1v1 - 2 * r * math.sin(
                        x[0]) * wv1
                    - 2 * r * math.sin(x[0]) * (
                            R2 + r2 * math.cos(x[2])) * math.cos(
                        x[3]) * v1u2
                    - 2 * r * math.sin(x[0]) * (
                            R2 + r2 * math.cos(x[2])) * math.sin(
                        x[3]) * v1v2
                    - 2 * r * math.sin(x[0]) * r2 * math.sin(x[2]) * v1n2 - 2 *
                    x[1] * wn1
                    - 2 * x[1] * (R2 + r2 * math.cos(x[2])) * math.cos(
                        x[3]) * n1u2
                    - 2 * x[1] * (R2 + r2 * math.cos(x[2])) * math.sin(
                        x[3]) * n1v2
                    - 2 * x[1] * r2 * math.sin(x[2]) * n1n2
                    + 2 * (R2 + r2 * math.cos(x[2])) * math.cos(x[3]) * wu2
                    + 2 * (R2 + r2 * math.cos(x[2])) * math.sin(x[3]) * wv2
                    + 2 * r2 * math.sin(x[2]) * wn2
                    + 2 * u2v2 * math.cos(x[3]) * math.sin(x[3]) * (
                            (R2 + r2 * math.cos(x[2])) ** 2)
                    + 2 * math.cos(x[3]) * (
                            R2 + r2 * math.cos(x[2])) * r2 * math.sin(
                        x[2]) * n2u2
                    + 2 * math.sin(x[3]) * (
                            R2 + r2 * math.cos(x[2])) * r2 * math.sin(
                        x[2]) * n2v2)

        x01 = npy.array([(min_theta + max_theta) / 2, (min_h + max_h) / 2,
                         (min_phi2 + max_phi2) / 2,
                         (min_theta2 + max_theta2) / 2])
        x02 = npy.array([min_theta, min_h,
                         min_phi2, min_theta2])
        x03 = npy.array([max_theta, max_h,
                         max_phi2, max_theta2])

        minimax = [(min_theta, min_h, min_phi2, min_theta2),
                   (max_theta, max_h, max_phi2, max_theta2)]

        res1 = scp.optimize.least_squares(distance_squared, x01,
                                          bounds=minimax)
        res2 = scp.optimize.least_squares(distance_squared, x02,
                                          bounds=minimax)
        res3 = scp.optimize.least_squares(distance_squared, x03,
                                          bounds=minimax)

        pt1 = volmdlr.Point3D(
            (r * math.cos(res1.x[0]), r * math.sin(res1.x[0]), res1.x[1]))
        p1 = frame1.old_coordinates(pt1)
        pt2 = self.points2d_to3d([[res1.x[3], res1.x[2]]], R2, r2, frame2)
        p2 = pt2[0]
        d = p1.point_distance(p2)
        result = res1

        res = [res2, res3]
        for couple in res:
            pttest1 = volmdlr.Point3D((r * math.cos(couple.x[0]),
                                       r * math.sin(couple.x[0]), couple.x[1]))
            ptest1 = frame1.old_coordinates(pttest1)
            ptest2 = self.points2d_to3d([[couple.x[3], couple.x[2]]], R2, r2,
                                        frame2)
            dtest = ptest1.point_distance(ptest2[0])
            if dtest < d:
                result = couple
                p1, p2 = ptest1, ptest2[0]

        pt1_2d, pt2_2d = volmdlr.Point2D(
            (result.x[0], result.x[1])), volmdlr.Point2D(
            (result.x[3], result.x[2]))

        if not (self.contours2d[0].point_belongs(pt2_2d)):
            # Find the closest one
            points_contours2 = self.contours2d[0].tessel_points

            poly2 = volmdlr.ClosedPolygon2D(points_contours2)
            d2, new_pt2_2d = poly2.PointBorderDistance(pt2_2d,
                                                       return_other_point=True)

            pt2 = self.points2d_to3d([new_pt2_2d], R2, r2, frame2)
            p2 = pt2[0]

        if not (cyl.contours2d[0].point_belongs(pt1_2d)):
            # Find the closest one
            points_contours1 = cyl.contours2d[0].tessel_points

            poly1 = volmdlr.ClosedPolygon2D(points_contours1)
            d1, new_pt1_2d = poly1.PointBorderDistance(pt1_2d,
                                                       return_other_point=True)

            pt1 = volmdlr.Point3D((r * math.cos(new_pt1_2d.vector[0]),
                                   r * math.sin(new_pt1_2d.vector[0]),
                                   new_pt1_2d.vector[1]))
            p1 = frame1.old_coordinates(pt1)

        return p1, p2

    def minimum_distance_points_plane(self,
                                      planeface):  # Planeface with contour2D
        # TODO: check that it takes into account holes

        poly2d = planeface.polygon2D
        pfpoints = poly2d.points
        xmin, ymin = min([pt[0] for pt in pfpoints]), min(
            [pt[1] for pt in pfpoints])
        xmax, ymax = max([pt[0] for pt in pfpoints]), max(
            [pt[1] for pt in pfpoints])
        origin, vx, vy = planeface.plane.origin, planeface.plane.vectors[0], \
                         planeface.plane.vectors[1]
        pf1_2d, pf2_2d = volmdlr.Point2D((xmin, ymin)), volmdlr.Point2D(
            (xmin, ymax))
        pf3_2d, pf4_2d = volmdlr.Point2D((xmax, ymin)), volmdlr.Point2D(
            (xmax, ymax))
        pf1, pf2 = pf1_2d.to_3d(origin, vx, vy), pf2_2d.to_3d(origin, vx, vy)
        pf3, _ = pf3_2d.to_3d(origin, vx, vy), pf4_2d.to_3d(origin, vx, vy)

        u, v = (pf3 - pf1), (pf2 - pf1)
        u.normalize()
        v.normalize()

        R1, r1 = self.rcenter, self.rcircle
        min_phi1, min_theta1, max_phi1, max_theta1 = self.minimum_maximum_tore(
            self.contours2d[0])

        n1 = self.normal
        u1 = self.toroidalsurface3d.frame.u
        v1 = self.toroidalsurface3d.frame.v
        frame1 = volmdlr.Frame3D(self.center, u1, v1, n1)
        # start1 = self.points2d_to3d([[min_theta1, min_phi1]], R1, r1, frame1)

        w = self.center - pf1

        n1n1, n1u1, n1v1, n1u, n1v = n1.dot(n1), n1.dot(u1), n1.dot(
            v1), n1.dot(u), n1.dot(v)
        u1u1, u1v1, u1u, u1v = u1.dot(u1), u1.dot(v1), u1.dot(u), u1.dot(v)
        v1v1, v1u, v1v = v1.dot(v1), v1.dot(u), v1.dot(v)
        uu, uv, vv = u.dot(u), u.dot(v), v.dot(v)

        w2, wn1, wu1, wv1, wu, wv = w.dot(w), w.dot(n1), w.dot(u1), w.dot(
            v1), w.dot(u), w.dot(v)

        # x = (x, y, phi1, theta1)
        def distance_squared(x):
            return (uu * (x[0] ** 2) + vv * (x[1] ** 2) + w2
                    + u1u1 * (((R1 + r1 * math.cos(x[2])) * math.cos(
                        x[3])) ** 2)
                    + v1v1 * (((R1 + r1 * math.cos(x[2])) * math.sin(
                        x[3])) ** 2)
                    + n1n1 * ((math.sin(x[2])) ** 2) * (r1 ** 2)
                    + 2 * x[0] * x[1] * uv - 2 * x[0] * wu
                    - 2 * x[0] * (R1 + r1 * math.cos(x[2])) * math.cos(
                        x[3]) * u1u
                    - 2 * x[0] * (R1 + r1 * math.cos(x[2])) * math.sin(
                        x[3]) * v1u
                    - 2 * x[0] * math.sin(x[2]) * r1 * n1u - 2 * x[1] * wv
                    - 2 * x[1] * (R1 + r1 * math.cos(x[2])) * math.cos(
                        x[3]) * u1v
                    - 2 * x[1] * (R1 + r1 * math.cos(x[2])) * math.sin(
                        x[3]) * v1v
                    - 2 * x[1] * math.sin(x[2]) * r1 * n1v
                    + 2 * (R1 + r1 * math.cos(x[2])) * math.cos(x[3]) * wu1
                    + 2 * (R1 + r1 * math.cos(x[2])) * math.sin(x[3]) * wv1
                    + 2 * math.sin(x[2]) * r1 * wn1
                    + 2 * u1v1 * math.cos(x[3]) * math.sin(x[3]) * (
                            (R1 + r1 * math.cos(x[2])) ** 2)
                    + 2 * (R1 + r1 * math.cos(x[2])) * math.cos(
                        x[3]) * r1 * math.sin(x[2]) * n1u1
                    + 2 * (R1 + r1 * math.cos(x[2])) * math.sin(
                        x[3]) * r1 * math.sin(x[2]) * n1v1)

        x01 = npy.array([(xmax - xmin) / 2, (ymax - ymin) / 2,
                         (min_phi1 + max_phi1) / 2,
                         (min_theta1 + max_theta1) / 2])

        minimax = [(0, 0, min_phi1, min_theta1),
                   (xmax - xmin, ymax - ymin, max_phi1, max_theta1)]

        res1 = scp.optimize.least_squares(distance_squared, x01,
                                          bounds=minimax)

        # frame1 = volmdlr.Frame3D(self.center, u1, v1, n1)
        pt1 = self.points2d_to3d([[res1.x[3], res1.x[2]]], R1, r1, frame1)
        p1 = pt1[0]
        p2 = pf1 + res1.x[2] * u + res1.x[3] * v

        pt1_2d = volmdlr.Point2D((res1.x[3], res1.x[2]))
        pt2_2d = p2.to_2d(pf1, u, v)

        if not (self.contours2d[0].point_belongs(pt1_2d)):
            # Find the closest one
            points_contours1 = self.contours2d[0].tessel_points

            poly1 = volmdlr.ClosedPolygon2D(points_contours1)
            d1, new_pt1_2d = poly1.PointBorderDistance(pt1_2d,
                                                       return_other_point=True)

            pt1 = self.points2d_to3d([new_pt1_2d], R1, r1, frame1)
            p1 = pt1[0]

        if not (planeface.contours[0].point_belongs(pt2_2d)):
            # Find the closest one
            d2, new_pt2_2d = planeface.polygon2D.PointBorderDistance(pt2_2d,
                                                                     return_other_point=True)

            p2 = new_pt2_2d.to_3d(pf1, u, v)

        return p1, p2

    def minimum_distance(self, other_face, return_points=False):
        if other_face.__class__ is ToroidalFace3D:
            p1, p2 = self.minimum_distance_points_tore(other_face)
            if return_points:
                return p1.point_distance(p2), p1, p2
            else:
                return p1.point_distance(p2)

        if other_face.__class__ is CylindricalFace3D:
            p1, p2 = self.minimum_distance_points_cyl(other_face)
            if return_points:
                return p1.point_distance(p2), p1, p2
            else:
                return p1.point_distance(p2)

        if other_face.__class__ is PlaneFace3D:
            p1, p2 = self.minimum_distance_points_plane(other_face)
            if return_points:
                return p1.point_distance(p2), p1, p2
            else:
                return p1.point_distance(p2)
        else:
            return NotImplementedError


class ConicalFace3D(Face3D):
    """
    :param contours2d: The Cone's contour2D
    :type contours2d: volmdlr.Contour2D
    :param conicalsurface3d: Information about the Cone
    :type conicalsurface3d: ConicalSurface3D
    :param points: Contour2d's parameter Cone
    :type points: List of float

    """
    min_x_density = 5
    min_y_density = 1

    def __init__(self, conicalsurface3d: ConicalSurface3D,
                 surface2d: Surface2D,
                 name: str = ''):

        Face3D.__init__(self,
                        surface3d=conicalsurface3d,
                        surface2d=surface2d,
                        name=name)

    def _bounding_box(self):
        theta_min, theta_max, zmin, zmax = self.surface2d.outer_contour.bounding_rectangle()

        xp = (volmdlr.X3D.dot(self.surface3d.frame.u) * self.surface3d.frame.u
              + volmdlr.X3D.dot(
                    self.surface3d.frame.v) * self.surface3d.frame.v)
        try:
            xp.normalize()
        except ZeroDivisionError:
            pass
        yp = (volmdlr.Y3D.dot(self.surface3d.frame.u) * self.surface3d.frame.u
              + volmdlr.Y3D.dot(
                    self.surface3d.frame.v) * self.surface3d.frame.v)

        try:
            yp.normalize()
        except ZeroDivisionError:
            pass

        zp = (volmdlr.Z3D.dot(self.surface3d.frame.u) * self.surface3d.frame.u
              + volmdlr.Z3D.dot(
                    self.surface3d.frame.v) * self.surface3d.frame.v)
        try:
            zp.normalize()
        except ZeroDivisionError:
            pass

        lower_center = self.surface3d.frame.origin + zmin * self.surface3d.frame.w
        upper_center = self.surface3d.frame.origin + zmax * self.surface3d.frame.w
        lower_radius = math.tan(self.surface3d.semi_angle) * zmin
        upper_radius = math.tan(self.surface3d.semi_angle) * zmax

        points = [lower_center - lower_radius * xp,
                  lower_center + lower_radius * xp,
                  lower_center - lower_radius * yp,
                  lower_center + lower_radius * yp,
                  lower_center - lower_radius * zp,
                  lower_center + lower_radius * zp,
                  upper_center - upper_radius * xp,
                  upper_center + upper_radius * xp,
                  upper_center - upper_radius * yp,
                  upper_center + upper_radius * yp,
                  upper_center - upper_radius * zp,
                  upper_center + upper_radius * zp,
                  ]

        return volmdlr.core.BoundingBox.from_points(points)

    def triangulation_lines(self, angle_resolution=5):
        theta_min, theta_max, zmin, zmax = self.surface2d.bounding_rectangle()
        delta_theta = theta_max - theta_min
        nlines = int(delta_theta * angle_resolution)
        lines_x = []
        for i in range(nlines):
            theta = theta_min + (i + 1) / (nlines + 1) * delta_theta
            lines_x.append(vme.Line2D(volmdlr.Point2D(theta, zmin),
                                      volmdlr.Point2D(theta, zmax)))

        if zmin < 1e-9:
            delta_z = zmax - zmin
            lines_y = [vme.Line2D(volmdlr.Point2D(theta_min, zmin + 0.1 * delta_z),
                                  volmdlr.Point2D(theta_max, zmin + 0.1 * delta_z))]
        else:
            lines_y = []
        return lines_x, lines_y

    # def create_triangle(self, all_contours_points, part):
    #     Triangles, ts = [], []
    #     pts, h_list = [], []
    #     for listpt in all_contours_points:
    #         for pt in listpt:
    #             pts.append(pt)
    #             h_list.append(pt[1])
    #     if part == 'bot':
    #         h_concerned = min(h_list)
    #     else:
    #         h_concerned = max(h_list)
    #     peak_list, other = [], []
    #     for pt in pts:
    #         if pt[1] == h_concerned:
    #             peak_list.append(pt)
    #         else:
    #             other.append(pt)
    #     points = [peak_list[0]] + other
    #
    #     for i in range(1, len(points)):
    #         if i == len(points) - 1:
    #             vertices = [points[i].vector, points[0].vector,
    #                         points[1].vector]
    #             segments = [[0, 1], [1, 2], [2, 0]]
    #             listindice = [i, 0, 1]
    #         else:
    #             vertices = [points[i].vector, points[0].vector,
    #                         points[i + 1].vector]
    #             segments = [[0, 1], [1, 2], [2, 0]]
    #             listindice = [i, 0, i + 1]
    #         tri = {'vertices': vertices, 'segments': segments}
    #         t = triangle.triangulate(tri, 'p')
    #         if 'triangles' in t:
    #             triangles = t['triangles'].tolist()
    #             triangles[0] = listindice
    #             Triangles.append(triangles)
    #         else:
    #             Triangles.append(None)
    #         ts.append(t)
    #
    #     return points, Triangles


class SphericalFace3D(Face3D):
    """
    :param contours2d: The Sphere's contour2D
    :type contours2d: volmdlr.Contour2D
    :param sphericalsurface3d: Information about the Sphere
    :type sphericalsurface3d: SphericalSurface3D
    :param points: Angle's Sphere
    :type points: List of float

    """
    min_x_density = 5
    min_y_density = 5

    def __init__(self, spherical_surface3d: SphericalSurface3D,
                 surface2d: Surface2D,
                 name: str = ''):
        Face3D.__init__(self,
                        surface3d=spherical_surface3d,
                        surface2d=surface2d,
                        name=name)

    def _bounding_box(self):
        # To be enhanced
        return self.surface3d._bounding_box()

    def triangulation_lines(self, angle_resolution=7):
        theta_min, theta_max, phi_min, phi_max = self.surface2d.bounding_rectangle()

        delta_theta = theta_max - theta_min
        nlines_x = int(delta_theta * angle_resolution)
        lines_x = []
        for i in range(nlines_x):
            theta = theta_min + (i + 1) / (nlines_x + 1) * delta_theta
            lines_x.append(vme.Line2D(volmdlr.Point2D(theta, phi_min),
                                      volmdlr.Point2D(theta, phi_max)))
        delta_phi = phi_max - phi_min
        nlines_y = int(delta_phi * angle_resolution)
        lines_y = []
        for i in range(nlines_y):
            phi = phi_min + (i + 1) / (nlines_y + 1) * delta_phi
            lines_y.append(vme.Line2D(volmdlr.Point2D(theta_min, phi),
                                      volmdlr.Point2D(theta_max, phi)))
        return lines_x, lines_y


class RuledFace3D(Face3D):
    """

    """
    min_x_density = 50
    min_y_density = 1

    def __init__(self,
                 ruledsurface3d: RuledSurface3D,
                 surface2d: Surface2D,
                 name: str = '',
                 color=None):
        Face3D.__init__(self, surface3d=ruledsurface3d,
                        surface2d=surface2d,
                        name=name)

    def _bounding_box(self):
        # To be enhance by restricting wires to cut
        # xmin, xmax, ymin, ymax = self.surface2d.outer_contour.bounding_rectangle()
        points = [self.surface3d.point2d_to_3d(volmdlr.Point2D(i / 30, 0.)) for
                  i in range(31)]
        points.extend(
            [self.surface3d.point2d_to_3d(volmdlr.Point2D(i / 30, 1.)) for i
             in range(31)])

        return volmdlr.core.BoundingBox.from_points(points)

    def triangulation_lines(self, angle_resolution=10):
        xmin, xmax, ymin, ymax = self.surface2d.bounding_rectangle()
        delta_x = xmax - xmin
        nlines = int(delta_x * angle_resolution)
        lines = []
        for i in range(nlines):
            x = xmin + (i + 1) / (nlines + 1) * delta_x
            lines.append(vme.Line2D(volmdlr.Point2D(x, ymin),
                                    volmdlr.Point2D(x, ymax)))
        return lines, []


class BSplineFace3D(Face3D):
    def __init__(self, bspline_surface: BSplineSurface3D,
                 surface2d: Surface2D,
                 name: str = ''):
        Face3D.__init__(self,
                        surface3d=bspline_surface,
                        surface2d=surface2d,
                        name=name)

    def _bounding_box(self):
        return self.surface3d._bounding_box()

    def triangulation_lines(self, resolution=50):
        u_min, u_max, v_min, v_max = self.surface2d.bounding_rectangle()

        delta_u = u_max - u_min
        nlines_x = int(delta_u * resolution)
        lines_x = []
        for i in range(nlines_x):
            u = u_min + (i + 1) / (nlines_x + 1) * delta_u
            lines_x.append(vme.Line2D(volmdlr.Point2D(u, v_min),
                                      volmdlr.Point2D(u, v_max)))
        delta_v = v_max - v_min
        nlines_y = int(delta_v * resolution)
        lines_y = []
        for i in range(nlines_y):
            v = v_min + (i + 1) / (nlines_y + 1) * delta_v
            lines_y.append(vme.Line2D(volmdlr.Point2D(v_min, v),
                                      volmdlr.Point2D(v_max, v)))
        return lines_x, lines_y


class OpenShell3D(volmdlr.core.CompositePrimitive3D):
    _standalone_in_db = True
    _non_serializable_attributes = ['bounding_box']
    _non_eq_attributes = ['name', 'color', 'alpha' 'bounding_box']
    _non_hash_attributes = []
    STEP_FUNCTION = 'OPEN_SHELL'

    def __init__(self, faces: List[Face3D],
                 color: Tuple[float, float, float] = None,
                 alpha: float = 1., name: str = ''):
        self.faces = faces
        self.name = name
        if not color:
            self.color = (0.8, 0.8, 0.8)
        else:
            self.color = color
        self.alpha = alpha
        self.bounding_box = self._bounding_box()

    def __hash__(self):
        return sum([hash(f) for f in self.faces])

    def __eq__(self, other_):
        if self.__class__ != other_.__class__:
            return False
        equal = True
        for face, other_face in zip(self.faces, other_.faces):
            equal = (equal and face == other_face)
        return equal

    @classmethod
    def from_step(cls, arguments, object_dict):
        faces = []
        for face in arguments[1]:
            faces.append(object_dict[int(face[1:])])
        return cls(faces, name=arguments[0][1:-1])

    def to_step(self, current_id):
        step_content = ''
        face_ids = []
        for face in self.faces:
            face_content, face_sub_ids = face.to_step(current_id)
            step_content += face_content
            face_ids.extend(face_sub_ids)
            current_id = max(face_sub_ids) + 1

        shell_id = current_id
        step_content += "#{} = {}('{}',({}));\n".format(current_id,
                                                        self.STEP_FUNCTION,
                                                        self.name,
                                                        volmdlr.core.step_ids_to_str(
                                                            face_ids))
        manifold_id = shell_id + 1
        step_content += "#{} = MANIFOLD_SOLID_BREP('{}',#{});\n".format(
            manifold_id,
            self.name,
            shell_id)

        frame_content, frame_id = volmdlr.OXYZ.to_step(manifold_id + 1)
        step_content += frame_content
        brep_id = frame_id + 1
        step_content += "#{} = ADVANCED_BREP_SHAPE_REPRESENTATION('',(#{},#{}),#7);\n".format(
            brep_id, frame_id, manifold_id)

        return step_content, brep_id

    def rotation(self, center, axis, angle, copy=True):
        if copy:
            new_faces = [face.rotation(center, axis, angle, copy=True) for face
                         in self.faces]
            return OpenShell3D(new_faces, color=self.color, alpha=self.alpha, name=self.name)
        else:
            for face in self.faces:
                face.rotation(center, axis, angle, copy=False)
            self.bounding_box = self._bounding_box()

    def translation(self, offset, copy=True):
        if copy:
            new_faces = [face.translation(offset, copy=True) for face in
                         self.faces]
            return OpenShell3D(new_faces, color=self.color, alpha=self.alpha, name=self.name)
        else:
            for face in self.faces:
                face.translation(offset, copy=False)
            self.bounding_box = self._bounding_box()

    def frame_mapping(self, frame, side, copy=True):
        """
        side = 'old' or 'new'
        """
        if copy:
            new_faces = [face.frame_mapping(frame, side, copy=True) for face in
                         self.faces]
            return self.__class__(new_faces, name=self.name)
        else:
            for face in self.faces:
                face.frame_mapping(frame, side, copy=False)
            self.bounding_box = self._bounding_box()

    def copy(self):
        new_faces = [face.copy() for face in self.faces]
        return self.__class__(new_faces, color=self.color, alpha=self.alpha,
                              name=self.name)

    def union(self, shell2):
        new_faces = [face for face in self.faces + shell2.faces]
        new_name = self.name + ' union ' + shell2.name
        new_color = self.color
        return self.__class__(new_faces, name=new_name, color=new_color)

    def volume(self):
        """
        Does not consider holes
        """
        volume = 0
        for i, face in enumerate(self.faces):
            points_3D, triangles_indexes = face.triangulation()
            for triangle_indexes in triangles_indexes[0]:
                point1 = points_3D[triangle_indexes[0]]
                point2 = points_3D[triangle_indexes[1]]
                point3 = points_3D[triangle_indexes[2]]

                v321 = point3[0] * point2[1] * point1[2]
                v231 = point2[0] * point3[1] * point1[2]
                v312 = point3[0] * point1[1] * point2[2]
                v132 = point1[0] * point3[1] * point2[2]
                v213 = point2[0] * point1[1] * point3[2]
                v123 = point1[0] * point2[1] * point3[2]
                volume_tetraedre = 1 / 6 * (
                        -v321 + v231 + v312 - v132 - v213 + v123)

                volume += volume_tetraedre

        return abs(volume)

    def _bounding_box(self):
        """
        Returns the boundary box
        """
        bbox = self.faces[0]._bounding_box()

        for face in self.faces[1:]:
            bbox += face._bounding_box()

        return bbox

    def cut_by_plane(self, plane_3d: Plane3D):
        graph = nx.Graph()
        intersections = []

        frame_block = self.bounding_box.to_frame()
        frame_block.u = 1.1 * frame_block.u
        frame_block.v = 1.1 * frame_block.v
        frame_block.w = 1.1 * frame_block.w

        for face in self.faces:
            block = volmdlr.primitives3d.Block(frame_block)
            face_3d = block.cut_by_orthogonal_plane(plane_3d)
            inters = face.face_intersections(face_3d)
            if inters:
                graph.add_edges_from([(inters[0].primitives[0].start, inters[0].primitives[0].start)])
                intersections.append([inters[0].primitives[0].start, inters[0].primitives[0].start])
        pts = list(nx.dfs_edges(graph, intersections[0][0]))
        # print(pts)
        # print(intersections)
        points = []
        u = plane_3d.frame.u
        v = plane_3d.frame.v
        for pt1, pt2 in pts:
            if pt1 not in points:
                points.append(pt1)
            if pt2 not in points:
                points.append(pt2)
        center_2d = volmdlr.Point2D(plane_3d.frame.origin.dot(u), plane_3d.frame.origin.dot(v))
        points_2d = [volmdlr.Point2D(p.dot(u), p.dot(v)) - center_2d for p in points]
        contour_2d = volmdlr.faces.Surface2D(volmdlr.wires.ClosedPolygon2D(points_2d), [])

        return volmdlr.faces.PlaneFace3D(plane_3d, contour_2d)

    def linesegment_intersections(self,
                                  linesegment3d: vme.LineSegment3D) \
            -> List[Tuple[Face3D, List[volmdlr.Point3D]]]:
        intersections = []
        for face in self.faces:
            face_intersections = face.linesegment_intersections(linesegment3d)
            if face_intersections:
                intersections.append((face, face_intersections))
        return intersections

    def line_intersections(self,
                                  line3d: vme.Line3D) \
            -> List[Tuple[Face3D, List[volmdlr.Point3D]]]:
        intersections = []
        for face in self.faces:
            face_intersections = face.line_intersections(line3d)
            if face_intersections:
                intersections.append((face, face_intersections))
        return intersections

    def minimum_distance_points(self, shell2, resolution):
        """
        Returns a Mesure object if the distance is not zero, otherwise returns None
        """
        shell2_inter = self.shell_intersection(shell2, resolution)
        if shell2_inter is not None and shell2_inter != 1:
            return None

        # distance_min, point1_min, point2_min = self.faces[0].distance_to_face(shell2.faces[0], return_points=True)
        distance_min, point1_min, point2_min = self.faces[0].minimum_distance(
            shell2.faces[0], return_points=True)
        for face1 in self.faces:
            bbox1 = face1.bounding_box
            for face2 in shell2.faces:
                bbox2 = face2.bounding_box
                bbox_distance = bbox1.distance_to_bbox(bbox2)

                if bbox_distance < distance_min:
                    # distance, point1, point2 = face1.distance_to_face(face2, return_points=True)
                    distance, point1, point2 = face1.minimum_distance(face2,
                                                                      return_points=True)
                    if distance == 0:
                        return None
                    elif distance < distance_min:
                        distance_min, point1_min, point2_min = distance, point1, point2

        return point1_min, point2_min

    def distance_to_shell(self, other_shell: 'OpenShell3D', resolution: float):
        min_dist = self.minimum_distance_points(other_shell, resolution)
        if min_dist is not None:
            p1, p2 = min_dist
            return p1.point_distance(p2)
        else:
            return None

    def minimum_distance_point(self,
                               point: volmdlr.Point3D) -> volmdlr.Point3D:
        """
        Computes the distance of a point to a Shell3D, whether it is inside or outside the Shell3D
        """
        distance_min, point1_min = self.faces[0].distance_to_point(point,
                                                                   return_other_point=True)
        for face in self.faces[1:]:
            bbox_distance = self.bounding_box.distance_to_point(point)
            if bbox_distance < distance_min:
                distance, point1 = face.distance_to_point(point,
                                                          return_other_point=True)
                if distance < distance_min:
                    distance_min, point1_min = distance, point1

        return point1_min

    def intersection_internal_aabb_volume(self, shell2: 'OpenShell3D',
                                          resolution: float):
        """
        aabb made of the intersection points and the points of self internal to shell2
        """
        intersections_points = []
        for face1 in self.faces:
            for face2 in shell2.faces:
                intersection_points = face1.face_intersections(face2)
                if intersection_points:
                    intersection_points = [intersection_points[0].primitives[0].start, intersection_points[0].primitives[0].end]
                    intersections_points.extend(intersection_points)

        shell1_points_inside_shell2 = []
        for face in self.faces:
            for point in face.outer_contour3d.discretization_points(
                    resolution):
                if shell2.point_belongs(point):
                    shell1_points_inside_shell2.append(point)

        if len(intersections_points + shell1_points_inside_shell2) == 0:
            return 0
        bbox = volmdlr.core.BoundingBox.from_points(
            intersections_points + shell1_points_inside_shell2)
        return bbox.volume()

    def intersection_external_aabb_volume(self, shell2: 'OpenShell3D',
                                          resolution: float):
        """
        aabb made of the intersection points and the points of self external to shell2
        """
        intersections_points = []
        for face1 in self.faces:
            for face2 in shell2.faces:
                intersection_points = face1.face_intersections(face2)
                if intersection_points:
                    intersection_points = [intersection_points[0].primitives[0].start, intersection_points[0].primitives[0].end]
                    intersections_points.extend(intersection_points)

        shell1_points_outside_shell2 = []
        for face in self.faces:
            for point in face.outer_contour3d.discretization_points(
                    resolution):
                if not shell2.point_belongs(point):
                    shell1_points_outside_shell2.append(point)

        if len(intersections_points + shell1_points_outside_shell2) == 0:
            return 0
        bbox = volmdlr.core.BoundingBox.from_points(
            intersections_points + shell1_points_outside_shell2)
        return bbox.volume()

    def primitive_inside_bbox(self, bounding_box: volmdlr.core.BoundingBox):
        for primitive in self.primitives:
            bbox = primitive.bounding_box

    def triangulation(self):
        mesh = vmd.DisplayMesh3D([], [])
        for i, face in enumerate(self.faces):
            try:
                face_mesh = face.triangulation()
                mesh.merge_mesh(face_mesh)
            except NotImplementedError:
                print('Warning: a face has been skipped in rendering')
        return mesh

    def babylon_script(self, name='primitive_mesh'):
        s = 'var {} = new BABYLON.Mesh("{}", scene);\n'.format(name, name)

        mesh = self.babylon_meshes()[0]

        s += 'var positions = {};\n'.format(mesh['positions'])
        s += 'var indices = {};\n'.format(mesh['indices'])
        s += 'var normals = [];\n'
        s += 'var vertexData = new BABYLON.VertexData();\n'
        s += 'BABYLON.VertexData.ComputeNormals(positions, indices, normals);\n'
        s += 'vertexData.positions = positions;\n'
        s += 'vertexData.indices = indices;\n'
        s += 'vertexData.normals = normals;\n'
        s += 'vertexData.applyToMesh({});\n'.format(name)
        s += '{}.enableEdgesRendering(0.9);\n'.format(name)
        s += '{}.edgesWidth = 0.1;\n'.format(name)
        s += '{}.edgesColor = new BABYLON.Color4(0, 0, 0, 0.6);\n'.format(name)
        s += 'var mat = new BABYLON.StandardMaterial("mat", scene);\n'
        #        s += 'mat.diffuseColor = BABYLON.Color3.Green();\n'
        #        s += 'mat.specularColor = new BABYLON.Color3(0.5, 0.6, 0.87);\n'
        #        s += 'mat.emissiveColor = new BABYLON.Color3(1, 1, 1);\n'
        #        s += 'mat.ambientColor = new BABYLON.Color3(0.23, 0.98, 0.53);\n'
        s += 'mat.backFaceCulling = false;\n'
        s += 'mat.alpha = {};\n'.format(self.alpha)
        s += '{}.material = mat;\n'.format(name)
        if self.color is not None:
            s += 'mat.diffuseColor = new BABYLON.Color3({}, {}, {});\n'.format(
                *self.color)
        return s

    def plot(self, ax=None, equal_aspect=True, color='k', alpha=1):
        if ax is None:
            ax = plt.figure().add_subplot(111, projection='3d')

        for face in self.faces:
            face.plot(ax=ax, color=color, alpha=alpha)

        return ax


class ClosedShell3D(OpenShell3D):
    _standalone_in_db = True
    _non_serializable_attributes = ['bounding_box']
    _non_eq_attributes = ['name', 'color', 'alpha' 'bounding_box']
    STEP_FUNCTION = 'CLOSED_SHELL'

    def rotation(self, center, axis, angle, copy=True):
        if copy:
            new_faces = [face.rotation(center, axis, angle, copy=True) for face
                         in self.faces]
            return ClosedShell3D(new_faces, color=self.color, alpha=self.alpha, name=self.name)
        else:
            for face in self.faces:
                face.rotation(center, axis, angle, copy=False)
            self.bounding_box = self._bounding_box()

    def translation(self, offset, copy=True):
        if copy:
            new_faces = [face.translation(offset, copy=True) for face in
                         self.faces]
            return ClosedShell3D(new_faces, color=self.color, alpha=self.alpha, name=self.name)
        else:
            for face in self.faces:
                face.translation(offset, copy=False)
            self.bounding_box = self._bounding_box()

    def frame_mapping(self, frame, side, copy=True):
        """
        side = 'old' or 'new'
        """
        if copy:
            new_faces = [face.frame_mapping(frame, side, copy=True) for face in
                         self.faces]
            return ClosedShell3D(new_faces, name=self.name)
        else:
            for face in self.faces:
                face.frame_mapping(frame, side, copy=False)
            self.bounding_box = self._bounding_box()

    def copy(self):
        new_faces = [face.copy() for face in self.faces]
        return ClosedShell3D(new_faces, color=self.color, alpha=self.alpha,
                             name=self.name)

    def face_on_shell(self, face):
        """
        Verifies if a face lies on the shell's surface
        """
        for fc in self.faces:
            if fc.face_inside(face):
                return True
        return False

    def shell_intersection(self, shell2: 'OpenShell3D', resolution: float):
        """
        Return None if disjointed
        Return (1, 0) or (0, 1) if one is inside the other
        Return (n1, n2) if intersection

        4 cases :
            (n1, n2) with face intersection             => (n1, n2)
            (0, 0) with face intersection               => (0, 0)
            (0, 0) with no face intersection            => None
            (1, 0) or (0, 1) with no face intersection  => 1
        """
        # Check if boundary boxes don't intersect
        bbox1 = self.bounding_box
        bbox2 = shell2.bounding_box
        if not bbox1.bbox_intersection(bbox2):
            # print("No intersection of shells' BBox")
            return None

        # Check if any point of the first shell is in the second shell
        points1 = []
        for face in self.faces:
            points1.extend(
                face.outer_contour3d.discretization_points(resolution))
        points2 = []
        for face in shell2.faces:
            points2.extend(
                face.outer_contour3d.discretization_points(resolution))

        nb_pts1 = len(points1)
        nb_pts2 = len(points2)
        compteur1 = 0
        compteur2 = 0
        for point1 in points1:
            if shell2.point_belongs(point1):
                compteur1 += 1
        for point2 in points2:
            if self.point_belongs(point2):
                compteur2 += 1

        inter1 = compteur1 / nb_pts1
        inter2 = compteur2 / nb_pts2

        for face1 in self.faces:
            for face2 in shell2.faces:
                intersection_points = face1.face_intersections(face2)
                if intersection_points:
                    return inter1, inter2

        if inter1 == 0. and inter2 == 0.:
            return None
        return 1

    def point_belongs(self, point3d: volmdlr.Point3D, nb_rays: int = 1):
        """
        Ray Casting algorithm
        Returns True if the point is inside the Shell, False otherwise
        """

        bbox = self.bounding_box
        if not bbox.point_belongs(point3d):
            return False

        min_ray_length = 2 * max((bbox.xmax - bbox.xmin,
                                  bbox.ymax - bbox.ymin,
                                  bbox.zmax - bbox.zmin))
        two_min_ray_length = 2 * min_ray_length

        rays = []
        for k in range(0, nb_rays):
            rays.append(vme.LineSegment3D(
                point3d,
                point3d + volmdlr.Point3D.random(min_ray_length,
                                                 two_min_ray_length,
                                                 min_ray_length,
                                                 two_min_ray_length,
                                                 min_ray_length,
                                                 two_min_ray_length)))
        rays = sorted(rays, key=lambda ray: ray.length())

        rays_intersections = []
        tests = []

        # for ray in rays[:3]:
        for ray in rays[:nb_rays]:
            #
            count = 0
            ray_intersection = []
            is_inside = True
            for face, point_inters in self.linesegment_intersections(ray):
                count += len(point_inters)

            if count % 2 == 0:
                is_inside = False
            tests.append(is_inside)
            rays_intersections.append(ray_intersection)

        for test1, test2 in zip(tests[:-1], tests[1:]):
            if test1 != test2:
                raise ValueError
        return tests[0]

    def is_inside_shell(self, shell2, resolution: float):
        """
        Returns True if all the points of self are inside shell2 and no face \
        are intersecting
        This method is not exact
        """
        bbox1 = self.bounding_box
        bbox2 = shell2.bounding_box
        if not bbox1.is_inside_bbox(bbox2):
            return False

        points = []
        for face in self.faces:
            points.extend(
                face.outer_contour3d.discretization_points(resolution))
        for point in points:
            if not shell2.point_belongs(point):
                return False

        # Check if any faces are intersecting
        for face1 in self.faces:
            for face2 in shell2.faces:
                intersection = face1.face_intersections(face2)
                if intersection:
                    return False

        return True

    def is_disjoint_from(self, shell2, tol=1e-8):
        '''
             verifies and rerturns a bool if two shells are disjointed or not. 
        '''
        disjoint = True
        if self.bounding_box.bbox_intersection(shell2.bounding_box) or\
                self.bounding_box.distance_to_bbox(shell2.bounding_box) <= tol:
            return False
        return disjoint

    def intersecting_faces_combinations(self, shell2, tol=1e-8):
        '''
            :param shell2: ClosedShell3D
            for two closed shells, it calculates and return a list of face 
            combinations (list = [(face_shell1, face_shell2),...])
            for intersecting faces. if two faces can not be intersected, 
            there is no combination for those
            :param tol: Corresponde to the tolerance to consider two faces as intersecting faces
        '''
        intersecting_faces_shell1 = []
        intersecting_faces_shell2 = []
        list_coicident_faces = self.get_coincident_faces(shell2)
        face_combinations = []
        for face1 in self.faces:
            for face2 in shell2.faces:
                if (volmdlr.faces.ClosedShell3D([face1]).bounding_box.bbox_intersection(volmdlr.faces.ClosedShell3D([face2]).bounding_box) or \
                        volmdlr.faces.ClosedShell3D(
                            [face1]).bounding_box.distance_to_bbox(
                            volmdlr.faces.ClosedShell3D([face2]).bounding_box) <= tol) and \
                        (face1, face2) not in list_coicident_faces:
                    face_combinations.append((face1, face2))

        # for face1, face2 in face_combinations:
        #     ax = face1.outer_contour3d.plot(color='b')
        #     face2.outer_contour3d.plot(ax=ax, color='r')

        return face_combinations

    @staticmethod
    def dict_intersecting_combinations(intersecting_faces_combinations, tol=1e-8):
        '''
            :param intersecting_faces_combinations: list of face combinations (list = [(face_shell1, face_shell2),...]) for intersecting faces.
            :type intersecting_faces_combinations: list of face objects combinaitons

            returns a dictionary containing as keys the combination of intersecting faces
            and as the values the resulting primitive from the two intersecting faces. 
            It is done so it is not needed to calculate the same intersecting primitive twice. 
        '''
        intersecting_combinations = {}
        for k, combination in enumerate(intersecting_faces_combinations):
            face_intersection = combination[0].face_intersections(combination[1], tol)
            if face_intersection:
                intersecting_combinations[combination] = face_intersection[0]

        return intersecting_combinations

    @staticmethod
    def get_intersecting_faces(dict_intersecting_combinations):
        '''
            :param dict_intersecting_combinations: dictionary containing as keys the combination of intersecting faces
            and as the values the resulting primitive from the two intersecting faces
    
            returns two lists. One for the intersecting faces in shell1 and the other for the shell2
        '''
        intersecting_faces_shell1 = []
        intersecting_faces_shell2 = []
        intersecting_faces = []
        for face in list(dict_intersecting_combinations.keys()):
            if face[0] not in intersecting_faces_shell1:
                intersecting_faces_shell1.append(face[0])
            if face[1] not in intersecting_faces_shell2:
                intersecting_faces_shell2.append(face[1])
        return intersecting_faces_shell1, intersecting_faces_shell2

    def get_non_intersecting_faces(self, shell2, intersecting_faces,
                                   intersection_method= False):
        '''
            :param shell2: ClosedShell3D
            :param intersecting_faces: 
            returns a list of all the faces that never intersect any 
            face of the other shell
        '''
        non_intersecting_faces = []
        faces1 = []
        faces2 = []

        for face in self.faces:
            if (face not in intersecting_faces) and (face not in non_intersecting_faces):
                if not intersection_method:
                    if not ClosedShell3D([face]).is_inside_shell(shell2,
                                                                 resolution=0.01):
                        coincident_plane = False
                        for face2 in shell2.faces:
                            if face.surface3d.is_coincident(face2.surface3d) and \
                                    ClosedShell3D([face]).bounding_box.is_inside_bbox(
                                    ClosedShell3D([face2]).bounding_box):
                                coincident_plane = True
                                break
                        if not coincident_plane:
                            non_intersecting_faces.append(face)
                else:
                    if ClosedShell3D([face]).is_inside_shell(shell2, resolution=0.01):
                        non_intersecting_faces.append(face)

        return non_intersecting_faces

    # def get_non_intersecting_faces_inside(self, shell2, intersecting_faces):
    #     """
    #     :param shell2: ClosedShell3D
    #         :param intersecting_faces:
    #         returns a list of all the faces that never intersect any
    #         face of the other shell and is inside the other shelll
    #     """
    #     non_intersecting_faces = []
    #     for face in self.faces:
    #         if (face not in intersecting_faces) and \
    #                 (face not in non_intersecting_faces) and (ClosedShell3D([face]).is_inside_shell(shell2, resolution=0.01)):
    #             non_intersecting_faces.append(face)
    #     return non_intersecting_faces

    def get_coincident_faces(self, shell2):
        """
        Finds all pairs of faces that are coincidents faces, that is,
        faces lying on the same plane

        returns a List of tuples with the face pairs
        """
        list_coincident_faces = []
        for face1 in self.faces:
            for face2 in shell2.faces:
                if face1.surface3d.is_coincident(face2.surface3d):
                    list_coincident_faces.append((face1, face2))

        return list_coincident_faces

    def two_shells_intersecting_contour(self, shell2, dict_intersecting_combinations=None):
        '''
            :param shell2: ClosedShell3D
            :param dict_intersecting_combinations: dictionary containing as keys the combination of intersecting faces
             and as the values the resulting primitive from the two intersecting faces

            :returns: intersecting contour for two intersecting shells
        '''
        if dict_intersecting_combinations == None:
            face_combinations = self.intersecting_faces_combinations(shell2)
            dict_intersecting_combinations = self.dict_intersecting_combinations(face_combinations)
        intersecting_lines = list(dict_intersecting_combinations.values())
        intersecting_contour = volmdlr.wires.Contour3D([wire.primitives[0] for wire in intersecting_lines])
        return intersecting_contour

    def new_valid_faces(self, shell2, intersecting_faces,
                        intersecting_combinations, intersection_method=False):
        '''
        During calculation of shells union or subtraction, it returns a list of the new faces generated from the two shells intersection
        '''
        faces = []
        list_coicident_faces = self.get_coincident_faces(shell2)
        for k, face in enumerate(intersecting_faces):
            if face in shell2.faces:
                inside = True
                shell_2 = self
            else:
                inside = False
                shell_2 = shell2
            face_contour2d = face.surface2d.outer_contour

            list_cutting_contours = face.get_face_cutting_contours(intersecting_combinations)
            if not list_cutting_contours:
                list_faces = [face]
            else:
                list_faces = face.divide_face(list_cutting_contours, inside)

            for new_face in list_faces:
                points_inside = []
                for i in range(5):
                    points_inside.append(new_face.surface2d.random_point_inside())
                points_inside = [point for point in points_inside if point != None]
                if not points_inside:
                    ax1 = face_contour2d.plot()
                    print('bugging face, maybe area is too small. No points have been found inside face. See graph generated :', face_contour2d)
                    face_intersecting_primitives2d = [prim for contour in list_cutting_contours for prim in contour.primitives]
                    for prim in face_intersecting_primitives2d:
                        prim.plot(ax=ax1, color='r')
                        print((prim.start, prim.end))
                is_inside = False
                for point in points_inside:
                    point = face.surface3d.point2d_to_3d(point)
                    if shell_2.point_belongs(point):
                        is_inside = True
                if not intersection_method:
                    if not is_inside:
                        if new_face not in faces:
                            valid = True
                            for fc in faces:
                                if fc.face_inside(new_face):
                                    if new_face.surface2d.outer_contour.area() == fc.surface2d.outer_contour.area():
                                        print('invalidates a face')
                                        valid = False
                                        faces.remove(fc)
                                        break
                                    else:
                                        valid = False
                            if valid:
                                faces.append(new_face)
                else:
                    if is_inside:
                        if new_face not in faces:
                            faces.append(new_face)
                    else:
                        for coin_f1, coin_f2 in list_coicident_faces:
                            if coin_f1.face_inside(new_face) and coin_f2.face_inside(new_face):
                                valid = True
                                for fc in faces:
                                    if fc.face_inside(new_face) or new_face.face_inside(fc):
                                        valid = False
                                if valid:
                                    faces.append(new_face)
        valid_faces = []
        for i, fc1 in enumerate(faces):
            valid_face = True
            for j, fc2 in enumerate(faces):
                if i != j:
                    if fc2.face_inside(fc1):
                        valid_face = False
            if valid_face and fc1 not in valid_faces:
                valid_faces.append(fc1)
        return valid_faces

    def validate_union_subtraction_operation(self, shell2, tol):
        '''
        Verifies if two shells are valid for union or subtractions operations, 
        that is, if they are disjointed or if one is totaly inside the other
        If it returns an empty list, it means the two shells are valid to continue the
        operation.
        '''
        if self.is_disjoint_from(shell2, tol):
            print('are disjointe objects')
            return [self, shell2]
        if self.is_inside_shell(shell2, resolution = 0.01):
            return [shell2]
        if shell2.is_inside_shell(self, resolution = 0.01):
            return [self]

        return []

    def union(self, shell2, tol=1e-8):
        '''
            Given Two closed shells, it returns a new united ClosedShell3D object 
        '''

        validate_union_subtraction_operation = self.validate_union_subtraction_operation(shell2, tol)
        if validate_union_subtraction_operation:
            return validate_union_subtraction_operation

        face_combinations = self.intersecting_faces_combinations(shell2, tol)

        intersecting_combinations = self.dict_intersecting_combinations(face_combinations, tol)

        intersecting_faces1, intersecting_faces2 = self.get_intersecting_faces(intersecting_combinations)
        intersecting_faces = intersecting_faces1 + intersecting_faces2

        faces = self.get_non_intersecting_faces(shell2, intersecting_faces) + shell2.get_non_intersecting_faces(self, intersecting_faces)
        # intersecting_contour = self.two_shells_intersecting_contour(shell2,
        #                                                             intersecting_combinations)

        new_valid_faces = self.new_valid_faces(shell2, intersecting_faces,
                                     intersecting_combinations)

        faces += new_valid_faces

        return [ClosedShell3D(faces)]

    def subtract(self, shell2, tol=1e-8):
        '''
            Given Two closed shells, it returns a new subtracted OpenShell3D object 
        '''
        validate_union_subtraction_operation = self.validate_union_subtraction_operation(shell2, tol)
        if validate_union_subtraction_operation:
            return validate_union_subtraction_operation

        face_combinations = self.intersecting_faces_combinations(shell2, tol)

        intersecting_combinations = self.dict_intersecting_combinations(face_combinations, tol)

        intersecting_faces, _ = self.get_intersecting_faces(intersecting_combinations)

        faces = self.get_non_intersecting_faces(shell2, intersecting_faces)
        # intersecting_contour = self.two_shells_intersecting_contour(shell2,
        #                                                             intersecting_combinations)

        faces += self.new_valid_faces(shell2, intersecting_faces,
                                     intersecting_combinations)

        return [OpenShell3D(faces)]

    def intersection(self, shell2, tol=1e-8):
        """
        Given two ClosedShell3D, it returns the new objet resulting
         from the intersection of the two
        """
        validate_union_subtraction_operation = self.validate_union_subtraction_operation(
            shell2, tol)
        if validate_union_subtraction_operation:
            return validate_union_subtraction_operation

        face_combinations = self.intersecting_faces_combinations(shell2, tol)

        intersecting_combinations = self.dict_intersecting_combinations(
            face_combinations, tol)
        intersecting_faces1, intersecting_faces2 = self.get_intersecting_faces(
            intersecting_combinations)
        intersecting_faces = intersecting_faces1 + intersecting_faces2
        faces = self.new_valid_faces(shell2, intersecting_faces,
                                     intersecting_combinations,
                                     intersection_method=True)

        faces += self.get_non_intersecting_faces(shell2, intersecting_faces, intersection_method=True) + shell2.get_non_intersecting_faces(self, intersecting_faces, intersection_method=True)

        return [ClosedShell3D(faces)]
<|MERGE_RESOLUTION|>--- conflicted
+++ resolved
@@ -742,10 +742,7 @@
                     knots=bspline_curve2d.knots,
                     weights=bspline_curve2d.weights,
                     periodic=bspline_curve2d.periodic)]
-<<<<<<< HEAD
-
-
-=======
+
     
     def normal_from_point2d(self, point2d):
         
@@ -760,7 +757,6 @@
         return (self.normal_from_point2d(self.point3d_to_2d(point3d)))[1]
     
  
->>>>>>> dd5e09f6
 class Plane3D(Surface3D):
     face_class = 'PlaneFace3D'
 
@@ -1967,12 +1963,6 @@
         def f(x):
             p3d = self.point2d_to_3d(volmdlr.Point2D(x[0], x[1]))
             return point3d.point_distance(p3d)
-<<<<<<< HEAD
-        x0 = (0.5, 0.5)
-        res = scp.optimize.minimize(f, x0=x0, bounds=[(0, 1), (0, 1)],
-                                    tol=1e-7)
-        return volmdlr.Point2D(res.x[0], res.x[1])
-=======
 
         cost = []
         sol = []
@@ -2001,7 +1991,6 @@
         solution = sol[cost.index(min(cost))]
 
         return (volmdlr.Point2D(*solution))
->>>>>>> dd5e09f6
 
     def linesegment2d_to_3d(self, linesegment2d):
         # TODO: this is a non exact method!
@@ -2429,12 +2418,8 @@
                                         u_knots=knots_u,
                                         v_knots=knots_v)
 
-<<<<<<< HEAD
         return merged_surface
 
-
-=======
->>>>>>> dd5e09f6
     @classmethod
     def from_step(cls, arguments, object_dict):
         name = arguments[0][1:-1]
@@ -2593,11 +2578,7 @@
 
         #System of nonlinear equations
         def non_linear_equations(X):
-<<<<<<< HEAD
-            F = npy.empty(len(equation_points))
-            for i in range(0, len(equation_points)):
-                F[i] = abs((X[index_x[equation_points[i][0]]]**2 + X[index_x[equation_points[i][1]]]**2 + X[index_y[equation_points[i][0]]]**2 + X[index_y[equation_points[i][1]]]**2 - 2*X[index_x[equation_points[i][0]]]*X[index_x[equation_points[i][1]]] -2*X[index_y[equation_points[i][0]]]*X[index_y[equation_points[i][1]]] - D[i]) / D[i])
-=======
+
             F = npy.empty(len(equation_points)+points_x+1)              
             for i in range(0, len(equation_points)):
                 F[i] = abs((X[index_x[equation_points[i][0]]]**2 + X[index_x[equation_points[i][1]]]**2 + X[index_y[equation_points[i][0]]]**2 + X[index_y[equation_points[i][1]]]**2 - 2*X[index_x[equation_points[i][0]]]*X[index_x[equation_points[i][1]]] -2*X[index_y[equation_points[i][0]]]*X[index_y[equation_points[i][1]]] - D[i]) / D[i]) 
@@ -2614,8 +2595,6 @@
             # F[i+4] = X[5]*1000
             # F[i+4] = X[points_x*2]*1000
 
-                
->>>>>>> dd5e09f6
             return F
 
         ## Solution with "least_squares" 
@@ -2740,13 +2719,9 @@
                         displacement[index_points[finite_elements_points[k][3]]][1]])
 
         return volmdlr.Point2D(point2d.x + npy.transpose(N).dot(dx),  point2d.y + npy.transpose(N).dot(dy))
-<<<<<<< HEAD
 
     def edge3d_to_2d_with_dimension(self, edge3d, points_x, points_y):
-=======
-    
-    def edge3d_to_2d_with_dimension(self, edges3d, points_x, points_y):
->>>>>>> dd5e09f6
+
         '''
         '''
         for edge3d in edges3d:
@@ -2776,19 +2751,10 @@
         for i in range(0,len(new_start_points)-1):
             edges.append(volmdlr.edges.LineSegment2D(new_start_points[i], new_start_points[i+1]))
         edges.append(volmdlr.edges.LineSegment2D(new_start_points[-1], new_start_points[0]))
-<<<<<<< HEAD
-
         contour2d = volmdlr.wires.Contour2D.contours_from_edges(edges)
 
         return contour2d[0]
 
-=======
-            
-        contour2d = volmdlr.wires.Contour2D(edges)
-
-        return contour2d
-    
->>>>>>> dd5e09f6
     def point2d_with_dimension_to_3d(self, point2d, points_x, points_y, xmin, xmax, ymin, ymax):
 
         if (points_x, points_y, xmin, xmax, ymin, ymax) in self._grids2d:
@@ -2926,51 +2892,9 @@
             points.append((points_3d[i].x,points_3d[i].y,points_3d[i].z))
 
         surface=geomdl.fitting.interpolate_surface(points,size_u,size_v,degree_u,degree_v)
-<<<<<<< HEAD
-
-        control_points=[]
-        for i in range(0,len(surface.ctrlpts)):
-            control_points.append(volmdlr.Point3D(surface.ctrlpts[i][0],surface.ctrlpts[i][1],surface.ctrlpts[i][2]))
-
-        (u_knots,u_multiplicities) = knots_vector_inv((surface.knotvector_u))
-        (v_knots,v_multiplicities) = knots_vector_inv((surface.knotvector_v))
-
-        bspline_surface = cls(degree_u=surface.degree_u,
-                              degree_v=surface.degree_v,
-                              control_points=control_points,
-                              nb_u=surface.ctrlpts_size_u,
-                              nb_v=surface.ctrlpts_size_v,
-                              u_multiplicities=u_multiplicities,
-                              v_multiplicities=v_multiplicities,
-                              u_knots=u_knots,
-                              v_knots=v_knots)
-
-        return bspline_surface
-
-=======
     
         return volmdlr.faces.BSplineSurface3D.from_geomdl_surface(surface)   
-    
-        # control_points=[]
-        # for i in range(0,len(surface.ctrlpts)):
-        #     control_points.append(volmdlr.Point3D(surface.ctrlpts[i][0],surface.ctrlpts[i][1],surface.ctrlpts[i][2]))
-        
-        # (u_knots,u_multiplicities) = knots_vector_inv((surface.knotvector_u))
-        # (v_knots,v_multiplicities) = knots_vector_inv((surface.knotvector_v))
-    
-        # bspline_surface = cls(degree_u=surface.degree_u,
-        #                       degree_v=surface.degree_v,
-        #                       control_points=control_points,
-        #                       nb_u=surface.ctrlpts_size_u,
-        #                       nb_v=surface.ctrlpts_size_v,
-        #                       u_multiplicities=u_multiplicities,
-        #                       v_multiplicities=v_multiplicities,
-        #                       u_knots=u_knots,
-        #                       v_knots=v_knots)
-        
-        # return bspline_surface 
-    
->>>>>>> dd5e09f6
+
 
     @classmethod
     def from_cylindrical_surfaces(cls, faces, degree_u,degree_v, direction):
@@ -3061,15 +2985,10 @@
         # x_init = volmdlr.Point2D.grid2d(20, 20, 0, 1, 0, 1)
 
         intersection_points = []
-<<<<<<< HEAD
-
-        for x0 in x_init:
-=======
         solutions = []
         u, v =[],  []
         
         for x0 in x_init: 
->>>>>>> dd5e09f6
             z = scp.optimize.least_squares(f, x0=x0, bounds=([0,1]))
             if z.cost<1e-20:
             #     cost.append(z.cost)
@@ -3198,7 +3117,6 @@
         uv2 = [[min(u2),max(u2)],[min(v2),max(v2)]]
 
         return (uv1, uv2)
-<<<<<<< HEAD
 
     @classmethod
     def from_adjacent_bspline_surfaces(cls, surfaces, degree_u, degree_v):
@@ -3228,7 +3146,6 @@
                         points_3d_ordred.extend(points_3d[i][j:j+points_x])
 
         return cls.points_fitting_into_bspline_surface(points_3d_ordred,points_x,points_x*len(faces),degree_u,degree_v)
-=======
     
     @classmethod 
     def from_geomdl_surface(cls, surface):
@@ -3288,7 +3205,6 @@
             points.append((points_3d[i].x,points_3d[i].y,points_3d[i].z))
         
         surface = geomdl.fitting.approximate_surface(points, size_u, size_v, degree_u, degree_v, ctrlpts_size_u = num_cpts_u, num_cpts_v = num_cpts_v)
->>>>>>> dd5e09f6
 
         return volmdlr.faces.BSplineSurface3D.from_geomdl_surface(surface) 
 
