--- conflicted
+++ resolved
@@ -3579,10 +3579,7 @@
     def translation_inplace(self, offset: volmdlr.Vector3D):
         """
         BSplineSurface3D translation. Object is updated inplace.
-<<<<<<< HEAD
-=======
-
->>>>>>> c373581e
+
         :param offset: translation vector
         """
         new_bsplinesurface3d = self.translation(offset)
