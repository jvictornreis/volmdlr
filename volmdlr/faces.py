"""
Surfaces & faces.

"""
# pylint: disable=no-name-in-module
import math
import warnings
from itertools import chain, product
from typing import List
import matplotlib.pyplot as plt
import numpy as np
import triangle as triangle_lib

from OCP.BRepBuilderAPI import BRepBuilderAPI_MakeFace
from OCP.BRepLib import BRepLib
from OCP.BOPTools import BOPTools_AlgoTools2D
from OCP.BRepTools import BRepTools_WireExplorer
from OCP.ShapeFix import ShapeFix_Face
from OCP.BRep import BRep_Tool
from OCP.TopoDS import TopoDS_Shape


from dessia_common.core import DessiaObject

import volmdlr.core
from volmdlr.core import EdgeStyle
import volmdlr.core_compiled
import volmdlr.display as vmd
import volmdlr.edges as vme
import volmdlr.curves as volmdlr_curves
import volmdlr.geometry
import volmdlr.grid
from volmdlr import surfaces
from volmdlr.utils.parametric import update_face_grid_points_with_inner_polygons
import volmdlr.wires
from volmdlr import from_ocp
from volmdlr import to_ocp
from volmdlr.utils import ocp_helpers
from volmdlr.utils import step_writer


warnings.simplefilter("once")


def octree_decomposition(bbox, faces):
    """Decomposes a list of faces into eight Bounding boxes subdivided boxes."""
    decomposition = {octant: [] for octant in bbox.octree()}
    for face in faces:
        center = face.bounding_box.center
        for octant in bbox.octree():
            if octant.point_inside(center):
                decomposition[octant].append(face)
                break
    decomposed = {octant: faces for octant, faces in decomposition.items() if faces}
    return decomposed


def octree_face_decomposition(face):
    """
    Decomposes the face discretization triangle faces inside eight boxes from a bounding box octree structure.

    :param face: given face.
    :return: returns a dictionary containing bounding boxes as keys and as values, a list of faces
    inside that bounding box.
    """
    triangulation = face.triangulation()
    triangulation_faces = triangulation.faces
    return octree_decomposition(face.bounding_box, triangulation_faces)


def parametric_face_inside(face1, face2, abs_tol: float = 1e-6):
    """
    Verifies if a face2 is inside face1.

    It returns True if face2 is inside or False if the opposite.
    """
    if face1.surface3d.is_coincident(face2.surface3d, abs_tol):
        if not face1.bounding_box.is_intersecting(face2.bounding_box) and \
                not face1.bounding_box.is_inside_bbox(face2.bounding_box):
            return False
        self_contour2d = face1.surface2d.outer_contour
        face2_contour2d = face2.surface2d.outer_contour
        if self_contour2d.is_inside(face2_contour2d):
            if self_contour2d.is_inside(face2_contour2d):
                for inner_contour2d in face1.surface2d.inner_contours:
                    if inner_contour2d.is_inside(face2_contour2d) or inner_contour2d.is_superposing(
                            face2_contour2d
                    ):
                        return False
            return True
        if self_contour2d.is_superposing(face2_contour2d):
            return True
    return False


class Face3D(volmdlr.core.Primitive3D):
    """
    Abstract method to define 3D faces.
    """

    min_x_density = 1
    min_y_density = 1
    face_tolerance = 1e-6
    _is_parametric_equal_to_ocp = True

    def __init__(self, surface3d, surface2d: surfaces.Surface2D,
                 reference_path: str = volmdlr.PATH_ROOT, name: str = ""):
        self.surface3d = surface3d
        self.surface2d = surface2d
        self._outer_contour3d = None
        self._inner_contours3d = None
        self._face_octree_decomposition = None
        self._primitives_mapping = None

        volmdlr.core.Primitive3D.__init__(self, reference_path=reference_path, name=name)

    def to_dict(self, *args, **kwargs):
        """Avoids storing points in memo that makes serialization slow."""
        return DessiaObject.to_dict(self, use_pointers=False)

    def __hash__(self):
        """Computes the hash."""
        return hash((self.surface3d, self.surface2d))

    def __eq__(self, other_):
        """Computes the equality to another face."""
        if other_.__class__.__name__ != self.__class__.__name__:
            return False
        equal = self.surface3d == other_.surface3d and self.surface2d == other_.surface2d
        return equal

    def point_belongs(self, point3d: volmdlr.Point3D, tol: float = 1e-6):
        """
        Tells you if a point is on the 3D face and inside its contour.
        """
        if not self.bounding_box.point_inside(point3d, 1e-3):
            return False
        point2d = self.surface3d.point3d_to_2d(point3d)
        if not self.surface3d.point_belongs(point3d, tol):
            return False

        return self.surface2d.point_belongs(point2d)

    @property
    def outer_contour3d(self) -> volmdlr.wires.Contour3D:
        """
        Gives the 3d version of the outer contour of the face.
        """
        if not self._outer_contour3d:
            outer_contour3d, primitives_mapping = self.surface3d.contour2d_to_3d(self.surface2d.outer_contour,
                                                                                 return_primitives_mapping=True)
            self._outer_contour3d = outer_contour3d
            if self._primitives_mapping is None:
                self._primitives_mapping = primitives_mapping
            else:
                self._primitives_mapping.update(primitives_mapping)
        return self._outer_contour3d

    @outer_contour3d.setter
    def outer_contour3d(self, value):
        self._outer_contour3d = value

    @property
    def inner_contours3d(self) -> List[volmdlr.wires.Contour3D]:
        """
        Gives the 3d version of the inner contours of the face.
        """
        if not self._inner_contours3d:
            primitives_mapping = {}
            inner_contours3d = []
            for contour2d in self.surface2d.inner_contours:
                inner_contour3d, contour2d_mapping = self.surface3d.contour2d_to_3d(contour2d,
                                                                                    return_primitives_mapping=True)
                inner_contours3d.append(inner_contour3d)
                primitives_mapping.update(contour2d_mapping)
            self._inner_contours3d = inner_contours3d
            if self._primitives_mapping is None:
                self._primitives_mapping = primitives_mapping
            else:
                self._primitives_mapping.update(primitives_mapping)
        return self._inner_contours3d

    @inner_contours3d.setter
    def inner_contours3d(self, value):
        self._inner_contours3d = value

    @property
    def primitives_mapping(self):
        """
        Gives the 3d version of the inner contours of the face.
        """
        if not self._primitives_mapping or not self._inner_contours3d:
            if not self._primitives_mapping and self._outer_contour3d:
                self._outer_contour3d = None
            if not self._primitives_mapping and self._inner_contours3d:
                self._inner_contours3d = None
            _ = self.outer_contour3d
            _ = self.inner_contours3d
        return self._primitives_mapping

    @primitives_mapping.setter
    def primitives_mapping(self, primitives_mapping):
        self._primitives_mapping = primitives_mapping

    @property
    def bounding_box(self):
        """
        Returns the surface bounding box.
        """
        if not self._bbox:
            self._bbox = self.get_bounding_box()
        return self._bbox

    @bounding_box.setter
    def bounding_box(self, new_bouding_box):
        """Get the bounding box of the face."""
        self._bbox = new_bouding_box

    def get_bounding_box(self):
        """General method to get the bounding box of a face 3D."""
        return self.outer_contour3d.bounding_box

    def area(self):
        """Computes the area of the surface 2d."""
        return self.surface2d.area()

    @classmethod
    def from_step(cls, arguments, object_dict, **kwargs):
        """
        Converts a step primitive to a Face3D.

        :param arguments: The arguments of the step primitive.
        :type arguments: list
        :param object_dict: The dictionary containing all the step primitives
            that have already been instantiated.
        :type object_dict: dict
        :return: The corresponding Face3D object.
        :rtype: :class:`volmdlr.faces.Face3D`
        """
        step_id = kwargs.get("step_id", "#UNKNOW_ID")
        step_name = kwargs.get("name", "ADVANCED_FACE")
        name = arguments[0][1:-1]
        if arguments[1] != "()":
            contours = [object_dict[int(arg[1:])] for arg in arguments[1]]
        else:
            contours = []
        if any(contour is None for contour in contours):
            warnings.warn(
                f"Could not instantiate #{step_id} = {step_name}({arguments})"
                f" because some of the contours are NoneType."
                "See Face3D.from_step method"
            )
            return None
        surface = object_dict[int(arguments[2])]
        face = globals()[surface.face_class]
        point_in_contours3d = any(isinstance(contour, volmdlr.Point3D) for contour in contours)
        if not contours or ((len(contours) == 1) and isinstance(contours[0], volmdlr.Point3D)):
            return face.from_surface_rectangular_cut(surface)
        if len(contours) == 2 and point_in_contours3d:
            vertex = next(contour for contour in contours if isinstance(contour, volmdlr.Point3D))
            base = next(contour for contour in contours if contour is not vertex)
            return face.from_base_and_vertex(surface, base, vertex, name)
        if point_in_contours3d:
            point = next(contour for contour in contours if isinstance(contour, volmdlr.Point3D))
            contours = [contour for contour in contours if contour is not point]
            return face.from_contours3d_and_rectangular_cut(surface, contours, point)
        return face.from_contours3d(surface, contours, name)

    @classmethod
    def from_contours3d(cls, surface, contours3d: List[volmdlr.wires.Contour3D], name: str = "", tol: float = 5e-5):
        """
        Returns the face generated by a list of contours. Finds out which are outer or inner contours.

        :param surface: Surface3D where the face is defined.
        :param contours3d: List of 3D contours representing the face's BREP.
        :param name: the name to inject in the new face.
        :param tol: tolerance.
        """
        outer_contour3d, inner_contours3d = None, []
        if len(contours3d) == 1:
            outer_contour2d, primitives_mapping = surface.contour3d_to_2d(contours3d[0],
                                                                          return_primitives_mapping=True)
            outer_contour3d = contours3d[0]
            inner_contours2d = []

        elif len(contours3d) > 1:
            outer_contour2d, inner_contours2d, outer_contour3d, \
                inner_contours3d, primitives_mapping = cls.from_contours3d_with_inner_contours(surface, contours3d,
                                                                                               tol)
        else:
            raise ValueError('Must have at least one contour')
        if ((not outer_contour2d) or (not all(outer_contour2d.primitives)) or
                (not surface.brep_connectivity_check(outer_contour2d, tol=tol))):
            return None
        # if outer_contour3d and outer_contour3d.primitives and not outer_contour3d.is_ordered(1e-5):
        #     outer_contour2d = contour2d_healing(outer_contour2d)
        face = cls(
            surface,
            surface2d=surfaces.Surface2D(outer_contour=outer_contour2d, inner_contours=inner_contours2d),
            name=name,
        )
        # To improve performance while reading from step file
        face.outer_contour3d = outer_contour3d
        face.inner_contours3d = inner_contours3d
        face.primitives_mapping = primitives_mapping
        return face

    @staticmethod
    def from_contours3d_with_inner_contours(surface, contours3d, abs_tol: float = 1e-6):
        """Helper function to class."""
        outer_contour2d = None
        outer_contour3d = None
        inner_contours2d = []
        inner_contours3d = []
        primitives_mapping = {}
        contours2d = []
        for contour3d in contours3d:
            contour2d, contour_mapping = surface.contour3d_to_2d(contour3d, return_primitives_mapping=True)
            contours2d.append(contour2d)
            primitives_mapping.update(contour_mapping)

        check_contours = [not contour2d.is_ordered(tol=1e-2) for contour2d in contours2d]
        if (surface.x_periodicity or surface.y_periodicity) and sum(1 for value in check_contours if value) >= 2:
            outer_contour2d, inner_contours2d = surface.connect_contours(contours2d[0], contours2d[1:], abs_tol)
            outer_contour3d, primitives_mapping = surface.contour2d_to_3d(outer_contour2d,
                                                                          return_primitives_mapping=True)
            inner_contours3d = []
            for contour2d in inner_contours2d:
                contour3d, contour_mapping = surface.contour2d_to_3d(contour2d, return_primitives_mapping=True)
                inner_contours3d.append(contour3d)
                primitives_mapping.update(contour_mapping)
        else:
            if contours3d[0].name == "face_outer_bound":
                outer_contour2d, inner_contours2d = contours2d[0], contours2d[1:]
                outer_contour3d, inner_contours3d = contours3d[0], contours3d[1:]
                if surface.x_periodicity or surface.y_periodicity:
                    Face3D.helper_repair_inner_contours_periodicity(surface, outer_contour2d,
                                                                    inner_contours2d, primitives_mapping)
            else:
                area = -1
                for contour2d, contour3d in zip(contours2d, contours3d):
                    inner_contours2d.append(contour2d)
                    inner_contours3d.append(contour3d)
                    contour_area = contour2d.area()
                    if contour_area > area:
                        area = contour_area
                        outer_contour2d = contour2d
                        outer_contour3d = contour3d
                inner_contours2d.remove(outer_contour2d)
                inner_contours3d.remove(outer_contour3d)
                if surface.x_periodicity or surface.y_periodicity:
                    Face3D.helper_repair_inner_contours_periodicity(surface, outer_contour2d,
                                                                    inner_contours2d, primitives_mapping)

        return outer_contour2d, inner_contours2d, outer_contour3d, inner_contours3d, primitives_mapping

    @staticmethod
    def helper_repair_inner_contours_periodicity(surface, outer_contour2d, inner_contours2d, primitives_mapping):
        """Translate inner contours if it's not inside the outer contour of the face."""
        outer_contour2d_brec = outer_contour2d.bounding_rectangle
        umin_bound, umax_bound, vmin_bound, vmax_bound = outer_contour2d_brec.bounds()

        def helper_translate_contour(inner_contour, inner_contour_brec):
            umin, umax, vmin, vmax = inner_contour_brec.bounds()
            delta_x = 0.0
            delta_y = 0.0
            if surface.x_periodicity:
                if umin > umax_bound:
                    delta_x = -surface.x_periodicity
                elif umax < umin_bound:
                    delta_x = surface.x_periodicity

            if surface.y_periodicity:
                if vmin > vmax_bound:
                    delta_y = -surface.y_periodicity
                elif vmax < vmin_bound:
                    delta_y = surface.y_periodicity
            translation_vector = volmdlr.Vector2D(delta_x, delta_y)
            return inner_contour.translation(translation_vector)

        for i, _inner_contour in enumerate(inner_contours2d):
            if not outer_contour2d_brec.is_inside_b_rectangle(_brec := _inner_contour.bounding_rectangle):
                inner_contours2d[i] = helper_translate_contour(_inner_contour, _brec)
                for new_primitive, old_primitive in zip(inner_contours2d[i].primitives, _inner_contour.primitives):
                    primitives_mapping[new_primitive] = primitives_mapping.pop(old_primitive)

    @classmethod
    def from_ocp(cls, ocp_face: TopoDS_Shape):
        """
        Translate an occt face into a volmdlr face.
        """
        occt_surface = BRep_Tool().Surface_s(ocp_face)
        if occt_surface.get_type_name_s() == 'Geom_RectangularTrimmedSurface':
            occt_surface = occt_surface.BasisSurface()
        surface_function = getattr(from_ocp, occt_surface.get_type_name_s().lower()[5:] + '_from_ocp')
        surface_class = ocp_helpers.OCCT_TO_VOLMDLR[occt_surface.get_type_name_s()]
        surface = surface_function(surface_class, occt_surface, occt_to_volmdlr=ocp_helpers.OCCT_TO_VOLMDLR)

        occt_outer_wire, occt_inner_wires = from_ocp.get_wires_from_face(ocp_face)
        contours = [volmdlr.wires.Contour3D.from_ocp(contour)
                    for contour in [occt_outer_wire] + occt_inner_wires]
        contours[0].name = "face_outer_bound"

        face_class = globals()[surface.face_class]
        return face_class.from_contours3d(surface, contours3d=contours)

    def to_step(self, current_id):
        """Transforms a Face 3D into a Step object."""
        content, surface3d_ids = self.surface3d.to_step(current_id)
        current_id = max(surface3d_ids)

        if len(surface3d_ids) != 1:
            raise NotImplementedError("What to do with more than 1 id ? with 0 id ?")
        outer_contour_content, outer_contour_id = self.outer_contour3d.to_step(
            current_id, surface_id=surface3d_ids[0], surface3d=self.surface3d
        )
        content += outer_contour_content
        content += f"#{outer_contour_id + 1} = FACE_OUTER_BOUND('{self.name}',#{outer_contour_id},.T.);\n"
        contours_ids = [outer_contour_id + 1]
        current_id = outer_contour_id + 2
        for inner_contour3d in self.inner_contours3d:
            inner_contour_content, inner_contour_id = inner_contour3d.to_step(current_id)
            # surface_id=surface3d_id)
            content += inner_contour_content
            face_bound_id = inner_contour_id + 1
            content += f"#{face_bound_id} = FACE_BOUND('',#{inner_contour_id},.T.);\n"
            contours_ids.append(face_bound_id)
            current_id = face_bound_id + 1

        content += (
            f"#{current_id} = ADVANCED_FACE('{self.name}',({step_writer.step_ids_to_str(contours_ids)})"
            f",#{surface3d_ids[0]},.T.);\n"
        )
        # TODO: create an ADVANCED_FACE for each surface3d_ids ?
        return content, [current_id]

    def triangulation_lines(self):
        """
        Specifies the number of subdivision when using triangulation by lines. (Old triangulation).
        """
        return [], []

    @staticmethod
    def get_edge_discretization_size(edge3d):
        """
        Helper function to polygonize the face boundaries.
        """
        angle_resolution = 10
        if edge3d is None:
            number_points = 2
        elif edge3d.__class__.__name__ == "BSplineCurve3D":
            number_points = max(15, len(edge3d.ctrlpts))
        elif edge3d.__class__.__name__ in ("Arc3D", "FullArc3D", "ArcEllipse3D", "FullArcEllipse3D"):
            number_points = max(2, math.ceil(round(edge3d.angle, 12) / math.radians(angle_resolution)) + 1)
        else:
            number_points = 2
        return number_points

    def grid_points(self, grid_size, polygon_data=None):
        """
        Parametric tesselation points.
        """
        if polygon_data:
            outer_polygon, inner_polygons = polygon_data
        else:
            outer_polygon, inner_polygons = self.get_face_polygons()

        u, v = self._get_grid_axis(outer_polygon, grid_size)
        if not u or not v:
            return []
        if inner_polygons:
            grid_points = []
            points_indexes_map = {}
            for j, v_j in enumerate(v):
                for i, u_i in enumerate(u):
                    grid_points.append((u_i, v_j))
                    points_indexes_map[(i, j)] = len(grid_points) - 1
            grid_points = update_face_grid_points_with_inner_polygons(inner_polygons,
                                                                      [grid_points, u, v, points_indexes_map])
        else:
            grid_points = np.array([[u_i, v_j] for v_j in v for u_i in u], dtype=np.float64)
        grid_points = self._update_grid_points_with_outer_polygon(outer_polygon, grid_points)

        return grid_points

    @staticmethod
    def _get_grid_axis(outer_polygon, grid_size):
        """Helper function to grid_points."""
        u_min, u_max, v_min, v_max = outer_polygon.bounding_rectangle.bounds()
        number_points_u, number_points_v = grid_size
        u_step = (u_max - u_min) / (number_points_u - 1) if number_points_u > 1 else (u_max - u_min)
        v_step = (v_max - v_min) / (number_points_v - 1) if number_points_v > 1 else (v_max - v_min)
        u = [u_min + i * u_step for i in range(number_points_u)]
        v = [v_min + i * v_step for i in range(number_points_v)]

        return u, v

    @staticmethod
    def _update_grid_points_with_outer_polygon(outer_polygon, grid_points):
        """Helper function to grid_points."""
        # Find the indices where points_in_polygon is True (i.e., points inside the polygon)
        indices = np.where(outer_polygon.points_in_polygon(grid_points, include_edge_points=False) == 0)[0]
        grid_points = np.delete(grid_points, indices, axis=0)
        polygon_points = set(outer_polygon.points)
        points = [volmdlr.Point2D(*point) for point in grid_points if volmdlr.Point2D(*point) not in polygon_points]
        return points

    def get_face_polygons(self):
        """Get face polygons."""
        primitives_mapping = self.primitives_mapping

        def get_polygon_points(primitives):
            points = []
            for edge in primitives:
                edge3d = primitives_mapping.get(edge)
                number_points = self.get_edge_discretization_size(edge3d)
                edge_points = edge.discretization_points(number_points=number_points)
                points.extend(edge_points[:-1])
            return points

        outer_polygon = volmdlr.wires.ClosedPolygon2D(get_polygon_points(self.surface2d.outer_contour.primitives))
        inner_polygons = [volmdlr.wires.ClosedPolygon2D(get_polygon_points(inner_contour.primitives))
                          for inner_contour in self.surface2d.inner_contours]
        return outer_polygon, inner_polygons

    def grid_size(self):
        """
        Specifies an adapted size of the discretization grid used in face triangulation.
        """
        return 0, 0

    @staticmethod
    def helper_triangulation_without_holes(vertices, segments, points_grid, tri_opt):
        """
        Triangulates a surface without holes.

        :param vertices: vertices of the surface.
        :param segments: segments defined as tuples of vertices.
        :param points_grid: to do.
        :param tri_opt: triangulation option: "p"
        :return:
        """
        vertices_grid = [(p.x, p.y) for p in points_grid]
        vertices.extend(vertices_grid)
        tri = {'vertices': np.array(vertices).reshape((-1, 2)),
               'segments': np.array(segments).reshape((-1, 2)),
               }
        triagulation = triangle_lib.triangulate(tri, tri_opt)
        return vmd.Mesh2D(triagulation['vertices'], triangles=triagulation['triangles'])

    def helper_to_mesh(self, polygon_data=None) -> volmdlr.display.Mesh2D:
        """
        Triangulates the Surface2D using the Triangle library.

        :param polygon_data: Face's outer polygon.
        :type polygon_data: Union[Tuple((wires.ClosedPolygon2D), List[wires.ClosedPolygon2D], None]
        :return: The triangulated surface as a display mesh.
        :rtype: :class:`volmdlr.display.Mesh2D`
        """
        area = self.surface2d.bounding_rectangle().area()
        tri_opt = "p"
        if math.isclose(area, 0., abs_tol=1e-8):
            return None
        grid_size = self.grid_size()
        points_grid = []
        if polygon_data:
            outer_polygon, inner_polygons = polygon_data
        else:
            outer_polygon, inner_polygons = self.get_face_polygons()
        if any(grid_size):
            points_grid = self.grid_points(grid_size, [outer_polygon, inner_polygons])
        points = outer_polygon.points.copy()
        if len(set(points)) < len(points):
            return None
        vertices = [(point.x, point.y) for point in points]
        n = len(points)
        segments = [(i, i + 1) for i in range(n - 1)]
        segments.append((n - 1, 0))

        if not inner_polygons:  # No holes
            return self.helper_triangulation_without_holes(vertices, segments, points_grid, tri_opt)

        point_index = {p: i for i, p in enumerate(points)}
        holes = []
        for inner_polygon in inner_polygons:
            inner_polygon_nodes = inner_polygon.points
            for point in inner_polygon_nodes:
                if point not in point_index:
                    points.append(point)
                    vertices.append((point.x, point.y))
                    point_index[point] = n
                    n += 1

            for point1, point2 in zip(inner_polygon_nodes[:-1],
                                      inner_polygon_nodes[1:]):
                segments.append((point_index[point1], point_index[point2]))
            segments.append((point_index[inner_polygon_nodes[-1]], point_index[inner_polygon_nodes[0]]))
            rpi = inner_polygon.barycenter()
            if not inner_polygon.point_inside(rpi, include_edge_points=False):
                rpi = inner_polygon.random_point_inside(include_edge_points=False)
            holes.append([rpi.x, rpi.y])

        if points_grid:
            vertices_grid = [(p.x, p.y) for p in points_grid]
            vertices.extend(vertices_grid)

        tri = {'vertices': np.array(vertices).reshape((-1, 2)),
               'segments': np.array(segments).reshape((-1, 2)),
               'holes': np.array(holes).reshape((-1, 2))
               }
        triangulation = triangle_lib.triangulate(tri, tri_opt)
        return vmd.Mesh2D(triangulation['vertices'], triangles=triangulation['triangles'])

    def triangulation(self):
        """Triangulates the face."""
        outer_polygon, inner_polygons = self.get_face_polygons()
        mesh2d = self.helper_to_mesh([outer_polygon, inner_polygons])
        if mesh2d is None:
            return None
        return vmd.Mesh3D(self.surface3d.parametric_points_to_3d(mesh2d.vertices), mesh2d.triangles)

    def plot2d(self, ax=None, color="k", alpha=1):
        """Plot 2D of the face using matplotlib."""
        if ax is None:
            _, ax = plt.subplots()
        self.surface2d.plot(ax=ax, color=color, alpha=alpha)

    def rotation(self, center: volmdlr.Point3D, axis: volmdlr.Vector3D, angle: float):
        """
        Face3D rotation.

        :param center: rotation center
        :param axis: rotation axis
        :param angle: angle rotation
        :return: a new rotated Face3D
        """
        new_surface = self.surface3d.rotation(center=center, axis=axis, angle=angle)
        return self.__class__(new_surface, self.surface2d)

    def translation(self, offset: volmdlr.Vector3D):
        """
        Face3D translation.

        :param offset: Translation vector.
        :type offset: `volmdlr.Vector3D`
        :return: A new translated Face3D
        """
        new_surface3d = self.surface3d.translation(offset=offset)
        return self.__class__(new_surface3d, self.surface2d)

    def frame_mapping(self, frame: volmdlr.Frame3D, side: str):
        """
        Changes frame_mapping and return a new Face3D.

        side = 'old' or 'new'
        """
        new_surface3d = self.surface3d.frame_mapping(frame, side)
        return self.__class__(new_surface3d, self.surface2d.copy(), self.name)

    def copy(self, deep=True, memo=None):
        """Returns a copy of the Face3D."""
        return self.__class__(self.surface3d.copy(deep=deep, memo=memo), self.surface2d.copy(), self.name)

    def face_inside(self, face2, abs_tol: float = 1e-6):
        """
        Verifies if a face is inside another one.

        It returns True if face2 is inside or False if the opposite.
        """
        if self.surface3d.is_coincident(face2.surface3d, abs_tol):
            if not self.bounding_box.is_intersecting(face2.bounding_box) and \
                    not self.bounding_box.is_inside_bbox(face2.bounding_box):
                return False
            self_contour2d = self.outer_contour3d.to_2d(
                self.surface3d.frame.origin, self.surface3d.frame.u, self.surface3d.frame.v
            )
            face2_contour2d = face2.outer_contour3d.to_2d(
                self.surface3d.frame.origin, self.surface3d.frame.u, self.surface3d.frame.v
            )
            if self_contour2d.is_inside(face2_contour2d):
                if self_contour2d.is_inside(face2_contour2d):
                    for inner_contour in self.inner_contours3d:
                        inner_contour2d = inner_contour.to_2d(
                            self.surface3d.frame.origin, self.surface3d.frame.u, self.surface3d.frame.v
                        )
                        if inner_contour2d.is_inside(face2_contour2d) or inner_contour2d.is_superposing(
                            face2_contour2d
                        ):
                            return False
                return True
            if self_contour2d.is_superposing(face2_contour2d):
                return True
        return False

    def edge_intersections(self, edge):
        """Gets the intersections of an edge and a 3D face."""
        intersections = []
        method_name = f"{edge.__class__.__name__.lower()[:-2]}_intersections"
        if hasattr(self, method_name):
            intersections = getattr(self, method_name)(edge)
        elif hasattr(self.surface3d, method_name):
            edge_surface_intersections = getattr(self.surface3d, method_name)(edge)
            for intersection in edge_surface_intersections:
                if self.point_belongs(intersection, self.face_tolerance) and not intersection.in_list(intersections):
                    intersections.append(intersection)
        if not intersections:
            for point in [edge.start, edge.end]:
                if self.point_belongs(point):
                    if point not in intersections:
                        intersections.append(point)
        return intersections

    def line_intersections(self, line: volmdlr_curves.Line3D) -> List[volmdlr.Point3D]:
        """
        Get intersections between a face 3d and a Line 3D.

        :param line: other line.
        :return: a list of intersections.
        """
        intersections = [point for point in self.surface3d.line_intersections(line) if self.point_belongs(point)]
        if not intersections:
            for prim in self.outer_contour3d.primitives:
                intersection = prim.line_intersections(line)
                if intersection:
                    if intersection not in intersections:
                        intersections.append(intersection)

        return intersections

    def linesegment_intersections(self, linesegment: vme.LineSegment3D, abs_tol: float = 1e-6) -> List[volmdlr.Point3D]:
        """
        Get intersections between a face 3d and a Line Segment 3D.

        :param linesegment: other linesegment.
        :param abs_tol: tolerance used.
        :return: a list of intersections.
        """
        if not self.bounding_box.is_intersecting(linesegment.bounding_box):
            return []
        return [point for point in self.surface3d.linesegment_intersections(linesegment)
                if self.point_belongs(point, abs_tol)]

    def fullarc_intersections(self, fullarc: vme.FullArc3D) -> List[volmdlr.Point3D]:
        """
        Get intersections between a face 3d and a Full Arc 3D.

        :param fullarc: other fullarc.
        :return: a list of intersections.
        """
        return [point for point in self.surface3d.fullarc_intersections(fullarc) if self.point_belongs(point)]

    def plot(self, ax=None, color="k", alpha=1, edge_details=False):
        """Plots the face."""
        if not ax:
            _, ax = plt.subplots(subplot_kw={"projection": "3d"})

        self.outer_contour3d.plot(
            ax=ax, edge_style=EdgeStyle(color=color, alpha=alpha, edge_ends=edge_details, edge_direction=edge_details)
        )
        for contour3d in self.inner_contours3d:
            contour3d.plot(
                ax=ax,
                edge_style=EdgeStyle(color=color, alpha=alpha, edge_ends=edge_details, edge_direction=edge_details),
            )
        return ax

    def random_point_inside(self):
        """Gets a random point on the face."""
        point_inside2d = self.surface2d.random_point_inside()
        return self.surface3d.point2d_to_3d(point_inside2d)

    def is_adjacent(self, face2: "Face3D"):
        """
        Verifies if two faces are adjacent or not.

        :param face2: other face.
        :return: True or False.
        """
        contour1 = self.outer_contour3d.to_2d(
            self.surface3d.frame.origin, self.surface3d.frame.u, self.surface3d.frame.v
        )
        contour2 = face2.outer_contour3d.to_2d(
            self.surface3d.frame.origin, self.surface3d.frame.u, self.surface3d.frame.v
        )
        if contour1.is_sharing_primitives_with(contour2):
            return True
        return False

    def geo_lines(self):  # , mesh_size_list=None):
        """
        Gets the lines that define a Face3D in a .geo file.

        """

        i_index, p_index = None, None
        lines, line_surface, lines_tags = [], [], []
        point_account, line_account, line_loop_account = 0, 0, 1
        for c_index, contour in enumerate(list(chain(*[[self.outer_contour3d], self.inner_contours3d]))):

            if isinstance(contour, volmdlr_curves.Circle2D):
                # point=[contour.radius, contour.center.y, 0]
                # lines.append('Point('+str(point_account+1)+') = {'+str(point)[1:-1]+', '+str(mesh_size)+'};')

                # point = [*contour.center, 0]
                # lines.append('Point('+str(point_account+2)+') = {'+str(point)[1:-1]+', '+str(mesh_size)+'};')

                # point=[-contour.radius, contour.center.y, 0]
                # lines.append('Point('+str(point_account+3)+') = {'+str(point)[1:-1]+', '+str(mesh_size)+'};')

                # lines.append('Circle('+str(line_account+1)+') = {'+str(point_account+1)+','+str(point_account+2) \
                #              +','+str(point_account+3)+'};')
                # lines.append('Circle('+str(line_account+2)+') = {'+str(point_account+3)+','+str(point_account+2) \
                #              + ','+str(point_account+1)+'};')

                # lines_tags.extend([line_account+1, line_account+2])

                # lines.append('Line Loop('+str(line_loop_account+1)+') = {'+str(lines_tags)[1:-1]+'};')

                # line_surface.append(line_loop_account+1)

                # lines_tags = []
                # point_account, line_account, line_loop_account = point_account+3, line_account+2, line_loop_account+1

                pass

            elif isinstance(contour, (volmdlr.wires.Contour3D, volmdlr.wires.ClosedPolygon3D)):
                if not isinstance(contour, volmdlr.wires.ClosedPolygon3D):
                    contour = contour.to_polygon(1)
                for i_index, point in enumerate(contour.points):
                    lines.append(point.get_geo_lines(tag=point_account + i_index + 1, point_mesh_size=None))

                for p_index, primitive in enumerate(contour.primitives):
                    if p_index != len(contour.primitives) - 1:
                        lines.append(
                            primitive.get_geo_lines(
                                tag=line_account + p_index + 1,
                                start_point_tag=point_account + p_index + 1,
                                end_point_tag=point_account + p_index + 2,
                            )
                        )
                    else:
                        lines.append(
                            primitive.get_geo_lines(
                                tag=line_account + p_index + 1,
                                start_point_tag=point_account + p_index + 1,
                                end_point_tag=point_account + 1,
                            )
                        )
                    lines_tags.append(line_account + p_index + 1)

                lines.append("Line Loop(" + str(c_index + 1) + ") = {" + str(lines_tags)[1:-1] + "};")
                line_surface.append(line_loop_account)
                point_account = point_account + i_index + 1
                line_account, line_loop_account = line_account + p_index + 1, line_loop_account + 1
                lines_tags = []

        lines.append("Plane Surface(" + str(1) + ") = {" + str(line_surface)[1:-1] + "};")

        return lines

    def to_geo(self, file_name: str):  # , mesh_size_list=None):
        """
        Gets the .geo file for the Face3D.

        """

        lines = self.geo_lines()

        with open(file_name + ".geo", "w", encoding="utf-8") as file:
            for line in lines:
                file.write(line)
                file.write("\n")
        file.close()

    def get_geo_lines(self, tag: int, line_loop_tag: List[int]):
        """
        Gets the lines that define a PlaneFace3D in a .geo file.

        """

        return "Plane Surface(" + str(tag) + ") = {" + str(line_loop_tag)[1:-1] + "};"

    def edge3d_inside(self, edge3d, abs_tol: float = 1e-6):
        """
        Returns True if edge 3d is coplanar to the face.
        """
        method_name = f"{edge3d.__class__.__name__.lower()[:-2]}_inside"
        if hasattr(self, method_name):
            return getattr(self, method_name)(edge3d)
        points = edge3d.discretization_points(number_points=10)
        for point in points[1:-1]:
            if not self.point_belongs(point, abs_tol):
                return False
        return True

    def is_intersecting(self, face2, list_coincident_faces=None, tol: float = 1e-6):
        """
        Verifies if two face are intersecting.

        :param face2: face 2
        :param list_coincident_faces: list of coincident faces, if existent
        :param tol: tolerance for calculations
        :return: True if faces intersect, False otherwise
        """
        if list_coincident_faces is None:
            list_coincident_faces = []
        if self.bounding_box.is_intersecting(face2.bounding_box, tol) and (self, face2) not in list_coincident_faces:

            edge_intersections = []
            for prim1 in self.outer_contour3d.primitives + [
                prim for inner_contour in self.inner_contours3d for prim in inner_contour.primitives
            ]:
                edge_intersections = face2.edge_intersections(prim1)
                if edge_intersections:
                    return True
            if not edge_intersections:
                for prim2 in face2.outer_contour3d.primitives + [
                    prim for inner_contour in face2.inner_contours3d for prim in inner_contour.primitives
                ]:
                    edge_intersections = self.edge_intersections(prim2)
                    if edge_intersections:
                        return True

        return False

    def face_intersections_outer_contour(self, face2):
        """
        Returns the intersections of the face outer contour with other given face.
        """
        intersections_points = []
        for edge1 in self.outer_contour3d.primitives:
            intersection_points = face2.edge_intersections(edge1)
            for point in intersection_points:
                if not point.in_list(intersections_points):
                    intersections_points.append(point)

        return intersections_points

    def face_border_intersections(self, face2):
        """
        Returns the intersections of the face outer and inner contour with other given face.
        """
        intersections_points = []
        for contour in [self.outer_contour3d] + self.inner_contours3d:
            for edge1 in contour.primitives:
                intersection_points = face2.edge_intersections(edge1)
                for point in intersection_points:
                    if not point.in_list(intersections_points):
                        intersections_points.append(point)

        return intersections_points

    def face_intersections(self, face2, tol=1e-6) -> List[volmdlr.wires.Wire3D]:
        """
        Calculates the intersections between two Face3D.

        """

        bbox1 = self.bounding_box
        bbox2 = face2.bounding_box
        if not bbox1.is_intersecting(bbox2, tol):
            return []
        if self.face_inside(face2) or face2.face_inside(self):
            return []
        face_intersections = self.get_face_intersections(face2)
        return face_intersections

    def _face_intersections_helper(self, generic_face, surface_intersections):
        face_intersections = []
        intersections_points = self.face_border_intersections(generic_face)
        for point in generic_face.face_border_intersections(self):
            if not point.in_list(intersections_points):
                intersections_points.append(point)
        for primitive in surface_intersections:
            points_on_primitive = []
            for point in intersections_points:
                if primitive.point_belongs(point, 1e-5):
                    points_on_primitive.append(point)
            if not points_on_primitive:
                continue
            points_on_primitive = primitive.sort_points_along_curve(points_on_primitive)
            if isinstance(primitive, (volmdlr_curves.Hyperbola3D, volmdlr_curves.Parabola3D, volmdlr_curves.Line3D)):
                for point1, point2 in zip(points_on_primitive[:-1], points_on_primitive[1:]):
                    if point1 == point2:
                        continue
                    edge = primitive.trim(point1, point2)
                    if self.edge3d_inside(edge) and generic_face.edge3d_inside(edge):
                        face_intersections.append(volmdlr.wires.Wire3D([edge]))
            else:
                split_edges = primitive.split_with_sorted_points(points_on_primitive)
                for edge in split_edges:
                    if self.edge3d_inside(edge, 1e-4) and generic_face.edge3d_inside(edge, 1e-4):
                        face_intersections.append(volmdlr.wires.Wire3D([edge]))
        return face_intersections

    def _generic_face_intersections(self, generic_face):
        """
        Calculates the intersections between two Faces 3D.

        :param generic_face: the other Face 3D to verify intersections with.
        :return: list of intersecting wires.
        """
        surface_intersections = self.surface3d.surface_intersections(generic_face.surface3d)

        face_intersections = []
        for edge in surface_intersections[:]:
            if not edge.periodic and not hasattr(edge, 'start') and not hasattr(edge, 'end'):
                continue
            if self.edge3d_inside(edge, 1e-5) and generic_face.edge3d_inside(edge, 1e-5):
                face_intersections.append(volmdlr.wires.Wire3D([edge]))
                surface_intersections.remove(edge)
        if not surface_intersections:
            return face_intersections

        face_intersections.extend(self._face_intersections_helper(generic_face, surface_intersections))
        return face_intersections

    def get_face_intersections(self, face2):
        """
        Gets the intersections between two faces.

        :param face2: second face.
        :return: intersections.
        """
        method_name = f"{face2.__class__.__name__.lower()[:-2]}_intersections"
        if hasattr(self, method_name):
            return getattr(self, method_name)(face2)

        return self._generic_face_intersections(face2)

    def set_operations_new_faces(self, intersecting_combinations):
        """
        Gets boolean operations new faces after splitting.

        :param intersecting_combinations: faces intersecting combinations dictionary.
        :return: new split faces.
        """
        self_copy = self.copy(True)
        list_cutting_contours = self_copy.get_face_cutting_contours(intersecting_combinations)
        if not list_cutting_contours:
            return [self_copy]
        return self_copy.divide_face(list_cutting_contours)

    def split_inner_contour_intersecting_cutting_contours(self, list_cutting_contours):
        """
        Given a list contours cutting the face, it calculates inner contours intersections with these contours.

        Then, these inner contours were split at the found intersecting points.
        :param list_cutting_contours: list of contours cutting face.
        :return:
        """
        list_split_inner_contours = []
        for inner_contour in self.surface2d.inner_contours:
            list_intersecting_points_with_inner_contour = []
            for cutting_contour in list_cutting_contours:
                contour_intersection_points = inner_contour.intersection_points(cutting_contour)
                if not contour_intersection_points:
                    continue
                list_intersecting_points_with_inner_contour.extend(contour_intersection_points)
            inner_contour_intersections_with_outer_contour = inner_contour.intersection_points(
                self.surface2d.outer_contour
            )
            if list_intersecting_points_with_inner_contour and inner_contour_intersections_with_outer_contour:
                list_intersecting_points_with_inner_contour.extend(inner_contour_intersections_with_outer_contour)
            sorted_intersections_points_along_inner_contour = inner_contour.sort_points_along_wire(
                list_intersecting_points_with_inner_contour
            )
            if sorted_intersections_points_along_inner_contour:
                list_split_inner_contours.extend(
                    inner_contour.split_with_sorted_points(sorted_intersections_points_along_inner_contour)
                )
        # remove split_inner_contour connected to a cutting_contour at two points.
        connected_at_two_ends = []
        for cutting_contour in list_cutting_contours:
            for split_contour in list_split_inner_contours:
                if split_contour.point_belongs(
                    cutting_contour.primitives[0].start
                ) and split_contour.point_belongs(cutting_contour.primitives[-1].end):
                    connected_at_two_ends.append(split_contour)
                    break
        list_split_inner_contours = [
            split_contour for split_contour in list_split_inner_contours if split_contour not in connected_at_two_ends
        ]
        return list_split_inner_contours

    def _helper_validate_cutting_contours(self, list_cutting_contours, list_split_inner_contours):
        """
        Helper method to validate list of cutting contours.

        :param list_cutting_contours: list of cutting contours.
        :param list_split_inner_contours: list of split inner contours.
        :return: valid list of cutting contours.
        """
        valid_cutting_contours = []

        while list_cutting_contours:
            for i, cutting_contour in enumerate(list_cutting_contours[:]):
                if (
                    self.surface2d.outer_contour.point_belongs(cutting_contour.primitives[0].start)
                    and self.surface2d.outer_contour.point_belongs(cutting_contour.primitives[-1].end)
                ) or cutting_contour.primitives[0].start.is_close(cutting_contour.primitives[-1].end):
                    valid_cutting_contours.append(cutting_contour)
                    list_cutting_contours.pop(i)
                    break
                list_cutting_contours.pop(i)
                while True:
                    connecting_split_contour = cutting_contour.get_connected_wire(list_split_inner_contours)
                    if not connecting_split_contour:
                        valid_cutting_contours.append(cutting_contour)
                        break
                    list_split_inner_contours.remove(connecting_split_contour)
                    new_contour = volmdlr.wires.Contour2D.contours_from_edges(
                        cutting_contour.primitives + connecting_split_contour.primitives
                    )[0]

                    if (
                        self.surface2d.outer_contour.are_extremity_points_touching(new_contour)
                        or new_contour.is_contour_closed()
                    ):
                        valid_cutting_contours.append(new_contour)
                        break

                    connecting_cutting_contour = new_contour.get_connected_wire(list_cutting_contours)
                    if not connecting_cutting_contour:
                        if any(
                            self.surface2d.outer_contour.point_belongs(point)
                            for point in [new_contour.primitives[0].start, new_contour.primitives[-1].end]
                        ) and any(
                            valid_contour.point_belongs(point)
                            for valid_contour in valid_cutting_contours
                            for point in [new_contour.primitives[0].start, new_contour.primitives[-1].end]
                        ):
                            valid_cutting_contours.append(new_contour)
                        break
                    new_contour = volmdlr.wires.Contour2D.contours_from_edges(
                        new_contour.primitives + connecting_cutting_contour.primitives
                    )[0]
                    list_cutting_contours.remove(connecting_cutting_contour)

                    if self.surface2d.outer_contour.are_extremity_points_touching(new_contour):
                        valid_cutting_contours.append(new_contour)
                        break

                    cutting_contour = new_contour
                break
        return valid_cutting_contours

    def get_face_cutting_contours(self, dict_intersecting_combinations):
        """
        Get all contours cutting the face, resulting from multiple faces intersections.

        :param dict_intersecting_combinations: dictionary containing as keys the combination of intersecting faces
        and as the values the resulting primitive from the intersection of these two faces
        return a list all contours cutting one particular face.
        """
        face_intersecting_primitives2d = self.select_face_intersecting_primitives(dict_intersecting_combinations)
        if not face_intersecting_primitives2d:
            return []
        list_cutting_contours = volmdlr.wires.Contour2D.contours_from_edges(face_intersecting_primitives2d[:],
                                                                            self.face_tolerance)
        cutting_contours = []
        if len(list_cutting_contours) > 1:
            while list_cutting_contours:
                closed_contours = []
                opened_contours = []
                for contour in list_cutting_contours:
                    if contour.is_contour_closed():
                        closed_contours.append(contour)
                    else:
                        opened_contours.append(contour)
                list_cutting_contours = closed_contours + opened_contours
                current_cutting_contour = list_cutting_contours.pop(0)
                connected_contour = current_cutting_contour.get_connected_wire(list_cutting_contours)
                if connected_contour in list_cutting_contours:
                    list_cutting_contours.remove(connected_contour)
                if not connected_contour:
                    cutting_contours.append(current_cutting_contour)
                    continue
                new_contour = current_cutting_contour.merge_not_adjacent_contour(connected_contour)
                list_cutting_contours.append(new_contour)
            list_cutting_contours = cutting_contours

        list_split_inner_contours = self.split_inner_contour_intersecting_cutting_contours(list_cutting_contours)
        valid_cutting_contours = self._helper_validate_cutting_contours(
            list_cutting_contours, list_split_inner_contours
        )
        return valid_cutting_contours + list_split_inner_contours

    def divide_face(self, list_cutting_contours: List[volmdlr.wires.Contour2D], abs_tol: float = 1e-6):
        """
        Divides a Face 3D with a list of cutting contours.

        :param list_cutting_contours: list of contours cutting the face.
        :param abs_tol: tolerance.
        """
        list_faces = []
        list_open_cutting_contours = []
        list_closed_cutting_contours = []
        face_inner_contours = self.surface2d.inner_contours[:]
        list_cutting_contours_ = []
        while list_cutting_contours:
            cutting_contour = list_cutting_contours[0]
            if not cutting_contour.primitives[0].start.is_close(cutting_contour.primitives[-1].end):
                list_cutting_contours_.append(cutting_contour)
                list_cutting_contours.remove(cutting_contour)
                continue
            for inner_contour in face_inner_contours:
                if cutting_contour.is_inside(inner_contour):
                    if cutting_contour.is_sharing_primitives_with(inner_contour):
                        merged_contours = cutting_contour.merge_with(inner_contour)
                        list_cutting_contours.remove(cutting_contour)
                        cutting_contour = merged_contours[0]
                    # list_cutting_contours = merged_contours + list_cutting_contours
                    # break
                    continue
                if cutting_contour.is_sharing_primitives_with(inner_contour):
                    merged_contours = cutting_contour.merge_with(inner_contour)
                    list_cutting_contours.remove(cutting_contour)
                    face_inner_contours.remove(inner_contour)
                    list_cutting_contours = merged_contours + list_cutting_contours
                    break
            else:
                list_cutting_contours_.append(cutting_contour)
                if cutting_contour in list_cutting_contours:
                    list_cutting_contours.remove(cutting_contour)

        list_cutting_contours = list_cutting_contours_
        list_cutting_contours_ = []
        for cutting_contour in list_cutting_contours:
            contour_intersections = self.surface2d.outer_contour.wire_intersections(cutting_contour)
            if len(contour_intersections) >= 2:
                contour_intersections = sorted(contour_intersections, key=cutting_contour.abscissa)
                list_cutting_contours_.extend(cutting_contour.split_with_sorted_points(contour_intersections))
                continue
            list_cutting_contours_.append(cutting_contour)
        list_cutting_contours = list_cutting_contours_
        for cutting_contour in list_cutting_contours:
            if not cutting_contour.primitives[0].start.is_close(cutting_contour.primitives[-1].end):
                list_open_cutting_contours.append(cutting_contour)
                continue
            list_closed_cutting_contours.append(cutting_contour)
        if list_open_cutting_contours:
            list_faces = self.divide_face_with_open_cutting_contours(list_open_cutting_contours, abs_tol)
        list_faces = self.divide_face_with_closed_cutting_contours(list_closed_cutting_contours, list_faces)
        list_faces = [face for face in list_faces if not math.isclose(face.area(), 0.0, abs_tol=1e-08)]
        return list_faces

    def divide_face_with_open_cutting_contours(self, list_open_cutting_contours, abs_tol: float = 1e-6):
        """
        Divides a face 3D with a list of closed cutting contour, that is, it will cut holes on the face.

        :param list_open_cutting_contours: list containing the open cutting contours.
        :param abs_tol: tolerance.
        :return: list divided faces.
        """
        list_faces = []
        if not self.surface2d.outer_contour.edge_polygon.is_trigo:
            self.surface2d.outer_contour = self.surface2d.outer_contour.invert()
        new_faces_contours = self.surface2d.outer_contour.divide(list_open_cutting_contours, self.face_tolerance)
        new_inner_contours = len(new_faces_contours) * [[]]
        if self.surface2d.inner_contours:
            new_faces_contours, new_inner_contours = self.get_open_contour_divided_faces_inner_contours(
                new_faces_contours, abs_tol)
        if isinstance(self, Triangle3D):
            class_to_instanciate = PlaneFace3D
        else:
            class_to_instanciate = self.__class__
        for contour, inner_contours in zip(new_faces_contours, new_inner_contours):
            new_face = class_to_instanciate(self.surface3d, surfaces.Surface2D(contour, inner_contours))
            list_faces.append(new_face)
        return list_faces

    def divide_face_with_closed_cutting_contours(self, list_closed_cutting_contours, list_faces):
        """
        Divides a Face3D with a list of Open cutting contours.

        Contours going from one side to another of the Face, or from the outer contour to one inner contour.

        :param list_closed_cutting_contours: list containing the closed cutting contours
        :param list_faces: list of already divided faces
        :return: list divided faces
        """
        for closed_cutting_contour in list_closed_cutting_contours:
            if closed_cutting_contour.area() / self.surface2d.outer_contour.area() > 1e-9 and\
                    closed_cutting_contour.primitives[0].start.is_close(closed_cutting_contour.primitives[-1].end):
                inner_contours1 = []
                inner_contours2 = []
                if list_faces:
                    new_list_faces = self.get_closed_contour_divided_faces_inner_contours(
                        list_faces, closed_cutting_contour
                    )
                    list_faces = list_faces + new_list_faces
                    continue
                new_contour_adjacent_to_inner_contour = False
                for inner_contour in self.surface2d.inner_contours:
                    if closed_cutting_contour.is_inside(inner_contour):
                        inner_contours2.append(inner_contour)
                        continue
                    if closed_cutting_contour.is_sharing_primitives_with(inner_contour):
                        new_contour_adjacent_to_inner_contour = True
                        inner_contours1.extend(closed_cutting_contour.merge_with(inner_contour))
                    else:
                        inner_contours1.append(inner_contour)
                if not new_contour_adjacent_to_inner_contour:
                    inner_contours1.append(closed_cutting_contour)
                if isinstance(self, Triangle3D):
                    class_to_instanciate = PlaneFace3D
                else:
                    class_to_instanciate = self.__class__
                surf3d = self.surface3d
                surf2d = surfaces.Surface2D(self.surface2d.outer_contour, inner_contours1)
                new_plane = class_to_instanciate(surf3d, surf2d)
                list_faces.append(new_plane)
                list_faces.append(
                    class_to_instanciate(surf3d, surfaces.Surface2D(closed_cutting_contour, inner_contours2))
                )
                continue
            surf3d = self.surface3d
            surf2d = surfaces.Surface2D(self.surface2d.outer_contour, [])
            if isinstance(self, Triangle3D):
                class_to_instanciate = PlaneFace3D
            else:
                class_to_instanciate = self.__class__
            new_plane = class_to_instanciate(surf3d, surf2d)
            list_faces.append(new_plane)
        return list_faces

    def get_open_contour_divided_faces_inner_contours(self, new_faces_contours, abs_tol: float = 1e-6):
        """
        If there is any inner contour, verifies which ones belong to the new divided faces.

        :param new_faces_contours: new faces outer contour.
        :param abs_tol: tolerance.
        :return: valid_new_faces_contours, valid_new_faces_contours.
        """
        valid_new_faces_contours = []
        valid_inner_contours = []
        new_faces_contours_ = []
        for new_contour in new_faces_contours:
            for inner_contour in self.surface2d.inner_contours:
                if new_contour.is_superposing(inner_contour, abs_tol):
                    break
            else:
                new_faces_contours_.append(new_contour)
        new_faces_contours = new_faces_contours_
        while new_faces_contours:
            new_face_contour = new_faces_contours[0]
            if new_face_contour in valid_new_faces_contours:
                new_faces_contours.remove(new_face_contour)
                continue
            inner_contours = []
            for inner_contour in self.surface2d.inner_contours:
                if not new_face_contour.is_inside(inner_contour):
                    continue
                if new_face_contour.is_sharing_primitives_with(inner_contour):
                    merged_new_face_contours = new_face_contour.merge_with(inner_contour)
                    if merged_new_face_contours:
                        new_faces_contours.remove(new_face_contour)
                        new_faces_contours = merged_new_face_contours + new_faces_contours
                        break
                else:
                    inner_contours.append(inner_contour)
            else:
                valid_new_faces_contours.append(new_face_contour)
                valid_inner_contours.append(inner_contours)
                new_faces_contours.remove(new_face_contour)
        return valid_new_faces_contours, valid_inner_contours

    def get_closed_contour_divided_faces_inner_contours(self, list_faces, new_contour):
        """
        If there is any inner contour, verifies which ones belong to the new divided faces.

        :param list_faces: list of new faces.
        :param new_contour: current new face outer contour.
        :return: a list of new faces with its inner contours.
        """
        new_list_faces = []
        for new_face in list_faces:
            if new_face.surface2d.outer_contour.is_inside(new_contour):
                inner_contours1 = []
                inner_contours2 = []
                if not new_face.surface2d.inner_contours:
                    new_face.surface2d.inner_contours = [new_contour]
                    break
                new_contour_not_sharing_primitives = True
                for i, inner_contour in enumerate(new_face.surface2d.inner_contours):
                    if new_contour.is_inside(inner_contour):
                        if any(inner_contour.primitive_over_contour(prim) for prim in new_contour.primitives):
                            new_face.surface2d.inner_contours[i] = new_contour
                            break
                        inner_contours2.append(inner_contour)
                    elif not any(inner_contour.primitive_over_contour(prim) for prim in new_contour.primitives):
                        inner_contours1.append(inner_contour)
                    else:
                        new_contour_not_sharing_primitives = False
                else:
                    surf3d = new_face.surface3d
                    if inner_contours1:
                        if new_contour_not_sharing_primitives:
                            inner_contours1.append(new_contour)
                            new_face.surface2d.inner_contours = inner_contours1
                            new_list_faces.append(self.__class__(surf3d, surfaces.Surface2D(new_contour, [])))
                            break
                        surf2d = surfaces.Surface2D(new_face.surface2d.outer_contour, inner_contours1)
                        new_plane = self.__class__(surf3d, surf2d)
                        new_list_faces.append(new_plane)
                    if inner_contours2:
                        new_list_faces.append(self.__class__(surf3d, surfaces.Surface2D(new_contour, inner_contours2)))
        return new_list_faces

    def _helper_intersecting_primitives_with_periodicity(self, primitive2d):
        """
        Helper method to adjust primitive position if it is out of the face periodicity.

        :param primitive2d: primitived to be adjusted.
        :return:
        """
        contour_edge_intersections = self.surface2d.outer_contour.edge_intersections(primitive2d)
        if not contour_edge_intersections:
            return []
        face_intersecting_primitives2d = []
        for edge in primitive2d.split(contour_edge_intersections[0]):
            if edge is None:
                continue
            if not self.surface2d.outer_contour.is_edge_inside(edge):
                primitive_plus_periodicity = edge.translation(
                    volmdlr.Vector2D(self.surface3d.x_periodicity, 0))
                if self.surface2d.outer_contour.is_edge_inside(primitive_plus_periodicity,
                                                               self.face_tolerance):
                    face_intersecting_primitives2d.append(primitive_plus_periodicity)
                    continue
                primitive_minus_periodicity = edge.translation(
                    volmdlr.Vector2D(- self.surface3d.x_periodicity, 0))
                if self.surface2d.outer_contour.is_edge_inside(primitive_minus_periodicity,
                                                               self.face_tolerance):
                    face_intersecting_primitives2d.append(primitive_minus_periodicity)
                    continue
            else:
                face_intersecting_primitives2d.append(edge)
        return face_intersecting_primitives2d

    def select_face_intersecting_primitives(self, dict_intersecting_combinations):
        """
        Select face intersecting primitives from a dictionary containing all intersection combinations.

        :param dict_intersecting_combinations: dictionary containing all intersection combinations
        :return: list of intersecting primitives for current face
        """
        face_intersecting_primitives2d = []
        intersections = dict_intersecting_combinations[self]
        for intersection_wire in intersections:
            wire2d = self.surface3d.contour3d_to_2d(intersection_wire)
            for primitive2d in wire2d.primitives:
                if self.surface3d.x_periodicity is not None and not \
                        self.surface2d.outer_contour.is_edge_inside(primitive2d, self.face_tolerance):
                    correct_primitives = self._helper_intersecting_primitives_with_periodicity(primitive2d)
                    if correct_primitives:
                        face_intersecting_primitives2d.extend(correct_primitives)
                        continue
                    primitive_plus_periodicity = primitive2d.translation(
                        volmdlr.Vector2D(self.surface3d.x_periodicity, 0))
                    if self.surface2d.outer_contour.is_edge_inside(primitive_plus_periodicity, self.face_tolerance):
                        face_intersecting_primitives2d.append(primitive_plus_periodicity)
                        continue
                    primitive_minus_periodicity = primitive2d.translation(
                        volmdlr.Vector2D(- self.surface3d.x_periodicity, 0))
                    if self.surface2d.outer_contour.is_edge_inside(primitive_minus_periodicity, self.face_tolerance):
                        face_intersecting_primitives2d.append(primitive_minus_periodicity)
                        continue
                if volmdlr.core.edge_in_list(primitive2d, face_intersecting_primitives2d) or volmdlr.core.edge_in_list(
                        primitive2d.reverse(), face_intersecting_primitives2d
                ):
                    continue
                if not self.surface2d.outer_contour.primitive_over_contour(primitive2d, tol=1e-7) and \
                        not any(inner_contour.primitive_over_contour(primitive2d, tol=1e-7)
                                for inner_contour in self.surface2d.inner_contours):
                    face_intersecting_primitives2d.append(primitive2d)
        return face_intersecting_primitives2d

    def _is_linesegment_intersection_possible(self, linesegment: vme.LineSegment3D):
        """
        Verifies if intersection of face with line segment is possible or not.

        :param linesegment: other line segment.
        :return: returns True if possible, False otherwise.
        """
        if not self.bounding_box.is_intersecting(linesegment.bounding_box):
            return False
        if math.isclose(self.area(), 0.0, abs_tol=1e-10):
            return False
        bbox_block_faces = volmdlr.primitives3d.Block.from_bounding_box(self.bounding_box).faces
        if not any(bbox_face.line_intersections(linesegment.line) for bbox_face in bbox_block_faces):
            return False
        return True

    def is_linesegment_crossing(self, linesegment):
        """
        Verify if a face 3d is being crossed by a line segment 3d.
        """
        intersections = self.linesegment_intersections(linesegment)
        if intersections:
            return True
        return False

    def face_decomposition(self):
        """
        Decomposes the face discretization triangle faces inside eight boxes from a bounding box octree structure.
        """
        if not self._face_octree_decomposition:
            self._face_octree_decomposition = octree_face_decomposition(self)
        return self._face_octree_decomposition

    def face_minimum_distance(self, other_face, return_points: bool = False):
        """
        Gets the minimum distance between two faces.

        :param other_face: second face to search for minimum distance.
        :param return_points: return corresponding point or not.
        :return:
        """
        # Speficic case, if defined
        method_name = f"{other_face.__class__.__name__.lower()[:-2]}_minimum_distance"
        if hasattr(self, method_name):
            return getattr(self, method_name)(other_face, return_points)

        # Generic case
        return self.triangulation().minimum_distance(other_face.triangulation(), return_points)
        # TODO : implement an exact method and then clean code

        # face_decomposition1 = self.face_decomposition()
        # face_decomposition2 = other_face.face_decomposition()
        # list_set_points1 = [
        #     {point for face in faces1 for point in face.points} for _, faces1 in face_decomposition1.items()
        # ]
        # list_set_points1 = [
        #     np.array([(point[0], point[1], point[2]) for point in sets_points1]) for sets_points1 in list_set_points1
        # ]
        # list_set_points2 = [
        #     {point for face in faces2 for point in face.points} for _, faces2 in face_decomposition2.items()
        # ]
        # list_set_points2 = [
        #     np.array([(point[0], point[1], point[2]) for point in sets_points2]) for sets_points2 in list_set_points2
        # ]
        #
        # minimum_distance = math.inf
        # index1, index2 = None, None
        # for sets_points1, sets_points2 in product(list_set_points1, list_set_points2):
        #     print("zob")
        #     distances = np.linalg.norm(sets_points2[:, np.newaxis] - sets_points1, axis=2)
        #     sets_min_dist = np.min(distances)
        #     if sets_min_dist < minimum_distance:
        #         minimum_distance = sets_min_dist
        #         index1 = next((i for i, x in enumerate(list_set_points1) if np.array_equal(x, sets_points1)), -1)
        #         index2 = next((i for i, x in enumerate(list_set_points2) if np.array_equal(x, sets_points2)), -1)
        #
        # print(index1, index2)
        # faces1 = list(face_decomposition1.values())[index1]
        # faces2 = list(face_decomposition2.values())[index2]
        #
        # minimum_distance = math.inf
        # best_distance_points = None
        #
        # for face1, face2 in product(faces1, faces2):
        #     distance, point1, point2 = face1.planeface_minimum_distance(face2, True)
        #     if distance < minimum_distance:
        #         minimum_distance = distance
        #         best_distance_points = [point1, point2]
        # if return_points:
        #     return minimum_distance, *best_distance_points
        # return minimum_distance

    def plane_intersections(self, plane3d: surfaces.Plane3D):
        """
        Gets intersections with a 3D plane surface.

        :param plane3d: The Plane3D instance to find intersections with.
        :type plane3d: Plane3D
        :return: List of Wire3D instances representing the intersections with the plane.
        :rtype: List[wires.Wire3D]
        """
        surfaces_intersections = self.surface3d.plane_intersections(plane3d)
        outer_contour_intersections_with_plane = plane3d.contour_intersections(self.outer_contour3d)
        plane_intersections = []
        for plane_intersection in surfaces_intersections:
            points_on_curve = []
            for point in outer_contour_intersections_with_plane:
                if plane_intersection.point_belongs(point):
                    points_on_curve.append(point)
            points_on_primitive = plane_intersection.sort_points_along_curve(points_on_curve)
            if not isinstance(plane_intersection, volmdlr_curves.Line3D):
                points_on_primitive = points_on_primitive + [points_on_primitive[0]]
            for point1, point2 in zip(points_on_primitive[:-1], points_on_primitive[1:]):
                edge = plane_intersection.trim(point1, point2)
                if self.edge3d_inside(edge):
                    plane_intersections.append(volmdlr.wires.Wire3D([edge]))
        return plane_intersections

    def split_by_plane(self, plane3d: surfaces.Plane3D):
        """Split face with a plane."""
        intersections_with_plane = self.plane_intersections(plane3d)
        intersections_with_plane2d = [
            self.surface3d.contour3d_to_2d(intersection_wire) for intersection_wire in intersections_with_plane
        ]
        while True:
            for i, intersection2d in enumerate(intersections_with_plane2d):
                if not self.surface2d.outer_contour.is_inside(intersection2d):
                    for translation in [volmdlr.Vector2D(-2 * math.pi, 0), volmdlr.Vector2D(2 * math.pi, 0)]:
                        translated_contour = intersection2d.translation(translation)
                        if not self.surface2d.outer_contour.is_inside(translated_contour):
                            continue
                        intersections_with_plane2d.pop(i)
                        intersections_with_plane2d.append(translated_contour)
                    break
            else:
                break
        return self.divide_face(intersections_with_plane2d)

    def _get_face_decomposition_set_closest_to_point(self, point):
        """
        Searches for the faces decomposition's set closest to given point.

        :param point: other point.
        :return: list of triangular faces, corresponding to area of the face closest to point.
        """
        face_decomposition1 = self.face_decomposition()
        list_set_points1 = [
            {point for face in faces1 for point in face.points} for _, faces1 in face_decomposition1.items()
        ]
        list_set_points1 = [
            np.array([(point[0], point[1], point[2]) for point in sets_points1]) for sets_points1 in list_set_points1
        ]
        list_set_points2 = [np.array([(point[0], point[0], point[0])])]

        minimum_distance = math.inf
        index1 = None
        for sets_points1, sets_points2 in product(list_set_points1, list_set_points2):
            distances = np.linalg.norm(sets_points2[:, np.newaxis] - sets_points1, axis=2)
            sets_min_dist = np.min(distances)
            if sets_min_dist < minimum_distance:
                minimum_distance = sets_min_dist
                index1 = next((i for i, x in enumerate(list_set_points1) if np.array_equal(x, sets_points1)), -1)
        return list(face_decomposition1.values())[index1]

    def point_distance(self, point, return_other_point: bool = False):
        """
        Calculates the distance from a face 3d and a point.

        :param point: point to verify.
        :param return_other_point: bool to decide if corresponding point on face should be returned.
        :return: distance to face3D.
        """

        faces1 = self._get_face_decomposition_set_closest_to_point(point)
        minimum_distance = math.inf
        best_distance_point = None
        for face1 in faces1:
            distance, point1 = face1.point_distance(point, True)
            if distance < minimum_distance:
                minimum_distance = distance
                best_distance_point = point1
        if return_other_point:
            return minimum_distance, best_distance_point
        return minimum_distance

    def get_coincident_face_intersections(self, face):
        """
        Gets intersections for two faces which have coincident faces.

        :param face: other face.
        :return: two lists of intersections. one list containing wires intersecting face1, the other those for face2.
        """
        contours1 = [self.outer_contour3d] + self.inner_contours3d
        contours2 = [face.outer_contour3d] + face.inner_contours3d
        points_intersections = []
        for contour1, contour2 in product(contours1, contours2):
            points_intersections.extend(contour1.wire_intersections(contour2))
        if not points_intersections:
            return [], []
        extracted_contours = []
        for contour in contours1:
            extracted_contours.extend(contour.split_with_sorted_points(
                contour.sort_points_along_wire([point for point in points_intersections
                                                if contour.point_belongs(point)])))
        extracted_contours2 = []
        for contour in contours2:
            points = contour.sort_points_along_wire(point for point in points_intersections
                                                    if contour.point_belongs(point))
            extracted_contours2.extend(contour.split_with_sorted_points(points))
        contours_in_self = [
            contour for contour in extracted_contours2 if all(self.edge3d_inside(edge) for edge in contour.primitives)
        ]
        contours_in_other_face = [
            contour for contour in extracted_contours if all(face.edge3d_inside(edge) for edge in contour.primitives)
        ]
        return contours_in_self, contours_in_other_face

    def normal_at_point(self, point):
        """
        Gets Normal vector at a given point on the face.

        :param point: point on the face.
        :return:
        """
        if not self.point_belongs(point):
            raise ValueError(f'Point {point} not in this face.')
        return self.surface3d.normal_at_point(point)

    def to_ocp(self):
        """
        Returns an OCP shape equivalent to the volmdlr object.
        """
        if self._is_parametric_equal_to_ocp:
            return self.to_ocp_from_2d()
        return self.to_ocp_from_3d()

    def to_ocp_from_2d(self):
        """
        Returns an OCP shape equivalent to the volmdlr object using Surface2D data.
        """

        occt_surface = getattr(to_ocp, self.surface3d.__class__.__name__.lower()[:-2] + '_to_ocp')(self.surface3d)
        contour_type_name = self.surface2d.outer_contour.__class__.__name__.lower()
        wire_traduction_fuction = getattr(to_ocp, contour_type_name + '_to_ocp')
        outer_wire = wire_traduction_fuction(self.surface2d.outer_contour, ocp_surface=occt_surface)
        inner_wires = [wire_traduction_fuction(contour, ocp_surface=occt_surface)
                       for contour in self.surface2d.inner_contours]
        outer_wire = from_ocp.fix(outer_wire)
        # Compute the 3D representations of the edges/wires
        BRepLib.BuildCurves3d_s(outer_wire)
        for inner_wire in inner_wires:
            BRepLib.BuildCurves3d_s(inner_wire)

        face_builder = BRepBuilderAPI_MakeFace(occt_surface, outer_wire)
        for wire in inner_wires:
            if not BRep_Tool.IsClosed_s(wire):
                raise ValueError("Cannot build face(s): inner wire is not closed")
            face_builder.Add(wire)
        face_builder.Build()

        if not face_builder.IsDone():
            raise ValueError(f"Cannot build face(s): {face_builder.Error()}")
        face = face_builder.Face()

        fix_face = ShapeFix_Face(face)
        fix_face.FixOrientation()
        fix_face.Perform()
        return from_ocp.downcast(fix_face.Result())

    def to_ocp_from_3d(self):
        """
        Returns an OCP shape equivalent to the volmdlr object using 3D data.
        """
        occt_surface = getattr(to_ocp, self.surface3d.__class__.__name__.lower()[:-2] + '_to_ocp')(self.surface3d)
        contour_type_name = self.outer_contour3d.__class__.__name__.lower()
        wire_traduction_fuction = getattr(to_ocp, contour_type_name + '_to_ocp')
        outer_wire = wire_traduction_fuction(self.outer_contour3d)
        inner_wires = [wire_traduction_fuction(contour)
                       for contour in self.inner_contours3d]

        outer_wire = from_ocp.fix(outer_wire)

        face_builder = BRepBuilderAPI_MakeFace(occt_surface, outer_wire)
        exp = BRepTools_WireExplorer(outer_wire)
        while exp.More():
            edge = exp.Current()
            BOPTools_AlgoTools2D.BuildPCurveForEdgeOnFace_s(edge, face_builder.Face())
            exp.Next()

        for wire in inner_wires:
            if not BRep_Tool.IsClosed_s(wire):
                raise ValueError("Cannot build face(s): inner wire is not closed")
            face_builder.Add(wire)
            exp = BRepTools_WireExplorer(wire)
            while exp.More():
                edge = exp.Current()
                BOPTools_AlgoTools2D.BuildPCurveForEdgeOnFace_s(edge, face_builder.Face())
                exp.Next()

        face_builder.Build()

        if not face_builder.IsDone():
            raise ValueError(f"Cannot build face(s): {face_builder.Error()}")
        face = face_builder.Face()

        fix_face = ShapeFix_Face(face)
        fix_face.FixOrientation()
        fix_face.Perform()
        return from_ocp.downcast(fix_face.Result())


class PlaneFace3D(Face3D):
    """
    Defines a PlaneFace3D class.

    :param surface3d: a plane 3d.
    :type surface3d: Plane3D.
    :param surface2d: a 2d surface to define the plane face.
    :type surface2d: Surface2D.
    """

    _standalone_in_db = False
    _generic_eq = True
    _non_serializable_attributes = ["bounding_box", "polygon2D"]
    _non_data_eq_attributes = ["name", "bounding_box", "outer_contour3d", "inner_contours3d"]
    _non_data_hash_attributes = []

    def __init__(self, surface3d: surfaces.Plane3D, surface2d: surfaces.Surface2D,
                 reference_path: str = volmdlr.PATH_ROOT, name: str = ""):
        self._bbox = None
        Face3D.__init__(self, surface3d=surface3d, surface2d=surface2d, reference_path=reference_path, name=name)

    def copy(self, deep=True, memo=None):
        """Returns a copy of the PlaneFace3D."""
        return PlaneFace3D(self.surface3d.copy(deep, memo), self.surface2d.copy(), self.reference_path, self.name)

    def point_distance(self, point, return_other_point=False):
        """
        Calculates the distance from a plane face and a point.

        :param point: point to verify.
        :param return_other_point: bool to decide if corresponding point on face should be returned.
        :return: distance to planeface3D.
        """

        projected_pt = self.surface3d.point_projection(point)
        projection_distance = point.point_distance(projected_pt)

        if self.point_belongs(projected_pt):
            if return_other_point:
                return projection_distance, projected_pt
            return projection_distance

        point_2d = point.to_2d(self.surface3d.frame.origin, self.surface3d.frame.u, self.surface3d.frame.v)

        polygon2d = self.surface2d.outer_contour.to_polygon(angle_resolution=10)
        border_distance, other_point = polygon2d.point_border_distance(point_2d, return_other_point=True)

        other_point = self.surface3d.point2d_to_3d(volmdlr.Point2D(*other_point))

        if return_other_point:
            return (projection_distance ** 2 + border_distance ** 2) ** 0.5, other_point
        return (projection_distance ** 2 + border_distance ** 2) ** 0.5

    def distance_to_point(self, point, return_other_point=False):
        """
        Evaluates the distance to a given point.

        distance_to_point is deprecated, please use point_distance.
        """
        warnings.warn("distance_to_point is deprecated, please use point_distance", category=DeprecationWarning)
        return self.point_distance(point, return_other_point)

    def minimum_distance_points_plane(self, other_plane_face, return_points=False):
        """
        Given two plane faces, calculates the points which corresponds to the minimal distance between these two faces.

        :param other_plane_face: Second plane face.
        :param return_points: Boolean to return corresponding points or not.
        :return: minimal distance.
        """
        for edge in other_plane_face.outer_contour3d.primitives:
            edge_intersections = self.edge_intersections(edge)
            if edge_intersections:
                if return_points:
                    return 0.0, edge_intersections[0], edge_intersections[0]
                return 0.0
        min_distance = math.inf
        for edge1 in self.outer_contour3d.primitives:
            for edge2 in other_plane_face.outer_contour3d.primitives:
                if hasattr(edge1, "minimum_distance"):
                    dist = edge1.minimum_distance(edge2, return_points=return_points)
                elif hasattr(edge2, "minimum_distance"):
                    dist = edge2.minimum_distance(edge1, return_points=return_points)
                else:
                    raise AttributeError(f"Neither {edge1} nor {edge2} has a minimum_distance method.")
                if return_points:
                    if dist[0] < min_distance:
                        min_distance = dist[0]
                        point1, point2 = dist[1], dist[2]
                elif dist < min_distance:
                    min_distance = dist
        if return_points:
            return min_distance, point1, point2
        return min_distance

    def linesegment_inside(self, linesegment: vme.LineSegment3D):
        """
        Verifies if a line segment 3D is completely inside the plane face.

        :param linesegment: the line segment to verify.
        :return: True if circle is inside False otherwise.
        """
        if not linesegment.direction_vector().is_perpendicular_to(self.surface3d.frame.w, 1e-6):
            return False
        for point in [linesegment.start, linesegment.middle_point(), linesegment.end]:
            if not self.point_belongs(point):
                return False
        return True

    def circle_inside(self, circle: volmdlr_curves.Circle3D):
        """
        Verifies if a circle 3D is completely inside the plane face.

        :param circle: the circle to verify.
        :return: True if circle is inside False otherwise.
        """
        if not math.isclose(abs(circle.frame.w.dot(self.surface3d.frame.w)), 1.0, abs_tol=1e-6):
            return False
        points = circle.discretization_points(number_points=4)
        for point in points:
            if not self.point_belongs(point):
                return False
        return True

    def planeface_intersections(self, planeface):
        """
        Calculates the intersections between two plane faces.

        :param planeface: the other Plane Face 3D to verify intersections with Plane Face 3D.
        :return: list of intersecting wires.
        """
        face2_plane_intersections = planeface.surface3d.plane_intersections(self.surface3d)
        if not face2_plane_intersections:
            return []
        points_intersections = self.face_border_intersections(planeface)
        for point in planeface.face_border_intersections(self):
            if not point.in_list(points_intersections):
                points_intersections.append(point)
        points_intersections = face2_plane_intersections[0].sort_points_along_curve(points_intersections)
        planeface_intersections = []
        for point1, point2 in zip(points_intersections[:-1], points_intersections[1:]):
            linesegment3d = vme.LineSegment3D(point1, point2)
            over_self_outer_contour = self.outer_contour3d.primitive_over_contour(linesegment3d)
            over_planeface_outer_contour = planeface.outer_contour3d.primitive_over_contour(linesegment3d)
            over_self_inner_contour = any(
                inner_contour.primitive_over_contour(linesegment3d) for inner_contour in self.inner_contours3d
            )
            over_planeface_inner_contour = any(
                inner_contour.primitive_over_contour(linesegment3d) for inner_contour in planeface.inner_contours3d
            )
            if over_self_inner_contour and over_planeface_outer_contour:
                continue
            if over_planeface_inner_contour and over_self_outer_contour:
                continue
            if over_self_outer_contour and over_planeface_outer_contour:
                continue

            if self.edge3d_inside(linesegment3d) or over_self_outer_contour:
                if planeface.edge3d_inside(linesegment3d) and not over_planeface_inner_contour:
                    planeface_intersections.append(volmdlr.wires.Wire3D([linesegment3d]))
                elif over_planeface_outer_contour:
                    planeface_intersections.append(volmdlr.wires.Wire3D([linesegment3d]))

        return planeface_intersections

    def triangle_intersections(self, triangleface):
        """
        Gets the intersections between a Plane Face3D and a Triangle3D.

        :param triangleface: the other triangle face.
        :return:
        """
        return self.planeface_intersections(triangleface)

    def cylindricalface_intersections(self, cylindricalface: "CylindricalFace3D"):
        """
        Calculates the intersections between a plane face 3D and Cylindrical Face3D.

        :param cylindricalface: the Cylindrical Face 3D to verify intersections with Plane Face 3D.
        :return: list of intersecting wires.
        """
        cylindricalsurfaceface_intersections = cylindricalface.surface3d.plane_intersections(self.surface3d)
        if not cylindricalsurfaceface_intersections:
            return []
        if not isinstance(cylindricalsurfaceface_intersections[0], volmdlr_curves.Line3D):
            if all(
                self.edge3d_inside(intersection) and cylindricalface.edge3d_inside(intersection)
                for intersection in cylindricalsurfaceface_intersections
            ):
                contour3d = volmdlr.wires.Contour3D([cylindricalsurfaceface_intersections[0]])
                return [contour3d]
        intersections_points = self.face_intersections_outer_contour(cylindricalface)
        for point in cylindricalface.face_intersections_outer_contour(self):
            if not point.in_list(intersections_points):
                intersections_points.append(point)
        face_intersections = []
        for primitive in cylindricalsurfaceface_intersections:
            points_on_primitive = [point for point in intersections_points if primitive.point_belongs(point)]

            if not points_on_primitive:
                continue

            points_on_primitive = primitive.sort_points_along_curve(points_on_primitive)

            if not isinstance(primitive, volmdlr_curves.Line3D):
                points_on_primitive = points_on_primitive + [points_on_primitive[0]]
            for point1, point2 in zip(points_on_primitive[:-1], points_on_primitive[1:]):
                edge = primitive.trim(point1, point2)
                if self.edge3d_inside(edge) and cylindricalface.edge3d_inside(edge):
                    face_intersections.append(volmdlr.wires.Wire3D([edge]))
        return face_intersections

    def conicalface_intersections(self, conical_face: "ConicalFace3D"):
        """
        Calculates the intersections between a plane face 3D and Conical Face3D.

        :param conical_face: the Conical Face 3D to verify intersections with Plane Face 3D.
        :return: list of intersecting wires.
        """
        surface_intersections = self.surface3d.surface_intersections(conical_face.surface3d)
        if isinstance(surface_intersections[0], (volmdlr.edges.FullArc3D, volmdlr.edges.FullArcEllipse3D)) and\
                self.edge3d_inside(surface_intersections[0]) and conical_face.edge3d_inside(surface_intersections[0]):
            contour3d = volmdlr.wires.Contour3D(surface_intersections)
            return [contour3d]

        intersections_points = self.face_intersections_outer_contour(conical_face)
        for point in conical_face.face_intersections_outer_contour(self):
            if not point.in_list(intersections_points):
                intersections_points.append(point)

        face_intersections = []
        for primitive in surface_intersections:
            points_on_primitive = [point for point in intersections_points if primitive.point_belongs(point)]
            if not points_on_primitive:
                continue

            points_on_primitive = primitive.sort_points_along_curve(points_on_primitive)
            if isinstance(primitive, (volmdlr_curves.Hyperbola3D, volmdlr_curves.Parabola3D, volmdlr_curves.Line3D)):
                for point1, point2 in zip(points_on_primitive[:-1], points_on_primitive[1:]):
                    if point1 == point2:
                        continue
                    edge = primitive.trim(point1, point2)
                    if self.edge3d_inside(edge) and conical_face.edge3d_inside(edge):
                        face_intersections.append(volmdlr.wires.Wire3D([edge]))
            else:
                split_edges = primitive.split_with_sorted_points(points_on_primitive)
                for edge in split_edges:
                    if self.edge3d_inside(edge) and conical_face.edge3d_inside(edge):
                        face_intersections.append(volmdlr.wires.Wire3D([edge]))
        return face_intersections

    def toroidalface_intersections(self, toroidal_face):
        """
        Calculates the intersections between a plane face 3D and Conical Face3D.

        :param toroidal_face: the Toroidal Face 3D to verify intersections with Plane Face 3D.
        :return: list of intersecting wires.
        """
        surface_intersections = self.surface3d.surface_intersections(toroidal_face.surface3d)
        intersections_points = self.face_intersections_outer_contour(toroidal_face)
        for point in toroidal_face.face_intersections_outer_contour(self):
            if not point.in_list(intersections_points):
                intersections_points.append(point)
        face_intersections = []
        for primitive in surface_intersections:

            points_on_primitive = [point for point in intersections_points if primitive.point_belongs(point, 1e-5)]
            if not points_on_primitive:
                continue

            points_on_primitive = primitive.sort_points_along_curve(points_on_primitive)
            split_edges = primitive.split_with_sorted_points(points_on_primitive)
            for edge in split_edges:
                if self.edge3d_inside(edge) and toroidal_face.edge3d_inside(edge, 1e-4):
                    face_intersections.append(volmdlr.wires.Wire3D([edge]))
        return face_intersections

    def planeface_minimum_distance(self, planeface: "PlaneFace3D", return_points: bool = False):
        """
        Gets the minimal distance from another PlaneFace3D.

        :param planeface: Another PlaneFace3D instance to calculate the minimum distance.
        :type planeface: PlaneFace3D
        :param return_points: If True, returns a tuple containing the two points that give the minimum distance.
        :type return_points: bool, optional
        :return: If return_points is False, returns the minimum distance between the two plane faces.
                 If return_points is True, returns a tuple containing the two points that give the minimum distance.
        :rtype: float or tuple(float, Tuple3D, Tuple3D)
        """
        dist, point1, point2 = self.minimum_distance_points_plane(planeface, return_points=True)
        if not return_points:
            return dist
        return dist, point1, point2

    def is_adjacent(self, face2: Face3D):
        """
        Verifies if two plane faces are adjacent to eachother.

        :param face2: other face.
        :return: True if adjacent, False otherwise.
        """
        contour1 = self.outer_contour3d.to_2d(
            self.surface3d.frame.origin, self.surface3d.frame.u, self.surface3d.frame.v
        )
        contour2 = face2.outer_contour3d.to_2d(
            self.surface3d.frame.origin, self.surface3d.frame.u, self.surface3d.frame.v
        )
        if contour1.is_sharing_primitives_with(contour2, False):
            return True
        return False

    @staticmethod
    def merge_faces(list_coincident_faces: List[Face3D]):
        """Merges faces from a list of faces in the same plane, if any are adjacent to one another."""
        list_coincident_faces = sorted(list_coincident_faces, key=lambda face_: face_.area())
        current_face = list_coincident_faces[0]
        list_coincident_faces.remove(current_face)
        list_merged_faces = []
        while True:
            for face in list_coincident_faces:
                if current_face.outer_contour3d.is_sharing_primitives_with(face.outer_contour3d):
                    merged_contours = current_face.outer_contour3d.merge_with(face.outer_contour3d)
                    merged_contours2d = [
                        contour.to_2d(face.surface3d.frame.origin, face.surface3d.frame.u, face.surface3d.frame.v)
                        for contour in merged_contours
                    ]
                    merged_contours2d = sorted(merged_contours2d, key=lambda contour: contour.area(), reverse=True)
                    if not merged_contours2d and current_face.outer_contour3d.is_superposing(face.outer_contour3d):
                        merged_contours2d = [current_face.surface2d.outer_contour]
                    new_outer_contour = merged_contours2d[0]
                    inner_contours = [
                        contour.to_2d(face.surface3d.frame.origin, face.surface3d.frame.u, face.surface3d.frame.v)
                        for contour in current_face.inner_contours3d
                    ]
                    inner_contours += merged_contours2d[1:] + face.surface2d.inner_contours
                    new_face = PlaneFace3D(face.surface3d, surfaces.Surface2D(new_outer_contour, inner_contours))
                    current_face = new_face
                    list_coincident_faces.remove(face)
                    break
                if current_face.face_inside(face):
                    list_coincident_faces.remove(face)
                    break
                new_inner_contours = []
                inner_contour_merged = False
                for inner_contour3d in face.inner_contours3d:
                    if current_face.outer_contour3d.is_sharing_primitives_with(inner_contour3d):
                        merged_inner_contours = current_face.outer_contour3d.merge_with(inner_contour3d)
                        if len(merged_inner_contours) >= 2:
                            raise NotImplementedError
                        new_inner_contours.extend(merged_inner_contours)
                        inner_contour_merged = True
                if inner_contour_merged:
                    list_coincident_faces.remove(face)
                    inner_contours2d = [
                        inner_contour.to_2d(
                            face.surface3d.frame.origin, face.surface3d.frame.u, face.surface3d.frame.v
                        )
                        for inner_contour in new_inner_contours
                    ]
                    current_face = PlaneFace3D(
                        face.surface3d, surfaces.Surface2D(face.surface2d.outer_contour, inner_contours2d)
                    )
                    break
            else:
                list_merged_faces.append(current_face)
                if not list_coincident_faces:
                    break
                current_face = list_coincident_faces[0]
                list_coincident_faces.remove(current_face)
        return list_merged_faces

    def cut_by_coincident_face(self, face):
        """
        Cuts face1 with another coincident face2.

        :param face: a face 3d.
        :type face: Face3D.
        :return: a list of faces 3d.
        :rtype: List[Face3D].
        """

        if not self.surface3d.is_coincident(face.surface3d):
            raise ValueError("The faces are not coincident")

        if self.face_inside(face):
            return self.divide_face([face.surface2d.outer_contour])

        outer_contour_1 = self.surface2d.outer_contour
        outer_contour_2 = self.surface3d.contour3d_to_2d(face.outer_contour3d)

        if face.face_inside(self) and not outer_contour_1.intersection_points(outer_contour_2):
            return self.divide_face(face.surface2d.inner_contours)

        inner_contours = self.surface2d.inner_contours
        inner_contours.extend([self.surface3d.contour3d_to_2d(contour) for contour in face.inner_contours3d])

        contours = outer_contour_1.cut_by_wire(outer_contour_2)

        list_surfaces = []
        for contour in contours:
            inners = [inner_c for inner_c in inner_contours if contour.is_inside(inner_c)]
            list_surfaces.append(surfaces.Surface2D(contour, inners))

        return [self.__class__(self.surface3d, surface2d) for surface2d in list_surfaces]

    def check_inner_contours(self, face):
        """
        Checks face inner contours.

        """
        c_inners_1 = self.surface2d.inner_contours
        c_inners_2 = [self.surface3d.contour3d_to_2d(inner) for inner in face.inner_contours3d]
        inside = set()
        for inner_contour1 in c_inners_1:
            for inner_contour2 in c_inners_2:
                if inner_contour1.is_superposing(inner_contour2):
                    inside.add(False)
                else:
                    inside.add(inner_contour2.is_inside(inner_contour1))
        return inside

    @staticmethod
    def update_faces_with_divided_faces(divided_faces, face2_2, used, list_faces):
        """
        Update divided faces from project_faces.

        """
        for d_face in divided_faces:
            if d_face.outer_contour3d.is_superposing(face2_2.outer_contour3d):
                if face2_2.surface2d.inner_contours:
                    divided_faces_d_face = []
                    for inner in face2_2.surface2d.inner_contours:

                        if True in [
                            (
                                (
                                    (abs(inner_d.area() - inner.area()) < 1e-6)
                                    and inner.center_of_mass().is_close(inner_d.center_of_mass())
                                )
                                or inner_d.is_inside(inner)
                            )
                            for inner_d in d_face.surface2d.inner_contours
                        ]:
                            divided_faces_d_face = ["", d_face]
                            continue

                        divided_faces_d_face = d_face.divide_face([inner])
                        divided_faces_d_face.sort(key=lambda x: x.area())

                        list_faces.append(divided_faces_d_face[0])
                        d_face = divided_faces_d_face[1]

                    if divided_faces_d_face:
                        list_faces.append(divided_faces_d_face[1])

                else:
                    list_faces.append(d_face)
            else:
                used.append(d_face)

        return used, list_faces

    def project_faces(self, faces):
        """
        Divide self based on the faces outer, and inner contours.

        :param faces: DESCRIPTION
        :type faces: TYPE
        :return: DESCRIPTION
        :rtype: TYPE
        """

        used_faces, list_faces = {}, []

        for face2 in faces:
            if self.surface3d.is_coincident(face2.surface3d):
                contour1 = self.surface2d.outer_contour
                contour2 = self.surface3d.contour3d_to_2d(face2.outer_contour3d)

                inside = self.check_inner_contours(face2)
                if contour1.is_overlapping(contour2) or (contour1.is_inside(contour2) or True in inside):

                    if self in used_faces:
                        faces_1, face2_2 = used_faces[self][:], face2
                    else:
                        faces_1, face2_2 = [self], face2

                    used = []
                    for face1_1 in faces_1:
                        plane3d = face1_1.surface3d
                        s2d = surfaces.Surface2D(
                            outer_contour=plane3d.contour3d_to_2d(face2_2.outer_contour3d),
                            inner_contours=[plane3d.contour3d_to_2d(contour) for contour in face2_2.inner_contours3d],
                        )
                        face2_2 = PlaneFace3D(surface3d=plane3d, surface2d=s2d)

                        divided_faces = face1_1.cut_by_coincident_face(face2_2)

                        used, list_faces = self.update_faces_with_divided_faces(
                            divided_faces, face2_2, used, list_faces
                        )
                    used_faces[self] = used

        try:
            if isinstance(used_faces[self], list):
                list_faces.extend(used_faces[self])
            else:
                list_faces.append(used_faces[self])
        except KeyError:
            list_faces.append(self)

        return list_faces

    def get_geo_lines(self, tag: int, line_loop_tag: List[int]):
        """
        Gets the lines that define a PlaneFace3D in a .geo file.
        """

        return "Plane Surface(" + str(tag) + ") = {" + str(line_loop_tag)[1:-1] + "};"

    @classmethod
    def from_surface_rectangular_cut(cls, plane3d, x1: float, x2: float, y1: float, y2: float, name: str = ""):
        """
        Cut a rectangular piece of the Plane3D object and return a PlaneFace3D object.

        """
        point1 = volmdlr.Point2D(x1, y1)
        point2 = volmdlr.Point2D(x2, y1)
        point3 = volmdlr.Point2D(x2, y2)
        point4 = volmdlr.Point2D(x1, y2)
        outer_contour = volmdlr.wires.Contour2D.from_points([point1, point2, point3, point4])
        surface = surfaces.Surface2D(outer_contour, [])
        return cls(plane3d, surface, name)

    @classmethod
    def from_ocp(cls, ocp_face: TopoDS_Shape):
        """
        Translate an occt face into a volmdlr face.
        """
        return from_ocp.face_from_ocp(cls, ocp_face, ocp_helpers.OCCT_TO_VOLMDLR, surfaces.Surface2D)


class PeriodicalFaceMixin:
    """
    Abstract class for mutualizing methods for faces constructed on periodic surfaces.
    """

    def point_belongs(self, point3d: volmdlr.Point3D, tol: float = 1e-6) -> bool:
        """
        Checks if a 3D point lies on the face.

        :param point3d: The 3D point to be checked.
        :type point3d: volmdlr.Point3D

        :param tol: Tolerance for the check.
        :type tol: float, optional

        :return: True if the point is on the ConicalFace3D, False otherwise.
        :rtype: bool
        """
        if not self.surface3d.point_belongs(point3d, tol):
            return False
        point2d = self.surface3d.point3d_to_2d(point3d)
        u_min, u_max, v_min, v_max = self.surface2d.bounding_rectangle().bounds()
        if self.surface3d.x_periodicity:
            if point2d.x < u_min - tol:
                point2d.x += self.surface3d.x_periodicity
            elif point2d.x > u_max + tol:
                point2d.x -= self.surface3d.x_periodicity
        if self.surface3d.y_periodicity:
            if point2d.y < v_min - tol:
                point2d.y += self.surface3d.y_periodicity
            elif point2d.y > v_max + tol:
                point2d.y -= self.surface3d.y_periodicity

        return self.surface2d.point_belongs(point2d, tol)

    def face_inside(self, face2, abs_tol: float = 1e-6):
        """
        Verifies if a face is inside another one.

        It returns True if face2 is inside or False if the opposite.
        """
        if self.surface3d.frame.is_close(face2.surface3d.frame):
            return parametric_face_inside(self, face2, abs_tol)
        return super().face_inside(face2, abs_tol)


class Triangle3D(PlaneFace3D):
    """
    Defines a Triangle3D class.

    :param point1: The first point.
    :type point1: volmdlr.Point3D.
    :param point2: The second point.
    :type point2: volmdlr.Point3D.
    :param point3: The third point.
    :type point3: volmdlr.Point3D.
    """

    _standalone_in_db = False

    def __init__(
        self,
        point1: volmdlr.Point3D,
        point2: volmdlr.Point3D,
        point3: volmdlr.Point3D,
        alpha=1,
        color=None,
        name: str = "",
    ):
        self.point1 = point1
        self.point2 = point2
        self.point3 = point3
        self.points = [self.point1, self.point2, self.point3]
        self.color = color
        self.alpha = alpha
        self.name = name

        self._surface3d = None
        self._surface2d = None
        self._bbox = None
        self._outer_contour3d = None
        self._inner_contours3d = None
        # self.bounding_box = self._bounding_box()

        PlaneFace3D.__init__(self, self.surface3d, self.surface2d)

    def _data_hash(self):
        """
        Using point approx hash to speed up.

        """
        return self.point1.approx_hash() + self.point2.approx_hash() + self.point3.approx_hash()

    def _data_eq(self, other_object):
        if other_object.__class__.__name__ != self.__class__.__name__:
            return False
        self_set = {self.point1, self.point2, self.point3}
        other_set = {other_object.point1, other_object.point2, other_object.point3}
        if self_set != other_set:
            return False
        return True

    def get_bounding_box(self):
        """General method to get the bounding box."""
        return volmdlr.core.BoundingBox.from_points([self.point1, self.point2, self.point3])

    @property
    def surface3d(self):
        """Gets the plane on which the triangle is contained."""
        if self._surface3d is None:
            self._surface3d = surfaces.Plane3D.from_3_points(self.point1, self.point2, self.point3)
        return self._surface3d

    @surface3d.setter
    def surface3d(self, new_surface3d):
        """Sets the plane on which the triangle is contained."""
        self._surface3d = new_surface3d

    @property
    def surface2d(self):
        """Boundary representation of the face."""
        if self._surface2d is None:
            plane3d = self.surface3d
            contour3d = volmdlr.wires.Contour3D(
                [
                    vme.LineSegment3D(self.point1, self.point2),
                    vme.LineSegment3D(self.point2, self.point3),
                    vme.LineSegment3D(self.point3, self.point1),
                ]
            )
            contour2d = contour3d.to_2d(plane3d.frame.origin, plane3d.frame.u, plane3d.frame.v)

            self._surface2d = surfaces.Surface2D(outer_contour=contour2d, inner_contours=[])

        return self._surface2d

    @surface2d.setter
    def surface2d(self, new_surface2d):
        """Sets the boundary representation of the face."""
        self._surface2d = new_surface2d

    def to_dict(self, *args, **kwargs):
        """
        Creates a Dictionary with the object's instance attributes.

        """
        dict_ = {
            "object_class": "volmdlr.faces.Triangle3D",
            "point1": self.point1.to_dict(),
            "point2": self.point2.to_dict(),
            "point3": self.point3.to_dict(),
        }
        if self.name:
            dict_["name"] = self.name
        return dict_

    @classmethod
    def dict_to_object(cls, dict_, *args, **kwargs):
        """
        Create a Triangle3D object from a dictionary representation.

        This class method takes a dictionary containing the necessary data for
        creating a Triangle3D object and returns an instance of the Triangle3D class.
        It expects the dictionary to have the following keys:

        :param cls: The Triangle3D class itself (automatically passed).
        :param dict_: A dictionary containing the required data for object creation.
        :param args: Additional positional arguments (if any).
        :param kwargs: Additional keyword arguments (if any).

        :return: Triangle3D: An instance of the Triangle3D class created from the provided dictionary.
        """
        point1 = volmdlr.Point3D.dict_to_object(dict_["point1"])
        point2 = volmdlr.Point3D.dict_to_object(dict_["point2"])
        point3 = volmdlr.Point3D.dict_to_object(dict_["point3"])
        return cls(point1, point2, point3, dict_.get("name", ""))

    def area(self) -> float:
        """
        Calculates the area for the Triangle3D.

        :return: area triangle.
        :rtype: float.

        Formula explained here: https://www.triangle-calculator.com/?what=vc
        """
        a = self.point1.point_distance(self.point2)
        b = self.point2.point_distance(self.point3)
        c = self.point3.point_distance(self.point1)

        semi_perimeter = (a + b + c) / 2

        try:
            # Area with Heron's formula
            area = math.sqrt(semi_perimeter * (semi_perimeter - a) * (semi_perimeter - b) * (semi_perimeter - c))
        except ValueError:
            area = 0

        return area

    def height(self):
        """
        Gets Triangle height.

        """
        # Formula explained here: https://www.triangle-calculator.com/?what=vc
        # Basis = vector point1 to point 2d
        return 2 * self.area() / self.point1.point_distance(self.point2)

    def frame_mapping(self, frame: volmdlr.Frame3D, side: str):
        """
        Changes frame_mapping and return a new Triangle3D.

        :param frame: frame used.
        :param side: 'old' or 'new'.
        """
        np1 = self.point1.frame_mapping(frame, side)
        np2 = self.point2.frame_mapping(frame, side)
        np3 = self.point3.frame_mapping(frame, side)
        return self.__class__(np1, np2, np3, self.name)

    def copy(self, deep=True, memo=None):
        """Returns a copy of the Triangle3D."""
        return Triangle3D(self.point1.copy(), self.point2.copy(), self.point3.copy(), self.name)

    def triangulation(self):
        """Computes the triangulation of the Triangle3D, basically returns itself."""
        return vmd.Mesh3D(np.array([self.point1, self.point2, self.point3]), np.array([[0, 1, 2]], dtype=np.int8))

    def translation(self, offset: volmdlr.Vector3D):
        """
        Plane3D translation.

        :param offset: translation vector.
        :return: A new translated Plane3D.
        """
        new_point1 = self.point1.translation(offset)
        new_point2 = self.point2.translation(offset)
        new_point3 = self.point3.translation(offset)

        new_triangle = Triangle3D(new_point1, new_point2, new_point3, self.alpha, self.color, self.name)
        return new_triangle

    def rotation(self, center: volmdlr.Point3D, axis: volmdlr.Vector3D, angle: float):
        """
        Triangle3D rotation.

        :param center: rotation center.
        :param axis: rotation axis.
        :param angle: angle rotation.
        :return: a new rotated Triangle3D.
        """
        new_point1 = self.point1.rotation(center, axis, angle)
        new_point2 = self.point2.rotation(center, axis, angle)
        new_point3 = self.point3.rotation(center, axis, angle)
        new_triangle = Triangle3D(new_point1, new_point2, new_point3, self.alpha, self.color, self.name)
        return new_triangle

    @staticmethod
    def get_subdescription_points(new_points, resolution, max_length):
        """Gets sub-description points."""
        vector = (new_points[0] - new_points[1]).unit_vector()
        points_01 = [new_points[1]]
        points_01 += [
            new_points[1] + vector * min(k * resolution, max_length)
            for k in range(1, int(max_length / resolution) + 2)
        ]

        vector, length_2_1 = (new_points[2] - new_points[1]).unit_vector(), new_points[2].point_distance(new_points[1])
        points_in = []

        for p0_1 in points_01:
            point_on_2_1 = new_points[1] + vector * min(
                points_01[0].point_distance(p0_1) * length_2_1 / max_length, length_2_1
            )

            length_2_0 = point_on_2_1.point_distance(p0_1)
            nb_int = int(length_2_0 / resolution) + 2
            if nb_int == 2:
                points_in.append(point_on_2_1)
            else:
                vector_2_0 = (point_on_2_1 - p0_1).unit_vector()
                step_in = length_2_0 / (nb_int - 1)
                points_in += [
                    p0_1 + vector_2_0 * min(i * step_in, length_2_0)
                    for i in range(nb_int)
                    if min(i * step_in, length_2_0) != 0
                ]
        points = points_01 + points_in
        unique_points = list(set(points))
        return unique_points

    def subdescription(self, resolution=0.01):
        """
        Returns a list of Point3D with resolution as max between Point3D.
        """

        lengths = [
            self.points[0].point_distance(self.points[1]),
            self.points[1].point_distance(self.points[2]),
            self.points[2].point_distance(self.points[0]),
        ]
        max_length = max(lengths)

        if max_length <= resolution:
            return self.points

        pos_length_max = lengths.index(max_length)
        new_points = [self.points[-3 + pos_length_max + k] for k in range(3)]
        return self.get_subdescription_points(new_points, resolution, max_length)

    def subdescription_to_triangles(self, resolution=0.01):
        """
        Returns a list of Triangle3D with resolution as max length of sub triangles side.

        """

        sub_triangles = [self.points]

        while True:
            triangles = []
            for subtri in sub_triangles:
                lengths = [
                    subtri[0].point_distance(subtri[1]),
                    subtri[1].point_distance(subtri[2]),
                    subtri[2].point_distance(subtri[0]),
                ]
                max_length = max(lengths)

                if max_length > resolution:
                    pos_length_max = lengths.index(max_length)
                    pt_mid = (subtri[-3 + pos_length_max] + subtri[-3 + pos_length_max + 1]) / 2
                    triangles.extend(
                        [
                            [subtri[-3 + pos_length_max], pt_mid, subtri[-3 + pos_length_max + 2]],
                            [subtri[-3 + pos_length_max + 1], pt_mid, subtri[-3 + pos_length_max + 2]],
                        ]
                    )

                else:
                    triangles.append(subtri)

            if len(sub_triangles) == len(triangles):
                break

            sub_triangles = triangles

        return [Triangle3D(subtri[0], subtri[1], subtri[2]) for subtri in sub_triangles]

    def middle(self):
        """
        Gets the middle point of the face: center of gravity.

        """
        return (self.point1 + self.point2 + self.point3) / 3

    def normal(self):
        """
        Get the normal vector to the face.

        Returns
        -------
        normal to the face

        """
        return self.surface3d.frame.w.unit_vector()

    def triangle_minimum_distance(self, triangle_face, return_points=False):
        """
        Gets the minimum distance between two triangle.
        """
        return self.planeface_minimum_distance(triangle_face, return_points)


class CylindricalFace3D(PeriodicalFaceMixin, Face3D):
    """
    Defines a CylindricalFace3D class.

    :param surface3d: a cylindrical surface 3d.
    :type surface3d: CylindricalSurface3D.
    :param surface2d: a 2d surface to define the cylindrical face.
    :type surface2d: Surface2D.

    :Example:

        contours 2d is rectangular and will create a classic cylinder with x= 2*pi*radius, y=h
    """

    min_x_density = 5
    min_y_density = 1
    face_tolerance = 1e-4

    def __init__(self, surface3d: surfaces.CylindricalSurface3D, surface2d: surfaces.Surface2D, name: str = ""):

        self.radius = surface3d.radius
        self.center = surface3d.frame.origin
        self.normal = surface3d.frame.w
        Face3D.__init__(self, surface3d=surface3d, surface2d=surface2d, name=name)
        self._bbox = None

    def copy(self, deep=True, memo=None):
        """Returns a copy of the CylindricalFace3D."""
        return CylindricalFace3D(self.surface3d.copy(deep, memo), self.surface2d.copy(), self.name)

    def triangulation_lines(self, angle_resolution=5):
        """
        Specifies the number of subdivision when using triangulation by lines. (Old triangulation).
        """
        theta_min, theta_max, zmin, zmax = self.surface2d.bounding_rectangle().bounds()
        delta_theta = theta_max - theta_min
        nlines = math.ceil(delta_theta * angle_resolution)
        lines = []
        for i in range(nlines):
            theta = theta_min + (i + 1) / (nlines + 1) * delta_theta
            lines.append(volmdlr_curves.Line2D(volmdlr.Point2D(theta, zmin), volmdlr.Point2D(theta, zmax)))
        return lines, []

    def parametrized_grid_size(self, angle_resolution, z_resolution):
        """
        Gets size for parametrized grid.

        :param angle_resolution: angle resolution.
        :param z_resolution: z resolution.
        :return: number of points in x and y.
        """
        theta_min, theta_max, zmin, zmax = self.surface2d.bounding_rectangle().bounds()
        delta_theta = theta_max - theta_min
        number_points_x = max(angle_resolution, int(delta_theta * angle_resolution))

        delta_z = zmax - zmin
        number_points_y = min(int(delta_z * z_resolution), 20)
        return number_points_x, number_points_y

    def adjacent_direction(self, other_face3d):
        """
        Find out in which direction the faces are adjacent.

        :param other_face3d: The face to evaluation.
        :type other_face3d: volmdlr.faces.CylindricalFace3D
        """

        contour1 = self.outer_contour3d
        contour2 = other_face3d.outer_contour3d
        point1, point2 = contour1.shared_primitives_extremities(contour2)

        coord = point1 - point2
        coord = [abs(coord.x), abs(coord.y)]

        if coord.index(max(coord)) == 0:
            return "x"
        return "y"

    def get_geo_lines(self, tag: int, line_loop_tag: List[int]):
        """
        Gets the lines that define a CylindricalFace3D in a .geo file.

        """

        return "Surface(" + str(tag) + ") = {" + str(line_loop_tag)[1:-1] + "};"

    def arc_inside(self, arc: vme.Arc3D):
        """
        Verifies if Arc3D is inside a CylindricalFace3D.

        :param arc: Arc3D to be verified.
        :return: True if it is inside, False otherwise.
        """
        if not math.isclose(abs(arc.circle.frame.w.dot(self.surface3d.frame.w)), 1.0, abs_tol=1e-6):
            return False
        if not math.isclose(self.radius, arc.circle.radius, abs_tol=1e-6):
            return False
        return self.arcellipse_inside(arc)

    def arcellipse_inside(self, arcellipse: vme.ArcEllipse3D):
        """
        Verifies if ArcEllipse3D is inside a CylindricalFace3D.

        :param arcellipse: ArcEllipse3D to be verified.
        :return: True if it is inside, False otherwise.
        """
        for point in [arcellipse.start, arcellipse.middle_point(), arcellipse.end]:
            if not self.point_belongs(point):
                return False
        return True

    def fullarc_inside(self, fullarc: vme.FullArc3D):
        """
        Verifies if FullArc3D is inside a CylindricalFace3D.

        :param fullarc: FullArc3D to be verified.
        :return: True if it is inside, False otherwise.
        """
        primitives, _ = self.surface3d.primitives3d_to_2d([fullarc])
        fullarc2d = primitives[0]

        for edge in [fullarc2d, fullarc2d.translation(
                        volmdlr.Vector2D(self.surface3d.x_periodicity, 0)), fullarc2d.translation(
                        volmdlr.Vector2D(-self.surface3d.x_periodicity, 0))]:
            contour_edge_intersections = self.surface2d.outer_contour.edge_intersections(edge)
            if contour_edge_intersections:
                for split_edge in edge.split(contour_edge_intersections[0]):
                    if split_edge is None:
                        continue
                    if not self.surface2d.outer_contour.is_edge_inside(split_edge):
                        primitive_plus_periodicity = split_edge.translation(
                            volmdlr.Vector2D(self.surface3d.x_periodicity, 0))
                        if self.surface2d.outer_contour.is_edge_inside(primitive_plus_periodicity,
                                                                       self.face_tolerance):
                            continue
                        primitive_minus_periodicity = split_edge.translation(
                            volmdlr.Vector2D(- self.surface3d.x_periodicity, 0))
                        if self.surface2d.outer_contour.is_edge_inside(primitive_minus_periodicity,
                                                                       self.face_tolerance):
                            continue
                        return False
        return True

    def planeface_intersections(self, planeface: PlaneFace3D):
        """
        Finds intersections with the given plane face.

        :param planeface: Plane face to evaluate the intersections.
        """
        planeface_intersections = planeface.cylindricalface_intersections(self)
        return planeface_intersections

    @classmethod
    def from_surface_rectangular_cut(
        cls, cylindrical_surface, theta1: float, theta2: float, param_z1: float, param_z2: float, name: str = ""
    ):
        """
        Cut a rectangular piece of the CylindricalSurface3D object and return a CylindricalFace3D object.

        """

        if theta1 == theta2:
            theta2 += volmdlr.TWO_PI

        point1 = volmdlr.Point2D(theta1, param_z1)
        point2 = volmdlr.Point2D(theta2, param_z1)
        point3 = volmdlr.Point2D(theta2, param_z2)
        point4 = volmdlr.Point2D(theta1, param_z2)
        outer_contour = volmdlr.wires.Contour2D.from_points([point1, point2, point3, point4])
        surface2d = surfaces.Surface2D(outer_contour, [])
        return cls(cylindrical_surface, surface2d, name)

    @classmethod
    def from_ocp(cls, ocp_face: TopoDS_Shape):
        """
        Translate an occt face into a volmdlr face.
        """
        return from_ocp.face_from_ocp(cls, ocp_face, ocp_helpers.OCCT_TO_VOLMDLR, surfaces.Surface2D)

    def neutral_fiber(self):
        """
        Returns the faces' neutral fiber.
        """
        _, _, zmin, zmax = self.surface2d.outer_contour.bounding_rectangle.bounds()

        point1 = self.surface3d.frame.origin + self.surface3d.frame.w * zmin
        point2 = self.surface3d.frame.origin + self.surface3d.frame.w * zmax
        return volmdlr.wires.Wire3D([vme.LineSegment3D(point1, point2)])

    def face_inside(self, face2, abs_tol: float = 1e-6):
        """
        Verifies if a face is inside another one.

        It returns True if face2 is inside or False if the opposite.
        """
        if self.surface3d.frame.is_close(face2.surface3d.frame):
            return parametric_face_inside(self, face2, abs_tol)
        return super().face_inside(face2, abs_tol)


class ToroidalFace3D(PeriodicalFaceMixin, Face3D):
    """
    Defines a ToroidalFace3D class.

    :param surface3d: a toroidal surface 3d.
    :type surface3d: ToroidalSurface3D.
    :param surface2d: a 2d surface to define the toroidal face.
    :type surface2d: Surface2D.

    :Example:

    contours 2d is rectangular and will create a classic tore with x:2*pi, y:2*pi
    x is for exterior, and y for the circle to revolute
    points = [pi, 2*pi] for a half tore
    """

    min_x_density = 5
    min_y_density = 1
    face_tolerance = 1e-3

    def __init__(self, surface3d: surfaces.ToroidalSurface3D, surface2d: surfaces.Surface2D, name: str = ""):

        # self.toroidalsurface3d = toroidalsurface3d

        self.center = surface3d.frame.origin
        self.normal = surface3d.frame.w

        theta_min, theta_max, phi_min, phi_max = surface2d.outer_contour.bounding_rectangle.bounds()

        self.theta_min = theta_min
        self.theta_max = theta_max
        self.phi_min = phi_min
        self.phi_max = phi_max

        # contours3d = [self.toroidalsurface3d.contour2d_to_3d(c)\
        #               for c in [outer_contour2d]+inners_contours2d]

        Face3D.__init__(self, surface3d=surface3d, surface2d=surface2d, name=name)
        self._bbox = None

    def copy(self, deep=True, memo=None):
        """Returns a copy of the ToroidalFace3D."""
        return ToroidalFace3D(self.surface3d.copy(deep, memo), self.surface2d.copy(), self.name)

    @staticmethod
    def points_resolution(line, pos, resolution):  # With a resolution wished
        """
        Legacy?.
        """
        points = [line.points[0]]
        limit = line.points[1].vector[pos]
        start = line.points[0].vector[pos]
        vec = [0, 0]
        vec[pos] = start
        echelon = [line.points[0].vector[0] - vec[0], line.points[0].vector[1] - vec[1]]
        flag = start + resolution
        while flag < limit:
            echelon[pos] = flag
            flag += resolution
            points.append(volmdlr.Point2D(echelon))
        points.append(line.points[1])
        return points

    def triangulation_lines(self, angle_resolution=5):
        """
        Specifies the number of subdivision when using triangulation by lines. (Old triangulation).
        """
        theta_min, theta_max, phi_min, phi_max = self.surface2d.bounding_rectangle().bounds()

        delta_theta = theta_max - theta_min
        nlines_x = int(delta_theta * angle_resolution)
        lines_x = []
        for i in range(nlines_x):
            theta = theta_min + (i + 1) / (nlines_x + 1) * delta_theta
            lines_x.append(volmdlr_curves.Line2D(volmdlr.Point2D(theta, phi_min), volmdlr.Point2D(theta, phi_max)))
        delta_phi = phi_max - phi_min
        nlines_y = int(delta_phi * angle_resolution)
        lines_y = []
        for i in range(nlines_y):
            phi = phi_min + (i + 1) / (nlines_y + 1) * delta_phi
            lines_y.append(volmdlr_curves.Line2D(volmdlr.Point2D(theta_min, phi), volmdlr.Point2D(theta_max, phi)))
        return lines_x, lines_y

    def grid_size(self):
        """
        Specifies an adapted size of the discretization grid used in face triangulation.
        """
        theta_angle_resolution = 10
        phi_angle_resolution = 20
        theta_min, theta_max, phi_min, phi_max = self.surface2d.bounding_rectangle().bounds()

        delta_theta = theta_max - theta_min
        number_points_x = math.ceil(delta_theta / math.radians(theta_angle_resolution))

        delta_phi = phi_max - phi_min
        number_points_y = math.ceil(delta_phi / math.radians(phi_angle_resolution))

        return number_points_x, number_points_y

    @classmethod
    def from_surface_rectangular_cut(
        cls,
        toroidal_surface3d,
        theta1: float = 0.0,
        theta2: float = volmdlr.TWO_PI,
        phi1: float = 0.0,
        phi2: float = volmdlr.TWO_PI,
        name: str = "",
    ):
        """
        Cut a rectangular piece of the ToroidalSurface3D object and return a ToroidalFace3D object.

        :param toroidal_surface3d: surface 3d,
        :param theta1: Start angle of the cut in theta direction.
        :param theta2: End angle of the cut in theta direction.
        :param phi1: Start angle of the cut in phi direction.
        :param phi2: End angle of the cut in phi direction.
        :param name: (optional) Name of the returned ToroidalFace3D object. Defaults to "".
        :return: A ToroidalFace3D object created by cutting the ToroidalSurface3D object.
        :rtype: ToroidalFace3D
        """
        if phi1 == phi2:
            phi2 += volmdlr.TWO_PI
        elif phi2 < phi1:
            phi2 += volmdlr.TWO_PI
        if theta1 == theta2:
            theta2 += volmdlr.TWO_PI
        elif theta2 < theta1:
            theta2 += volmdlr.TWO_PI

        point1 = volmdlr.Point2D(theta1, phi1)
        point2 = volmdlr.Point2D(theta2, phi1)
        point3 = volmdlr.Point2D(theta2, phi2)
        point4 = volmdlr.Point2D(theta1, phi2)
        outer_contour = volmdlr.wires.Contour2D.from_points([point1, point2, point3, point4])
        return cls(toroidal_surface3d, surfaces.Surface2D(outer_contour, []), name)

    def neutral_fiber(self):
        """
        Returns the faces' neutral fiber.
        """
        theta_min, theta_max, _, _ = self.surface2d.outer_contour.bounding_rectangle.bounds()
        circle = volmdlr_curves.Circle3D(self.surface3d.frame, self.surface3d.tore_radius)
        point1, point2 = [
            circle.center
            + circle.radius * math.cos(theta) * circle.frame.u
            + circle.radius * math.sin(theta) * circle.frame.v
            for theta in [theta_min, theta_max]
        ]
        return volmdlr.wires.Wire3D([circle.trim(point1, point2)])

    def planeface_intersections(self, planeface: PlaneFace3D):
        """
        Gets intersections between a Toroidal Face 3D and a Plane Face 3D.

        :param planeface: other plane face.
        :return: intersections.
        """
        planeface_intersections = planeface.toroidalface_intersections(self)
        return planeface_intersections

    def face_inside(self, face2, abs_tol: float = 1e-6):
        """
        Verifies if a face is inside another one.

        It returns True if face2 is inside or False if the opposite.
        """
        return parametric_face_inside(self, face2, abs_tol)

    @classmethod
    def from_ocp(cls, ocp_face: TopoDS_Shape):
        """
        Translate an occt face into a volmdlr face.
        """
        return from_ocp.face_from_ocp(cls, ocp_face, ocp_helpers.OCCT_TO_VOLMDLR, surfaces.Surface2D)


class ConicalFace3D(PeriodicalFaceMixin, Face3D):
    """
    Defines a ConicalFace3D class.

    :param surface3d: a conical surface 3d.
    :type surface3d: ConicalSurface3D.
    :param surface2d: a 2d surface to define the conical face.
    :type surface2d: Surface2D.
    """
<<<<<<< HEAD
    _is_parametric_equal_to_ocp = False

=======
>>>>>>> 01e90d5c
    def __init__(self, surface3d: surfaces.ConicalSurface3D, surface2d: surfaces.Surface2D, name: str = ""):
        Face3D.__init__(self, surface3d=surface3d, surface2d=surface2d, name=name)
        self._bbox = None

    def triangulation_lines(self, angle_resolution=5):
        """
        Specifies the number of subdivision when using triangulation by lines. (Old triangulation).
        """
        theta_min, theta_max, zmin, zmax = self.surface2d.bounding_rectangle().bounds()
        delta_theta = theta_max - theta_min
        nlines = int(delta_theta * angle_resolution)
        lines_x = []
        for i in range(nlines):
            theta = theta_min + (i + 1) / (nlines + 1) * delta_theta
            lines_x.append(volmdlr_curves.Line2D(volmdlr.Point2D(theta, zmin), volmdlr.Point2D(theta, zmax)))

        if zmin < 1e-9:
            delta_z = zmax - zmin
            lines_y = [
                volmdlr_curves.Line2D(
                    volmdlr.Point2D(theta_min, zmin + 0.1 * delta_z), volmdlr.Point2D(theta_max, zmin + 0.1 * delta_z)
                )
            ]
        else:
            lines_y = []
        return lines_x, lines_y

    @classmethod
    def from_surface_rectangular_cut(
        cls, conical_surface3d, theta1: float, theta2: float, z1: float, z2: float, name: str = ""
    ):
        """
        Cut a rectangular piece of the ConicalSurface3D object and return a ConicalFace3D object.

        """
        if theta1 < 0:
            theta1, theta2 = theta1 + 2 * math.pi, theta2 + 2 * math.pi
        if theta1 == theta2:
            theta2 += volmdlr.TWO_PI

        point1 = volmdlr.Point2D(theta1, z1)
        point2 = volmdlr.Point2D(theta2, z1)
        point3 = volmdlr.Point2D(theta2, z2)
        point4 = volmdlr.Point2D(theta1, z2)
        outer_contour = volmdlr.wires.Contour2D.from_points([point1, point2, point3, point4])
        return cls(conical_surface3d, surfaces.Surface2D(outer_contour, []), name)

    @classmethod
    def from_base_and_vertex(
        cls, conical_surface3d, contour: volmdlr.wires.Contour3D, vertex: volmdlr.Point3D, name: str = ""
    ):
        """
        Returns the conical face defined by the contour of the base and the cone vertex.

        :param conical_surface3d: surface 3d.
        :param contour: Cone, contour base.
        :type contour: volmdlr.wires.Contour3D
        :type vertex: volmdlr.Point3D
        :param name: the name to inject in the new face
        :return: Conical face.
        :rtype: ConicalFace3D
        """
        contour2d = conical_surface3d.contour3d_to_2d(contour)
        start_contour2d = contour2d.primitives[0].start
        end_contour2d = contour2d.primitives[-1].end
        linesegment2d_1 = vme.LineSegment2D(end_contour2d, volmdlr.Point2D(end_contour2d.x, 0))
        linesegment2d_2 = vme.LineSegment2D(volmdlr.Point2D(end_contour2d.x, 0), volmdlr.Point2D(start_contour2d.x, 0))
        linesegment2d_3 = vme.LineSegment2D(volmdlr.Point2D(start_contour2d.x, 0), start_contour2d)

        primitives2d = contour2d.primitives + [linesegment2d_1, linesegment2d_2, linesegment2d_3]
        outer_contour2d = volmdlr.wires.Contour2D(primitives2d)

        surface2d = surfaces.Surface2D(outer_contour=outer_contour2d, inner_contours=[])
        return cls(conical_surface3d, surface2d=surface2d, name=name)

    def neutral_fiber(self):
        """
        Returns the faces' neutral fiber.
        """
        _, _, zmin, zmax = self.surface2d.outer_contour.bounding_rectangle.bounds()

        point1 = self.surface3d.frame.origin + self.surface3d.frame.w * zmin
        point2 = self.surface3d.frame.origin + self.surface3d.frame.w * zmax
        return volmdlr.wires.Wire3D([vme.LineSegment3D(point1, point2)])

    def circle_inside(self, circle: volmdlr_curves.Circle3D):
        """
        Verifies if a circle 3D lies completely on the Conical face.

        :param circle: Circle to be verified.
        :return: True if circle inside face. False otherwise.
        """
        if not math.isclose(abs(circle.frame.w.dot(self.surface3d.frame.w)), 1.0, abs_tol=1e-6):
            return False
        points = circle.discretization_points(number_points=10)
        for point in points:
            if not self.point_belongs(point):
                return False
        return True




class SphericalFace3D(PeriodicalFaceMixin, Face3D):
    """
    Defines a SpehericalFace3D class.

    :param surface3d: a spherical surface 3d.
    :type surface3d: SphericalSurface3D.
    :param surface2d: a 2d surface to define the spherical face.
    :type surface2d: Surface2D.


    """

    min_x_density = 5
    min_y_density = 5

    def __init__(self, surface3d: surfaces.SphericalSurface3D, surface2d: surfaces.Surface2D, name: str = ""):
        Face3D.__init__(self, surface3d=surface3d, surface2d=surface2d, name=name)
        self._bbox = None

    def triangulation_lines(self, angle_resolution=7):
        """
        Specifies the number of subdivision when using triangulation by lines. (Old triangulation).
        """
        theta_min, theta_max, phi_min, phi_max = self.surface2d.bounding_rectangle().bounds()

        delta_theta = theta_max - theta_min
        nlines_x = int(delta_theta * angle_resolution)
        lines_x = []
        for i in range(nlines_x):
            theta = theta_min + (i + 1) / (nlines_x + 1) * delta_theta
            lines_x.append(volmdlr_curves.Line2D(volmdlr.Point2D(theta, phi_min), volmdlr.Point2D(theta, phi_max)))
        delta_phi = phi_max - phi_min
        nlines_y = int(delta_phi * angle_resolution)
        lines_y = []
        for i in range(nlines_y):
            phi = phi_min + (i + 1) / (nlines_y + 1) * delta_phi
            lines_y.append(volmdlr_curves.Line2D(volmdlr.Point2D(theta_min, phi), volmdlr.Point2D(theta_max, phi)))
        return lines_x, lines_y

    def grid_size(self):
        """
        Specifies an adapted size of the discretization grid used to calculate the grid_points.

        For the sphere the grid size is given in angle resolution in both theta and phi direction.
        """
        return 10, 10

    def grid_points(self, grid_size, polygon_data=None):
        """
        Parametric tesselation points.
        """
        if polygon_data:
            outer_polygon, inner_polygons = polygon_data
        else:
            outer_polygon, inner_polygons = self.get_face_polygons()
        u, v, u_size, _ = self._get_grid_axis(outer_polygon, grid_size)
        if not u or not v:
            return []
        if inner_polygons:
            points = []
            points_indexes_map = {}
            for j, v_j in enumerate(v):
                for i in range(u_size):
                    if (j % 2 == 0 and i % 2 == 0) or (j % 2 != 0 and i % 2 != 0):
                        points.append((u[i], v_j))
                        points_indexes_map[(i, j)] = len(points) - 1
            points = np.array(points, dtype=np.float64)
            points = update_face_grid_points_with_inner_polygons(inner_polygons, [points, u, v, points_indexes_map])
        else:
            points = np.array([(u[i], v_j) for j, v_j in enumerate(v) for i in range(u_size) if
                              (j % 2 == 0 and i % 2 == 0) or (j % 2 != 0 and i % 2 != 0)], dtype=np.float64)

        points = self._update_grid_points_with_outer_polygon(outer_polygon, points)

        return points

    @staticmethod
    def _get_grid_axis(outer_polygon, grid_size):
        """Helper function to grid_points."""
        theta_min, theta_max, phi_min, phi_max = outer_polygon.bounding_rectangle.bounds()
        theta_resolution, phi_resolution = grid_size
        step_u = 0.5 * math.radians(theta_resolution)
        step_v = math.radians(phi_resolution)
        u_size = math.ceil((theta_max - theta_min) / step_u)
        v_size = math.ceil((phi_max - phi_min) / step_v)
        v_start = phi_min + step_v
        u = [theta_min + step_u * i for i in range(u_size)]
        v = [v_start + j * step_v for j in range(v_size - 1)]
        return u, v, u_size, v_size

    @classmethod
    def from_surface_rectangular_cut(
        cls,
        spherical_surface,
        theta1: float = 0.0,
        theta2: float = volmdlr.TWO_PI,
        phi1: float = -0.5 * math.pi,
        phi2: float = 0.5 * math.pi,
        name="",
    ):
        """
        Cut a rectangular piece of the SphericalSurface3D object and return a SphericalFace3D object.

        """
        if phi1 == phi2:
            phi2 += volmdlr.TWO_PI
        elif phi2 < phi1:
            phi2 += volmdlr.TWO_PI
        if theta1 == theta2:
            theta2 += volmdlr.TWO_PI
        elif theta2 < theta1:
            theta2 += volmdlr.TWO_PI

        point1 = volmdlr.Point2D(theta1, phi1)
        point2 = volmdlr.Point2D(theta2, phi1)
        point3 = volmdlr.Point2D(theta2, phi2)
        point4 = volmdlr.Point2D(theta1, phi2)
        outer_contour = volmdlr.wires.Contour2D.from_points([point1, point2, point3, point4])
        return cls(spherical_surface, surfaces.Surface2D(outer_contour, []), name=name)

    @classmethod
    def from_contours3d_and_rectangular_cut(
        cls, surface3d, contours: List[volmdlr.wires.Contour3D], point: volmdlr.Point3D, name: str = ""
    ):
        """
        Face defined by contours and a point indicating the portion of the parametric domain that should be considered.

        :param surface3d: surface 3d.
        :param contours: Cone, contour base.
        :type contours: List[volmdlr.wires.Contour3D]
        :type point: volmdlr.Point3D
        :param name: the name to inject in the new face
        :return: Spherical face.
        :rtype: SphericalFace3D
        """
        point1 = volmdlr.Point2D(-math.pi, -0.5 * math.pi)
        point2 = volmdlr.Point2D(math.pi, -0.5 * math.pi)
        point3 = volmdlr.Point2D(math.pi, 0.5 * math.pi)
        point4 = volmdlr.Point2D(-math.pi, 0.5 * math.pi)
        surface_rectangular_cut = volmdlr.wires.Contour2D.from_points([point1, point2, point3, point4])
        contours2d = [surface3d.contour3d_to_2d(contour) for contour in contours]
        point2d = surface3d.point3d_to_2d(point)
        inner_contours = [contour for contour in contours2d if not contour.point_inside(point2d)]
        surface2d = surfaces.Surface2D(outer_contour=surface_rectangular_cut, inner_contours=inner_contours)
        return cls(surface3d, surface2d=surface2d, name=name)

    @classmethod
    def from_ocp(cls, ocp_face: TopoDS_Shape):
        """
        Translate an occt face into a volmdlr face.
        """
        return from_ocp.face_from_ocp(cls, ocp_face, ocp_helpers.OCCT_TO_VOLMDLR, surfaces.Surface2D)

    def get_bounding_box(self):
        """
        Calculates the bounding box of a spherical face.

        :return: Bounding Box.
        """
        mesh = self.triangulation()

        return volmdlr.core.BoundingBox.from_points(mesh.vertices)


class RuledFace3D(Face3D):
    """
    A 3D face with a ruled surface.

    This class represents a 3D face with a ruled surface, which is a surface
    formed by straight lines connecting two input curves. It is a subclass of
    the `Face3D` class and inherits all of its attributes and methods.

    :param surface3d: The 3D ruled surface of the face.
    :type surface3d: `RuledSurface3D`
    :param surface2d: The 2D projection of the face onto the parametric domain (u, v).
    :type surface2d: `Surface2D`
    :param name: The name of the face.
    :type name: str
    :param color: The color of the face.
    :type color: tuple
    """

    min_x_density = 50
    min_y_density = 1

    def __init__(self, surface3d: surfaces.RuledSurface3D, surface2d: surfaces.Surface2D, name: str = ""):
        Face3D.__init__(self, surface3d=surface3d, surface2d=surface2d, name=name)
        self._bbox = None

    def get_bounding_box(self):
        """
        General method to get the bounding box.

        To be enhanced by restricting wires to cut
        """
        points = [self.surface3d.point2d_to_3d(volmdlr.Point2D(i / 30, 0.0)) for i in range(31)]
        points.extend([self.surface3d.point2d_to_3d(volmdlr.Point2D(i / 30, 1.0)) for i in range(31)])

        return volmdlr.core.BoundingBox.from_points(points)

    def triangulation_lines(self, angle_resolution=10):
        """
        Specifies the number of subdivision when using triangulation by lines. (Old triangulation).
        """
        xmin, xmax, ymin, ymax = self.surface2d.bounding_rectangle().bounds()
        delta_x = xmax - xmin
        nlines = int(delta_x * angle_resolution)
        lines = []
        for i in range(nlines):
            x = xmin + (i + 1) / (nlines + 1) * delta_x
            lines.append(volmdlr_curves.Line2D(volmdlr.Point2D(x, ymin), volmdlr.Point2D(x, ymax)))
        return lines, []

    def grid_size(self):
        """
        Specifies an adapted size of the discretization grid used in face triangulation.
        """
        angle_resolution = 10
        xmin, xmax, _, _ = self.surface2d.bounding_rectangle().bounds()
        delta_x = xmax - xmin
        number_points_x = int(delta_x * angle_resolution)

        number_points_y = 0

        return number_points_x, number_points_y

    @classmethod
    def from_surface_rectangular_cut(
        cls, ruled_surface3d, x1: float = 0.0, x2: float = 1.0, y1: float = 0.0, y2: float = 1.0, name: str = ""
    ):
        """
        Cut a rectangular piece of the RuledSurface3D object and return a RuledFace3D object.

        """
        point1 = volmdlr.Point2D(x1, y1)
        point2 = volmdlr.Point2D(x2, y1)
        point3 = volmdlr.Point2D(x2, y2)
        point4 = volmdlr.Point2D(x1, y2)
        outer_contour = volmdlr.wires.Contour2D.from_points([point1, point2, point3, point4])
        surface2d = surfaces.Surface2D(outer_contour, [])
        return cls(ruled_surface3d, surface2d, name)


class ExtrusionFace3D(Face3D):
    """
    A 3D face with a ruled surface.

    This class represents a 3D face with a ruled surface, which is a surface
    formed by straight lines connecting two input curves. It is a subclass of
    the `Face3D` class and inherits all of its attributes and methods.


    :param surface3d: The 3D ruled surface of the face.
    :type surface3d: `RuledSurface3D`
    :param surface2d: The 2D projection of the face onto the parametric domain (u, v).
    :type surface2d: `Surface2D`
    :param name: The name of the face.
    :type name: str
    """

    min_x_density = 50
    min_y_density = 1
    _is_parametric_equal_to_ocp = False


    def __init__(self, surface3d: surfaces.ExtrusionSurface3D, surface2d: surfaces.Surface2D, name: str = ""):
        Face3D.__init__(self, surface3d=surface3d, surface2d=surface2d, name=name)
        self._bbox = None

    @classmethod
    def from_surface_rectangular_cut(
        cls,
        extrusion_surface3d: surfaces.ExtrusionSurface3D,
        x1: float = 0.0,
        x2: float = 0.0,
        y1: float = 0.0,
        y2: float = 1.0,
        name: str = "",
    ):
        """
        Cut a rectangular piece of the ExtrusionSurface3D object and return a ExtrusionFace3D object.

        """
        if not x2:
            x2 = extrusion_surface3d.edge.length()
        p1 = volmdlr.Point2D(x1, y1)
        p2 = volmdlr.Point2D(x2, y1)
        p3 = volmdlr.Point2D(x2, y2)
        p4 = volmdlr.Point2D(x1, y2)
        outer_contour = volmdlr.wires.Contour2D.from_points([p1, p2, p3, p4])
        surface2d = surfaces.Surface2D(outer_contour, [])
        return cls(extrusion_surface3d, surface2d, name)


class RevolutionFace3D(Face3D):
    """
    A 3D face with a ruled surface.

    This class represents a 3D face with a ruled surface, which is a surface
    formed by straight lines connecting two input curves. It is a subclass of
    the `Face3D` class and inherits all of its attributes and methods.


    :param surface3d: The 3D ruled surface of the face.
    :type surface3d: `RuledSurface3D`
    :param surface2d: The 2D projection of the face onto the parametric domain (u, v).
    :type surface2d: `Surface2D`
    :param name: The name of the face.
    :type name: str
    """

    min_x_density = 50
    min_y_density = 1

    def __init__(self, surface3d: surfaces.RevolutionSurface3D, surface2d: surfaces.Surface2D, name: str = ""):
        Face3D.__init__(self, surface3d=surface3d, surface2d=surface2d, name=name)
        self._bbox = None

    def grid_size(self):
        """
        Specifies an adapted size of the discretization grid used in face triangulation.
        """
        angle_resolution = 10
        number_points_y = self.get_edge_discretization_size(self.surface3d.edge)

        return angle_resolution, number_points_y

    def grid_points(self, grid_size, polygon_data=None):
        """
        Parametric tesselation points.
        """
        if polygon_data:
            outer_polygon, inner_polygons = polygon_data
        else:
            outer_polygon, inner_polygons, _ = self.get_face_polygons()
        u, v, u_size, _ = self._get_grid_axis(outer_polygon, grid_size)
        if not u or not v:
            return []
        if inner_polygons:
            points = []
            points_indexes_map = {}
            for j, v_j in enumerate(v):
                for i in range(u_size):
                    if (j % 2 == 0 and i % 2 == 0) or (j % 2 != 0 and i % 2 != 0):
                        points.append((u[i], v_j))
                        points_indexes_map[(i, j)] = len(points) - 1
            points = np.array(points, dtype=np.float64)
            points = update_face_grid_points_with_inner_polygons(inner_polygons, [points, u, v, points_indexes_map])
        else:
            points = np.array([(u[i], v_j) for j, v_j in enumerate(v) for i in range(u_size) if
                              (j % 2 == 0 and i % 2 == 0) or (j % 2 != 0 and i % 2 != 0)], dtype=np.float64)

        points = self._update_grid_points_with_outer_polygon(outer_polygon, points)

        return points

    @staticmethod
    def _get_grid_axis(outer_polygon, grid_size):
        """Helper function to grid_points."""
        u_min, u_max, v_min, v_max = outer_polygon.bounding_rectangle.bounds()
        angle_resolution, number_points_v = grid_size
        delta_x = u_max - u_min
        number_points_u = math.ceil(delta_x / math.radians(angle_resolution))
        u_step = (u_max - u_min) / (number_points_u - 1) if number_points_u > 1 else (u_max - u_min)
        v_step = (v_max - v_min) / (number_points_v - 1) if number_points_v > 1 else (v_max - v_min)
        u = [u_min + i * u_step for i in range(number_points_u)]
        v = [v_min + i * v_step for i in range(number_points_v)]

        return u, v, number_points_u, number_points_v

    @classmethod
    def from_surface_rectangular_cut(
        cls, revolution_surface3d, x1: float, x2: float, y1: float, y2: float, name: str = ""
    ):
        """
        Cut a rectangular piece of the RevolutionSurface3D object and return a RevolutionFace3D object.

        """
        point1 = volmdlr.Point2D(x1, y1)
        point2 = volmdlr.Point2D(x2, y1)
        point3 = volmdlr.Point2D(x2, y2)
        point4 = volmdlr.Point2D(x1, y2)
        outer_contour = volmdlr.wires.Contour2D.from_points([point1, point2, point3, point4])
        surface2d = surfaces.Surface2D(outer_contour, [])
        return cls(revolution_surface3d, surface2d, name)

    def get_face_polygons(self):
        """Get face polygons."""
        primitives_mapping = self.primitives_mapping
        xmin, xmax, ymin, ymax = self.surface2d.bounding_rectangle().bounds()
        delta_x = xmax - xmin
        delta_y = ymax - ymin
        number_points_x, number_points_y = self.grid_size()
        scale_factor = 1
        if number_points_x > 1 and number_points_y > 1:
            scale_factor = 10 ** math.floor(
                math.log10((delta_x/(number_points_x - 1))/(delta_y/(number_points_y - 1))))

        def get_polygon_points(primitives):
            points = []
            for edge in primitives:
                edge3d = primitives_mapping.get(edge)
                number_points = self.get_edge_discretization_size(edge3d)
                edge_points = edge.discretization_points(number_points=number_points)
                if scale_factor != 1:
                    for point in edge_points:
                        point.y *= scale_factor
                points.extend(edge_points[:-1])
            return points

        outer_polygon = volmdlr.wires.ClosedPolygon2D(get_polygon_points(self.surface2d.outer_contour.primitives))
        inner_polygons = [volmdlr.wires.ClosedPolygon2D(get_polygon_points(inner_contour.primitives))
                          for inner_contour in self.surface2d.inner_contours]
        return outer_polygon, inner_polygons, scale_factor

    def triangulation(self):
        """Triangulates the face."""
        outer_polygon, inner_polygons, scale_factor = self.get_face_polygons()
        mesh2d = self.helper_to_mesh([outer_polygon, inner_polygons])
        if mesh2d is None:
            return None
        if scale_factor != 1:
            mesh2d.vertices[:, 1] /= scale_factor
        return vmd.Mesh3D(self.surface3d.parametric_points_to_3d(mesh2d.vertices), mesh2d.triangles)


class BSplineFace3D(Face3D):
    """
    A 3D face with a B-spline surface.

    This class represents a 3D face with a B-spline surface, which is a smooth
    surface defined by a set of control points and knots. It is a subclass of
    the `Face3D` class and inherits all of its attributes and methods.

    :param surface3d: The 3D B-spline surface of the face.
    :type surface3d: `BSplineSurface3D`
    :param surface2d: The 2D projection of the face onto the parametric domain (u, v).
    :type surface2d: `Surface2D`
    :param name: The name of the face.
    :type name: str
    """
    face_tolerance = 1e-3

    def __init__(self, surface3d: surfaces.BSplineSurface3D, surface2d: surfaces.Surface2D, name: str = ""):
        Face3D.__init__(self, surface3d=surface3d, surface2d=surface2d, name=name)
        self._bbox = None

    def get_bounding_box(self):
        """Creates a bounding box from the face mesh."""
        try:
            number_points_x, number_points_y = self.grid_size()
            if number_points_x >= number_points_y:
                number_points_x, number_points_y = 5, 3
            else:
                number_points_x, number_points_y = 3, 5
            points_grid = self.grid_points([number_points_x, number_points_y])
            points3d = [self.surface3d.point2d_to_3d(point) for point in points_grid]
        except ZeroDivisionError:
            points3d = []

        if not points3d:
            return self.outer_contour3d.bounding_box

        return volmdlr.core.BoundingBox.from_bounding_boxes(
            [volmdlr.core.BoundingBox.from_points(points3d), self.outer_contour3d.bounding_box]
        ).scale(1.001)

    def triangulation_lines(self, resolution=25):
        """
        Specifies the number of subdivision when using triangulation by lines. (Old triangulation).
        """
        u_min, u_max, v_min, v_max = self.surface2d.bounding_rectangle().bounds()

        delta_u = u_max - u_min
        nlines_x = int(delta_u * resolution)
        lines_x = []
        for i in range(nlines_x):
            u = u_min + (i + 1) / (nlines_x + 1) * delta_u
            lines_x.append(volmdlr_curves.Line2D(volmdlr.Point2D(u, v_min), volmdlr.Point2D(u, v_max)))
        delta_v = v_max - v_min
        nlines_y = int(delta_v * resolution)
        lines_y = []
        for i in range(nlines_y):
            v = v_min + (i + 1) / (nlines_y + 1) * delta_v
            lines_y.append(volmdlr_curves.Line2D(volmdlr.Point2D(v_min, v), volmdlr.Point2D(v_max, v)))
        return lines_x, lines_y

    def grid_size(self):
        """
        Specifies an adapted size of the discretization grid used in face triangulation.
        """
        u_min, u_max, v_min, v_max = self.surface2d.bounding_rectangle().bounds()
        delta_u = u_max - u_min
        delta_v = v_max - v_min
        resolution_u = self.surface3d.nb_u
        resolution_v = self.surface3d.nb_v
        if resolution_u > resolution_v:
            number_points_x = int(delta_u * resolution_u)
            number_points_y = max(int(delta_v * resolution_v), int(number_points_x / 5))
        else:
            number_points_y = int(delta_v * resolution_v)
            number_points_x = max(int(delta_u * resolution_u), int(number_points_y / 5))

        return number_points_x, number_points_y

    @staticmethod
    def _update_grid_points_with_outer_polygon(outer_polygon, grid_points):
        """Helper function to grid_points."""
        # Find the indices where points_in_polygon is True (i.e., points inside the polygon)
        indices = np.where(outer_polygon.points_in_polygon(grid_points, include_edge_points=True) == 0)[0]
        grid_points = np.delete(grid_points, indices, axis=0)
        polygon_points = set(outer_polygon.points)
        points = [volmdlr.Point2D(*point) for point in grid_points if volmdlr.Point2D(*point) not in polygon_points]
        return points

    def pair_with(self, other_bspline_face3d):
        """
        Finds out how the uv parametric frames are located.

        It does it by comparing to each other and also how grid 3d can be defined respected to these directions.

        :param other_bspline_face3d: BSplineFace3D
        :type other_bspline_face3d: :class:`volmdlr.faces.BSplineFace3D`
        :return: corresponding_direction, grid2d_direction
        :rtype: Tuple[?, ?]
        """

        adjacent_direction1, diff1, adjacent_direction2, diff2 = self.adjacent_direction(other_bspline_face3d)
        corresponding_directions = []
        if (diff1 > 0 and diff2 > 0) or (diff1 < 0 and diff2 < 0):
            corresponding_directions.append(("+" + adjacent_direction1, "+" + adjacent_direction2))
        else:
            corresponding_directions.append(("+" + adjacent_direction1, "-" + adjacent_direction2))

        if adjacent_direction1 == "u" and adjacent_direction2 == "u":
            corresponding_directions, grid2d_direction = self.adjacent_direction_uu(
                other_bspline_face3d, corresponding_directions
            )
        elif adjacent_direction1 == "v" and adjacent_direction2 == "v":
            corresponding_directions, grid2d_direction = self.adjacent_direction_vv(
                other_bspline_face3d, corresponding_directions
            )
        elif adjacent_direction1 == "u" and adjacent_direction2 == "v":
            corresponding_directions, grid2d_direction = self.adjacent_direction_uv(
                other_bspline_face3d, corresponding_directions
            )
        elif adjacent_direction1 == "v" and adjacent_direction2 == "u":
            corresponding_directions, grid2d_direction = self.adjacent_direction_vu(
                other_bspline_face3d, corresponding_directions
            )

        return corresponding_directions, grid2d_direction

    def adjacent_direction_uu(self, other_bspline_face3d, corresponding_directions):
        """Returns the side of the faces that are adjacent."""
        extremities = self.extremities(other_bspline_face3d)
        start1, start2 = extremities[0], extremities[2]
        borders_points = [volmdlr.Point2D(0, 0), volmdlr.Point2D(1, 0), volmdlr.Point2D(1, 1), volmdlr.Point2D(0, 1)]

        # TODO: compute nearest_point in 'bounding_box points' instead of borders_points
        nearest_start1 = start1.nearest_point(borders_points)
        # nearest_end1 = end1.nearest_point(borders_points)
        nearest_start2 = start2.nearest_point(borders_points)
        # nearest_end2 = end2.nearest_point(borders_points)

        v1 = nearest_start1[1]
        v2 = nearest_start2[1]

        if v1 == 0 and v2 == 0:
            if corresponding_directions == [("+u", "-u")]:
                grid2d_direction = [["-x", "-y"], ["+x", "+y"]]
            else:
                grid2d_direction = [["+x", "-y"], ["+x", "+y"]]
            corresponding_directions.append(("+v", "-v"))

        elif v1 == 1 and v2 == 1:
            if corresponding_directions == [("+u", "-u")]:
                grid2d_direction = [["+x", "+y"], ["-x", "-y"]]
            else:
                grid2d_direction = [["+x", "+y"], ["+x", "-y"]]
            corresponding_directions.append(("+v", "-v"))

        elif v1 == 1 and v2 == 0:
            corresponding_directions.append(("+v", "+v"))
            grid2d_direction = [["+x", "+y"], ["+x", "+y"]]

        elif v1 == 0 and v2 == 1:
            corresponding_directions.append(("+v", "+v"))
            grid2d_direction = [["+x", "-y"], ["+x", "-y"]]

        return corresponding_directions, grid2d_direction

    def adjacent_direction_vv(self, other_bspline_face3d, corresponding_directions):
        """Returns the side of the faces that are adjacent."""
        extremities = self.extremities(other_bspline_face3d)
        start1, start2 = extremities[0], extremities[2]
        borders_points = [volmdlr.Point2D(0, 0), volmdlr.Point2D(1, 0), volmdlr.Point2D(1, 1), volmdlr.Point2D(0, 1)]

        # TODO: compute nearest_point in 'bounding_box points' instead of borders_points
        nearest_start1 = start1.nearest_point(borders_points)
        # nearest_end1 = end1.nearest_point(borders_points)
        nearest_start2 = start2.nearest_point(borders_points)
        # nearest_end2 = end2.nearest_point(borders_points)

        u1 = nearest_start1[0]
        u2 = nearest_start2[0]

        if u1 == 0 and u2 == 0:
            corresponding_directions.append(("+u", "-v"))
            grid2d_direction = [["-y", "-x"], ["-y", "+x"]]

        elif u1 == 1 and u2 == 1:
            if corresponding_directions == [("+v", "-v")]:
                grid2d_direction = [["+y", "+x"], ["-y", "-x"]]
            else:
                grid2d_direction = [["+y", "+x"], ["+y", "-x"]]
            corresponding_directions.append(("+u", "-u"))

        elif u1 == 0 and u2 == 1:
            corresponding_directions.append(("+u", "+u"))
            grid2d_direction = [["+y", "-x"], ["+y", "-x"]]

        elif u1 == 1 and u2 == 0:
            corresponding_directions.append(("+u", "+u"))
            grid2d_direction = [["+y", "+x"], ["+y", "+x"]]

        return corresponding_directions, grid2d_direction

    def adjacent_direction_uv(self, other_bspline_face3d, corresponding_directions):
        """
        Returns the sides that are adjacents to other BSpline face.
        """
        extremities = self.extremities(other_bspline_face3d)
        start1, start2 = extremities[0], extremities[2]
        borders_points = [volmdlr.Point2D(0, 0), volmdlr.Point2D(1, 0), volmdlr.Point2D(1, 1), volmdlr.Point2D(0, 1)]

        # TODO: compute nearest_point in 'bounding_box points' instead of borders_points
        nearest_start1 = start1.nearest_point(borders_points)
        # nearest_end1 = end1.nearest_point(borders_points)
        nearest_start2 = start2.nearest_point(borders_points)
        # nearest_end2 = end2.nearest_point(borders_points)

        v1 = nearest_start1[1]
        u2 = nearest_start2[0]

        if v1 == 1 and u2 == 0:
            corresponding_directions.append(("+v", "+u"))
            grid2d_direction = [["+x", "+y"], ["+y", "+x"]]

        elif v1 == 0 and u2 == 1:
            corresponding_directions.append(("+v", "+u"))
            grid2d_direction = [["-x", "-y"], ["-y", "-x"]]

        elif v1 == 1 and u2 == 1:
            corresponding_directions.append(("+v", "-u"))
            grid2d_direction = [["+x", "+y"], ["-y", "-x"]]

        elif v1 == 0 and u2 == 0:
            corresponding_directions.append(("+v", "-u"))
            grid2d_direction = [["-x", "-y"], ["-y", "+x"]]

        return corresponding_directions, grid2d_direction

    def adjacent_direction_vu(self, other_bspline_face3d, corresponding_directions):
        """
        Returns the sides that are adjacents to other BSpline face.
        """
        extremities = self.extremities(other_bspline_face3d)
        start1, start2 = extremities[0], extremities[2]
        borders_points = [volmdlr.Point2D(0, 0), volmdlr.Point2D(1, 0), volmdlr.Point2D(1, 1), volmdlr.Point2D(0, 1)]

        # TODO: compute nearest_point in 'bounding_box points' instead of borders_points
        nearest_start1 = start1.nearest_point(borders_points)
        # nearest_end1 = end1.nearest_point(borders_points)
        nearest_start2 = start2.nearest_point(borders_points)
        # nearest_end2 = end2.nearest_point(borders_points)

        u1 = nearest_start1[0]
        v2 = nearest_start2[1]

        if u1 == 1 and v2 == 0:
            corresponding_directions.append(("+u", "+v"))
            grid2d_direction = [["+y", "+x"], ["+x", "+y"]]

        elif u1 == 0 and v2 == 1:
            corresponding_directions.append(("+u", "+v"))
            grid2d_direction = [["-y", "-x"], ["+x", "-y"]]

        elif u1 == 0 and v2 == 0:
            corresponding_directions.append(("+u", "-v"))
            grid2d_direction = [["+y", "-x"], ["+x", "+y"]]

        elif u1 == 1 and v2 == 1:
            if corresponding_directions == [("+v", "-u")]:
                grid2d_direction = [["+y", "+x"], ["-x", "-y"]]
            else:
                grid2d_direction = [["+y", "+x"], ["+x", "-y"]]
            corresponding_directions.append(("+u", "-v"))

        return corresponding_directions, grid2d_direction

    def extremities(self, other_bspline_face3d):
        """
        Find points extremities for nearest edges of two faces.
        """
        contour1 = self.outer_contour3d
        contour2 = other_bspline_face3d.outer_contour3d

        contour1_2d = self.surface2d.outer_contour
        contour2_2d = other_bspline_face3d.surface2d.outer_contour

        points1 = [prim.start for prim in contour1.primitives]
        points2 = [prim.start for prim in contour2.primitives]

        dis, ind = [], []
        for point_ in points1:
            point = point_.nearest_point(points2)
            ind.append(points2.index(point))
            dis.append(point_.point_distance(point))

        dis_sorted = sorted(dis)

        shared = []
        for k, point1 in enumerate(contour1.primitives):
            if dis_sorted[0] == dis_sorted[1]:
                indices = np.where(np.array(dis) == dis_sorted[0])[0]
                index1 = indices[0]
                index2 = indices[1]
            else:
                index1 = dis.index(dis_sorted[0])
                index2 = dis.index(dis_sorted[1])
            if (point1.start.is_close(points1[index1]) and point1.end.is_close(points1[index2])) or (
                point1.end.is_close(points1[index1]) and point1.start.is_close(points1[index2])
            ):
                shared.append(point1)
                i = k

        for k, prim2 in enumerate(contour2.primitives):
            if (prim2.start.is_close(points2[ind[index1]]) and prim2.end.is_close(points2[ind[index2]])) or (
                prim2.end.is_close(points2[ind[index1]]) and prim2.start.is_close(points2[ind[index2]])
            ):
                shared.append(prim2)
                j = k

        points = [contour2.primitives[j].start, contour2.primitives[j].end]

        if points.index(contour1.primitives[i].start.nearest_point(points)) == 1:
            start1 = contour1_2d.primitives[i].start
            end1 = contour1_2d.primitives[i].end

            start2 = contour2_2d.primitives[j].end
            end2 = contour2_2d.primitives[j].start

        else:
            start1 = contour1_2d.primitives[i].start
            end1 = contour1_2d.primitives[i].end

            start2 = contour2_2d.primitives[j].start
            end2 = contour2_2d.primitives[j].end

        return start1, end1, start2, end2

    def adjacent_direction(self, other_bspline_face3d):
        """
        Find directions (u or v) between two faces, in the nearest edges between them.
        """

        start1, end1, start2, end2 = self.extremities(other_bspline_face3d)

        du1 = abs((end1 - start1)[0])
        dv1 = abs((end1 - start1)[1])

        if du1 < dv1:
            adjacent_direction1 = "v"
            diff1 = (end1 - start1)[1]
        else:
            adjacent_direction1 = "u"
            diff1 = (end1 - start1)[0]

        du2 = abs((end2 - start2)[0])
        dv2 = abs((end2 - start2)[1])

        if du2 < dv2:
            adjacent_direction2 = "v"
            diff2 = (end2 - start2)[1]
        else:
            adjacent_direction2 = "u"
            diff2 = (end2 - start2)[0]

        return adjacent_direction1, diff1, adjacent_direction2, diff2

    def adjacent_direction_xy(self, other_face3d):
        """
        Find out in which direction the faces are adjacent.

        :type other_face3d: volmdlr.faces.BSplineFace3D
        :return: adjacent_direction
        """

        contour1 = self.outer_contour3d
        contour2 = other_face3d.outer_contour3d
        point1, point2 = contour1.shared_primitives_extremities(contour2)

        coord = point1 - point2
        coord = [abs(coord.x), abs(coord.y)]

        if coord.index(max(coord)) == 0:
            return "x"
        return "y"

    def merge_with(self, other_bspline_face3d):
        """
        Merge two adjacent faces.

        :type: other_bspline_face3d : volmdlr.faces.BSplineFace3D
        :rtype: merged_face : volmdlr.faces.BSplineFace3D
        """

        merged_surface = self.surface3d.merge_with(other_bspline_face3d.surface3d)
        contours = self.outer_contour3d.merge_with(other_bspline_face3d.outer_contour3d)
        contours.extend(self.inner_contours3d)
        contours.extend(other_bspline_face3d.inner_contours3d)
        merged_face = self.from_contours3d(merged_surface, contours)

        return merged_face

    @classmethod
    def from_surface_rectangular_cut(
        cls, bspline_surface3d, u1: float = 0.0, u2: float = 1.0, v1: float = 0.0, v2: float = 1.0, name: str = ""
    ):
        """
        Cut a rectangular piece of the BSplineSurface3D object and return a BSplineFace3D object.

        """
        point1 = volmdlr.Point2D(u1, v1)
        point2 = volmdlr.Point2D(u2, v1)
        point3 = volmdlr.Point2D(u2, v2)
        point4 = volmdlr.Point2D(u1, v2)
        outer_contour = volmdlr.wires.Contour2D.from_points([point1, point2, point3, point4])
        surface = surfaces.Surface2D(outer_contour, [])
        return BSplineFace3D(bspline_surface3d, surface, name)

    def to_planeface3d(self, plane3d: surfaces.Plane3D = None):
        """
        Converts a Bspline face 3d to a Plane face 3d (using or without a reference Plane3D).

        :param plane3d: A reference Plane3D, defaults to None
        :type plane3d: Plane3D, optional
        :return: A Plane face 3d.
        :rtype: PlaneFace3D
        """

        if not plane3d:
            plane3d = self.surface3d.to_plane3d()
        surface2d = surfaces.Surface2D(
            outer_contour=plane3d.contour3d_to_2d(self.outer_contour3d),
            inner_contours=[plane3d.contour3d_to_2d(contour) for contour in self.inner_contours3d],
        )

        return PlaneFace3D(surface3d=plane3d, surface2d=surface2d)

    @staticmethod
    def approximate_with_arc(edge):
        """
        Returns an arc that approximates the given edge.

        :param edge: curve to be approximated by an arc.
        :return: An arc if possible, otherwise None.
        """
        if edge.start.is_close(edge.end):
            start = edge.point_at_abscissa(0.25 * edge.length())
            interior = edge.point_at_abscissa(0.5 * edge.length())
            end = edge.point_at_abscissa(0.75 * edge.length())
            vector1 = interior - start
            vector2 = interior - end
            if vector1.is_colinear_to(vector2) or vector1.norm() == 0 or vector2.norm() == 0:
                return None
            return vme.Arc3D.from_3_points(start, interior, end)
        interior = edge.point_at_abscissa(0.5 * edge.length())
        vector1 = interior - edge.start
        vector2 = interior - edge.end
        if vector1.is_colinear_to(vector2) or vector1.norm() == 0 or vector2.norm() == 0:
            return None
        return vme.Arc3D.from_3_points(edge.start, interior, edge.end)

    def get_approximating_arc_parameters(self, curve_list):
        """
        Approximates the given curves with arcs and returns the arcs, radii, and centers.

        :param curve_list: A list of curves to approximate.
        :type curve_list: list
        :returns: A tuple containing the radius and centers of the approximating arcs.
        :rtype: tuple
        """
        radius = []
        centers = []
        for curve in curve_list:
            if curve.simplify.__class__.__name__ in ("Arc3D", "FullArc3D"):
                arc = curve.simplify
            else:
                arc = self.approximate_with_arc(curve)
            if arc:
                radius.append(arc.circle.radius)
                centers.append(arc.circle.center)
        return radius, centers

    def neutral_fiber_points(self):
        """
        Calculates the neutral fiber points of the face.

        :returns: The neutral fiber points if they exist, otherwise None.
        :rtype: Union[list, None]
        """
        surface_curves = self.surface3d.surface_curves
        u_curves = surface_curves["u"]
        v_curves = surface_curves["v"]
        u_curves = [
            primitive.simplify for primitive in u_curves if not isinstance(primitive.simplify, vme.LineSegment3D)
        ]
        v_curves = [
            primitive.simplify for primitive in v_curves if not isinstance(primitive.simplify, vme.LineSegment3D)
        ]
        u_radius, u_centers = self.get_approximating_arc_parameters(u_curves)
        v_radius, v_centers = self.get_approximating_arc_parameters(v_curves)

        if not u_radius and not v_radius:
            return None
        if v_radius and not u_radius:
            return v_centers
        if u_radius and not v_radius:
            return u_centers
        u_mean = np.mean(u_radius)
        v_mean = np.mean(v_radius)
        if u_mean > v_mean:
            return v_centers
        if u_mean < v_mean:
            return u_centers
        return None

    def neutral_fiber(self):
        """
        Returns the faces' neutral fiber.
        """
        neutral_fiber_points = self.neutral_fiber_points()
        is_line = False
        neutral_fiber = None
        if not neutral_fiber_points[0].is_close(neutral_fiber_points[-1]):
            neutral_fiber = vme.LineSegment3D(neutral_fiber_points[0], neutral_fiber_points[-1])
            is_line = all(neutral_fiber.point_belongs(point) for point in neutral_fiber_points)
        if not is_line:
            neutral_fiber = vme.BSplineCurve3D.from_points_interpolation(
                neutral_fiber_points, min(self.surface3d.degree_u, self.surface3d.degree_v)
            )
        umin, umax, vmin, vmax = self.surface2d.outer_contour.bounding_rectangle.bounds()
        min_bound_u, max_bound_u, min_bound_v, max_bound_v = self.surface3d.domain
        if not math.isclose(umin, min_bound_u, rel_tol=0.01) or not math.isclose(vmin, min_bound_v, rel_tol=0.01):
            point3d_min = self.surface3d.point2d_to_3d(volmdlr.Point2D(umin, vmin))
            point1 = neutral_fiber.point_projection(point3d_min)[0]
        else:
            point1 = neutral_fiber.start
        if not math.isclose(umax, max_bound_u, rel_tol=0.01) or not math.isclose(vmax, max_bound_v, rel_tol=0.01):
            point3d_max = self.surface3d.point2d_to_3d(volmdlr.Point2D(umax, vmax))
            return volmdlr.wires.Wire3D([neutral_fiber.trim(point1, neutral_fiber.point_projection(point3d_max)[0])])
        return volmdlr.wires.Wire3D([neutral_fiber.trim(point1, neutral_fiber.end)])

    def linesegment_intersections(self, linesegment: vme.LineSegment3D, abs_tol: float = 1e-5) -> List[volmdlr.Point3D]:
        """
        Get intersections between a BSpline face 3d and a Line Segment 3D.

        DEVELOPER NOTE: method repeated on purspose.
        It was a way to say that bsplineface needs a specific abs_tol, diferents from other faces.

        :param linesegment: other linesegment.
        :param abs_tol: tolerance used.
        :return: a list of intersections.
        """
        return super().linesegment_intersections(linesegment, abs_tol)

    def divide_face(self, list_cutting_contours: List[volmdlr.wires.Contour2D], abs_tol: float = 1e-5):
        """
        Divides a Face 3D with a list of cutting contours.

        DEVELOPER NOTE: method repeated on purspose.
        It was a way to say that bsplineface needs a specific abs_tol, diferents from other faces.

        :param list_cutting_contours: list of contours cutting the face.
        :param abs_tol: tolerance.
        """
        return super().divide_face(list_cutting_contours, abs_tol)<|MERGE_RESOLUTION|>--- conflicted
+++ resolved
@@ -3090,11 +3090,10 @@
     :param surface2d: a 2d surface to define the conical face.
     :type surface2d: Surface2D.
     """
-<<<<<<< HEAD
+    
     _is_parametric_equal_to_ocp = False
 
-=======
->>>>>>> 01e90d5c
+    
     def __init__(self, surface3d: surfaces.ConicalSurface3D, surface2d: surfaces.Surface2D, name: str = ""):
         Face3D.__init__(self, surface3d=surface3d, surface2d=surface2d, name=name)
         self._bbox = None
