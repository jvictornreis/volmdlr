#!/usr/bin/env python3
# -*- coding: utf-8 -*-
"""

"""
import triangle
from typing import List, Tuple
import math
import numpy as npy
import scipy as scp
import matplotlib.pyplot as plt
import dessia_common as dc
from geomdl import BSpline
import volmdlr.core
import volmdlr.core_compiled
import volmdlr.wires
import volmdlr.display


class Surface2D(volmdlr.core.Primitive2D):
    """
    A surface bounded by an outer contour
    """
    def __init__(self, outer_contour: volmdlr.wires.Contour2D,
                 inner_contours: List[volmdlr.wires.Contour2D],
                 name:str='name'):
        self.outer_contour = outer_contour
        self.inner_contours = inner_contours

        volmdlr.core.Primitive2D.__init__(self, name=name)

    def area(self):
        return self.outer_contour.area() - sum([c.area() for c in self.inner_contours])

    def point_belongs(self, point2d:volmdlr.Point2D):
        if not self.outer_contour.point_belongs(point2d):
            return False

        for inner_contour in self.inner_contours:
            if inner_contour.point_belongs(point2d):
                return False

        return True

    def triangulation(self, min_x_density=None, min_y_density=None):
        if self.area() == 0.:
            return volmdlr.display.DisplayMesh2D([], triangles=[])

        outer_polygon = self.outer_contour.to_polygon(angle_resolution=10)
        
        # ax2 = outer_polygon.plot(color='r', point_numbering=True)
        points = [volmdlr.display.Node2D(*p) for p in outer_polygon.points]
        # outer_polygon.plot(plot_points=True, point_numbering=True)
        vertices = [(p.x, p.y) for p in points]
        n = len(outer_polygon.points)
        segments = [(i, i+1) for i in range(n-1)]
        segments.append((n-1, 0))
        point_index = {p:i for i,p in enumerate(points)}
        holes = []

        for inner_contour in self.inner_contours:
            inner_polygon = inner_contour.to_polygon(angle_resolution=10)


            for point in inner_polygon.points:
                if not point in point_index:
                    points.append(point)
                    vertices.append((point.x, point.y))
                    point_index[point] = n
                    n += 1
            for point1, point2 in zip(inner_polygon.points[:-1],
                                      inner_polygon.points[1:]):
                segments.append((point_index[point1],
                                 point_index[point2]))
            segments.append((point_index[inner_polygon.points[-1]],
                             point_index[inner_polygon.points[0]]))
            rpi = inner_contour.random_point_inside()
            holes.append((rpi.x, rpi.y))

        tri = {'vertices': npy.array(vertices).reshape((-1, 2)),
               'segments': npy.array(segments).reshape((-1, 2)),
               }
        if holes:
            tri['holes'] = npy.array(holes).reshape((-1, 2))
        # self.plot(equal_aspect=False)
        t = triangle.triangulate(tri, 'p')
        triangles = t['triangles'].tolist()
        np = t['vertices'].shape[0]
        points = [volmdlr.display.Node2D(*t['vertices'][i,:]) for i in range(np)]

        return volmdlr.display.DisplayMesh2D(points, triangles=triangles, edges=None)

    def split_by_lines(self, lines):
        cutted_surfaces = []
        iteration_surfaces = self.cut_by_line(lines[0])


        for line in lines[1:]:
            iteration_surfaces2 = []
            for surface in iteration_surfaces:
                line_cutted_surfaces = surface.cut_by_line(line)
                llcs = len(line_cutted_surfaces)

                if llcs == 1:
                    cutted_surfaces.append(line_cutted_surfaces[0])
                else:
                    iteration_surfaces2.extend(line_cutted_surfaces)

            iteration_surfaces = iteration_surfaces2[:]

        cutted_surfaces.extend(iteration_surfaces)
        return cutted_surfaces
     
    def split_regularly(self, n):
        """
        Split in n slices
        """
        xmin, xmax, ymin, ymax = self.outer_contour.bounding_rectangle()
        lines = []
        for i in range(n - 1):
            xi = xmin + (i + 1) * (xmax - xmin) / n
            lines.append(volmdlr.edges.Line2D(volmdlr.Point2D(xi, 0),
                                              volmdlr.Point2D(xi, 1)))
        return self.split_by_lines(lines)
    
    def cut_by_line(self, line:volmdlr.edges.Line2D):
        """
        This method makes inner contour disappear for now
        """
        # try:
        splitted_outer_contours = self.outer_contour.cut_by_line(line)
        # except IndexError:
        #     ax = self.outer_contour.plot()
        #     line.plot(ax=ax, color='r')
        return [Surface2D(oc, []) for oc in splitted_outer_contours]
  
    def split_at_centers(self):
        """
        Split in n slices
        """
        xmin, xmax, ymin, ymax = self.outer_contour.bounding_rectangle()
      
             
        cutted_contours = []
        iteration_contours = []
        c1=self.inner_contours[0].center_of_mass()
        c2=self.inner_contours[1].center_of_mass()
        cut_line=volmdlr.edges.Line2D(c1,c2)
        
        
        iteration_contours2 = []
       
        sc = self.cut_by_line2(cut_line)

        iteration_contours2.extend(sc)  
            
        iteration_contours = iteration_contours2[:]
        cutted_contours.extend(iteration_contours)
    
        return cutted_contours               
  
    
    def cut_by_line2(self,line):
        all_contours=[]
        inner_1=self.inner_contours[0]
        inner_2=self.inner_contours[1]

        inner_intersections_1=inner_1.line_intersections(line)
        inner_intersections_2=inner_2.line_intersections(line)
   
        Arc1, Arc2=inner_1.split(inner_intersections_1[1],inner_intersections_1[0])
        Arc3, Arc4=inner_2.split(inner_intersections_2[1],inner_intersections_2[0])
        new_inner_1=volmdlr.wires.Contour2D([Arc1,Arc2])
        new_inner_2=volmdlr.wires.Contour2D([Arc3,Arc4])
        
       
        intersections=[]
        intersections.append((inner_intersections_1[0],Arc1))
        intersections.append((inner_intersections_1[1],Arc2))
        intersections+= self.outer_contour.line_intersections(line)
        intersections.append((inner_intersections_2[0],Arc3))
        intersections.append((inner_intersections_2[1],Arc4))
        intersections+= self.outer_contour.line_intersections(line)
       
        
    
        if not intersections:
            all_contours.extend([self])    
        if len(intersections) < 4:
            return [self]
        elif len(intersections) >= 4:
            if isinstance(intersections[0][0],volmdlr.Point2D) and \
                    isinstance(intersections[1][0],volmdlr.Point2D):
                ip1, ip2 = sorted([new_inner_1.primitives.index(intersections[0][1]),
                                   new_inner_1.primitives.index(intersections[1][1])]) 
                ip5, ip6 = sorted([new_inner_2.primitives.index(intersections[4][1]),
                                    new_inner_2.primitives.index(intersections[5][1])])  
                ip3,ip4=sorted([self.outer_contour.primitives.index(intersections[2][1]),
                                    self.outer_contour.primitives.index(intersections[3][1])])
                
                sp11, sp12 = intersections[2][1].split(intersections[2][0])
                sp21, sp22 = intersections[3][1].split(intersections[3][0]) 
                sp33, sp34 = intersections[6][1].split(intersections[6][0])
                sp44, sp43 = intersections[7][1].split(intersections[7][0]) 
         
                
                primitives1=[]
                primitives1.append(volmdlr.edges.LineSegment2D(intersections[6][0],intersections[1][0]))
                primitives1.append(new_inner_1.primitives[ip1]) 
                primitives1.append(volmdlr.edges.LineSegment2D(intersections[0][0],intersections[5][0]))
                primitives1.append(new_inner_2.primitives[ip5])
                primitives1.append(volmdlr.edges.LineSegment2D(intersections[4][0],intersections[7][0]))
                primitives1.append(sp44)
                primitives1.extend(self.outer_contour.primitives[ip3+1:ip4])
                primitives1.append(sp34)
                
           
                primitives2=[]
                primitives2.append(volmdlr.edges.LineSegment2D(intersections[7][0],intersections[4][0]))
                primitives2.append(new_inner_2.primitives[ip6])
                primitives2.append(volmdlr.edges.LineSegment2D(intersections[5][0],intersections[0][0]))
                primitives2.append(new_inner_1.primitives[ip2])
                primitives2.append(volmdlr.edges.LineSegment2D(intersections[1][0],intersections[6][0]))
                primitives2.append(sp33)
                a=self.outer_contour.primitives[:ip3]
                a.reverse()
                primitives2.extend(a)
                primitives2.append(sp43)
         
                
    
                all_contours.extend([volmdlr.wires.Contour2D(primitives1),
                                     volmdlr.wires.Contour2D(primitives2)])
                   
            
            else:
                raise NotImplementedError('Non convex contour not supported yet')  
                      
                raise NotImplementedError('{} intersections not supported yet'.format(len(intersections))) 
      
        return all_contours               
    
    def cut_by_line3(self,line):
        # ax=self.outer_contour.plot()
        all_contours=[]
        inner=self.inner_contours[0]
        inner_2=self.inner_contours[1]
        inner_3=self.inner_contours[2]
     
        c=inner.center_of_mass()
        c_2=inner_2.center_of_mass()
        c_3=inner_3.center_of_mass()
        direction_vector=line.normal_vector()
        direction_line=volmdlr.edges.Line2D(c,volmdlr.Point2D((direction_vector.y*c.x-direction_vector.x*c.y)/(direction_vector.y),0))     
        direction_line_2=volmdlr.edges.Line2D(c_2,volmdlr.Point2D((direction_vector.y*c_2.x-direction_vector.x*c_2.y)/(direction_vector.y),0))
       
        direction_line_3=volmdlr.edges.Line2D(c_3,volmdlr.Point2D((direction_vector.y*c_3.x-direction_vector.x*c_3.y)/(direction_vector.y),0))
        inner_intersections=inner.line_intersections(direction_line)
        inner_intersections_2=inner_2.line_intersections(direction_line_2)
        inner_intersections_3=inner_3.line_intersections(direction_line_3)
        Arc1, Arc2=inner.split(inner_intersections[1],inner_intersections[0])
        Arc3, Arc4=inner_2.split(inner_intersections_2[1],inner_intersections_2[0])
        Arc5, Arc6=inner_3.split(inner_intersections_3[1],inner_intersections_3[0])
        new_inner=volmdlr.wires.Contour2D([Arc1,Arc2])
        new_inner_2=volmdlr.wires.Contour2D([Arc3,Arc4])
        new_inner_3=volmdlr.wires.Contour2D([Arc5,Arc6])
        intersections=[]
        
        intersections.append((inner_intersections[0],Arc1))
        intersections.append((inner_intersections[1],Arc2))
        if len(self.outer_contour.line_intersections(direction_line))>2:
            
            intersections.append(self.outer_contour.line_intersections(direction_line)[0])
            intersections.append(self.outer_contour.line_intersections(direction_line)[2])  
        else :
              intersections.append(self.outer_contour.line_intersections(direction_line)[0])
              intersections.append(self.outer_contour.line_intersections(direction_line)[1])                  
        intersections.append((inner_intersections_2[0],Arc3))
        intersections.append((inner_intersections_2[1],Arc4))
        if len(self.outer_contour.line_intersections(direction_line_2))>2:
            intersections.append(self.outer_contour.line_intersections(direction_line_2)[0])
            intersections.append(self.outer_contour.line_intersections(direction_line_2)[2]) 
        else :
            intersections.append(self.outer_contour.line_intersections(direction_line_2)[0])
            intersections.append(self.outer_contour.line_intersections(direction_line_2)[1])                
        intersections.append((inner_intersections_3[0],Arc5))
        intersections.append((inner_intersections_3[1],Arc6))
        if len(self.outer_contour.line_intersections(direction_line_3))>2:
            
            intersections.append(self.outer_contour.line_intersections(direction_line_3)[0])
            intersections.append(self.outer_contour.line_intersections(direction_line_3)[2])
        else :
            intersections.append(self.outer_contour.line_intersections(direction_line_3)[0])
            intersections.append(self.outer_contour.line_intersections(direction_line_3)[1])
      
        if isinstance(intersections[0][0],volmdlr.Point2D) and \
                isinstance(intersections[1][0],volmdlr.Point2D):
            ip1, ip2 = sorted([new_inner.primitives.index(intersections[0][1]),
                                   new_inner.primitives.index(intersections[1][1])]) 
            ip5,ip6= sorted([new_inner_2.primitives.index(intersections[4][1]),
                                   new_inner_2.primitives.index(intersections[5][1])]) 
            ip7,ip8= sorted([new_inner_3.primitives.index(intersections[8][1]),
                                   new_inner_3.primitives.index(intersections[9][1])]) 
            ip3,ip4=sorted([self.outer_contour.primitives.index(intersections[2][1]),
                                    self.outer_contour.primitives.index(intersections[3][1])])
                
            sp11, sp12 = intersections[2][1].split(intersections[2][0])
            sp21, sp22 = intersections[3][1].split(intersections[3][0]) 
            sp33, sp34 = intersections[6][1].split(intersections[6][0])
            sp44, sp43 = intersections[7][1].split(intersections[7][0]) 
            sp55, sp56 = intersections[10][1].split(intersections[10][0])
            sp66, sp65 = intersections[11][1].split(intersections[11][0]) 
            
            primitives1=[]
            primitives1.append(volmdlr.edges.LineSegment2D(intersections[7][0],intersections[5][0]))  
            primitives1.append(new_inner_2.primitives[ip5]) 
            primitives1.append(volmdlr.edges.LineSegment2D(intersections[6][0],intersections[4][0])) 
            primitives1.append(sp33)
            primitives1.append(sp43)
            
            primitives2=[]
            primitives2.append(volmdlr.edges.LineSegment2D(intersections[6][0],intersections[4][0]))
            primitives2.append(new_inner_2.primitives[ip6])
            primitives2.append(volmdlr.edges.LineSegment2D(intersections[5][0],intersections[7][0])) 
            primitives2.append(volmdlr.edges.LineSegment2D(intersections[7][0],intersections[11][0]))
            primitives2.append(volmdlr.edges.LineSegment2D(intersections[11][0],intersections[9][0]))
            primitives2.append(new_inner_3.primitives[ip7])
            primitives2.append(volmdlr.edges.LineSegment2D(intersections[8][0],intersections[10][0]))
            primitives2.append(sp34)
            

            
            primitives3=[]
            primitives3.append(volmdlr.edges.LineSegment2D(intersections[10][0],intersections[8][0]))
            primitives3.append(new_inner_3.primitives[ip8])
            primitives3.append(volmdlr.edges.LineSegment2D(intersections[9][0],intersections[11][0]))
            primitives3.append(sp22)
            primitives3.append(volmdlr.edges.LineSegment2D(intersections[3][0],intersections[1][0]))
            primitives3.append(new_inner.primitives[ip1])
            primitives3.append(volmdlr.edges.LineSegment2D(intersections[0][0],intersections[2][0]))
            primitives3.append(volmdlr.edges.LineSegment2D(intersections[2][0],intersections[10][0]))
      
            
            primitives4=[]
            primitives4.append(volmdlr.edges.LineSegment2D(intersections[3][0],intersections[1][0]))
            a=volmdlr.edges.Arc2D(new_inner.primitives[ip2].end,new_inner.primitives[ip2].interior,new_inner.primitives[ip2].start)
            primitives4.append(a)
            primitives4.append(volmdlr.edges.LineSegment2D(intersections[0][0],intersections[2][0]))
            primitives4.append(sp12)
            primitives4.append(sp21)
         
        
            
            # Contour2D(primitives1),Contour2D(primitives2),
            #                      Contour2D(primitives3),
            all_contours.extend([volmdlr.wires.Contour2D(primitives4)])
            
        else:
            raise NotImplementedError('{} intersections not supported yet'.format(len(intersections)))
      
        return all_contours               
                   
    def bounding_rectangle(self):
        return self.outer_contour.bounding_rectangle()

    def plot(self, ax=None, color='k', alpha=1, equal_aspect=False):

        if ax is None:
            fig, ax = plt.subplots()
        self.outer_contour.plot(ax=ax, color=color, alpha=alpha,
                                equal_aspect=equal_aspect)
        for inner_contour in self.inner_contours:
            inner_contour.plot(ax=ax, color=color, alpha=alpha,
                               equal_aspect=equal_aspect)

        if equal_aspect:
            ax.set_aspect('equal')

        ax.margins(0.1)
        return ax


class Surface3D(dc.DessiaObject):
    x_periodicity = None
    y_periodicity = None
    """
    Abstract class
    """
    # def face_from_contours3d(self, contours3d):
    #     contours2d = []
    #     max_area = 0.
    #
    #     for ic, contour3d in contours3d:
    #         contour2d = self.contour3d_to_2d(contour3d)
    #         contour_area = contour2d.Area()
    #         if contour_area > max_area:
    #             max_area = contour_area
    #             outer_contour_index = ic
    #         contours2d.append(contour2d)
    #
    #     outer_contour = contour2d[outer_contour_index]
    #     del contour2d[outer_contour_index]
    #     surface2d = (outer_contour, contours2d)
    #
    #     self.SURFACE_TO_FACE[self.__class__](self, surface2d)

    def face_from_contours3d(self,
                             contours3d: volmdlr.wires.Contour3D,
                             name: str = ''):
        """
        """

        area = -1
        inner_contours2d = []
        for contour3d in contours3d:
            contour2d = self.contour3d_to_2d(contour3d)
            inner_contours2d.append(contour2d)
            contour_area = contour2d.area()
            if contour_area > area:
                area = contour_area
                outer_contour2d = contour2d

        inner_contours2d.remove(outer_contour2d)

        if isinstance(self.face_class , str):
            class_ = globals()[self.face_class]
        else:
            class_ = self.face_class

        surface2d = Surface2D(outer_contour=outer_contour2d,
                              inner_contours=inner_contours2d)
        return class_(self,
                      surface2d=surface2d,
                      name=name)

    def contour3d_to_2d(self, contour3d):
        primitives2d = []
        last_primitive = None

        should_study_periodicity = self.x_periodicity or self.y_periodicity
        for primitive3d in contour3d.primitives:
            method_name = '{}_to_2d'.format(primitive3d.__class__.__name__.lower())
            if hasattr(self, method_name):
                primitives = getattr(self, method_name)(primitive3d)
                if last_primitive:
                    delta_x1 = abs(primitives[0].start.x - last_primitive.end.x)
                    delta_x2 = abs(primitives[-1].end.x - last_primitive.end.x)
                    delta_y1 = abs(primitives[0].start.y - last_primitive.end.y)
                    delta_y2 = abs(primitives[0].end.y - last_primitive.end.y)
                    if self.x_periodicity:
                        delta_x1 = delta_x1 % self.x_periodicity
                        delta_x2 = delta_x2 % self.x_periodicity
                        if math.isclose(delta_x1, self.x_periodicity, abs_tol=1e-4):
                            delta_x1 = 0.
                        if math.isclose(delta_x2, self.x_periodicity,
                                        abs_tol=1e-4):
                            delta_x2 = 0.

                    if self.y_periodicity:
                        delta_y1 = delta_y1 % self.y_periodicity
                        delta_y2 = delta_y2 % self.y_periodicity
                        if math.isclose(delta_y1, self.y_periodicity, abs_tol=1e-4):
                            delta_y1 = 0.
                        if math.isclose(delta_y2, self.y_periodicity,
                                        abs_tol=1e-4):
                            delta_y2 = 0.

                    end_match = False
                    if (math.isclose(delta_x1, 0., abs_tol=5e-5)
                            and math.isclose(delta_y1, 0., abs_tol=5e-5)):
                        end_match = True
                    elif (math.isclose(delta_x2, 0., abs_tol=5e-5) and
                            math.isclose(delta_y2, 0., abs_tol=5e-5)):
                        end_match = True
                        primitives = [p.reverse() for p in primitives[::-1]]
                    else:
                        print('sn', self.__class__.__name__)
                        print(method_name)
                        print('lp', len(primitives))
                        ax2 = contour3d.plot()
                        primitive3d.plot(ax=ax2, color='r')
                        last_primitive3d.plot(ax=ax2, color='b')
                        ax = last_primitive.plot(color='b', plot_points=True)
                        # primitives[0].plot(ax=ax ,color='r', plot_points=True)
                        for p in primitives:
                            p.plot(ax=ax, color='r', plot_points=True)
                        raise ValueError(
                            'Primitives not following each other in contour: delta={}, {}, {}, {}'.format(
                                delta_x1, delta_x2, delta_y1, delta_y2))

                    # if not end_match and should_study_periodicity:
                    #     # Study if translating does the trick
                    #     if self.x_periodicity:
                    #         math.isclose(abs(delta_x1), self.x_periodicity,
                    #                      abs_tol=1e-4)
                    #
                    # if not :
                    #     # TODO: lower abs tol, but need to have more precise points?
                    #     if math.isclose(abs(delta_x1), self.x_periodicity, abs_tol=1e-4):
                    #         # primitives = [p.translation(-delta_x*volmdlr.X2D)\
                    #         #               for p in primitives[:]]
                    #         primitives[0].start.translation(
                    #             -delta_x * volmdlr.X2D, copy=False)
                    #     elif math.isclose(abs(delta_x2), self.x_periodicity, abs_tol=1e-4):
                    #     else:
                    #         print('sn', self.__class__.__name__)
                    #         print('lp', len(primitives))
                    #         contour3d.plot(edge_details=True)
                    #         ax = last_primitive.plot(color='b')
                    #         primitives[0].plot(ax=ax ,color='r')
                    #         for p in primitives[1:]:
                    #             print(p)
                    #             p.plot(ax=ax, color='r', ends=True)
                    #         raise ValueError('Primitives not following each other in contour: deltax={}'.format(delta_x))
                    #
                    # delta_y = primitives[0].start.y - last_primitive.end.y
                    # if not math.isclose(delta_y, 0., abs_tol=1e-4):
                    #     if abs(delta_y) == self.y_periodicity:
                    #         # primitives = [p.translation(-delta_y*volmdlr.Y2D)\
                    #         #               for p in primitives[:]]
                    #         primitives[0].start.translation(
                    #             -delta_y*volmdlr.Y2D, copy=False)
                    #     else:
                    #         contour3d.plot()
                    #         raise ValueError('Primitives not following each other in contour: deltay={}'.format(delta_y))

                if primitives:
                    last_primitive = primitives[-1]
                    last_primitive3d = primitive3d
                    primitives2d.extend(primitives)
            else:
                raise NotImplementedError('Class {} does not implement {}'.format(self.__class__.__name__,
                                                                                  method_name))
        return volmdlr.wires.Contour2D(primitives2d)

    def contour2d_to_3d(self, contour2d):
        primitives3d = []
        for primitive2d in contour2d.primitives:
            method_name = '{}_to_3d'.format(primitive2d.__class__.__name__.lower())
            if hasattr(self, method_name):
                primitives3d.extend(getattr(self, method_name)(primitive2d))
            else:
                raise NotImplementedError('Class {} does not implement {}'.format(self.__class__.__name__,
                                                                                  method_name))

        return volmdlr.wires.Contour3D(primitives3d)
    
    def linesegment3d_to_2d(self, linesegment3d):
        """
        a line segment on a surface will be in any case a line in 2D?
        """
        return [volmdlr.edges.LineSegment2D(self.point3d_to_2d(linesegment3d.start),
                                            self.point3d_to_2d(linesegment3d.end))]






class Plane3D(Surface3D):
    face_class = 'PlaneFace3D'
    def __init__(self, frame: volmdlr.Frame3D, name: str = ''):
        """
        :param frame: u and v of frame describe the plane, w is the normal
        """
        self.frame = frame
        self.name = name

    def __hash__(self):
        return hash(self.frame)

    def __eq__(self, other_plane):
        if other_plane.__class__.__name__ != self.__class__.__name__:
            return False
        return (self.frame.origin == other_plane.frame.origin and \
                self.frame.w.is_colinear_to(other_plane.frame.w))

    def to_dict(self):
        # improve the object structure ?
        dict_ = dc.DessiaObject.base_dict(self)
        dict_['frame'] = self.frame.to_dict()
        dict_['name'] = self.name
        dict_['object_class'] = 'volmdlr.core.Plane3D'
        return dict_

    @classmethod
    def from_step(cls, arguments, object_dict):
        frame3d = object_dict[arguments[1]]
        frame3d.normalize()
        frame = volmdlr.Frame3D(frame3d.origin,
                                frame3d.v, frame3d.w, frame3d.u)
        return cls(frame, arguments[0][1:-1])

    def to_step(self, current_id):
        frame = volmdlr.Frame3D(self.frame.origin, self.frame.w, self.frame.u, self.frame.v)
        content, frame_id = frame.to_step(current_id)
        plane_id = frame_id + 1
        content += "#{} = PLANE('{}',#{});\n".format(plane_id, self.name, frame_id)
        return content, plane_id

    @classmethod
    def from_3_points(cls, point1, point2, point3):
        """
        Point 1 is used as origin of the plane
        """
        vector1 = point2 - point1
        vector2 = point3 - point1
        vector1.normalize()
        vector2.normalize()
        normal = vector1.cross(vector2)
        normal.normalize()
        vector = normal.cross(vector1)
        frame = volmdlr.Frame3D(point1, vector1, normal.cross(vector1), normal)
        return cls(frame)

    @classmethod
    def from_normal(cls, point, normal):
        v1 = normal.deterministic_unit_normal_vector()
        v2 = v1.cross(normal)
        return cls(volmdlr.Frame3D(point, v1, v2, normal))

    @classmethod
    def from_plane_vectors(cls, plane_origin:volmdlr.Point3D,
                           plane_x:volmdlr.Vector3D,
                           plane_y:volmdlr.Vector3D):
        normal = plane_x.cross(plane_y)
        return cls(volmdlr.Frame3D(plane_origin, plane_x, plane_y, normal))


    @classmethod
    def from_points(cls, points):
        if len(points) < 3:
            raise ValueError
        elif len(points) == 3:
            return cls.from_3_points(volmdlr.Point3D(points[0].vector),
                                     volmdlr.Vector3D(points[1].vector),
                                     volmdlr.Vector3D(points[2].vector))
        else:
            points = [p.copy() for p in points]
            indexes_to_del = []
            for i, point in enumerate(points[1:]):
                if point == points[0]:
                    indexes_to_del.append(i)
            for index in indexes_to_del[::-1]:
                del points[index + 1]

            origin = volmdlr.Point3D(points[0].vector)
            vector1 = volmdlr.Vector3D(points[1] - origin)
            vector1.normalize()
            vector2_min = volmdlr.Vector3D(points[2] - origin)
            vector2_min.normalize()
            dot_min = abs(vector1.dot(vector2_min))
            for point in points[3:]:
                vector2 = volmdlr.Vector3D(point - origin)
                vector2.normalize()
                dot = abs(vector1.dot(vector2))
                if dot < dot_min:
                    vector2_min = vector2
                    dot_min = dot
            return cls.from_3_points(origin, vector1 + origin,
                                     vector2_min + origin)

    def point_on_plane(self, point):
        if math.isclose(self.frame.w.dot(point - self.frame.origin), 0,
                        abs_tol=1e-6):
            return True
        return False

    def line_intersections(self, line):
        u = line.points[1] - line.points[0]
        w = line.points[0] - self.frame.origin
        if math.isclose(self.frame.w.dot(u), 0, abs_tol=1e-08):
            return []
        intersection_abscissea = - self.frame.w.dot(w) / self.frame.w.dot(u)
        return [line.points[0] + intersection_abscissea * u]

    def linesegment_intersections(self, linesegment:volmdlr.edges.LineSegment3D)\
                    -> List[volmdlr.Point3D]:
        u = linesegment.end - linesegment.start
        w = linesegment.start - self.frame.origin
        normaldotu = self.frame.w.dot(u)
        if math.isclose(normaldotu, 0, abs_tol=1e-08):
            return []
        intersection_abscissea = - self.frame.w.dot(w) / normaldotu
        if intersection_abscissea < 0 or intersection_abscissea > 1:
            return []
        return [linesegment.start + intersection_abscissea * u]

    def equation_coefficients(self):
        """
        returns the a,b,c,d coefficient from equation ax+by+cz+d = 0
        """
        a, b, c = self.frame.w
        d = -self.frame.origin.dot(self.frame.w)
        return (a, b, c, d)

    def plane_intersection(self, other_plane):
        line_direction = self.frame.w.cross(other_plane.frame.w)

        if line_direction.norm() < 1e-6:
            return None

        a1, b1, c1, d1 = self.equation_coefficients()
        a2, b2, c2, d2 = other_plane.equation_coefficients()

        if a1 * b2 - a2 * b1 != 0.:
            x0 = (b1 * d2 - b2 * d1) / (a1 * b2 - a2 * b1)
            y0 = (a2 * d1 - a1 * d2) / (a1 * b2 - a2 * b1)
            point1 = volmdlr.Point3D((x0, y0, 0))
        else:
            y0 = (b2 * d2 - c2 * d1) / (b1 * c2 - c1 * b2)
            z0 = (c1 * d1 - b1 * d2) / (b1 * c2 - c1 * b2)
            point1 = volmdlr.Point3D((0, y0, z0))

        point2 = point1 + line_direction
        return volmdlr.Line3D(point1, point2)

    def rotation(self, center, axis, angle, copy=True):
        if copy:
            new_frame = self.frame.rotation(axis=axis, angle=angle, copy=True)
            return Plane3D(new_frame)
        else:
            self.frame.rotation(axis, angle, copy=False)

    def translation(self, offset, copy=True):
        if copy:
            new_frame = self.frame.translation(offset, True)
            return Plane3D(new_frame)
        else:
            self.frame.translation(offset, False)

    def frame_mapping(self, frame, side, copy=True):
        """
        side = 'old' or 'new'
        """
        if side == 'old':
            new_origin = frame.old_coordinates(self.frame.origin)
            new_vector1 = frame.basis().old_coordinates(self.frame.u)
            new_vector2 = frame.basis().old_coordinates(self.frame.v)
            new_vector3 = frame.basis().old_coordinates(self.frame.w)
            if copy:
                return Plane3D(volmdlr.Frame3D(new_origin, new_vector1, new_vector2, new_vector3), self.name)
            else:
                # self.origin = new_origin
                # self.vectors = [new_vector1, new_vector2]
                # self.normal = frame.Basis().old_coordinates(self.normal)
                # self.normal.normalize()
                self.frame.origin = new_origin
                self.frame.u = new_vector1
                self.frame.v = new_vector2
                self.frame.w = new_vector3

        if side == 'new':
            new_origin = frame.new_coordinates(self.frame.origin)
            new_vector1 = frame.basis().new_coordinates(self.frame.u)
            new_vector2 = frame.basis().new_coordinates(self.frame.v)
            new_vector3 = frame.basis().new_coordinates(self.frame.w)
            if copy:
                return Plane3D(volmdlr.Frame3D(new_origin, new_vector1, new_vector2, new_vector3), self.name)
            else:
                self.frame.origin = new_origin
                self.frame.u = new_vector1
                self.frame.v = new_vector2
                self.frame.w = new_vector3

    def copy(self):
        new_frame = self.frame.copy()
        return Plane3D(new_frame, self.name)

    def plot(self, ax=None):
        if ax is None:
            fig = plt.figure()
            ax = fig.add_subplot(111, projection='3d')
        else:
            fig = ax.figure

        self.origin.plot(ax)
        self.vectors[0].plot(ax, starting_point=self.origin, color='r')
        self.vectors[1].plot(ax, starting_point=self.origin, color='g')
        return ax

    def babylon_script(self):
        s = 'var myPlane = BABYLON.MeshBuilder.CreatePlane("myPlane", {width: 0.5, height: 0.5, sideOrientation: BABYLON.Mesh.DOUBLESIDE}, scene);\n'
        s += 'myPlane.setPositionWithLocalVector(new BABYLON.Vector3({},{},{}));\n'.format(
            self.origin[0], self.origin[1], self.origin[2])

        s += 'var axis1 = new BABYLON.Vector3({}, {}, {});\n'.format(
            self.vectors[0][0], self.vectors[0][1], self.vectors[0][2])
        s += 'var axis2 = new BABYLON.Vector3({}, {}, {});\n'.format(
            self.vectors[1][0], self.vectors[1][1], self.vectors[1][2])
        s += 'var axis3 = new BABYLON.Vector3({}, {}, {});\n'.format(
            self.normal[0], self.normal[1], self.normal[2])
        s += 'var orientation = BABYLON.Vector3.rotationFromAxis(axis1, axis2, axis3);\n'
        s += 'myPlane.rotation = orientation;\n'

        s += 'var planemat = new BABYLON.StandardMaterial("planemat", scene);\n'
        s += 'planemat.alpha = 0.4;\n'
        s += 'myPlane.material = planemat;\n'

        return s

    def point2d_to_3d(self, point2d):
        return point2d.to_3d(self.frame.origin, self.frame.u, self.frame.v)

    def point3d_to_2d(self, point3d):
        return point3d.to_2d(self.frame.origin, self.frame.u, self.frame.v)

    def contour2d_to_3d(self, contour2d):
        return contour2d.to_3d(self.frame.origin, self.frame.u, self.frame.v)

    def contour3d_to_2d(self, contour3d):
        return contour3d.to_2d(self.frame.origin, self.frame.u, self.frame.v)

    def bsplinecurve3d_to_2d(self, bspline_curve3d):
        control_points = [self.point3d_to_2d(p)\
                          for p in bspline_curve3d.control_points]
        return [volmdlr.edges.BSplineCurve2D(
                    bspline_curve3d.degree,
                    control_points=control_points,
                    knot_multiplicities=bspline_curve3d.knot_multiplicities,
                    knots=bspline_curve3d.knots,
                    weights=bspline_curve3d.weights,
                    periodic=bspline_curve3d.periodic)]

    def bsplinecurve2d_to_3d(self, bspline_curve2d):
        control_points = [self.point2d_to_3d(p)\
                          for p in bspline_curve2d.control_points]
        return [volmdlr.edges.BSplineCurve3D(
                    bspline_curve2d.degree,
                    control_points=control_points,
                    knot_multiplicities=bspline_curve2d.knot_multiplicities,
                    knots=bspline_curve2d.knots,
                    weights=bspline_curve2d.weights,
                    periodic=bspline_curve2d.periodic)]


    def rectangular_cut(self, x1:float, x2:float,
                        y1:float, y2:float, name:str=''):

        p1 = volmdlr.Point2D(x1, y1)
        p2 = volmdlr.Point2D(x2, y1)
        p3 = volmdlr.Point2D(x2, y2)
        p4 = volmdlr.Point2D(x1, y2)
        outer_contour = volmdlr.wires.ClosedPolygon2D([p1, p2, p3, p4])
        surface = Surface2D(outer_contour, [])
        return PlaneFace3D(self, surface, name)


PLANE3D_OXY = Plane3D(volmdlr.OXYZ)
PLANE3D_OYZ = Plane3D(volmdlr.OYZX)
PLANE3D_OZX = Plane3D(volmdlr.OZXY)

class CylindricalSurface3D(Surface3D):
    face_class = 'CylindricalFace3D'
    x_periodicity = volmdlr.TWO_PI
    """
    The local plane is defined by (theta, z)
    :param frame: frame.w is axis, frame.u is theta=0 frame.v theta=pi/2
    :param radius: Cylinder's radius
    """

    def __init__(self, frame, radius, name=''):
        self.frame = frame
        self.radius = radius
        self.name = name

    def point2d_to_3d(self, point2d:volmdlr.Point2D):
        p = volmdlr.Point3D(self.radius * math.cos(point2d.x),
                            self.radius * math.sin(point2d.x),
                            point2d.y)
        return self.frame.old_coordinates(p)

    def point3d_to_2d(self, point3d):
        x, y, z = self.frame.new_coordinates(point3d)
        u1 = x / self.radius
        u2 = y / self.radius
        # theta = volmdlr.core.sin_cos_angle(u1, u2)
        theta = math.atan2(u2, u1)
        return volmdlr.Point2D(theta, z)

    def arc3d_to_2d(self, arc3d):
        start = self.point3d_to_2d(arc3d.start)
        end = self.point3d_to_2d(arc3d.end)
        # angle = abs(start.x-end.x)
        # if arc3d.is_trigo:
        # end = start + volmdlr.Point2D(arc3d.angle, 0)
        # else:
        #     end = start + volmdlr.Point2D(-arc3d.angle, 0)
        # interior = self.point3d_to_2d(arc3d.interior)
        # if start.x < interior.x:
        #     end = start + volmdlr.Point2D(arc3d.angle, 0)
        # else:
        #     end = start - volmdlr.Point2D(arc3d.angle, 0)
        return [volmdlr.edges.LineSegment2D(start, end)]


    def linesegment2d_to_3d(self, linesegment2d):
        theta1, z1 = linesegment2d.start
        theta2, z2 = linesegment2d.end
        if theta1 == theta2:
            return [volmdlr.edges.LineSegment3D(
                        self.point2d_to_3d(linesegment2d.start),
                        self.point2d_to_3d(linesegment2d.end),
            )]
        elif z1 == z2:
            if abs(theta1 - theta2) == volmdlr.TWO_PI:
                return [volmdlr.edges.FullArc3D(center=self.frame.origin+z1*self.frame.w,
                                               start_end=self.point2d_to_3d(linesegment2d.start),
                                               normal=self.frame.w)]
            else:
                interior = self.point2d_to_3d(linesegment2d.point_at_abscissa(linesegment2d.length()*0.5))
                return [volmdlr.edges.Arc3D(
                    self.point2d_to_3d(linesegment2d.start),
                    self.point2d_to_3d(volmdlr.Point2D(0.5*(theta1+theta2), z1)),
                    self.point2d_to_3d(linesegment2d.end),
                )]
        else:
            raise NotImplementedError('Ellipse?')

    def fullarc3d_to_2d(self, fullarc3d):
        if self.frame.w.is_colinear_to(fullarc3d.normal):
            p1 = self.point3d_to_2d(fullarc3d.start)
            return [volmdlr.edges.LineSegment2D(p1, p1+volmdlr.TWO_PI*volmdlr.X2D)]
        else:
            print(fullarc3d.normal, self.frame.w)
            raise ValueError('Impossible!')


    def circle3d_to_2d(self, circle3d):
        return []

    def bsplinecurve3d_to_2d(self, bspline_curve3d):
        # TODO: enhance this, this is a non exact method!
        l = bspline_curve3d.length()
        points = [self.point3d_to_2d(bspline_curve3d.point_at_abscissa(i/10*l))\
                  for i in range(11)]
        return [volmdlr.edges.LineSegment2D(p1, p2)\
                for p1, p2 in zip(points[:-1], points[1:])]

    @classmethod
    def from_step(cls, arguments, object_dict):
        frame3d = object_dict[arguments[1]]
        U, W = frame3d.v, -frame3d.u
        U.normalize()
        W.normalize()
        V = W.cross(U)
        frame_direct = volmdlr.Frame3D(frame3d.origin, U, V, W)
        radius = float(arguments[2]) / 1000
        return cls(frame_direct, radius, arguments[0][1:-1])

    def to_step(self, current_id):
        frame = volmdlr.Frame3D(self.frame.origin, self.frame.w, self.frame.u, self.frame.v)
        content, frame_id = frame.to_step(current_id)
        current_id = frame_id + 1
        content += "#{} = CYLINDRICAL_SURFACE('{}',#{},{});\n"\
            .format(current_id, self.name, frame_id,
                    round(1000*self.radius, 3))
        return content, current_id

    def frame_mapping(self, frame, side, copy=True):
        basis = frame.Basis()
        if side == 'new':
            new_origin = frame.new_coordinates(self.frame.origin)
            new_u = basis.new_coordinates(self.frame.u)
            new_v = basis.new_coordinates(self.frame.v)
            new_w = basis.new_coordinates(self.frame.w)
            new_frame = volmdlr.Frame3D(new_origin, new_u, new_v, new_w)
            if copy:
                return CylindricalSurface3D(new_frame, self.radius,
                                            name=self.name)
            else:
                self.frame = new_frame

        if side == 'old':
            new_origin = frame.old_coordinates(self.frame.origin)
            new_u = basis.old_coordinates(self.frame.u)
            new_v = basis.old_coordinates(self.frame.v)
            new_w = basis.old_coordinates(self.frame.w)
            new_frame = volmdlr.Frame3D(new_origin, new_u, new_v, new_w)
            if copy:
                return CylindricalSurface3D(new_frame, self.radius,
                                            name=self.name)
            else:
                self.frame = new_frame

    def rectangular_cut(self, theta1:float, theta2:float,
                        z1:float, z2:float, name:str=''):

        if theta1 == theta2:
            theta2 += volmdlr.TWO_PI

        p1 = volmdlr.Point2D(theta1, z1)
        p2 = volmdlr.Point2D(theta2, z1)
        p3 = volmdlr.Point2D(theta2, z2)
        p4 = volmdlr.Point2D(theta1, z2)
        outer_contour = volmdlr.wires.ClosedPolygon2D([p1, p2, p3, p4])
        surface2d = Surface2D(outer_contour, [])
        return volmdlr.faces.CylindricalFace3D(self, surface2d, name)

    def translation(self, offset:volmdlr.Vector3D, copy=True):
        if copy:
            return self.__class__(self.frame.translation(offset, copy=True),
                                  self.radius)
        else:
            self.frame.translation(offset, copy=False)


class ToroidalSurface3D(Surface3D):
    face_class = 'ToroidalFace3D'
    x_periodicity = volmdlr.TWO_PI
    y_periodicity = volmdlr.TWO_PI
    """
    The local plane is defined by (theta, phi)
    theta is the angle around the big (R) circle and phi around the small(r)

    :param frame: Tore's frame: origin is the center, u is pointing at
                    theta=0
    :param R: Tore's radius
    :param r: Circle to revolute radius
    Definitions of R and r according to https://en.wikipedia.org/wiki/Torus
    """

    def __init__(self, frame: volmdlr.Frame3D,
                 R: float, r: float, name: str = ''):
        self.frame = frame
        self.R = R
        self.r = r
        self.name = name
        self.frame = frame

    def _bounding_box(self):
        d = self.R + self.r
        p1 = self.frame.origin + self.frame.u * d + self.frame.v * d + self.frame.w * self.r
        p2 = self.frame.origin + self.frame.u * d + self.frame.v * d - self.frame.w * self.r
        p3 = self.frame.origin + self.frame.u * d - self.frame.v * d + self.frame.w * self.r
        p4 = self.frame.origin + self.frame.u * d - self.frame.v * d - self.frame.w * self.r
        p5 = self.frame.origin - self.frame.u * d + self.frame.v * d + self.frame.w * self.r
        p6 = self.frame.origin - self.frame.u * d + self.frame.v * d - self.frame.w * self.r
        p7 = self.frame.origin - self.frame.u * d - self.frame.v * d + self.frame.w * self.r
        p8 = self.frame.origin - self.frame.u * d - self.frame.v * d - self.frame.w * self.r

        return volmdlr.core.BoundingBox.from_points([p1, p2, p3, p4, p5, p6, p7, p8])

    def point2d_to_3d(self, point2d:volmdlr.Point2D):
        theta, phi = point2d
        x = (self.R + self.r * math.cos(phi)) * math.cos(theta)
        y = (self.R + self.r * math.cos(phi)) * math.sin(theta)
        z = self.r * math.sin(phi)
        return self.frame.old_coordinates(volmdlr.Point3D(x, y, z))

    def point3d_to_2d(self, point3d):
        # points_2D = []
        x, y, z = self.frame.new_coordinates(point3d)
        if z < -self.r:
            z = -self.r
        elif z > self.r:
            z = self.r

        zr = z / self.r
        phi = math.asin(zr)

        u = self.R + math.sqrt((self.r ** 2) - (z ** 2))
        u1, u2 = round(x / u, 5), round(y / u, 5)
        theta = volmdlr.core.sin_cos_angle(u1, u2)

        return volmdlr.Point2D(theta, phi)



    @classmethod
    def from_step(cls, arguments, object_dict):
        frame3d = object_dict[arguments[1]]
        U, W = frame3d.v, -frame3d.u
        U.normalize()
        W.normalize()
        V = W.cross(U)
        frame_direct = volmdlr.Frame3D(frame3d.origin, U, V, W)
        rcenter = float(arguments[2]) / 1000
        rcircle = float(arguments[3]) / 1000
        return cls(frame_direct, rcenter, rcircle, arguments[0][1:-1])


    def to_step(self, current_id):
        frame = volmdlr.Frame3D(self.frame.origin, self.frame.w, self.frame.u, self.frame.v)
        content, frame_id = frame.to_step(current_id)
        current_id = frame_id + 1
        content += "#{} = TOROIDAL_SURFACE('{}',#{},{},{});\n"\
            .format(current_id, self.name, frame_id,
                    round(1000*self.R, 3),
                    round(1000*self.r, 3))
        return content, current_id

    def frame_mapping(self, frame, side, copy=True):
        basis = frame.Basis()
        if side == 'new':
            new_origin = frame.new_coordinates(self.frame.origin)
            new_u = basis.new_coordinates(self.frame.u)
            new_v = basis.new_coordinates(self.frame.v)
            new_w = basis.new_coordinates(self.frame.w)
            new_frame = volmdlr.Frame3D(new_origin, new_u, new_v, new_w)
            if copy:
                return ToroidalSurface3D(new_frame,
                                         self.R, self.r,
                                         name=self.name)
            else:
                self.frame = new_frame

        if side == 'old':
            new_origin = frame.old_coordinates(self.frame.origin)
            new_u = basis.old_coordinates(self.frame.u)
            new_v = basis.old_coordinates(self.frame.v)
            new_w = basis.old_coordinates(self.frame.w)
            new_frame = volmdlr.Frame3D(new_origin, new_u, new_v, new_w)
            if copy:
                return ToroidalSurface3D(new_frame,
                                         self.R, self.r,
                                         name=self.name)
            else:
                self.frame = new_frame

    def rectangular_cut(self, theta1, theta2, phi1, phi2, name=''):
        # theta1 = angle_principal_measure(theta1)
        # theta2 = angle_principal_measure(theta2)
        # phi1 = angle_principal_measure(phi1)
        # phi2 = angle_principal_measure(phi2)

        if phi1 == phi2:
            phi2 += volmdlr.TWO_PI
        elif phi2 < phi1:
            phi2 += volmdlr.TWO_PI
        if theta1 == theta2:
            theta2 += volmdlr.TWO_PI
        elif theta2 < theta1:
            theta2 += volmdlr.TWO_PI

        p1 = volmdlr.Point2D(theta1, phi1)
        p2 = volmdlr.Point2D(theta1, phi2)
        p3 = volmdlr.Point2D(theta2, phi2)
        p4 = volmdlr.Point2D(theta2, phi1)
        outer_contour = volmdlr.wires.ClosedPolygon2D([p1, p2, p3, p4])
        return ToroidalFace3D(self,
                              Surface2D(outer_contour, []),
                              name)

    def linesegment2d_to_3d(self, linesegment2d):
        theta1, phi1 = linesegment2d.start
        theta2, phi2 = linesegment2d.end
        if theta1 == theta2:
            if abs(phi1 - phi2) == volmdlr.TWO_PI:
                u = self.frame.u.rotation(self.frame.origin, self.frame.w, theta1)
                v = self.frame.u.rotation(self.frame.origin, self.frame.w,
                                          theta1)
                center = self.frame.origin+self.R*u
                return [volmdlr.edges.FullArc3D(center=center,
                                                start_end=center+self.r*u,
                                                normal=v)]
            else:
                return [volmdlr.edges.Arc3D(
                            self.point2d_to_3d(linesegment2d.start),
                            self.point2d_to_3d(volmdlr.Point2D(theta1, 0.5*(phi1+phi2))),
                            self.point2d_to_3d(linesegment2d.end),
                )]
        elif phi1 == phi2:
            if abs(theta1 - theta2) == volmdlr.TWO_PI:
                center = self.frame.origin+self.r*math.sin(phi1)*self.frame.w
                start_end = center + self.frame.u*(self.r+self.R)
                return [volmdlr.edges.FullArc3D(center=center,
                                                start_end=start_end,
                                                normal=self.frame.w)]
            else:
                return [volmdlr.edges.Arc3D(
                            self.point2d_to_3d(linesegment2d.start),
                            self.point2d_to_3d(volmdlr.Point2D(0.5*(theta1+theta2), phi1)),
                            self.point2d_to_3d(linesegment2d.end),
                )]
        else:
            raise NotImplementedError('Ellipse?')

    def fullarc3d_to_2d(self, fullarc3d):
        if self.frame.w.is_colinear_to(fullarc3d.normal):
            p1 = self.point3d_to_2d(fullarc3d.start)
            return [volmdlr.edges.LineSegment2D(p1, p1+volmdlr.TWO_PI*volmdlr.X2D)]
        elif fullarc3d.normal.dot(self.frame.w):
            p1 = self.point3d_to_2d(fullarc3d.start)
            return [volmdlr.edges.LineSegment2D(p1,
                                               p1 + volmdlr.TWO_PI * volmdlr.Y2D)]
        else:
            raise ValueError('Impossible!')

    def circle3d_to_2d(self, circle3d):
        return []

    def triangulation(self):
        face = self.rectangular_cut(0, volmdlr.TWO_PI, 0, volmdlr.TWO_PI)
        return face.triangulation()

class ConicalSurface3D(Surface3D):
    face_class = 'ConicalFace3D'
    x_periodicity = volmdlr.TWO_PI
    """
    The local plane is defined by (theta, z)
    :param frame: Cone's frame to position it: frame.w is axis of cone
                    frame.origin is at the angle of the cone
    :param semi_angle: Cone's semi-angle
    """

    def __init__(self, frame:volmdlr.Frame3D, semi_angle:float, name:str=''):
        self.frame = frame
        self.semi_angle = semi_angle
        self.name = name

    @classmethod
    def from_step(cls, arguments, object_dict):
        frame3d = object_dict[arguments[1]]
        U, W = frame3d.v, frame3d.u
        U.normalize()
        W.normalize()
        V = W.cross(U)
        radius = float(arguments[2]) / 1000
        semi_angle = float(arguments[3])
        origin = frame3d.origin - radius/math.tan(semi_angle)*W


        frame_direct = volmdlr.Frame3D(origin, U, V, W)
        return cls(frame_direct, semi_angle, arguments[0][1:-1])

    def to_step(self, current_id):
        frame = volmdlr.Frame3D(self.frame.origin, self.frame.w, self.frame.u, self.frame.v)
        content, frame_id = frame.to_step(current_id)
        current_id = frame_id + 1
        content += "#{} = CONICAL_SURFACE('{}',#{},{},{});\n"\
            .format(current_id, self.name, frame_id,
                    0.,
                    round(self.semi_angle, 3))
        return content, current_id

    def frame_mapping(self, frame, side, copy=True):
        basis = frame.Basis()
        if side == 'new':
            new_origin = frame.new_coordinates(self.frame.origin)
            new_u = basis.new_coordinates(self.frame.u)
            new_v = basis.new_coordinates(self.frame.v)
            new_w = basis.new_coordinates(self.frame.w)
            new_frame = volmdlr.Frame3D(new_origin, new_u, new_v, new_w)
            if copy:
                return ConicalSurface3D(new_frame, self.radius, name=self.name)
            else:
                self.frame = new_frame

        if side == 'old':
            new_origin = frame.old_coordinates(self.frame.origin)
            new_u = basis.old_coordinates(self.frame.u)
            new_v = basis.old_coordinates(self.frame.v)
            new_w = basis.old_coordinates(self.frame.w)
            new_frame = volmdlr.Frame3D(new_origin, new_u, new_v, new_w)
            if copy:
                return ConicalSurface3D(new_frame, self.radius, name=self.name)
            else:
                self.frame = new_frame

    def point2d_to_3d(self, point2d:volmdlr.Point2D):
        theta, z = point2d
        r = math.tan(self.semi_angle) * z
        new_point = volmdlr.Point3D(r * math.cos(theta),
                                    r * math.sin(theta),
                                    z)
        return self.frame.old_coordinates(new_point)

    def point3d_to_2d(self, point3d: volmdlr.Point3D):
        z = self.frame.w.dot(point3d)
        x, y = point3d.plane_projection2d(self.frame.origin, self.frame.u,
                                          self.frame.v)
        theta = math.atan2(y, x)
        return volmdlr.Point2D(theta, z)

    def rectangular_cut(self, theta1: float, theta2: float,
                        z1: float, z2: float, name: str=''):
        # theta1 = angle_principal_measure(theta1)
        # theta2 = angle_principal_measure(theta2)
        if theta1 == theta2:
            theta2 += volmdlr.TWO_PI

        p1 = volmdlr.Point2D(theta1, z1)
        p2 = volmdlr.Point2D(theta2, z1)
        p3 = volmdlr.Point2D(theta2, z2)
        p4 = volmdlr.Point2D(theta1, z2)
        outer_contour = volmdlr.wires.ClosedPolygon2D([p1, p2, p3, p4])
        return ConicalFace3D(self, Surface2D(outer_contour, []), name)


    def fullarc3d_to_2d(self, fullarc3d):
        if self.frame.w.is_colinear_to(fullarc3d.normal):
            p1 = self.point3d_to_2d(fullarc3d.start)
            return [volmdlr.edges.LineSegment2D(p1, p1+volmdlr.TWO_PI*volmdlr.X2D)]
        else:
            raise ValueError('Impossible!')

    def circle3d_to_2d(self, circle3d):
        return []

    def linesegment2d_to_3d(self, linesegment2d):
        theta1, z1 = linesegment2d.start
        theta2, z2 = linesegment2d.end
        if math.isclose(z1, z2, abs_tol=1e-9) and  math.isclose(z1, 0., abs_tol=1e-9):
            return []
        elif math.isclose(abs(theta1 - theta2)%volmdlr.TWO_PI, 0., abs_tol=1e-9):
            return [volmdlr.edges.LineSegment3D(
                        self.point2d_to_3d(linesegment2d.start),
                        self.point2d_to_3d(linesegment2d.end),
            )]
        elif math.isclose(z1, z2, abs_tol=1e-9):

            if abs(theta1 - theta2)%volmdlr.TWO_PI == 0.:
                return [volmdlr.edges.FullArc3D(center=self.frame.origin+z1*self.frame.w,
                                               start_end=self.point2d_to_3d(linesegment2d.start),
                                               normal=self.frame.w)]
            else:
                return [volmdlr.edges.Arc3D(
                    self.point2d_to_3d(linesegment2d.start),
                    self.point2d_to_3d(volmdlr.Point2D(0.5*(theta1+theta2),z1)),
                    self.point2d_to_3d(linesegment2d.end))
                        ]
        else:
            raise NotImplementedError('Ellipse?')

class SphericalSurface3D(Surface3D):
    face_class = 'SphericalFace3D'
    """
    :param frame: Sphere's frame to position it
    :type frame: volmdlr.Frame3D
    :param radius: Sphere's radius
    :type radius: float
    """

    def __init__(self, frame, radius, name=''):
        self.frame = frame
        self.radius = radius
        self.name = name
        V = frame.v
        V.normalize()
        W = frame.w
        W.normalize()
        self.plane = Plane3D(frame.origin, V, W)

    @classmethod
    def from_step(cls, arguments, object_dict):
        frame3d = object_dict[arguments[1]]
        U, W = frame3d.v, frame3d.u
        U.normalize()
        W.normalize()
        V = W.cross(U)
        frame_direct = volmdlr.Frame3D(frame3d.origin, U, V, W)
        radius = float(arguments[2]) / 1000
        return cls(frame_direct, radius, arguments[0][1:-1])


    def point2d_to3d(self, point2d):
        # source mathcurve.com/surfaces/sphere
        # -pi<theta<pi, -pi/2<phi<pi/2
        theta, phi = point2d
        x = self.radius * math.cos(phi) * math.cos(theta)
        y = self.radius * math.cos(phi) * math.sin(theta)
        z = self.radius * math.sin(phi)
        return self.frame3d.old_coordinates(volmdlr.Point3D(x, y, z))

    def point3d_to2d(self, point3d):
        x, y, z = point3d
        if z < -self.radius:
            z = -self.radius
        elif z > self.radius:
            z = self.radius

        zr = z / self.radius
        phi = math.asin(zr)

        u = math.sqrt((self.radius ** 2) - (z ** 2))
        if u == 0:
            u1, u2 = x, y
        else:
            u1, u2 = round(x / u, 5), round(y / u, 5)
        theta = volmdlr.sin_cos_angle(u1, u2)
        return volmdlr.Point2D(theta, phi)

class RuledSurface3D(Surface3D):
    face_class = 'RuledFace3D'
    """
    :param frame: frame.w is axis, frame.u is theta=0 frame.v theta=pi/2
    :type frame: volmdlr.Frame3D
    :param radius: Cylinder's radius
    :type radius: float
    """

    def __init__(self,
                 wire1:volmdlr.wires.Wire3D,
                 wire2:volmdlr.wires.Wire3D,
                 name:str=''):

        self.wire1 = wire1
        self.wire2 = wire2
        self.length1 = wire1.length()
        self.length2 = wire2.length()
        self.name = name
        

    def point2d_to_3d(self, point2d:volmdlr.Point2D):
        x, y = point2d
        point1 = self.wire1.point_at_abscissa(x*self.length1)
        point2 = self.wire2.point_at_abscissa(x*self.length2)
        joining_line = volmdlr.edges.LineSegment3D(point1, point2)
        point = joining_line.point_at_abscissa(y*joining_line.length())
        return point

    def point3d_to_2d(self, point3d):
        raise NotImplementedError

    def rectangular_cut(self, x1: float, x2: float,
                        y1: float, y2: float, name: str=''):

        p1 = volmdlr.Point2D(x1, y1)
        p2 = volmdlr.Point2D(x2, y1)
        p3 = volmdlr.Point2D(x2, y2)
        p4 = volmdlr.Point2D(x1, y2)
        outer_contour = volmdlr.wires.ClosedPolygon2D([p1, p2, p3, p4])
        surface2d = Surface2D(outer_contour, [])
        return volmdlr.faces.RuledFace3D(self, surface2d, name)

class BSplineSurface3D(Surface3D):
    face_class = 'BSplineFace3D'
    def __init__(self, degree_u, degree_v, control_points, nb_u, nb_v,
                 u_multiplicities, v_multiplicities, u_knots, v_knots,
                 weights=None, name=''):
        self.control_points = control_points
        self.degree_u = degree_u
        self.degree_v = degree_v
        self.nb_u = nb_u
        self.nb_v = nb_v

        u_knots = volmdlr.edges.standardize_knot_vector(u_knots)
        v_knots = volmdlr.edges.standardize_knot_vector(v_knots)
        self.u_knots = u_knots
        self.v_knots = v_knots
        self.u_multiplicities = u_multiplicities
        self.v_multiplicities = v_multiplicities
        self.weights = weights

        self.control_points_table = []
        points_row = []
        i = 1
        for pt in control_points:
            points_row.append(pt)
            if i == nb_v:
                self.control_points_table.append(points_row)
                points_row = []
                i = 1
            else:
                i += 1
        surface = BSpline.Surface()
        surface.degree_u = degree_u
        surface.degree_v = degree_v
        if weights is None:
            P = [(control_points[i][0], control_points[i][1],
                  control_points[i][2]) for i in range(len(control_points))]
            surface.set_ctrlpts(P, nb_u, nb_v)
        else:
            Pw = [(control_points[i][0] * weights[i],
                   control_points[i][1] * weights[i],
                   control_points[i][2] * weights[i],
                   weights[i]) for i in range(len(control_points))]
            surface.set_ctrlpts(Pw, nb_u, nb_v)
        knot_vector_u = []
        for i, u_knot in enumerate(u_knots):
            knot_vector_u.extend([u_knot] * u_multiplicities[i])
        knot_vector_v = []
        for i, v_knot in enumerate(v_knots):
            knot_vector_v.extend([v_knot] * v_multiplicities[i])
        surface.knotvector_u = knot_vector_u
        surface.knotvector_v = knot_vector_v
        surface.delta = 0.05
        surface_points = surface.evalpts

        self.surface = surface
        self.points = [volmdlr.Point3D(*p) for p in surface_points]
        volmdlr.core.Primitive3D.__init__(self, name=name)

    def point2d_to_3d(self, point2d:volmdlr.Point2D):
        x, y = point2d
        return volmdlr.Point3D(*self.surface.evaluate_single((x, y)))

    def point3d_to_2d(self, point3d:volmdlr.Point3D):
        # x, y, z = point3d
        def f(x):
            return (point3d - self.point2d_to_3d(volmdlr.Point2D(x[0], x[1]))).norm()
        
        for x0 in [(0,0), (0,1), (1,0), (1,1), (0.5,0.5)]:
            sol = scp.optimize.minimize(f, x0=x0,
                                        bounds=[(0, 1), (0, 1)],
                                        options={'eps':1e-12})
            if sol.fun < 1e-3:
                return volmdlr.Point2D(*sol.x)

        raise RuntimeError('No convergence in point3d to 2d of bspline surface')
    
    def linesegment2d_to_3d(self, linesegment2d):
        # TODO: this is a non exact method!
        l = linesegment2d.length()
        points = [self.point2d_to_3d(linesegment2d.point_at_abscissa(i/l/10.)) for i in range(11)]
        
        return [volmdlr.edges.LineSegment3D(p1, p2)\
                for p1, p2 in zip(points[:-1], points[1:])]

    def bsplinecurve3d_to_2d(self, bspline_curve3d):
        # TODO: enhance this, it is a non exact  method!
        l = bspline_curve3d.length()
        points = [self.point3d_to_2d(bspline_curve3d.point_at_abscissa(i/10*l))\
                  for i in range(11)]
        return [volmdlr.edges.LineSegment2D(p1, p2)\
                for p1, p2 in zip(points[:-1], points[1:])]

    def _bounding_box(self):

        return volmdlr.core.BoundingBox.from_points(self.control_points)

    
    def rectangular_cut(self, u1:float, u2:float,
                        v1:float, v2:float, name:str=''):

        p1 = volmdlr.Point2D(u1, v1)
        p2 = volmdlr.Point2D(u2, v1)
        p3 = volmdlr.Point2D(u2, v2)
        p4 = volmdlr.Point2D(u1, v2)
        outer_contour = volmdlr.wires.ClosedPolygon2D([p1, p2, p3, p4])
        surface = Surface2D(outer_contour, [])
        return PlaneFace3D(self, surface, name)
    

    def FreeCADExport(self, ip, ndigits=3):
        name = 'primitive{}'.format(ip)
        script = ""
        points = '['
        for i, pts_row in enumerate(self.control_points_table):
            pts = '['
            for j, pt in enumerate(pts_row):
                point = 'fc.Vector({},{},{}),'.format(pt[0], pt[1], pt[2])
                pts += point
            pts = pts[:-1] + '],'
            points += pts
        points = points[:-1] + ']'

        script += '{} = Part.BSplineSurface()\n'.format(name)
        if self.weights is None:
            script += '{}.buildFromPolesMultsKnots({},{},{},udegree={},vdegree={},uknots={},vknots={})\n'.format(
                name, points, self.u_multiplicities, self.v_multiplicities,
                self.degree_u, self.degree_v, self.u_knots, self.v_knots)
        else:
            script += '{}.buildFromPolesMultsKnots({},{},{},udegree={},vdegree={},uknots={},vknots={},weights={})\n'.format(
                name, points, self.u_multiplicities, self.v_multiplicities,
                self.degree_u, self.degree_v, self.u_knots, self.v_knots,
                self.weights)

        return script

    def rotation(self, center, axis, angle, copy=True):
        new_control_points = [p.rotation(center, axis, angle, True) for p in
                              self.control_points]
        new_BSplineSurface3D = BSplineSurface3D(self.degree_u, self.degree_v,
                                                new_control_points, self.nb_u,
                                                self.nb_v,
                                                self.u_multiplicities,
                                                self.v_multiplicities,
                                                self.u_knots, self.v_knots,
                                                self.weights, self.name)
        if copy:
            return new_BSplineSurface3D
        else:
            self.control_points = new_control_points
            self.curve = new_BSplineSurface3D.curve
            self.points = new_BSplineSurface3D.points

    def translation(self, offset, copy=True):
        new_control_points = [p.translation(offset, True) for p in
                              self.control_points]
        new_BSplineSurface3D = BSplineSurface3D(self.degree_u, self.degree_v,
                                                new_control_points, self.nb_u,
                                                self.nb_v,
                                                self.u_multiplicities,
                                                self.v_multiplicities,
                                                self.u_knots, self.v_knots,
                                                self.weights, self.name)
        if copy:
            return new_BSplineSurface3D
        else:
            self.control_points = new_control_points
            self.curve = new_BSplineSurface3D.curve
            self.points = new_BSplineSurface3D.points

    def plot(self, ax=None):
        for p in self.control_points:
            ax = p.plot(ax=ax)
        return ax

    @classmethod
    def from_step(cls, arguments, object_dict):
        name = arguments[0][1:-1]

        degree_u = int(arguments[1])
        degree_v = int(arguments[2])
        points_sets = arguments[3][1:-1].split("),")
        points_sets = [elem + ")" for elem in points_sets[:-1]] + [
            points_sets[-1]]
        control_points = []
        for points_set in points_sets:
            points = [object_dict[int(i[1:])] for i in
                      points_set[1:-1].split(",")]
            nb_v = len(points)
            control_points.extend(points)
        nb_u = int(len(control_points) / nb_v)
        surface_form = arguments[4]
        if arguments[5] == '.F.':
            u_closed = False
        elif arguments[5] == '.T.':
            u_closed = True
        else:
            raise ValueError
        if arguments[6] == '.F.':
            v_closed = False
        elif arguments[6] == '.T.':
            v_closed = True
        else:
            raise ValueError
        self_intersect = arguments[7]
        u_multiplicities = [int(i) for i in arguments[8][1:-1].split(",")]
        v_multiplicities = [int(i) for i in arguments[9][1:-1].split(",")]
        u_knots = [float(i) for i in arguments[10][1:-1].split(",")]
        v_knots = [float(i) for i in arguments[11][1:-1].split(",")]
        knot_spec = arguments[12]

        if 13 in range(len(arguments)):
            weight_data = [float(i) for i in
                           arguments[13][1:-1].replace("(", "").replace(")",
                                                                        "").split(
                               ",")]
        else:
            weight_data = None

        return cls(degree_u, degree_v, control_points, nb_u, nb_v,
                   u_multiplicities, v_multiplicities, u_knots, v_knots,
                   weight_data, name)

class Face3D(volmdlr.core.Primitive3D):
    min_x_density=1
    min_y_density=1

    def __init__(self, surface3d, surface2d: Surface2D,
                 name: str = ''):
        self.surface3d = surface3d
        self.surface2d = surface2d
        self.bounding_box = self._bounding_box()

        volmdlr.core.Primitive3D.__init__(self, name=name)

    def __hash__(self):
        return hash(self.surface3d) + hash(self.surface2d)

    def __eq__(self, other_):
        if other_.__class__.__name__ != self.__class__.__name__:
            return False
        equal = (self.surface3d == other_.surface3d
                 and self.surface2d == other_.surface2d)
        return equal

    def point_belongs(self, point3d:volmdlr.Point3D):
        """
        Tells you if a point is on the 3D face and inside its contour
        """
        point2d = self.surface3d.point3d_to_2d(point3d)
        check_point3d = self.surface3d.point2d_to_3d(point2d)
        if check_point3d.point_distance(point3d) > 1e-6:
            return False

        return self.surface2d.point_belongs(point2d)


    @property
    def outer_contour3d(self):
        """

        """
        return self.surface3d.contour2d_to_3d(self.surface2d.outer_contour)


    @property
    def inner_contours3d(self):
        """

        """
        return [self.surface3d.contour2d_to_3d(c) for c in self.surface2d.inner_contours]

    def _bounding_box(self):
        """
        this error is raised to enforce overloading of this method
        """
        raise NotImplementedError('_bounding_box method must be overloaded by {}'.format(self.__class__.__name__))

    @classmethod
    def from_step(cls, arguments, object_dict):
        contours = []
        contours.append(object_dict[int(arguments[1][0][1:])])

        # Detecting inner and outer contours
        name = arguments[0][1:-1]
        surface = object_dict[int(arguments[2])]

        if hasattr(surface, 'face_from_contours3d'):
            if (len(contours) == 1) and isinstance(contours[0], volmdlr.Point3D):
                return surface
<<<<<<< HEAD
            # print(contours)
            if surface.__class__.__name__ != 'Plane3D':
                # contours[0].plot()
                surface.face_from_contours3d(contours).surface2d.plot(equal_aspect=False)
=======
>>>>>>> 38305adf
            return surface.face_from_contours3d(contours)
        else:
            raise NotImplementedError('Not implemented :face_from_contours3d in {}'.format(surface))

    def to_step(self, current_id):
        xmin, xmax, ymin, ymax = self.surface2d.bounding_rectangle()
        subsurfaces2d = [self.surface2d]
        line_x = None
        if self.surface3d.x_periodicity and (xmax-xmin) >= 0.45*self.surface3d.x_periodicity:
            line_x = volmdlr.edges.Line2D(volmdlr.Point2D(0.5*(xmin+xmax), 0),
                                            volmdlr.Point2D(
                                                0.5 * (xmin + xmax), 1))

        line_y = None
        if self.surface3d.y_periodicity and (
                ymax - ymin) >= 0.45 * self.surface3d.y_periodicity:
            line_y = volmdlr.edges.Line2D(
                volmdlr.Point2D(0., 0.5 * (ymin + ymax)),
                volmdlr.Point2D(1,
                    0.5 * (ymin + ymax)))

        if line_x:
            subsurfaces2 = []
            for subsurface2d in subsurfaces2d:
                subsurfaces2.extend(subsurface2d.cut_by_line(line_x))
            subsurfaces2d = subsurfaces2

        if line_y:
            subsurfaces2 = []
            for subsurface2d in subsurfaces2d:
                subsurfaces2.extend(subsurface2d.cut_by_line(line_y))
            subsurfaces2d = subsurfaces2

        if len(subsurfaces2d) > 1:
            content = ''
            face_ids = []
            for subsurface2d in subsurfaces2d:
                face = self.__class__(self.surface3d, subsurface2d)
                face_content, face_id = face.to_step_without_splitting(current_id)
                face_ids.append(face_id[0])
                content += face_content
                current_id = face_id[0]+1
            return content, face_ids
        else:
            return self.to_step_without_splitting(current_id)

    def to_step_without_splitting(self, current_id):
        content, surface3d_id = self.surface3d.to_step(current_id)
        current_id = surface3d_id + 1

        outer_contour_content, outer_contour_id = self.outer_contour3d.to_step(current_id)
                                                                 # surface_id=surface3d_id)
        content += outer_contour_content
        content += "#{} = FACE_BOUND('{}',#{},.T.);\n".format(outer_contour_id+1,
                                                          self.name,
                                                          outer_contour_id)
        contours_ids = [outer_contour_id+1]
        current_id = outer_contour_id + 2
        for inner_contour3d in self.inner_contours3d:
            inner_contour_content, inner_contour_id = inner_contour3d.to_step(current_id)
                                                                              # surface_id=surface3d_id)
            content += inner_contour_content
            face_bound_id = inner_contour_id + 1
            content += "#{} = FACE_BOUND('',#{},.T.);\n".format(face_bound_id,
                                                                inner_contour_id)
            contours_ids.append(face_bound_id)
            current_id = face_bound_id + 1

        content += "#{} = ADVANCED_FACE('{}',({}),#{},.T.);\n".format(current_id,
                                                            self.name,
                                                            volmdlr.core.step_ids_to_str(contours_ids),
                                                            surface3d_id
                                                            )
        return content, [current_id]

    # def delete_double(self, Le):
    #     Ls = []
    #     for i in Le:
    #         if i not in Ls:
    #             Ls.append(i)
    #     return Ls
    #
    # def min_max(self, Le, pos):
    #     Ls = []
    #     for i in range(0, len(Le)):
    #         Ls.append(Le[i][pos])
    #     return (min(Ls), max(Ls))
    #
    # def range_trigo(list_point):
    #     points_set = delete_double_point(list_point)
    #     xmax, xmin = max(pt[0] for pt in points_set), min(
    #         pt[0] for pt in points_set)
    #     ymax, ymin = max(pt[1] for pt in points_set), min(
    #         pt[1] for pt in points_set)
    #     center = volmdlr.Point2D(((xmax + xmin) / 2, (ymax + ymin) / 2))
    #     frame2d = Frame2D(center, X2D, Y2D)
    #     points_test = [frame2d.new_coordinates(pt) for pt in points_set]
    #
    #     points_2dint = []
    #     s = 0
    #     for k in range(0, len(points_test)):
    #         closest = points_test[s]
    #         while closest is None:
    #             s += 1
    #             closest = points_test[s]
    #         angle_min = math.atan2(closest.vector[1],
    #                                closest.vector[0]) + math.pi
    #         pos = s
    #         for i in range(s + 1, len(points_test)):
    #             close_test = points_test[i]
    #             if close_test is None:
    #                 continue
    #             else:
    #                 angle_test = math.atan2(close_test.vector[1],
    #                                         close_test.vector[0]) + math.pi
    #                 if angle_test < angle_min:  # and dist_test <= dist_min:
    #                     angle_min = angle_test
    #                     closest = close_test
    #                     pos = i
    #         points_2dint.append(closest)
    #         points_test[pos] = None
    #
    #     points_old = [frame2d.old_coordinates(pt) for pt in points_2dint]
    #     return points_old
    #
    # def range_closest(list_point, r1=None, r2=None):
    #     # use r1, r2 to compare h and r1*angle or r1*angle and r2*angle
    #     points_set = delete_double_point(list_point)
    #     if r1 is not None:
    #         for k in range(0, len(points_set)):
    #             points_set[k].vector[0] = points_set[k].vector[0] * r1
    #     if r2 is not None:
    #         for k in range(0, len(points_set)):
    #             points_set[k].vector[1] = points_set[k].vector[1] * r2
    #
    #     points_2dint = [points_set[0]]
    #     s = 1
    #     for k in range(1, len(points_set)):
    #         closest = points_set[s]
    #         while closest is None:
    #             s += 1
    #             closest = points_set[s]
    #         dist_min = (points_2dint[-1] - closest).norm()
    #         pos = s
    #         for i in range(s + 1, len(points_set)):
    #             close_test = points_set[i]
    #             if close_test is None:
    #                 continue
    #             else:
    #                 dist_test = (points_2dint[-1] - close_test).norm()
    #                 if dist_test <= dist_min:
    #                     dist_min = dist_test
    #                     closest = close_test
    #                     pos = i
    #         points_2dint.append(closest)
    #         points_set[pos] = None
    #
    #     if r1 is not None:
    #         for k in range(0, len(points_2dint)):
    #             points_2dint[k].vector[0] = points_2dint[k].vector[0] / r1
    #     if r2 is not None:
    #         for k in range(0, len(points_2dint)):
    #             points_2dint[k].vector[1] = points_2dint[k].vector[1] / r2
    #
    #     return points_2dint
    #
    # def create_primitives(points):
    #     primitives = []
    #     for k in range(0, len(points)):
    #         if k == len(points) - 1:
    #             primitives.append(volmdlr.LineSegment2D(points[k], points[0]))
    #         else:
    #             primitives.append(volmdlr.LineSegment2D(points[k], points[k + 1]))
    #     return primitives
    #
    # def LS2D_inprimitives(ls_toadd, primitives):
    #     same = False
    #     for list_prim in primitives:
    #         for prim in list_prim:
    #             if ls_toadd.points[0] == prim.points[0] and ls_toadd.points[
    #                 -1] == prim.points[-1]:
    #                 same = True
    #             elif ls_toadd.points[0] == prim.points[-1] and ls_toadd.points[
    #                 -1] == prim.points[0]:
    #                 same = True
    #             else:
    #                 continue
    #     return same

    def triangulation_lines(self):
        return [], []

    def triangulation(self):

        lines_x, lines_y = self.triangulation_lines()
        if lines_x and lines_y:
            surfaces = []
            for surface in self.surface2d.split_by_lines(lines_x):
                surfaces.extend(surface.split_by_lines(lines_y))

        elif lines_x:
            surfaces = self.surface2d.split_by_lines(lines_x)
        elif lines_y:
            surfaces = self.surface2d.split_by_lines(lines_y)
        else:
            surfaces = [self.surface2d]


        mesh2d = surfaces[0].triangulation()
        for subsurface in surfaces[1:]:
            mesh2d += subsurface.triangulation()

        return volmdlr.display.DisplayMesh3D(
            [volmdlr.display.Node3D(*self.surface3d.point2d_to_3d(p)) for p in mesh2d.points],
            mesh2d.triangles)

    def plot2d(self, ax=None, color='k', alpha=1):
        if ax is None:
            _, ax = plt.subplots()

        self.outer_contour.plot()


    def rotation(self, center, axis, angle, copy=True):
        if copy:
            new_surface = self.surface3d.rotation(center=center, axis=axis,
                                                  angle=angle, copy=True)
            return self.__class__(new_surface, self.surface2d)
        else:
            self.surface3d.rotation(center=center, axis=axis,
                                  angle=angle, copy=False)
            self.bounding_box = self._bounding_box()




    def translation(self, offset, copy=True):
        if copy:
            new_surface3d = self.surface3d.translation(offset=offset, copy=True)
            return self.__class__(new_surface3d, self.surface2d)
        else:
            self.surface3d.translation(offset=offset, copy=False)
            self.bounding_box = self._bounding_box()


    def frame_mapping(self, frame, side, copy=True):
        """
        side = 'old' or 'new'
        """
        if copy:
            new_surface = self.surface3d.frame_mapping(frame, side, copy=True)
            return self.__class__(new_surface, self.surface2d.copy(), self.name)
        else:
            self.surface3d.frame_mapping(frame, side, copy=False)
            self.bounding_box = self._bounding_box()


    def copy(self):
        return Face3D(self.surface3d.copy(), self.surface2d.copy(), self.name)

    def linesegment_intersections(self,
                                 linesegment: volmdlr.edges.LineSegment3D,
                                 ) -> List[volmdlr.Point3D]:

        intersections = []
        for intersection in self.surface3d.linesegment_intersections(
            linesegment):
            if self.point_belongs(intersection):
                intersections.append(intersection)

        return intersections

    def plot(self, ax=None, color='k', alpha=1):
        if not ax:
            ax = plt.figure().add_subplot(111, projection='3d')
        self.outer_contour3d.plot(ax=ax, color=color, alpha=alpha)
        return ax


class PlaneFace3D(Face3D):
    """
    :param contours: The face's contour2D
    :type contours: volmdlr.Contour2D
    :param plane: Plane used to place your face
    :type plane: Plane3D
    """
    _standalone_in_db = False
    _generic_eq = True
    _non_serializable_attributes = ['bounding_box', 'polygon2D']
    _non_eq_attributes = ['name', 'bounding_box', 'outer_contour3d', 'inner_contours3d']
    _non_hash_attributes = []

    def __init__(self, surface3d:Plane3D, surface2d:Surface2D, name:str=''):
        # if not isinstance(outer_contour2d, volmdlr.Contour2D):
        #     raise ValueError('Not a contour2D: {}'.format(outer_contour2d))
        Face3D.__init__(self,
                        surface3d=surface3d,
                        surface2d=surface2d,
                        name=name)

    # @classmethod
    # def _repair_points_and_polygon2d(cls, points, plane):
    #     if points[0] == points[-1]:
    #         points = points[:-1]
    #     polygon_points = [
    #         p.to_2d(plane.origin, plane.vectors[0], plane.vectors[1]) for p in
    #         points]
    #     repaired_points = [p.copy() for p in points]
    #     polygon2D = volmdlr.ClosedPolygon2D(polygon_points)
    #     if polygon2D.SelfIntersect()[0]:
    #         repaired_points = [repaired_points[1]] + [
    #             repaired_points[0]] + repaired_points[2:]
    #         polygon_points = [polygon_points[1]] + [
    #             polygon_points[0]] + polygon_points[2:]
    #         if polygon_points[0] == polygon_points[-1]:
    #             repaired_points = repaired_points[:-1]
    #             polygon_points = polygon_points[:-1]
    #         polygon2D = volmdlr.ClosedPolygon2D(polygon_points)
    #     return repaired_points, polygon2D

    @classmethod
    def dict_to_object(cls, dict_):
        plane3d = Plane3D.dict_to_object(dict_['surface3d'])
        surface2d = Surface2D.dict_to_object(dict_['surface2d'])
        return cls(plane3d, surface2d, dict_['name'])

    def copy(self):
        return PlaneFace3D(self.surface3d.copy(), self.surface2d.copy(), self.name)

    def _bounding_box(self):
        """
        """
        return self.outer_contour3d._bounding_box()


    # def average_center_point(self):
    #     """
    #     excluding holes
    #     """
    #     points = self.points
    #     nb = len(points)
    #     x = npy.sum([p[0] for p in points]) / nb
    #     y = npy.sum([p[1] for p in points]) / nb
    #     z = npy.sum([p[2] for p in points]) / nb
    #     return volmdlr.Point3D((x, y, z))

    def distance_to_point(self, point, return_other_point=False):
        ## """
        ## Only works if the surface is planar
        ## TODO : this function does not take into account if Face has holes
        ## """
        # On projette le point sur la surface plane
        # Si le point est à l'intérieur de la face, on retourne la distance de projection
        # Si le point est à l'extérieur, on projette le point sur le plan
        # On calcule en 2D la distance entre la projection et le polygone contour
        # On utilise le theroeme de Pytagore pour calculer la distance minimale entre le point et le contour

        projected_pt = point.PlaneProjection3D(self.plane.origin,
                                               self.plane.vectors[0],
                                               self.plane.vectors[1])
        projection_distance = point.point_distance(projected_pt)

        if self.point_on_face(projected_pt):
            if return_other_point:
                return projection_distance, projected_pt
            return projection_distance

        point_2D = point.to_2d(self.plane.origin, self.plane.vectors[0],
                              self.plane.vectors[1])

        border_distance, other_point = self.polygon2D.PointBorderDistance(
            point_2D, return_other_point=True)

        other_point = other_point.to_3d(self.plane.origin,
                                       self.plane.vectors[0],
                                       self.plane.vectors[1])

        if return_other_point:
            return (
                               projection_distance ** 2 + border_distance ** 2) ** 0.5, other_point
        return (projection_distance ** 2 + border_distance ** 2) ** 0.5

    def minimum_distance_points_plane(self, other_plane_face, return_points=False):
        ## """
        ## Only works if the surface is planar
        ## TODO : this function does not take into account if Face has holes
        ## TODO : TRAITER LE CAS OU LA DISTANCE LA PLUS COURTE N'EST PAS D'UN SOMMET
        ## """
        # On calcule la distance entre la face 1 et chaque point de la face 2
        # On calcule la distance entre la face 2 et chaque point de la face 1

        # if self.face_intersection(other_plane_face) is not None:
        #     return 0, None, None
        #
        # polygon1_points_3D = [volmdlr.Point3D(p.vector) for p in
        #                       self.contours3d[0].tessel_points]
        # polygon2_points_3D = [volmdlr.Point3D(p.vector) for p in
        #                       other_plane_face.contours3d[0].tessel_points]
        #
        # distances = []
        # if not return_points:
        #     d_min = other_plane_face.distance_to_point(polygon1_points_3D[0])
        #     for point1 in polygon1_points_3D[1:]:
        #         d = other_plane_face.distance_to_point(point1)
        #         if d < d_min:
        #             d_min = d
        #     for point2 in polygon2_points_3D:
        #         d = self.distance_to_point(point2)
        #         if d < d_min:
        #             d_min = d
        #     return d_min
        #
        # else:
        #     for point1 in polygon1_points_3D:
        #         d, other_point = other_plane_face.distance_to_point(
        #             point1,
        #             return_other_point=True)
        #         distances.append((d, point1, other_point))
        #     for point2 in polygon2_points_3D:
        #         d, other_point = self.distance_to_point(
        #             point2,
        #             return_other_point=True
        #         )
        #         distances.append((d, point2, other_point))
        #
        # d_min, point_min, other_point_min = distances[0]
        # for distance in distances[1:]:
        #     if distance[0] < d_min:
        #         d_min = distance[0]
        #         point_min = distance[1]
        #         other_point_min = distance[2]
        #
        # return point_min, other_point_min

        min_distance = math.inf
        for edge1 in self.outer_contour3d.primitives:
            for edge2 in other_plane_face.outer_contour3d.primitives:
                dist = edge1.minimum_distance(edge2, return_points=return_points)
                if return_points:
                    if dist[0] < min_distance:
                        min_distance = dist[0]
                        p1, p2 = dist[1], dist[2]
                else:
                    if dist < min_distance:
                        min_distance = dist
        if return_points:
            return min_distance, p1, p2
        else:
            return min_distance


    def edge_intersections(self, edge):
        intersections = []
        linesegment = volmdlr.edges.LineSegment3D(edge.start, edge.end)
        for surface3d_inter in self.surface3d.linesegment_intersections(linesegment):
            point2d = self.surface3d.point3d_to_2d(surface3d_inter)
            if self.surface2d.point_belongs(point2d):
                intersections.append(surface3d_inter)
                
        return intersections

    def face_intersections(self, face2):
        ## """
        ## Only works if the surface is planar
        ## TODO : this function does not take into account if Face has holes
        ## """
        bbox1 = self.bounding_box
        bbox2 = face2.bounding_box
        if not bbox1.bbox_intersection(bbox2):
            return []

        intersections = []


        for edge2 in face2.outer_contour3d.primitives:
            intersection_points = self.edge_intersections(edge2)
            if intersection_points:
                intersections.extend(intersection_points)
                

        for edge1 in self.outer_contour3d.primitives:
            intersection_points = face2.edge_intersections(edge1)
            if intersection_points:
                intersections.extend(intersection_points)

        return intersections


    def minimum_distance(self, other_face, return_points=False):
        if other_face.__class__ is CylindricalFace3D:
            p1, p2 = other_face.minimum_distance_points_cyl(self)
            if return_points:
                return p1.point_distance(p2), p1, p2
            else:
                return p1.point_distance(p2)

        if other_face.__class__ is PlaneFace3D:
            if return_points:
                dist, p1, p2 = self.minimum_distance_points_plane(other_face, return_points=return_points)
                return dist, p1, p2
            else:
                dist = self.minimum_distance_points_plane(other_face, return_points=return_points)
                return dist

        if other_face.__class__ is ToroidalFace3D:
            p1, p2 = other_face.minimum_distance_points_plane(self)
            if return_points:
                return p1.point_distance(p2), p1, p2
            else:
                return p1.point_distance(p2)

        else:
            return NotImplementedError


class CylindricalFace3D(Face3D):
    """
    :param contours2d: The cylinder's contour2D
    :type contours2d: volmdlr.Contour2D
    :param cylindricalsurface3d: Information about the Cylinder
    :type cylindricalsurface3d: CylindricalSurface3D
    :param points: contours2d's point
    :type points: List of volmdlr.Point2D

    :Example:
        >>> contours2d is rectangular and will create a classic cylinder with x= 2*pi*radius, y=h
    """
    min_x_density = 5
    min_y_density = 1

    def __init__(self,
                 cylindricalsurface3d: CylindricalSurface3D,
                 surface2d: Surface2D,
                 name: str = ''):

        self.radius = cylindricalsurface3d.radius
        self.center = cylindricalsurface3d.frame.origin
        self.normal = cylindricalsurface3d.frame.w
        Face3D.__init__(self, surface3d=cylindricalsurface3d,
                        surface2d=surface2d,
                        name=name)



    # @classmethod
    # def from_contours3d(cls, contours3d, cylindricalsurface3d, name=''):
    #     """
    #     :param contours3d: The cylinder's contour3D
    #     :type contours3d: Contour3D
    #     :param cylindricalsurface3d: Information about the Cylinder
    #     :type cylindricalsurface3d: CylindricalSurface3D
    #
    #     example
    #         >>> contours3d is [Arc3D, volmdlr.LineSegment3D, Arc3D]
    #     """
    #
    #     frame = cylindricalsurface3d.frame
    #     radius = cylindricalsurface3d.radius
    #     size = len(contours3d[0].primitives)
    #
    #     if contours3d[0].primitives[0].__class__ is volmdlr.edges.LineSegment3D and \
    #             contours3d[0].primitives[1].__class__ is volmdlr.edges.Arc3D:
    #         return CylindricalFace3D.from_arc3d(contours3d[0].primitives[0],
    #                                             contours3d[0].primitives[1],
    #                                             cylindricalsurface3d)
    #
    #     if contours3d[0].edges[0].__class__ is volmdlr.edges.Arc3D and contours3d[0].edges[
    #         2].__class__ is volmdlr.edges.Arc3D and size <= 4:
    #
    #         arc1, arc2 = contours3d[0].edges[0], contours3d[0].edges[2]
    #         c1, c2 = frame.new_coordinates(arc1.center), frame.new_coordinates(
    #             arc2.center)
    #         hmin, hmax = min(c1.vector[2], c2.vector[2]), max(c1.vector[2],
    #                                                           c2.vector[2])
    #         n1 = arc1.normal
    #         if n1 == -frame.w:
    #             arc1.setup_arc(arc1.start, arc1.interior, arc1.end,
    #                            -arc1.normal)
    #         start1, end1 = arc1.start, arc1.end
    #         theta1_1, theta1_2 = volmdlr.posangle_arc(start1, end1, radius, frame)
    #         if not (
    #         math.isclose(arc1.angle, abs(theta1_1 - theta1_2), abs_tol=1e-4)):
    #             if math.isclose(theta1_1, 0, abs_tol=1e-4):
    #                 theta1_1 = volmdlr.TWO_PI
    #             elif math.isclose(theta1_2, 0, abs_tol=1e-4):
    #                 theta1_2 = volmdlr.TWO_PI
    #             else:
    #                 raise NotImplementedError
    #
    #         offset1, angle1 = volmdlr.offset_angle(arc1.is_trigo, theta1_1, theta1_2)
    #         pt1, pt2, pt3, pt4 = volmdlr.Point2D((offset1, hmin)), volmdlr.Point2D(
    #             (offset1, hmax)), volmdlr.Point2D((offset1 + angle1, hmax)), volmdlr.Point2D(
    #             (offset1 + angle1, hmin))
    #         seg1, seg2, seg3, seg4 = volmdlr.LineSegment2D(pt1, pt2), volmdlr.LineSegment2D(
    #             pt2, pt3), volmdlr.LineSegment2D(pt3, pt4), volmdlr.LineSegment2D(pt4, pt1)
    #         primitives = [seg1, seg2, seg3, seg4]
    #         contours2d = [volmdlr.Contour2D(primitives)]
    #         points = contours2d[0].tessel_points
    #
    #     else:
    #         contours2d = CylindricalFace3D.contours3d_to2d(contours3d,
    #                                                        cylindricalsurface3d)
    #         points = contours2d[0].tessel_points
    #
    #     return cls(contours2d, cylindricalsurface3d, points, name=name)
    #
    # @classmethod
    # def from_arc3d(cls, lineseg, arc,
    #                cylindricalsurface3d):  # Work with 2D too
    #     """
    #     :param lineseg: The segment which represent the extrusion of the arc
    #     :type lineseg: volmdlr.LineSegment3D/2D
    #     :param arc: The Arc circle to extrude
    #     :type arc: Arc3D/2D, volmdlr.Circle3D/2D
    #     :param cylindricalsurface3d: Information about the Cylinder
    #     :type cylindricalsurface3d: CylindricalSurface3D
    #
    #     Particularity : the frame is the base of the cylinder, it begins there and go in the normal direction
    #     """
    #     radius = cylindricalsurface3d.radius
    #     frame = cylindricalsurface3d.frame
    #     normal, center = frame.w, frame.origin
    #     offset = 0
    #     if arc.__class__.__name__ == 'volmdlr.Circle3D'\
    #         or arc.__class__.__name__ == 'Circle2D':
    #
    #         frame_adapt = cylindricalsurface3d.frame
    #         theta = arc.angle
    #
    #     else:
    #         point12d = arc.start
    #         if point12d.__class__ is volmdlr.Point3D:
    #             point12d = point12d.to_2d(center, frame.u,
    #                                      frame.v)
    #             # Using it to put arc.start at the same height
    #         point13d = point12d.to_3d(center, frame.u, frame.v)
    #         if arc.start.__class__ is volmdlr.Point2D:
    #             u_g2d = volmdlr.Vector2D((arc.start - arc.center).vector)
    #             u = u_g2d.to_3d(center, frame.u, frame.v)
    #             u.normalize()
    #         else:
    #             u = point13d - center
    #             u.normalize()
    #         v = normal.cross(u)
    #         v.normalize()
    #
    #         point_last = arc.end
    #         if point_last.__class__ is volmdlr.Point3D:
    #             point_last = point_last.to_2d(center, u, v)
    #
    #         x, y = point_last.x, point_last.y
    #
    #         theta = math.atan2(y, x)
    #         if theta < 0 or math.isclose(theta, 0, abs_tol=1e-9):
    #             if arc.angle > math.pi:
    #                 theta += volmdlr.TWO_PI
    #             else:
    #                 offset = theta
    #                 theta = -theta
    #
    #         frame_adapt = volmdlr.Frame3D(center, u, v, normal)
    #
    #     cylindersurface3d = CylindricalSurface3D(frame_adapt, radius)
    #     segbh = volmdlr.edges.LineSegment2D(volmdlr.Point2D(offset, 0),
    #                           volmdlr.Point2D(offset, lineseg.length()))
    #     circlestart = volmdlr.edges.LineSegment2D(segbh.end,
    #                                 segbh.end + volmdlr.Point2D(theta, 0))
    #     seghb = volmdlr.edges.LineSegment2D(circlestart.end,
    #                           circlestart.end - segbh.end +
    #                           segbh.start)
    #     circlend = volmdlr.edges.LineSegment2D(seghb.end, segbh.start)
    #
    #     edges = [segbh, circlestart, seghb, circlend]
    #     return cls(cylindersurface3d,
    #                Surface2D(volmdlr.wires.Contour2D(edges), []), name='')
    #
    # def contours3d_to2d(contours3d, cylindricalsurface3d):
    #     frame = cylindricalsurface3d.frame
    #     n = frame.w
    #     radius = cylindricalsurface3d.radius
    #
    #     primitives, start_end, all_points = [], [], []
    #     for edge in contours3d[0].edges:
    #         new_points = [frame.new_coordinates(pt) for pt in edge.points]
    #         if edge.__class__ is volmdlr.edges.Arc3D:
    #             if edge.normal == n or edge.normal == -n:
    #                 start2d, end2d = CylindricalFace3D.points3d_to2d(
    #                     new_points, radius)
    #                 angle2d = abs(end2d[0] - start2d[0])
    #                 if math.isclose(edge.angle, volmdlr.TWO_PI, abs_tol=1e-6):
    #                     if start2d == end2d:
    #                         if math.isclose(start2d.vector[0], volmdlr.TWO_PI,
    #                                         abs_tol=1e-6):
    #                             end2d = end2d - volmdlr.Point2D((volmdlr.TWO_PI, 0))
    #                         else:
    #                             end2d = end2d + volmdlr.Point2D((volmdlr.TWO_PI, 0))
    #                 elif not (math.isclose(edge.angle, angle2d, abs_tol=1e-2)):
    #                     # if math.isclose(angle2d, volmdlr.TWO_PI, abs_tol=1e-2) :
    #                     if start2d[0] < end2d[0]:
    #                         end2d = start2d + volmdlr.Point2D((edge.angle, 0))
    #                     else:
    #                         end2d = start2d - volmdlr.Point2D((edge.angle, 0))
    #                 ls_toadd = volmdlr.LineSegment2D(start2d, end2d)
    #                 same = Face3D.LS2D_inprimitives(ls_toadd, primitives)
    #                 if same is False:
    #                     primitives.append([ls_toadd])
    #                     all_points.extend(ls_toadd.points)
    #                     start_end.append(ls_toadd.points)
    #
    #             else:
    #                 points2d = CylindricalFace3D.points3d_to2d(new_points,
    #                                                            radius)
    #                 lines = []
    #                 for k in range(0, len(points2d) - 1):
    #                     lines.append(
    #                         volmdlr.LineSegment2D(points2d[k], points2d[k + 1]))
    #                 points, prim_list = [], []
    #                 for ls_toadd in lines:
    #                     same = Face3D.LS2D_inprimitives(ls_toadd, primitives)
    #                     if same is False:
    #                         prim_list.append(ls_toadd)
    #                         points.extend(ls_toadd.points)
    #                 if len(points) > 0:
    #                     all_points.extend(points)
    #                     primitives.append(prim_list)
    #                     start_end.append([points[0], points[-1]])
    #
    #         elif edge.__class__ is volmdlr.LineSegment3D:
    #             start2d, end2d = CylindricalFace3D.points3d_to2d(new_points,
    #                                                              radius)
    #             ls_toadd = volmdlr.LineSegment2D(start2d, end2d)
    #             same = Face3D.LS2D_inprimitives(ls_toadd, primitives)
    #             if same is False:
    #                 primitives.append([ls_toadd])
    #                 all_points.extend(ls_toadd.points)
    #                 start_end.append(ls_toadd.points)
    #
    #         else:
    #             points2d = CylindricalFace3D.points3d_to2d(new_points, radius)
    #             lines = []
    #             for k in range(0, len(points2d) - 1):
    #                 lines.append(volmdlr.LineSegment2D(points2d[k], points2d[k + 1]))
    #             points, prim_list = [], []
    #             for ls_toadd in lines:
    #                 same = Face3D.LS2D_inprimitives(ls_toadd, primitives)
    #                 if same is False:
    #                     prim_list.append(ls_toadd)
    #                     points.extend(ls_toadd.points)
    #             if len(points) > 0:
    #                 all_points.extend(points)
    #                 primitives.append(prim_list)
    #                 start_end.append([points[0], points[-1]])
    #
    #     points_se, primitives_se = [], []
    #     for double in start_end:
    #         primitives_se.append(volmdlr.LineSegment2D(double[0], double[1]))
    #         points_se.extend(double)
    #     poly_se = volmdlr.Polygon2D(points_se)
    #
    #     xmax, xmin = max(pt[0] for pt in points_se), min(
    #         pt[0] for pt in points_se)
    #     ymax, ymin = max(pt[1] for pt in points_se), min(
    #         pt[1] for pt in points_se)
    #     pt1, pt2, pt3, pt4 = volmdlr.Point2D((xmin, ymin)), volmdlr.Point2D(
    #         (xmin, ymax)), volmdlr.Point2D((xmax, ymin)), volmdlr.Point2D((xmax, ymax))
    #     diag1, diag2 = volmdlr.LineSegment2D(pt1, pt4), volmdlr.LineSegment2D(pt2, pt3)
    #     diag1_cut, diag2_cut = [], []
    #     diag1_pointcut, diag2_pointcut = [], []
    #     for enum, l in enumerate(primitives_se):
    #         cut1 = diag1.line_intersections(l)
    #         cut2 = diag2.line_intersections(l)
    #         if cut1 is not None:
    #             diag1_cut.append(enum)
    #             diag1_pointcut.append(cut1)
    #         if cut2 is not None:
    #             diag2_cut.append(enum)
    #             diag2_pointcut.append(cut2)
    #
    #     points_common = []
    #     for enum1, pos1 in enumerate(diag1_cut):
    #         for enum2, pos2 in enumerate(diag2_cut):
    #             if pos1 == pos2:
    #                 points_common.append(primitives_se[pos1].points)
    #
    #     if len(points_common) >= 1:
    #         solve = False
    #         for couple in points_common:
    #             check1, check2 = poly_se.PointBelongs(
    #                 couple[0]), poly_se.PointBelongs(couple[1])
    #             start, end = couple[0].vector[0], couple[1].vector[0]
    #             if math.isclose(start, end, abs_tol=5e-2):
    #                 intersect = min(start, end)
    #                 if math.isclose(intersect, math.pi, abs_tol=5e-2):
    #                     points_sing = volmdlr.check_singularity(all_points)
    #                     pt0, pt2pi = 0, 0
    #                     for pt in points_sing:
    #                         if math.isclose(pt.vector[0], 0, abs_tol=1e-2):
    #                             pt0 += 1
    #                         elif math.isclose(pt.vector[0], volmdlr.TWO_PI,
    #                                           abs_tol=1e-2):
    #                             pt2pi += 1
    #                     points_sing.sort(key=lambda pt: pt[1])
    #                     points_sing.sort(key=lambda pt: pt[0])
    #                     if pt2pi != 0 and pt0 == 0:
    #                         points = [pt.copy() for pt in points_sing[::-1]]
    #                         points_sing = points
    #                     points_range = CylindricalFace3D.range_closest(
    #                         points_sing, radius, frame)
    #                     all_points = delete_double_point(points_range)
    #                     break
    #                 elif math.isclose(intersect, 0,
    #                                   abs_tol=1e-6) or math.isclose(intersect,
    #                                                                 volmdlr.TWO_PI,
    #                                                                 abs_tol=1e-6) or (
    #                         not check1 or not check2):
    #                     all_points = volmdlr.check_singularity(all_points)
    #
    #                     points_cleaned = volmdlr.delete_double_point(all_points)
    #                     all_points = [pt.copy() for pt in points_cleaned]
    #                     all_points.sort(key=lambda pt: pt[0])
    #                     d1, d2 = (all_points[0] - all_points[-1]).norm(), (
    #                                 all_points[0] - all_points[-2]).norm()
    #                     if d2 < d1:
    #                         last = all_points[-1].copy()
    #                         all_points[-1] = all_points[-2].copy()
    #                         all_points[-2] = last
    #                     break
    #                 else:
    #                     points = []
    #                     for list_prim in primitives:
    #                         for k, prim in enumerate(list_prim):
    #                             new_list_points = []
    #                             change = 0
    #                             for pt in prim.points:
    #                                 if pt[0] < intersect:
    #                                     change += 1
    #                                     if math.isclose(pt[0], 0,
    #                                                     abs_tol=1e-1):
    #                                         new_list_points.append(volmdlr.Point2D((
    #                                                                        intersect + volmdlr.TWO_PI,
    #                                                                        pt[
    #                                                                            1])))
    #                                     else:
    #                                         new_list_points.append(volmdlr.Point2D(
    #                                             (volmdlr.TWO_PI + pt[0], pt[1])))
    #                                 elif math.isclose(pt[0], intersect,
    #                                                   abs_tol=1e-1):
    #                                     change += 1
    #                                     new_list_points.append(volmdlr.Point2D(
    #                                         (volmdlr.TWO_PI + pt[0], pt[1])))
    #                                 else:
    #                                     new_list_points.append(pt)
    #                             if change > 0:
    #                                 points.extend(new_list_points)
    #                                 # list_prim[k] = volmdlr.LineSegment2D(new_list_points[0], new_list_points[1])
    #                             else:
    #                                 points.extend(prim.points)
    #                                 continue
    #                     points_cleaned = volmdlr.delete_double_point(points)
    #                     all_points = Face3D.range_trigo(points_cleaned)
    #                 solve = True
    #             else:
    #                 points_cleaned = volmdlr.delete_double_point(all_points)
    #                 all_points = [pt.copy() for pt in points_cleaned]
    #                 all_points.sort(key=lambda pt: pt[0])
    #                 d1, d2 = (all_points[0] - all_points[-1]).norm(), (
    #                             all_points[0] - all_points[-2]).norm()
    #                 if d2 < d1:
    #                     last = all_points[-1].copy()
    #                     all_points[-1] = all_points[-2].copy()
    #                     all_points[-2] = last
    #     else:
    #         points_cleaned = volmdlr.delete_double_point(all_points)
    #         all_points = [pt.copy() for pt in points_cleaned]
    #         all_points.sort(key=lambda pt: pt[0])
    #         d1, d2 = (all_points[0] - all_points[-1]).norm(), (
    #                     all_points[0] - all_points[-2]).norm()
    #         if d2 < d1:
    #             last = all_points[-1].copy()
    #             all_points[-1] = all_points[-2].copy()
    #             all_points[-2] = last
    #
    #     primitives = Face3D.create_primitives(all_points)
    #
    #     l_vert = volmdlr.LineSegment2D((pt2 + pt4) / 2, (pt1 + pt3) / 2)
    #     solve = False
    #     for prim in primitives:
    #         if solve:
    #             break
    #         intersect = prim.line_intersections(l_vert)
    #         if intersect is not None:
    #             x_intersect = intersect.vector[0]
    #             y_intersect = intersect.vector[1]
    #             value1, value2 = ymax - 0.2 * (ymax - ymin), ymin + 0.2 * (
    #                         ymax - ymin)
    #             if y_intersect < max(value1, value2) and y_intersect > min(
    #                     value1, value2):
    #                 points = []
    #                 for k, prim in enumerate(primitives):
    #                     new_list_points, change = [], 0
    #                     for pt in prim.points:
    #                         if pt[0] < x_intersect:
    #                             change += 1
    #                             if math.isclose(pt[0], 0, abs_tol=1e-1):
    #                                 new_list_points.append(volmdlr.Point2D(
    #                                     (x_intersect + volmdlr.TWO_PI, pt[1])))
    #                             else:
    #                                 new_list_points.append(
    #                                     volmdlr.Point2D((volmdlr.TWO_PI + pt[0], pt[1])))
    #                         else:
    #                             new_list_points.append(pt)
    #                     if change > 0:
    #                         points.extend(new_list_points)
    #                         primitives[k] = volmdlr.LineSegment2D(new_list_points[0],
    #                                                       new_list_points[1])
    #                     else:
    #                         points.extend(prim.points)
    #                         continue
    #                 solve = True
    #                 points_cleaned = volmdlr.delete_double_point(points)
    #                 all_points = Face3D.range_trigo(points_cleaned)
    #                 primitives = Face3D.create_primitives(all_points)
    #
    #         contour2d = [volmdlr.Contour2D(primitives)]
    #     return contour2d

    def _bounding_box(self):
        theta_min, theta_max, zmin, zmax = self.surface2d.outer_contour.bounding_rectangle()

        xp = (volmdlr.X3D.dot(self.surface3d.frame.u)*self.surface3d.frame.u
              + volmdlr.X3D.dot(self.surface3d.frame.v)*self.surface3d.frame.v)
        xp_norm = xp.norm()
        if xp_norm != 0:
            xp = xp / xp_norm

        yp = (volmdlr.Y3D.dot(self.surface3d.frame.u)*self.surface3d.frame.u
              + volmdlr.Y3D.dot(self.surface3d.frame.v)*self.surface3d.frame.v)
        yp_norm = yp.norm()
        if yp_norm != 0:
            yp = yp / yp_norm

        zp = (volmdlr.Z3D.dot(self.surface3d.frame.u)*self.surface3d.frame.u
              + volmdlr.Z3D.dot(self.surface3d.frame.v)*self.surface3d.frame.v)
        zp_norm = zp.norm()
        if zp_norm != 0:
            zp = zp/zp_norm

        lower_center = self.surface3d.frame.origin + zmin*self.surface3d.frame.w
        upper_center = self.surface3d.frame.origin + zmax*self.surface3d.frame.w

        points = [lower_center - self.surface3d.radius * xp,
                  lower_center + self.surface3d.radius * xp,
                  lower_center - self.surface3d.radius * yp,
                  lower_center + self.surface3d.radius * yp,
                  lower_center - self.surface3d.radius * zp,
                  lower_center + self.surface3d.radius * zp,
                  upper_center - self.surface3d.radius * xp,
                  upper_center + self.surface3d.radius * xp,
                  upper_center - self.surface3d.radius * yp,
                  upper_center + self.surface3d.radius * yp,
                  upper_center - self.surface3d.radius * zp,
                  upper_center + self.surface3d.radius * zp,
                  ]

        return volmdlr.core.BoundingBox.from_points(points)

    def triangulation_lines(self, angle_resolution=5):
        theta_min, theta_max, zmin, zmax = self.surface2d.bounding_rectangle()
        delta_theta = theta_max - theta_min
        nlines = int(delta_theta*angle_resolution)
        lines = []
        for i in range(nlines):
            theta = theta_min + (i+1)/(nlines+1)*delta_theta
            lines.append(volmdlr.edges.Line2D(volmdlr.Point2D(theta, zmin),
                                              volmdlr.Point2D(theta, zmax)))
        return lines, []

    def range_closest(list_point, radius, frame):
        points_set = volmdlr.delete_double_point(list_point)
        points_set3D = CylindricalFace3D.points2d_to3d(None, [points_set],
                                                       radius, frame)

        points_3dint = [points_set3D[0]]
        points_2dint = [points_set[0]]
        s = 1
        for k in range(1, len(points_set)):
            closest = points_set3D[s]
            while closest is None:
                s += 1
                closest = points_set3D[s]
            dist_min = (points_3dint[-1] - closest).norm()
            pos = s
            for i in range(s + 1, len(points_set3D)):
                close_test = points_set3D[i]
                if close_test is None:
                    continue
                else:
                    dist_test = (points_3dint[-1] - close_test).norm()
                    if dist_test <= dist_min:
                        dist_min = dist_test
                        closest = close_test
                        pos = i
            points_2dint.append(points_set[pos])
            points_set3D[pos] = None

        return points_2dint


    # def frame_mapping(self, frame, side, copy=True):
    #     if copy:
    #         new_cylindricalsurface3d = CylindricalSurface3D.frame_mapping(
    #             frame, side, copy)
    #         return CylindricalFace3D(self.contours2d, new_cylindricalsurface3d,
    #                                  points=self.points, name=self.name)
    #     else:
    #         self.cylindricalsurface3d.frame_mapping(frame, side, copy=False)

    def minimum_maximum(self, contour2d, radius):
        points = contour2d.tessel_points

        min_h, min_theta = min([pt[1] for pt in points]), min(
            [pt[0] for pt in points])
        max_h, max_theta = max([pt[1] for pt in points]), max(
            [pt[0] for pt in points])
        return min_h, min_theta, max_h, max_theta

    def minimum_distance_points_cyl(self, other_cyl):
        r1, r2 = self.radius, other_cyl.radius
        min_h1, min_theta1, max_h1, max_theta1 = self.minimum_maximum(
            self.contours2d[0], r1)

        n1 = self.normal
        u1 = self.cylindricalsurface3d.frame.u
        v1 = self.cylindricalsurface3d.frame.v
        frame1 = volmdlr.Frame3D(self.center, u1, v1, n1)

        min_h2, min_theta2, max_h2, max_theta2 = self.minimum_maximum(
            other_cyl.contours2d[0], r2)

        n2 = other_cyl.normal
        u2 = other_cyl.cylindricalsurface3d.frame.u
        v2 = other_cyl.cylindricalsurface3d.frame.v
        frame2 = volmdlr.Frame3D(other_cyl.center, u2, v2, n2)
        # st2 = volmdlr.Point3D((r2*math.cos(min_theta2), r2*math.sin(min_theta2), min_h2))
        # start2 = frame2.old_coordinates(st2)

        w = other_cyl.center - self.center

        n1n1, n1u1, n1v1, n1n2, n1u2, n1v2 = n1.dot(n1), n1.dot(u1), n1.dot(
            v1), n1.dot(n2), n1.dot(u2), n1.dot(v2)
        u1u1, u1v1, u1n2, u1u2, u1v2 = u1.dot(u1), u1.dot(v1), u1.dot(
            n2), u1.dot(u2), u1.dot(v2)
        v1v1, v1n2, v1u2, v1v2 = v1.dot(v1), v1.dot(n2), v1.dot(u2), v1.dot(v2)
        n2n2, n2u2, n2v2 = n2.dot(n2), n2.dot(u2), n2.dot(v2)
        u2u2, u2v2, v2v2 = u2.dot(u2), u2.dot(v2), v2.dot(v2)

        w2, wn1, wu1, wv1, wn2, wu2, wv2 = w.dot(w), w.dot(n1), w.dot(
            u1), w.dot(v1), w.dot(n2), w.dot(u2), w.dot(v2)

        # x = (theta1, h1, theta2, h2)
        def distance_squared(x):
            return (n1n1 * (x[1] ** 2) + u1u1 * ((math.cos(x[0])) ** 2) * (
                        r1 ** 2) + v1v1 * ((math.sin(x[0])) ** 2) * (r1 ** 2)
                    + w2 + n2n2 * (x[3] ** 2) + u2u2 * (
                            (math.cos(x[2])) ** 2) * (r2 ** 2) + v2v2 * (
                                (math.sin(x[2])) ** 2) * (r2 ** 2)
                    + 2 * x[1] * r1 * math.cos(x[0]) * n1u1 + 2 * x[
                        1] * r1 * math.sin(x[0]) * n1v1 - 2 * x[1] * wn1
                    - 2 * x[1] * x[3] * n1n2 - 2 * x[1] * r2 * math.cos(
                        x[2]) * n1u2 - 2 * x[1] * r2 * math.sin(x[2]) * n1v2
                    + 2 * math.cos(x[0]) * math.sin(x[0]) * u1v1 * (
                                r1 ** 2) - 2 * r1 * math.cos(x[0]) * wu1
                    - 2 * r1 * x[3] * math.cos(
                        x[0]) * u1n2 - 2 * r1 * r2 * math.cos(x[0]) * math.cos(
                        x[2]) * u1u2
                    - 2 * r1 * r2 * math.cos(x[0]) * math.sin(
                        x[2]) * u1v2 - 2 * r1 * math.sin(x[0]) * wv1
                    - 2 * r1 * x[3] * math.sin(
                        x[0]) * v1n2 - 2 * r1 * r2 * math.sin(x[0]) * math.cos(
                        x[2]) * v1u2
                    - 2 * r1 * r2 * math.sin(x[0]) * math.sin(
                        x[2]) * v1v2 + 2 * x[3] * wn2 + 2 * r2 * math.cos(
                        x[2]) * wu2
                    + 2 * r2 * math.sin(x[2]) * wv2 + 2 * x[3] * r2 * math.cos(
                        x[2]) * n2u2 + 2 * x[3] * r2 * math.sin(x[2]) * n2v2
                    + 2 * math.cos(x[2]) * math.sin(x[2]) * u2v2 * (r2 ** 2))

        x01 = npy.array([(min_theta1 + max_theta1) / 2, (min_h1 + max_h1) / 2,
                         (min_theta2 + max_theta2) / 2, (min_h2 + max_h2) / 2])
        x02 = npy.array([min_theta1, (min_h1 + max_h1) / 2,
                         min_theta2, (min_h2 + max_h2) / 2])
        x03 = npy.array([max_theta1, (min_h1 + max_h1) / 2,
                         max_theta2, (min_h2 + max_h2) / 2])

        minimax = [(min_theta1, min_h1, min_theta2, min_h2),
                   (max_theta1, max_h1, max_theta2, max_h2)]

        res1 = scp.optimize.least_squares(distance_squared, x01,
                                          bounds=minimax)
        res2 = scp.optimize.least_squares(distance_squared, x02,
                                          bounds=minimax)
        res3 = scp.optimize.least_squares(distance_squared, x03,
                                          bounds=minimax)

        pt1 = volmdlr.Point3D(
            (r1 * math.cos(res1.x[0]), r1 * math.sin(res1.x[0]), res1.x[1]))
        p1 = frame1.old_coordinates(pt1)
        pt2 = volmdlr.Point3D(
            (r2 * math.cos(res1.x[2]), r2 * math.sin(res1.x[2]), res1.x[3]))
        p2 = frame2.old_coordinates(pt2)
        d = p1.point_distance(p2)
        result = res1

        res = [res2, res3]
        for couple in res:
            pttest1 = volmdlr.Point3D((r1 * math.cos(couple.x[0]),
                               r1 * math.sin(couple.x[0]), couple.x[1]))
            pttest2 = volmdlr.Point3D((r2 * math.cos(couple.x[2]),
                               r2 * math.sin(couple.x[2]), couple.x[3]))
            ptest1 = frame1.old_coordinates(pttest1)
            ptest2 = frame2.old_coordinates(pttest2)
            dtest = ptest1.point_distance(ptest2)
            if dtest < d:
                result = couple
                p1, p2 = ptest1, ptest2

        pt1_2d, pt2_2d = volmdlr.Point2D((result.x[0], result.x[1])), volmdlr.Point2D(
            (result.x[2], result.x[3]))

        if not (self.contours2d[0].point_belongs(pt1_2d)):
            # Find the closest one
            points_contours1 = self.contours2d[0].tessel_points

            poly1 = volmdlr.ClosedPolygon2D(points_contours1)
            d1, new_pt1_2d = poly1.PointBorderDistance(pt1_2d,
                                                       return_other_point=True)
            pt1 = volmdlr.Point3D((r1 * math.cos(new_pt1_2d.vector[0]),
                           r1 * math.sin(new_pt1_2d.vector[0]),
                           new_pt1_2d.vector[1]))
            p1 = frame1.old_coordinates(pt1)

        if not (other_cyl.contours2d[0].point_belongs(pt2_2d)):
            # Find the closest one
            points_contours2 = other_cyl.contours2d[0].tessel_points

            poly2 = volmdlr.ClosedPolygon2D(points_contours2)
            d2, new_pt2_2d = poly2.PointBorderDistance(pt2_2d,
                                                       return_other_point=True)
            pt2 = volmdlr.Point3D((r2 * math.cos(new_pt2_2d.vector[0]),
                           r2 * math.sin(new_pt2_2d.vector[0]),
                           new_pt2_2d.vector[1]))
            p2 = frame2.old_coordinates(pt2)

        return p1, p2

    def minimum_distance_points_plane(self,
                                      planeface):  # Planeface with contour2D
        #### ADD THE FACT THAT PLANEFACE.CONTOURS : [0] = contours totale, le reste = trous
        r = self.radius
        min_h1, min_theta1, max_h1, max_theta1 = self.minimum_maximum(
            self.contours2d[0], r)

        n1 = self.normal
        u1 = self.cylindricalsurface3d.frame.u
        v1 = self.cylindricalsurface3d.frame.v
        frame1 = volmdlr.Frame3D(self.center, u1, v1, n1)
        # st1 = volmdlr.Point3D((r*math.cos(min_theta1), r*math.sin(min_theta1), min_h1))
        # start1 = frame1.old_coordinates(st1)

        poly2d = planeface.polygon2D
        pfpoints = poly2d.points
        xmin, ymin = min([pt[0] for pt in pfpoints]), min(
            [pt[1] for pt in pfpoints])
        xmax, ymax = max([pt[0] for pt in pfpoints]), max(
            [pt[1] for pt in pfpoints])
        origin, vx, vy = planeface.plane.origin, planeface.plane.vectors[0], \
                         planeface.plane.vectors[1]
        pf1_2d, pf2_2d = volmdlr.Point2D((xmin, ymin)), volmdlr.Point2D((xmin, ymax))
        pf3_2d, pf4_2d = volmdlr.Point2D((xmax, ymin)), volmdlr.Point2D((xmax, ymax))
        pf1, pf2 = pf1_2d.to_3d(origin, vx, vy), pf2_2d.to_3d(origin, vx, vy)
        pf3, _ = pf3_2d.to_3d(origin, vx, vy), pf4_2d.to_3d(origin, vx, vy)

        u, v = (pf3 - pf1), (pf2 - pf1)
        u.normalize()
        v.normalize()

        w = pf1 - self.center

        n1n1, n1u1, n1v1, n1u, n1v = n1.dot(n1), n1.dot(u1), n1.dot(
            v1), n1.dot(u), n1.dot(v)
        u1u1, u1v1, u1u, u1v = u1.dot(u1), u1.dot(v1), u1.dot(u), u1.dot(v)
        v1v1, v1u, v1v = v1.dot(v1), v1.dot(u), v1.dot(v)
        uu, uv, vv = u.dot(u), u.dot(v), v.dot(v)

        w2, wn1, wu1, wv1, wu, wv = w.dot(w), w.dot(n1), w.dot(u1), w.dot(
            v1), w.dot(u), w.dot(v)

        # x = (h, theta, x, y)
        def distance_squared(x):
            return (n1n1 * (x[0] ** 2) + ((math.cos(x[1])) ** 2) * u1u1 * (
                        r ** 2) + ((math.sin(x[1])) ** 2) * v1v1 * (r ** 2)
                    + w2 + uu * (x[2] ** 2) + vv * (x[3] ** 2) + 2 * x[
                        0] * math.cos(x[1]) * r * n1u1
                    + 2 * x[0] * math.sin(x[1]) * r * n1v1 - 2 * x[
                        0] * wn1 - 2 * x[0] * x[2] * n1u
                    - 2 * x[0] * x[3] * n1v + 2 * math.sin(x[1]) * math.cos(
                        x[1]) * u1v1 * (r ** 2)
                    - 2 * r * math.cos(x[1]) * wu1 - 2 * r * x[2] * math.cos(
                        x[1]) * u1u
                    - 2 * r * x[3] * math.sin(x[1]) * u1v - 2 * r * math.sin(
                        x[1]) * wv1
                    - 2 * r * x[2] * math.sin(x[1]) * v1u - 2 * r * x[
                        3] * math.sin(x[1]) * v1v
                    + 2 * x[2] * wu + 2 * x[3] * wv + 2 * x[2] * x[3] * uv)

        x01 = npy.array([(min_h1 + max_h1) / 2, (min_theta1 + max_theta1) / 2,
                         (xmax - xmin) / 2, (ymax - ymin) / 2])

        minimax = [(min_h1, min_theta1, 0, 0),
                   (max_h1, max_theta1, xmax - xmin, ymax - ymin)]

        res1 = scp.optimize.least_squares(distance_squared, x01,
                                          bounds=minimax)

        pt1 = volmdlr.Point3D(
            (r * math.cos(res1.x[1]), r * math.sin(res1.x[1]), res1.x[0]))
        p1 = frame1.old_coordinates(pt1)
        p2 = pf1 + res1.x[2] * u + res1.x[3] * v
        pt1_2d = volmdlr.Point2D((res1.x[1], res1.x[0]))
        pt2_2d = p2.to_2d(pf1, u, v)

        if not (self.contours2d[0].point_belongs(pt1_2d)):
            # Find the closest one
            points_contours1 = self.contours2d[0].tessel_points

            poly1 = volmdlr.ClosedPolygon2D(points_contours1)
            d1, new_pt1_2d = poly1.PointBorderDistance(pt1_2d,
                                                       return_other_point=True)
            pt1 = volmdlr.Point3D((r * math.cos(new_pt1_2d.vector[0]),
                           r * math.sin(new_pt1_2d.vector[0]),
                           new_pt1_2d.vector[1]))
            p1 = frame1.old_coordinates(pt1)

        if not (planeface.contours[0].point_belongs(pt2_2d)):
            # Find the closest one
            d2, new_pt2_2d = planeface.polygon2D.PointBorderDistance(pt2_2d,
                                                                     return_other_point=True)

            p2 = new_pt2_2d.to_3d(pf1, u, v)

        return p1, p2

    def minimum_distance(self, other_face, return_points=False):
        if other_face.__class__ is CylindricalFace3D:
            p1, p2 = self.minimum_distance_points_cyl(other_face)
            if return_points:
                return p1.point_distance(p2), p1, p2
            else:
                return p1.point_distance(p2)

        if other_face.__class__ is PlaneFace3D:
            p1, p2 = self.minimum_distance_points_plane(other_face)
            if return_points:
                return p1.point_distance(p2), p1, p2
            else:
                return p1.point_distance(p2)

        if other_face.__class__ is ToroidalFace3D:
            p1, p2 = other_face.minimum_distance_points_cyl(self)
            if return_points:
                return p1.point_distance(p2), p1, p2
            else:
                return p1.point_distance(p2)

        else:
            return NotImplementedError


class ToroidalFace3D(Face3D):
    """
    :param contours2d: The Tore's contour2D
    :type contours2d: volmdlr.Contour2D
    :param toroidalsurface3d: Information about the Tore
    :type toroidalsurface3d: ToroidalSurface3D
    :param theta: angle of cut in main circle direction
    :param phi: angle of cut in secondary circle direction
    :type points: List of float

    Example
        contours2d is rectangular and will create a classic tore with x:2*pi, y:2*pi
        x is for exterior, and y for the circle to revolute
        points = [pi, 2*pi] for an half tore
    """
    min_x_density = 5
    min_y_density = 1

    def __init__(self, toroidalsurface3d: ToroidalSurface3D,
                 surface2d: Surface2D,
                 name: str = ''):

        # self.toroidalsurface3d = toroidalsurface3d

        self.center = toroidalsurface3d.frame.origin
        self.normal = toroidalsurface3d.frame.w

        theta_min, theta_max, phi_min, phi_max = surface2d.outer_contour.bounding_rectangle()

        self.theta_min = theta_min
        self.theta_max = theta_max
        self.phi_min = phi_min
        self.phi_max = phi_max

        # contours3d = [self.toroidalsurface3d.contour2d_to_3d(c)\
        #               for c in [outer_contour2d]+inners_contours2d]

        Face3D.__init__(self,
                        surface3d=toroidalsurface3d,
                        surface2d=surface2d,
                        name=name)



    def points_resolution(self, line, pos,
                          resolution):  # With a resolution wished
        points = []
        points.append(line.points[0])
        limit = line.points[1].vector[pos]
        start = line.points[0].vector[pos]
        vec = [0, 0]
        vec[pos] = start
        echelon = [line.points[0].vector[0] - vec[0],
                   line.points[0].vector[1] - vec[1]]
        flag = start + resolution
        while flag < limit:
            echelon[pos] = flag
            flag += resolution
            points.append(volmdlr.Point2D(echelon))
        points.append(line.points[1])
        return points

    def _bounding_box(self):
        return self.surface3d._bounding_box()

    def triangulation_lines(self, angle_resolution=7):
        theta_min, theta_max, phi_min, phi_max = self.surface2d.bounding_rectangle()

        delta_theta = theta_max - theta_min
        nlines_x = int(delta_theta*angle_resolution)
        lines_x = []
        for i in range(nlines_x):
            theta = theta_min + (i+1)/(nlines_x+1)*delta_theta
            lines_x.append(volmdlr.edges.Line2D(volmdlr.Point2D(theta, phi_min),
                                              volmdlr.Point2D(theta, phi_max)))
        delta_phi = phi_max - phi_min
        nlines_y = int(delta_phi * angle_resolution)
        lines_y = []
        for i in range(nlines_y):
            phi = phi_min + (i + 1) / (nlines_y + 1) * delta_phi
            lines_y.append(volmdlr.edges.Line2D(volmdlr.Point2D(theta_min, phi),
                                              volmdlr.Point2D(theta_max, phi)))
        return lines_x, lines_y

    def minimum_maximum_tore(self, contour2d):
        points = contour2d.tessel_points

        min_phi, min_theta = min([pt[1] for pt in points]), min(
            [pt[0] for pt in points])
        max_phi, max_theta = max([pt[1] for pt in points]), max(
            [pt[0] for pt in points])
        return min_phi, min_theta, max_phi, max_theta


    def minimum_distance_points_tore(self, other_tore):
        R1, r1, R2, r2 = self.rcenter, self.rcircle, other_tore.rcenter, other_tore.rcircle

        min_phi1, min_theta1, max_phi1, max_theta1 = self.minimum_maximum_tore(
            self.contours2d[0])

        # start1 = self.start
        n1 = self.normal
        u1 = self.toroidalsurface3d.frame.u
        v1 = self.toroidalsurface3d.frame.v
        frame1 = volmdlr.Frame3D(self.center, u1, v1, n1)
        # start1 = self.points2d_to3d([[min_theta1, min_phi1]], R1, r1, frame1)

        min_phi2, min_theta2, max_phi2, max_theta2 = self.minimum_maximum_tore(
            other_tore.contours2d[0])

        # start2 = other_tore.start
        n2 = other_tore.normal
        u2 = other_tore.toroidalsurface3d.frame.u
        v2 = other_tore.toroidalsurface3d.frame.v
        frame2 = volmdlr.Frame3D(other_tore.center, u2, v2, n2)
        # start2 = other_tore.points2d_to3d([[min_theta2, min_phi2]], R2, r2, frame2)

        w = other_tore.center - self.center

        n1n1, n1u1, n1v1, n1n2, n1u2, n1v2 = n1.dot(n1), n1.dot(u1), n1.dot(
            v1), n1.dot(n2), n1.dot(u2), n1.dot(v2)
        u1u1, u1v1, u1n2, u1u2, u1v2 = u1.dot(u1), u1.dot(v1), u1.dot(
            n2), u1.dot(u2), u1.dot(v2)
        v1v1, v1n2, v1u2, v1v2 = v1.dot(v1), v1.dot(n2), v1.dot(u2), v1.dot(v2)
        n2n2, n2u2, n2v2 = n2.dot(n2), n2.dot(u2), n2.dot(v2)
        u2u2, u2v2, v2v2 = u2.dot(u2), u2.dot(v2), v2.dot(v2)

        w2, wn1, wu1, wv1, wn2, wu2, wv2 = w.dot(w), w.dot(n1), w.dot(
            u1), w.dot(v1), w.dot(n2), w.dot(u2), w.dot(v2)

        # x = (phi1, theta1, phi2, theta2)
        def distance_squared(x):
            return (u1u1 * (((R1 + r1 * math.cos(x[0])) * math.cos(x[1])) ** 2)
                    + v1v1 * (((R1 + r1 * math.cos(x[0])) * math.sin(
                        x[1])) ** 2)
                    + n1n1 * ((math.sin(x[0])) ** 2) * (r1 ** 2) + w2
                    + u2u2 * (((R2 + r2 * math.cos(x[2])) * math.cos(
                        x[3])) ** 2)
                    + v2v2 * (((R2 + r2 * math.cos(x[2])) * math.sin(
                        x[3])) ** 2)
                    + n2n2 * ((math.sin(x[2])) ** 2) * (r2 ** 2)
                    + 2 * u1v1 * math.cos(x[1]) * math.sin(x[1]) * (
                                (R1 + r1 * math.cos(x[0])) ** 2)
                    + 2 * (R1 + r1 * math.cos(x[0])) * math.cos(
                        x[1]) * r1 * math.sin(x[0]) * n1u1
                    - 2 * (R1 + r1 * math.cos(x[0])) * math.cos(x[1]) * wu1
                    - 2 * (R1 + r1 * math.cos(x[0])) * (
                                R2 + r2 * math.cos(x[2])) * math.cos(
                        x[1]) * math.cos(x[3]) * u1u2
                    - 2 * (R1 + r1 * math.cos(x[0])) * (
                                R2 + r2 * math.cos(x[2])) * math.cos(
                        x[1]) * math.sin(x[3]) * u1v2
                    - 2 * (R1 + r1 * math.cos(x[0])) * math.cos(
                        x[1]) * r2 * math.sin(x[2]) * u1n2
                    + 2 * (R1 + r1 * math.cos(x[0])) * math.sin(
                        x[1]) * r1 * math.sin(x[0]) * n1v1
                    - 2 * (R1 + r1 * math.cos(x[0])) * math.sin(x[1]) * wv1
                    - 2 * (R1 + r1 * math.cos(x[0])) * (
                                R2 + r2 * math.cos(x[2])) * math.sin(
                        x[1]) * math.cos(x[3]) * v1u2
                    - 2 * (R1 + r1 * math.cos(x[0])) * (
                                R2 + r2 * math.cos(x[2])) * math.sin(
                        x[1]) * math.sin(x[3]) * v1v2
                    - 2 * (R1 + r1 * math.cos(x[0])) * math.sin(
                        x[1]) * r2 * math.sin(x[2]) * v1n2
                    - 2 * r1 * math.sin(x[0]) * wn1
                    - 2 * r1 * math.sin(x[0]) * (
                                R2 + r2 * math.cos(x[2])) * math.cos(
                        x[3]) * n1u2
                    - 2 * r1 * math.sin(x[0]) * (
                                R2 + r2 * math.cos(x[2])) * math.sin(
                        x[3]) * n1v2
                    - 2 * r1 * r2 * math.sin(x[0]) * math.sin(x[2]) * n1n2
                    + 2 * (R2 + r2 * math.cos(x[2])) * math.cos(x[3]) * wu2
                    + 2 * (R2 + r2 * math.cos(x[2])) * math.sin(x[3]) * wv2
                    + 2 * r2 * math.sin(x[2]) * wn2
                    + 2 * u2v2 * math.cos(x[3]) * math.sin(x[3]) * (
                                (R2 + r2 * math.cos(x[2])) ** 2)
                    + 2 * math.cos(x[3]) * (
                                R2 + r2 * math.cos(x[2])) * r2 * math.sin(
                        x[2]) * n2u2
                    + 2 * math.sin(x[3]) * (
                                R2 + r2 * math.cos(x[2])) * r2 * math.sin(
                        x[2]) * n2v2)

        x01 = npy.array(
            [(min_phi1 + max_phi1) / 2, (min_theta1 + max_theta1) / 2,
             (min_phi2 + max_phi2) / 2, (min_theta2 + max_theta2) / 2])
        x02 = npy.array([min_phi1, min_theta1,
                         min_phi2, min_theta2])
        x03 = npy.array([max_phi1, max_theta1,
                         max_phi2, max_theta2])

        minimax = [(min_phi1, min_theta1, min_phi2, min_theta2),
                   (max_phi1, max_theta1, max_phi2, max_theta2)]

        res1 = scp.optimize.least_squares(distance_squared, x01,
                                          bounds=minimax)
        res2 = scp.optimize.least_squares(distance_squared, x02,
                                          bounds=minimax)
        res3 = scp.optimize.least_squares(distance_squared, x03,
                                          bounds=minimax)

        # frame1, frame2 = volmdlr.Frame3D(self.center, u1, v1, n1), volmdlr.Frame3D(other_tore.center, u2, v2, n2)
        pt1 = self.points2d_to3d([[res1.x[1], res1.x[0]]], R1, r1, frame1)
        pt2 = self.points2d_to3d([[res1.x[3], res1.x[2]]], R2, r2, frame2)
        p1, p2 = pt1[0], pt2[0]
        d = p1.point_distance(p2)
        result = res1

        res = [res2, res3]
        for couple in res:
            ptest1 = self.points2d_to3d([[couple.x[1], couple.x[0]]], R1, r1,
                                        frame1)
            ptest2 = self.points2d_to3d([[couple.x[3], couple.x[2]]], R2, r2,
                                        frame2)
            dtest = ptest1[0].point_distance(ptest2[0])
            if dtest < d:
                result = couple
                p1, p2 = ptest1[0], ptest2[0]

        pt1_2d, pt2_2d = volmdlr.Point2D((result.x[1], result.x[0])), volmdlr.Point2D(
            (result.x[3], result.x[2]))

        if not (self.contours2d[0].point_belongs(pt1_2d)):
            # Find the closest one
            points_contours1 = self.contours2d[0].tessel_points

            poly1 = volmdlr.ClosedPolygon2D(points_contours1)
            d1, new_pt1_2d = poly1.PointBorderDistance(pt1_2d,
                                                       return_other_point=True)

            pt1 = self.points2d_to3d([new_pt1_2d], R1, r1, frame1)
            p1 = pt1[0]

        if not (other_tore.contours2d[0].point_belongs(pt2_2d)):
            # Find the closest one
            points_contours2 = other_tore.contours2d[0].tessel_points

            poly2 = volmdlr.ClosedPolygon2D(points_contours2)
            d2, new_pt2_2d = poly2.PointBorderDistance(pt2_2d,
                                                       return_other_point=True)

            pt2 = self.points2d_to3d([new_pt2_2d], R2, r2, frame2)
            p2 = pt2[0]

        return p1, p2

    def minimum_distance_points_cyl(self, cyl):
        R2, r2, r = self.rcenter, self.rcircle, cyl.radius

        min_h, min_theta, max_h, max_theta = cyl.minimum_maximum(
            cyl.contours2d[0], r)

        n1 = cyl.normal
        u1 = cyl.cylindricalsurface3d.frame.u
        v1 = cyl.cylindricalsurface3d.frame.v
        frame1 = volmdlr.Frame3D(cyl.center, u1, v1, n1)
        # st1 = volmdlr.Point3D((r*math.cos(min_theta), r*math.sin(min_theta), min_h))
        # start1 = frame1.old_coordinates(st1)

        min_phi2, min_theta2, max_phi2, max_theta2 = self.minimum_maximum_tore(
            self.contours2d[0])

        n2 = self.normal
        u2 = self.toroidalsurface3d.frame.u
        v2 = self.toroidalsurface3d.frame.v
        frame2 = volmdlr.Frame3D(self.center, u2, v2, n2)
        # start2 = self.points2d_to3d([[min_theta2, min_phi2]], R2, r2, frame2)

        w = self.center - cyl.center

        n1n1, n1u1, n1v1, n1n2, n1u2, n1v2 = n1.dot(n1), n1.dot(u1), n1.dot(
            v1), n1.dot(n2), n1.dot(u2), n1.dot(v2)
        u1u1, u1v1, u1n2, u1u2, u1v2 = u1.dot(u1), u1.dot(v1), u1.dot(
            n2), u1.dot(u2), u1.dot(v2)
        v1v1, v1n2, v1u2, v1v2 = v1.dot(v1), v1.dot(n2), v1.dot(u2), v1.dot(v2)
        n2n2, n2u2, n2v2 = n2.dot(n2), n2.dot(u2), n2.dot(v2)
        u2u2, u2v2, v2v2 = u2.dot(u2), u2.dot(v2), v2.dot(v2)

        w2, wn1, wu1, wv1, wn2, wu2, wv2 = w.dot(w), w.dot(n1), w.dot(
            u1), w.dot(v1), w.dot(n2), w.dot(u2), w.dot(v2)

        # x = (theta, h, phi2, theta2)
        def distance_squared(x):
            return (u1u1 * ((math.cos(x[0]) * r) ** 2) + v1v1 * (
                        (math.sin(x[0]) * r) ** 2)
                    + n1n1 * (x[1] ** 2) + w2
                    + u2u2 * (((R2 + r2 * math.cos(x[2])) * math.cos(
                        x[3])) ** 2)
                    + v2v2 * (((R2 + r2 * math.cos(x[2])) * math.sin(
                        x[3])) ** 2)
                    + n2n2 * ((math.sin(x[2])) ** 2) * (r2 ** 2)
                    + 2 * u1v1 * math.cos(x[0]) * math.sin(x[0]) * (r ** 2)
                    + 2 * r * math.cos(x[0]) * x[1] * n1u1 - 2 * r * math.cos(
                        x[0]) * wu1
                    - 2 * r * math.cos(x[0]) * (
                                R2 + r2 * math.cos(x[2])) * math.cos(
                        x[3]) * u1u2
                    - 2 * r * math.cos(x[0]) * (
                                R2 + r2 * math.cos(x[2])) * math.sin(
                        x[3]) * u1v2
                    - 2 * r * math.cos(x[0]) * r2 * math.sin(x[2]) * u1n2
                    + 2 * r * math.sin(x[0]) * x[1] * n1v1 - 2 * r * math.sin(
                        x[0]) * wv1
                    - 2 * r * math.sin(x[0]) * (
                                R2 + r2 * math.cos(x[2])) * math.cos(
                        x[3]) * v1u2
                    - 2 * r * math.sin(x[0]) * (
                                R2 + r2 * math.cos(x[2])) * math.sin(
                        x[3]) * v1v2
                    - 2 * r * math.sin(x[0]) * r2 * math.sin(x[2]) * v1n2 - 2 *
                    x[1] * wn1
                    - 2 * x[1] * (R2 + r2 * math.cos(x[2])) * math.cos(
                        x[3]) * n1u2
                    - 2 * x[1] * (R2 + r2 * math.cos(x[2])) * math.sin(
                        x[3]) * n1v2
                    - 2 * x[1] * r2 * math.sin(x[2]) * n1n2
                    + 2 * (R2 + r2 * math.cos(x[2])) * math.cos(x[3]) * wu2
                    + 2 * (R2 + r2 * math.cos(x[2])) * math.sin(x[3]) * wv2
                    + 2 * r2 * math.sin(x[2]) * wn2
                    + 2 * u2v2 * math.cos(x[3]) * math.sin(x[3]) * (
                                (R2 + r2 * math.cos(x[2])) ** 2)
                    + 2 * math.cos(x[3]) * (
                                R2 + r2 * math.cos(x[2])) * r2 * math.sin(
                        x[2]) * n2u2
                    + 2 * math.sin(x[3]) * (
                                R2 + r2 * math.cos(x[2])) * r2 * math.sin(
                        x[2]) * n2v2)

        x01 = npy.array([(min_theta + max_theta) / 2, (min_h + max_h) / 2,
                         (min_phi2 + max_phi2) / 2,
                         (min_theta2 + max_theta2) / 2])
        x02 = npy.array([min_theta, min_h,
                         min_phi2, min_theta2])
        x03 = npy.array([max_theta, max_h,
                         max_phi2, max_theta2])

        minimax = [(min_theta, min_h, min_phi2, min_theta2),
                   (max_theta, max_h, max_phi2, max_theta2)]

        res1 = scp.optimize.least_squares(distance_squared, x01,
                                          bounds=minimax)
        res2 = scp.optimize.least_squares(distance_squared, x02,
                                          bounds=minimax)
        res3 = scp.optimize.least_squares(distance_squared, x03,
                                          bounds=minimax)

        pt1 = volmdlr.Point3D(
            (r * math.cos(res1.x[0]), r * math.sin(res1.x[0]), res1.x[1]))
        p1 = frame1.old_coordinates(pt1)
        pt2 = self.points2d_to3d([[res1.x[3], res1.x[2]]], R2, r2, frame2)
        p2 = pt2[0]
        d = p1.point_distance(p2)
        result = res1

        res = [res2, res3]
        for couple in res:
            pttest1 = volmdlr.Point3D((r * math.cos(couple.x[0]),
                               r * math.sin(couple.x[0]), couple.x[1]))
            ptest1 = frame1.old_coordinates(pttest1)
            ptest2 = self.points2d_to3d([[couple.x[3], couple.x[2]]], R2, r2,
                                        frame2)
            dtest = ptest1.point_distance(ptest2[0])
            if dtest < d:
                result = couple
                p1, p2 = ptest1, ptest2[0]

        pt1_2d, pt2_2d = volmdlr.Point2D((result.x[0], result.x[1])), volmdlr.Point2D(
            (result.x[3], result.x[2]))

        if not (self.contours2d[0].point_belongs(pt2_2d)):
            # Find the closest one
            points_contours2 = self.contours2d[0].tessel_points

            poly2 = volmdlr.ClosedPolygon2D(points_contours2)
            d2, new_pt2_2d = poly2.PointBorderDistance(pt2_2d,
                                                       return_other_point=True)

            pt2 = self.points2d_to3d([new_pt2_2d], R2, r2, frame2)
            p2 = pt2[0]

        if not (cyl.contours2d[0].point_belongs(pt1_2d)):
            # Find the closest one
            points_contours1 = cyl.contours2d[0].tessel_points

            poly1 = volmdlr.ClosedPolygon2D(points_contours1)
            d1, new_pt1_2d = poly1.PointBorderDistance(pt1_2d,
                                                       return_other_point=True)

            pt1 = volmdlr.Point3D((r * math.cos(new_pt1_2d.vector[0]),
                           r * math.sin(new_pt1_2d.vector[0]),
                           new_pt1_2d.vector[1]))
            p1 = frame1.old_coordinates(pt1)

        return p1, p2

    def minimum_distance_points_plane(self,
                                      planeface):  # Planeface with contour2D
        # TODO: check that it takes into account holes

        poly2d = planeface.polygon2D
        pfpoints = poly2d.points
        xmin, ymin = min([pt[0] for pt in pfpoints]), min(
            [pt[1] for pt in pfpoints])
        xmax, ymax = max([pt[0] for pt in pfpoints]), max(
            [pt[1] for pt in pfpoints])
        origin, vx, vy = planeface.plane.origin, planeface.plane.vectors[0], \
                         planeface.plane.vectors[1]
        pf1_2d, pf2_2d = volmdlr.Point2D((xmin, ymin)), volmdlr.Point2D((xmin, ymax))
        pf3_2d, pf4_2d = volmdlr.Point2D((xmax, ymin)), volmdlr.Point2D((xmax, ymax))
        pf1, pf2 = pf1_2d.to_3d(origin, vx, vy), pf2_2d.to_3d(origin, vx, vy)
        pf3, _ = pf3_2d.to_3d(origin, vx, vy), pf4_2d.to_3d(origin, vx, vy)

        u, v = (pf3 - pf1), (pf2 - pf1)
        u.normalize()
        v.normalize()

        R1, r1 = self.rcenter, self.rcircle
        min_phi1, min_theta1, max_phi1, max_theta1 = self.minimum_maximum_tore(
            self.contours2d[0])

        n1 = self.normal
        u1 = self.toroidalsurface3d.frame.u
        v1 = self.toroidalsurface3d.frame.v
        frame1 = volmdlr.Frame3D(self.center, u1, v1, n1)
        # start1 = self.points2d_to3d([[min_theta1, min_phi1]], R1, r1, frame1)

        w = self.center - pf1

        n1n1, n1u1, n1v1, n1u, n1v = n1.dot(n1), n1.dot(u1), n1.dot(
            v1), n1.dot(u), n1.dot(v)
        u1u1, u1v1, u1u, u1v = u1.dot(u1), u1.dot(v1), u1.dot(u), u1.dot(v)
        v1v1, v1u, v1v = v1.dot(v1), v1.dot(u), v1.dot(v)
        uu, uv, vv = u.dot(u), u.dot(v), v.dot(v)

        w2, wn1, wu1, wv1, wu, wv = w.dot(w), w.dot(n1), w.dot(u1), w.dot(
            v1), w.dot(u), w.dot(v)

        # x = (x, y, phi1, theta1)
        def distance_squared(x):
            return (uu * (x[0] ** 2) + vv * (x[1] ** 2) + w2
                    + u1u1 * (((R1 + r1 * math.cos(x[2])) * math.cos(
                        x[3])) ** 2)
                    + v1v1 * (((R1 + r1 * math.cos(x[2])) * math.sin(
                        x[3])) ** 2)
                    + n1n1 * ((math.sin(x[2])) ** 2) * (r1 ** 2)
                    + 2 * x[0] * x[1] * uv - 2 * x[0] * wu
                    - 2 * x[0] * (R1 + r1 * math.cos(x[2])) * math.cos(
                        x[3]) * u1u
                    - 2 * x[0] * (R1 + r1 * math.cos(x[2])) * math.sin(
                        x[3]) * v1u
                    - 2 * x[0] * math.sin(x[2]) * r1 * n1u - 2 * x[1] * wv
                    - 2 * x[1] * (R1 + r1 * math.cos(x[2])) * math.cos(
                        x[3]) * u1v
                    - 2 * x[1] * (R1 + r1 * math.cos(x[2])) * math.sin(
                        x[3]) * v1v
                    - 2 * x[1] * math.sin(x[2]) * r1 * n1v
                    + 2 * (R1 + r1 * math.cos(x[2])) * math.cos(x[3]) * wu1
                    + 2 * (R1 + r1 * math.cos(x[2])) * math.sin(x[3]) * wv1
                    + 2 * math.sin(x[2]) * r1 * wn1
                    + 2 * u1v1 * math.cos(x[3]) * math.sin(x[3]) * (
                                (R1 + r1 * math.cos(x[2])) ** 2)
                    + 2 * (R1 + r1 * math.cos(x[2])) * math.cos(
                        x[3]) * r1 * math.sin(x[2]) * n1u1
                    + 2 * (R1 + r1 * math.cos(x[2])) * math.sin(
                        x[3]) * r1 * math.sin(x[2]) * n1v1)

        x01 = npy.array([(xmax - xmin) / 2, (ymax - ymin) / 2,
                         (min_phi1 + max_phi1) / 2,
                         (min_theta1 + max_theta1) / 2])

        minimax = [(0, 0, min_phi1, min_theta1),
                   (xmax - xmin, ymax - ymin, max_phi1, max_theta1)]

        res1 = scp.optimize.least_squares(distance_squared, x01,
                                          bounds=minimax)

        # frame1 = volmdlr.Frame3D(self.center, u1, v1, n1)
        pt1 = self.points2d_to3d([[res1.x[3], res1.x[2]]], R1, r1, frame1)
        p1 = pt1[0]
        p2 = pf1 + res1.x[2] * u + res1.x[3] * v

        pt1_2d = volmdlr.Point2D((res1.x[3], res1.x[2]))
        pt2_2d = p2.to_2d(pf1, u, v)

        if not (self.contours2d[0].point_belongs(pt1_2d)):
            # Find the closest one
            points_contours1 = self.contours2d[0].tessel_points

            poly1 = volmdlr.ClosedPolygon2D(points_contours1)
            d1, new_pt1_2d = poly1.PointBorderDistance(pt1_2d,
                                                       return_other_point=True)

            pt1 = self.points2d_to3d([new_pt1_2d], R1, r1, frame1)
            p1 = pt1[0]

        if not (planeface.contours[0].point_belongs(pt2_2d)):
            # Find the closest one
            d2, new_pt2_2d = planeface.polygon2D.PointBorderDistance(pt2_2d,
                                                                     return_other_point=True)

            p2 = new_pt2_2d.to_3d(pf1, u, v)

        return p1, p2

    def minimum_distance(self, other_face, return_points=False):
        if other_face.__class__ is ToroidalFace3D:
            p1, p2 = self.minimum_distance_points_tore(other_face)
            if return_points:
                return p1.point_distance(p2), p1, p2
            else:
                return p1.point_distance(p2)

        if other_face.__class__ is CylindricalFace3D:
            p1, p2 = self.minimum_distance_points_cyl(other_face)
            if return_points:
                return p1.point_distance(p2), p1, p2
            else:
                return p1.point_distance(p2)

        if other_face.__class__ is PlaneFace3D:
            p1, p2 = self.minimum_distance_points_plane(other_face)
            if return_points:
                return p1.point_distance(p2), p1, p2
            else:
                return p1.point_distance(p2)
        else:
            return NotImplementedError


class ConicalFace3D(Face3D):
    """
    :param contours2d: The Cone's contour2D
    :type contours2d: volmdlr.Contour2D
    :param conicalsurface3d: Information about the Cone
    :type conicalsurface3d: ConicalSurface3D
    :param points: Contour2d's parameter Cone
    :type points: List of float

    """
    min_x_density = 5
    min_y_density = 1

    def __init__(self, conicalsurface3d: ConicalSurface3D,
                 surface2d: Surface2D,
                 name: str = ''):

        Face3D.__init__(self,
                        surface3d=conicalsurface3d,
                        surface2d=surface2d,
                        name=name)

    def _bounding_box(self):
        theta_min, theta_max, zmin, zmax = self.surface2d.outer_contour.bounding_rectangle()

        xp = (volmdlr.X3D.dot(self.surface3d.frame.u)*self.surface3d.frame.u
              + volmdlr.X3D.dot(self.surface3d.frame.v)*self.surface3d.frame.v)
        try:
            xp.normalize()
        except ZeroDivisionError:
            pass
        yp = (volmdlr.Y3D.dot(self.surface3d.frame.u)*self.surface3d.frame.u
              + volmdlr.Y3D.dot(self.surface3d.frame.v)*self.surface3d.frame.v)

        try:
            yp.normalize()
        except ZeroDivisionError:
            pass

        zp = (volmdlr.Z3D.dot(self.surface3d.frame.u)*self.surface3d.frame.u
              + volmdlr.Z3D.dot(self.surface3d.frame.v)*self.surface3d.frame.v)
        try:
            zp.normalize()
        except ZeroDivisionError:
            pass

        lower_center = self.surface3d.frame.origin + zmin*self.surface3d.frame.w
        upper_center = self.surface3d.frame.origin + zmax*self.surface3d.frame.w
        lower_radius = math.tan(self.surface3d.semi_angle)*zmin
        upper_radius = math.tan(self.surface3d.semi_angle)*zmax

        points = [lower_center - lower_radius * xp,
                  lower_center + lower_radius * xp,
                  lower_center - lower_radius * yp,
                  lower_center + lower_radius * yp,
                  lower_center - lower_radius * zp,
                  lower_center + lower_radius * zp,
                  upper_center - upper_radius * xp,
                  upper_center + upper_radius * xp,
                  upper_center - upper_radius * yp,
                  upper_center + upper_radius * yp,
                  upper_center - upper_radius * zp,
                  upper_center + upper_radius * zp,
                  ]

        return volmdlr.core.BoundingBox.from_points(points)

    def triangulation_lines(self, angle_resolution=5):
        theta_min, theta_max, zmin, zmax = self.surface2d.bounding_rectangle()
        delta_theta = theta_max - theta_min
        nlines = int(delta_theta*angle_resolution)
        lines_x = []
        for i in range(nlines):
            theta = theta_min + (i+1)/(nlines+1)*delta_theta
            lines_x.append(volmdlr.edges.Line2D(volmdlr.Point2D(theta, zmin),
                                              volmdlr.Point2D(theta, zmax)))

        if zmin < 1e-9:
            delta_z = zmax - zmin
            lines_y = [volmdlr.edges.Line2D(volmdlr.Point2D(theta_min, zmin+0.1*delta_z),
                                          volmdlr.Point2D(theta_max, zmin+0.1*delta_z))]
        else:
            lines_y = []
        return lines_x, lines_y

    # def create_triangle(self, all_contours_points, part):
    #     Triangles, ts = [], []
    #     pts, h_list = [], []
    #     for listpt in all_contours_points:
    #         for pt in listpt:
    #             pts.append(pt)
    #             h_list.append(pt[1])
    #     if part == 'bot':
    #         h_concerned = min(h_list)
    #     else:
    #         h_concerned = max(h_list)
    #     peak_list, other = [], []
    #     for pt in pts:
    #         if pt[1] == h_concerned:
    #             peak_list.append(pt)
    #         else:
    #             other.append(pt)
    #     points = [peak_list[0]] + other
    #
    #     for i in range(1, len(points)):
    #         if i == len(points) - 1:
    #             vertices = [points[i].vector, points[0].vector,
    #                         points[1].vector]
    #             segments = [[0, 1], [1, 2], [2, 0]]
    #             listindice = [i, 0, 1]
    #         else:
    #             vertices = [points[i].vector, points[0].vector,
    #                         points[i + 1].vector]
    #             segments = [[0, 1], [1, 2], [2, 0]]
    #             listindice = [i, 0, i + 1]
    #         tri = {'vertices': vertices, 'segments': segments}
    #         t = triangle.triangulate(tri, 'p')
    #         if 'triangles' in t:
    #             triangles = t['triangles'].tolist()
    #             triangles[0] = listindice
    #             Triangles.append(triangles)
    #         else:
    #             Triangles.append(None)
    #         ts.append(t)
    #
    #     return points, Triangles


class SphericalFace3D(Face3D):
    """
    :param contours2d: The Sphere's contour2D
    :type contours2d: volmdlr.Contour2D
    :param sphericalsurface3d: Information about the Sphere
    :type sphericalsurface3d: SphericalSurface3D
    :param points: Angle's Sphere
    :type points: List of float

    """
    min_x_density = 5
    min_y_density = 5

    def __init__(self, spherical_surface3d:SphericalSurface3D,
                 outer_contour2d: volmdlr.wires.Contour2D,
                 inner_contours2d: List[volmdlr.wires.Contour2D],
                 name: str = ''):
        Face3D.__init__(self,
                        surface=spherical_surface3d,
                        outer_contour2d=outer_contour2d,
                        inner_contours2d=inner_contours2d,
                        name=name)


class RuledFace3D(Face3D):
    """

    """
    min_x_density = 50
    min_y_density = 1

    def __init__(self,
                 ruledsurface3d: RuledSurface3D,
                 surface2d: Surface2D,
                 name: str = '',
                 color=None):

        Face3D.__init__(self, surface3d=ruledsurface3d,
                        surface2d=surface2d,
                        name=name)

    def _bounding_box(self):
        # To be enhance by restricting wires to cut
        # xmin, xmax, ymin, ymax = self.surface2d.outer_contour.bounding_rectangle()
        points = [self.surface3d.point2d_to_3d(volmdlr.Point2D(i/30, 0.)) for i in range(31)]
        points.extend([self.surface3d.point2d_to_3d(volmdlr.Point2D(i / 30, 1.)) for i
                  in range(31)])

        return volmdlr.core.BoundingBox.from_points(points)


    def triangulation_lines(self, angle_resolution=10):
        xmin, xmax, ymin, ymax = self.surface2d.bounding_rectangle()
        delta_x = xmax - xmin
        nlines = int(delta_x*angle_resolution)
        lines = []
        for i in range(nlines):
            x = xmin + (i+1)/(nlines+1)*delta_x
            lines.append(volmdlr.edges.Line2D(volmdlr.Point2D(x, ymin),
                                              volmdlr.Point2D(x, ymax)))
        return lines, []


class BSplineFace3D(Face3D):
    def __init__(self, bspline_surface:BSplineSurface3D,
                 surface2d:Surface2D,
                 name: str = ''):
        Face3D.__init__(self,
                        surface3d=bspline_surface,
                        surface2d=surface2d,
                        name=name)

    def _bounding_box(self):
        return self.surface3d._bounding_box()

    def triangulation_lines(self, resolution=10):
        u_min, u_max, v_min, v_max = self.surface2d.bounding_rectangle()

        delta_u = u_max - u_min
        nlines_x = int(delta_u*resolution)
        lines_x = []
        for i in range(nlines_x):
            u = u_min + (i+1)/(nlines_x+1)*delta_u
            lines_x.append(volmdlr.edges.Line2D(volmdlr.Point2D(u, v_min),
                                              volmdlr.Point2D(u, v_max)))
        delta_v = v_max - v_min
        nlines_y = int(delta_v * resolution)
        lines_y = []
        for i in range(nlines_y):
            v = v_min + (i + 1) / (nlines_y + 1) * delta_v
            lines_y.append(volmdlr.edges.Line2D(volmdlr.Point2D(v_min, v),
                                                volmdlr.Point2D(v_max, v)))
        return lines_x, lines_y

class OpenShell3D(volmdlr.core.CompositePrimitive3D):
    _standalone_in_db = True
    _non_serializable_attributes = ['bounding_box']
    _non_eq_attributes = ['name', 'color', 'alpha' 'bounding_box']
    _non_hash_attributes = []
    STEP_FUNCTION = 'OPEN_SHELL'

    def __init__(self, faces:List[Face3D],
                 color:Tuple[float, float, float]=None,
                 alpha:float=1., name:str=''):
        self.faces = faces
        self.name = name
        if not color:
            self.color = (0.8, 0.8, 0.8)
        else:
            self.color = color
        self.alpha = alpha
        self.bounding_box = self._bounding_box()

    def __hash__(self):
        return sum([hash(f) for f in self.faces])

    def __eq__(self, other_):
        if self.__class__ != other_.__class__:
            return False
        equal = True
        for face, other_face in zip(self.faces, other_.faces):
            equal = (equal and face == other_face)
        return equal

    @classmethod
    def from_step(cls, arguments, object_dict):
        faces = []
        for face in arguments[1]:
            faces.append(object_dict[int(face[1:])])
        return cls(faces, name=arguments[0][1:-1])

    def to_step(self, current_id):
        step_content = ''
        face_ids = []
        for face in self.faces:
            face_content, face_sub_ids = face.to_step(current_id)
            step_content += face_content
            face_ids.extend(face_sub_ids)
            current_id = max(face_sub_ids) + 1

        shell_id = current_id
        step_content += "#{} = {}('{}',({}));\n".format(current_id, self.STEP_FUNCTION,
                                                   self.name, volmdlr.core.step_ids_to_str(face_ids))
        manifold_id = shell_id + 1
        step_content += "#{} = MANIFOLD_SOLID_BREP('{}',#{});\n".format(manifold_id,
                                                        self.name,
                                                        shell_id)

        frame_content, frame_id = volmdlr.OXYZ.to_step(manifold_id+1)
        step_content += frame_content
        brep_id = frame_id + 1
        step_content += "#{} = ADVANCED_BREP_SHAPE_REPRESENTATION('',(#{},#{}),#7);\n".format(brep_id, frame_id, manifold_id)

        return step_content, brep_id

    def rotation(self, center, axis, angle, copy=True):
        if copy:
            new_faces = [face.rotation(center, axis, angle, copy=True) for face
                         in self.faces]
            return self.__class__(new_faces, color=self.color, alpha=self.alpha, name=self.name)
        else:
            for face in self.faces:
                face.rotation(center, axis, angle, copy=False)
            self.bounding_box = self._bounding_box()

    def translation(self, offset, copy=True):
        if copy:
            new_faces = [face.translation(offset, copy=True) for face in
                         self.faces]
            return self.__class__(new_faces, color=self.color, alpha=self.alpha, name=self.name)
        else:
            for face in self.faces:
                face.translation(offset, copy=False)
            self.bounding_box = self._bounding_box()

    def frame_mapping(self, frame, side, copy=True):
        """
        side = 'old' or 'new'
        """
        if copy:
            new_faces = [face.frame_mapping(frame, side, copy=True) for face in
                         self.faces]
            return OpenShell3D(new_faces, name=self.name)
        else:
            for face in self.faces:
                face.frame_mapping(frame, side, copy=False)
            self.bounding_box = self._bounding_box()

    def copy(self):
        new_faces = [face.copy() for face in self.faces]
        return self.__class__(new_faces, color=self.color, alpha=self.alpha, name=self.name)

    def union(self, shell2):
        new_faces = [face for face in self.faces + shell2.faces]
        new_name = self.name + ' union ' + shell2.name
        new_color = self.color
        return self.__class__(new_faces, name=new_name, color=new_color)

    def volume(self):
        """
        Does not consider holes
        """
        volume = 0
        for i, face in enumerate(self.faces):
            points_3D, triangles_indexes = face.triangulation()
            for triangle_indexes in triangles_indexes[0]:
                point1 = points_3D[triangle_indexes[0]]
                point2 = points_3D[triangle_indexes[1]]
                point3 = points_3D[triangle_indexes[2]]

                v321 = point3[0] * point2[1] * point1[2]
                v231 = point2[0] * point3[1] * point1[2]
                v312 = point3[0] * point1[1] * point2[2]
                v132 = point1[0] * point3[1] * point2[2]
                v213 = point2[0] * point1[1] * point3[2]
                v123 = point1[0] * point2[1] * point3[2]
                volume_tetraedre = 1 / 6 * (
                            -v321 + v231 + v312 - v132 - v213 + v123)

                volume += volume_tetraedre

        return abs(volume)

    def _bounding_box(self):
        """
        Returns the boundary box
        """
        bbox = self.faces[0]._bounding_box()

        for face in self.faces[1:]:
            bbox += face._bounding_box()

        return bbox


    def linesegment_intersections(self,
                                 linesegment3d:volmdlr.edges.LineSegment3D)\
            -> List[Tuple[Face3D, List[volmdlr.Point3D]]]:
        intersections = []
        for face in self.faces:
            face_intersections = face.linesegment_intersections(linesegment3d)
            if face_intersections:
                intersections.append((face, face_intersections))
        return intersections


    def minimum_distance_points(self, shell2, resolution):
        """
        Returns a Mesure object if the distance is not zero, otherwise returns None
        """
        shell2_inter = self.shell_intersection(shell2, resolution)
        if shell2_inter is not None and shell2_inter != 1:
            return None

        # distance_min, point1_min, point2_min = self.faces[0].distance_to_face(shell2.faces[0], return_points=True)
        distance_min, point1_min, point2_min = self.faces[0].minimum_distance(
            shell2.faces[0], return_points=True)
        for face1 in self.faces:
            bbox1 = face1.bounding_box
            for face2 in shell2.faces:
                bbox2 = face2.bounding_box
                bbox_distance = bbox1.distance_to_bbox(bbox2)

                if bbox_distance < distance_min:
                    # distance, point1, point2 = face1.distance_to_face(face2, return_points=True)
                    distance, point1, point2 = face1.minimum_distance(face2,
                                                                      return_points=True)
                    if distance == 0:
                        return None
                    elif distance < distance_min:
                        distance_min, point1_min, point2_min = distance, point1, point2

        return point1_min, point2_min

    def distance_to_shell(self, other_shell:'OpenShell3D', resolution:float):
        min_dist = self.minimum_distance_points(other_shell, resolution)
        if min_dist is not None:
            p1, p2 = min_dist
            return p1.point_distance(p2)
        else:
            return None


    def minimum_distance_point(self, point:volmdlr.Point3D)->volmdlr.Point3D:
        """
        Computes the distance of a point to a Shell3D, whether it is inside or outside the Shell3D
        """
        distance_min, point1_min = self.faces[0].distance_to_point(point,
                                                                   return_other_point=True)
        for face in self.faces[1:]:
            bbox_distance = self.bounding_box.distance_to_point(point)
            if bbox_distance < distance_min:
                distance, point1 = face.distance_to_point(point,
                                                          return_other_point=True)
                if distance < distance_min:
                    distance_min, point1_min = distance, point1

        return point1_min


    def intersection_internal_aabb_volume(self, shell2:'OpenShell3D',
                                          resolution:float):
        """
        aabb made of the intersection points and the points of self internal to shell2
        """
        intersections_points = []
        for face1 in self.faces:
            for face2 in shell2.faces:
                intersection_points = face1.face_intersections(face2)
                if intersection_points is not None:
                    intersections_points.extend(intersection_points)

        shell1_points_inside_shell2 = []
        for face in self.faces:
            for point in face.outer_contour3d.discretization_points(resolution):
                if shell2.point_belongs(point):
                    shell1_points_inside_shell2.append(point)

        if len(intersections_points + shell1_points_inside_shell2) == 0:
            return 0
        bbox = volmdlr.core.BoundingBox.from_points(
            intersections_points + shell1_points_inside_shell2)
        return bbox.volume()

    def intersection_external_aabb_volume(self, shell2:'OpenShell3D',
                                          resolution:float):
        """
        aabb made of the intersection points and the points of self external to shell2
        """
        intersections_points = []
        for face1 in self.faces:
            for face2 in shell2.faces:
                intersection_points = face1.face_intersections(face2)
                if intersection_points is not None:
                    intersections_points.extend(intersection_points)

        shell1_points_outside_shell2 = []
        for face in self.faces:
            for point in face.outer_contour3d.discretization_points(resolution):
                if not shell2.point_belongs(point):
                    shell1_points_outside_shell2.append(point)

        if len(intersections_points + shell1_points_outside_shell2) == 0:
            return 0
        bbox = volmdlr.core.BoundingBox.from_points(
            intersections_points + shell1_points_outside_shell2)
        return bbox.volume()

    def primitive_inside_bbox(self, bounding_box:volmdlr.core.BoundingBox):
        for primitive in self.primitives:
            bbox = primitive.bounding_box


    def triangulation(self):
        mesh = volmdlr.display.DisplayMesh3D([], [])
        for i, face in enumerate(self.faces):
            try:
                print(face)
                face_mesh = face.triangulation()
                mesh += face_mesh
            except NotImplementedError:
                print('Warning: a face has been skipped in rendering')
        return mesh

    def babylon_script(self, name='primitive_mesh'):
        s = 'var {} = new BABYLON.Mesh("{}", scene);\n'.format(name, name)

        mesh = self.babylon_meshes()[0]

        s += 'var positions = {};\n'.format(mesh['positions'])
        s += 'var indices = {};\n'.format(mesh['indices'])
        s += 'var normals = [];\n'
        s += 'var vertexData = new BABYLON.VertexData();\n'
        s += 'BABYLON.VertexData.ComputeNormals(positions, indices, normals);\n'
        s += 'vertexData.positions = positions;\n'
        s += 'vertexData.indices = indices;\n'
        s += 'vertexData.normals = normals;\n'
        s += 'vertexData.applyToMesh({});\n'.format(name)
        s += '{}.enableEdgesRendering(0.9);\n'.format(name)
        s += '{}.edgesWidth = 0.1;\n'.format(name)
        s += '{}.edgesColor = new BABYLON.Color4(0, 0, 0, 0.6);\n'.format(name)
        s += 'var mat = new BABYLON.StandardMaterial("mat", scene);\n'
        #        s += 'mat.diffuseColor = BABYLON.Color3.Green();\n'
        #        s += 'mat.specularColor = new BABYLON.Color3(0.5, 0.6, 0.87);\n'
        #        s += 'mat.emissiveColor = new BABYLON.Color3(1, 1, 1);\n'
        #        s += 'mat.ambientColor = new BABYLON.Color3(0.23, 0.98, 0.53);\n'
        s += 'mat.backFaceCulling = false;\n'
        s += 'mat.alpha = {};\n'.format(self.alpha)
        s += '{}.material = mat;\n'.format(name)
        if self.color is not None:
            s += 'mat.diffuseColor = new BABYLON.Color3({}, {}, {});\n'.format(
                *self.color)
        return s

    def plot(self, ax=None, equal_aspect=True, color='k', alpha=1):
        if ax is None:
            ax = plt.figure().add_subplot(111, projection='3d')


        for face in self.faces:
            face.plot(ax=ax, color=color, alpha=alpha)

        return ax

class ClosedShell3D(OpenShell3D):
    _standalone_in_db = True
    _non_serializable_attributes = ['bounding_box']
    _non_eq_attributes = ['name', 'color', 'alpha' 'bounding_box']
    STEP_FUNCTION = 'CLOSED_SHELL'


    def copy(self):
        new_faces = [face.copy() for face in self.faces]
        return ClosedShell3D(new_faces, color=self.color, alpha=self.alpha, name=self.name)
    
    def shell_intersection(self, shell2:'OpenShell3D', resolution:float):
        """
        Return None if disjointed
        Return (1, 0) or (0, 1) if one is inside the other
        Return (n1, n2) if intersection

        4 cases :
            (n1, n2) with face intersection             => (n1, n2)
            (0, 0) with face intersection               => (0, 0)
            (0, 0) with no face intersection            => None
            (1, 0) or (0, 1) with no face intersection  => 1
        """
        # Check if boundary boxes don't intersect
        bbox1 = self.bounding_box
        bbox2 = shell2.bounding_box
        if not bbox1.bbox_intersection(bbox2):
            # print("No intersection of shells' BBox")
            return None

        # Check if any point of the first shell is in the second shell
        points1 = []
        for face in self.faces:
            points1.extend(face.outer_contour3d.discretization_points(resolution))
        points2 = []
        for face in shell2.faces:
            points2.extend(face.outer_contour3d.discretization_points(resolution))

        nb_pts1 = len(points1)
        nb_pts2 = len(points2)
        compteur1 = 0
        compteur2 = 0
        for point1 in points1:
            if shell2.point_belongs(point1):
                compteur1 += 1
        for point2 in points2:
            if self.point_belongs(point2):
                compteur2 += 1

        inter1 = compteur1 / nb_pts1
        inter2 = compteur2 / nb_pts2

        for face1 in self.faces:
            for face2 in shell2.faces:
                intersection_points = face1.face_intersections(face2)
                if intersection_points:
                    return inter1, inter2
                
        if inter1 == 0. and inter2 == 0.:
            return None
        return 1

    
    def point_belongs(self, point3d:volmdlr.Point3D, nb_rays:int=1):
        """
        Ray Casting algorithm
        Returns True if the point is inside the Shell, False otherwise
        """


        bbox = self.bounding_box
        if not bbox.point_belongs(point3d):
            return False

        min_ray_length = 2*max((bbox.xmax - bbox.xmin,
                                 bbox.ymax - bbox.ymin,
                                 bbox.zmax - bbox.zmin))
        two_min_ray_length = 2*min_ray_length

        rays = []
        for k in range(0, nb_rays):
            rays.append(volmdlr.edges.LineSegment3D(
                point3d,
                point3d+volmdlr.Point3D.random(min_ray_length, two_min_ray_length,
                                               min_ray_length, two_min_ray_length,
                                               min_ray_length, two_min_ray_length)))
        rays = sorted(rays, key=lambda ray: ray.length())

        rays_intersections = []
        tests = []

        # for ray in rays[:3]:
        for ray in rays[:nb_rays]:
            #
            count = 0
            ray_intersection = []
            is_inside = True
            for face, point_inters in self.linesegment_intersections(ray):
                count += len(point_inters)


            if count % 2 == 0:
                is_inside = False
            tests.append(is_inside)
            rays_intersections.append(ray_intersection)

        for test1, test2 in zip(tests[:-1], tests[1:]):
            if test1 != test2:
                raise ValueError
        return tests[0]

    def is_inside_shell(self, shell2, resolution:float):
        """
        Returns True if all the points of self are inside shell2 and no face \
        are intersecting
        This method is not exact
        """
        bbox1 = self.bounding_box
        bbox2 = shell2.bounding_box
        if not bbox1.is_inside_bbox(bbox2):
            return False

        points = []
        for face in self.faces:
            points.extend(face.outer_contour3d.discretization_points(resolution))
        for point in points:
            if not shell2.point_belongs(point):
                return False

        # Check if any faces are intersecting
        for face1 in self.faces:
            for face2 in shell2.faces:
                intersection_points = face1.face_intersections(face2)
                if intersection_points != []:
                    return False

        return True
    <|MERGE_RESOLUTION|>--- conflicted
+++ resolved
@@ -1713,13 +1713,7 @@
         if hasattr(surface, 'face_from_contours3d'):
             if (len(contours) == 1) and isinstance(contours[0], volmdlr.Point3D):
                 return surface
-<<<<<<< HEAD
-            # print(contours)
-            if surface.__class__.__name__ != 'Plane3D':
-                # contours[0].plot()
-                surface.face_from_contours3d(contours).surface2d.plot(equal_aspect=False)
-=======
->>>>>>> 38305adf
+
             return surface.face_from_contours3d(contours)
         else:
             raise NotImplementedError('Not implemented :face_from_contours3d in {}'.format(surface))
@@ -1794,120 +1788,6 @@
                                                             surface3d_id
                                                             )
         return content, [current_id]
-
-    # def delete_double(self, Le):
-    #     Ls = []
-    #     for i in Le:
-    #         if i not in Ls:
-    #             Ls.append(i)
-    #     return Ls
-    #
-    # def min_max(self, Le, pos):
-    #     Ls = []
-    #     for i in range(0, len(Le)):
-    #         Ls.append(Le[i][pos])
-    #     return (min(Ls), max(Ls))
-    #
-    # def range_trigo(list_point):
-    #     points_set = delete_double_point(list_point)
-    #     xmax, xmin = max(pt[0] for pt in points_set), min(
-    #         pt[0] for pt in points_set)
-    #     ymax, ymin = max(pt[1] for pt in points_set), min(
-    #         pt[1] for pt in points_set)
-    #     center = volmdlr.Point2D(((xmax + xmin) / 2, (ymax + ymin) / 2))
-    #     frame2d = Frame2D(center, X2D, Y2D)
-    #     points_test = [frame2d.new_coordinates(pt) for pt in points_set]
-    #
-    #     points_2dint = []
-    #     s = 0
-    #     for k in range(0, len(points_test)):
-    #         closest = points_test[s]
-    #         while closest is None:
-    #             s += 1
-    #             closest = points_test[s]
-    #         angle_min = math.atan2(closest.vector[1],
-    #                                closest.vector[0]) + math.pi
-    #         pos = s
-    #         for i in range(s + 1, len(points_test)):
-    #             close_test = points_test[i]
-    #             if close_test is None:
-    #                 continue
-    #             else:
-    #                 angle_test = math.atan2(close_test.vector[1],
-    #                                         close_test.vector[0]) + math.pi
-    #                 if angle_test < angle_min:  # and dist_test <= dist_min:
-    #                     angle_min = angle_test
-    #                     closest = close_test
-    #                     pos = i
-    #         points_2dint.append(closest)
-    #         points_test[pos] = None
-    #
-    #     points_old = [frame2d.old_coordinates(pt) for pt in points_2dint]
-    #     return points_old
-    #
-    # def range_closest(list_point, r1=None, r2=None):
-    #     # use r1, r2 to compare h and r1*angle or r1*angle and r2*angle
-    #     points_set = delete_double_point(list_point)
-    #     if r1 is not None:
-    #         for k in range(0, len(points_set)):
-    #             points_set[k].vector[0] = points_set[k].vector[0] * r1
-    #     if r2 is not None:
-    #         for k in range(0, len(points_set)):
-    #             points_set[k].vector[1] = points_set[k].vector[1] * r2
-    #
-    #     points_2dint = [points_set[0]]
-    #     s = 1
-    #     for k in range(1, len(points_set)):
-    #         closest = points_set[s]
-    #         while closest is None:
-    #             s += 1
-    #             closest = points_set[s]
-    #         dist_min = (points_2dint[-1] - closest).norm()
-    #         pos = s
-    #         for i in range(s + 1, len(points_set)):
-    #             close_test = points_set[i]
-    #             if close_test is None:
-    #                 continue
-    #             else:
-    #                 dist_test = (points_2dint[-1] - close_test).norm()
-    #                 if dist_test <= dist_min:
-    #                     dist_min = dist_test
-    #                     closest = close_test
-    #                     pos = i
-    #         points_2dint.append(closest)
-    #         points_set[pos] = None
-    #
-    #     if r1 is not None:
-    #         for k in range(0, len(points_2dint)):
-    #             points_2dint[k].vector[0] = points_2dint[k].vector[0] / r1
-    #     if r2 is not None:
-    #         for k in range(0, len(points_2dint)):
-    #             points_2dint[k].vector[1] = points_2dint[k].vector[1] / r2
-    #
-    #     return points_2dint
-    #
-    # def create_primitives(points):
-    #     primitives = []
-    #     for k in range(0, len(points)):
-    #         if k == len(points) - 1:
-    #             primitives.append(volmdlr.LineSegment2D(points[k], points[0]))
-    #         else:
-    #             primitives.append(volmdlr.LineSegment2D(points[k], points[k + 1]))
-    #     return primitives
-    #
-    # def LS2D_inprimitives(ls_toadd, primitives):
-    #     same = False
-    #     for list_prim in primitives:
-    #         for prim in list_prim:
-    #             if ls_toadd.points[0] == prim.points[0] and ls_toadd.points[
-    #                 -1] == prim.points[-1]:
-    #                 same = True
-    #             elif ls_toadd.points[0] == prim.points[-1] and ls_toadd.points[
-    #                 -1] == prim.points[0]:
-    #                 same = True
-    #             else:
-    #                 continue
-    #     return same
 
     def triangulation_lines(self):
         return [], []
