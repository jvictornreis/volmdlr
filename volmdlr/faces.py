--- conflicted
+++ resolved
@@ -4166,17 +4166,7 @@
         dict_['point1'] = self.point1.to_dict()
         dict_['point2'] = self.point2.to_dict()
         dict_['point3'] = self.point3.to_dict()
-<<<<<<< HEAD
-        dict_['name'] = self.name
-        dict_['object_class'] = 'volmdlr.faces.Triangle3D'
         return dict_
-        # return {'object_class': 'volmdlr.faces.Triangle3D',
-        #         'point1': self.point1.to_dict(),
-        #         'point2': self.point2.to_dict(),
-        #         'point3': self.point3.to_dict()}
-=======
-        return dict_
->>>>>>> aea7ac38
 
     @classmethod
     def dict_to_object(cls, dict_):
@@ -4282,10 +4272,6 @@
                 points_box.append(volmdlr.Point2D(x,y))
 
         points = [pt.copy() for pt in self.points]
-<<<<<<< HEAD
-        
-=======
->>>>>>> aea7ac38
         for pt in points_box :
             if t_poly2d.point_belongs(pt):
                 points.append(pt.to_3d(frame.origin, frame.u, frame.v))
