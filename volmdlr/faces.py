--- conflicted
+++ resolved
@@ -4512,7 +4512,6 @@
             return min_distance
 
     def edge_intersections(self, edge):
-<<<<<<< HEAD
         intersections = []
         method_name = f'{edge.__class__.__name__.lower()[:-2]}_intersections'
         if hasattr(self, method_name):
@@ -4523,11 +4522,6 @@
         #     if self.surface2d.point_belongs(point2d):
         #         if surface3d_inter not in intersections:
         #             intersections.append(surface3d_inter)
-=======
-        # intersections = []
-        linesegment = vme.LineSegment3D(edge.start, edge.end)
-        intersections = self.linesegment_intersections(linesegment)
->>>>>>> 1b911084
         if not intersections:
             for point in [edge.start, edge.end]:
                 if self.point_belongs(point):
