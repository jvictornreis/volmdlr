--- conflicted
+++ resolved
@@ -947,10 +947,7 @@
         :return: list of intersecting wires.
         """
         surface_intersections = self.surface3d.surface_intersections(generic_face.surface3d)
-<<<<<<< HEAD
-
-=======
->>>>>>> 6e5facd7
+
         face_intersections = []
         for edge in surface_intersections[:]:
             if not edge.periodic and not hasattr(edge, 'start') and not hasattr(edge, 'end'):
@@ -960,10 +957,7 @@
                 surface_intersections.remove(edge)
         if not surface_intersections:
             return face_intersections
-<<<<<<< HEAD
-=======
-
->>>>>>> 6e5facd7
+
         intersections_points = self.face_border_intersections(generic_face)
         for point in generic_face.face_border_intersections(self):
             if not point.in_list(intersections_points):
@@ -976,23 +970,20 @@
             if not points_on_primitive:
                 continue
             points_on_primitive = primitive.sort_points_along_curve(points_on_primitive)
-<<<<<<< HEAD
-            if primitive.periodic:
-                points_on_primitive = points_on_primitive + [points_on_primitive[0]]
-            if len(points_on_primitive) == 1:
-                for edge in primitive.split(points_on_primitive[0]):
-                    if edge is None or isinstance(edge, volmdlr_curves.Line3D):
-                        continue
-                    if self.edge3d_inside(edge, 1e-5) and generic_face.edge3d_inside(edge, 1e-5):
-                        face_intersections.append(volmdlr.wires.Wire3D([edge]))
-            for point1, point2 in zip(points_on_primitive[:-1], points_on_primitive[1:]):
-                edge = primitive.trim(point1, point2)
-                if self.edge3d_inside(edge, 1e-3) and generic_face.edge3d_inside(edge, 1e-3):
-=======
+            # if primitive.periodic:
+            #     points_on_primitive = points_on_primitive + [points_on_primitive[0]]
+            # if len(points_on_primitive) == 1:
+            #     for edge in primitive.split(points_on_primitive[0]):
+            #         if edge is None or isinstance(edge, volmdlr_curves.Line3D):
+            #             continue
+            #         if self.edge3d_inside(edge, 1e-5) and generic_face.edge3d_inside(edge, 1e-5):
+            #             face_intersections.append(volmdlr.wires.Wire3D([edge]))
+            # for point1, point2 in zip(points_on_primitive[:-1], points_on_primitive[1:]):
+            #     edge = primitive.trim(point1, point2)
+            #     if self.edge3d_inside(edge, 1e-3) and generic_face.edge3d_inside(edge, 1e-3):
             split_edges = primitive.split_with_sorted_points(points_on_primitive)
             for edge in split_edges:
                 if self.edge3d_inside(edge) and generic_face.edge3d_inside(edge, 1e-4):
->>>>>>> 6e5facd7
                     face_intersections.append(volmdlr.wires.Wire3D([edge]))
         return face_intersections
 
@@ -1956,17 +1947,8 @@
             if not points_on_primitive:
                 continue
             points_on_primitive = primitive.sort_points_along_curve(points_on_primitive)
-<<<<<<< HEAD
-            if primitive.periodic:
-                points_on_primitive = points_on_primitive + [points_on_primitive[0]]
-            for point1, point2 in zip(points_on_primitive[:-1], points_on_primitive[1:]):
-                if point1 == point2:
-                    continue
-                edge = primitive.trim(point1, point2)
-=======
             split_edges = primitive.split_with_sorted_points(points_on_primitive)
             for edge in split_edges:
->>>>>>> 6e5facd7
                 if self.edge3d_inside(edge) and toroidal_face.edge3d_inside(edge, 1e-4):
                     face_intersections.append(volmdlr.wires.Wire3D([edge]))
         return face_intersections
