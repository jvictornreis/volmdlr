"""
Surfaces & faces.

"""

import math
import warnings
from itertools import chain, product
from typing import List, Tuple, Union

import matplotlib.pyplot as plt
import networkx as nx
import numpy as npy
from scipy.optimize import least_squares, minimize
import triangle as triangle_lib

from geomdl import NURBS, BSpline, utilities
from geomdl.construct import extract_curves
from geomdl.fitting import approximate_surface, interpolate_surface
from geomdl.operations import split_surface_u, split_surface_v
from trimesh import Trimesh

from dessia_common.core import DessiaObject

import volmdlr.bspline_compiled
import volmdlr.core
from volmdlr.core import EdgeStyle
import volmdlr.core_compiled
import volmdlr.display as vmd
import volmdlr.edges as vme
import volmdlr.geometry
import volmdlr.grid
import volmdlr.utils.parametric as vm_parametric
import volmdlr.wires
from volmdlr.utils.parametric import array_range_search, repair_start_end_angle_periodicity, angle_discontinuity
from volmdlr.bspline_evaluators import evaluate_single
from volmdlr.core import point_in_list


def knots_vector_inv(knots_vector):
    """
    Compute knot-elements and multiplicities based on the global knot vector.

    """

    knots = sorted(set(knots_vector))
    multiplicities = [knots_vector.count(knot) for knot in knots]

    return knots, multiplicities


class Surface2D(volmdlr.core.Primitive2D):
    """
    A surface bounded by an outer contour.

    """

    def __init__(self, outer_contour: volmdlr.wires.Contour2D,
                 inner_contours: List[volmdlr.wires.Contour2D],
                 name: str = 'name'):
        self.outer_contour = outer_contour
        self.inner_contours = inner_contours
        self._area = None

        volmdlr.core.Primitive2D.__init__(self, name=name)

    def __hash__(self):
        return hash((self.outer_contour, tuple(self.inner_contours)))

    def _data_hash(self):
        return hash(self)

    def copy(self):
        """
        Copies the surface2d.

        """
        return self.__class__(outer_contour=self.outer_contour.copy(),
                              inner_contours=[c.copy() for c in self.inner_contours],
                              name=self.name)

    def area(self):
        """
        Computes the area of the surface.

        """
        if not self._area:
            self._area = self.outer_contour.area() - sum(contour.area() for contour in self.inner_contours)
        return self._area

    def second_moment_area(self, point: volmdlr.Point2D):
        """
        Computes the second moment area of the surface.

        """
        i_x, i_y, i_xy = self.outer_contour.second_moment_area(point)
        for contour in self.inner_contours:
            i_xc, i_yc, i_xyc = contour.second_moment_area(point)
            i_x -= i_xc
            i_y -= i_yc
            i_xy -= i_xyc
        return i_x, i_y, i_xy

    def center_of_mass(self):
        """
        Compute the center of mass of the 2D surface.

        :return: The center of mass of the surface.
        :rtype: :class:`volmdlr.Point2D`
        """
        center = self.outer_contour.area() * self.outer_contour.center_of_mass()
        for contour in self.inner_contours:
            center -= contour.area() * contour.center_of_mass()
        return center / self.area()

    def point_belongs(self, point2d: volmdlr.Point2D):
        """
        Check whether a point belongs to the 2D surface.

        :param point2d: The point to check.
        :type point2d: :class:`volmdlr.Point2D`
        :return: True if the point belongs to the surface, False otherwise.
        :rtype: bool
        """
        if not self.outer_contour.point_belongs(point2d):
            if self.outer_contour.point_over_contour(point2d):
                return True
            return False

        for inner_contour in self.inner_contours:
            if inner_contour.point_belongs(point2d) and not inner_contour.point_over_contour(point2d):
                return False
        return True

    def random_point_inside(self):
        """
        Generate a random point inside the 2D surface.

        Taking into account any inner contours (holes) it may have.

        :return: A random point inside the surface.
        :rtype: :class:`volmdlr.Point2D`
        """
        valid_point = False
        point_inside_outer_contour = None
        while not valid_point:
            point_inside_outer_contour = self.outer_contour.random_point_inside()
            inside_inner_contour = False
            for inner_contour in self.inner_contours:
                if inner_contour.point_belongs(point_inside_outer_contour):
                    inside_inner_contour = True
            if not inside_inner_contour and \
                    point_inside_outer_contour is not None:
                valid_point = True

        return point_inside_outer_contour

    @staticmethod
    def triangulation_without_holes(vertices, segments, points_grid, tri_opt):
        """
        Triangulates a surface without holes.

        :param vertices: vertices of the surface.
        :param segments: segments defined as tuples of vertices.
        :param points_grid: to do.
        :param tri_opt: triangulation option: "p"
        :return:
        """
        vertices_grid = [(p.x, p.y) for p in points_grid]
        vertices.extend(vertices_grid)
        tri = {'vertices': npy.array(vertices).reshape((-1, 2)),
               'segments': npy.array(segments).reshape((-1, 2)),
               }
        t = triangle_lib.triangulate(tri, tri_opt)
        triangles = t['triangles'].tolist()
        np = t['vertices'].shape[0]
        points = [vmd.Node2D(*t['vertices'][i, :]) for i in range(np)]
        return vmd.DisplayMesh2D(points, triangles=triangles)

    def triangulation(self, number_points_x: int = 15, number_points_y: int = 15):
        """
        Triangulates the Surface2D using the Triangle library.

        :param number_points_x: Number of discretization points in x direction.
        :type number_points_x: int
        :param number_points_y: Number of discretization points in y direction.
        :type number_points_y: int
        :return: The triangulated surface as a display mesh.
        :rtype: :class:`volmdlr.display.DisplayMesh2D`
        """
        area = self.bounding_rectangle().area()
        tri_opt = "p"
        if math.isclose(area, 0., abs_tol=1e-6):
            return vmd.DisplayMesh2D([], triangles=[])

        triangulates_with_grid = number_points_x > 0 or number_points_y > 0

        outer_polygon = self.outer_contour.to_polygon(angle_resolution=15, discretize_line=triangulates_with_grid)

        if not self.inner_contours and not triangulates_with_grid:
            return outer_polygon.triangulation()

        points_grid, x, y, grid_point_index = outer_polygon.grid_triangulation_points(number_points_x=number_points_x,
                                                                                      number_points_y=number_points_y)
        points = [vmd.Node2D(*point) for point in outer_polygon.points]
        vertices = [(point.x, point.y) for point in points]
        n = len(points)
        segments = [(i, i + 1) for i in range(n - 1)]
        segments.append((n - 1, 0))

        if not self.inner_contours:  # No holes
            return self.triangulation_without_holes(vertices, segments, points_grid, tri_opt)

        point_index = {p: i for i, p in enumerate(points)}
        holes = []
        for inner_contour in self.inner_contours:
            inner_polygon = inner_contour.to_polygon(angle_resolution=10, discretize_line=triangulates_with_grid)
            inner_polygon_nodes = [vmd.Node2D.from_point(p) for p in inner_polygon.points]
            for point in inner_polygon_nodes:
                if point not in point_index:
                    points.append(point)
                    vertices.append((point.x, point.y))
                    point_index[point] = n
                    n += 1

            for point1, point2 in zip(inner_polygon_nodes[:-1],
                                      inner_polygon_nodes[1:]):
                segments.append((point_index[point1], point_index[point2]))
            segments.append((point_index[inner_polygon_nodes[-1]], point_index[inner_polygon_nodes[0]]))
            rpi = inner_polygon.barycenter()
            if not inner_polygon.point_belongs(rpi, include_edge_points=False):
                rpi = inner_polygon.random_point_inside(include_edge_points=False)
            holes.append([rpi.x, rpi.y])

            if triangulates_with_grid:
                # removes with a region search the grid points that are in the inner contour
                xmin, xmax, ymin, ymax = inner_polygon.bounding_rectangle.bounds()
                x_grid_range = array_range_search(x, xmin, xmax)
                y_grid_range = array_range_search(y, ymin, ymax)
                for i in x_grid_range:
                    for j in y_grid_range:
                        point = grid_point_index.get((i, j))
                        if not point:
                            continue
                        if inner_polygon.point_belongs(point):
                            points_grid.remove(point)
                            grid_point_index.pop((i, j))

        if triangulates_with_grid:
            vertices_grid = [(p.x, p.y) for p in points_grid]
            vertices.extend(vertices_grid)

        tri = {'vertices': npy.array(vertices).reshape((-1, 2)),
               'segments': npy.array(segments).reshape((-1, 2)),
               'holes': npy.array(holes).reshape((-1, 2))
               }
        t = triangle_lib.triangulate(tri, tri_opt)
        triangles = t['triangles'].tolist()
        np = t['vertices'].shape[0]
        points = [vmd.Node2D(*t['vertices'][i, :]) for i in range(np)]
        return vmd.DisplayMesh2D(points, triangles=triangles)

    def split_by_lines(self, lines):
        """
        Returns a list of cut surfaces given by the lines provided as argument.
        """
        cutted_surfaces = []
        iteration_surfaces = self.cut_by_line(lines[0])

        for line in lines[1:]:
            iteration_surfaces2 = []
            for surface in iteration_surfaces:
                line_cutted_surfaces = surface.cut_by_line(line)

                llcs = len(line_cutted_surfaces)

                if llcs == 1:
                    cutted_surfaces.append(line_cutted_surfaces[0])
                else:
                    iteration_surfaces2.extend(line_cutted_surfaces)

            iteration_surfaces = iteration_surfaces2[:]

        cutted_surfaces.extend(iteration_surfaces)
        return cutted_surfaces

    def split_regularly(self, n):
        """
        Split in n slices.
        """
        bounding_rectangle = self.outer_contour.bounding_rectangle
        lines = []
        for i in range(n - 1):
            xi = bounding_rectangle[0] + (i + 1) * (bounding_rectangle[1] - bounding_rectangle[0]) / n
            lines.append(vme.Line2D(volmdlr.Point2D(xi, 0),
                                    volmdlr.Point2D(xi, 1)))
        return self.split_by_lines(lines)

    def cut_by_line(self, line: vme.Line2D):
        """
        Returns a list of cut Surface2D by the given line.

        :param line: The line to cut the Surface2D with.
        :type line: :class:`volmdlr.edges.Line2D`
        :return: A list of 2D surfaces resulting from the cut.
        :rtype: List[:class:`volmdlr.faces.Surface2D`]
        """
        surfaces = []
        splitted_outer_contours = self.outer_contour.cut_by_line(line)
        splitted_inner_contours_table = []
        for inner_contour in self.inner_contours:
            splitted_inner_contours = inner_contour.cut_by_line(line)
            splitted_inner_contours_table.append(splitted_inner_contours)

        # First part of the external contour
        for outer_split in splitted_outer_contours:
            inner_contours = []
            for splitted_inner_contours in splitted_inner_contours_table:
                for inner_split in splitted_inner_contours:
                    inner_split.order_contour()
                    point = inner_split.random_point_inside()
                    if outer_split.point_belongs(point):
                        inner_contours.append(inner_split)

            if inner_contours:
                surface2d = self.from_contours(outer_split, inner_contours)
                surfaces.append(surface2d)
            else:
                surfaces.append(Surface2D(outer_split, []))
        return surfaces

    def line_crossings(self, line: vme.Line2D):
        """
        Find intersection points between a line and the 2D surface.

        :param line: The line to intersect with the shape.
        :type line: :class:`volmdlr.edges.Line2D`
        :return: A list of intersection points sorted by increasing abscissa
            along the line. Each intersection point is a tuple
            (point, primitive) where point is the intersection point and
            primitive is the intersected primitive.
        :rtype: List[Tuple[:class:`volmdlr.Point2D`,
            :class:`volmdlr.core.Primitive2D`]]

        """
        intersection_points = []
        for primitive in self.outer_contour.primitives:
            for p in primitive.line_crossings(line):
                if (p, primitive) not in intersection_points:
                    intersection_points.append((p, primitive))
        for inner_contour in self.inner_contours:
            for primitive in inner_contour.primitives:
                for p in primitive.line_crossings(line):
                    if (p, primitive) not in intersection_points:
                        intersection_points.append((p, primitive))
        return sorted(intersection_points, key=lambda ip: line.abscissa(ip[0]))

    def split_at_centers(self):
        """
        Split in n slices.

        # TODO: is this used ?
        """

        cutted_contours = []
        center_of_mass1 = self.inner_contours[0].center_of_mass()
        center_of_mass2 = self.inner_contours[1].center_of_mass()
        cut_line = vme.Line2D(center_of_mass1, center_of_mass2)

        iteration_contours2 = []

        surface_cut = self.cut_by_line(cut_line)

        iteration_contours2.extend(surface_cut)

        iteration_contours = iteration_contours2[:]
        cutted_contours.extend(iteration_contours)

        return cutted_contours

    def cut_by_line2(self, line):
        """
        Cuts a Surface2D with line (2).

        :param line: DESCRIPTION
        :type line: TYPE
        :raises NotImplementedError: DESCRIPTION
        :return: DESCRIPTION
        :rtype: TYPE

        """

        all_contours = []
        inner_1 = self.inner_contours[0]
        inner_2 = self.inner_contours[1]

        inner_intersections_1 = inner_1.line_intersections(line)
        inner_intersections_2 = inner_2.line_intersections(line)

        arc1, arc2 = inner_1.split(inner_intersections_1[1],
                                   inner_intersections_1[0])
        arc3, arc4 = inner_2.split(inner_intersections_2[1],
                                   inner_intersections_2[0])
        new_inner_1 = volmdlr.wires.Contour2D([arc1, arc2])
        new_inner_2 = volmdlr.wires.Contour2D([arc3, arc4])

        intersections = [(inner_intersections_1[0], arc1), (inner_intersections_1[1], arc2)]
        intersections += self.outer_contour.line_intersections(line)
        intersections.append((inner_intersections_2[0], arc3))
        intersections.append((inner_intersections_2[1], arc4))
        intersections += self.outer_contour.line_intersections(line)

        if not intersections:
            all_contours.extend([self])
        if len(intersections) < 4:
            return [self]
        if len(intersections) >= 4:
            if isinstance(intersections[0][0], volmdlr.Point2D) and \
                    isinstance(intersections[1][0], volmdlr.Point2D):
                ip1, ip2 = sorted(
                    [new_inner_1.primitives.index(intersections[0][1]),
                     new_inner_1.primitives.index(intersections[1][1])])
                ip5, ip6 = sorted(
                    [new_inner_2.primitives.index(intersections[4][1]),
                     new_inner_2.primitives.index(intersections[5][1])])
                ip3, ip4 = sorted(
                    [self.outer_contour.primitives.index(intersections[2][1]),
                     self.outer_contour.primitives.index(intersections[3][1])])

                # sp11, sp12 = intersections[2][1].split(intersections[2][0])
                # sp21, sp22 = intersections[3][1].split(intersections[3][0])
                sp33, sp34 = intersections[6][1].split(intersections[6][0])
                sp44, sp43 = intersections[7][1].split(intersections[7][0])

                primitives1 = [volmdlr.edges.LineSegment2D(intersections[6][0], intersections[1][0]),
                               new_inner_1.primitives[ip1],
                               volmdlr.edges.LineSegment2D(intersections[0][0], intersections[5][0]),
                               new_inner_2.primitives[ip5],
                               volmdlr.edges.LineSegment2D(intersections[4][0], intersections[7][0]),
                               sp44
                               ]
                primitives1.extend(self.outer_contour.primitives[ip3 + 1:ip4])
                primitives1.append(sp34)

                primitives2 = [volmdlr.edges.LineSegment2D(intersections[7][0], intersections[4][0]),
                               new_inner_2.primitives[ip6],
                               volmdlr.edges.LineSegment2D(intersections[5][0], intersections[0][0]),
                               new_inner_1.primitives[ip2],
                               volmdlr.edges.LineSegment2D(intersections[1][0], intersections[6][0]),
                               sp33
                               ]

                primitives2.extend(self.outer_contour.primitives[:ip3].reverse())
                primitives2.append(sp43)

                all_contours.extend([volmdlr.wires.Contour2D(primitives1),
                                     volmdlr.wires.Contour2D(primitives2)])

            else:
                raise NotImplementedError(
                    'Non convex contour not supported yet')

        return all_contours

    # def cut_by_line3(self, line):
    #     """
    #     Cuts a Surface2D with line (2).
    #
    #     :param line: DESCRIPTION
    #     :type line: TYPE
    #     :raises NotImplementedError: DESCRIPTION
    #     :return: DESCRIPTION
    #     :rtype: TYPE
    #
    #     """
    #
    #     # ax=self.outer_contour.plot()
    #     all_contours = []
    #     inner = self.inner_contours[0]
    #     inner_2 = self.inner_contours[1]
    #     inner_3 = self.inner_contours[2]
    #
    #     c = inner.center_of_mass()
    #     c_2 = inner_2.center_of_mass()
    #     c_3 = inner_3.center_of_mass()
    #     direction_vector = line.normal_vector()
    #     direction_line = vme.Line2D(c, volmdlr.Point2D(
    #         (direction_vector.y * c.x - direction_vector.x * c.y) / (
    #             direction_vector.y), 0))
    #     direction_line_2 = vme.Line2D(c_2, volmdlr.Point2D(
    #         (direction_vector.y * c_2.x - direction_vector.x * c_2.y) / (
    #             direction_vector.y), 0))
    #
    #     direction_line_3 = vme.Line2D(c_3, volmdlr.Point2D(
    #         (direction_vector.y * c_3.x - direction_vector.x * c_3.y) / (
    #             direction_vector.y), 0))
    #     inner_intersections = inner.line_intersections(direction_line)
    #     inner_intersections_2 = inner_2.line_intersections(direction_line_2)
    #     inner_intersections_3 = inner_3.line_intersections(direction_line_3)
    #     arc1, arc2 = inner.split(inner_intersections[1],
    #                              inner_intersections[0])
    #     arc3, arc4 = inner_2.split(inner_intersections_2[1],
    #                                inner_intersections_2[0])
    #     arc5, arc6 = inner_3.split(inner_intersections_3[1],
    #                                inner_intersections_3[0])
    #     new_inner = volmdlr.wires.Contour2D([arc1, arc2])
    #     new_inner_2 = volmdlr.wires.Contour2D([arc3, arc4])
    #     new_inner_3 = volmdlr.wires.Contour2D([arc5, arc6])
    #     intersections = [(inner_intersections[0], arc1), (inner_intersections[1], arc2)]
    #
    #     if len(self.outer_contour.line_intersections(direction_line)) > 2:
    #
    #         intersections.append(
    #             self.outer_contour.line_intersections(direction_line)[0])
    #         intersections.append(
    #             self.outer_contour.line_intersections(direction_line)[2])
    #     else:
    #         intersections.append(
    #             self.outer_contour.line_intersections(direction_line)[0])
    #         intersections.append(
    #             self.outer_contour.line_intersections(direction_line)[1])
    #     intersections.append((inner_intersections_2[0], arc3))
    #     intersections.append((inner_intersections_2[1], arc4))
    #     if len(self.outer_contour.line_intersections(direction_line_2)) > 2:
    #         intersections.append(
    #             self.outer_contour.line_intersections(direction_line_2)[0])
    #         intersections.append(
    #             self.outer_contour.line_intersections(direction_line_2)[2])
    #     else:
    #         intersections.append(
    #             self.outer_contour.line_intersections(direction_line_2)[0])
    #         intersections.append(
    #             self.outer_contour.line_intersections(direction_line_2)[1])
    #     intersections.append((inner_intersections_3[0], arc5))
    #     intersections.append((inner_intersections_3[1], arc6))
    #     if len(self.outer_contour.line_intersections(direction_line_3)) > 2:
    #
    #         intersections.append(
    #             self.outer_contour.line_intersections(direction_line_3)[0])
    #         intersections.append(
    #             self.outer_contour.line_intersections(direction_line_3)[2])
    #     else:
    #         intersections.append(
    #             self.outer_contour.line_intersections(direction_line_3)[0])
    #         intersections.append(
    #             self.outer_contour.line_intersections(direction_line_3)[1])
    #
    #     if isinstance(intersections[0][0], volmdlr.Point2D) and \
    #             isinstance(intersections[1][0], volmdlr.Point2D):
    #         ip1, ip2 = sorted([new_inner.primitives.index(intersections[0][1]),
    #                            new_inner.primitives.index(
    #                                intersections[1][1])])
    #         ip5, ip6 = sorted(
    #             [new_inner_2.primitives.index(intersections[4][1]),
    #              new_inner_2.primitives.index(intersections[5][1])])
    #         ip7, ip8 = sorted(
    #             [new_inner_3.primitives.index(intersections[8][1]),
    #              new_inner_3.primitives.index(intersections[9][1])])
    #         ip3, ip4 = sorted(
    #             [self.outer_contour.primitives.index(intersections[2][1]),
    #              self.outer_contour.primitives.index(intersections[3][1])])
    #
    #         sp11, sp12 = intersections[2][1].split(intersections[2][0])
    #         sp21, sp22 = intersections[3][1].split(intersections[3][0])
    #         sp33, sp34 = intersections[6][1].split(intersections[6][0])
    #         sp44, sp43 = intersections[7][1].split(intersections[7][0])
    #         sp55, sp56 = intersections[10][1].split(intersections[10][0])
    #         sp66, sp65 = intersections[11][1].split(intersections[11][0])
    #
    #         primitives1 = []
    #         primitives1.append(volmdlr.edges.LineSegment2D(intersections[7][0],
    #                                                        intersections[5][0]))
    #         primitives1.append(new_inner_2.primitives[ip5])
    #         primitives1.append(volmdlr.edges.LineSegment2D(intersections[6][0],
    #                                                        intersections[4][0]))
    #         primitives1.append(sp33)
    #         primitives1.append(sp43)
    #
    #         primitives2 = []
    #         primitives2.append(volmdlr.edges.LineSegment2D(intersections[6][0],
    #                                                        intersections[4][0]))
    #         primitives2.append(new_inner_2.primitives[ip6])
    #         primitives2.append(volmdlr.edges.LineSegment2D(intersections[5][0],
    #                                                        intersections[7][0]))
    #         primitives2.append(volmdlr.edges.LineSegment2D(intersections[7][0],
    #                                                        intersections[11][0]))
    #         primitives2.append(
    #             vme.LineSegment2D(intersections[11][0],
    #                                         intersections[9][0]))
    #         primitives2.append(new_inner_3.primitives[ip7])
    #         primitives2.append(volmdlr.edges.LineSegment2D(intersections[8][0],
    #                                                        intersections[10][0]))
    #         primitives2.append(sp34)
    #
    #         primitives3 = []
    #         primitives3.append(
    #             vme.LineSegment2D(intersections[10][0],
    #                                         intersections[8][0]))
    #         primitives3.append(new_inner_3.primitives[ip8])
    #         primitives3.append(volmdlr.edges.LineSegment2D(intersections[9][0],
    #                                                        intersections[11][0]))
    #         primitives3.append(sp22)
    #         primitives3.append(volmdlr.edges.LineSegment2D(intersections[3][0],
    #                                                        intersections[1][0]))
    #         primitives3.append(new_inner.primitives[ip1])
    #         primitives3.append(vme.LineSegment2D(intersections[0][0],
    #                                                        intersections[2][
    #                                                            0]))
    #         primitives3.append(vme.LineSegment2D(intersections[2][0],
    #                                                        intersections[10][
    #                                                            0]))
    #
    #         primitives4 = [volmdlr.edges.LineSegment2D(intersections[3][0],
    #                                                    intersections[1][0])]
    #         a = volmdlr.edges.Arc2D(new_inner.primitives[ip2].end,
    #                                 new_inner.primitives[ip2].interior,
    #                                 new_inner.primitives[ip2].start)
    #         primitives4.append(a)
    #         primitives4.append(volmdlr.edges.LineSegment2D(intersections[0][0],
    #                                                        intersections[2][0]))
    #         primitives4.append(sp12)
    #         primitives4.append(sp21)
    #
    #         # Contour2D(primitives1),Contour2D(primitives2),
    #         #                      Contour2D(primitives3),
    #         all_contours.extend([volmdlr.wires.Contour2D(primitives4)])
    #
    #     else:
    #         raise NotImplementedError(
    #             f'{len(intersections)} intersections not supported yet')
    #
    #     return all_contours

    def bounding_rectangle(self):
        """
        Returns bounding rectangle.

        :return: Returns a python object with useful methods
        :rtype: :class:`volmdlr.core.BoundingRectangle
        """

        return self.outer_contour.bounding_rectangle

    @classmethod
    def from_contours(cls, outer_contour, inner_contours):
        """
        Create a Surface2D object from an outer contour and a list of inner contours.

        :param outer_contour: The outer contour that bounds the surface.
        :type outer_contour: volmdlr.wires.Contour2D
        :param inner_contours: The list of inner contours that define the holes of the surface.
        :type inner_contours : List[volmdlr.wires.Contour2D]
        :return: Surface2D defined by the given contours.
        """
        surface2d_inner_contours = []
        surface2d_outer_contour = outer_contour
        for inner_contour in inner_contours:
            if surface2d_outer_contour.shared_primitives_extremities(
                    inner_contour):
                # inner_contour will be merged with outer_contour
                merged_contours = surface2d_outer_contour.merge_with(
                    inner_contour)
                if len(merged_contours) >= 2:
                    raise NotImplementedError
                surface2d_outer_contour = merged_contours[0]
            else:
                # inner_contour will be added to the inner contours of the
                # Surface2D
                surface2d_inner_contours.append(inner_contour)
        return cls(surface2d_outer_contour, surface2d_inner_contours)

    def plot(self, ax=None, color='k', alpha=1, equal_aspect=False):

        if ax is None:
            _, ax = plt.subplots()
        self.outer_contour.plot(ax=ax, edge_style=EdgeStyle(color=color, alpha=alpha,
                                                            equal_aspect=equal_aspect))
        for inner_contour in self.inner_contours:
            inner_contour.plot(ax=ax, edge_style=EdgeStyle(color=color, alpha=alpha,
                                                           equal_aspect=equal_aspect))

        if equal_aspect:
            ax.set_aspect('equal')

        ax.margins(0.1)
        return ax

    def axial_symmetry(self, line):
        """
        Finds out the symmetric 2D surface according to a line.

        """

        outer_contour = self.outer_contour.axial_symmetry(line)
        inner_contours = []
        if self.inner_contours:
            inner_contours = [contour.axial_symmetry(line) for contour in self.inner_contours]

        return self.__class__(outer_contour=outer_contour,
                              inner_contours=inner_contours)

    def rotation(self, center, angle):

        outer_contour = self.outer_contour.rotation(center, angle)
        if self.inner_contours:
            inner_contours = [contour.rotation(center, angle) for contour in self.inner_contours]
        else:
            inner_contours = []

        return self.__class__(outer_contour, inner_contours)

    def rotation_inplace(self, center, angle):
        """
        Rotate the surface inplace.
        """
        warnings.warn("'inplace' methods are deprecated. Use a not inplace method instead.", DeprecationWarning)

        new_surface2d = self.rotation(center, angle)
        self.outer_contour = new_surface2d.outer_contour
        self.inner_contours = new_surface2d.inner_contours

    def translation(self, offset: volmdlr.Vector2D):
        outer_contour = self.outer_contour.translation(offset)
        inner_contours = [contour.translation(offset) for contour in self.inner_contours]
        return self.__class__(outer_contour, inner_contours)

    def translation_inplace(self, offset: volmdlr.Vector2D):
        warnings.warn("'inplace' methods are deprecated. Use a not inplace method instead.", DeprecationWarning)

        new_contour = self.translation(offset)
        self.outer_contour = new_contour.outer_contour
        self.inner_contours = new_contour.inner_contours

    def frame_mapping(self, frame: volmdlr.Frame2D, side: str):
        outer_contour = self.outer_contour.frame_mapping(frame, side)
        inner_contours = [contour.frame_mapping(frame, side) for contour in self.inner_contours]
        return self.__class__(outer_contour, inner_contours)

    def frame_mapping_inplace(self, frame: volmdlr.Frame2D, side: str):
        warnings.warn("'inplace' methods are deprecated. Use a not inplace method instead.", DeprecationWarning)

        new_contour = self.frame_mapping(frame, side)
        self.outer_contour = new_contour.outer_contour
        self.inner_contours = new_contour.inner_contours

    def geo_lines(self):  # , mesh_size_list=None):
        """
        Gets the lines that define a Surface2D in a .geo file.
        """

        i, i_p = None, None
        lines, line_surface, lines_tags = [], [], []
        point_account, line_account, line_loop_account = 0, 0, 1
        for c, contour in enumerate(list(chain(*[[self.outer_contour], self.inner_contours]))):

            if isinstance(contour, volmdlr.wires.Circle2D):
                points = [volmdlr.Point2D(contour.center.x - contour.radius, contour.center.y),
                          contour.center,
                          volmdlr.Point2D(contour.center.x + contour.radius, contour.center.y)]
                index = []
                for i, point in enumerate(points):
                    lines.append(point.get_geo_lines(tag=point_account + i + 1,
                                                     point_mesh_size=None))
                    index.append(point_account + i + 1)

                lines.append('Circle(' + str(line_account + 1) +
                             ') = {' + str(index[0]) + ', ' + str(index[1]) + ', ' + str(index[2]) + '};')
                lines.append('Circle(' + str(line_account + 2) +
                             ') = {' + str(index[2]) + ', ' + str(index[1]) + ', ' + str(index[0]) + '};')

                lines_tags.append(line_account + 1)
                lines_tags.append(line_account + 2)

                lines.append('Line Loop(' + str(c + 1) + ') = {' + str(lines_tags)[1:-1] + '};')
                line_surface.append(line_loop_account)

                point_account = point_account + 2 + 1
                line_account, line_loop_account = line_account + 1 + 1, line_loop_account + 1
                lines_tags = []

            elif isinstance(contour, (volmdlr.wires.Contour2D, volmdlr.wires.ClosedPolygon2D)):
                if not isinstance(contour, volmdlr.wires.ClosedPolygon2D):
                    contour = contour.to_polygon(1)
                for i, point in enumerate(contour.points):
                    lines.append(point.get_geo_lines(tag=point_account + i + 1,
                                                     point_mesh_size=None))

                for i_p, primitive in enumerate(contour.primitives):
                    if i_p != len(contour.primitives) - 1:
                        lines.append(primitive.get_geo_lines(tag=line_account + i_p + 1,
                                                             start_point_tag=point_account + i_p + 1,
                                                             end_point_tag=point_account + i_p + 2))
                    else:
                        lines.append(primitive.get_geo_lines(tag=line_account + i_p + 1,
                                                             start_point_tag=point_account + i_p + 1,
                                                             end_point_tag=point_account + 1))
                    lines_tags.append(line_account + i_p + 1)

                lines.append('Line Loop(' + str(c + 1) + ') = {' + str(lines_tags)[1:-1] + '};')
                line_surface.append(line_loop_account)
                point_account = point_account + i + 1
                line_account, line_loop_account = line_account + i_p + 1, line_loop_account + 1
                lines_tags = []

        lines.append('Plane Surface(' + str(1) + ') = {' + str(line_surface)[1:-1] + '};')

        return lines

    def mesh_lines(self,
                   factor: float,
                   curvature_mesh_size: int = None,
                   min_points: int = None,
                   initial_mesh_size: float = 5):
        """
        Gets the lines that define mesh parameters for a Surface2D, to be added to a .geo file.

        :param factor: A float, between 0 and 1, that describes the mesh quality
        (1 for coarse mesh - 0 for fine mesh)
        :type factor: float
        :param curvature_mesh_size: Activate the calculation of mesh element sizes based on curvature
        (with curvature_mesh_size elements per 2*Pi radians), defaults to 0
        :type curvature_mesh_size: int, optional
        :param min_points: Check if there are enough points on small edges (if it is not, we force to have min_points
        on that edge), defaults to None
        :type min_points: int, optional
        :param initial_mesh_size: If factor=1, it will be initial_mesh_size elements per dimension, defaults to 5
        :type initial_mesh_size: float, optional

        :return: A list of lines that describe mesh parameters
        :rtype: List[str]
        """

        lines = []
        if factor == 0:
            factor = 1e-3

        size = (math.sqrt(self.area()) / initial_mesh_size) * factor

        if min_points:
            primitives, primitives_length = [], []
            for _, contour in enumerate(list(chain(*[[self.outer_contour], self.inner_contours]))):
                if isinstance(contour, volmdlr.wires.Circle2D):
                    primitives.append(contour)
                    primitives.append(contour)
                    primitives_length.append(contour.length() / 2)
                    primitives_length.append(contour.length() / 2)
                else:
                    for primitive in contour.primitives:
                        if ((primitive not in primitives)
                                and (primitive.reverse() not in primitives)):
                            primitives.append(primitive)
                            primitives_length.append(primitive.length())

            for i, length in enumerate(primitives_length):
                if length < min_points * size:
                    lines.append('Transfinite Curve {' + str(i) + '} = ' + str(min_points) + ' Using Progression 1;')

        lines.append('Field[1] = MathEval;')
        lines.append('Field[1].F = "' + str(size) + '";')
        lines.append('Background Field = 1;')
        if curvature_mesh_size:
            lines.append('Mesh.MeshSizeFromCurvature = ' + str(curvature_mesh_size) + ';')

        # lines.append('Coherence;')

        return lines

    def to_geo(self, file_name: str,
               factor: float, **kwargs):
        # curvature_mesh_size: int = None,
        # min_points: int = None,
        # initial_mesh_size: float = 5):
        """
        Gets the .geo file for the Surface2D.
        """

        for element in [('curvature_mesh_size', 0), ('min_points', None), ('initial_mesh_size', 5)]:
            if element[0] not in kwargs:
                kwargs[element[0]] = element[1]

        lines = self.geo_lines()
        lines.extend(self.mesh_lines(factor, kwargs['curvature_mesh_size'],
                                     kwargs['min_points'], kwargs['initial_mesh_size']))

        with open(file_name + '.geo', 'w', encoding="utf-8") as f:
            for line in lines:
                f.write(line)
                f.write('\n')
        f.close()

    def to_msh(self, file_name: str, mesh_dimension: int,
               factor: float, **kwargs):
        # curvature_mesh_size: int = 0,
        # min_points: int = None,
        # initial_mesh_size: float = 5):
        """
        Gets .msh file for the Surface2D generated by gmsh.

        :param file_name: The msh. file name
        :type file_name: str
        :param mesh_dimension: The mesh dimension (1: 1D-Edge, 2: 2D-Triangle, 3D-Tetrahedra)
        :type mesh_dimension: int
        :param factor: A float, between 0 and 1, that describes the mesh quality
        (1 for coarse mesh - 0 for fine mesh)
        :type factor: float
        :param curvature_mesh_size: Activate the calculation of mesh element sizes based on curvature
        (with curvature_mesh_size elements per 2*Pi radians), defaults to 0
        :type curvature_mesh_size: int, optional
        :param min_points: Check if there are enough points on small edges (if it is not, we force to have min_points
        on that edge), defaults to None
        :type min_points: int, optional
        :param initial_mesh_size: If factor=1, it will be initial_mesh_size elements per dimension, defaults to 5
        :type initial_mesh_size: float, optional

        :return: A txt file
        :rtype: .txt
        """

        for element in [('curvature_mesh_size', 0), ('min_points', None), ('initial_mesh_size', 5)]:
            if element[0] not in kwargs:
                kwargs[element[0]] = element[1]

        self.to_geo(file_name=file_name, mesh_dimension=mesh_dimension,
                    factor=factor, curvature_mesh_size=kwargs['curvature_mesh_size'],
                    min_points=kwargs['min_points'], initial_mesh_size=kwargs['initial_mesh_size'])

        volmdlr.core.VolumeModel.generate_msh_file(file_name, mesh_dimension)

        # gmsh.initialize()
        # gmsh.open(file_name + ".geo")

        # gmsh.model.geo.synchronize()
        # gmsh.model.mesh.generate(mesh_dimension)

        # gmsh.write(file_name + ".msh")

        # gmsh.finalize()


class Surface3D(DessiaObject):
    """
    Abstract class.

    """
    x_periodicity = None
    y_periodicity = None
    face_class = None

    def point2d_to_3d(self, point2d):
        raise NotImplementedError(f'point2d_to_3d is abstract and should be implemented in {self.__class__.__name__}')

    def point3d_to_2d(self, point3d):
        """
        Abstract method. Convert a 3D point to a 2D parametric point.

        :param point3d: The 3D point to convert, represented by 3 coordinates (x, y, z).
        :type point3d: `volmdlr.Point3D`
        :return: NotImplementedError: If the method is not implemented in the subclass.
        """
        raise NotImplementedError(f'point3d_to_2d is abstract and should be implemented in {self.__class__.__name__}')

    def face_from_contours3d(self, contours3d: List[volmdlr.wires.Contour3D], name: str = ''):
        """
        Returns the face generated by a list of contours. Finds out which are outer or inner contours.

        :param name: the name to inject in the new face
        """

        lc3d = len(contours3d)

        if lc3d == 1:
            outer_contour2d = self.contour3d_to_2d(contours3d[0])
            inner_contours2d = []
        elif lc3d > 1:
            area = -1
            inner_contours2d = []

            contours2d = [self.contour3d_to_2d(contour3d) for contour3d in contours3d]

            check_contours = [not contour2d.is_ordered(tol=1e-3) for contour2d in contours2d]
            if any(check_contours):
                outer_contour2d, inner_contours2d = self.repair_contours2d(contours2d[0], contours2d[1:])
            else:
                for contour2d in contours2d:
                    inner_contours2d.append(contour2d)
                    contour_area = contour2d.area()
                    if contour_area > area:
                        area = contour_area
                        outer_contour2d = contour2d
                inner_contours2d.remove(outer_contour2d)
        else:
            raise ValueError('Must have at least one contour')

        if isinstance(self.face_class, str):
            class_ = globals()[self.face_class]
        else:
            class_ = self.face_class
        surface2d = Surface2D(outer_contour=outer_contour2d,
                              inner_contours=inner_contours2d)
        return class_(self, surface2d=surface2d, name=name)

    def repair_primitives_periodicity(self, primitives2d):
        """
        Repairs the continuity of the 2D contour while using contour3d_to_2d on periodic surfaces.

        :param primitives2d: The primitives in parametric surface domain.
        :type primitives2d: list
        :return: A list of primitives.
        :rtype: list
        """
        x_periodicity = self.x_periodicity
        y_periodicity = self.y_periodicity
        # Search for a primitive that can be used as reference for repairing periodicity
        if x_periodicity or y_periodicity:
            pos = vm_parametric.find_index_defined_brep_primitive_on_periodical_surface(primitives2d,
                                                                                        [x_periodicity, y_periodicity])
            if pos != 0:
                primitives2d = primitives2d[pos:] + primitives2d[:pos]

        i = 1
        if x_periodicity is None:
            x_periodicity = -1
        if y_periodicity is None:
            y_periodicity = -1
        while i < len(primitives2d):
            previous_primitive = primitives2d[i - 1]
            delta = previous_primitive.end - primitives2d[i].start
            is_connected = math.isclose(delta.norm(), 0, abs_tol=1e-3)
            if not is_connected and \
                    primitives2d[i].end.is_close(primitives2d[i - 1].end, tol=1e-3) and \
                    math.isclose(primitives2d[i].length(), x_periodicity, abs_tol=1e-5):
                primitives2d[i] = primitives2d[i].reverse()
            elif not is_connected and \
                    primitives2d[i].end.is_close(primitives2d[i - 1].end, tol=1e-3):
                primitives2d[i] = primitives2d[i].reverse()
            elif not is_connected:
                primitives2d[i] = primitives2d[i].translation(delta)
            i += 1
        # last_end = primitives2d[-1].end
        # first_start = primitives2d[0].start
        # if not last_end.is_close(first_start, tol=1e-5):
        #     deltax = first_start.x - last_end.x
        #     deltay = first_start.y - last_end.y
        #     if deltax and x_periodicity and abs(deltax) % x_periodicity == 0:
        #         primitives2d[-1] = vme.LineSegment2D(primitives2d[-1].start,
        #                                              volmdlr.Point2D(primitives2d[-1].end.x + deltax,
        #                                                              primitives2d[-1].end.y))
        #     elif deltay and y_periodicity and abs(deltay) % y_periodicity == 0:
        #         primitives2d[-1] = vme.LineSegment2D(primitives2d[-1].start,
        #                                              volmdlr.Point2D(primitives2d[-1].end.x,
        #                                                              primitives2d[-1].end.y + deltay))

        return primitives2d

    def repair_contours2d(self, outer_contour, inner_contours):
        """
        Abstract method. Repair 2D contours of a face on the parametric domain.

        :param outer_contour: Outer contour 2D.
        :type inner_contours: volmdlr.wires.Contour2D
        :param inner_contours: List of 2D contours.
        :type inner_contours: list
        :return: NotImplementedError: If the method is not implemented in the subclass.
        """
        raise NotImplementedError(f'repair_contours2d is abstract and should be implemented in '
                                  f'{self.__class__.__name__}')

    def primitives3d_to_2d(self, primitives3d):
        """
        Helper function to perform convertion of 3D primitives into B-Rep primitives.

        :param primitives3d: List of 3D primitives from a 3D contour.
        :type primitives3d: List[vme.Edge]
        :return: A list of 2D primitives on parametric domain.
        :rtype: List[vme.Edge]
        """
        primitives2d = []
        for primitive3d in primitives3d:
            method_name = f'{primitive3d.__class__.__name__.lower()}_to_2d'
            if hasattr(self, method_name):
                primitives = getattr(self, method_name)(primitive3d)

                if primitives is None:
                    continue
                primitives2d.extend(primitives)
            else:
                raise NotImplementedError(f'Class {self.__class__.__name__} does not implement {method_name}')
        return primitives2d

    def contour3d_to_2d(self, contour3d):
        """
        Transforms a Contour3D into a Contour2D in the parametric domain of the surface.

        :param contour3d: The contour to be transformed.
        :type contour3d: :class:`volmdlr.wires.Contour3D`
        :return: A 2D contour object.
        :rtype: :class:`volmdlr.wires.Contour2D`
        """
        primitives2d = self.primitives3d_to_2d(contour3d.primitives)

        wire2d = volmdlr.wires.Wire2D(primitives2d)
        delta_x = abs(wire2d.primitives[0].start.x - wire2d.primitives[-1].end.x)
        if math.isclose(delta_x, volmdlr.TWO_PI, abs_tol=1e-3) and wire2d.is_ordered():
            return volmdlr.wires.Contour2D(primitives2d)
        # Fix contour
        if self.x_periodicity or self.y_periodicity:
            primitives2d = self.repair_primitives_periodicity(primitives2d)
        return volmdlr.wires.Contour2D(primitives2d)

    def contour2d_to_3d(self, contour2d):
        """
        Transforms a Contour2D in the parametric domain of the surface into a Contour3D in Cartesian coordinate.

        :param contour2d: The contour to be transformed.
        :type contour2d: :class:`volmdlr.wires.Contour2D`
        :return: A 3D contour object.
        :rtype: :class:`volmdlr.wires.Contour3D`
        """
        primitives3d = []
        for primitive2d in contour2d.primitives:
            method_name = f'{primitive2d.__class__.__name__.lower()}_to_3d'
            if hasattr(self, method_name):
                try:
                    primitives = getattr(self, method_name)(primitive2d)
                    if primitives is None:
                        continue
                    primitives3d.extend(primitives)
                except NotImplementedError:
                    print(f'Class {self.__class__.__name__} does not implement {method_name}'
                          f'with {primitive2d.__class__.__name__}')
            else:
                raise NotImplementedError(
                    f'Class {self.__class__.__name__} does not implement {method_name}')

        return volmdlr.wires.Contour3D(primitives3d)

    def linesegment3d_to_2d(self, linesegment3d):
        """
        A line segment on a surface will be in any case a line in 2D?.

        """
        return [vme.LineSegment2D(self.point3d_to_2d(linesegment3d.start),
                                  self.point3d_to_2d(linesegment3d.end))]

    def bsplinecurve3d_to_2d(self, bspline_curve3d):
        """
        Is this right?.
        """
        n = len(bspline_curve3d.control_points)
        points = [self.point3d_to_2d(p)
                  for p in bspline_curve3d.discretization_points(number_points=n)]
        return [vme.BSplineCurve2D.from_points_interpolation(points, bspline_curve3d.degree, bspline_curve3d.periodic)]

    def bsplinecurve2d_to_3d(self, bspline_curve2d):
        """
        Is this right?.

        """
        n = len(bspline_curve2d.control_points)
        points = [self.point2d_to_3d(p)
                  for p in bspline_curve2d.discretization_points(number_points=n)]
        return [vme.BSplineCurve3D.from_points_interpolation(points, bspline_curve2d.degree, bspline_curve2d.periodic)]

    def normal_from_point2d(self, point2d):

        raise NotImplementedError('NotImplemented')

    def normal_from_point3d(self, point3d):
        """
        Evaluates the normal vector of the bspline surface at this 3D point.

        """

        return (self.normal_from_point2d(self.point3d_to_2d(point3d)))[1]

    def geodesic_distance_from_points2d(self, point1_2d: volmdlr.Point2D,
                                        point2_2d: volmdlr.Point2D, number_points: int = 50):
        """
        Approximation of geodesic distance via line segments length sum in 3D.
        """
        # points = [point1_2d]
        current_point3d = self.point2d_to_3d(point1_2d)
        distance = 0.
        for i in range(number_points):
            next_point3d = self.point2d_to_3d(point1_2d + (i + 1) / number_points * (point2_2d - point1_2d))
            distance += next_point3d.point_distance(current_point3d)
            current_point3d = next_point3d
        return distance

    def geodesic_distance(self, point1_3d: volmdlr.Point3D, point2_3d: volmdlr.Point3D):
        """
        Approximation of geodesic distance between 2 3D points supposed to be on the surface.
        """
        point1_2d = self.point3d_to_2d(point1_3d)
        point2_2d = self.point3d_to_2d(point2_3d)
        return self.geodesic_distance_from_points2d(point1_2d, point2_2d)

    def point_projection(self, point3d):
        """
        Returns the projection of the point on the surface.

        :param point3d: Point to project.
        :type point3d: volmdlr.Point3D
        :return: A point on the surface
        :rtype: volmdlr.Point3D
        """
        return self.point2d_to_3d(self.point3d_to_2d(point3d))

    def point_distance(self, point3d: volmdlr.Point3D):
        """
        Calculates the minimal distance from a given point and the surface.

        :param point3d: point to verify distance.
        :type point3d: volmdlr.Point3D
        :return: point distance to the surface.
        :rtype: float
        """
        proj_point = self.point_projection(point3d)
        return proj_point.point_distance(point3d)


class Plane3D(Surface3D):
    """
    Defines a plane 3d.

    :param frame: u and v of frame describe the plane, w is the normal
    """
    face_class = 'PlaneFace3D'

    def __init__(self, frame: volmdlr.Frame3D, name: str = ''):

        self.frame = frame
        self.name = name
        Surface3D.__init__(self, name=name)

    def __hash__(self):
        return hash(('plane 3d', self.frame))

    def __eq__(self, other_plane):
        if other_plane.__class__.__name__ != self.__class__.__name__:
            return False
        return self.frame == other_plane.frame

    @classmethod
    def from_step(cls, arguments, object_dict, **kwargs):
        """
        Converts a step primitive to a Plane3D.

        :param arguments: The arguments of the step primitive.
        :type arguments: list
        :param object_dict: The dictionary containing all the step primitives
            that have already been instantiated
        :type object_dict: dict
        :return: The corresponding Plane3D object.
        :rtype: :class:`volmdlr.faces.Plane3D`
        """
        frame3d = object_dict[arguments[1]]
        frame3d.normalize()
        frame = volmdlr.Frame3D(frame3d.origin,
                                frame3d.v, frame3d.w, frame3d.u)
        return cls(frame, arguments[0][1:-1])

    def to_step(self, current_id):
        frame = volmdlr.Frame3D(self.frame.origin, self.frame.w, self.frame.u,
                                self.frame.v)
        content, frame_id = frame.to_step(current_id)
        plane_id = frame_id + 1
        content += f"#{plane_id} = PLANE('{self.name}',#{frame_id});\n"
        return content, [plane_id]

    @classmethod
    def from_3_points(cls, *args):
        """
        Point 1 is used as origin of the plane.
        """
        point1, point2, point3 = args
        vector1 = point2 - point1
        vector2 = point3 - point1

        vector1.normalize()
        vector2.normalize()
        normal = vector1.cross(vector2)
        normal.normalize()
        frame = volmdlr.Frame3D(point1, vector1, normal.cross(vector1), normal)
        return cls(frame)

    @classmethod
    def from_normal(cls, point, normal):
        v1 = normal.deterministic_unit_normal_vector()
        v2 = v1.cross(normal)
        return cls(volmdlr.Frame3D(point, v1, v2, normal))

    @classmethod
    def from_plane_vectors(cls, plane_origin: volmdlr.Point3D, plane_x: volmdlr.Vector3D, plane_y: volmdlr.Vector3D):
        """
        Initializes a 3D plane object with a given plane origin and plane x and y vectors.

        :param plane_origin: A volmdlr.Point3D representing the origin of the plane.
        :param plane_x: A volmdlr.Vector3D representing the x-axis of the plane.
        :param plane_y: A volmdlr.Vector3D representing the y-axis of the plane.
        :return: A Plane3D object initialized from the provided plane origin and plane x and y vectors.
        """
        normal = plane_x.cross(plane_y)
        return cls(volmdlr.Frame3D(plane_origin, plane_x, plane_y, normal))

    @classmethod
    def from_points(cls, points):
        """
        Returns a 3D plane that goes through the 3 first points on the list.

        Why for more than 3 points we only do some check and never raise error?
        """
        if len(points) < 3:
            raise ValueError
        if len(points) == 3:
            return cls.from_3_points(volmdlr.Point3D(points[0].vector),
                                     volmdlr.Vector3D(points[1].vector),
                                     volmdlr.Vector3D(points[2].vector))
        points = [p.copy() for p in points]
        indexes_to_del = []
        for i, point in enumerate(points[1:]):
            if point.is_close(points[0]):
                indexes_to_del.append(i)
        for index in indexes_to_del[::-1]:
            del points[index + 1]

        origin = points[0]
        vector1 = points[1] - origin
        vector1.normalize()
        vector2_min = points[2] - origin
        vector2_min.normalize()
        dot_min = abs(vector1.dot(vector2_min))
        for point in points[3:]:
            vector2 = point - origin
            vector2.normalize()
            dot = abs(vector1.dot(vector2))
            if dot < dot_min:
                vector2_min = vector2
                dot_min = dot
        return cls.from_3_points(origin, vector1 + origin, vector2_min + origin)

    def point_on_surface(self, point):
        """
        Return if the point belongs to the plane at a tolerance of 1e-6.

        """
        if math.isclose(self.frame.w.dot(point - self.frame.origin), 0,
                        abs_tol=1e-6):
            return True
        return False

    def point_distance(self, point3d):
        """
        Calculates the distance of a point to plane.

        :param point3d: point to verify distance.
        :return: a float, point distance to plane.
        """
        coefficient_a, coefficient_b, coefficient_c, coefficient_d = self.equation_coefficients()
        return abs(self.frame.w.dot(point3d) + coefficient_d) / math.sqrt(coefficient_a ** 2 +
                                                                          coefficient_b ** 2 + coefficient_c ** 2)

    def line_intersections(self, line):
        """
        Find the intersection with a line.

        :param line: Line to evaluate the intersection
        :type line: :class:`vme.Line`
        :return: ADD DESCRIPTION
        :rtype: List[volmdlr.Point3D]
        """
        u_vector = line.point2 - line.point1
        w_vector = line.point1 - self.frame.origin
        if math.isclose(self.frame.w.dot(u_vector), 0, abs_tol=1e-08):
            return []
        intersection_abscissea = - self.frame.w.dot(w_vector) / self.frame.w.dot(u_vector)
        return [line.point1 + intersection_abscissea * u_vector]

    def linesegment_intersections(self, linesegment: vme.LineSegment3D) \
            -> List[volmdlr.Point3D]:
        u_vector = linesegment.end - linesegment.start
        w_vector = linesegment.start - self.frame.origin
        normaldotu = self.frame.w.dot(u_vector)
        if math.isclose(normaldotu, 0, abs_tol=1e-08):
            return []
        intersection_abscissea = - self.frame.w.dot(w_vector) / normaldotu
        if intersection_abscissea < 0 or intersection_abscissea > 1:
            return []
        return [linesegment.start + intersection_abscissea * u_vector]

    def fullarc_intersections(self, fullarc: vme.FullArc3D):
        """
        Calculates the intersections between a Plane 3D and a FullArc 3D.

        :param fullarc: full arc to verify intersections.
        :return: list of intersections: List[volmdlr.Point3D].
        """
        fullarc_plane = Plane3D(fullarc.frame)
        plane_intersections = self.plane_intersection(fullarc_plane)
        if not plane_intersections:
            return []
        fullarc2d = fullarc.to_2d(fullarc.center, fullarc_plane.frame.u, fullarc_plane.frame.v)
        line2d = plane_intersections[0].to_2d(fullarc.center, fullarc_plane.frame.u, fullarc_plane.frame.v)
        fullarc2d_inters_line2d = fullarc2d.line_intersections(line2d)
        intersections = []
        for inter in fullarc2d_inters_line2d:
            intersections.append(inter.to_3d(fullarc.center, fullarc_plane.frame.u, fullarc_plane.frame.v))
        return intersections

    def equation_coefficients(self):
        """
        Returns the a,b,c,d coefficient from equation ax+by+cz+d = 0.

        """
        a, b, c = self.frame.w
        d = -self.frame.origin.dot(self.frame.w)
        return round(a, 12), round(b, 12), round(c, 12), round(d, 12)

    def plane_intersection(self, other_plane):
        """
        Computes intersection points between two Planes 3D.

        """
        if self.is_parallel(other_plane):
            return []
        line_direction = self.frame.w.cross(other_plane.frame.w)

        if line_direction.norm() < 1e-6:
            return None

        a1, b1, c1, d1 = self.equation_coefficients()
        a2, b2, c2, d2 = other_plane.equation_coefficients()
        if not math.isclose(a1 * b2 - a2 * b1, 0.0, abs_tol=1e-10):
            x0 = (b1 * d2 - b2 * d1) / (a1 * b2 - a2 * b1)
            y0 = (a2 * d1 - a1 * d2) / (a1 * b2 - a2 * b1)
            point1 = volmdlr.Point3D(x0, y0, 0)
        elif a2 * c1 != a1 * c2:
            x0 = (c2 * d1 - c1 * d2) / (a2 * c1 - a1 * c2)
            z0 = (a1 * d2 - a2 * d1) / (a2 * c1 - a1 * c2)
            point1 = volmdlr.Point3D(x0, 0, z0)
        elif c1 * b2 != b1 * c2:
            y0 = (- c2 * d1 + c1 * d2) / (b1 * c2 - c1 * b2)
            z0 = (- b1 * d2 + b2 * d1) / (b1 * c2 - c1 * b2)
            point1 = volmdlr.Point3D(0, y0, z0)
        else:
            raise NotImplementedError
        return [vme.Line3D(point1, point1 + line_direction)]

    def is_coincident(self, plane2):
        """
        Verifies if two planes are parallel and coincident.

        """
        if not isinstance(self, plane2.__class__):
            return False
        if self.is_parallel(plane2):
            if plane2.point_on_surface(self.frame.origin):
                return True
        return False

    def is_parallel(self, plane2):
        """
        Verifies if two planes are parallel.

        """
        if self.frame.w.is_colinear_to(plane2.frame.w):
            return True
        return False

    def rotation(self, center: volmdlr.Point3D, axis: volmdlr.Vector3D, angle: float):
        """
        Plane3D rotation.

        :param center: rotation center
        :param axis: rotation axis
        :param angle: angle rotation
        :return: a new rotated Plane3D
        """
        new_frame = self.frame.rotation(center=center, axis=axis, angle=angle)
        return Plane3D(new_frame)

    def rotation_inplace(self, center: volmdlr.Point3D, axis: volmdlr.Vector3D, angle: float):
        """
        Plane3D rotation. Object is updated inplace.

        :param center: rotation center
        :param axis: rotation axis
        :param angle: rotation angle
        """
        warnings.warn("'inplace' methods are deprecated. Use a not inplace method instead.", DeprecationWarning)

        self.frame.rotation_inplace(center=center, axis=axis, angle=angle)

    def translation(self, offset: volmdlr.Vector3D):
        """
        Plane3D translation.

        :param offset: translation vector
        :return: A new translated Plane3D
        """
        new_frame = self.frame.translation(offset)
        return Plane3D(new_frame)

    def translation_inplace(self, offset: volmdlr.Vector3D):
        """
        Plane3D translation. Object is updated inplace.

        :param offset: translation vector
        """
        warnings.warn("'inplace' methods are deprecated. Use a not inplace method instead.", DeprecationWarning)

        self.frame.translation_inplace(offset)

    def frame_mapping(self, frame: volmdlr.Frame3D, side: str):
        """
        Changes frame_mapping and return a new Frame3D.

        :param frame: Frame of reference
        :type frame: `volmdlr.Frame3D`
        :param side: 'old' or 'new'
        """
        new_frame = self.frame.frame_mapping(frame, side)
        return Plane3D(new_frame, self.name)

    def frame_mapping_inplace(self, frame: volmdlr.Frame3D, side: str):
        """
        Changes frame_mapping and the object is updated inplace.

        :param frame: Frame of reference
        :type frame: `volmdlr.Frame3D`
        :param side: 'old' or 'new'
        """
        warnings.warn("'inplace' methods are deprecated. Use a not inplace method instead.", DeprecationWarning)

        new_frame = self.frame.frame_mapping(frame, side)
        self.frame.origin = new_frame.origin
        self.frame.u = new_frame.u
        self.frame.v = new_frame.v
        self.frame.w = new_frame.w

    def copy(self, deep=True, memo=None):
        new_frame = self.frame.copy(deep, memo)
        return Plane3D(new_frame, self.name)

    def plot(self, ax=None, edge_style: EdgeStyle = EdgeStyle(color='grey'), length: float = 1.):
        """
        Plot the cylindrical surface in the local frame normal direction.

        :param ax: Matplotlib Axes3D object to plot on. If None, create a new figure.
        :type ax: Axes3D or None
        :param color: color of the wireframe plot. Default is 'grey'.
        :type color: str
        :param alpha: transparency of the edge frame plot. Default is 0.5.
        :type alpha: float
        :param length: plotted length
        :type length: float
        :return: Matplotlib Axes3D object containing the plotted wireframe.
        :rtype: Axes3D
        """
        grid_size = 10

        if ax is None:
            fig = plt.figure()
            ax = fig.add_subplot(111, projection='3d')
            ax.axis('equal')

        self.frame.plot(ax=ax, color=edge_style.color)
        for i in range(grid_size):
            for v1, v2 in [(self.frame.u, self.frame.v), (self.frame.v, self.frame.u)]:
                start = self.frame.origin - 0.5 * length * v1 + (-0.5 + i / (grid_size - 1)) * length * v2
                end = self.frame.origin + 0.5 * length * v1 + (-0.5 + i / (grid_size - 1)) * length * v2
                volmdlr.edges.LineSegment3D(start, end).plot(ax=ax, edge_style=edge_style)
        return ax

    def point2d_to_3d(self, point2d):
        return point2d.to_3d(self.frame.origin, self.frame.u, self.frame.v)

    def point3d_to_2d(self, point3d):
        return point3d.to_2d(self.frame.origin, self.frame.u, self.frame.v)

    def contour2d_to_3d(self, contour2d):
        return contour2d.to_3d(self.frame.origin, self.frame.u, self.frame.v)

    def contour3d_to_2d(self, contour3d):
        return contour3d.to_2d(self.frame.origin, self.frame.u, self.frame.v)

    def bsplinecurve3d_to_2d(self, bspline_curve3d):
        control_points = [self.point3d_to_2d(p)
                          for p in bspline_curve3d.control_points]
        return [vme.BSplineCurve2D(
            bspline_curve3d.degree,
            control_points=control_points,
            knot_multiplicities=bspline_curve3d.knot_multiplicities,
            knots=bspline_curve3d.knots,
            weights=bspline_curve3d.weights,
            periodic=bspline_curve3d.periodic)]

    def bsplinecurve2d_to_3d(self, bspline_curve2d):
        """
        Converts a 2D B-Spline in parametric domain into a 3D B-Spline in spatial domain.

        :param bspline_curve2d: The B-Spline curve to perform the transformation.
        :type bspline_curve2d: vme.BSplineCurve2D
        :return: A 3D B-Spline.
        :rtype: vme.BSplineCurve3D
        """
        control_points = [self.point2d_to_3d(point)
                          for point in bspline_curve2d.control_points]
        return [vme.BSplineCurve3D(
            bspline_curve2d.degree,
            control_points=control_points,
            knot_multiplicities=bspline_curve2d.knot_multiplicities,
            knots=bspline_curve2d.knots,
            weights=bspline_curve2d.weights,
            periodic=bspline_curve2d.periodic)]

    def rectangular_cut(self, x1: float, x2: float,
                        y1: float, y2: float, name: str = ''):
        """
        Cut a rectangular piece of the Plane3D object and return a PlaneFace3D object.

        """
        point1 = volmdlr.Point2D(x1, y1)
        point2 = volmdlr.Point2D(x2, y1)
        point3 = volmdlr.Point2D(x2, y2)
        point4 = volmdlr.Point2D(x1, y2)
        outer_contour = volmdlr.wires.ClosedPolygon2D([point1, point2, point3, point4])
        surface = Surface2D(outer_contour, [])
        return PlaneFace3D(self, surface, name)


PLANE3D_OXY = Plane3D(volmdlr.OXYZ)
PLANE3D_OYZ = Plane3D(volmdlr.OYZX)
PLANE3D_OZX = Plane3D(volmdlr.OZXY)


class PeriodicalSurface(Surface3D):
    """
    Abstract class for surfaces with two-pi periodicity that creates some problems.
    """

    def point2d_to_3d(self, point2d):
        raise NotImplementedError(f'point2d_to_3d is abstract and should be implemented in {self.__class__.__name__}')

    def point3d_to_2d(self, point3d):
        """
        Abstract method. Convert a 3D point to a 2D parametric point.

        :param point3d: The 3D point to convert, represented by 3 coordinates (x, y, z).
        :type point3d: `volmdlr.Point3D`
        :return: NotImplementedError: If the method is not implemented in the subclass.
        """
        raise NotImplementedError(f'point3d_to_2d is abstract and should be implemented in {self.__class__.__name__}')

    def repair_contours2d(self, outer_contour, inner_contours):
        """
        Repair contours on parametric domain.

        :param outer_contour: Outer contour 2D.
        :type inner_contours: volmdlr.wires.Contour2D
        :param inner_contours: List of 2D contours.
        :type inner_contours: list
        :param name: the name to inject in the new face.
        """
        new_inner_contours = []
        point1 = outer_contour.primitives[0].start
        point2 = outer_contour.primitives[-1].end

        theta1, z1 = point1
        theta2, z2 = point2
        old_outer_contour_positioned = outer_contour
        new_outer_contour = old_outer_contour_positioned
        for inner_contour in inner_contours:
            theta3, z3 = inner_contour.primitives[0].start
            theta4, z4 = inner_contour.primitives[-1].end

            if not inner_contour.is_ordered():

                outer_contour_theta = [theta1, theta2]
                inner_contour_theta = [theta3, theta4]

                # Contours are aligned
                if (math.isclose(theta1, theta3, abs_tol=1e-3) and math.isclose(theta2, theta4, abs_tol=1e-3)) \
                        or (math.isclose(theta1, theta4, abs_tol=1e-3) and math.isclose(theta2, theta3, abs_tol=1e-3)):
                    old_innner_contour_positioned = inner_contour

                else:
                    overlapping_theta, outer_contour_side, inner_contour_side = self._get_overlapping_theta(
                        outer_contour_theta,
                        inner_contour_theta)
                    line = vme.Line2D(volmdlr.Point2D(overlapping_theta, z1),
                                      volmdlr.Point2D(overlapping_theta, z3))
                    cutted_contours = inner_contour.split_by_line(line)
                    number_contours = len(cutted_contours)
                    if number_contours == 2:
                        contour1, contour2 = cutted_contours
                        increasing_theta = theta3 < theta4
                        # inner_contour_side = 0 --> left  inner_contour_side = 1 --> right
                        if (not inner_contour_side and increasing_theta) or (
                                inner_contour_side and not increasing_theta):
                            theta_offset = outer_contour_theta[outer_contour_side] - contour2.primitives[0].start.x
                            translation_vector = volmdlr.Vector2D(theta_offset, 0)
                            contour2_positionned = contour2.translation(offset=translation_vector)
                            theta_offset = contour2_positionned.primitives[-1].end.x - contour1.primitives[0].start.x
                            translation_vector = volmdlr.Vector2D(theta_offset, 0)
                            contour1_positionned = contour1.translation(offset=translation_vector)
                            primitives2d = contour2_positionned.primitives
                            primitives2d.extend(contour1_positionned.primitives)
                            old_innner_contour_positioned = volmdlr.wires.Wire2D(primitives2d)
                        else:
                            theta_offset = outer_contour_theta[outer_contour_side] - contour1.primitives[-1].end.x
                            translation_vector = volmdlr.Vector2D(theta_offset, 0)
                            contour1_positionned = contour1.translation(offset=translation_vector)
                            theta_offset = contour1_positionned.primitives[0].start.x - contour2.primitives[-1].end.x
                            translation_vector = volmdlr.Vector2D(theta_offset, 0)
                            contour2_positionned = contour2.translation(offset=translation_vector)
                            primitives2d = contour1_positionned.primitives
                            primitives2d.extend(contour2_positionned.primitives)
                            old_innner_contour_positioned = volmdlr.wires.Wire2D(primitives2d)
                        old_innner_contour_positioned = old_innner_contour_positioned.order_wire(tol=1e-4)
                    elif number_contours == 1:
                        contour = cutted_contours[0]
                        theta_offset = outer_contour_theta[outer_contour_side] - \
                            inner_contour_theta[inner_contour_side]
                        translation_vector = volmdlr.Vector2D(theta_offset, 0)
                        old_innner_contour_positioned = contour.translation(offset=translation_vector)

                    else:
                        raise NotImplementedError
                point1 = old_outer_contour_positioned.primitives[0].start
                point2 = old_outer_contour_positioned.primitives[-1].end
                point3 = old_innner_contour_positioned.primitives[0].start
                point4 = old_innner_contour_positioned.primitives[-1].end

                outer_contour_direction = point1.x < point2.x
                inner_contour_direction = point3.x < point4.x
                if outer_contour_direction == inner_contour_direction:
                    old_innner_contour_positioned = old_innner_contour_positioned.invert()
                    point3 = old_innner_contour_positioned.primitives[0].start
                    point4 = old_innner_contour_positioned.primitives[-1].end

                closing_linesegment1 = volmdlr.edges.LineSegment2D(point2, point3)
                closing_linesegment2 = volmdlr.edges.LineSegment2D(point4, point1)
                new_outer_contour_primitives = old_outer_contour_positioned.primitives + [closing_linesegment1] + \
                    old_innner_contour_positioned.primitives + \
                    [closing_linesegment2]
                new_outer_contour = volmdlr.wires.Contour2D(primitives=new_outer_contour_primitives)
                new_outer_contour.order_contour(tol=1e-4)
            else:
                new_inner_contours.append(inner_contour)
        return new_outer_contour, new_inner_contours

    def _get_overlapping_theta(self, outer_contour_startend_theta, inner_contour_startend_theta):
        """
        Find overlapping theta domain between two contours on periodical Surfaces.
        """
        oc_xmin_index, outer_contour_xmin = min(enumerate(outer_contour_startend_theta), key=lambda x: x[1])
        oc_xmax_index, outer_contour_xman = max(enumerate(outer_contour_startend_theta), key=lambda x: x[1])
        inner_contour_xmin = min(inner_contour_startend_theta)
        inner_contour_xmax = max(inner_contour_startend_theta)

        # check if tetha3 or theta4 is in [theta1, theta2] interval
        overlap = outer_contour_xmin <= inner_contour_xmax and outer_contour_xman >= inner_contour_xmin

        if overlap:
            if inner_contour_xmin < outer_contour_xmin:
                overlapping_theta = outer_contour_startend_theta[oc_xmin_index]
                outer_contour_side = oc_xmin_index
                side = 0
                return overlapping_theta, outer_contour_side, side
            overlapping_theta = outer_contour_startend_theta[oc_xmax_index]
            outer_contour_side = oc_xmax_index
            side = 1
            return overlapping_theta, outer_contour_side, side

        # if not direct intersection -> find intersection at periodicity
        if inner_contour_xmin < outer_contour_xmin:
            overlapping_theta = outer_contour_startend_theta[oc_xmin_index] - 2 * math.pi
            outer_contour_side = oc_xmin_index
            side = 0
            return overlapping_theta, outer_contour_side, side
        overlapping_theta = outer_contour_startend_theta[oc_xmax_index] + 2 * math.pi
        outer_contour_side = oc_xmax_index
        side = 1
        return overlapping_theta, outer_contour_side, side

    def _reference_points(self, edge):
        """
        Helper function to return points of reference on the edge to fix some parametric periodical discontinuities.
        """
        length = edge.length()
        point_after_start = self.point3d_to_2d(edge.point_at_abscissa(0.001 * length))
        point_before_end = self.point3d_to_2d(edge.point_at_abscissa(0.98 * length))
        theta3, _ = point_after_start
        theta4, _ = point_before_end
        if abs(theta3) == math.pi or abs(theta3) == 0.5 * math.pi:
            point_after_start = self.point3d_to_2d(edge.point_at_abscissa(0.002 * length))
        if abs(theta4) == math.pi or abs(theta4) == 0.5 * math.pi:
            point_before_end = self.point3d_to_2d(edge.point_at_abscissa(0.97 * length))
        return point_after_start, point_before_end

    def _verify_start_end_angles(self, edge, theta1, theta2):
        """
        Verify if there is some incoherence with start and end angles. If so, return fixed angles.
        """
        length = edge.length()
        theta3, _ = self.point3d_to_2d(edge.point_at_abscissa(0.001 * length))
        # make sure that the reference angle is not undefined
        if abs(theta3) == math.pi:
            theta3, _ = self.point3d_to_2d(edge.point_at_abscissa(0.002 * length))

        # Verify if theta1 or theta2 point should be -pi because atan2() -> ]-pi, pi]
        # And also atan2 discontinuity in 0.5 * math.pi
        if abs(theta1) == math.pi or abs(theta1) == 0.5 * math.pi:
            theta1 = repair_start_end_angle_periodicity(theta1, theta3)
        if abs(theta2) == math.pi or abs(theta2) == 0.5 * math.pi:
            theta4, _ = self.point3d_to_2d(edge.point_at_abscissa(0.98 * length))
            # make sure that the reference angle is not undefined
            if abs(theta4) == math.pi:
                theta4, _ = self.point3d_to_2d(edge.point_at_abscissa(0.97 * length))
            theta2 = repair_start_end_angle_periodicity(theta2, theta4)

        return theta1, theta2

    def _fix_angle_discontinuity_on_discretization_points(self, points, indexes_angle_discontinuity, direction):
        # angle1, angle2, angle3 = angle_list
        # if angle3 < angle1 < angle2:
        #     points = [p - volmdlr.Point2D(volmdlr.TWO_PI, 0) if p.x > 0 else p for p in points]
        #     if angle2 == 0.0:
        #         points[-1] = volmdlr.Point2D(-volmdlr.TWO_PI, points[-1].y)
        # elif angle3 > angle1 > angle2:
        #     points = [p + volmdlr.Point2D(volmdlr.TWO_PI, 0) if p.x < 0 else p for p in points]
        #     if angle2 == 0.0:
        #         points[-1] = volmdlr.Point2D(volmdlr.TWO_PI, points[-1].y)
        i = 0 if direction == "x" else 1
        if len(indexes_angle_discontinuity) == 1:
            index_angle_discontinuity = indexes_angle_discontinuity[0]
            sign = round(points[index_angle_discontinuity - 1][i] / abs(points[index_angle_discontinuity - 1][i]), 2)
            if i == 0:
                points = [p + volmdlr.Point2D(sign * volmdlr.TWO_PI, 0) if i >= index_angle_discontinuity else p
                          for i, p in enumerate(points)]
            else:
                points = [p + volmdlr.Point2D(0, sign * volmdlr.TWO_PI) if i >= index_angle_discontinuity else p
                          for i, p in enumerate(points)]
        else:
            raise NotImplementedError
        return points

    def linesegment3d_to_2d(self, linesegment3d):
        """
        Converts the primitive from 3D spatial coordinates to its equivalent 2D primitive in the parametric space.
        """
        start = self.point3d_to_2d(linesegment3d.start)
        end = self.point3d_to_2d(linesegment3d.end)
        if start.x != end.x:
            end = volmdlr.Point2D(start.x, end.y)
        if not start.is_close(end):
            return [vme.LineSegment2D(start, end, name="parametric.linesegment")]
        return None

    def arc3d_to_2d(self, arc3d):
        """
        Converts the primitive from 3D spatial coordinates to its equivalent 2D primitive in the parametric space.
        """
        start = self.point3d_to_2d(arc3d.start)
        end = self.point3d_to_2d(arc3d.end)
        angle3d = arc3d.angle
        point_after_start, point_before_end = self._reference_points(arc3d)

        start, end = vm_parametric.arc3d_to_cylindrical_coordinates_verification(start, end, angle3d,
                                                                                 point_after_start.x,
                                                                                 point_before_end.x)
        return [vme.LineSegment2D(start, end, name="arc")]

    def fullarc3d_to_2d(self, fullarc3d):
        """
        Converts the primitive from 3D spatial coordinates to its equivalent 2D primitive in the parametric space.
        """
        start = self.point3d_to_2d(fullarc3d.start)
        end = self.point3d_to_2d(fullarc3d.end)

        point_after_start, point_before_end = self._reference_points(fullarc3d)

        start, end = vm_parametric.arc3d_to_cylindrical_coordinates_verification(start, end, volmdlr.TWO_PI,
                                                                                 point_after_start.x,
                                                                                 point_before_end.x)
        theta1, z1 = start
        _, z2 = end
        theta3, z3 = point_after_start

        if self.frame.w.is_colinear_to(fullarc3d.normal):
            if start.is_close(end):
                start, end = vm_parametric.fullarc_to_cylindrical_coordinates_verification(start, end, theta3)
            return [vme.LineSegment2D(start, end, name="parametric.fullarc")]
        # Treating one case from Revolution Surface
        if z1 > z3:
            point1 = volmdlr.Point2D(theta1, 1)
            point2 = volmdlr.Point2D(theta1, 0)
        else:
            point1 = volmdlr.Point2D(theta1, 0)
            point2 = volmdlr.Point2D(theta1, 1)
        return [vme.LineSegment2D(point1, point2, name="parametric.fullarc")]

    def bsplinecurve3d_to_2d(self, bspline_curve3d):
        """
        Converts the primitive from 3D spatial coordinates to its equivalent 2D primitive in the parametric space.
        """
        n = len(bspline_curve3d.control_points)
        points3d = bspline_curve3d.discretization_points(number_points=n)
        points = [self.point3d_to_2d(point) for point in points3d]
        theta1, z1 = points[0]
        theta2, z2 = points[-1]
        theta1, theta2 = self._verify_start_end_angles(bspline_curve3d, theta1, theta2)
        points[0] = volmdlr.Point2D(theta1, z1)
        points[-1] = volmdlr.Point2D(theta2, z2)

        theta_list = [point.x for point in points]
        theta_discontinuity, indexes_theta_discontinuity = angle_discontinuity(theta_list)
        if theta_discontinuity:
            points = self._fix_angle_discontinuity_on_discretization_points(points,
                                                                            indexes_theta_discontinuity, "x")

        return [vme.BSplineCurve2D.from_points_interpolation(points, degree=bspline_curve3d.degree,
                                                             periodic=bspline_curve3d.periodic)]

    def arcellipse3d_to_2d(self, arcellipse3d):
        """
        Transformation of a 3D arc of ellipse to a 2D primitive in a cylindrical surface.

        """
        points = [self.point3d_to_2d(p)
                  for p in arcellipse3d.discretization_points(number_points=50)]

        theta1, z1 = points[0]
        theta2, z2 = points[-1]

        # theta3, _ = self.point3d_to_2d(arcellipse3d.point_at_abscissa(0.001 * length))
        theta3, _ = points[1]
        # make sure that the reference angle is not undefined
        if abs(theta3) == math.pi:
            theta3, _ = points[1]

        # Verify if theta1 or theta2 point should be -pi because atan2() -> ]-pi, pi]
        if abs(theta1) == math.pi:
            theta1 = vm_parametric.repair_start_end_angle_periodicity(theta1, theta3)
        if abs(theta2) == math.pi:
            theta4, _ = points[-2]
            # make sure that the reference angle is not undefined
            if abs(theta4) == math.pi:
                theta4, _ = points[-3]
            theta2 = vm_parametric.repair_start_end_angle_periodicity(theta2, theta4)

        points[0] = volmdlr.Point2D(theta1, z1)
        points[-1] = volmdlr.Point2D(theta2, z2)

        theta_list = [point.x for point in points]
        theta_discontinuity, indexes_theta_discontinuity = angle_discontinuity(theta_list)
        if theta_discontinuity:
            points = self._fix_angle_discontinuity_on_discretization_points(points,
                                                                            indexes_theta_discontinuity, "x")

        return [vme.BSplineCurve2D.from_points_interpolation(points, degree=2, name="parametric.arcellipse")]

    def fullarcellipse3d_to_2d(self, arcellipse3d):
        """
        Transformation of a 3D arc ellipse to 2D, in a cylindrical surface.

        """
        points = [self.point3d_to_2d(p)
                  for p in arcellipse3d.discretization_points(number_points=100)]
        start, end = points[0], points[-1]
        if start.is_close(end, 1e-4):
            start, end = vm_parametric.fullarc_to_cylindrical_coordinates_verification(start, end, points[2])
        theta1, z1 = start
        theta2, z2 = end
        theta1, theta2 = self._verify_start_end_angles(arcellipse3d, theta1, theta2)
        points[0] = volmdlr.Point2D(theta1, z1)
        points[-1] = volmdlr.Point2D(theta2, z2)

        theta_list = [point.x for point in points]
        theta_discontinuity, indexes_theta_discontinuity = angle_discontinuity(theta_list)
        if theta_discontinuity:
            points = self._fix_angle_discontinuity_on_discretization_points(points,
                                                                            indexes_theta_discontinuity, "x")

        return [vme.BSplineCurve2D.from_points_interpolation(points, degree=2, periodic=True,
                                                             name="parametric.fullarcellipse")]

    def bsplinecurve2d_to_3d(self, bspline_curve2d):
        """
        Is this right?.
        """
        if bspline_curve2d.name in ("parametric.arcellipse", "parametric.fullarcellipse"):
            start = self.point2d_to_3d(bspline_curve2d.start)
            middle_point = self.point2d_to_3d(bspline_curve2d.point_at_abscissa(0.45 * bspline_curve2d.length()))
            if bspline_curve2d.name == "parametric.arcellipse":
                end = self.point2d_to_3d(bspline_curve2d.end)
                plane3d = Plane3D.from_3_points(start, middle_point, end)
                ellipse = self.concurrent_plane_intersection(plane3d)[0]
                return [vme.ArcEllipse3D(start, middle_point, end, ellipse.center, ellipse.major_dir, ellipse.normal)]
            extra_point = self.point2d_to_3d(bspline_curve2d.point_at_abscissa(0.75 * bspline_curve2d.length()))
            plane3d = Plane3D.from_3_points(start, middle_point, extra_point)
            ellipse = self.concurrent_plane_intersection(plane3d)[0]
            return [vme.FullArcEllipse3D(start, ellipse.major_axis, ellipse.minor_axis, ellipse.center, ellipse.normal,
                                         ellipse.major_dir)]
        n = len(bspline_curve2d.control_points)
        points = [self.point2d_to_3d(p)
                  for p in bspline_curve2d.discretization_points(number_points=n)]
        return [vme.BSplineCurve3D.from_points_interpolation(points, bspline_curve2d.degree, bspline_curve2d.periodic)]

    def linesegment2d_to_3d(self, linesegment2d):
        """
        Converts a BREP line segment 2D onto a 3D primitive on the surface.
        """
        theta1, z1 = linesegment2d.start
        theta2, z2 = linesegment2d.end
        if math.isclose(theta1, theta2, abs_tol=1e-4) or linesegment2d.name == "parametic.linesegment":
            return [vme.LineSegment3D(self.point2d_to_3d(linesegment2d.start),
                                      self.point2d_to_3d(linesegment2d.end))]
        if math.isclose(z1, z2, abs_tol=1e-4) or linesegment2d.name == "parametric.arc" or \
                linesegment2d.name == "parametric.fullarc":
            if math.isclose(abs(theta1 - theta2), volmdlr.TWO_PI, abs_tol=1e-4):
                return [vme.FullArc3D(center=self.frame.origin + z1 * self.frame.w,
                                      start_end=self.point2d_to_3d(linesegment2d.start),
                                      normal=self.frame.w)]

            return [vme.Arc3D(
                self.point2d_to_3d(linesegment2d.start),
                self.point2d_to_3d(volmdlr.Point2D(0.5 * (theta1 + theta2), z1)),
                self.point2d_to_3d(linesegment2d.end)
            )]
        raise NotImplementedError("This case is not yet treated")


class CylindricalSurface3D(PeriodicalSurface):
    """
    The local plane is defined by (theta, z).

    :param frame: frame.w is axis, frame.u is theta=0 frame.v theta=pi/2
    :param frame:
    :param radius: Cylinder's radius
    :type radius: float
    """
    face_class = 'CylindricalFace3D'
    x_periodicity = volmdlr.TWO_PI
    y_periodicity = None

    def __init__(self, frame, radius: float, name: str = ''):
        self.frame = frame
        self.radius = radius
        PeriodicalSurface.__init__(self, name=name)

    def plot(self, ax=None, edge_style: EdgeStyle = EdgeStyle(color='grey', alpha=0.5), length: float = 1.):
        """
        Plot the cylindrical surface in the local frame normal direction.

        :param ax: Matplotlib Axes3D object to plot on. If None, create a new figure.
        :type ax: Axes3D or None
        :param color: color of the wireframe plot. Default is 'grey'.
        :type color: str
        :param alpha: transparency of the edge frame plot. Default is 0.5.
        :type alpha: float
        :param z: additional keyword arguments to pass the value of z to cut the surface.
        :type z: float
        :return: Matplotlib Axes3D object containing the plotted wireframe.
        :rtype: Axes3D
        """
        ncircles = 10
        nlines = 30

        if ax is None:
            fig = plt.figure()
            ax = fig.add_subplot(111, projection='3d')

        self.frame.plot(ax=ax)
        for i in range(nlines):
            theta = i / (nlines - 1) * volmdlr.TWO_PI
            start = self.point2d_to_3d(volmdlr.Point2D(theta, -0.5 * length))
            end = self.point2d_to_3d(volmdlr.Point2D(theta, 0.5 * length))
            vme.LineSegment3D(start, end).plot(ax=ax, edge_style=edge_style)

        for j in range(ncircles):
            circle_frame = self.frame.copy()
            circle_frame.origin += (-0.5 + j / (ncircles - 1)) * length * circle_frame.w
            circle = volmdlr.wires.Circle3D(circle_frame, self.radius)
            circle.plot(ax=ax, edge_style=edge_style)
        return ax

    def point2d_to_3d(self, point2d: volmdlr.Point2D):
        """
        Coverts a parametric coordinate on the surface into a 3D spatial point (x, y, z).

        :param point2d: Point at the ToroidalSuface3D
        :type point2d: `volmdlr.`Point2D`
        """

        point = volmdlr.Point3D(self.radius * math.cos(point2d.x),
                                self.radius * math.sin(point2d.x),
                                point2d.y)
        return self.frame.local_to_global_coordinates(point)

    def point3d_to_2d(self, point3d):
        """
        Returns the cylindrical coordinates volmdlr.Point2D(theta, z) of a Cartesian coordinates point (x, y, z).

        :param point3d: Point at the CylindricalSuface3D
        :type point3d: `volmdlr.`Point3D`
        """
        x, y, z = self.frame.global_to_local_coordinates(point3d)
        # Do not delete this, mathematical problem when x and y close to zero but not 0
        if abs(x) < 1e-12:
            x = 0
        if abs(y) < 1e-12:
            y = 0

        theta = math.atan2(y, x)
        if abs(theta) < 1e-9:
            theta = 0.0

        return volmdlr.Point2D(theta, z)

    @classmethod
    def from_step(cls, arguments, object_dict, **kwargs):
        """
        Converts a step primitive to a CylindricalSurface3D.

        :param arguments: The arguments of the step primitive.
        :type arguments: list
        :param object_dict: The dictionary containing all the step primitives
            that have already been instantiated
        :type object_dict: dict
        :return: The corresponding CylindricalSurface3D object.
        :rtype: :class:`volmdlr.faces.CylindricalSurface3D`
        """

        length_conversion_factor = kwargs.get("length_conversion_factor", 1)
        frame3d = object_dict[arguments[1]]
        u_vector, w_vector = frame3d.v, -frame3d.u
        u_vector.normalize()
        w_vector.normalize()
        v_vector = w_vector.cross(u_vector)
        frame_direct = volmdlr.Frame3D(frame3d.origin, u_vector, v_vector, w_vector)
        radius = float(arguments[2]) * length_conversion_factor
        return cls(frame_direct, radius, arguments[0][1:-1])

    def to_step(self, current_id):
        """
        Translate volmdlr primitive to step syntax.
        """
        frame = volmdlr.Frame3D(self.frame.origin, self.frame.w, self.frame.u,
                                self.frame.v)
        content, frame_id = frame.to_step(current_id)
        current_id = frame_id + 1
        content += f"#{current_id} = CYLINDRICAL_SURFACE('{self.name}',#{frame_id},{round(1000 * self.radius, 3)});\n"
        return content, [current_id]

    def frame_mapping(self, frame: volmdlr.Frame3D, side: str):
        """
        Changes frame_mapping and return a new CylindricalSurface3D.

        :param side: 'old' or 'new'
        """
        new_frame = self.frame.frame_mapping(frame, side)
        return CylindricalSurface3D(new_frame, self.radius,
                                    name=self.name)

    def frame_mapping_inplace(self, frame: volmdlr.Frame3D, side: str):
        """
        Changes frame_mapping and the object is updated inplace.

        :param side: 'old' or 'new'
        """
        warnings.warn("'inplace' methods are deprecated. Use a not inplace method instead.", DeprecationWarning)

        new_frame = self.frame.frame_mapping(frame, side)
        self.frame = new_frame

    def rectangular_cut(self, theta1: float, theta2: float,
                        z1: float, z2: float, name: str = ''):
        """
        Cut a rectangular piece of the CylindricalSurface3D object and return a CylindricalFace3D object.

        """

        if theta1 == theta2:
            theta2 += volmdlr.TWO_PI

        point1 = volmdlr.Point2D(theta1, z1)
        point2 = volmdlr.Point2D(theta2, z1)
        point3 = volmdlr.Point2D(theta2, z2)
        point4 = volmdlr.Point2D(theta1, z2)
        outer_contour = volmdlr.wires.ClosedPolygon2D([point1, point2, point3, point4])
        surface2d = Surface2D(outer_contour, [])
        return volmdlr.faces.CylindricalFace3D(self, surface2d, name)

    def rotation(self, center: volmdlr.Point3D, axis: volmdlr.Vector3D, angle: float):
        """
        CylindricalFace3D rotation.

        :param center: rotation center.
        :param axis: rotation axis.
        :param angle: angle rotation.
        :return: a new rotated Plane3D.
        """
        new_frame = self.frame.rotation(center=center, axis=axis,
                                        angle=angle)
        return CylindricalSurface3D(new_frame, self.radius)

    def rotation_inplace(self, center: volmdlr.Point3D, axis: volmdlr.Vector3D, angle: float):
        """
        CylindricalFace3D rotation. Object is updated inplace.

        :param center: rotation center.
        :param axis: rotation axis.
        :param angle: rotation angle.
        """
        warnings.warn("'inplace' methods are deprecated. Use a not inplace method instead.", DeprecationWarning)

        self.frame.rotation_inplace(center, axis, angle)

    def translation(self, offset: volmdlr.Vector3D):
        """
        CylindricalFace3D translation.

        :param offset: translation vector.
        :return: A new translated CylindricalFace3D.
        """
        return CylindricalSurface3D(self.frame.translation(offset), self.radius)

    def translation_inplace(self, offset: volmdlr.Vector3D):
        """
        CylindricalFace3D translation. Object is updated inplace.

        :param offset: translation vector
        """
        warnings.warn("'inplace' methods are deprecated. Use a not inplace method instead.", DeprecationWarning)

        self.frame.translation_inplace(offset)

    def grid3d(self, grid2d: volmdlr.grid.Grid2D):
        """
        Generate 3d grid points of a Cylindrical surface, based on a Grid2D.

        """

        points_2d = grid2d.points
        points_3d = [self.point2d_to_3d(point2d) for point2d in points_2d]

        return points_3d

    def line_intersections(self, line: vme.Line3D):
        line_2d = line.to_2d(self.frame.origin, self.frame.u, self.frame.v)
        if line_2d is None:
            return []
        origin2d = self.frame.origin.to_2d(self.frame.origin, self.frame.u, self.frame.v)
        distance_line2d_to_origin = line_2d.point_distance(origin2d)
        if distance_line2d_to_origin > self.radius:
            return []
        a_prime = line_2d.point1
        b_prime = line_2d.point2
        a_prime_minus_b_prime = a_prime - b_prime
        t_param = a_prime.dot(a_prime_minus_b_prime) / a_prime_minus_b_prime.dot(a_prime_minus_b_prime)
        k_param = math.sqrt(
            (self.radius ** 2 - distance_line2d_to_origin ** 2) / a_prime_minus_b_prime.dot(a_prime_minus_b_prime))
        intersection1 = line.point1 + (t_param + k_param) * (line.direction_vector())
        intersection2 = line.point1 + (t_param - k_param) * (line.direction_vector())
        if intersection1 == intersection2:
            return [intersection1]

        return [intersection1, intersection2]

    def linesegment_intersections(self, linesegment: vme.LineSegment3D):
        line = linesegment.to_line()
        line_intersections = self.line_intersections(line)
        linesegment_intersections = [inters for inters in line_intersections if linesegment.point_belongs(inters)]
        return linesegment_intersections

    def parallel_plane_intersection(self, plane3d):
        """
        Cylinder plane intersections when plane's normal is perpendicular with the cylinder axis.

        :param plane3d: intersecting plane
        :return: list of intersecting curves
        """
        distance_plane_cylinder_axis = plane3d.point_distance(self.frame.origin)
        if distance_plane_cylinder_axis > self.radius:
            return []
        if math.isclose(self.frame.w.dot(plane3d.frame.u), 0, abs_tol=1e-6):
            line = vme.Line3D(plane3d.frame.origin, plane3d.frame.origin + plane3d.frame.u)
        else:
            line = vme.Line3D(plane3d.frame.origin, plane3d.frame.origin + plane3d.frame.v)
        line_intersections = self.line_intersections(line)
        lines = []
        for intersection in line_intersections:
            lines.append(vme.Line3D(intersection, intersection + self.frame.w))
        return lines

    def perpendicular_plane_intersection(self, plane3d):
        """
        Cylinder plane intersections when plane's normal is parallel with the cylinder axis.

        :param plane3d: intersecting plane
        :return: list of intersecting curves
        """
        line = vme.Line3D(self.frame.origin, self.frame.origin + self.frame.w)
        center3d_plane = plane3d.line_intersections(line)[0]
        circle3d = volmdlr.wires.Circle3D(volmdlr.Frame3D(center3d_plane, plane3d.frame.u,
                                                          plane3d.frame.v, plane3d.frame.w), self.radius)
        return [circle3d]

    def concurrent_plane_intersection(self, plane3d):
        """
        Cylinder plane intersections when plane's normal is concurrent with the cylinder axis, but not orthogonal.

        Ellipse vector equation : < r*cos(t), r*sin(t), -(1 / c)*(d + a*r*cos(t) +
        b*r*sint(t)); d = - (ax_0 + by_0 + cz_0).

        :param plane3d: intersecting plane.
        :return: list of intersecting curves.
        """
        line = vme.Line3D(self.frame.origin, self.frame.origin + self.frame.w)
        center3d_plane = plane3d.line_intersections(line)[0]
        plane_coefficient_a, plane_coefficient_b, plane_coefficient_c, plane_coefficient_d = \
            plane3d.equation_coefficients()
        ellipse_0 = volmdlr.Point3D(
            self.radius * math.cos(0),
            self.radius * math.sin(0),
            - (1 / plane_coefficient_c) * (plane_coefficient_d + plane_coefficient_a * self.radius * math.cos(0) +
                                           plane_coefficient_b * self.radius * math.sin(0)))
        ellipse_pi_by_2 = volmdlr.Point3D(
            self.radius * math.cos(math.pi / 2),
            self.radius * math.sin(math.pi / 2),
            - (1 / plane_coefficient_c) * (
                    plane_coefficient_d + plane_coefficient_a * self.radius * math.cos(math.pi / 2)
                    + plane_coefficient_b * self.radius * math.sin(math.pi / 2)))
        axis_1 = center3d_plane.point_distance(ellipse_0)
        axis_2 = center3d_plane.point_distance(ellipse_pi_by_2)
        if axis_1 > axis_2:
            major_axis = axis_1
            minor_axis = axis_2
            major_dir = ellipse_0 - center3d_plane
        else:
            major_axis = axis_2
            minor_axis = axis_1
            major_dir = ellipse_pi_by_2 - center3d_plane
        return [volmdlr.wires.Ellipse3D(major_axis, minor_axis, center3d_plane, plane3d.frame.w, major_dir)]

    def plane_intersection(self, plane3d):
        """
        Cylinder intersections with a plane.

        :param plane3d: intersecting plane.
        :return: list of intersecting curves.
        """
        if math.isclose(abs(plane3d.frame.w.dot(self.frame.w)), 0, abs_tol=1e-6):
            return self.parallel_plane_intersection(plane3d)
        if math.isclose(abs(plane3d.frame.w.dot(self.frame.w)), 1, abs_tol=1e-6):
            return self.perpendicular_plane_intersection(plane3d)
        return self.concurrent_plane_intersection(plane3d)

    def is_coincident(self, surface3d):
        """
        Verifies if two CylindricalSurfaces are coincident.

        :param surface3d: surface to verify.
        :return: True if they are coincident, False otherwise.
        """
        if not isinstance(self, surface3d.__class__):
            return False
        if math.isclose(abs(self.frame.w.dot(surface3d.frame.w)), 1.0, abs_tol=1e-6) and \
                self.radius == surface3d.radius:
            return True
        return False

    def point_on_surface(self, point3d):
        """
        Verifies if a given point is on the CylindricalSurface3D.

        :param point3d: point to verify.
        :return: True if point on surface, False otherwise.
        """
        new_point = self.frame.global_to_local_coordinates(point3d)
        if math.isclose(new_point.x ** 2 + new_point.y ** 2, self.radius ** 2, abs_tol=1e-6):
            return True
        return False


class ToroidalSurface3D(PeriodicalSurface):
    """
    The local plane is defined by (theta, phi).

    Theta is the angle around the big (R) circle and phi around the small (r).

    :param frame: Tore's frame: origin is the center, u is pointing at theta=0
    :param tore_radius: Tore's radius
    :param r: Circle to revolute radius

    :See Also:

    Definitions of R and r according to https://en.wikipedia.org/wiki/Torus
    """
    face_class = 'ToroidalFace3D'
    x_periodicity = volmdlr.TWO_PI
    y_periodicity = volmdlr.TWO_PI

    def __init__(self, frame: volmdlr.Frame3D, tore_radius: float, r: float, name: str = ''):
        self.frame = frame
        self.tore_radius = tore_radius
        self.r = r
        PeriodicalSurface.__init__(self, name=name)

        self._bbox = None

    @property
    def bounding_box(self):
        if not self._bbox:
            self._bbox = self._bounding_box()
        return self._bbox

    def _bounding_box(self):
        distance = self.tore_radius + self.r
        point1 = self.frame.origin + self.frame.u * distance + self.frame.v * distance + self.frame.w * self.r
        point2 = self.frame.origin + self.frame.u * distance + self.frame.v * distance - self.frame.w * self.r
        point3 = self.frame.origin + self.frame.u * distance - self.frame.v * distance + self.frame.w * self.r
        point4 = self.frame.origin + self.frame.u * distance - self.frame.v * distance - self.frame.w * self.r
        point5 = self.frame.origin - self.frame.u * distance + self.frame.v * distance + self.frame.w * self.r
        point6 = self.frame.origin - self.frame.u * distance + self.frame.v * distance - self.frame.w * self.r
        point7 = self.frame.origin - self.frame.u * distance - self.frame.v * distance + self.frame.w * self.r
        point8 = self.frame.origin - self.frame.u * distance - self.frame.v * distance - self.frame.w * self.r

        return volmdlr.core.BoundingBox.from_points(
            [point1, point2, point3, point4, point5, point6, point7, point8])

    def point2d_to_3d(self, point2d: volmdlr.Point2D):
        """
        Coverts a parametric coordinate on the surface into a 3D spatial point (x, y, z).

        :param point2d: Point at the ToroidalSuface3D
        :type point2d: `volmdlr.`Point2D`
        """
        theta, phi = point2d
        x = (self.tore_radius + self.r * math.cos(phi)) * math.cos(theta)
        y = (self.tore_radius + self.r * math.cos(phi)) * math.sin(theta)
        z = self.r * math.sin(phi)
        return self.frame.local_to_global_coordinates(volmdlr.Point3D(x, y, z))

    def point3d_to_2d(self, point3d):
        """
        Transform a 3D spatial point (x, y, z) into a 2D spherical parametric point (theta, phi).
        """
        x, y, z = self.frame.global_to_local_coordinates(point3d)
        z = min(self.r, max(-self.r, z))

        # Do not delete this, mathematical problem when x and y close to zero (should be zero) but not 0
        # Genarally this is related to uncertaintity of step files.

        if abs(x) < 1e-12:
            x = 0
        if abs(y) < 1e-12:
            y = 0

        zr = z / self.r
        phi = math.asin(zr)
        if abs(phi) < 1e-9:
            phi = 0

        u = self.tore_radius + math.sqrt((self.r ** 2) - (z ** 2))
        u1, u2 = round(x / u, 5), round(y / u, 5)
        theta = math.atan2(u2, u1)

        vector_to_tube_center = volmdlr.Vector3D(self.tore_radius * math.cos(theta),
                                                 self.tore_radius * math.sin(theta), 0)
        vector_from_tube_center_to_point = volmdlr.Vector3D(x, y, z) - vector_to_tube_center
        phi2 = volmdlr.geometry.vectors3d_angle(vector_to_tube_center, vector_from_tube_center_to_point)

        if phi >= 0 and phi2 > 0.5 * math.pi:
            phi = math.pi - phi
        elif phi < 0 and phi2 > 0.5 * math.pi:
            phi = -math.pi - phi
        if abs(theta) < 1e-9:
            theta = 0.0
        if abs(phi) < 1e-9:
            phi = 0.0
        return volmdlr.Point2D(theta, phi)

    @classmethod
    def from_step(cls, arguments, object_dict, **kwargs):
        """
        Converts a step primitive to a ToroidalSurface3D.

        :param arguments: The arguments of the step primitive.
        :type arguments: list
        :param object_dict: The dictionary containing all the step primitives
            that have already been instantiated.
        :type object_dict: dict
        :return: The corresponding ToroidalSurface3D object.
        :rtype: :class:`volmdlr.faces.ToroidalSurface3D`
        """

        length_conversion_factor = kwargs.get("length_conversion_factor", 1)

        frame3d = object_dict[arguments[1]]
        u_vector, w_vector = frame3d.v, -frame3d.u
        u_vector.normalize()
        w_vector.normalize()
        v_vector = w_vector.cross(u_vector)
        frame_direct = volmdlr.Frame3D(frame3d.origin, u_vector, v_vector, w_vector)
        rcenter = float(arguments[2]) * length_conversion_factor
        rcircle = float(arguments[3]) * length_conversion_factor
        return cls(frame_direct, rcenter, rcircle, arguments[0][1:-1])

    def to_step(self, current_id):
        frame = volmdlr.Frame3D(self.frame.origin, self.frame.w, self.frame.u,
                                self.frame.v)
        content, frame_id = frame.to_step(current_id)
        current_id = frame_id + 1
        content += f"#{current_id} = TOROIDAL_SURFACE('{self.name}',#{frame_id}," \
                   f"{round(1000 * self.tore_radius, 3)},{round(1000 * self.r, 3)});\n"
        return content, [current_id]

    def frame_mapping(self, frame: volmdlr.Frame3D, side: str):
        """
        Changes frame_mapping and return a new ToroidalSurface3D.

        :param frame: The new frame to map to.
        :type frame: `volmdlr.Frame3D
        :param side: Indicates whether the frame should be mapped to the 'old' or 'new' frame.
            Acceptable values are 'old' or 'new'.
        :type side: str
        """
        new_frame = self.frame.frame_mapping(frame, side)
        return ToroidalSurface3D(new_frame, self.tore_radius, self.r, name=self.name)

    def frame_mapping_inplace(self, frame: volmdlr.Frame3D, side: str):
        """
        Changes frame_mapping and the object is updated inplace.

        :param frame: The new frame to map to.
        :type frame: `volmdlr.Frame3D
        :param side: Indicates whether the frame should be mapped to the 'old' or 'new' frame.
            Acceptable values are 'old' or 'new'.
        :type side: str
        """
        warnings.warn("'inplace' methods are deprecated. Use a not inplace method instead.", DeprecationWarning)

        new_frame = self.frame.frame_mapping(frame, side)
        self.frame = new_frame

    def rectangular_cut(self, theta1: float, theta2: float, phi1: float, phi2: float, name: str = ""):
        """
        Cut a rectangular piece of the ToroidalSurface3D object and return a ToroidalFace3D object.

        :param theta1: Start angle of the cut in theta direction.
        :param theta2: End angle of the cut in theta direction.
        :param phi1: Start angle of the cut in phi direction.
        :param phi2: End angle of the cut in phi direction.
        :param name: (optional) Name of the returned ToroidalFace3D object. Defaults to "".
        :return: A ToroidalFace3D object created by cutting the ToroidalSurface3D object.
        :rtype: ToroidalFace3D
        """
        if phi1 == phi2:
            phi2 += volmdlr.TWO_PI
        elif phi2 < phi1:
            phi2 += volmdlr.TWO_PI
        if theta1 == theta2:
            theta2 += volmdlr.TWO_PI
        elif theta2 < theta1:
            theta2 += volmdlr.TWO_PI

        point1 = volmdlr.Point2D(theta1, phi1)
        point2 = volmdlr.Point2D(theta2, phi1)
        point3 = volmdlr.Point2D(theta2, phi2)
        point4 = volmdlr.Point2D(theta1, phi2)
        outer_contour = volmdlr.wires.ClosedPolygon2D([point1, point2, point3, point4])
        return ToroidalFace3D(self,
                              Surface2D(outer_contour, []),
                              name)

    def linesegment2d_to_3d(self, linesegment2d):
        """
        Converts the parametric boundary representation into a 3D primitive.
        """
        theta1, phi1 = linesegment2d.start
        theta2, phi2 = linesegment2d.end
        if math.isclose(theta1, theta2, abs_tol=1e-4):
            if math.isclose(abs(phi1 - phi2), volmdlr.TWO_PI, abs_tol=1e-4):
                u_vector = self.frame.u.rotation(self.frame.origin, self.frame.w, angle=theta1)
                v_vector = self.frame.u.rotation(self.frame.origin, self.frame.w, angle=theta1)
                center = self.frame.origin + self.tore_radius * u_vector
                return [vme.FullArc3D(center=center,
                                      start_end=center + self.r * u_vector,
                                      normal=v_vector)]
            return [vme.Arc3D(
                self.point2d_to_3d(linesegment2d.start),
                self.point2d_to_3d(volmdlr.Point2D(theta1, 0.5 * (phi1 + phi2))),
                self.point2d_to_3d(linesegment2d.end),
            )]
        if math.isclose(phi1, phi2, abs_tol=1e-4):
            if math.isclose(abs(theta1 - theta2), volmdlr.TWO_PI, abs_tol=1e-4):
                center = self.frame.origin + self.r * math.sin(phi1) * self.frame.w
                start_end = center + self.frame.u * (self.r + self.tore_radius)
                return [vme.FullArc3D(center=center,
                                      start_end=start_end,
                                      normal=self.frame.w)]
            return [vme.Arc3D(
                self.point2d_to_3d(linesegment2d.start),
                self.point2d_to_3d(volmdlr.Point2D(0.5 * (theta1 + theta2), phi1)),
                self.point2d_to_3d(linesegment2d.end),
            )]
        raise NotImplementedError('Ellipse?')

    def bsplinecurve2d_to_3d(self, bspline_curve2d):
        """
        Converts the parametric boundary representation into a 3D primitive.
        """
        n = len(bspline_curve2d.control_points)
        points = [self.point2d_to_3d(p)
                  for p in bspline_curve2d.discretization_points(number_points=n)]
        return [vme.BSplineCurve3D.from_points_interpolation(points, bspline_curve2d.degree, bspline_curve2d.periodic)]

    def fullarc3d_to_2d(self, fullarc3d):
        """
        Converts the primitive from 3D spatial coordinates to its equivalent 2D primitive in the parametric space.
        """
        start = self.point3d_to_2d(fullarc3d.start)
        end = self.point3d_to_2d(fullarc3d.end)

        length = fullarc3d.length()
        angle3d = fullarc3d.angle
        point_after_start = self.point3d_to_2d(fullarc3d.point_at_abscissa(0.001 * length))
        point_before_end = self.point3d_to_2d(fullarc3d.point_at_abscissa(0.98 * length))

        start, end = vm_parametric.arc3d_to_spherical_coordinates_verification(start, end, angle3d,
                                                                               [point_after_start, point_before_end],
                                                                               [self.x_periodicity,
                                                                                self.y_periodicity])
        theta1, phi1 = start
        # theta2, phi2 = end
        theta3, phi3 = point_after_start
        # theta4, phi4 = point_before_end
        if self.frame.w.is_colinear_to(fullarc3d.normal, abs_tol=1e-4):
            point1 = start
            if theta1 > theta3:
                point2 = volmdlr.Point2D(theta1 - volmdlr.TWO_PI, phi1)
            elif theta1 < theta3:
                point2 = volmdlr.Point2D(theta1 + volmdlr.TWO_PI, phi1)
            return [vme.LineSegment2D(point1, point2)]
        point1 = start
        if phi1 > phi3:
            point2 = volmdlr.Point2D(theta1, phi1 - volmdlr.TWO_PI)
        elif phi1 < phi3:
            point2 = volmdlr.Point2D(theta1, phi1 + volmdlr.TWO_PI)
        return [vme.LineSegment2D(point1, point2)]

    def arc3d_to_2d(self, arc3d):
        start = self.point3d_to_2d(arc3d.start)
        end = self.point3d_to_2d(arc3d.end)

        length = arc3d.length()
        angle3d = arc3d.angle
        point_after_start = self.point3d_to_2d(arc3d.point_at_abscissa(0.001 * length))
        point_before_end = self.point3d_to_2d(arc3d.point_at_abscissa(0.98 * length))

        start, end = vm_parametric.arc3d_to_spherical_coordinates_verification(start, end, angle3d,
                                                                               [point_after_start, point_before_end],
                                                                               [self.x_periodicity,
                                                                                self.y_periodicity])

        return [vme.LineSegment2D(start, end)]

    def bsplinecurve3d_to_2d(self, bspline_curve3d):
        """
        Converts the primitive from 3D spatial coordinates to its equivalent 2D primitive in the parametric space.
        """
        length = bspline_curve3d.length()
        theta3, phi3 = self.point3d_to_2d(bspline_curve3d.point_at_abscissa(0.001 * length))
        theta4, phi4 = self.point3d_to_2d(bspline_curve3d.point_at_abscissa(0.98 * length))
        n = len(bspline_curve3d.control_points)
        points3d = bspline_curve3d.discretization_points(number_points=n)
        points = [self.point3d_to_2d(p) for p in points3d]
        theta1, phi1 = points[0]
        theta2, phi2 = points[-1]

        # Verify if theta1 or theta2 point should be -pi because atan2() -> ]-pi, pi]
        if abs(theta1) == math.pi:
            theta1 = repair_start_end_angle_periodicity(theta1, theta3)
        if abs(theta2) == math.pi:
            theta2 = repair_start_end_angle_periodicity(theta2, theta4)

        # Verify if phi1 or phi2 point should be -pi because phi -> ]-pi, pi]
        if abs(phi1) == math.pi:
            phi1 = repair_start_end_angle_periodicity(phi1, phi3)
        if abs(phi2) == math.pi:
            phi2 = repair_start_end_angle_periodicity(phi2, phi4)

        points[0] = volmdlr.Point2D(theta1, phi1)
        points[-1] = volmdlr.Point2D(theta2, phi2)

        theta_list = [point.x for point in points]
        phi_list = [point.y for point in points]
        theta_discontinuity, indexes_theta_discontinuity = angle_discontinuity(theta_list)
        phi_discontinuity, indexes_phi_discontinuity = angle_discontinuity(phi_list)

        if theta_discontinuity:
            points = self._fix_angle_discontinuity_on_discretization_points(points,
                                                                            indexes_theta_discontinuity, "x")
        if phi_discontinuity:
            points = self._fix_angle_discontinuity_on_discretization_points(points,
                                                                            indexes_phi_discontinuity, "y")

        return [vme.BSplineCurve2D.from_points_interpolation(points, bspline_curve3d.degree, bspline_curve3d.periodic)]

    def triangulation(self):
        """
        Triangulation.

        :rtype: vmd.DisplayMesh3D
        """
        face = self.rectangular_cut(0, volmdlr.TWO_PI, 0, volmdlr.TWO_PI)
        return face.triangulation()

    def translation(self, offset: volmdlr.Vector3D):
        """
        ToroidalSurface3D translation.

        :param offset: translation vector
        :return: A new translated ToroidalSurface3D
        """
        return ToroidalSurface3D(self.frame.translation(
            offset), self.tore_radius, self.r)

    def translation_inplace(self, offset: volmdlr.Vector3D):
        """
        ToroidalSurface3D translation. Object is updated inplace.

        :param offset: translation vector.
        """
        warnings.warn("'inplace' methods are deprecated. Use a not inplace method instead.", DeprecationWarning)

        self.frame.translation_inplace(offset)

    def rotation(self, center: volmdlr.Point3D, axis: volmdlr.Vector3D, angle: float):
        """
        ToroidalSurface3D rotation.

        :param center: rotation center.
        :param axis: rotation axis.
        :param angle: angle rotation.
        :return: a new rotated ToroidalSurface3D.
        """
        new_frame = self.frame.rotation(center=center, axis=axis,
                                        angle=angle)
        return self.__class__(new_frame, self.tore_radius, self.r)

    def rotation_inplace(self, center: volmdlr.Point3D, axis: volmdlr.Vector3D, angle: float):
        """
        ToroidalSurface3D rotation. Object is updated inplace.

        :param center: rotation center.
        :param axis: rotation axis.
        :param angle: rotation angle.
        """
        warnings.warn("'inplace' methods are deprecated. Use a not inplace method instead.", DeprecationWarning)

        self.frame.rotation_inplace(center, axis, angle)

    def plot(self, ax=None, color='grey', alpha=0.5):
        """Plot torus arcs."""
        if ax is None:
            fig = plt.figure()
            ax = fig.add_subplot(111, projection='3d')

        self.frame.plot(ax=ax)
        number_arcs = 50
        for i in range(number_arcs):
            theta = i / number_arcs * volmdlr.TWO_PI
            t_points = []
            for j in range(number_arcs):
                phi = j / number_arcs * volmdlr.TWO_PI
                t_points.append(self.point2d_to_3d(volmdlr.Point2D(theta, phi)))
            ax = volmdlr.wires.ClosedPolygon3D(t_points).plot(ax=ax, edge_style=EdgeStyle(color=color, alpha=alpha))

        return ax

    def point_projection(self, point3d):
        """
        Returns the projection of the point on the toroidal surface.

        :param point3d: Point to project.
        :type point3d: volmdlr.Point3D
        :return: A point on the surface
        :rtype: volmdlr.Point3D
        """
        x, y, z = self.frame.global_to_local_coordinates(point3d)

        if abs(x) < 1e-12:
            x = 0
        if abs(y) < 1e-12:
            y = 0

        # z_theta = min(self.r, max(-self.r, z))
        # u = self.tore_radius + math.sqrt((self.r ** 2) - (z_theta ** 2))
        # u1, u2 = round(x / u, 5), round(y / u, 5)
        theta = math.atan2(y, x)

        vector_to_tube_center = volmdlr.Vector3D(self.tore_radius * math.cos(theta),
                                                 self.tore_radius * math.sin(theta), 0)
        vector_from_tube_center_to_point = volmdlr.Vector3D(x, y, z) - vector_to_tube_center
        phi = volmdlr.geometry.vectors3d_angle(vector_to_tube_center, vector_from_tube_center_to_point)
        if z < 0:
            phi = 2 * math.pi - phi
        if abs(theta) < 1e-9:
            theta = 0.0
        if abs(phi) < 1e-9:
            phi = 0.0
        return self.point2d_to_3d(volmdlr.Point2D(theta, phi))


class ConicalSurface3D(PeriodicalSurface):
    """
    The local plane is defined by (theta, z).

    :param frame: Cone's frame to position it: frame.w is axis of cone frame.origin is at the angle of the cone.
    :param semi_angle: cone's semi-angle.
    """
    face_class = 'ConicalFace3D'
    x_periodicity = volmdlr.TWO_PI
    y_periodicity = None

    def __init__(self, frame: volmdlr.Frame3D, semi_angle: float,
                 name: str = ''):
        self.frame = frame
        self.semi_angle = semi_angle
        PeriodicalSurface.__init__(self, name=name)

    def plot(self, ax=None, edge_style=EdgeStyle(color='grey', alpha=0.5), **kwargs):
        z = kwargs.get("z", 0.5)
        if ax is None:
            fig = plt.figure()
            ax = fig.add_subplot(111, projection='3d')

        self.frame.plot(ax=ax)
        x = z * math.tan(self.semi_angle)
        # point1 = self.frame.local_to_global_coordinates(volmdlr.Point3D(-x, 0, -z))
        point1 = self.frame.origin
        point2 = self.frame.local_to_global_coordinates(volmdlr.Point3D(x, 0, z))
        generatrix = vme.LineSegment3D(point1, point2)
        for i in range(37):
            theta = i / 36. * volmdlr.TWO_PI
            wire = generatrix.rotation(self.frame.origin, self.frame.w, theta)
            wire.plot(ax=ax, edge_style=edge_style)
        return ax

    @classmethod
    def from_step(cls, arguments, object_dict, **kwargs):
        """
        Converts a step primitive to a ConicalSurface3D.

        :param arguments: The arguments of the step primitive.
        :type arguments: list
        :param object_dict: The dictionary containing all the step primitives
            that have already been instantiated.
        :type object_dict: dict
        :return: The corresponding ConicalSurface3D object.
        :rtype: :class:`volmdlr.faces.ConicalSurface3D`
        """

        length_conversion_factor = kwargs.get("length_conversion_factor", 1)
        angle_conversion_factor = kwargs.get("angle_conversion_factor", 1)

        frame3d = object_dict[arguments[1]]
        u, w = frame3d.v, frame3d.u
        u.normalize()
        w.normalize()
        v = w.cross(u)
        radius = float(arguments[2]) * length_conversion_factor
        semi_angle = float(arguments[3]) * angle_conversion_factor
        origin = frame3d.origin - radius / math.tan(semi_angle) * w
        frame_direct = volmdlr.Frame3D(origin, u, v, w)
        return cls(frame_direct, semi_angle, arguments[0][1:-1])

    def to_step(self, current_id):
        frame = volmdlr.Frame3D(self.frame.origin, self.frame.w, self.frame.u,
                                self.frame.v)
        content, frame_id = frame.to_step(current_id)
        current_id = frame_id + 1
        content += f"#{current_id} = CONICAL_SURFACE('{self.name}',#{frame_id},{0.},{round(self.semi_angle, 3)});\n"
        return content, [current_id]

    def frame_mapping(self, frame: volmdlr.Frame3D, side: str):
        """
        Changes frame_mapping and return a new ConicalSurface3D.

        :param side: 'old' or 'new'
        """
        new_frame = self.frame.frame_mapping(frame, side)
        return ConicalSurface3D(new_frame, self.semi_angle, name=self.name)

    def frame_mapping_inplace(self, frame: volmdlr.Frame3D, side: str):
        """
        Changes frame_mapping and the object is updated inplace.

        :param side:'old' or 'new'
        """
        warnings.warn("'inplace' methods are deprecated. Use a not inplace method instead.", DeprecationWarning)

        new_frame = self.frame.frame_mapping(frame, side)
        self.frame = new_frame

    def point2d_to_3d(self, point2d: volmdlr.Point2D):
        """
        Coverts a parametric coordinate on the surface into a 3D spatial point (x, y, z).

        :param point2d: Point at the ConicalSuface3D
        :type point2d: `volmdlr.`Point2D`
        """
        theta, z = point2d
        r = math.tan(self.semi_angle) * z
        new_point = volmdlr.Point3D(r * math.cos(theta),
                                    r * math.sin(theta),
                                    z)
        return self.frame.local_to_global_coordinates(new_point)

    def point3d_to_2d(self, point3d: volmdlr.Point3D):
        """
        Returns the cylindrical coordinates volmdlr.Point2D(theta, z) of a Cartesian coordinates point (x, y, z).

        :param point3d: Point at the CylindricalSuface3D.
        :type point3d: :class:`volmdlr.`Point3D`
        """
        x, y, z = self.frame.global_to_local_coordinates(point3d)
        # Do not delete this, mathematical problem when x and y close to zero (should be zero) but not 0
        # Genarally this is related to uncertainty of step files.
        if abs(x) < 1e-12:
            x = 0
        if abs(y) < 1e-12:
            y = 0
        theta = math.atan2(y, x)
        if abs(theta) < 1e-9:
            theta = 0.0
        return volmdlr.Point2D(theta, z)

    def rectangular_cut(self, theta1: float, theta2: float,
                        z1: float, z2: float, name: str = ''):
        """
        Cut a rectangular piece of the ConicalSurface3D object and return a ConicalFace3D object.

        """
        # theta1 = angle_principal_measure(theta1)
        # theta2 = angle_principal_measure(theta2)
        if theta1 == theta2:
            theta2 += volmdlr.TWO_PI

        point1 = volmdlr.Point2D(theta1, z1)
        point2 = volmdlr.Point2D(theta2, z1)
        point3 = volmdlr.Point2D(theta2, z2)
        point4 = volmdlr.Point2D(theta1, z2)
        outer_contour = volmdlr.wires.ClosedPolygon2D([point1, point2, point3, point4])
        return ConicalFace3D(self, Surface2D(outer_contour, []), name)

    def linesegment3d_to_2d(self, linesegment3d):
        """
        Converts the primitive from 3D spatial coordinates to its equivalent 2D primitive in the parametric space.
        """
        start = self.point3d_to_2d(linesegment3d.start)
        end = self.point3d_to_2d(linesegment3d.end)
        if start.x != end.x and start.is_close(volmdlr.Point2D(0, 0)):
            start = volmdlr.Point2D(end.x, 0)
        elif start.x != end.x and end == volmdlr.Point2D(0, 0):
            end = volmdlr.Point2D(start.x, 0)
        # elif start.x != end.x:
        #     end = volmdlr.Point2D(start.x, end.y)
        if not start.is_close(end):
            return [vme.LineSegment2D(start, end)]
        return [vme.BSplineCurve2D.from_points_interpolation([start, end], 1, False)]

    def linesegment2d_to_3d(self, linesegment2d):
        if linesegment2d.name == "construction":
            return None
        theta1, z1 = linesegment2d.start
        theta2, z2 = linesegment2d.end

        if math.isclose(theta1, theta2, abs_tol=1e-4):
            return [vme.LineSegment3D(
                self.point2d_to_3d(linesegment2d.start),
                self.point2d_to_3d(linesegment2d.end),
            )]
        if math.isclose(z1, z2, abs_tol=1e-4) and math.isclose(z1, 0.,
                                                               abs_tol=1e-6):
            return []
        if math.isclose(z1, z2, abs_tol=1e-4):
            if abs(theta1 - theta2) == volmdlr.TWO_PI:
                return [vme.FullArc3D(center=self.frame.origin + z1 * self.frame.w,
                                      start_end=self.point2d_to_3d(linesegment2d.start),
                                      normal=self.frame.w)]

            return [vme.Arc3D(
                self.point2d_to_3d(linesegment2d.start),
                self.point2d_to_3d(
                    volmdlr.Point2D(0.5 * (theta1 + theta2), z1)),
                self.point2d_to_3d(linesegment2d.end))
            ]
        raise NotImplementedError('Ellipse?')

    def contour3d_to_2d(self, contour3d):
        """
        Transforms a Contour3D into a Contour2D in the parametric domain of the surface.

        :param contour3d: The contour to be transformed.
        :type contour3d: :class:`volmdlr.wires.Contour3D`
        :return: A 2D contour object.
        :rtype: :class:`volmdlr.wires.Contour2D`
        """
        primitives2d = self.primitives3d_to_2d(contour3d.primitives)

        wire2d = volmdlr.wires.Wire2D(primitives2d)
        delta_x = abs(wire2d.primitives[0].start.x - wire2d.primitives[-1].end.x)
        if math.isclose(delta_x, volmdlr.TWO_PI, abs_tol=1e-3) and wire2d.is_ordered():
            if len(primitives2d) > 1:
                # very specific conical case due to the singularity in the point z = 0 on parametric domain.
                if primitives2d[-2].start.y == 0.0:
                    primitives2d = self.repair_primitives_periodicity(primitives2d)
            return volmdlr.wires.Contour2D(primitives2d)
        # Fix contour
        primitives2d = self.repair_primitives_periodicity(primitives2d)
        return volmdlr.wires.Contour2D(primitives2d)

    def translation(self, offset: volmdlr.Vector3D):
        """
        ConicalSurface3D translation.

        :param offset: translation vector.
        :return: A new translated ConicalSurface3D.
        """
        return self.__class__(self.frame.translation(offset),
                              self.semi_angle)

    def translation_inplace(self, offset: volmdlr.Vector3D):
        """
        ConicalSurface3D translation. Object is updated inplace.

        :param offset: translation vector.
        """
        warnings.warn("'inplace' methods are deprecated. Use a not inplace method instead.", DeprecationWarning)

        self.frame.translation_inplace(offset)

    def rotation(self, center: volmdlr.Point3D,
                 axis: volmdlr.Vector3D, angle: float):
        """
        ConicalSurface3D rotation.

        :param center: rotation center.
        :param axis: rotation axis.
        :param angle: angle rotation.
        :return: a new rotated ConicalSurface3D.
        """
        new_frame = self.frame.rotation(center=center, axis=axis, angle=angle)
        return self.__class__(new_frame, self.semi_angle)

    def rotation_inplace(self, center: volmdlr.Point3D,
                         axis: volmdlr.Vector3D, angle: float):
        """
        ConicalSurface3D rotation. Object is updated inplace.

        :param center: rotation center.
        :param axis: rotation axis.
        :param angle: rotation angle.
        """
        warnings.warn("'inplace' methods are deprecated. Use a not inplace method instead.", DeprecationWarning)

        self.frame.rotation_inplace(center, axis, angle)

    def repair_primitives_periodicity(self, primitives2d):
        """
        Repairs the continuity of the 2D contour while using contour3d_to_2d on periodic surfaces.

        :param primitives2d: The primitives in parametric surface domain.
        :type primitives2d: list
        :return: A list of primitives.
        :rtype: list
        """
        # Search for a primitive that can be used as reference for reparing periodicity
        pos = vm_parametric.find_index_defined_brep_primitive_on_periodical_surface(primitives2d,
                                                                                    [self.x_periodicity,
                                                                                     self.y_periodicity])
        if pos != 0:
            primitives2d = primitives2d[pos:] + primitives2d[:pos]

        i = 1
        while i < len(primitives2d):
            previous_primitive = primitives2d[i - 1]
            delta = previous_primitive.end - primitives2d[i].start
            if not math.isclose(delta.norm(), 0, abs_tol=1e-5):
                if primitives2d[i].end.is_close(primitives2d[i - 1].end, tol=1e-4) and \
                        math.isclose(primitives2d[i].length(), volmdlr.TWO_PI, abs_tol=1e-4):
                    primitives2d[i] = primitives2d[i].reverse()
                elif delta.norm() and math.isclose(abs(previous_primitive.end.y), 0, abs_tol=1e-6):
                    primitives2d.insert(i, vme.LineSegment2D(previous_primitive.end, primitives2d[i].start,
                                                             name="construction"))
                    i += 1
                else:
                    primitives2d[i] = primitives2d[i].translation(delta)
            # treat very specific case of conical surfaces when the previous primitive and the primitive are a
            # linesegment3d with singularity
            elif math.isclose(primitives2d[i].start.y, 0.0, abs_tol=1e-6) and \
                    math.isclose(primitives2d[i].start.x, primitives2d[i].end.x, abs_tol=1e-6) and \
                    math.isclose(primitives2d[i].start.x, previous_primitive.end.x, abs_tol=1e-6):
                if primitives2d[i + 1].end.x < primitives2d[i].end.x:
                    theta_offset = volmdlr.TWO_PI
                elif primitives2d[i + 1].end.x > primitives2d[i].end.x:
                    theta_offset = -volmdlr.TWO_PI
                primitive1 = vme.LineSegment2D(previous_primitive.end,
                                               previous_primitive.end + volmdlr.Point2D(theta_offset, 0),
                                               name="construction")
                primitive2 = primitives2d[i].translation(volmdlr.Vector2D(theta_offset, 0))
                primitive3 = primitives2d[i + 1].translation(volmdlr.Vector2D(theta_offset, 0))
                primitives2d[i] = primitive1
                primitives2d.insert(i + 1, primitive2)
                primitives2d[i + 2] = primitive3
                i += 1
            i += 1
        if not primitives2d[0].start.is_close(primitives2d[-1].end) \
                and primitives2d[0].start.y == 0.0 and primitives2d[-1].end.y == 0.0:
            primitives2d.append(vme.LineSegment2D(primitives2d[-1].end, primitives2d[0].start))

        return primitives2d

    def face_from_base_and_vertex(self, contour: volmdlr.wires.Contour3D, vertex: volmdlr.Point3D, name: str = ''):
        """
        Returns the conical face defined by the contour of the base and the cone vertex.

        :param contour: Cone, contour base.
        :type contour: volmdlr.wires.Contour3D
        :type vertex: volmdlr.Point3D
        :param name: the name to inject in the new face
        :return: Conical face.
        :rtype: ConicalFace3D
        """
        contour2d = self.contour3d_to_2d(contour)
        start_contour2d = contour2d.primitives[0].start
        end_contour2d = contour2d.primitives[-1].end
        linesegment2d_1 = vme.LineSegment2D(end_contour2d, volmdlr.Point2D(end_contour2d.x, 0))
        linesegment2d_2 = vme.LineSegment2D(volmdlr.Point2D(end_contour2d.x, 0), volmdlr.Point2D(start_contour2d.x, 0))
        linesegment2d_3 = vme.LineSegment2D(volmdlr.Point2D(start_contour2d.x, 0), start_contour2d)

        primitives2d = contour2d.primitives + [linesegment2d_1, linesegment2d_2, linesegment2d_3]
        outer_contour2d = volmdlr.wires.Contour2D(primitives2d)

        surface2d = Surface2D(outer_contour=outer_contour2d,
                              inner_contours=[])
        return ConicalFace3D(self, surface2d=surface2d, name=name)


class SphericalSurface3D(PeriodicalSurface):
    """
    Defines a spherical surface.

    :param frame: Sphere's frame to position it
    :type frame: volmdlr.Frame3D
    :param radius: Sphere's radius
    :type radius: float
    """
    face_class = 'SphericalFace3D'
    x_periodicity = volmdlr.TWO_PI
    y_periodicity = math.pi

    def __init__(self, frame, radius, name=''):
        self.frame = frame
        self.radius = radius
        PeriodicalSurface.__init__(self, name=name)

        # Hidden Attributes
        self._bbox = None

    @property
    def bounding_box(self):

        if not self._bbox:
            self._bbox = self._bounding_box()
        return self._bbox

    def _bounding_box(self):
        points = [self.frame.origin + volmdlr.Point3D(-self.radius,
                                                      -self.radius,
                                                      -self.radius),
                  self.frame.origin + volmdlr.Point3D(self.radius,
                                                      self.radius,
                                                      self.radius),

                  ]
        return volmdlr.core.BoundingBox.from_points(points)

    def contour2d_to_3d(self, contour2d):
        primitives3d = []
        for primitive2d in contour2d.primitives:
            method_name = f'{primitive2d.__class__.__name__.lower()}_to_3d'
            if hasattr(self, method_name):
                try:
                    primitives_list = getattr(self, method_name)(primitive2d)
                    if primitives_list:
                        primitives3d.extend(primitives_list)
                    else:
                        continue
                except NotImplementedError:
                    print(f'Class {self.__class__.__name__} does not implement {method_name}'
                          f'with {primitive2d.__class__.__name__}')
            else:
                raise NotImplementedError(f'Class {self.__class__.__name__} does not implement {method_name}')

        return volmdlr.wires.Contour3D(primitives3d)

    @classmethod
    def from_step(cls, arguments, object_dict, **kwargs):
        """
        Converts a step primitive to a SphericalSurface3D.

        :param arguments: The arguments of the step primitive.
        :type arguments: list
        :param object_dict: The dictionary containing all the step primitives
            that have already been instantiated.
        :type object_dict: dict
        :return: The corresponding SphericalSurface3D object.
        :rtype: :class:`volmdlr.faces.SphericalSurface3D`
        """
        length_conversion_factor = kwargs.get("length_conversion_factor", 1)

        frame3d = object_dict[arguments[1]]
        u_vector, w_vector = frame3d.v, frame3d.u
        u_vector.normalize()
        w_vector.normalize()
        v_vector = w_vector.cross(u_vector)
        frame_direct = volmdlr.Frame3D(frame3d.origin, u_vector, v_vector, w_vector)
        radius = float(arguments[2]) * length_conversion_factor
        return cls(frame_direct, radius, arguments[0][1:-1])

    def point2d_to_3d(self, point2d):
        """
        Coverts a parametric coordinate on the surface into a 3D spatial point (x, y, z).

        source: https://mathcurve.com/surfaces/sphere
        # -pi<theta<pi, -pi/2<phi<pi/2

        :param point2d: Point at the CylindricalSuface3D.
        :type point2d: `volmdlr.`Point2D`
        """
        theta, phi = point2d
        x = self.radius * math.cos(phi) * math.cos(theta)
        y = self.radius * math.cos(phi) * math.sin(theta)
        z = self.radius * math.sin(phi)
        return self.frame.local_to_global_coordinates(volmdlr.Point3D(x, y, z))

    def point3d_to_2d(self, point3d):
        """
        Tansform a 3D spatial point (x, y, z) into a 2D spherical parametric point (theta, phi).
        """
        x, y, z = self.frame.global_to_local_coordinates(point3d)
        z = min(self.radius, max(-self.radius, z))

        if z == -0.0:
            z = 0.0

        # Do not delete this, mathematical problem when x and y close to zero (should be zero) but not 0
        # Generally this is related to uncertainty of step files.
        if abs(x) < 1e-12:
            x = 0
        if abs(y) < 1e-12:
            y = 0

        theta = math.atan2(y, x)
        if abs(theta) < 1e-10:
            theta = 0

        zr = z / self.radius
        phi = math.asin(zr)
        if abs(phi) < 1e-10:
            phi = 0

        return volmdlr.Point2D(theta, phi)

    def linesegment2d_to_3d(self, linesegment2d):
        if linesegment2d.name == "construction":
            return []
        start = self.point2d_to_3d(linesegment2d.start)
        interior = self.point2d_to_3d(0.5 * (linesegment2d.start + linesegment2d.end))
        end = self.point2d_to_3d(linesegment2d.end)
        if start.is_close(end) or linesegment2d.length() == 2 * math.pi:
            u_vector = start - self.frame.origin
            u_vector.normalize()
            v_vector = interior - self.frame.origin
            v_vector.normalize()
            normal = u_vector.cross(v_vector)
            return [vme.FullArc3D(self.frame.origin, start, normal)]
        return [vme.Arc3D(start, interior, end)]

    def contour3d_to_2d(self, contour3d):
        """
        Transforms a Contour3D into a Contour2D in the parametric domain of the surface.

        :param contour3d: The contour to be transformed.
        :type contour3d: :class:`volmdlr.wires.Contour3D`
        :return: A 2D contour object.
        :rtype: :class:`volmdlr.wires.Contour2D`
        """
        primitives2d = []

        # Transform the contour's primitives to parametric domain
        for primitive3d in contour3d.primitives:
            method_name = f'{primitive3d.__class__.__name__.lower()}_to_2d'
            if hasattr(self, method_name):
                primitives = getattr(self, method_name)(primitive3d)

                if primitives is None:
                    continue
                primitives2d.extend(primitives)
            else:
                raise NotImplementedError(
                    f'Class {self.__class__.__name__} does not implement {method_name}')
        # Fix contour
        if self.x_periodicity or self.y_periodicity:
            primitives2d = self.repair_primitives_periodicity(primitives2d)
        return volmdlr.wires.Contour2D(primitives2d)

    def is_lat_long_curve(self, theta_list, phi_list):
        """
        Checks if a curve defined on the sphere is a latitude/longitude curve.

        Returns True if it is, False otherwise.
        """
        # Check if curve is a longitude curve (phi is constant)
        if all(math.isclose(theta, theta_list[0], abs_tol=1e-4) for theta in theta_list[1:]):
            return True
        # Check if curve is a latitude curve (theta is constant)
        if all(math.isclose(phi, phi_list[0], abs_tol=1e-4) for phi in phi_list[1:]):
            return True
        return False

    def arc3d_to_2d(self, arc3d):
        """
        Converts the primitive from 3D spatial coordinates to its equivalent 2D primitive in the parametric space.
        """
        start = self.point3d_to_2d(arc3d.start)
        end = self.point3d_to_2d(arc3d.end)
        theta_i, phi_i = self.point3d_to_2d(arc3d.interior)
        theta1, phi1 = start
        theta2, phi2 = end

        point_after_start, point_before_end = self._reference_points(arc3d)
        theta3, phi3 = point_after_start
        theta4, _ = point_before_end

        # Fix sphere singularity point
        if math.isclose(abs(phi1), 0.5 * math.pi, abs_tol=1e-5) and theta1 == 0.0 \
                and math.isclose(theta3, theta_i, abs_tol=1e-6) and math.isclose(theta4, theta_i, abs_tol=1e-6):
            theta1 = theta_i
            start = volmdlr.Point2D(theta1, phi1)
        if math.isclose(abs(phi2), 0.5 * math.pi, abs_tol=1e-5) and theta2 == 0.0 \
                and math.isclose(theta3, theta_i, abs_tol=1e-6) and math.isclose(theta4, theta_i, abs_tol=1e-6):
            theta2 = theta_i
            end = volmdlr.Point2D(theta2, phi2)

        start, end = vm_parametric.arc3d_to_spherical_coordinates_verification(start, end, arc3d.angle,
                                                                               [point_after_start, point_before_end],
                                                                               [self.x_periodicity,
                                                                                self.y_periodicity])
        if start == end:  # IS THIS POSSIBLE ?
            return [vme.LineSegment2D(start, start + volmdlr.TWO_PI * volmdlr.X2D)]
        if self.is_lat_long_curve([theta1, theta_i, theta2], [phi1, phi_i, phi2]):
            return [vme.LineSegment2D(start, end)]

        return self.arc3d_to_2d_with_singularity(arc3d, start, end, point_after_start)

    def arc3d_to_2d_with_singularity(self, arc3d, start, end, point_after_start):
        # trying to treat when the arc starts at theta1 passes at the singularity at |phi| = 0.5*math.pi
        # and ends at theta2 = theta1 + math.pi
        theta1, phi1 = start
        theta2, phi2 = end
        theta3, phi3 = point_after_start

        half_pi = 0.5 * math.pi
        point_positive_singularity = self.point2d_to_3d(volmdlr.Point2D(theta1, half_pi))
        point_negative_singularity = self.point2d_to_3d(volmdlr.Point2D(theta1, -half_pi))
        positive_singularity = arc3d.point_belongs(point_positive_singularity, 1e-4)
        negative_singularity = arc3d.point_belongs(point_negative_singularity, 1e-4)
        interior = self.point3d_to_2d(arc3d.interior)
        if positive_singularity and negative_singularity:
            thetai = interior.x
            is_trigo = phi1 < phi3
            if is_trigo and abs(phi1) > half_pi:
                half_pi = 0.5 * math.pi
            elif is_trigo and abs(phi1) < half_pi:
                half_pi = - 0.5 * math.pi
            elif not is_trigo and abs(phi1) > half_pi:
                half_pi = - 0.5 * math.pi
            elif is_trigo and abs(phi1) < half_pi:
                half_pi = 0.5 * math.pi
            return [vme.LineSegment2D(volmdlr.Point2D(theta1, phi1), volmdlr.Point2D(theta1, -half_pi)),
                    vme.LineSegment2D(volmdlr.Point2D(theta1, -half_pi), volmdlr.Point2D(thetai, -half_pi),
                                      name="construction"),
                    vme.LineSegment2D(volmdlr.Point2D(thetai, -half_pi), volmdlr.Point2D(thetai, half_pi)),
                    vme.LineSegment2D(volmdlr.Point2D(thetai, half_pi), volmdlr.Point2D(theta2, half_pi),
                                      name="construction"),
                    vme.LineSegment2D(volmdlr.Point2D(theta2, half_pi), volmdlr.Point2D(theta2, phi2))
                    ]

        if (positive_singularity or negative_singularity) and \
                math.isclose(abs(theta2 - theta1), math.pi, abs_tol=1e-4):
            if abs(phi1) == 0.5 * math.pi:
                return [vme.LineSegment2D(volmdlr.Point2D(theta3, phi1), volmdlr.Point2D(theta2, phi2))]
            if theta1 == math.pi and theta2 != math.pi:
                theta1 = -math.pi
            if theta2 == math.pi and theta1 != math.pi:
                theta2 = -math.pi

            return [vme.LineSegment2D(volmdlr.Point2D(theta1, phi1), volmdlr.Point2D(theta1, half_pi)),
                    vme.LineSegment2D(volmdlr.Point2D(theta1, half_pi), volmdlr.Point2D(theta2, half_pi),
                                      name="construction"),
                    vme.LineSegment2D(volmdlr.Point2D(theta2, half_pi), volmdlr.Point2D(theta2, phi2))
                    ]

        # maybe this is incomplete and not exact
        angle3d = arc3d.angle
        number_points = math.ceil(angle3d * 50) + 1  # 50 points per radian
        number_points = max(number_points, 5)
        points3d = arc3d.discretization_points(number_points=number_points)
        points = [self.point3d_to_2d(p) for p in points3d]

        points[0] = start  # to take into account all the previous verification
        points[-1] = end  # to take into account all the previous verification

        if theta3 < theta1 < theta2:
            points = [p - volmdlr.Point2D(self.x_periodicity, 0) if p.x > 0 else p for p in points]
        elif theta3 > theta1 > theta2:
            points = [p + volmdlr.Point2D(self.x_periodicity, 0) if p.x < 0 else p for p in points]

        return [vme.BSplineCurve2D.from_points_interpolation(points, 2)]

    def bsplinecurve3d_to_2d(self, bspline_curve3d):
        """
        Converts the primitive from 3D spatial coordinates to its equivalent 2D primitive in the parametric space.
        """
        length = bspline_curve3d.length()
        n = len(bspline_curve3d.control_points)
        points3d = bspline_curve3d.discretization_points(number_points=n)
        points = [self.point3d_to_2d(point) for point in points3d]
        theta1, phi1 = points[0]
        theta2, phi2 = points[-1]

        theta3, _ = self.point3d_to_2d(bspline_curve3d.point_at_abscissa(0.001 * length))
        # make sure that the reference angle is not undefined
        if abs(theta3) == math.pi:
            theta3, _ = self.point3d_to_2d(bspline_curve3d.point_at_abscissa(0.002 * length))

        # Verify if theta1 or theta2 point should be -pi because atan2() -> ]-pi, pi]
        if abs(theta1) == math.pi:
            theta1 = repair_start_end_angle_periodicity(theta1, theta3)
        if abs(theta2) == math.pi:
            theta4, _ = self.point3d_to_2d(bspline_curve3d.point_at_abscissa(0.98 * length))
            # make sure that the reference angle is not undefined
            if abs(theta4) == math.pi:
                theta4, _ = self.point3d_to_2d(bspline_curve3d.point_at_abscissa(0.97 * length))
            theta2 = repair_start_end_angle_periodicity(theta2, theta4)

        points[0] = volmdlr.Point2D(theta1, phi1)
        points[-1] = volmdlr.Point2D(theta2, phi2)

        theta_list = [point.x for point in points]
        theta_discontinuity, indexes_theta_discontinuity = angle_discontinuity(theta_list)
        if theta_discontinuity:
            points = self._fix_angle_discontinuity_on_discretization_points(points, indexes_theta_discontinuity, "x")

        return [vme.BSplineCurve2D.from_points_interpolation(points, degree=bspline_curve3d.degree,
                                                             periodic=bspline_curve3d.periodic)]

    def bsplinecurve2d_to_3d(self, bspline_curve2d):
        # TODO: this is incomplete, a bspline_curve2d can be also a bspline_curve3d
        i = round(0.5 * len(bspline_curve2d.points))
        start = self.point2d_to_3d(bspline_curve2d.points[0])
        interior = self.point2d_to_3d(bspline_curve2d.points[i])
        end = self.point2d_to_3d(bspline_curve2d.points[-1])
        arc3d = vme.Arc3D(start, interior, end)
        flag = True
        points3d = [self.point2d_to_3d(p) for p in bspline_curve2d.points]
        for point in points3d:
            if not arc3d.point_belongs(point, 1e-4):
                flag = False
                break
        if flag:
            return [arc3d]

        return [vme.BSplineCurve3D.from_points_interpolation(points3d, degree=bspline_curve2d.degree,
                                                             periodic=bspline_curve2d.periodic)]

    def fullarc3d_to_2d(self, fullarc3d):
        """
        Converts the primitive from 3D spatial coordinates to its equivalent 2D primitive in the parametric space.
        """
        # TODO: On a spherical surface we can have fullarc3d in any plane
        length = fullarc3d.length()

        theta1, phi1 = self.point3d_to_2d(fullarc3d.start)
        theta2, phi2 = self.point3d_to_2d(fullarc3d.end)
        theta3, phi3 = self.point3d_to_2d(fullarc3d.point_at_abscissa(0.001 * length))
        theta4, _ = self.point3d_to_2d(fullarc3d.point_at_abscissa(0.98 * length))

        if self.frame.w.is_colinear_to(fullarc3d.normal):
            point1 = volmdlr.Point2D(theta1, phi1)
            if theta1 > theta3:
                point2 = volmdlr.Point2D(theta1 - volmdlr.TWO_PI, phi2)
            elif theta1 < theta3:
                point2 = volmdlr.Point2D(theta1 + volmdlr.TWO_PI, phi2)
            return [vme.LineSegment2D(point1, point2)]

        if math.isclose(self.frame.w.dot(fullarc3d.normal), 0, abs_tol=1e-4):
            if theta1 > theta3:
                theta_plus_pi = theta1 - math.pi
            else:
                theta_plus_pi = theta1 + math.pi
            if phi1 > phi3:
                half_pi = 0.5 * math.pi
            else:
                half_pi = -0.5 * math.pi
            if abs(phi1) == 0.5 * math.pi:
                return [vme.LineSegment2D(volmdlr.Point2D(theta3, phi1), volmdlr.Point2D(theta3, -half_pi)),
                        vme.LineSegment2D(volmdlr.Point2D(theta4, -half_pi), volmdlr.Point2D(theta4, phi2))]

            return [vme.LineSegment2D(volmdlr.Point2D(theta1, phi1), volmdlr.Point2D(theta1, -half_pi)),
                    vme.LineSegment2D(volmdlr.Point2D(theta_plus_pi, -half_pi),
                                      volmdlr.Point2D(theta_plus_pi, half_pi)),
                    vme.LineSegment2D(volmdlr.Point2D(theta1, half_pi), volmdlr.Point2D(theta1, phi2))]

        points = [self.point3d_to_2d(p) for p in fullarc3d.discretization_points(angle_resolution=25)]

        # Verify if theta1 or theta2 point should be -pi because atan2() -> ]-pi, pi]
        theta1 = vm_parametric.repair_start_end_angle_periodicity(theta1, theta3)
        theta2 = vm_parametric.repair_start_end_angle_periodicity(theta2, theta4)

        points[0] = volmdlr.Point2D(theta1, phi1)
        points[-1] = volmdlr.Point2D(theta2, phi2)

        if theta3 < theta1 < theta2:
            points = [p - volmdlr.Point2D(volmdlr.TWO_PI, 0) if p.x > 0 else p for p in points]
        elif theta3 > theta1 > theta2:
            points = [p + volmdlr.Point2D(volmdlr.TWO_PI, 0) if p.x < 0 else p for p in points]

        return [vme.BSplineCurve2D.from_points_interpolation(points, 2)]

    def plot(self, ax=None, color='grey', alpha=0.5):
        """Plot sphere arcs."""
        if ax is None:
            fig = plt.figure()
            ax = fig.add_subplot(111, projection='3d')

        self.frame.plot(ax=ax)
        for i in range(20):
            theta = i / 20. * volmdlr.TWO_PI
            t_points = []
            for j in range(20):
                phi = j / 20. * volmdlr.TWO_PI
                t_points.append(self.point2d_to_3d(volmdlr.Point2D(theta, phi)))
            ax = volmdlr.wires.ClosedPolygon3D(t_points).plot(ax=ax, edge_style=EdgeStyle(color=color, alpha=alpha))

        return ax

    def rectangular_cut(self, theta1, theta2, phi1, phi2, name=''):
        """
        Cut a rectangular piece of the SphericalSurface3D object and return a SphericalFace3D object.

        """
        if phi1 == phi2:
            phi2 += volmdlr.TWO_PI
        elif phi2 < phi1:
            phi2 += volmdlr.TWO_PI
        if theta1 == theta2:
            theta2 += volmdlr.TWO_PI
        elif theta2 < theta1:
            theta2 += volmdlr.TWO_PI

        point1 = volmdlr.Point2D(theta1, phi1)
        point2 = volmdlr.Point2D(theta2, phi1)
        point3 = volmdlr.Point2D(theta2, phi2)
        point4 = volmdlr.Point2D(theta1, phi2)
        outer_contour = volmdlr.wires.ClosedPolygon2D([point1, point2, point3, point4])
        return SphericalFace3D(self,
                               Surface2D(outer_contour, []),
                               name=name)

    def triangulation(self):
        face = self.rectangular_cut(0, volmdlr.TWO_PI, -0.5 * math.pi, 0.5 * math.pi)
        return face.triangulation()

    def repair_primitives_periodicity(self, primitives2d):
        """
        Repairs the continuity of the 2D contour while using contour3d_to_2d on periodic surfaces.

        :param primitives2d: The primitives in parametric surface domain.
        :type primitives2d: list
        :return: A list of primitives.
        :rtype: list
        """
        # # Search for a primitive that can be used as reference for reparing periodicity
        # pos = 0
        # x_periodicity = self.x_periodicity
        # y_periodicity = self.y_periodicity
        # if x_periodicity and not y_periodicity:
        #     for i, primitive in enumerate(primitives2d):
        #         start = primitive.start
        #         end = primitive.end
        #         if abs(start.x) != math.pi and end.x != start.x:
        #             pos = i
        #             break
        #     if pos != 0:
        #         primitives2d = primitives2d[pos:] + primitives2d[:pos]

        i = 1
        while i < len(primitives2d):
            previous_primitive = primitives2d[i - 1]
            delta = previous_primitive.end - primitives2d[i].start
            if not math.isclose(delta.norm(), 0, abs_tol=1e-5):
                if primitives2d[i].end == primitives2d[i - 1].end and \
                        primitives2d[i].length() == volmdlr.TWO_PI:
                    primitives2d[i] = primitives2d[i].reverse()
                elif math.isclose(abs(previous_primitive.end.y), 0.5 * math.pi, abs_tol=1e-6):
                    primitives2d.insert(i, vme.LineSegment2D(previous_primitive.end, primitives2d[i].start,
                                                             name="construction"))
                else:
                    primitives2d[i] = primitives2d[i].translation(delta)
            i += 1
        #     return primitives2d
        # primitives2d = repair(primitives2d)
        last_end = primitives2d[-1].end
        first_start = primitives2d[0].start
        if not last_end.is_close(first_start, tol=1e-3):
            last_end_3d = self.point2d_to_3d(last_end)
            first_start_3d = self.point2d_to_3d(first_start)
            if last_end_3d.is_close(first_start_3d, 1e-6) and \
                    not math.isclose(abs(last_end.y), 0.5 * math.pi, abs_tol=1e-5):
                if first_start.x > last_end.x:
                    half_pi = -0.5 * math.pi
                else:
                    half_pi = 0.5 * math.pi
                lines = [vme.LineSegment2D(last_end, volmdlr.Point2D(last_end.x, half_pi), name="construction"),
                         vme.LineSegment2D(volmdlr.Point2D(last_end.x, half_pi),
                                           volmdlr.Point2D(first_start.x, half_pi), name="construction"),
                         vme.LineSegment2D(volmdlr.Point2D(first_start.x, half_pi),
                                           first_start, name="construction")
                         ]
                primitives2d.extend(lines)
            else:
                primitives2d.append(vme.LineSegment2D(last_end, first_start))
        return primitives2d

    def rotation(self, center: volmdlr.Point3D, axis: volmdlr.Vector3D, angle: float):
        """
        Spherical Surface 3D rotation.

        :param center: rotation center
        :param axis: rotation axis
        :param angle: angle rotation
        :return: a new rotated Spherical Surface 3D
        """
        new_frame = self.frame.rotation(center=center, axis=axis, angle=angle)
        return SphericalSurface3D(new_frame, self.radius)

    def translation(self, offset: volmdlr.Vector3D):
        """
        Spherical Surface 3D translation.

        :param offset: translation vector
        :return: A new translated Spherical Surface 3D
        """
        new_frame = self.frame.translation(offset)
        return SphericalSurface3D(new_frame, self.radius)

    def frame_mapping(self, frame: volmdlr.Frame3D, side: str):
        """
        Changes Spherical Surface 3D's frame and return a new Spherical Surface 3D.

        :param frame: Frame of reference
        :type frame: `volmdlr.Frame3D`
        :param side: 'old' or 'new'
        """
        new_frame = self.frame.frame_mapping(frame, side)
        return SphericalSurface3D(new_frame, self.radius)


class RuledSurface3D(Surface3D):
    """
    Defines a ruled surface between two wires.

    :param wire1: Wire
    :type wire1: :class:`vmw.Wire3D`
    :param wire2: Wire
    :type wire2: :class:`volmdlr.wires.Wire3D`
    """
    face_class = 'RuledFace3D'

    def __init__(self, wire1: volmdlr.wires.Wire3D, wire2: volmdlr.wires.Wire3D, name: str = ''):
        self.wire1 = wire1
        self.wire2 = wire2
        self.length1 = wire1.length()
        self.length2 = wire2.length()
        Surface3D.__init__(self, name=name)

    def point2d_to_3d(self, point2d: volmdlr.Point2D):
        x, y = point2d
        point1 = self.wire1.point_at_abscissa(x * self.length1)
        point2 = self.wire2.point_at_abscissa(x * self.length2)
        joining_line = vme.LineSegment3D(point1, point2)
        point = joining_line.point_at_abscissa(y * joining_line.length())
        return point

    def point3d_to_2d(self, point3d):
        raise NotImplementedError

    def rectangular_cut(self, x1: float, x2: float,
                        y1: float, y2: float, name: str = ''):
        """
        Cut a rectangular piece of the RuledSurface3D object and return a RuledFace3D object.

        """
        point1 = volmdlr.Point2D(x1, y1)
        point2 = volmdlr.Point2D(x2, y1)
        point3 = volmdlr.Point2D(x2, y2)
        point4 = volmdlr.Point2D(x1, y2)
        outer_contour = volmdlr.wires.ClosedPolygon2D([point1, point2, point3, point4])
        surface2d = Surface2D(outer_contour, [])
        return volmdlr.faces.RuledFace3D(self, surface2d, name)


class ExtrusionSurface3D(Surface3D):
    """
    Defines a surface of revolution.

    An extrusion surface is a sufarce that is a generic cylindrical surface genarated by the linear
    extrusion of a curve, generally an Ellipse or a B-Spline curve.

    :param edge: edge.
    :type edge: Union[:class:`vmw.Wire3D`, :class:`vmw.Contour3D`]
    :param axis_point: Axis placement
    :type axis_point: :class:`volmdlr.Point3D`
    :param axis: Axis of revolution
    :type axis: :class:`volmdlr.Vector3D`
    """
    face_class = 'ExtrusionFace3D'
    y_periodicity = None

    def __init__(self, edge: Union[volmdlr.edges.FullArcEllipse3D, volmdlr.edges.BSplineCurve3D],
                 direction: volmdlr.Vector3D, name: str = ''):
        self.edge = edge
        direction.normalize()
        self.direction = direction
        self.frame = volmdlr.Frame3D.from_point_and_vector(edge.start, direction, volmdlr.Z3D)
        self._x_periodicity = False

        Surface3D.__init__(self, name=name)

    @property
    def x_periodicity(self):
        if self._x_periodicity:
            return self._x_periodicity
        start = self.edge.start
        end = self.edge.end
        if start.is_close(end, 1e-4):
            return 1
        return None

    @x_periodicity.setter
    def x_periodicity(self, value):
        self._x_periodicity = value

    def point2d_to_3d(self, point2d: volmdlr.Point2D):
        """
        Transform a parametric (u, v) point into a 3D Cartesian point (x, y, z).

        # u = [0, 1] and v = z
        """
        u, v = point2d
        if abs(u) < 1e-7:
            u = 0.0
        if abs(v) < 1e-7:
            v = 0.

        point_at_curve_global = self.edge.point_at_abscissa(u * self.edge.length())
        point_at_curve_local = self.frame.global_to_local_coordinates(point_at_curve_global)
        # x, y, z = point_at_curve_local
        point_local = point_at_curve_local.translation(volmdlr.Vector3D(0, 0, v))
        return self.frame.local_to_global_coordinates(point_local)

    def point3d_to_2d(self, point3d):
        """
        Transform a 3D Cartesian point (x, y, z) into a parametric (u, v) point.
        """
        x, y, z = self.frame.global_to_local_coordinates(point3d)
        if abs(x) < 1e-7:
            x = 0.0
        if abs(y) < 1e-7:
            y = 0.0
        if abs(z) < 1e-7:
            z = 0.0
        v = z
        point_at_curve_local = volmdlr.Point3D(x, y, 0)
        point_at_curve_global = self.frame.local_to_global_coordinates(point_at_curve_local)

        u = self.edge.abscissa(point_at_curve_global) / self.edge.length()

        u = min(u, 1.0)
        return volmdlr.Point2D(u, v)

    def rectangular_cut(self, x1: float = 0.0, x2: float = 1.0,
                        y1: float = 0.0, y2: float = 1.0, name: str = ''):
        """
        Cut a rectangular piece of the ExtrusionSurface3D object and return a ExtrusionFace3D object.

        """
        p1 = volmdlr.Point2D(x1, y1)
        p2 = volmdlr.Point2D(x2, y1)
        p3 = volmdlr.Point2D(x2, y2)
        p4 = volmdlr.Point2D(x1, y2)
        outer_contour = volmdlr.wires.ClosedPolygon2D([p1, p2, p3, p4])
        surface2d = Surface2D(outer_contour, [])
        return volmdlr.faces.ExtrusionFace3D(self, surface2d, name)

    def plot(self, ax=None, color='grey', alpha=0.5, z: float = 0.5):
        if ax is None:
            fig = plt.figure()
            ax = fig.add_subplot(111, projection='3d')
        for i in range(21):
            step = i / 20. * z
            wire = self.edge.translation(step * self.frame.w)
            wire.plot(ax=ax, color=color, alpha=alpha)

        return ax

    @classmethod
    def from_step(cls, arguments, object_dict, **kwargs):
        name = arguments[0][1:-1]
        edge = object_dict[arguments[1]]
        if edge.__class__ is volmdlr.wires.Ellipse3D:
            fullarcellipse = vme.FullArcEllipse3D(edge.point_at_abscissa(0), edge.major_axis, edge.minor_axis,
                                                  edge.center, edge.normal, edge.major_dir, edge.name)
            edge = fullarcellipse
            direction = -object_dict[arguments[2]]
            surface = cls(edge=edge, direction=direction, name=name)
            surface.x_periodicity = 1

        else:
            direction = object_dict[arguments[2]]
            surface = cls(edge=edge, direction=direction, name=name)
        return surface

    def arcellipse3d_to_2d(self, arcellipse3d):
        """
        Transformation of an arcellipse3d to 2d, in a cylindrical surface.

        """
        points = [self.point3d_to_2d(p)
                  for p in arcellipse3d.discretization_points(number_points=15)]

        bsplinecurve2d = vme.BSplineCurve2D.from_points_interpolation(points, degree=2)
        return [bsplinecurve2d]

    def fullarcellipse3d_to_2d(self, fullarcellipse3d):
        length = fullarcellipse3d.length()
        start = self.point3d_to_2d(fullarcellipse3d.start)
        end = self.point3d_to_2d(fullarcellipse3d.end)

        u3, z3 = self.point3d_to_2d(fullarcellipse3d.point_at_abscissa(0.01 * length))
        if u3 > 0.5:
            p1 = volmdlr.Point2D(1, start.y)
            p2 = volmdlr.Point2D(0, end.y)
        elif u3 < 0.5:
            p1 = volmdlr.Point2D(0, start.y)
            p2 = volmdlr.Point2D(1, end.y)
        else:
            raise NotImplementedError
        return [vme.LineSegment2D(p1, p2)]

    def linesegment2d_to_3d(self, linesegment2d):
        """
        Converts a BREP line segment 2D onto a 3D primitive on the surface.
        """
        start3d = self.point2d_to_3d(linesegment2d.start)
        end3d = self.point2d_to_3d(linesegment2d.end)
        u1, z1 = linesegment2d.start
        u2, z2 = linesegment2d.end
        if math.isclose(u1, u2, abs_tol=1e-4):
            return [vme.LineSegment3D(start3d, end3d)]
        if math.isclose(z1, z2, abs_tol=1e-4):
            if math.isclose(abs(u1 - u2), 1.0, abs_tol=1e-6):
                primitive = self.edge.translation(self.direction * z1)
                return [primitive]
                # if primitive.__name__
                # return [vme.FullArcEllipse3D()]
            # TODO: return self.edge translated and trimmed between u1 and u2
            raise NotImplementedError
        raise NotImplementedError

    def bsplinecurve3d_to_2d(self, bspline_curve3d):
        n = len(bspline_curve3d.control_points)
        points = [self.point3d_to_2d(point)
                  for point in bspline_curve3d.discretization_points(number_points=n)]
        start = points[0]
        end = points[-1]
        if not start.is_close(end):
            linesegment = vme.LineSegment2D(start, end)
            flag = True
            for pt in points:
                if not linesegment.point_belongs(pt):
                    flag = False
                    break
            if flag:
                return [linesegment]

        # Is this always True?
        n = len(bspline_curve3d.control_points)
        points = [self.point3d_to_2d(p)
                  for p in bspline_curve3d.discretization_points(number_points=n)]
        return [vme.BSplineCurve2D.from_points_interpolation(points, bspline_curve3d.degree, bspline_curve3d.periodic)]
        # raise NotImplementedError


class RevolutionSurface3D(PeriodicalSurface):
    """
    Defines a surface of revolution.

    :param wire: Wire.
    :type wire: Union[:class:`vmw.Wire3D`, :class:`vmw.Contour3D`]
    :param axis_point: Axis placement
    :type axis_point: :class:`volmdlr.Point3D`
    :param axis: Axis of revolution
    :type axis: :class:`volmdlr.Vector3D`
    """
    face_class = 'RevolutionFace3D'
    x_periodicity = volmdlr.TWO_PI
    y_periodicity = None

    def __init__(self, wire: Union[volmdlr.wires.Wire3D, volmdlr.wires.Contour3D],
                 axis_point: volmdlr.Point3D, axis: volmdlr.Vector3D, name: str = ''):
        self.wire = wire
        self.axis_point = axis_point
        self.axis = axis

        point1 = wire.point_at_abscissa(0)
        if point1 == axis_point:
            point1 = wire.point_at_abscissa(0.1 * wire.length())
        vector1 = point1 - axis_point
        w_vector = axis
        w_vector.normalize()
        u_vector = vector1 - vector1.vector_projection(w_vector)
        u_vector.normalize()
        v_vector = w_vector.cross(u_vector)
        self.frame = volmdlr.Frame3D(origin=axis_point, u=u_vector, v=v_vector, w=w_vector)

        PeriodicalSurface.__init__(self, name=name)

    def point2d_to_3d(self, point2d: volmdlr.Point2D):
        """
        Transform a parametric (u, v) point into a 3D Cartesian point (x, y, z).

        u = [0, 2pi] and v = [0, 1] into a
        """
        u, v = point2d
        point_at_curve = self.wire.point_at_abscissa(v * self.wire.length())
        point = point_at_curve.rotation(self.axis_point, self.axis, u)
        return point

    def point3d_to_2d(self, point3d):
        """
        Transform a 3D Cartesian point (x, y, z) into a parametric (u, v) point.
        """
        x, y, _ = self.frame.global_to_local_coordinates(point3d)
        if abs(x) < 1e-12:
            x = 0
        if abs(y) < 1e-12:
            y = 0
        u = math.atan2(y, x)

        point_at_curve = point3d.rotation(self.axis_point, self.axis, -u)
        v = self.wire.abscissa(point_at_curve) / self.wire.length()
        return volmdlr.Point2D(u, v)

    def rectangular_cut(self, x1: float, x2: float,
                        y1: float, y2: float, name: str = ''):
        """
        Cut a rectangular piece of the RevolutionSurface3D object and return a RevolutionFace3D object.

        """
        point1 = volmdlr.Point2D(x1, y1)
        point2 = volmdlr.Point2D(x2, y1)
        point3 = volmdlr.Point2D(x2, y2)
        point4 = volmdlr.Point2D(x1, y2)
        outer_contour = volmdlr.wires.ClosedPolygon2D([point1, point2, point3, point4])
        surface2d = Surface2D(outer_contour, [])
        return volmdlr.faces.RevolutionFace3D(self, surface2d, name)

    def plot(self, ax=None, color='grey', alpha=0.5, number_curves: int = 20):
        """
        Plot rotated Revolution surface generatrix.

        :param number_curves: Number of curves to display.
        :type number_curves: int
        """
        if ax is None:
            fig = plt.figure()
            ax = fig.add_subplot(111, projection='3d')
        for i in range(number_curves + 1):
            theta = i / number_curves * volmdlr.TWO_PI
            wire = self.wire.rotation(self.axis_point, self.axis, theta)
            wire.plot(ax=ax, edge_style=EdgeStyle(color=color, alpha=alpha))

        return ax

    @classmethod
    def from_step(cls, arguments, object_dict, **kwargs):
        """
        Converts a step primitive to a RevolutionSurface3D.

        :param arguments: The arguments of the step primitive.
        :type arguments: list
        :param object_dict: The dictionary containing all the step primitives
            that have already been instantiated.
        :type object_dict: dict
        :return: The corresponding RevolutionSurface3D object.
        :rtype: :class:`volmdlr.faces.RevolutionSurface3D`
        """
        name = arguments[0][1:-1]
        contour3d = object_dict[arguments[1]]
        axis_point, axis = object_dict[arguments[2]]
        return cls(wire=contour3d, axis_point=axis_point, axis=axis, name=name)

    def fullarc3d_to_2d(self, fullarc3d):
        """
        Converts the primitive from 3D spatial coordinates to its equivalent 2D primitive in the parametric space.
        """
        length = fullarc3d.length()

        start = self.point3d_to_2d(fullarc3d.start)
        end = self.point3d_to_2d(fullarc3d.end)

        theta3, _ = self.point3d_to_2d(fullarc3d.point_at_abscissa(0.001 * length))
        theta4, _ = self.point3d_to_2d(fullarc3d.point_at_abscissa(0.98 * length))

        # make sure that the references points are not undefined
        if abs(theta3) == math.pi:
            theta3, z3 = self.point3d_to_2d(fullarc3d.point_at_abscissa(0.002 * length))
        if abs(theta4) == math.pi:
            theta4, _ = self.point3d_to_2d(fullarc3d.point_at_abscissa(0.97 * length))

        start, end = vm_parametric.arc3d_to_cylindrical_coordinates_verification(start, end, volmdlr.TWO_PI, theta3,
                                                                                 theta4)

        theta1, z1 = start
        _, z2 = end

        point1 = volmdlr.Point2D(theta1, z1)
        if theta1 > theta3:
            point2 = volmdlr.Point2D(theta1 + volmdlr.TWO_PI, z2)
        elif theta1 < theta3:
            point2 = volmdlr.Point2D(theta1 - volmdlr.TWO_PI, z2)
        return [vme.LineSegment2D(point1, point2)]


class BSplineSurface3D(Surface3D):
    """
    A class representing a 3D B-spline surface.

    A B-spline surface is a smooth surface defined by a set of control points and
    a set of basis functions called B-spline basis functions. The shape of the
    surface is determined by the position of the control points and can be
    modified by moving the control points.

    :param degree_u: The degree of the B-spline curve in the u direction.
    :type degree_u: int
    :param degree_v: The degree of the B-spline curve in the v direction.
    :type degree_v: int
    :param control_points: A list of 3D control points that define the shape of
        the surface.
    :type control_points: List[`volmdlr.Point3D`]
    :param nb_u: The number of control points in the u direction.
    :type nb_u: int
    :param nb_v: The number of control points in the v direction.
    :type nb_v: int
    :param u_multiplicities: A list of multiplicities for the knots in the u direction.
        The multiplicity of a knot is the number of times it appears in the knot vector.
    :type u_multiplicities: List[int]
    :param v_multiplicities: A list of multiplicities for the knots in the v direction.
        The multiplicity of a knot is the number of times it appears in the knot vector.
    :type v_multiplicities: List[int]
    :param u_knots: A list of knots in the u direction. The knots are real numbers that
        define the position of the control points along the u direction.
    :type u_knots: List[float]
    :param v_knots: A list of knots in the v direction. The knots are real numbers that
        define the position of the control points along the v direction.
    :type v_knots: List[float]
    :param weights: (optional) A list of weights for the control points. The weights
        can be used to adjust the influence of each control point on the shape of the
        surface. Default is None.
    :type weights: List[float]
    :param name: (optional) A name for the surface. Default is an empty string.
    :type name: str
    """
    face_class = "BSplineFace3D"
    _non_serializable_attributes = ["surface", "curves"]

    def __init__(self, degree_u: int, degree_v: int, control_points: List[volmdlr.Point3D], nb_u: int, nb_v: int,
                 u_multiplicities: List[int], v_multiplicities: List[int], u_knots: List[float], v_knots: List[float],
                 weights: List[float] = None, name: str = ''):
        self.control_points = control_points
        self.degree_u = degree_u
        self.degree_v = degree_v
        self.nb_u = nb_u
        self.nb_v = nb_v

        u_knots = vme.standardize_knot_vector(u_knots)
        v_knots = vme.standardize_knot_vector(v_knots)
        self.u_knots = u_knots
        self.v_knots = v_knots
        self.u_multiplicities = u_multiplicities
        self.v_multiplicities = v_multiplicities
        self.weights = weights

        self.control_points_table = []
        points_row = []
        i = 1
        for point in control_points:
            points_row.append(point)
            if i == nb_v:
                self.control_points_table.append(points_row)
                points_row = []
                i = 1
            else:
                i += 1
        if weights is None:
            surface = BSpline.Surface()
            points = [(control_points[i][0], control_points[i][1],
                       control_points[i][2]) for i in range(len(control_points))]

        else:
            surface = NURBS.Surface()
            points = [(control_points[i][0] * weights[i], control_points[i][1] * weights[i],
                       control_points[i][2] * weights[i], weights[i]) for i in range(len(control_points))]
        surface.degree_u = degree_u
        surface.degree_v = degree_v
        surface.set_ctrlpts(points, nb_u, nb_v)
        knot_vector_u = []
        for i, u_knot in enumerate(u_knots):
            knot_vector_u.extend([u_knot] * u_multiplicities[i])
        knot_vector_v = []
        for i, v_knot in enumerate(v_knots):
            knot_vector_v.extend([v_knot] * v_multiplicities[i])
        surface.knotvector_u = knot_vector_u
        surface.knotvector_v = knot_vector_v
        surface.delta = 0.05
        # surface_points = surface.evalpts

        self.surface = surface
        self.curves = extract_curves(surface, extract_u=True, extract_v=True)
        # self.points = [volmdlr.Point3D(*p) for p in surface_points]
        Surface3D.__init__(self, name=name)

        # Hidden Attributes
        self._displacements = None
        self._grids2d = None
        self._grids2d_deformed = None
        self._bbox = None
        self._surface_curves = None

        self._x_periodicity = False  # Use False instead of None because None is a possible value of x_periodicity
        self._y_periodicity = False

    @property
    def x_periodicity(self):
        """
        Evaluates the periodicity of the surface in u direction.
        """
        if self._x_periodicity is False:
            u = self.curves['u']
            # a, b = self.surface.domain[0]
            # u0 = u[0]
            # point_at_a = u0.evaluate_single(a)
            # point_at_b = u0.evaluate_single(b)
            start = u[0].ctrlpts[0]
            end = u[0].ctrlpts[-1]
            if npy.linalg.norm(npy.array(start) - npy.array(end)) < 1e-6:
                self._x_periodicity = self.surface.range[0]
            else:
                self._x_periodicity = None
        return self._x_periodicity

    @property
    def y_periodicity(self):
        """
        Evaluates the periodicity of the surface in v direction.
        """
        if self._y_periodicity is False:
            v = self.curves['v']
            # c, d = self.surface.domain[1]
            # v0 = v[0]
            # point_at_c = v0.evaluate_single(c)
            # point_at_d = v0.evaluate_single(d)
            start = v[0].ctrlpts[0]
            end = v[0].ctrlpts[-1]
            if npy.linalg.norm(npy.array(start) - npy.array(end)) < 1e-6:
                self._y_periodicity = self.surface.range[1]
            else:
                self._y_periodicity = None
        return self._y_periodicity

    @property
    def bounding_box(self):
        if not self._bbox:
            self._bbox = self._bounding_box()
        return self._bbox

    def _bounding_box(self):
        """
        Computes the bounding box of the surface.

        """
        min_bounds, max_bounds = self.surface.bbox
        xmin, ymin, zmin = min_bounds
        xmax, ymax, zmax = max_bounds
        return volmdlr.core.BoundingBox(xmin, xmax, ymin, ymax, zmin, zmax)

    @property
    def surface_curves(self, extract_u: bool = True, extract_v: bool = True):
        """
        Extracts curves from a surface.

        :param extract_u: If True, extract the curves in u direction
        :param extract_v: If True, extract the curves in v direction
        """
        if not self._surface_curves:
            self._surface_curves = self.get_surface_curves(extract_u, extract_v)
        return self._surface_curves

    def get_surface_curves(self, extract_u, extract_v):
        """
        Converts the surface curves from geomdl curve to volmdlr.

        :param extract_u: If True, extract the curves in u direction.
        :param extract_v: If True, extract the curves in v direction.
        """
        # v-direction
        crvlist_v = []
        if extract_v:
            v_curves = self.curves["v"]
            for curve in v_curves:
                crvlist_v.append(vme.BSplineCurve3D.from_geomdl_curve(curve))
        # u-direction
        crvlist_u = []
        if extract_u:
            u_curves = self.curves["u"]
            for curve in u_curves:
                crvlist_u.append(vme.BSplineCurve3D.from_geomdl_curve(curve))

        # Return shapes as a dict object
        return dict(u=crvlist_u, v=crvlist_v)

    def control_points_matrix(self, coordinates):
        """
        Define control points like a matrix, for each coordinate: x:0, y:1, z:2.

        """

        points = npy.empty((self.nb_u, self.nb_v))
        for i in range(0, self.nb_u):
            for j in range(0, self.nb_v):
                points[i][j] = self.control_points_table[i][j][coordinates]
        return points

    # Knots_vector
    def knots_vector_u(self):
        """
        Compute the global knot vector (u direction) based on knot elements and multiplicities.

        """

        knots = self.u_knots
        multiplicities = self.u_multiplicities

        knots_vec = []
        for i, knot in enumerate(knots):
            for _ in range(0, multiplicities[i]):
                knots_vec.append(knot)
        return knots_vec

    def knots_vector_v(self):
        """
        Compute the global knot vector (v direction) based on knot elements and multiplicities.

        """

        knots = self.v_knots
        multiplicities = self.v_multiplicities

        knots_vec = []
        for i, knot in enumerate(knots):
            for _ in range(0, multiplicities[i]):
                knots_vec.append(knot)
        return knots_vec

    def basis_functions_u(self, u, k, i):
        """
        Compute basis functions Bi in u direction for u=u and degree=k.

        """

        # k = self.degree_u
        t = self.knots_vector_u()

        if k == 0:
            return 1.0 if t[i] <= u < t[i + 1] else 0.0
        if t[i + k] == t[i]:
            param_c1 = 0.0
        else:
            param_c1 = (u - t[i]) / (t[i + k] - t[i]) * self.basis_functions_u(u, k - 1, i)
        if t[i + k + 1] == t[i + 1]:
            param_c2 = 0.0
        else:
            param_c2 = (t[i + k + 1] - u) / (t[i + k + 1] - t[i + 1]) * self.basis_functions_u(u, k - 1, i + 1)
        return param_c1 + param_c2

    def basis_functions_v(self, v, k, i):
        """
        Compute basis functions Bi in v direction for v=v and degree=k.

        """

        # k = self.degree_u
        t = self.knots_vector_v()

        if k == 0:
            return 1.0 if t[i] <= v < t[i + 1] else 0.0
        if t[i + k] == t[i]:
            param_c1 = 0.0
        else:
            param_c1 = (v - t[i]) / (t[i + k] - t[i]) * self.basis_functions_v(v, k - 1, i)
        if t[i + k + 1] == t[i + 1]:
            param_c2 = 0.0
        else:
            param_c2 = (t[i + k + 1] - v) / (t[i + k + 1] - t[i + 1]) * self.basis_functions_v(v, k - 1, i + 1)
        return param_c1 + param_c2

    def blending_vector_u(self, u):
        """
        Compute a vector of basis_functions in u direction for u=u.
        """

        blending_vect = npy.empty((1, self.nb_u))
        for j in range(0, self.nb_u):
            blending_vect[0][j] = self.basis_functions_u(u, self.degree_u, j)

        return blending_vect

    def blending_vector_v(self, v):
        """
        Compute a vector of basis_functions in v direction for v=v.

        """

        blending_vect = npy.empty((1, self.nb_v))
        for j in range(0, self.nb_v):
            blending_vect[0][j] = self.basis_functions_v(v, self.degree_v, j)

        return blending_vect

    def blending_matrix_u(self, u):
        """
        Compute a matrix of basis_functions in u direction for a vector u like [0,1].

        """

        blending_mat = npy.empty((len(u), self.nb_u))
        for i, u_i in enumerate(u):
            for j in range(self.nb_u):
                blending_mat[i][j] = self.basis_functions_u(u_i, self.degree_u, j)
        return blending_mat

    def blending_matrix_v(self, v):
        """
        Compute a matrix of basis_functions in v direction for a vector v like [0,1].

        """

        blending_mat = npy.empty((len(v), self.nb_v))
        for i, v_i in enumerate(v):
            for j in range(self.nb_v):
                blending_mat[i][j] = self.basis_functions_v(v_i, self.degree_v, j)
        return blending_mat

    def point2d_to_3d(self, point2d: volmdlr.Point2D):
        u, v = point2d
        u = min(max(u, 0), 1)
        v = min(max(v, 0), 1)
        return volmdlr.Point3D(*evaluate_single((u, v), self.surface.data,
                                                self.surface.rational,
                                                self.surface.evaluator._span_func))
        # uses derivatives for performance because it's already compiled
        # return volmdlr.Point3D(*self.derivatives(u, v, 0)[0][0])
        # return volmdlr.Point3D(*self.surface.evaluate_single((x, y)))

    def point3d_to_2d(self, point3d: volmdlr.Point3D, tol=1e-5):
        """
        Evaluates the parametric coordinates (u, v) of a 3D point (x, y, z).

        :param point3d: A 3D point to be evaluated.
        :type point3d: :class:`volmdlr.Point3D`
        :param tol: Tolerance to accept the results.
        :type tol: float
        :return: The parametric coordinates (u, v) of the point.
        :rtype: :class:`volmdlr.Point2D`
        """

        def f(x):
            return point3d.point_distance(self.point2d_to_3d(volmdlr.Point2D(x[0], x[1])))

        def fun(x):
            derivatives = self.derivatives(x[0], x[1], 1)
            r = derivatives[0][0] - point3d
            f_value = r.norm() + 1e-32
            jacobian = npy.array([r.dot(derivatives[1][0]) / f_value, r.dot(derivatives[0][1]) / f_value])
            return f_value, jacobian

        min_bound_x, max_bound_x = self.surface.domain[0]
        min_bound_y, max_bound_y = self.surface.domain[1]

        delta_bound_x = max_bound_x - min_bound_x
        delta_bound_y = max_bound_y - min_bound_y
        x0s = [((min_bound_x + max_bound_x) / 2, (min_bound_y + max_bound_y) / 2),
               ((min_bound_x + max_bound_x) / 2, min_bound_y + delta_bound_y / 10),
               ((min_bound_x + max_bound_x) / 2, max_bound_y - delta_bound_y / 10),
               ((min_bound_x + max_bound_x) / 4, min_bound_y + delta_bound_y / 10),
               (max_bound_x - delta_bound_x / 4, min_bound_y + delta_bound_y / 10),
               ((min_bound_x + max_bound_x) / 4, max_bound_y - delta_bound_y / 10),
               (max_bound_x - delta_bound_x / 4, max_bound_y - delta_bound_y / 10),
               (min_bound_x + delta_bound_x / 10, min_bound_y + delta_bound_y / 10),
               (min_bound_x + delta_bound_x / 10, max_bound_y - delta_bound_y / 10),
               (max_bound_x - delta_bound_x / 10, min_bound_y + delta_bound_y / 10),
               (max_bound_x - delta_bound_x / 10, max_bound_y - delta_bound_y / 10)]

        # Sort the initial conditions
        x0s.sort(key=f)

        # Find the parametric coordinates of the point
        results = []
        for x0 in x0s:
            res = minimize(fun, x0=npy.array(x0), jac=True,
                           bounds=[(min_bound_x, max_bound_x),
                                   (min_bound_y, max_bound_y)])
            if res.fun <= tol:
                return volmdlr.Point2D(*res.x)

            results.append((res.x, res.fun))

        return volmdlr.Point2D(*min(results, key=lambda r: r[1])[0])

    def linesegment2d_to_3d(self, linesegment2d):
        # TODO: this is a non exact method!
        lth = linesegment2d.length()
        points = [self.point2d_to_3d(
            linesegment2d.point_at_abscissa(i * lth / 20.)) for i in range(21)]

        linesegment = vme.LineSegment3D(points[0], points[-1])
        flag = True
        flag_arc = False
        flag = all(linesegment.point_belongs(point, abs_tol=1e-4) for point in points)
        if not flag:
            interior = self.point2d_to_3d(linesegment2d.point_at_abscissa(0.5 * lth))
            arc = vme.Arc3D(points[0], interior, points[-1])
            flag_arc = all(arc.point_belongs(point, abs_tol=1e-4) for point in points)

        periodic = False
        if self.x_periodicity is not None and \
                math.isclose(lth, self.x_periodicity, abs_tol=1e-6) and \
                math.isclose(linesegment2d.start.y, linesegment2d.end.y,
                             abs_tol=1e-6):
            periodic = True
        elif self.y_periodicity is not None and \
                math.isclose(lth, self.y_periodicity, abs_tol=1e-6) and \
                math.isclose(linesegment2d.start.x, linesegment2d.end.x,
                             abs_tol=1e-6):
            periodic = True

        if flag and not flag_arc:
            # All the points are on the same LineSegment3D
            primitives = [linesegment]
        elif flag_arc:
            primitives = [arc]
        else:
            primitives = [vme.BSplineCurve3D.from_points_interpolation(
                points, min(self.degree_u, self.degree_v), periodic=periodic)]
        return primitives

    def linesegment3d_to_2d(self, linesegment3d):
        """
        A line segment on a BSplineSurface3D will be in any case a line in 2D?.

        """
        start = self.point3d_to_2d(linesegment3d.start)
        end = self.point3d_to_2d(linesegment3d.end)
        if self.x_periodicity:
            if start.x != end.x:
                end = volmdlr.Point2D(start.x, end.y)
            if not start.is_close(end):
                return [vme.LineSegment2D(start, end)]
            return None
        if self.y_periodicity:
            if start.y != end.y:
                end = volmdlr.Point2D(end.x, start.y)
            if not start.is_close(end):
                return [vme.LineSegment2D(start, end)]
            return None
        if start.is_close(end):
            return None
        return [vme.LineSegment2D(start, end)]

    def _repair_periodic_boundary_points(self, curve3d, points_2d, direction_periodicity):
        """
        Verifies points at boundary on a periodic BSplineSurface3D.

        :param points_2d: List of `volmdlr.Point2D` after transformation from 3D Cartesian coordinates
        :type points_2d: List[volmdlr.Point2D]
        :param direction_periodicity: should be 'x' if x_periodicity or 'y' if y periodicity
        :type direction_periodicity: str
        """
        lth = curve3d.length()
        start = points_2d[0]
        end = points_2d[-1]
        points = points_2d
        pt_after_start = self.point3d_to_2d(curve3d.point_at_abscissa(0.1 * lth))
        pt_before_end = self.point3d_to_2d(curve3d.point_at_abscissa(0.9 * lth))
        # pt_after_start = points[1]
        # pt_before_end = points[-2]

        if direction_periodicity == 'x':
            i = 0
        else:
            i = 1
        min_bound, max_bound = self.surface.domain[i]
        delta = max_bound - min_bound

        if math.isclose(start[i], min_bound, abs_tol=1e-4) and pt_after_start[i] > 0.5 * delta:
            start[i] = max_bound
        elif math.isclose(start[i], max_bound, abs_tol=1e-4) and pt_after_start[i] < 0.5 * delta:
            start[i] = min_bound

        if math.isclose(end[i], min_bound, abs_tol=1e-4) and pt_before_end[i] > 0.5 * delta:
            end[i] = max_bound
        elif math.isclose(end[i], max_bound, abs_tol=1e-4) and pt_before_end[i] < 0.5 * delta:
            end[i] = min_bound

        points[0] = start
        points[-1] = end

        boundary = [(math.isclose(p[i], max_bound, abs_tol=1e-4) or math.isclose(p[i], min_bound, abs_tol=1e-4)) for
                    p in points]
        if all(boundary):
            # if the line is at the boundary of the surface domain, we take the first point as reference
            t = max_bound if math.isclose(points[0][i], max_bound, abs_tol=1e-4) else min_bound
            if direction_periodicity == 'x':
                points = [volmdlr.Point2D(t, p[1]) for p in points]
            else:
                points = [volmdlr.Point2D(p[0], t) for p in points]

        return points

    def bsplinecurve3d_to_2d(self, bspline_curve3d):
        """
        Converts the primitive from 3D spatial coordinates to its equivalent 2D primitive in the parametric space.
        """
        # TODO: enhance this, it is a non exact method!
        # TODO: bsplinecurve can be periodic but not around the bsplinesurface
        flag = False
        if not bspline_curve3d.points[0].is_close(bspline_curve3d.points[-1]):
            bsc_linesegment = vme.LineSegment3D(bspline_curve3d.points[0],
                                                bspline_curve3d.points[-1])
            flag = True
            for point in bspline_curve3d.points:
                if not bsc_linesegment.point_belongs(point):
                    flag = False
                    break

        if self.x_periodicity and not self.y_periodicity \
                and bspline_curve3d.periodic:
            point1 = self.point3d_to_2d(bspline_curve3d.points[0])
            p1_sup = self.point3d_to_2d(bspline_curve3d.points[0])
            new_x = point1.x - p1_sup.x + self.x_periodicity
            new_x = new_x if 0 <= new_x else 0
            reverse = False
            if new_x < 0:
                new_x = 0
            elif math.isclose(new_x, self.x_periodicity, abs_tol=1e-5):
                new_x = 0
                reverse = True

            linesegments = [
                vme.LineSegment2D(
                    volmdlr.Point2D(new_x, point1.y),
                    volmdlr.Point2D(self.x_periodicity, point1.y))]
            if reverse:
                linesegments[0] = linesegments[0].reverse()

        elif self.y_periodicity and not self.x_periodicity \
                and bspline_curve3d.periodic:
            point1 = self.point3d_to_2d(bspline_curve3d.points[0])
            p1_sup = self.point3d_to_2d(bspline_curve3d.points[0])
            new_y = point1.y - p1_sup.y + self.y_periodicity
            new_y = new_y if 0 <= new_y else 0
            reverse = False
            if new_y < 0:
                new_y = 0
            elif math.isclose(new_y, self.y_periodicity, abs_tol=1e-5):
                new_y = 0
                reverse = True

            linesegments = [
                vme.LineSegment2D(
                    volmdlr.Point2D(point1.x, new_y),
                    volmdlr.Point2D(point1.x, self.y_periodicity))]
            if reverse:
                linesegments[0] = linesegments[0].reverse()

        elif self.x_periodicity and self.y_periodicity \
                and bspline_curve3d.periodic:
            raise NotImplementedError

        if flag:
            x_perio = self.x_periodicity if self.x_periodicity is not None \
                else 1.
            y_perio = self.y_periodicity if self.y_periodicity is not None \
                else 1.

            point1 = self.point3d_to_2d(bspline_curve3d.points[0])
            point2 = self.point3d_to_2d(bspline_curve3d.points[-1])

            if point1.is_close(point2):
                print('BSplineCruve3D skipped because it is too small')
                linesegments = None
            else:
                p1_sup = self.point3d_to_2d(bspline_curve3d.points[0])
                p2_sup = self.point3d_to_2d(bspline_curve3d.points[-1])
                if self.x_periodicity and point1.point_distance(p1_sup) > 1e-5:
                    point1.x -= p1_sup.x - x_perio
                    point2.x -= p2_sup.x - x_perio
                if self.y_periodicity and point1.point_distance(p1_sup) > 1e-5:
                    point1.y -= p1_sup.y - y_perio
                    point2.y -= p2_sup.y - y_perio
                linesegments = [vme.LineSegment2D(point1, point2)]
            # How to check if end of surface overlaps start or the opposite ?
        else:
            lth = bspline_curve3d.length()
            # uses straight line length to improve performance
            # lth = bspline_curve3d.start.point_distance(bspline_curve3d.end)
            if lth > 1e-5:
                n = len(bspline_curve3d.control_points)
                points = [self.point3d_to_2d(p) for p in bspline_curve3d.discretization_points(number_points=n)]

                if self.x_periodicity:
                    points = self._repair_periodic_boundary_points(bspline_curve3d, points, 'x')
                    if bspline_curve3d.periodic and points[0].is_close(points[-1]):
                        u_min, u_max = bspline_curve3d.curve.domain
                        if math.isclose(points[0].x, u_min, abs_tol=1e-6):
                            should_be_umax = (u_max - points[1].x) < (points[1].x - u_min)
                            if should_be_umax:
                                points[0] = volmdlr.Point2D(u_max, points[0].y)
                            else:
                                points[-1] = volmdlr.Point2D(u_max, points[-1].y)
                        elif math.isclose(points[0].x, u_max, abs_tol=1e-6):
                            should_be_umin = (u_max - points[1].x) > (points[1].x - u_min)
                            if should_be_umin:
                                points[0] = volmdlr.Point2D(u_min, points[0].y)
                            else:
                                points[-1] = volmdlr.Point2D(u_min, points[-1].y)
                if self.y_periodicity:
                    points = self._repair_periodic_boundary_points(bspline_curve3d, points, 'y')
                    if bspline_curve3d.periodic and points[0].is_close(points[-1]):
                        u_min, u_max = bspline_curve3d.curve.domain
                        if math.isclose(points[0].y, u_min, abs_tol=1e-6):
                            should_be_umax = (u_max - points[1].y) < (points[1].y - u_min)
                            if should_be_umax:
                                points[0] = volmdlr.Point2D(points[0].x, u_max)
                            else:
                                points[-1] = volmdlr.Point2D(points[-1].x, u_max)
                        elif math.isclose(points[0].y, u_max, abs_tol=1e-6):
                            should_be_umin = (u_max - points[1].y) > (points[1].y - u_min)
                            if should_be_umin:
                                points[0] = volmdlr.Point2D(points[0].x, u_min)
                            else:
                                points[-1] = volmdlr.Point2D(points[-1].x, u_min)

                if not points[0].is_close(points[-1]) and not bspline_curve3d.periodic:
                    linesegment = vme.LineSegment2D(points[0], points[-1])
                    flag_line = True
                    for point in points:
                        if not linesegment.point_belongs(point, abs_tol=1e-4):
                            flag_line = False
                            break
                    if flag_line:
                        return [linesegment]

                if self.x_periodicity:
                    points = self._repair_periodic_boundary_points(bspline_curve3d, points, 'x')

                if self.y_periodicity:
                    points = self._repair_periodic_boundary_points(bspline_curve3d, points, 'y')

                return [vme.BSplineCurve2D.from_points_interpolation(
                    points=points, degree=bspline_curve3d.degree, periodic=bspline_curve3d.periodic)]

            if 1e-6 < lth <= 1e-5:
                linesegments = [vme.LineSegment2D(
                    self.point3d_to_2d(bspline_curve3d.start),
                    self.point3d_to_2d(bspline_curve3d.end))]
            else:
                print('BSplineCruve3D skipped because it is too small')
                linesegments = None

        return linesegments

    def bsplinecurve2d_to_3d(self, bspline_curve2d):
        """
        Converts the parametric boundary representation into a 3D primitive.
        """
        if bspline_curve2d.name == "parametric.arc":
            start = self.point2d_to_3d(bspline_curve2d.start)
            interior = self.point2d_to_3d(bspline_curve2d.evaluate_single(0.5))
            end = self.point2d_to_3d(bspline_curve2d.end)
            return [vme.Arc3D(start, interior, end)]

        n = len(bspline_curve2d.control_points)
        points = [self.point2d_to_3d(p)
                  for p in bspline_curve2d.discretization_points(number_points=n)]
        return [vme.BSplineCurve3D.from_points_interpolation(points, bspline_curve2d.degree, bspline_curve2d.periodic)]

    def arc3d_to_2d(self, arc3d):
        """
        Converts the primitive from 3D spatial coordinates to its equivalent 2D primitive in the parametric space.
        """
        number_points = max(self.nb_u, self.nb_v)
        degree = max(self.degree_u, self.degree_v)
        points = [self.point3d_to_2d(point3d) for point3d in arc3d.discretization_points(number_points=number_points)]
        start = points[0]
        end = points[-1]
        min_bound_x, max_bound_x = self.surface.domain[0]
        min_bound_y, max_bound_y = self.surface.domain[1]
        if self.x_periodicity:
            points = self._repair_periodic_boundary_points(arc3d, points, 'x')
            start = points[0]
            end = points[-1]
            if start.is_close(end):
                if math.isclose(start.x, min_bound_x, abs_tol=1e-4):
                    end.x = max_bound_x
                else:
                    end.x = min_bound_x
        if self.y_periodicity:
            points = self._repair_periodic_boundary_points(arc3d, points, 'y')
            start = points[0]
            end = points[-1]
            if start.is_close(end):
                if math.isclose(start.y, min_bound_y, abs_tol=1e-4):
                    end.y = max_bound_y
                else:
                    end.y = min_bound_y
        if start.is_close(end):
            return []
        linesegment = vme.LineSegment2D(start, end, name="parametric.arc")
        flag = True
        for point in points:
            if not linesegment.point_belongs(point):
                flag = False
                break
        if flag:
            return [linesegment]
        return [vme.BSplineCurve2D.from_points_interpolation(points, degree, name="parametric.arc")]

    def arc2d_to_3d(self, arc2d):
        number_points = math.ceil(arc2d.angle * 7) + 1  # 7 points per radian
        length = arc2d.length()
        points = [self.point2d_to_3d(arc2d.point_at_abscissa(i * length / (number_points - 1)))
                  for i in range(number_points)]
        return [vme.BSplineCurve3D.from_points_interpolation(
            points, max(self.degree_u, self.degree_v))]

    def rectangular_cut(self, u1: float, u2: float,
                        v1: float, v2: float, name: str = ''):
        """
        Cut a rectangular piece of the BSplineSurface3D object and return a BSplineFace3D object.

        """
        point1 = volmdlr.Point2D(u1, v1)
        point2 = volmdlr.Point2D(u2, v1)
        point3 = volmdlr.Point2D(u2, v2)
        point4 = volmdlr.Point2D(u1, v2)
        outer_contour = volmdlr.wires.ClosedPolygon2D([point1, point2, point3, point4])
        surface = Surface2D(outer_contour, [])
        return BSplineFace3D(self, surface, name)  # PlaneFace3D

    def rotation(self, center: volmdlr.Vector3D,
                 axis: volmdlr.Vector3D, angle: float):
        """
        BSplineSurface3D rotation.

        :param center: rotation center
        :param axis: rotation axis
        :param angle: angle rotation
        :return: a new rotated BSplineSurface3D
        """
        new_control_points = [p.rotation(center, axis, angle)
                              for p in self.control_points]
        new_bsplinesurface3d = BSplineSurface3D(self.degree_u, self.degree_v,
                                                new_control_points, self.nb_u,
                                                self.nb_v,
                                                self.u_multiplicities,
                                                self.v_multiplicities,
                                                self.u_knots, self.v_knots,
                                                self.weights, self.name)
        return new_bsplinesurface3d

    def rotation_inplace(self, center: volmdlr.Vector3D,
                         axis: volmdlr.Vector3D, angle: float):
        """
        BSplineSurface3D rotation. Object is updated inplace.

        :param center: rotation center.
        :type center: `volmdlr.Vector3D`
        :param axis: rotation axis.
        :type axis: `volmdlr.Vector3D`
        :param angle: rotation angle.
        :type angle: float
        :return: None, BSplineSurface3D is updated inplace
        :rtype: None
        """
        warnings.warn("'inplace' methods are deprecated. Use a not inplace method instead.", DeprecationWarning)

        new_bsplinesurface3d = self.rotation(center, axis, angle)
        self.control_points = new_bsplinesurface3d.control_points
        self.surface = new_bsplinesurface3d.surface

    def translation(self, offset: volmdlr.Vector3D):
        """
        BSplineSurface3D translation.

        :param offset: translation vector
        :return: A new translated BSplineSurface3D
        """
        new_control_points = [p.translation(offset) for p in
                              self.control_points]
        new_bsplinesurface3d = BSplineSurface3D(self.degree_u, self.degree_v,
                                                new_control_points, self.nb_u,
                                                self.nb_v,
                                                self.u_multiplicities,
                                                self.v_multiplicities,
                                                self.u_knots, self.v_knots,
                                                self.weights, self.name)

        return new_bsplinesurface3d

    def translation_inplace(self, offset: volmdlr.Vector3D):
        """
        BSplineSurface3D translation. Object is updated inplace.

        :param offset: translation vector
        """
        warnings.warn("'inplace' methods are deprecated. Use a not inplace method instead.", DeprecationWarning)

        new_bsplinesurface3d = self.translation(offset)
        self.control_points = new_bsplinesurface3d.control_points
        self.surface = new_bsplinesurface3d.surface

    def frame_mapping(self, frame: volmdlr.Frame3D, side: str):
        """
        Changes frame_mapping and return a new BSplineSurface3D.

        side = 'old' or 'new'
        """
        new_control_points = [p.frame_mapping(frame, side) for p in
                              self.control_points]
        new_bsplinesurface3d = BSplineSurface3D(self.degree_u, self.degree_v,
                                                new_control_points, self.nb_u,
                                                self.nb_v,
                                                self.u_multiplicities,
                                                self.v_multiplicities,
                                                self.u_knots, self.v_knots,
                                                self.weights, self.name)
        return new_bsplinesurface3d

    def frame_mapping_inplace(self, frame: volmdlr.Frame3D, side: str):
        """
        Changes frame_mapping and the object is updated inplace.

        side = 'old' or 'new'
        """
        warnings.warn("'inplace' methods are deprecated. Use a not inplace method instead.", DeprecationWarning)

        new_bsplinesurface3d = self.frame_mapping(frame, side)
        self.control_points = new_bsplinesurface3d.control_points
        self.surface = new_bsplinesurface3d.surface

    def plot(self, ax=None, edge_style=EdgeStyle(color='grey', alpha=0.5)):
        curves = self.surface_curves
        u_curves = curves['u']
        v_curves = curves['v']
        if ax is None:
            ax = plt.figure().add_subplot(111, projection='3d')
        for u in u_curves:
            u.plot(ax=ax, edge_style=edge_style)
        for v in v_curves:
            v.plot(ax=ax, edge_style=edge_style)
        for point in self.control_points:
            point.plot(ax, color=edge_style.color, alpha=edge_style.alpha)
        return ax

    def simplify_surface(self):
        """
        Verifies if BSplineSurface3D could be a Plane3D.

        :return: A planar surface if possible, otherwise, returns self.
        """
        if self.x_periodicity and self.y_periodicity:
            raise NotImplementedError
        elif self.x_periodicity:
            curves = self.surface_curves
            u_curves = curves["u"]
            u0_simplified_curve = u_curves[0].simplify
            if isinstance(u0_simplified_curve, vme.FullArc3D):
                cylindrical_check = all(isinstance(curve.simplify, vme.FullArc3D) and
                                        math.isclose(u0_simplified_curve.radius, curve.simplify.radius, abs_tol=1e-6)
                                        for curve in u_curves[1:])
                if cylindrical_check:
                    return CylindricalSurface3D(u0_simplified_curve.frame, u0_simplified_curve.radius, self.name)
                v_curves = curves["v"]
                are_all_v_curves_line_segments = all(isinstance(curve.simplify, vme.LineSegment3D)
                                                     for curve in v_curves[1:])
                if are_all_v_curves_line_segments:
                    normal_line = vme.Line3D(u0_simplified_curve.frame.origin,
                                             u0_simplified_curve.frame.origin + u0_simplified_curve.normal)
                    v0_simplified_curve = v_curves[0].simplify
                    line = v0_simplified_curve.to_line()
                    intersection = normal_line.intersection(line)
                    conical_check = all(normal_line.intersection(curve.simplify.to_line()).is_close(intersection)
                                        for curve in v_curves[1:])
                    if conical_check:
                        # make sure that the normal is in the right sense
                        new_normal = u0_simplified_curve.center - intersection
                        new_normal.normalize()
                        frame = volmdlr.Frame3D(intersection, u0_simplified_curve.frame.u,
                                                new_normal.cross(u0_simplified_curve.frame.u),
                                                new_normal)
                        _, _, z = frame.global_to_local_coordinates(u0_simplified_curve.center)
                        semi_angle = math.atan(u0_simplified_curve.radius / z)
                        return ConicalSurface3D(frame, semi_angle, self.name)
                return self
        elif self.y_periodicity:
            curves = self.surface_curves
            v_curves = curves["v"]
            v0_simplified_curve = v_curves[0].simplify
            if isinstance(v0_simplified_curve, vme.FullArc3D):
                all_fullarc = all(isinstance(curve.simplify, vme.FullArc3D)
                                  for curve in v_curves[1:])
                cylindrical_check = all(math.isclose(v0_simplified_curve.radius, curve.simplify.radius)
                                        for curve in v_curves[1:]) and all_fullarc
                if cylindrical_check:
                    return CylindricalSurface3D(v0_simplified_curve.frame, v0_simplified_curve.radius, self.name)
                u_curves = curves["u"]
                are_all_u_curves_line_segments = all(isinstance(curve.simplify, vme.LineSegment3D)
                                                     for curve in u_curves[1:])
                if are_all_u_curves_line_segments:
                    normal_line = vme.Line3D(v0_simplified_curve.frame.origin,
                                             v0_simplified_curve.frame.origin + v0_simplified_curve.normal)
                    u0_simplified_curve = u_curves[0].simplify
                    line = u0_simplified_curve.to_line()
                    intersection = normal_line.intersection(line)
                    conical_check = all(normal_line.intersection(curve.simplify.to_line()).is_close(intersection)
                                        for curve in u_curves[1:])
                    if conical_check:
                        # make sure that the normal is in the right sense
                        new_normal = v0_simplified_curve.center - intersection
                        new_normal.normalize()
                        frame = volmdlr.Frame3D(intersection, v0_simplified_curve.frame.u,
                                                new_normal.cross(v0_simplified_curve.frame.u),
                                                new_normal)
                        _, _, z = frame.global_to_local_coordinates(v0_simplified_curve.center)
                        semi_angle = math.atan(v0_simplified_curve.radius / z)
                        return ConicalSurface3D(frame, semi_angle, self.name)
                return self
        points = [self.control_points[0]]
        vector_list = []
        for point in self.control_points[1:]:
            vector = point - points[0]
            is_colinear = any(vector.is_colinear_to(other_vector) for other_vector in vector_list)
            if not point_in_list(point, points) and not is_colinear:
                points.append(point)
                vector_list.append(vector)
                if len(points) == 3:
                    plane3d = Plane3D.from_3_points(*points)
                    if all(plane3d.point_on_surface(point) for point in self.control_points):
                        return plane3d
                    break
        return self

    @classmethod
    def from_step(cls, arguments, object_dict, **kwargs):
        """
        Converts a step primitive to a BSplineSurface3D.

        :param arguments: The arguments of the step primitive.
        :type arguments: list
        :param object_dict: The dictionary containing all the step primitives
            that have already been instantiated.
        :type object_dict: dict
        :return: The corresponding BSplineSurface3D object.
        :rtype: :class:`volmdlr.faces.BSplineSurface3D`
        """
        name = arguments[0][1:-1]
        degree_u = int(arguments[1])
        degree_v = int(arguments[2])
        points_sets = arguments[3][1:-1].split("),")
        points_sets = [elem + ")" for elem in points_sets[:-1]] + [
            points_sets[-1]]
        control_points = []
        for points_set in points_sets:
            points = [object_dict[int(i[1:])] for i in
                      points_set[1:-1].split(",")]
            nb_v = len(points)
            control_points.extend(points)
        nb_u = int(len(control_points) / nb_v)
        surface_form = arguments[4]
        if arguments[5] == '.F.':
            u_closed = False
        elif arguments[5] == '.T.':
            u_closed = True
        else:
            raise ValueError
        if arguments[6] == '.F.':
            v_closed = False
        elif arguments[6] == '.T.':
            v_closed = True
        else:
            raise ValueError
        self_intersect = arguments[7]
        u_multiplicities = [int(i) for i in arguments[8][1:-1].split(",")]
        v_multiplicities = [int(i) for i in arguments[9][1:-1].split(",")]
        u_knots = [float(i) for i in arguments[10][1:-1].split(",")]
        v_knots = [float(i) for i in arguments[11][1:-1].split(",")]
        knot_spec = arguments[12]

        if 13 in range(len(arguments)):
            weight_data = [
                float(i) for i in
                arguments[13][1:-1].replace("(", "").replace(")", "").split(",")
            ]
        else:
            weight_data = None

        bsplinesurface = cls(degree_u, degree_v, control_points, nb_u, nb_v,
                             u_multiplicities, v_multiplicities, u_knots,
                             v_knots, weight_data, name)
        bsplinesurface = bsplinesurface.simplify_surface()
        return bsplinesurface

    def to_step(self, current_id):
        content = ''
        point_matrix_ids = '('
        for points in self.control_points_table:
            point_ids = '('
            for point in points:
                point_content, point_id = point.to_step(current_id)
                content += point_content
                point_ids += f'#{point_id},'
                current_id = point_id + 1
            point_ids = point_ids[:-1]
            point_ids += '),'
            point_matrix_ids += point_ids
        point_matrix_ids = point_matrix_ids[:-1]
        point_matrix_ids += ')'

        u_close = '.T.' if self.x_periodicity else '.F.'
        v_close = '.T.' if self.y_periodicity else '.F.'

        content += f"#{current_id} = B_SPLINE_SURFACE_WITH_KNOTS('{self.name}',{self.degree_u},{self.degree_v}," \
                   f"{point_matrix_ids},.UNSPECIFIED.,{u_close},{v_close},.F.,{tuple(self.u_multiplicities)}," \
                   f"{tuple(self.v_multiplicities)},{tuple(self.u_knots)},{tuple(self.v_knots)},.UNSPECIFIED.);\n"
        return content, [current_id]

    def grid3d(self, grid2d: volmdlr.grid.Grid2D):
        """
        Generate 3d grid points of a Bspline surface, based on a Grid2D.

        """

        if not self._grids2d:
            self._grids2d = grid2d

        points_2d = grid2d.points
        points_3d = [self.point2d_to_3d(point2d) for point2d in points_2d]

        return points_3d

    def grid2d_deformed(self, grid2d: volmdlr.grid.Grid2D):
        """
        Dimension and deform a Grid2D points based on a Bspline surface.

        """

        points_2d = grid2d.points
        points_3d = self.grid3d(grid2d)

        points_x, points_y = grid2d.points_xy

        # Parameters
        index_x = {}  # grid point position(i,j), x coordinates position in X(unknown variable)
        index_y = {}  # grid point position(i,j), y coordinates position in X(unknown variable)
        index_points = {}  # grid point position(j,i), point position in points_2d (or points_3d)
        k_index, p_index = 0, 0
        for i in range(0, points_x):
            for j in range(0, points_y):
                index_x.update({(j, i): k_index})
                index_y.update({(j, i): k_index + 1})
                index_points.update({(j, i): p_index})
                k_index = k_index + 2
                p_index = p_index + 1

        equation_points = []  # points combination to compute distances between 2D and 3D grid points
        for i in range(0, points_y):  # row from (0,i)
            for j in range(1, points_x):
                equation_points.append(((0, i), (j, i)))
        for i in range(0, points_x):  # column from (i,0)
            for j in range(1, points_y):
                equation_points.append(((i, 0), (i, j)))
        for i in range(0, points_y):  # row
            for j in range(0, points_x - 1):
                equation_points.append(((j, i), (j + 1, i)))
        for i in range(0, points_x):  # column
            for j in range(0, points_x - 1):
                equation_points.append(((i, j), (i, j + 1)))
        for i in range(0, points_y - 1):  # diagonal
            for j in range(0, points_x - 1):
                equation_points.append(((j, i), (j + 1, i + 1)))

        for i in range(0, points_y):  # row 2segments (before.point.after)
            for j in range(1, points_x - 1):
                equation_points.append(((j - 1, i), (j + 1, i)))

        for i in range(0, points_x):  # column 2segments (before.point.after)
            for j in range(1, points_y - 1):
                equation_points.append(((i, j - 1), (i, j + 1)))

        # geodesic distances between 3D grid points (based on points combination [equation_points])
        geodesic_distances = []
        for point in equation_points:
            geodesic_distances.append((self.geodesic_distance(
                points_3d[index_points[point[0]]], points_3d[index_points[point[1]]])) ** 2)

        # System of nonlinear equations
        def non_linear_equations(xparam):
            vector_f = npy.empty(len(equation_points) + 2)
            idx = 0
            for idx, point_ in enumerate(equation_points):
                vector_f[idx] = abs((xparam[index_x[point_[0]]] ** 2 +
                                     xparam[index_x[point_[1]]] ** 2 +
                                     xparam[index_y[point_[0]]] ** 2 +
                                     xparam[index_y[point_[1]]] ** 2 -
                                     2 *
                                     xparam[index_x[point_[0]]] *
                                     xparam[index_x[point_[1]]] -
                                     2 *
                                     xparam[index_y[point_[0]]] *
                                     xparam[index_y[point_[1]]] -
                                     geodesic_distances[idx]) /
                                    geodesic_distances[idx])

            vector_f[idx + 1] = xparam[0] * 1000
            vector_f[idx + 2] = xparam[1] * 1000

            return vector_f

        # Solution with "least_squares"
        x_init = []  # initial guess (2D grid points)
        for point in points_2d:
            x_init.append(point[0])
            x_init.append(point[1])
        z = least_squares(non_linear_equations, x_init)

        points_2d_deformed = [volmdlr.Point2D(z.x[i], z.x[i + 1])
                              for i in range(0, len(z.x), 2)]  # deformed 2d grid points

        grid2d_deformed = volmdlr.grid.Grid2D.from_points(points=points_2d_deformed,
                                                          points_dim_1=points_x,
                                                          direction=grid2d.direction)

        self._grids2d_deformed = grid2d_deformed

        return points_2d_deformed

    def grid2d_deformation(self, grid2d: volmdlr.grid.Grid2D):
        """
        Compute the deformation/displacement (dx/dy) of a Grid2D based on a Bspline surface.

        """

        if not self._grids2d_deformed:
            self.grid2d_deformed(grid2d)

        displacement = self._grids2d_deformed.displacement_compared_to(grid2d)
        self._displacements = displacement

        return displacement

    def point2d_parametric_to_dimension(self, point2d: volmdlr.Point3D, grid2d: volmdlr.grid.Grid2D):
        """
        Convert a point 2d from the parametric to the dimensioned frame.

        """

        # Check if the 0<point2d.x<1 and 0<point2d.y<1
        if point2d.x < 0:
            point2d.x = 0
        elif point2d.x > 1:
            point2d.x = 1
        if point2d.y < 0:
            point2d.y = 0
        elif point2d.y > 1:
            point2d.y = 1

        if self._grids2d == grid2d:
            points_2d = self._grids2d.points
        else:
            points_2d = grid2d.points
            self._grids2d = grid2d

        if self._displacements is not None:
            displacement = self._displacements
        else:
            displacement = self.grid2d_deformation(grid2d)

        points_x, points_y = grid2d.points_xy

        # Parameters
        index_points = {}  # grid point position(j,i), point position in points_2d (or points_3d)
        p_index = 0
        for i in range(0, points_x):
            for j in range(0, points_y):
                index_points.update({(j, i): p_index})
                p_index = p_index + 1

        # Form function "Finite Elements"
        def form_function(s_param, t_param):
            empty_n = npy.empty(4)
            empty_n[0] = (1 - s_param) * (1 - t_param) / 4
            empty_n[1] = (1 + s_param) * (1 - t_param) / 4
            empty_n[2] = (1 + s_param) * (1 + t_param) / 4
            empty_n[3] = (1 - s_param) * (1 + t_param) / 4
            return empty_n

        finite_elements_points = []  # 2D grid points index that define one element
        for j in range(0, points_y - 1):
            for i in range(0, points_x - 1):
                finite_elements_points.append(((i, j), (i + 1, j), (i + 1, j + 1), (i, j + 1)))
        finite_elements = []  # finite elements defined with closed polygon
        for point in finite_elements_points:
            finite_elements.append(
                volmdlr.wires.ClosedPolygon2D((points_2d[index_points[point[0]]],
                                               points_2d[index_points[point[1]]],
                                               points_2d[index_points[point[2]]],
                                               points_2d[index_points[point[3]]])))
        k = 0
        for k, point in enumerate(finite_elements_points):
            if (volmdlr.wires.Contour2D(finite_elements[k].primitives).point_belongs(
                    point2d)  # finite_elements[k].point_belongs(point2d)
                    or volmdlr.wires.Contour2D(finite_elements[k].primitives).point_over_contour(point2d)
                    or ((points_2d[index_points[point[0]]][0] < point2d.x <
                         points_2d[index_points[point[1]]][0])
                        and point2d.y == points_2d[index_points[point[0]]][1])
                    or ((points_2d[index_points[point[1]]][1] < point2d.y <
                         points_2d[index_points[point[2]]][1])
                        and point2d.x == points_2d[index_points[point[1]]][0])
                    or ((points_2d[index_points[point[3]]][0] < point2d.x <
                         points_2d[index_points[point[2]]][0])
                        and point2d.y == points_2d[index_points[point[1]]][1])
                    or ((points_2d[index_points[point[0]]][1] < point2d.y <
                         points_2d[index_points[point[3]]][1])
                        and point2d.x == points_2d[index_points[point[0]]][0])):
                break

        x0 = points_2d[index_points[finite_elements_points[k][0]]][0]
        y0 = points_2d[index_points[finite_elements_points[k][0]]][1]
        x1 = points_2d[index_points[finite_elements_points[k][1]]][0]
        y2 = points_2d[index_points[finite_elements_points[k][2]]][1]
        x = point2d.x
        y = point2d.y
        s = 2 * ((x - x0) / (x1 - x0)) - 1
        t = 2 * ((y - y0) / (y2 - y0)) - 1

        n = form_function(s, t)
        dx = npy.array([displacement[index_points[finite_elements_points[k][0]]][0],
                        displacement[index_points[finite_elements_points[k][1]]][0],
                        displacement[index_points[finite_elements_points[k][2]]][0],
                        displacement[index_points[finite_elements_points[k][3]]][0]])
        dy = npy.array([displacement[index_points[finite_elements_points[k][0]]][1],
                        displacement[index_points[finite_elements_points[k][1]]][1],
                        displacement[index_points[finite_elements_points[k][2]]][1],
                        displacement[index_points[finite_elements_points[k][3]]][1]])

        return volmdlr.Point2D(point2d.x + npy.transpose(n).dot(dx), point2d.y + npy.transpose(n).dot(dy))

    def point3d_to_2d_with_dimension(self, point3d: volmdlr.Point3D, grid2d: volmdlr.grid.Grid2D):
        """
        Compute the point2d of a point3d, on a Bspline surface, in the dimensioned frame.
        """

        point2d = self.point3d_to_2d(point3d)

        point2d_with_dimension = self.point2d_parametric_to_dimension(point2d, grid2d)

        return point2d_with_dimension

    def point2d_with_dimension_to_parametric_frame(self, point2d, grid2d: volmdlr.grid.Grid2D):
        """
        Convert a point 2d from the dimensioned to the parametric frame.

        """

        if self._grids2d != grid2d:
            self._grids2d = grid2d
        if not self._grids2d_deformed:
            self.grid2d_deformed(grid2d)

        points_2d = grid2d.points
        points_2d_deformed = self._grids2d_deformed.points
        points_x, points_y = grid2d.points_xy

        # Parameters
        index_points = {}  # grid point position(j,i), point position in points_2d (or points_3d)
        p_index = 0
        for i in range(0, points_x):
            for j in range(0, points_y):
                index_points.update({(j, i): p_index})
                p_index = p_index + 1

        finite_elements_points = []  # 2D grid points index that define one element
        for j in range(0, points_y - 1):
            for i in range(0, points_x - 1):
                finite_elements_points.append(((i, j), (i + 1, j), (i + 1, j + 1), (i, j + 1)))
        finite_elements = []  # finite elements defined with closed polygon  DEFORMED
        for point in finite_elements_points:
            finite_elements.append(
                volmdlr.wires.ClosedPolygon2D((points_2d_deformed[index_points[point[0]]],
                                               points_2d_deformed[index_points[point[1]]],
                                               points_2d_deformed[index_points[point[2]]],
                                               points_2d_deformed[index_points[point[3]]])))

        finite_elements_initial = []  # finite elements defined with closed polygon  INITIAL
        for point in finite_elements_points:
            finite_elements_initial.append(
                volmdlr.wires.ClosedPolygon2D((points_2d[index_points[point[0]]],
                                               points_2d[index_points[point[1]]],
                                               points_2d[index_points[point[2]]],
                                               points_2d[index_points[point[3]]])))
        k = 0
        for k, point in enumerate(finite_elements_points):
            if (finite_elements[k].point_belongs(point2d)
                    or ((points_2d_deformed[index_points[point[0]]][0] < point2d.x <
                         points_2d_deformed[index_points[point[1]]][0])
                        and point2d.y == points_2d_deformed[index_points[point[0]]][1])
                    or ((points_2d_deformed[index_points[finite_elements_points[k][1]]][1] < point2d.y <
                         points_2d_deformed[index_points[finite_elements_points[k][2]]][1])
                        and point2d.x == points_2d_deformed[index_points[point[1]]][0])
                    or ((points_2d_deformed[index_points[point[3]]][0] < point2d.x <
                         points_2d_deformed[index_points[point[2]]][0])
                        and point2d.y == points_2d_deformed[index_points[point[1]]][1])
                    or ((points_2d_deformed[index_points[point[0]]][1] < point2d.y <
                         points_2d_deformed[index_points[point[3]]][1])
                        and point2d.x == points_2d_deformed[index_points[point[0]]][0])
                    or finite_elements[k].primitives[0].point_belongs(point2d) or finite_elements[k].primitives[
                        1].point_belongs(point2d)
                    or finite_elements[k].primitives[2].point_belongs(point2d) or finite_elements[k].primitives[
                        3].point_belongs(point2d)):
                break

        frame_deformed = volmdlr.Frame2D(finite_elements[k].center_of_mass(),
                                         volmdlr.Vector2D(finite_elements[k].primitives[1].middle_point()[0] -
                                                          finite_elements[k].center_of_mass()[0],
                                                          finite_elements[k].primitives[1].middle_point()[1] -
                                                          finite_elements[k].center_of_mass()[1]),
                                         volmdlr.Vector2D(finite_elements[k].primitives[0].middle_point()[0] -
                                                          finite_elements[k].center_of_mass()[0],
                                                          finite_elements[k].primitives[0].middle_point()[1] -
                                                          finite_elements[k].center_of_mass()[1]))

        point2d_frame_deformed = volmdlr.Point2D(point2d.frame_mapping(frame_deformed, 'new')[0],
                                                 point2d.frame_mapping(frame_deformed, 'new')[1])

        frame_inital = volmdlr.Frame2D(finite_elements_initial[k].center_of_mass(),
                                       volmdlr.Vector2D(finite_elements_initial[k].primitives[1].middle_point()[0] -
                                                        finite_elements_initial[k].center_of_mass()[0],
                                                        finite_elements_initial[k].primitives[1].middle_point()[1] -
                                                        finite_elements_initial[k].center_of_mass()[1]),
                                       volmdlr.Vector2D(finite_elements_initial[k].primitives[0].middle_point()[0] -
                                                        finite_elements_initial[k].center_of_mass()[0],
                                                        finite_elements_initial[k].primitives[0].middle_point()[1] -
                                                        finite_elements_initial[k].center_of_mass()[1]))

        point2d = point2d_frame_deformed.frame_mapping(frame_inital, 'old')
        if point2d.x < 0:
            point2d.x = 0
        elif point2d.x > 1:
            point2d.x = 1
        if point2d.y < 0:
            point2d.y = 0
        elif point2d.y > 1:
            point2d.y = 1

        return point2d

    def point2d_with_dimension_to_3d(self, point2d, grid2d: volmdlr.grid.Grid2D):
        """
        Compute the point 3d, on a Bspline surface, of a point 2d define in the dimensioned frame.

        """

        point2d_01 = self.point2d_with_dimension_to_parametric_frame(point2d, grid2d)

        return self.point2d_to_3d(point2d_01)

    def linesegment2d_parametric_to_dimension(self, linesegment2d, grid2d: volmdlr.grid.Grid2D):
        """
        Convert a linesegment2d from the parametric to the dimensioned frame.

        """

        points = linesegment2d.discretization_points(number_points=20)
        points_dim = [
            self.point2d_parametric_to_dimension(
                point, grid2d) for point in points]

        return vme.BSplineCurve2D.from_points_interpolation(
            points_dim, max(self.degree_u, self.degree_v))

    def linesegment3d_to_2d_with_dimension(self, linesegment3d, grid2d: volmdlr.grid.Grid2D):
        """
        Compute the linesegment2d of a linesegment3d, on a Bspline surface, in the dimensioned frame.

        """

        linesegment2d = self.linesegment3d_to_2d(linesegment3d)
        bsplinecurve2d_with_dimension = self.linesegment2d_parametric_to_dimension(linesegment2d, grid2d)

        return bsplinecurve2d_with_dimension

    def linesegment2d_with_dimension_to_parametric_frame(self, linesegment2d):
        """
        Convert a linesegment2d from the dimensioned to the parametric frame.

        """

        try:
            linesegment2d = vme.LineSegment2D(
                self.point2d_with_dimension_to_parametric_frame(linesegment2d.start, self._grids2d),
                self.point2d_with_dimension_to_parametric_frame(linesegment2d.end, self._grids2d))
        except NotImplementedError:
            return None

        return linesegment2d

    def linesegment2d_with_dimension_to_3d(self, linesegment2d):
        """
        Compute the linesegment3d, on a Bspline surface, of a linesegment2d defined in the dimensioned frame.

        """

        linesegment2d_01 = self.linesegment2d_with_dimension_to_parametric_frame(linesegment2d)
        linesegment3d = self.linesegment2d_to_3d(linesegment2d_01)

        return linesegment3d

    def bsplinecurve2d_parametric_to_dimension(self, bsplinecurve2d, grid2d: volmdlr.grid.Grid2D):
        """
        Convert a bsplinecurve2d from the parametric to the dimensioned frame.

        """

        # check if bsplinecurve2d is in a list
        if isinstance(bsplinecurve2d, list):
            bsplinecurve2d = bsplinecurve2d[0]
        points = bsplinecurve2d.control_points
        points_dim = []

        for point in points:
            points_dim.append(self.point2d_parametric_to_dimension(point, grid2d))

        bsplinecurve2d_with_dimension = vme.BSplineCurve2D(bsplinecurve2d.degree, points_dim,
                                                           bsplinecurve2d.knot_multiplicities,
                                                           bsplinecurve2d.knots,
                                                           bsplinecurve2d.weights,
                                                           bsplinecurve2d.periodic)

        return bsplinecurve2d_with_dimension

    def bsplinecurve3d_to_2d_with_dimension(self, bsplinecurve3d, grid2d: volmdlr.grid.Grid2D):
        """
        Compute the bsplinecurve2d of a bsplinecurve3d, on a Bspline surface, in the dimensioned frame.

        """

        bsplinecurve2d_01 = self.bsplinecurve3d_to_2d(bsplinecurve3d)
        bsplinecurve2d_with_dimension = self.bsplinecurve2d_parametric_to_dimension(
            bsplinecurve2d_01, grid2d)

        return bsplinecurve2d_with_dimension

    def bsplinecurve2d_with_dimension_to_parametric_frame(self, bsplinecurve2d):
        """
        Convert a bsplinecurve2d from the dimensioned to the parametric frame.

        """

        points_dim = bsplinecurve2d.control_points
        points = []
        for point in points_dim:
            points.append(
                self.point2d_with_dimension_to_parametric_frame(point, self._grids2d))

        bsplinecurve2d = vme.BSplineCurve2D(bsplinecurve2d.degree, points,
                                            bsplinecurve2d.knot_multiplicities,
                                            bsplinecurve2d.knots,
                                            bsplinecurve2d.weights,
                                            bsplinecurve2d.periodic)
        return bsplinecurve2d

    def bsplinecurve2d_with_dimension_to_3d(self, bsplinecurve2d):
        """
        Compute the bsplinecurve3d, on a Bspline surface, of a bsplinecurve2d defined in the dimensioned frame.

        """

        bsplinecurve2d_01 = self.bsplinecurve2d_with_dimension_to_parametric_frame(bsplinecurve2d)
        bsplinecurve3d = self.bsplinecurve2d_to_3d(bsplinecurve2d_01)

        return bsplinecurve3d

    def arc2d_parametric_to_dimension(self, arc2d, grid2d: volmdlr.grid.Grid2D):
        """
        Convert an arc 2d from the parametric to the dimensioned frame.

        """

        number_points = math.ceil(arc2d.angle * 7) + 1
        length = arc2d.length()
        points = [self.point2d_parametric_to_dimension(arc2d.point_at_abscissa(
            i * length / (number_points - 1)), grid2d) for i in range(number_points)]

        return vme.BSplineCurve2D.from_points_interpolation(
            points, max(self.degree_u, self.degree_v))

    def arc3d_to_2d_with_dimension(self, arc3d, grid2d: volmdlr.grid.Grid2D):
        """
        Compute the arc 2d of a arc 3d, on a Bspline surface, in the dimensioned frame.

        """

        bsplinecurve2d = self.arc3d_to_2d(arc3d)[0]  # it's a bsplinecurve2d
        arc2d_with_dimension = self.bsplinecurve2d_parametric_to_dimension(bsplinecurve2d, grid2d)

        return arc2d_with_dimension  # it's a bsplinecurve2d-dimension

    def arc2d_with_dimension_to_parametric_frame(self, arc2d):
        """
        Convert an arc 2d from the dimensioned to the parametric frame.

        """

        number_points = math.ceil(arc2d.angle * 7) + 1
        length = arc2d.length()

        points = [self.point2d_with_dimension_to_parametric_frame(arc2d.point_at_abscissa(
            i * length / (number_points - 1)), self._grids2d) for i in range(number_points)]

        return vme.BSplineCurve2D.from_points_interpolation(points, max(self.degree_u, self.degree_v))

    def arc2d_with_dimension_to_3d(self, arc2d):
        """
        Compute the arc 3d, on a Bspline surface, of an arc 2d in the dimensioned frame.

        """

        arc2d_01 = self.arc2d_with_dimension_to_parametric_frame(arc2d)
        arc3d = self.arc2d_to_3d(arc2d_01)

        return arc3d  # it's a bsplinecurve3d

    def contour2d_parametric_to_dimension(self, contour2d: volmdlr.wires.Contour2D,
                                          grid2d: volmdlr.grid.Grid2D):
        """
        Convert a contour 2d from the parametric to the dimensioned frame.

        """

        primitives2d_dim = []

        for primitive2d in contour2d.primitives:
            method_name = f'{primitive2d.__class__.__name__.lower()}_parametric_to_dimension'

            if hasattr(self, method_name):
                primitives = getattr(self, method_name)(primitive2d, grid2d)
                if primitives:
                    primitives2d_dim.append(primitives)

            else:
                raise NotImplementedError(
                    f'Class {self.__class__.__name__} does not implement {method_name}')

        return volmdlr.wires.Contour2D(primitives2d_dim)

    def contour3d_to_2d_with_dimension(self, contour3d: volmdlr.wires.Contour3D,
                                       grid2d: volmdlr.grid.Grid2D):
        """
        Compute the Contour 2d of a Contour 3d, on a Bspline surface, in the dimensioned frame.

        """

        contour2d_01 = self.contour3d_to_2d(contour3d)

        return self.contour2d_parametric_to_dimension(contour2d_01, grid2d)

    def contour2d_with_dimension_to_parametric_frame(self, contour2d):
        """
        Convert a contour2d from the dimensioned to the parametric frame.

        """

        # TODO: check and avoid primitives with start=end
        primitives2d = []

        for primitive2d in contour2d.primitives:
            method_name = f'{primitive2d.__class__.__name__.lower()}_with_dimension_to_parametric_frame'

            if hasattr(self, method_name):
                primitives = getattr(self, method_name)(primitive2d)
                if primitives:
                    primitives2d.append(primitives)

            else:
                raise NotImplementedError(
                    f'Class {self.__class__.__name__} does not implement {method_name}')

        # #Avoid to have primitives with start=end
        # start_points = []
        # for i in range(0, len(new_start_points)-1):
        #     if new_start_points[i] != new_start_points[i+1]:
        #         start_points.append(new_start_points[i])
        # if new_start_points[-1] != new_start_points[0]:
        #     start_points.append(new_start_points[-1])

        return volmdlr.wires.Contour2D(primitives2d)

    def contour2d_with_dimension_to_3d(self, contour2d):
        """
        Compute the contour3d, on a Bspline surface, of a contour2d define in the dimensioned frame.

        """

        contour01 = self.contour2d_with_dimension_to_parametric_frame(contour2d)

        return self.contour2d_to_3d(contour01)

    @classmethod
    def from_geomdl_surface(cls, surface):
        """
        Create a volmdlr BSpline_Surface3D from a geomdl's one.

        """

        control_points = []
        for point in surface.ctrlpts:
            control_points.append(volmdlr.Point3D(point[0], point[1], point[2]))

        (u_knots, u_multiplicities) = knots_vector_inv(surface.knotvector_u)
        (v_knots, v_multiplicities) = knots_vector_inv(surface.knotvector_v)

        bspline_surface = cls(degree_u=surface.degree_u,
                              degree_v=surface.degree_v,
                              control_points=control_points,
                              nb_u=surface.ctrlpts_size_u,
                              nb_v=surface.ctrlpts_size_v,
                              u_multiplicities=u_multiplicities,
                              v_multiplicities=v_multiplicities,
                              u_knots=u_knots,
                              v_knots=v_knots)

        return bspline_surface

    @classmethod
    def points_fitting_into_bspline_surface(cls, points_3d, size_u, size_v, degree_u, degree_v):
        """
        Bspline Surface interpolation through 3d points.

        Parameters
        ----------
        points_3d : volmdlr.Point3D
            data points
        size_u : int
            number of data points on the u-direction.
        size_v : int
            number of data points on the v-direction.
        degree_u : int
            degree of the output surface for the u-direction.
        degree_v : int
            degree of the output surface for the v-direction.

        Returns
        -------
        B-spline surface

        """

        points = []
        for point in points_3d:
            points.append((point.x, point.y, point.z))

        surface = interpolate_surface(points, size_u, size_v, degree_u, degree_v)

        return cls.from_geomdl_surface(surface)

    @classmethod
    def points_approximate_into_bspline_surface(cls, points_3d, size_u, size_v, degree_u, degree_v, **kwargs):
        """
        Bspline Surface approximate through 3d points.

        Parameters
        ----------
        points_3d : volmdlr.Point3D
            data points
        size_u : int
            number of data points on the u-direction.
        size_v : int
            number of data points on the v-direction.
        degree_u : int
            degree of the output surface for the u-direction.
        degree_v : int
            degree of the output surface for the v-direction.

        Keyword Arguments:
            * ``ctrlpts_size_u``: number of control points on the u-direction. *Default: size_u - 1*
            * ``ctrlpts_size_v``: number of control points on the v-direction. *Default: size_v - 1*

        Returns
        -------
        B-spline surface: volmdlr.faces.BSplineSurface3D

        """

        # Keyword arguments
        num_cpts_u = kwargs.get('ctrlpts_size_u', size_u - 1)  # number of datapts, r + 1 > number of ctrlpts, n + 1
        num_cpts_v = kwargs.get('ctrlpts_size_v', size_v - 1)  # number of datapts, s + 1 > number of ctrlpts, m + 1

        points = [tuple([*point]) for point in points_3d]

        surface = approximate_surface(points, size_u, size_v, degree_u, degree_v,
                                      ctrlpts_size_u=num_cpts_u, num_cpts_v=num_cpts_v)

        return cls.from_geomdl_surface(surface)

    @classmethod
    def from_cylindrical_faces(cls, cylindrical_faces, degree_u, degree_v,
                               points_x: int = 10, points_y: int = 10):
        """
        Define a bspline surface from a list of cylindrical faces.

        Parameters
        ----------
        cylindrical_faces : List[volmdlr.faces.CylindricalFace3D]
            faces 3d
        degree_u : int
            degree of the output surface for the u-direction
        degree_v : int
            degree of the output surface for the v-direction
        points_x : int
            number of points in x-direction
        points_y : int
            number of points in y-direction

        Returns
        -------
        B-spline surface

        """

        if len(cylindrical_faces) == 1:
            return cls.from_cylindrical_face(cylindrical_faces[0], degree_u, degree_v, points_x=50, points_y=50)

        if len(cylindrical_faces) > 1:
            bspline_surfaces = []
            direction = cylindrical_faces[0].adjacent_direction(cylindrical_faces[1])

            if direction == 'x':
                bounding_rectangle_0 = cylindrical_faces[0].surface2d.outer_contour.bounding_rectangle
                ymin = bounding_rectangle_0[2]
                ymax = bounding_rectangle_0[3]
                for face in cylindrical_faces:
                    bounding_rectangle = face.surface2d.outer_contour.bounding_rectangle
                    ymin = min(ymin, bounding_rectangle[2])
                    ymax = max(ymax, bounding_rectangle[3])
                for face in cylindrical_faces:
                    bounding_rectangle = face.surface2d.outer_contour.bounding_rectangle

                    points_3d = face.surface3d.grid3d(
                        volmdlr.grid.Grid2D.from_properties(
                            x_limits=(bounding_rectangle[0], bounding_rectangle[1]),
                            y_limits=(ymin, ymax),
                            points_nbr=(points_x, points_y)))

                    bspline_surfaces.append(
                        cls.points_fitting_into_bspline_surface(
                            points_3d, points_x, points_y, degree_u, degree_v))

            elif direction == 'y':
                bounding_rectangle_0 = cylindrical_faces[0].surface2d.outer_contour.bounding_rectangle
                xmin = bounding_rectangle_0[0]
                xmax = bounding_rectangle_0[1]
                for face in cylindrical_faces:
                    bounding_rectangle = face.surface2d.outer_contour.bounding_rectangle
                    xmin = min(xmin, bounding_rectangle[0])
                    xmax = max(xmax, bounding_rectangle[1])
                for face in cylindrical_faces:
                    bounding_rectangle = face.surface2d.outer_contour.bounding_rectangle

                    points_3d = face.surface3d.grid3d(
                        volmdlr.grid.Grid2D.from_properties(
                            x_limits=(xmin, xmax),
                            y_limits=(bounding_rectangle[2], bounding_rectangle[3]),
                            points_nbr=(points_x, points_y)))

                    bspline_surfaces.append(
                        cls.points_fitting_into_bspline_surface(
                            points_3d, points_x, points_y, degree_u, degree_v))

            to_be_merged = bspline_surfaces[0]
            for i in range(0, len(bspline_surfaces) - 1):
                merged = to_be_merged.merge_with(bspline_surfaces[i + 1])
                to_be_merged = merged

            bspline_surface = to_be_merged

            return bspline_surface

    @classmethod
    def from_cylindrical_face(cls, cylindrical_face, degree_u, degree_v,
                              **kwargs):  # points_x: int = 50, points_y: int = 50
        """
        Define a bspline surface from a cylindrical face.

        Parameters
        ----------
        cylindrical_face : volmdlr.faces.CylindricalFace3D
            face 3d
        degree_u : int
            degree of the output surface for the u-direction.
        degree_v : int
            degree of the output surface for the v-direction.
        points_x : int
            number of points in x-direction
        points_y : int
            number of points in y-direction

        Returns
        -------
        B-spline surface

        """

        points_x = kwargs['points_x']
        points_y = kwargs['points_y']
        bounding_rectangle = cylindrical_face.surface2d.outer_contour.bounding_rectangle
        points_3d = cylindrical_face.surface3d.grid3d(
            volmdlr.grid.Grid2D.from_properties(x_limits=(bounding_rectangle[0],
                                                          bounding_rectangle[1]),
                                                y_limits=(bounding_rectangle[2],
                                                          bounding_rectangle[3]),
                                                points_nbr=(points_x, points_y)))

        return cls.points_fitting_into_bspline_surface(points_3d, points_x, points_x, degree_u, degree_v)

    def intersection_with(self, other_bspline_surface3d):
        """
        Compute intersection points between two Bspline surfaces.

        return u,v parameters for intersection points for both surfaces
        """

        def f(param):
            return (self.point2d_to_3d(volmdlr.Point2D(param[0], param[1])) -
                    other_bspline_surface3d.point2d_to_3d(volmdlr.Point2D(param[2], param[3]))).norm()

        x = npy.linspace(0, 1, 10)
        x_init = []
        for xi in x:
            for yi in x:
                x_init.append((xi, yi, xi, yi))

        u1, v1, u2, v2 = [], [], [], []
        solutions = []
        for x0 in x_init:
            z = least_squares(f, x0=x0, bounds=([0, 1]))
            # print(z.cost)
            if z.fun < 1e-5:
                solution = z.x
                if solution not in solutions:
                    solutions.append(solution)
                    u1.append(solution[0])
                    v1.append(solution[1])
                    u2.append(solution[2])
                    v2.append(solution[3])

        # uv1 = [[min(u1),max(u1)],[min(v1),max(v1)]]
        # uv2 = [[min(u2),max(u2)],[min(v2),max(v2)]]

        return (u1, v1), (u2, v2)  # (uv1, uv2)

    def plane_intersection(self, plane3d):
        """
        Compute intersection points between a Bspline surface and a plane 3d.

        """

        def f(param):
            return ((self.surface.evaluate_single((param[0], param[1]))[0]) * plane3d.equation_coefficients()[0] +
                    (self.surface.evaluate_single((param[0], param[1]))[1]) * plane3d.equation_coefficients()[1] +
                    (self.surface.evaluate_single((param[0], param[1]))[2]) * plane3d.equation_coefficients()[2] +
                    plane3d.equation_coefficients()[3])

        x = npy.linspace(0, 1, 20)
        x_init = []
        for xi in x:
            for yi in x:
                x_init.append((xi, yi))

        intersection_points = []

        for x0 in x_init:
            z = least_squares(f, x0=x0, bounds=([0, 1]))
            if z.fun < 1e-20:
                solution = z.x
                intersection_points.append(volmdlr.Point3D(self.surface.evaluate_single((solution[0], solution[1]))[0],
                                                           self.surface.evaluate_single((solution[0], solution[1]))[1],
                                                           self.surface.evaluate_single((solution[0], solution[1]))[
                                                               2]))
        return intersection_points

    def error_with_point3d(self, point3d):
        """
        Compute the error/distance between the Bspline surface and a point 3d.

        """

        def f(x):
            return (point3d - self.point2d_to_3d(volmdlr.Point2D(x[0], x[1]))).norm()

        cost = []

        for x0 in [(0, 0), (0, 1), (1, 0), (1, 1), (0.5, 0.5)]:
            z = least_squares(f, x0=x0, bounds=([0, 1]))
            cost.append(z.fun)

        return min(cost)

    def error_with_edge3d(self, edge3d):
        """
        Compute the error/distance between the Bspline surface and an edge 3d.

        it's the mean of the start and end points errors'
        """

        return (self.error_with_point3d(edge3d.start) + self.error_with_point3d(edge3d.end)) / 2

    def nearest_edges3d(self, contour3d, threshold: float):
        """
        Compute the nearest edges of a contour 3d to a Bspline_surface3d based on a threshold.

        """

        nearest = []
        for primitive in contour3d.primitives:
            if self.error_with_edge3d(primitive) <= threshold:
                nearest.append(primitive)
        nearest_primitives = volmdlr.wires.Wire3D(nearest)

        return nearest_primitives

    def edge3d_to_2d_with_dimension(self, edge3d, grid2d: volmdlr.grid.Grid2D):
        """
        Compute the edge 2d of a edge 3d, on a Bspline surface, in the dimensioned frame.

        """
        method_name = f'{edge3d.__class__.__name__.lower()}_to_2d_with_dimension'

        if hasattr(self, method_name):
            edge2d_dim = getattr(self, method_name)(edge3d, grid2d)
            if edge2d_dim:
                return edge2d_dim
            raise NotImplementedError
        raise NotImplementedError(
            f'Class {self.__class__.__name__} does not implement {method_name}')

    def wire3d_to_2d(self, wire3d):
        """
        Compute the 2d of a wire 3d, on a Bspline surface.

        """

        contour = self.contour3d_to_2d(wire3d)

        return volmdlr.wires.Wire2D(contour.primitives)

    def wire3d_to_2d_with_dimension(self, wire3d):
        """
        Compute the 2d of a wire 3d, on a Bspline surface, in the dimensioned frame.

        """

        contour = self.contour3d_to_2d_with_dimension(wire3d, self._grids2d)

        return volmdlr.wires.Wire2D(contour.primitives)

    def split_surface_u(self, u: float):
        """
        Splits the surface at the input parametric coordinate on the u-direction.

        :param u: Parametric coordinate u chosen between 0 and 1
        :type u: float
        :return: Two split surfaces
        :rtype: List[:class:`volmdlr.faces.BSplineSurface3D`]
        """

        surfaces_geo = split_surface_u(self.surface, u)
        surfaces = []
        for s in surfaces_geo:
            surfaces.append(volmdlr.faces.BSplineSurface3D.from_geomdl_surface(s))

        return surfaces

    def split_surface_v(self, v: float):
        """
        Splits the surface at the input parametric coordinate on the v-direction.

        :param v: Parametric coordinate v chosen between 0 and 1
        :type v: float
        :return: Two split surfaces
        :rtype: List[:class:`volmdlr.faces.BSplineSurface3D`]
        """

        surfaces_geo = split_surface_v(self.surface, v)
        surfaces = []
        for s in surfaces_geo:
            surfaces.append(volmdlr.faces.BSplineSurface3D.from_geomdl_surface(s))

        return surfaces

    def split_surface_with_bspline_curve(self, bspline_curve3d: vme.BSplineCurve3D):
        """
        Cuts the surface into two pieces with a bspline curve.

        :param bspline_curve3d: A BSplineCurve3d used for cutting
        :type bspline_curve3d: :class:`vme.BSplineCurve3D`
        :return: Two split surfaces
        :rtype: List[:class:`volmdlr.faces.BSplineSurface3D`]
        """

        surfaces = []
        bspline_curve2d = self.bsplinecurve3d_to_2d(bspline_curve3d)[0]
        # if type(bspline_curve2d) == list:
        #     points = [bspline_curve2d[0].start]
        #     for edge in bspline_curve2d:
        #         points.append(edge.end)
        #     bspline_curve2d = vme.BSplineCurve2D.from_points_approximation(points, 2, ctrlpts_size = 5)
        contour = self.rectangular_cut(0, 1, 0, 1).surface2d.outer_contour
        contours = contour.cut_by_bspline_curve(bspline_curve2d)

        du, dv = bspline_curve2d.end - bspline_curve2d.start
        resolution = 8

        for contour in contours:
            u_min, u_max, v_min, v_max = contour.bounding_rectangle.bounds()
            if du > dv:
                delta_u = u_max - u_min
                nlines_x = int(delta_u * resolution)
                lines_x = [vme.Line2D(volmdlr.Point2D(u_min, v_min),
                                      volmdlr.Point2D(u_min, v_max))]
                for i in range(nlines_x):
                    u = u_min + (i + 1) / (nlines_x + 1) * delta_u
                    lines_x.append(vme.Line2D(volmdlr.Point2D(u, v_min),
                                              volmdlr.Point2D(u, v_max)))
                lines_x.append(vme.Line2D(volmdlr.Point2D(u_max, v_min),
                                          volmdlr.Point2D(u_max, v_max)))
                lines = lines_x

            else:
                delta_v = v_max - v_min
                nlines_y = int(delta_v * resolution)
                lines_y = [vme.Line2D(volmdlr.Point2D(v_min, v_min),
                                      volmdlr.Point2D(v_max, v_min))]
                for i in range(nlines_y):
                    v = v_min + (i + 1) / (nlines_y + 1) * delta_v
                    lines_y.append(vme.Line2D(volmdlr.Point2D(v_min, v),
                                              volmdlr.Point2D(v_max, v)))
                lines_y.append(vme.Line2D(volmdlr.Point2D(v_min, v_max),
                                          volmdlr.Point2D(v_max, v_max)))
                lines = lines_y

            pt0 = volmdlr.O2D
            points = []

            for line in lines:
                inter = contour.line_intersections(line)
                if inter:
                    pt_ = set()
                    for point_intersection in inter:
                        pt_.add(point_intersection[0])
                else:
                    raise NotImplementedError

                pt_ = sorted(pt_, key=pt0.point_distance)
                pt0 = pt_[0]
                edge = vme.LineSegment2D(pt_[0], pt_[1])

                points.extend(edge.discretization_points(number_points=10))

            points3d = []
            for point in points:
                points3d.append(self.point2d_to_3d(point))

            size_u, size_v, degree_u, degree_v = 10, 10, self.degree_u, self.degree_v
            surfaces.append(
                volmdlr.faces.BSplineSurface3D.points_fitting_into_bspline_surface(
                    points3d, size_u, size_v, degree_u, degree_v))

        return surfaces

    def point_belongs(self, point3d):
        """
        Check if a point 3d belongs to the bspline_surface or not.

        """

        def f(param):
            p3d = self.point2d_to_3d(volmdlr.Point2D(param[0], param[1]))
            return point3d.point_distance(p3d)

        x = npy.linspace(0, 1, 5)
        x_init = []
        for xi in x:
            for yi in x:
                x_init.append((xi, yi))

        for x0 in x_init:
            z = least_squares(f, x0=x0, bounds=([0, 1]))
            if z.fun < 1e-10:
                return True
        return False

    def is_intersected_with(self, other_bspline_surface3d):
        """
        Check if the two surfaces are intersected or not.

        return True, when there are more 50points on the intersection zone.

        """

        # intersection_results = self.intersection_with(other_bspline_surface3d)
        # if len(intersection_results[0][0]) >= 50:
        #     return True
        # else:
        #     return False

        def f(param):
            return (self.point2d_to_3d(volmdlr.Point2D(param[0], param[1])) -
                    other_bspline_surface3d.point2d_to_3d(volmdlr.Point2D(param[2], param[3]))).norm()

        x = npy.linspace(0, 1, 10)
        x_init = []
        for xi in x:
            for yi in x:
                x_init.append((xi, yi, xi, yi))

        i = 0
        for x0 in x_init:
            z = least_squares(f, x0=x0, bounds=([0, 1]))
            if z.fun < 1e-5:
                i += 1
                if i >= 50:
                    return True
        return False

    def merge_with(self, other_bspline_surface3d):
        """
        Merges two adjacent surfaces based on their faces.

        :param other_bspline_surface3d: Other adjacent surface
        :type other_bspline_surface3d: :class:`volmdlr.faces.BSplineSurface3D`

        :return: Merged surface
        :rtype: :class:`volmdlr.faces.BSplineSurface3D`
        """

        bspline_face3d = self.rectangular_cut(0, 1, 0, 1)
        other_bspline_face3d = other_bspline_surface3d.rectangular_cut(0, 1, 0, 1)

        bsplines = [self, other_bspline_surface3d]
        bsplines_new = bsplines

        center = [bspline_face3d.surface2d.outer_contour.center_of_mass(),
                  other_bspline_face3d.surface2d.outer_contour.center_of_mass()]
        grid2d_direction = (bspline_face3d.pair_with(other_bspline_face3d))[1]

        if (not bspline_face3d.outer_contour3d.is_sharing_primitives_with(other_bspline_face3d.outer_contour3d)
                and self.is_intersected_with(other_bspline_surface3d)):
            # find pimitives to split with
            contour1 = bspline_face3d.outer_contour3d
            contour2 = other_bspline_face3d.outer_contour3d

            distances = []
            for prim1 in contour1.primitives:
                dis = []
                for prim2 in contour2.primitives:
                    point1 = (prim1.start + prim1.end) / 2
                    point2 = (prim2.start + prim2.end) / 2
                    dis.append(point1.point_distance(point2))
                distances.append(dis)

            i = distances.index((min(distances)))
            j = distances[i].index(min(distances[i]))

            curves = [contour2.primitives[j], contour1.primitives[i]]

            # split surface
            for i, bspline in enumerate(bsplines):
                surfaces = bspline.split_surface_with_bspline_curve(curves[i])

                errors = []
                for surface in surfaces:
                    errors.append(surface.error_with_point3d(bsplines[i].point2d_to_3d(center[i])))

                bsplines_new[i] = surfaces[errors.index(min(errors))]

            grid2d_direction = (
                bsplines_new[0].rectangular_cut(
                    0, 1, 0, 1).pair_with(
                    bsplines_new[1].rectangular_cut(
                        0, 1, 0, 1)))[1]

        # grid3d
        nb = 10
        points3d = []
        is_true = (bspline_face3d.outer_contour3d.is_sharing_primitives_with(other_bspline_face3d.outer_contour3d)
                   or self.is_intersected_with(other_bspline_surface3d))

        for i, bspline in enumerate(bsplines_new):
            grid3d = bspline.grid3d(volmdlr.grid.Grid2D.from_properties(x_limits=(0, 1),
                                                                        y_limits=(0, 1),
                                                                        points_nbr=(nb, nb),
                                                                        direction=grid2d_direction[i]))

            if is_true and i == 1:
                points3d.extend(grid3d[nb:nb * nb])
            else:
                points3d.extend(grid3d)

        # fitting
        size_u, size_v, degree_u, degree_v = (nb * 2) - 1, nb, 3, 3

        merged_surface = BSplineSurface3D.points_fitting_into_bspline_surface(
            points3d, size_u, size_v, degree_u, degree_v)

        return merged_surface

    def xy_limits(self, other_bspline_surface3d):
        """
        Compute x, y limits to define grid2d.

        """

        grid2d_direction = (
            self.rectangular_cut(
                0, 1, 0, 1).pair_with(
                other_bspline_surface3d.rectangular_cut(
                    0, 1, 0, 1)))[1]

        xmin, xmax, ymin, ymax = [], [], [], []
        if grid2d_direction[0][1] == '+y':
            xmin.append(0)
            xmax.append(1)
            ymin.append(0)
            ymax.append(0.99)
        elif grid2d_direction[0][1] == '+x':
            xmin.append(0)
            xmax.append(0.99)
            ymin.append(0)
            ymax.append(1)
        elif grid2d_direction[0][1] == '-x':
            xmin.append(0.01)
            xmax.append(1)
            ymin.append(0)
            ymax.append(1)
        elif grid2d_direction[0][1] == '-y':
            xmin.append(0)
            xmax.append(1)
            ymin.append(0.01)
            ymax.append(1)

        xmin.append(0)
        xmax.append(1)
        ymin.append(0)
        ymax.append(1)

        return xmin, xmax, ymin, ymax

    def derivatives(self, u, v, order):
        """
        Evaluates n-th order surface derivatives at the given (u, v) parameter pair.

        :param u: Point's u coordinate.
        :type u: float
        :param v: Point's v coordinate.
        :type v: float
        :param order: Order of the derivatives.
        :type order: int
        :return: A list SKL, where SKL[k][l] is the derivative of the surface S(u,v) with respect
        to u k times and v l times
        :rtype: List[`volmdlr.Vector3D`]
        """
        if self.surface.rational:
            # derivatives = self._rational_derivatives(self.surface.data,(u, v), order)
            derivatives = volmdlr.bspline_compiled.rational_derivatives(self.surface.data, (u, v), order)
        else:
            # derivatives = self._derivatives(self.surface.data, (u, v), order)
            derivatives = volmdlr.bspline_compiled.derivatives(self.surface.data, (u, v), order)
        for i in range(order + 1):
            for j in range(order + 1):
                derivatives[i][j] = volmdlr.Vector3D(*derivatives[i][j])
        return derivatives


class BezierSurface3D(BSplineSurface3D):
    """
    A 3D Bezier surface.

    :param degree_u: The degree of the Bezier surface in the u-direction.
    :type degree_u: int
    :param degree_v: The degree of the Bezier surface in the v-direction.
    :type degree_v: int
    :param control_points: A list of lists of control points defining the Bezier surface.
    :type control_points: List[List[`volmdlr.Point3D`]]
    :param nb_u: The number of control points in the u-direction.
    :type nb_u: int
    :param nb_v: The number of control points in the v-direction.
    :type nb_v: int
    :param name: (Optional) name for the Bezier surface.
    :type name: str
    """

    def __init__(self, degree_u: int, degree_v: int,
                 control_points: List[List[volmdlr.Point3D]],
                 nb_u: int, nb_v: int, name=''):
        u_knots = utilities.generate_knot_vector(degree_u, nb_u)
        v_knots = utilities.generate_knot_vector(degree_v, nb_v)

        u_multiplicities = [1] * len(u_knots)
        v_multiplicities = [1] * len(v_knots)

        BSplineSurface3D.__init__(self, degree_u, degree_v,
                                  control_points, nb_u, nb_v,
                                  u_multiplicities, v_multiplicities,
                                  u_knots, v_knots, None, name)


class Face3D(volmdlr.core.Primitive3D):
    """
    Abstract method to define 3D faces.
    """

    min_x_density = 1
    min_y_density = 1

    def __init__(self, surface3d, surface2d: Surface2D,
                 name: str = ''):
        self.surface3d = surface3d
        self.surface2d = surface2d
        self._outer_contour3d = None
        self._inner_contours3d = None
        # self.bounding_box = self._bounding_box()

        volmdlr.core.Primitive3D.__init__(self, name=name)

    def to_dict(self, *args, **kwargs):
        """Avoids storing points in memo that makes serialization slow."""
        return DessiaObject.to_dict(self, use_pointers=False)

    def __hash__(self):
        return hash(self.surface3d) + hash(self.surface2d)

    def __eq__(self, other_):
        if other_.__class__.__name__ != self.__class__.__name__:
            return False
        equal = (self.surface3d == other_.surface3d
                 and self.surface2d == other_.surface2d)
        return equal

    def point_belongs(self, point3d: volmdlr.Point3D):
        """
        Tells you if a point is on the 3D face and inside its contour.
        """
        point2d = self.surface3d.point3d_to_2d(point3d)
        check_point3d = self.surface3d.point2d_to_3d(point2d)
        if check_point3d.point_distance(point3d) > 1e-6:
            return False

        return self.surface2d.point_belongs(point2d)

    @property
    def outer_contour3d(self):
        """
        Gives the 3d version of the outer contour of the face.
        """
        if not self._outer_contour3d:
            self._outer_contour3d = self.surface3d.contour2d_to_3d(self.surface2d.outer_contour)
        return self._outer_contour3d

    @property
    def inner_contours3d(self):
        """
        Gives the 3d version of the inner contours of the face.
        """
        if not self._inner_contours3d:
            self._inner_contours3d = [self.surface3d.contour2d_to_3d(c) for c in
                                      self.surface2d.inner_contours]
        return self._inner_contours3d

    @property
    def bounding_box(self):
        """
        Needs to be overridden if an error is raised.
        """
        raise NotImplementedError(
            f"bounding_box method must be"
            f"overloaded by {self.__class__.__name__}")

    @bounding_box.setter
    def bounding_box(self, new_bounding_box):
        """
        Sets the bounding box to a new value.
        """
        raise NotImplementedError(
            f"bounding_box setter method must be"
            f"overloaded by {self.__class__.__name__}")

    def get_bounding_box(self):
        raise NotImplementedError(
            f"self.__class__.__name__"
            f"overloaded by {self.__class__.__name__}")

    def area(self):
        return self.surface2d.area()

    @classmethod
    def from_step(cls, arguments, object_dict, **kwargs):
        """
        Converts a step primitive to a Face3D.

        :param arguments: The arguments of the step primitive.
        :type arguments: list
        :param object_dict: The dictionary containing all the step primitives
            that have already been instantiated.
        :type object_dict: dict
        :return: The corresponding Face3D object.
        :rtype: :class:`volmdlr.faces.Face3D`
        """
        step_id = kwargs.get("step_id", "#UNKNOW_ID")
        step_name = kwargs.get("name", "ADVANCED_FACE")
        name = arguments[0][1:-1]
        contours = [object_dict[int(arg[1:])] for arg in arguments[1]]
        if any(contour is None for contour in contours):
            warnings.warn(f"Could not instantiate #{step_id} = {step_name}({arguments})"
                          f" because some of the contours are NoneType."
                          "See Face3D.from_step method")
            return None
        surface = object_dict[int(arguments[2])]
        if hasattr(surface, 'face_from_contours3d'):
            if (len(contours) == 1) and isinstance(contours[0], volmdlr.Point3D):
                return surface
<<<<<<< HEAD
            if (len(contours) == 2) and isinstance(contours[1], volmdlr.Point3D):
                return surface.face_from_contours3d([contours[0]], name)
=======
            if len(contours) == 2 and any(isinstance(contour, volmdlr.Point3D) for contour in contours):
                vertex = next(contour for contour in contours if isinstance(contour, volmdlr.Point3D))
                base = next(contour for contour in contours if contour is not vertex)
                return surface.face_from_base_and_vertex(base, vertex, name)
            if any(isinstance(contour, volmdlr.Point3D) for contour in contours):
                raise NotImplementedError
>>>>>>> 165bfd4c
            return surface.face_from_contours3d(contours, name)
            # except Exception:
            #     return None
        raise NotImplementedError(
            f'Not implemented :face_from_contours3d in {surface}')

    def to_step(self, current_id):
        xmin, xmax, ymin, ymax = self.surface2d.bounding_rectangle().bounds()
        subsurfaces2d = [self.surface2d]
        line_x = None
        if self.surface3d.x_periodicity and (xmax - xmin) >= 0.45 * self.surface3d.x_periodicity:
            line_x = vme.Line2D(volmdlr.Point2D(0.5 * (xmin + xmax), 0),
                                volmdlr.Point2D(
                                    0.5 * (xmin + xmax), 1))
        line_y = None
        if self.surface3d.y_periodicity and (
                ymax - ymin) >= 0.45 * self.surface3d.y_periodicity:
            line_y = vme.Line2D(
                volmdlr.Point2D(0., 0.5 * (ymin + ymax)),
                volmdlr.Point2D(1, 0.5 * (ymin + ymax)))

        if line_x:
            subsurfaces2 = []
            for subsurface2d in subsurfaces2d:
                subsurfaces2.extend(subsurface2d.cut_by_line(line_x))
            subsurfaces2d = subsurfaces2

        if line_y:
            subsurfaces2 = []
            for subsurface2d in subsurfaces2d:
                subsurfaces2.extend(subsurface2d.cut_by_line(line_y))
            subsurfaces2d = subsurfaces2

        if len(subsurfaces2d) > 1:
            content = ''
            face_ids = []
            for subsurface2d in subsurfaces2d:
                face = self.__class__(self.surface3d, subsurface2d)
                face_content, face_id = face.to_step_without_splitting(
                    current_id)
                face_ids.append(face_id[0])
                content += face_content
                current_id = face_id[0] + 1
            return content, face_ids
        return self.to_step_without_splitting(current_id)

    def to_step_without_splitting(self, current_id):
        content, surface3d_ids = self.surface3d.to_step(current_id)
        current_id = max(surface3d_ids) + 1

        if len(surface3d_ids) != 1:
            raise NotImplementedError('What to do with more than 1 id ? with 0 id ?')
        outer_contour_content, outer_contour_id = self.outer_contour3d.to_step(
            current_id, surface_id=surface3d_ids[0], surface3d=self.surface3d)
        content += outer_contour_content
        content += f"#{outer_contour_id + 1} = FACE_BOUND('{self.name}',#{outer_contour_id},.T.);\n"
        contours_ids = [outer_contour_id + 1]
        current_id = outer_contour_id + 2
        for inner_contour3d in self.inner_contours3d:
            inner_contour_content, inner_contour_id = inner_contour3d.to_step(
                current_id)
            # surface_id=surface3d_id)
            content += inner_contour_content
            face_bound_id = inner_contour_id + 1
            content += f"#{face_bound_id} = FACE_BOUND('',#{inner_contour_id},.T.);\n"
            contours_ids.append(face_bound_id)
            current_id = face_bound_id + 1

        content += f"#{current_id} = ADVANCED_FACE('{self.name}',({volmdlr.core.step_ids_to_str(contours_ids)})" \
                   f",#{surface3d_ids[0]},.T.);\n"
        # TODO: create an ADVANCED_FACE for each surface3d_ids ?
        return content, [current_id]

    def triangulation_lines(self):
        return [], []

    def grid_size(self):
        """
        Specifies an adapted size of the discretization grid used in face triangulation.
        """
        return [0, 0]

    def triangulation(self):
        number_points_x, number_points_y = self.grid_size()
        mesh2d = self.surface2d.triangulation(number_points_x, number_points_y)
        return vmd.DisplayMesh3D([vmd.Node3D(*self.surface3d.point2d_to_3d(point)) for point in mesh2d.points],
                                 mesh2d.triangles)

    def plot2d(self, ax=None, color='k', alpha=1):
        if ax is None:
            _, ax = plt.subplots()
        self.surface2d.plot(ax=ax, color=color, alpha=alpha)

    def rotation(self, center: volmdlr.Point3D,
                 axis: volmdlr.Vector3D, angle: float):
        """
        Face3D rotation.

        :param center: rotation center
        :param axis: rotation axis
        :param angle: angle rotation
        :return: a new rotated Face3D
        """
        new_surface = self.surface3d.rotation(center=center, axis=axis,
                                              angle=angle)
        return self.__class__(new_surface, self.surface2d)

    def rotation_inplace(self, center: volmdlr.Point3D,
                         axis: volmdlr.Vector3D, angle: float):
        """
        Face3D rotation.

         Object is updated inplace.
        :param center: rotation center.
        :type center: `volmdlr.Point3D`
        :param axis: rotation axis.
        :type axis: `volmdlr.Vector3D`
        :param angle: rotation angle.
        :type angle: float
        """
        warnings.warn("'inplace' methods are deprecated. Use a not inplace method instead.", DeprecationWarning)

        self.surface3d.rotation_inplace(center=center, axis=axis, angle=angle)
        new_bounding_box = self.get_bounding_box()
        self.bounding_box = new_bounding_box

    def translation(self, offset: volmdlr.Vector3D):
        """
        Face3D translation.

        :param offset: Translation vector.
        :type offset: `volmdlr.Vector3D`
        :return: A new translated Face3D
        """
        new_surface3d = self.surface3d.translation(offset=offset)
        return self.__class__(new_surface3d, self.surface2d)

    def translation_inplace(self, offset: volmdlr.Vector3D):
        """
        Face3D translation. Object is updated inplace.

        :param offset: translation vector
        """
        warnings.warn("'inplace' methods are deprecated. Use a not inplace method instead.", DeprecationWarning)

        self.surface3d.translation_inplace(offset=offset)
        new_bounding_box = self.get_bounding_box()
        self.bounding_box = new_bounding_box

    def frame_mapping(self, frame: volmdlr.Frame3D, side: str):
        """
        Changes frame_mapping and return a new Face3D.

        side = 'old' or 'new'
        """
        new_surface3d = self.surface3d.frame_mapping(frame, side)
        return self.__class__(new_surface3d, self.surface2d.copy(),
                              self.name)

    def frame_mapping_inplace(self, frame: volmdlr.Frame3D, side: str):
        """
        Changes frame_mapping and the object is updated inplace.

        side = 'old' or 'new'
        """
        warnings.warn("'inplace' methods are deprecated. Use a not inplace method instead.", DeprecationWarning)

        self.surface3d.frame_mapping_inplace(frame, side)
        new_bounding_box = self.get_bounding_box()
        self.bounding_box = new_bounding_box

    def copy(self, deep=True, memo=None):
        return self.__class__(self.surface3d.copy(deep, memo), self.surface2d.copy(),
                              self.name)

    def face_inside(self, face2):
        """
        Verifies if a face is inside another one.

        It returns True if face2 is inside or False if the opposite.
        """
        if self.surface3d.is_coincident(face2.surface3d):
            self_contour2d = self.outer_contour3d.to_2d(
                self.surface3d.frame.origin, self.surface3d.frame.u, self.surface3d.frame.v)
            face2_contour2d = face2.outer_contour3d.to_2d(
                self.surface3d.frame.origin, self.surface3d.frame.u, self.surface3d.frame.v)
            if self_contour2d.is_inside(face2_contour2d):
                return True
        return False

    def edge_intersections(self, edge):
        intersections = []
        method_name = f'{edge.__class__.__name__.lower()[:-2]}_intersections'
        if hasattr(self, method_name):
            intersections = getattr(self, method_name)(edge)
        if not intersections:
            for point in [edge.start, edge.end]:
                if self.point_belongs(point):
                    if point not in intersections:
                        intersections.append(point)
        return intersections

    def line_intersections(self,
                           line: vme.Line3D,
                           ) -> List[volmdlr.Point3D]:
        intersections = []
        for intersection in self.surface3d.line_intersections(line):
            if self.point_belongs(intersection):
                intersections.append(intersection)
        if not intersections:
            for prim in self.outer_contour3d.primitives:
                intersection = prim.line_intersections(line)
                if intersection:
                    if intersection not in intersections:
                        intersections.append(intersection)

        return intersections

    def linesegment_intersections(self, linesegment: vme.LineSegment3D) -> List[volmdlr.Point3D]:
        linesegment_intersections = []
        for intersection in self.surface3d.linesegment_intersections(linesegment):
            if self.point_belongs(intersection):
                linesegment_intersections.append(intersection)
        if not linesegment_intersections:
            for prim in self.outer_contour3d.primitives:
                intersections = prim.linesegment_intersections(linesegment)
                for intersection in intersections:
                    if intersection not in linesegment_intersections:
                        linesegment_intersections.append(intersection)
        return linesegment_intersections

    def fullarc_intersections(self, fullarc: vme.FullArc3D) -> List[volmdlr.Point3D]:
        intersections = []
        for intersection in self.surface3d.fullarc_intersections(fullarc):
            if self.point_belongs(intersection):
                intersections.append(intersection)
        return intersections

    def plot(self, ax=None, color='k', alpha=1, edge_details=False):
        if not ax:
            ax = plt.figure().add_subplot(111, projection='3d')

        self.outer_contour3d.plot(ax=ax, edge_style=EdgeStyle(color=color, alpha=alpha,
                                                              edge_ends=edge_details, edge_direction=edge_details))
        for contour3d in self.inner_contours3d:
            contour3d.plot(ax=ax, edge_style=EdgeStyle(color=color, alpha=alpha,
                                                       edge_ends=edge_details, edge_direction=edge_details))
        return ax

    def random_point_inside(self):
        point_inside2d = self.surface2d.random_point_inside()
        return self.surface3d.point2d_to_3d(point_inside2d)

    def is_adjacent(self, face2: 'Face3D'):
        contour1 = self.outer_contour3d.to_2d(
            self.surface3d.frame.origin,
            self.surface3d.frame.u,
            self.surface3d.frame.v)
        contour2 = face2.outer_contour3d.to_2d(
            self.surface3d.frame.origin,
            self.surface3d.frame.u,
            self.surface3d.frame.v)
        if contour1.is_sharing_primitives_with(contour2):
            return True
        return False

    def geo_lines(self):  # , mesh_size_list=None):
        """
        Gets the lines that define a Face3D in a .geo file.

        """

        i_index, p_index = None, None
        lines, line_surface, lines_tags = [], [], []
        point_account, line_account, line_loop_account = 0, 0, 1
        for c_index, contour in enumerate(list(chain(*[[self.outer_contour3d], self.inner_contours3d]))):

            if isinstance(contour, volmdlr.wires.Circle2D):
                # point=[contour.radius, contour.center.y, 0]
                # lines.append('Point('+str(point_account+1)+') = {'+str(point)[1:-1]+', '+str(mesh_size)+'};')

                # point = [*contour.center, 0]
                # lines.append('Point('+str(point_account+2)+') = {'+str(point)[1:-1]+', '+str(mesh_size)+'};')

                # point=[-contour.radius, contour.center.y, 0]
                # lines.append('Point('+str(point_account+3)+') = {'+str(point)[1:-1]+', '+str(mesh_size)+'};')

                # lines.append('Circle('+str(line_account+1)+') = {'+str(point_account+1)+','+str(point_account+2) \
                #              +','+str(point_account+3)+'};')
                # lines.append('Circle('+str(line_account+2)+') = {'+str(point_account+3)+','+str(point_account+2) \
                #              + ','+str(point_account+1)+'};')

                # lines_tags.extend([line_account+1, line_account+2])

                # lines.append('Line Loop('+str(line_loop_account+1)+') = {'+str(lines_tags)[1:-1]+'};')

                # line_surface.append(line_loop_account+1)

                # lines_tags = []
                # point_account, line_account, line_loop_account = point_account+3, line_account+2, line_loop_account+1

                pass

            elif isinstance(contour, (volmdlr.wires.Contour3D, volmdlr.wires.ClosedPolygon3D)):
                if not isinstance(contour, volmdlr.wires.ClosedPolygon3D):
                    contour = contour.to_polygon(1)
                for i_index, point in enumerate(contour.points):
                    lines.append(point.get_geo_lines(tag=point_account + i_index + 1,
                                                     point_mesh_size=None))

                for p_index, primitive in enumerate(contour.primitives):
                    if p_index != len(contour.primitives) - 1:
                        lines.append(primitive.get_geo_lines(tag=line_account + p_index + 1,
                                                             start_point_tag=point_account + p_index + 1,
                                                             end_point_tag=point_account + p_index + 2))
                    else:
                        lines.append(primitive.get_geo_lines(tag=line_account + p_index + 1,
                                                             start_point_tag=point_account + p_index + 1,
                                                             end_point_tag=point_account + 1))
                    lines_tags.append(line_account + p_index + 1)

                lines.append('Line Loop(' + str(c_index + 1) + ') = {' + str(lines_tags)[1:-1] + '};')
                line_surface.append(line_loop_account)
                point_account = point_account + i_index + 1
                line_account, line_loop_account = line_account + p_index + 1, line_loop_account + 1
                lines_tags = []

        lines.append('Plane Surface(' + str(1) + ') = {' + str(line_surface)[1:-1] + '};')

        return lines

    def to_geo(self, file_name: str):  # , mesh_size_list=None):
        """
        Gets the .geo file for the Face3D.

        """

        lines = self.geo_lines()

        with open(file_name + '.geo', 'w', encoding="utf-8") as f:
            for line in lines:
                f.write(line)
                f.write('\n')
        f.close()

    def get_geo_lines(self, tag: int, line_loop_tag: List[int]):
        """
        Gets the lines that define a PlaneFace3D in a .geo file.

        """

        return 'Plane Surface(' + str(tag) + ') = {' + str(line_loop_tag)[1:-1] + '};'

    def edge3d_inside(self, edge3d):
        """
        Returns True if edge 3d is coplanar to the face.
        """
        method_name = f'{edge3d.__class__.__name__.lower()[:-2]}_inside'
        if hasattr(self, method_name):
            return getattr(self, method_name)(edge3d)
        points = edge3d.discretization_points(number_points=5)
        for point in points[1:-1]:
            if not self.point_belongs(point):
                return False
        return True

    def is_intersecting(self, face2, list_coincident_faces=None, tol: float = 1e-6):
        """
        Verifies if two face are intersecting.

        :param face2: face 2
        :param list_coincident_faces: list of coincident faces, if existent
        :param tol: tolerance for calculations
        :return: True if faces intersect, False otherwise
        """
        if list_coincident_faces is None:
            list_coincident_faces = []
        if (self.bounding_box.bbox_intersection(face2.bounding_box) or
            self.bounding_box.distance_to_bbox(face2.bounding_box) <= tol) and \
                (self, face2) not in list_coincident_faces:

            edge_intersections = []
            for prim1 in self.outer_contour3d.primitives + [prim for inner_contour in self.inner_contours3d
                                                            for prim in inner_contour.primitives]:
                edge_intersections = face2.edge_intersections(prim1)
                if edge_intersections:
                    return True
            if not edge_intersections:
                for prim2 in face2.outer_contour3d.primitives + [prim for inner_contour in face2.inner_contours3d
                                                                 for prim in inner_contour.primitives]:
                    edge_intersections = self.edge_intersections(prim2)
                    if edge_intersections:
                        return True

        return False

    def face_intersections_outer_contour(self, face2):
        """
        Returns the intersections of the face outer contour with other given face.
        """
        intersections_points = []
        for edge1 in self.outer_contour3d.primitives:
            intersection_points = face2.edge_intersections(edge1)
            if intersection_points:
                for point in intersection_points:
                    if point not in intersections_points:
                        intersections_points.append(point)

        return intersections_points

    def face_intersections(self, face2, tol=1e-6) -> List[volmdlr.wires.Wire3D]:
        """
        Calculates the intersections between two Face3D.

        """

        bbox1 = self.bounding_box
        bbox2 = face2.bounding_box
        if not bbox1.bbox_intersection(bbox2) and \
                bbox1.distance_to_bbox(bbox2) >= tol:
            return []
        if self.face_inside(face2) or face2.face_inside(self):
            return []
        face_intersections = self.get_face_intersections(face2)
        return face_intersections

    def get_face_intersections(self, face2):
        """
        Gets the intersections between two faces.

        :param face2: second face.
        :return: intersections.
        """
        method_name = f'{face2.__class__.__name__.lower()[:-2]}_intersections'
        intersections = getattr(self, method_name)(face2)
        return intersections

    def set_operations_new_faces(self, intersecting_combinations, contour_extract_inside):
        self_copy = self.copy(deep=True)
        list_cutting_contours = self_copy.get_face_cutting_contours(intersecting_combinations)
        if not list_cutting_contours:
            return [self_copy]
        return self_copy.divide_face(list_cutting_contours, contour_extract_inside)

    def get_face_cutting_contours(self, dict_intersecting_combinations):
        """
        Get all contours cutting the face, resultig from multiple faces intersections.

        :param dict_intersecting_combinations: dictionary containing as keys the combination of intersecting faces
        and as the values the resulting primitive from the intersection of these two faces
        return a list all contours cutting one particular face.
        """
        face_intersecting_primitives2d = self.select_face_intersecting_primitives(dict_intersecting_combinations)
        if not face_intersecting_primitives2d:
            return []
        list_cutting_contours = volmdlr.wires.Contour2D.contours_from_edges(face_intersecting_primitives2d[:])
        if self.surface2d.inner_contours:
            valid_cutting_contours = []
            connectig_to_outer_contour = []
            for cutting_contour in list_cutting_contours:
                if (self.surface2d.outer_contour.point_over_contour(cutting_contour.primitives[0].start) and
                    self.surface2d.outer_contour.point_over_contour(cutting_contour.primitives[-1].end)) or \
                        cutting_contour.primitives[0].start == cutting_contour.primitives[-1].end:
                    valid_cutting_contours.append(cutting_contour)
                if self.surface2d.outer_contour.contour_intersections(cutting_contour):
                    connectig_to_outer_contour.append(cutting_contour)
            if len(valid_cutting_contours) == len(list_cutting_contours):
                return valid_cutting_contours
            for cutting_contour in valid_cutting_contours:
                list_cutting_contours.remove(cutting_contour)
            new_cutting_contours, cutting_contours = self.get_inner_contours_cutting_primitives(
                list_cutting_contours, connectig_to_outer_contour)
            return valid_cutting_contours + new_cutting_contours + cutting_contours
        return list_cutting_contours

    def divide_face(self, list_cutting_contours: List[volmdlr.wires.Contour2D], inside):
        """
        Divides a Face 3D with a list of cutting contours.

        :param list_cutting_contours: list of contours cutting the face
        :param inside: when extracting a contour from another contour. It defines the extracted
        contour as being between the two points if True and outside these points if False
        return a list new faces resulting from face division
        """
        list_faces = []
        list_open_cutting_contours = []
        list_closed_cutting_contours = []
        for cutting_contour in list_cutting_contours:
            if not cutting_contour.primitives[0].start.is_close(cutting_contour.primitives[-1].end):
                list_open_cutting_contours.append(cutting_contour)
                continue
            list_closed_cutting_contours.append(cutting_contour)
        if list_open_cutting_contours:
            list_faces = self.divide_face_with_open_cutting_contours(list_open_cutting_contours, inside)
        list_faces = self.divide_face_with_closed_cutting_contours(list_closed_cutting_contours, list_faces)
        list_faces = [face for face in list_faces if not math.isclose(face.area(), 0.0, abs_tol=1e-6)]
        return list_faces

    def divide_face_with_open_cutting_contours(self, list_open_cutting_contours, inside):
        """
        Divides a face 3D with a list of closed cutting contour, that is, it will cut holes on the face.

        :param list_open_cutting_contours: list containing the open cutting contours.
        :param inside: inside portion.
        :type inside: bool.
        :return: list divided faces.
        """
        list_faces = []
        if not self.surface2d.outer_contour.edge_polygon.is_trigo:
            self.surface2d.outer_contour.invert_inplace()
        new_faces_contours = self.surface2d.outer_contour.divide(list_open_cutting_contours, inside)
        new_inner_contours = len(new_faces_contours) * [[]]
        if self.surface2d.inner_contours:
            new_faces_contours, new_inner_contours = self.get_open_contour_divided_faces_inner_contours(
                new_faces_contours)
        if isinstance(self, Triangle3D):
            class_to_instanciate = PlaneFace3D
        else:
            class_to_instanciate = self.__class__
        for contour, inner_contours in zip(new_faces_contours, new_inner_contours):
            new_face = class_to_instanciate(self.surface3d, Surface2D(contour, inner_contours))
            list_faces.append(new_face)
        return list_faces

    def divide_face_with_closed_cutting_contours(self, list_closed_cutting_contours, list_faces):
        """
        Divides a Face3D with a list of Open cutting contours.

        Contours going from one side to another of the Face, or from the outer contour to one inner contour.

        :param list_closed_cutting_contours: list containing the closed cutting contours
        :param list_faces: list of already divided faces
        :return: list divided faces
        """
        for new_contour in list_closed_cutting_contours:
            if len(new_contour.primitives) >= 3 and \
                    new_contour.primitives[0].start == new_contour.primitives[-1].end:
                inner_contours1 = [new_contour]
                inner_contours2 = []
                if list_faces:
                    new_list_faces = self.get_closed_contour_divided_faces_inner_contours(list_faces, new_contour)
                    list_faces = list_faces + new_list_faces
                    continue
                for inner_contour in self.surface2d.inner_contours:
                    if new_contour.is_inside(inner_contour):
                        inner_contours2.append(inner_contour)
                        continue
                    inner_contours1.append(inner_contour)
                if isinstance(self, Triangle3D):
                    class_to_instanciate = PlaneFace3D
                else:
                    class_to_instanciate = self.__class__
                surf3d = self.surface3d
                surf2d = Surface2D(self.surface2d.outer_contour, inner_contours1)
                new_plane = class_to_instanciate(surf3d, surf2d)
                list_faces.append(new_plane)
                list_faces.append(class_to_instanciate(surf3d, Surface2D(new_contour, inner_contours2)))
                continue
            surf3d = self.surface3d
            surf2d = Surface2D(self.surface2d.outer_contour, [])
            if isinstance(self, Triangle3D):
                class_to_instanciate = PlaneFace3D
            else:
                class_to_instanciate = self.__class__
            new_plane = class_to_instanciate(surf3d, surf2d)
            list_faces.append(new_plane)
        return list_faces

    def get_open_contour_divided_faces_inner_contours(self, new_faces_contours):
        """
        If there is any inner contour, verifies which ones belong to the new divided faces.

        :param new_faces_contours: new faces outer contour.
        :return: valid_new_faces_contours, valid_new_faces_contours.
        """
        valid_new_faces_contours = []
        valid_inner_contours = []
        for new_face_contour in new_faces_contours:
            for inner_contour in self.surface2d.inner_contours:
                if new_face_contour.is_superposing(inner_contour):
                    break
            else:
                if new_face_contour not in valid_new_faces_contours:
                    inner_contours = []
                    for inner_contour in self.surface2d.inner_contours:
                        if new_face_contour.is_inside(inner_contour):
                            inner_contours.append(inner_contour)
                    valid_new_faces_contours.append(new_face_contour)
                    valid_inner_contours.append(inner_contours)
        return valid_new_faces_contours, valid_inner_contours

    def get_closed_contour_divided_faces_inner_contours(self, list_faces, new_contour):
        """
        If there is any inner contour, verifies which ones belong to the new divided faces.

        :param list_faces: list of new faces.
        :param new_contour: current new face outer contour.
        :return: a list of new faces with its inner contours.
        """
        new_list_faces = []
        for new_face in list_faces:
            if new_face.surface2d.outer_contour.is_inside(new_contour):
                inner_contours1 = []
                inner_contours2 = []
                if not new_face.surface2d.inner_contours:
                    new_face.surface2d.inner_contours = [new_contour]
                    break
                new_contour_not_sharing_primitives = True
                for i, inner_contour in enumerate(new_face.surface2d.inner_contours):
                    if new_contour.is_inside(inner_contour):
                        if any(inner_contour.primitive_over_contour(prim)
                               for prim in new_contour.primitives):
                            new_face.surface2d.inner_contours[i] = new_contour
                            break
                        inner_contours2.append(inner_contour)
                    elif not any(inner_contour.primitive_over_contour(prim) for prim in
                                 new_contour.primitives):
                        inner_contours1.append(inner_contour)
                    else:
                        new_contour_not_sharing_primitives = False
                else:
                    surf3d = new_face.surface3d
                    if inner_contours1:
                        if new_contour_not_sharing_primitives:
                            inner_contours1.append(new_contour)
                            new_face.surface2d.inner_contours = inner_contours1
                            break
                        surf2d = Surface2D(new_face.surface2d.outer_contour, inner_contours1)
                        new_plane = self.__class__(surf3d, surf2d)
                        new_list_faces.append(new_plane)
                    if inner_contours2:
                        new_list_faces.append(
                            self.__class__(surf3d, Surface2D(new_contour, inner_contours2)))
        return new_list_faces

    def select_face_intersecting_primitives(self, dict_intersecting_combinations):
        """
        Select face intersecting primitives from a dictionary containing all intersection combinations.

        :param dict_intersecting_combinations: dictionary containing all intersection combinations
        :return: list of intersecting primitives for current face
        """
        face_intersecting_primitives2d = []
        for intersecting_combination in dict_intersecting_combinations.keys():
            if self in (intersecting_combination[0], intersecting_combination[1]):
                for intersection_wire in dict_intersecting_combinations[intersecting_combination]:
                    if len(intersection_wire.primitives) != 1:
                        raise NotImplementedError
                    # primitive2 = intersection_wire
                    primitive2_2d = self.surface3d.contour3d_to_2d(intersection_wire)
                    if not self.surface2d.outer_contour.primitive_over_contour(primitive2_2d.primitives[0], tol=1e-7):
                        face_intersecting_primitives2d.append(primitive2_2d.primitives[0])
        return face_intersecting_primitives2d

    def get_inner_contours_cutting_primitives(self, list_cutting_contours, connectig_to_outer_contour):
        """
        Gets cutting primitives connected to face inner_contours.

        :param list_cutting_contours: list of contours for resulting from intersection with other faces.
        :param connectig_to_outer_contour: list of contours from list_cutting_contours connected to the outer contour
        and not to any outer contour.
        :return: lists for final face cutting primitives.
        """
        (inner_contours_connected_cutting_contour, dict_inner_contour_intersections,
         dict_cutting_contour_intersections, list_cutting_contours) = self.dictionnaries_cutting_contours(
            list_cutting_contours, connectig_to_outer_contour)
        valid_cutting_contours = []
        list_primitives1 = []
        list_primitives2 = []
        used_cutting_contours = []
        used_inner_contour = []
        for cutting_contour, inner_contours in inner_contours_connected_cutting_contour.items():
            primitives1 = []
            primitives2 = []
            if len(inner_contours) == 1:
                if all(dict_cutting_contour_intersections[inters] in connectig_to_outer_contour for inters in
                       dict_inner_contour_intersections[inner_contours[0]]) and cutting_contour not in \
                        used_cutting_contours and inner_contours[0] not in used_inner_contour:
                    inner_contour_splitting_points = dict_inner_contour_intersections[inner_contours[0]]
                    inner_contour_splitting_points = list(sorted(
                        inner_contour_splitting_points, key=lambda point, ic=inner_contours[0]: ic.abscissa(point)))

                    point1, point2 = self.inner_contour_cutting_points(inner_contour_splitting_points, cutting_contour)
                    primitives1.extend(inner_contours[0].extract_with_points(point1, point2, True))
                    primitives2.extend(inner_contours[0].extract_with_points(point1, point2, False))
                    if sum(prim.length() for prim in primitives2) > sum(prim.length() for prim in primitives1):
                        primitives1, primitives2 = primitives2, primitives1
                    primitives1.extend(dict_cutting_contour_intersections[point2].primitives +
                                       cutting_contour.primitives[:])
                    used_cutting_contours.extend([cutting_contour,
                                                  dict_cutting_contour_intersections[point2]])
                    used_inner_contour.append(inner_contours[0])
                    list_primitives1.append(primitives1)
                    list_primitives2.append(primitives2)
                elif cutting_contour not in valid_cutting_contours:
                    valid_cutting_contours.append(cutting_contour)
            elif len(inner_contours) == 2:
                inner_contour_splitting_points1 = dict_inner_contour_intersections[inner_contours[0]]
                inner_contour_splitting_points2 = dict_inner_contour_intersections[inner_contours[1]]
                inner_contour_splitting_points1 = list(sorted(
                    inner_contour_splitting_points1, key=lambda point, ic=inner_contours[0]: ic.abscissa(point)))
                inner_contour_splitting_points2 = list(sorted(
                    inner_contour_splitting_points2, key=lambda point, ic=inner_contours[1]: ic.abscissa(point)))
                inside1, inside2 = self.is_inside_portion(cutting_contour, inner_contour_splitting_points1,
                                                          inner_contour_splitting_points2)
                primitives1.extend(cutting_contour.primitives[:])
                contour_used = False
                for inner_contour, inner_contour_splitting_points, inside in zip(
                        inner_contours, [inner_contour_splitting_points1, inner_contour_splitting_points2],
                        [inside1, inside2]):
                    if inner_contour in used_inner_contour:
                        contour_used = True
                        continue
                    point1, point2 = self.inner_contour_cutting_points(inner_contour_splitting_points, cutting_contour)
                    primitives1.extend(inner_contour.extract_with_points(point1, point2, inside))
                    primitives1.extend(dict_cutting_contour_intersections[point2].primitives)
                    primitives2.extend(inner_contour.extract_with_points(point1, point2, not inside))
                    used_cutting_contours.extend([cutting_contour, dict_cutting_contour_intersections[point2]])
                if contour_used:
                    list_primitives1 = self.get_connecting_contour(list_primitives1, primitives1)
                else:
                    list_primitives1.append(primitives1)
                list_primitives2.append(primitives2)
                used_inner_contour.extend(inner_contours)
            else:
                raise NotImplementedError
        valid_cutting_contours = [contour for contour in valid_cutting_contours
                                  if contour not in used_cutting_contours]
        new_cutting_contours = [volmdlr.wires.Contour2D(list_prim).order_contour()
                                for list_prim in list_primitives1]
        for list_prim in list_primitives2:
            new_cutting_contours.extend(volmdlr.wires.Contour2D.contours_from_edges(list_prim))
        return new_cutting_contours, valid_cutting_contours

    def dictionnaries_cutting_contours(self, list_cutting_contours, connectig_to_outer_contour):
        inner_contours_connected_cutting_contour = {}
        dict_inner_contour_intersections = {}
        dict_cutting_contour_intersections = {}
        for inner_contour in self.surface2d.inner_contours:
            if not inner_contour.edge_polygon.is_trigo:
                inner_contour.invert_inplace()
            dict_inner_contour_intersections[inner_contour] = []
            for cutting_contour in list_cutting_contours:
                inner_contour_intersections = inner_contour.contour_intersections(cutting_contour)
                if inner_contour_intersections:
                    dict_inner_contour_intersections[inner_contour].extend(inner_contour_intersections)
                    if cutting_contour not in inner_contours_connected_cutting_contour:
                        inner_contours_connected_cutting_contour[cutting_contour] = [inner_contour]
                    else:
                        inner_contours_connected_cutting_contour[cutting_contour].append(inner_contour)
                for intersection in inner_contour_intersections:
                    dict_cutting_contour_intersections[intersection] = cutting_contour
            splitting_points = dict_inner_contour_intersections[inner_contour]
            splitting_points = list(sorted(
                splitting_points, key=lambda point, ic=inner_contour: ic.abscissa(point)))
            remove_splitting_points, new_inner_contour, remove_cutting_contour = self.inner_contours_recalculation(
                inner_contour, splitting_points, dict_cutting_contour_intersections, connectig_to_outer_contour)
            (dict_cutting_contour_intersections, dict_inner_contour_intersections,
             inner_contours_connected_cutting_contour, list_cutting_contours) = \
                self.updated_dictionnaries_cutting_contours(remove_splitting_points, remove_cutting_contour,
                                                            splitting_points, dict_cutting_contour_intersections,
                                                            inner_contour, new_inner_contour, list_cutting_contours,
                                                            dict_inner_contour_intersections,
                                                            inner_contours_connected_cutting_contour)
            inner_contour = new_inner_contour
        return (inner_contours_connected_cutting_contour, dict_inner_contour_intersections,
                dict_cutting_contour_intersections, list_cutting_contours)

    @staticmethod
    def inner_contour_cutting_points(inner_contour_splitting_points, cutting_contour):
        """
        Searches the inner contour points where it must be cut.

        :param inner_contour_splitting_points: all points os intersection with this inner contour.
        :param cutting_contour: first cutting contour being used to cut inner contour.
        :return: point1, point2
        """
        if volmdlr.core.point_in_list(cutting_contour.primitives[0].start, inner_contour_splitting_points):
            index_point1 = volmdlr.core.get_point_index_in_list(cutting_contour.primitives[0].start,
                                                                inner_contour_splitting_points)
        else:
            index_point1 = volmdlr.core.get_point_index_in_list(cutting_contour.primitives[-1].end,
                                                                inner_contour_splitting_points)
        if index_point1 != len(inner_contour_splitting_points) - 1:
            index_point2 = index_point1 + 1
        else:
            index_point2 = 0
        point1 = inner_contour_splitting_points[index_point1]
        point2 = inner_contour_splitting_points[index_point2]
        return point1, point2

    @staticmethod
    def is_inside_portion(cutting_contour, inner_contour_splitting_points1, inner_contour_splitting_points2):
        """
        For multiple inner contour intersections with cutting contours, defines if we get the inside or outside portion.

        :param cutting_contour: cutting_contour cutting the two inner contours.
        :param inner_contour_splitting_points1: splitting points for contour1.
        :param inner_contour_splitting_points2: splitting points for contour1.
        :return:
        """
        if (not cutting_contour.primitives[0].start.is_close(inner_contour_splitting_points1[-1]) and
            not cutting_contour.primitives[-1].end.is_close(inner_contour_splitting_points2[-1])) or \
                (not cutting_contour.primitives[0].start.is_close(inner_contour_splitting_points2[-1]) and
                 not cutting_contour.primitives[-1].end.is_close(inner_contour_splitting_points2[-1])):
            is_inside1 = True
            is_inside2 = False
        elif (cutting_contour.primitives[0].start.is_close(inner_contour_splitting_points1[-1]) and
              cutting_contour.primitives[-1].end.is_close(inner_contour_splitting_points2[-1])):
            is_inside1 = True
            is_inside2 = False
        elif (not cutting_contour.primitives[0].start.is_close(inner_contour_splitting_points1[-1]) and
              cutting_contour.primitives[-1].end.is_close(inner_contour_splitting_points2[-1])) or \
                (cutting_contour.primitives[0].start.is_close(inner_contour_splitting_points1[-1]) and
                 not cutting_contour.primitives[-1].end.is_close(inner_contour_splitting_points2[-1])):
            is_inside1 = True
            is_inside2 = True
        else:
            raise NotImplementedError
        return is_inside1, is_inside2

    @staticmethod
    def get_connecting_contour(lists_primitives, inner_primitives):
        """
        Find which contour from resulting inner contour splitting is connected to saved cutting_contours.

        :param lists_primitives: saved cutting contours.
        :param inner_primitives: splited inner contour.
        :return: updated saved cutting contours.
        """
        if not lists_primitives:
            lists_primitives.extend(inner_primitives)
            return lists_primitives
        new_list_primitives = lists_primitives[:]
        for i, list_prim in enumerate(lists_primitives):
            if any(prim in list_prim for prim in inner_primitives):
                new_primitives = list_prim + [prim for prim in inner_primitives if prim not in list_prim]
                new_list_primitives[i] = new_primitives
                break
        lists_primitives = new_list_primitives[:]
        return lists_primitives

    def inner_contours_recalculation(self, inner_contour, splitting_points, splitting_points_and_cutting_contour,
                                     connectig_to_outer_contour):
        """
        Recalculates inner contours if a cutting contour is connected to an inner contour at two ends.

        Verifies if there is a cutting contours from face intersections connected to an inner contour at the two ends,
        if true this inner contour is updated with this cutting contour.

        :param inner_contour: inner contour.
        :param splitting_points: current inner contour splitting points.
        :param splitting_points_and_cutting_contour: dictionary containing all splitting points and
        the corresponding cutting contour.
        :param connectig_to_outer_contour: list of the cutting contours connected to the outer contour.
        :return: splitting points to be removed from list of splitting points and current inner contour updated.
        """
        j = self.surface2d.inner_contours.index(inner_contour)
        remove_splitting_points = []
        remove_cutting_contour = []
        for point1, point2 in zip(splitting_points[:-1], splitting_points[1:]):
            if splitting_points_and_cutting_contour[point1] not in connectig_to_outer_contour and \
                    splitting_points_and_cutting_contour[point2] not in connectig_to_outer_contour and \
                    splitting_points_and_cutting_contour[point1] == splitting_points_and_cutting_contour[point2]:
                remove_cutting_contour.append(splitting_points_and_cutting_contour[point1])
                remove_splitting_points.extend([point1, point2])
                primitives1 = inner_contour.extract_with_points(point1, point2, True) + \
                    splitting_points_and_cutting_contour[point1].primitives
                primitives2 = inner_contour.extract_with_points(point1, point2, False) + \
                    splitting_points_and_cutting_contour[point1].primitives
                contour1 = volmdlr.wires.Contour2D(primitives1).order_contour()
                contour2 = volmdlr.wires.Contour2D(primitives2).order_contour()
                if contour1.is_inside(inner_contour):
                    self.surface2d.inner_contours[j] = contour1
                    inner_contour = self.surface2d.inner_contours[j]
                    remove_splitting_points.extend([point1, point2])
                elif contour2.is_inside(inner_contour):
                    self.surface2d.inner_contours[j] = contour2
                    inner_contour = self.surface2d.inner_contours[j]
                    remove_splitting_points.extend([point1, point2])
        return remove_splitting_points, inner_contour, remove_cutting_contour

    @staticmethod
    def updated_dictionnaries_cutting_contours(remove_splitting_points, remove_cutting_contour, splitting_points,
                                               dict_cutting_contour_intersections, old_inner_contour,
                                               new_inner_contour, list_cutting_contours,
                                               dict_inner_contour_intersections,
                                               inner_contours_connected_cutting_contour):
        for remove_point in remove_splitting_points:
            if remove_point in splitting_points:
                splitting_points.remove(remove_point)
            if remove_point in dict_cutting_contour_intersections:
                del dict_cutting_contour_intersections[remove_point]
        del dict_inner_contour_intersections[old_inner_contour]
        dict_inner_contour_intersections[new_inner_contour] = splitting_points
        for contour in remove_cutting_contour:
            if contour in list_cutting_contours:
                list_cutting_contours.remove(contour)
            if contour in inner_contours_connected_cutting_contour:
                del inner_contours_connected_cutting_contour[contour]
        for cutting_contour, innr_cntrs in inner_contours_connected_cutting_contour.items():
            if old_inner_contour in innr_cntrs:
                inner_contours_connected_cutting_contour[cutting_contour].remove(old_inner_contour)
                inner_contours_connected_cutting_contour[cutting_contour].append(new_inner_contour)
        return (dict_cutting_contour_intersections, dict_inner_contour_intersections,
                inner_contours_connected_cutting_contour, list_cutting_contours)


class PlaneFace3D(Face3D):
    """
    Defines a PlaneFace3D class.

    :param surface3d: a plane 3d.
    :type surface3d: Plane3D.
    :param surface2d: a 2d surface to define the plane face.
    :type surface2d: Surface2D.
    """
    _standalone_in_db = False
    _generic_eq = True
    _non_serializable_attributes = ['bounding_box', 'polygon2D']
    _non_data_eq_attributes = ['name', 'bounding_box', 'outer_contour3d',
                               'inner_contours3d']
    _non_data_hash_attributes = []

    def __init__(self, surface3d: Plane3D, surface2d: Surface2D,
                 name: str = ''):
        self._bbox = None
        Face3D.__init__(self,
                        surface3d=surface3d,
                        surface2d=surface2d,
                        name=name)

    def copy(self, deep=True, memo=None):
        return PlaneFace3D(self.surface3d.copy(deep, memo), self.surface2d.copy(),
                           self.name)

    @property
    def bounding_box(self):
        """
        Returns the boundary box of a PlanFace3D.

        """
        if not self._bbox:
            self._bbox = self.get_bounding_box()
        return self._bbox

    @bounding_box.setter
    def bounding_box(self, new_bounding_box):
        self._bbox = new_bounding_box

    def get_bounding_box(self):
        return self.outer_contour3d.bounding_box

    def distance_to_point(self, point, return_other_point=False):
        """
        Calculates the distance from a plane face and a point.

        :param point: point to verify.
        :param return_other_point: bool to decide if corresponding point on face should be returned.
        :return: distance to planeface3D.
        """

        projected_pt = point.plane_projection3d(self.surface3d.frame.origin,
                                                self.surface3d.frame.u,
                                                self.surface3d.frame.v)
        projection_distance = point.point_distance(projected_pt)

        if self.point_belongs(projected_pt):
            if return_other_point:
                return projection_distance, projected_pt
            return projection_distance

        point_2d = point.to_2d(self.surface3d.frame.origin, self.surface3d.frame.u,
                               self.surface3d.frame.v)

        polygon2d = self.surface2d.outer_contour.to_polygon(angle_resolution=10)
        border_distance, other_point = polygon2d.point_border_distance(point_2d, return_other_point=True)

        other_point = self.surface3d.point2d_to_3d(volmdlr.Point2D(*other_point))

        if return_other_point:
            return (projection_distance ** 2 + border_distance ** 2) ** 0.5, \
                other_point
        return (projection_distance ** 2 + border_distance ** 2) ** 0.5

    def minimum_distance_points_plane(self, other_plane_face, return_points=False):
        """
        Given two plane faces, calculates the points which corresponds to the minimal distance between these two faces.

        :param other_plane_face: Second plane face.
        :param return_points: Boolean to return corresponding points or not.
        :return: minimal distance.
        """

        min_distance = math.inf
        for edge1 in self.outer_contour3d.primitives:
            for edge2 in other_plane_face.outer_contour3d.primitives:
                if hasattr(edge1, 'minimum_distance'):
                    dist = edge1.minimum_distance(edge2, return_points=return_points)
                elif hasattr(edge2, 'minimum_distance'):
                    dist = edge2.minimum_distance(edge1, return_points=return_points)
                else:
                    raise AttributeError(f'Neither {edge1} nor {edge2} has a minimum_distance method.')
                if return_points:
                    if dist[0] < min_distance:
                        min_distance = dist[0]
                        point1, point2 = dist[1], dist[2]
                else:
                    if dist < min_distance:
                        min_distance = dist
        if return_points:
            return min_distance, point1, point2
        return min_distance

    def linesegment_inside(self, linesegment: vme.LineSegment3D):
        direction_vector = linesegment.unit_direction_vector()
        if not math.isclose(abs(direction_vector.dot(self.surface3d.frame.w)), 0.0, abs_tol=1e-6):
            return False
        for point in [linesegment.start, linesegment.middle_point(), linesegment.end]:
            if not self.point_belongs(point):
                return False
        return True

    def circle_inside(self, circle: volmdlr.wires.Circle3D):
        if not math.isclose(abs(circle.frame.w.dot(self.surface3d.frame.w)), 1.0, abs_tol=1e-6):
            return False
        points = circle.discretization_points(number_points=4)
        for point in points:
            if not self.point_belongs(point):
                return False
        return True

    def planeface_intersections(self, planeface):
        face2_plane_interections = planeface.surface3d.plane_intersection(self.surface3d)
        if not face2_plane_interections:
            return []
        points_intersections = []
        for contour in [self.outer_contour3d, planeface.outer_contour3d] + self.inner_contours3d + \
                planeface.inner_contours3d:
            for intersection in contour.line_intersections(face2_plane_interections[0]):
                if intersection and not volmdlr.core.point_in_list(intersection, points_intersections):
                    points_intersections.append(intersection)
        points_intersections = face2_plane_interections[0].sort_points_along_line(points_intersections)
        planeface_intersections = []
        for point1, point2 in zip(points_intersections[:-1], points_intersections[1:]):
            linesegment3d = vme.LineSegment3D(point1, point2)
            over_self_outer_contour = self.outer_contour3d.primitive_over_contour(linesegment3d)
            over_planeface_outer_contour = planeface.outer_contour3d.primitive_over_contour(linesegment3d)
            if over_self_outer_contour and over_planeface_outer_contour:
                continue
            if self.edge3d_inside(linesegment3d) or over_self_outer_contour:
                if planeface.edge3d_inside(linesegment3d):
                    planeface_intersections.append(volmdlr.wires.Wire3D([linesegment3d]))
                elif over_planeface_outer_contour:
                    planeface_intersections.append(volmdlr.wires.Wire3D([linesegment3d]))
        return planeface_intersections

    def triangle_intersections(self, triangleface):
        return self.planeface_intersections(triangleface)

    def cylindricalface_intersections(self, cylindricalface: 'CylindricalFace3D'):
        cylindricalsurfaceface_intersections = cylindricalface.surface3d.plane_intersection(self.surface3d)
        if not isinstance(cylindricalsurfaceface_intersections[0], vme.Line3D):
            if all(self.edge3d_inside(intersection) and cylindricalface.edge3d_inside(intersection)
                   for intersection in cylindricalsurfaceface_intersections):
                return cylindricalsurfaceface_intersections
        intersections_points = self.face_intersections_outer_contour(cylindricalface)
        for point in cylindricalface.face_intersections_outer_contour(self):
            if point not in intersections_points:
                intersections_points.append(point)
        face_intersections = []
        for primitive in cylindricalsurfaceface_intersections:
            points_on_primitive = []
            for point in intersections_points:
                if primitive.point_belongs(point):
                    points_on_primitive.append(point)
            if not points_on_primitive:
                continue
            if isinstance(primitive, vme.Line3D):
                points_on_primitive = primitive.sort_points_along_line(points_on_primitive)
            else:
                points_on_primitive = primitive.sort_points_along_wire(points_on_primitive)
                points_on_primitive = points_on_primitive + [points_on_primitive[0]]
            for point1, point2 in zip(points_on_primitive[:-1], points_on_primitive[1:]):
                edge = primitive.trim(point1, point2)
                if self.edge3d_inside(edge) and cylindricalface.edge3d_inside(edge):
                    face_intersections.append(volmdlr.wires.Wire3D([edge]))
        return face_intersections

    def minimum_distance(self, other_face, return_points=False):
        """
        Returns the minimum distance between the current face and the specified other face.

        :param other_face: Face to evaluate the minimum distance.
        :type other_face: :class:`PlaneFace3D`
        :param return_points: A boolean value indicating whether to return the minimum distance as
            well as the two points on each face that are closest to each other. If True, the function
            returns a tuple of the form (distance, point1, point2). If False, the function only returns
            the distance.
        :type return_points: bool
        :return: If the return_points parameter is set to True, it also returns the two points on each face
            that are closest to each other. The return type is a float if return_points is False and
            a tuple (distance, point1, point2) if return_points is True.
        :rtype: float, Tuple[float, float, float]
        """
        if other_face.__class__ is CylindricalFace3D:
            point1, point2 = other_face.minimum_distance_points_cyl(self)
            if return_points:
                return point1.point_distance(point2), point1, point2
            return point1.point_distance(point2)

        if other_face.__class__ is PlaneFace3D:
            if return_points:
                dist, point1, point2 = self.minimum_distance_points_plane(other_face,
                                                                          return_points=return_points)
                return dist, point1, point2
            dist = self.minimum_distance_points_plane(other_face,
                                                      return_points=return_points)
            return dist

        if other_face.__class__ is ToroidalFace3D:
            point1, point2 = other_face.minimum_distance_points_plane(self)
            if return_points:
                return point1.point_distance(point2), point1, point2
            return point1.point_distance(point2)

        raise NotImplementedError

    def is_adjacent(self, face2: Face3D):
        contour1 = self.outer_contour3d.to_2d(
            self.surface3d.frame.origin,
            self.surface3d.frame.u,
            self.surface3d.frame.v)
        contour2 = face2.outer_contour3d.to_2d(
            self.surface3d.frame.origin,
            self.surface3d.frame.u,
            self.surface3d.frame.v)
        if contour1.is_sharing_primitives_with(contour2, False):
            return True
        return False

    @staticmethod
    def merge_faces(list_coincident_faces: List[Face3D]):
        valid_coicident_faces = list_coincident_faces[:]
        list_new_faces = []
        list_inner_contours = []
        merge_finished = False
        face0 = valid_coicident_faces[0]
        merged_contour = face0.outer_contour3d.to_2d(face0.surface3d.frame.origin,
                                                     face0.surface3d.frame.u,
                                                     face0.surface3d.frame.v)
        valid_coicident_faces.remove(face0)
        while not merge_finished:
            adjacent_faces = False
            list_inner_contours = []
            for face in valid_coicident_faces:
                adjacent_faces = False
                face_inside = False
                contour = face.outer_contour3d.to_2d(face0.surface3d.frame.origin,
                                                     face0.surface3d.frame.u,
                                                     face0.surface3d.frame.v)
                if contour.is_sharing_primitives_with(merged_contour):
                    merged_contour_results = merged_contour.union(contour)
                    merged_contour = merged_contour_results[0]
                    merged_inner_contours = merged_contour_results[1:]
                    list_inner_contours.extend(merged_inner_contours)
                    list_inner_contours.extend(face.surface2d.inner_contours)
                    valid_coicident_faces.remove(face)
                    adjacent_faces = True
                    break
                if merged_contour.is_inside(contour):
                    valid_coicident_faces.remove(face)
                    face_inside = True
                    break
            if not adjacent_faces and not face_inside and valid_coicident_faces:
                list_new_faces.append(
                    PlaneFace3D(face0.surface3d,
                                Surface2D(merged_contour.copy(),
                                          face0.surface2d.inner_contours +
                                          list_inner_contours)))
                merged_contour = \
                    valid_coicident_faces[0].outer_contour3d.to_2d(
                        face0.surface3d.frame.origin,
                        face0.surface3d.frame.u,
                        face0.surface3d.frame.v)
                valid_coicident_faces.remove(valid_coicident_faces[0])

            if not valid_coicident_faces:
                merge_finished = True
        list_new_faces.append(
            PlaneFace3D(face0.surface3d,
                        Surface2D(merged_contour,
                                  face0.surface2d.inner_contours +
                                  list_inner_contours)))
        return list_new_faces

    def cut_by_coincident_face(self, face):
        """
        Cuts face1 with another coincident face2.

        :param face: a face 3d.
        :type face: Face3D.
        :return: a list of faces 3d.
        :rtype: List[Face3D].
        """

        if not self.surface3d.is_coincident(face.surface3d):
            raise ValueError('The faces are not coincident')

        if self.face_inside(face):
            return self.divide_face([face.surface2d.outer_contour], True)
        # if face.is_inside(self):
        #     return face.divide_face([self.surface2d.outer_contour], True)

        outer_contour_1 = self.surface2d.outer_contour
        outer_contour_2 = self.surface3d.contour3d_to_2d(face.outer_contour3d)

        if (face.face_inside(self)
                and not outer_contour_1.contour_intersections(outer_contour_2)):
            return self.divide_face(face.surface2d.inner_contours, True)

        inner_contours = self.surface2d.inner_contours
        inner_contours.extend([self.surface3d.contour3d_to_2d(
            contour) for contour in face.inner_contours3d])

        contours = outer_contour_1.cut_by_wire(outer_contour_2)

        surfaces = []
        for contour in contours:
            inners = []
            for inner_c in inner_contours:
                if contour.is_inside(inner_c):
                    inners.append(inner_c)
            surfaces.append(Surface2D(contour, inners))

        return [self.__class__(self.surface3d, surface2d) for surface2d in surfaces]

    def check_inner_contours(self, face):
        c_inners_1 = self.surface2d.inner_contours
        c_inners_2 = [self.surface3d.contour3d_to_2d(inner) for inner in face.inner_contours3d]
        inside = set()
        for inner_contour1 in c_inners_1:
            for inner_contour2 in c_inners_2:
                if inner_contour1.is_superposing(inner_contour2):
                    inside.add(False)
                else:
                    inside.add(inner_contour2.is_inside(inner_contour1))
        return inside

    @staticmethod
    def update_faces_with_divided_faces(divided_faces, face2_2, used, list_faces):
        for d_face in divided_faces:

            if d_face.outer_contour3d.is_superposing(face2_2.outer_contour3d):
                if face2_2.surface2d.inner_contours:
                    divided_faces_d_face = []
                    for inner in face2_2.surface2d.inner_contours:

                        if True in [(((abs(inner_d.area() - inner.area()) < 1e-6)
                                      and inner.center_of_mass().is_close(inner_d.center_of_mass()))
                                     or inner_d.is_inside(inner))
                                    for inner_d in d_face.surface2d.inner_contours]:
                            divided_faces_d_face = ['', d_face]
                            continue

                        divided_faces_d_face = d_face.divide_face([inner], True)
                        divided_faces_d_face.sort(key=lambda x: x.area())

                        list_faces.append(divided_faces_d_face[0])
                        d_face = divided_faces_d_face[1]

                    if divided_faces_d_face:
                        list_faces.append(divided_faces_d_face[1])

                else:
                    list_faces.append(d_face)
            else:
                used.append(d_face)

        return used, list_faces

    def project_faces(self, faces):
        """
        Divide self based on the faces outer, and inner contours.

        :param faces: DESCRIPTION
        :type faces: TYPE
        :return: DESCRIPTION
        :rtype: TYPE
        """

        used_faces, list_faces = {}, []

        for _, face2 in enumerate(faces):
            contour1 = self.surface2d.outer_contour
            contour2 = self.surface3d.contour3d_to_2d(face2.outer_contour3d)

            inside = self.check_inner_contours(face2)
            if (self.surface3d.is_coincident(face2.surface3d)
                    and (contour1.is_overlapping(contour2)
                         or (contour1.is_inside(contour2) or True in inside))):

                if self in used_faces:
                    faces_1, face2_2 = used_faces[self][:], face2
                else:
                    faces_1, face2_2 = [self], face2

                used = []
                for face1_1 in faces_1:
                    plane3d = face1_1.surface3d
                    s2d = Surface2D(outer_contour=plane3d.contour3d_to_2d(face2_2.outer_contour3d),
                                    inner_contours=[
                                        plane3d.contour3d_to_2d(contour) for contour in face2_2.inner_contours3d])
                    face2_2 = PlaneFace3D(surface3d=plane3d, surface2d=s2d)

                    divided_faces = face1_1.cut_by_coincident_face(face2_2)

                    used, list_faces = self.update_faces_with_divided_faces(
                        divided_faces, face2_2, used, list_faces)
                used_faces[self] = used

        try:
            if isinstance(used_faces[self], list):
                list_faces.extend(used_faces[self])
            else:
                list_faces.append(used_faces[self])
        except KeyError:
            list_faces.append(self)

        return list_faces

    def get_geo_lines(self, tag: int, line_loop_tag: List[int]):
        """
        Gets the lines that define a PlaneFace3D in a .geo file.
        """

        return 'Plane Surface(' + str(tag) + ') = {' + str(line_loop_tag)[1:-1] + '};'


class Triangle3D(PlaneFace3D):
    """
    Defines a Triangle3D class.

    :param point1: The first point.
    :type point1: volmdlr.Point3D.
    :param point2: The second point.
    :type point2: volmdlr.Point3D.
    :param point3: The third point.
    :type point3: volmdlr.Point3D.
    """
    _standalone_in_db = False

    def __init__(self, point1: volmdlr.Point3D, point2: volmdlr.Point3D,
                 point3: volmdlr.Point3D, alpha=1, color=None, name: str = ''):
        self.point1 = point1
        self.point2 = point2
        self.point3 = point3
        self.points = [self.point1, self.point2, self.point3]
        self.color = color
        self.alpha = alpha
        self.name = name

        self._surface3d = None
        self._surface2d = None
        self._bbox = None
        self._outer_contour3d = None
        self._inner_contours3d = None
        # self.bounding_box = self._bounding_box()

        # DessiaObject.__init__(self, name=name)

    def _data_hash(self):
        """
        Using point approx hash to speed up.

        """
        return self.point1.approx_hash() + self.point2.approx_hash() + self.point3.approx_hash()

    def _data_eq(self, other_object):
        if other_object.__class__.__name__ != self.__class__.__name__:
            return False
        self_set = {self.point1, self.point2, self.point3}
        other_set = {other_object.point1, other_object.point2, other_object.point3}
        if self_set != other_set:
            return False
        return True

    @property
    def bounding_box(self):
        """
        Returns the surface bounding box.
        """
        if not self._bbox:
            self._bbox = self.get_bounding_box()
        return self._bbox

    @bounding_box.setter
    def bounding_box(self, new_bouding_box):
        self._bbox = new_bouding_box

    def get_bounding_box(self):
        return volmdlr.core.BoundingBox.from_points([self.point1,
                                                     self.point2,
                                                     self.point3])

    @property
    def surface3d(self):
        if self._surface3d is None:
            self._surface3d = Plane3D.from_3_points(self.point1, self.point2, self.point3)
        return self._surface3d

    @property
    def surface2d(self):
        if self._surface2d is None:
            plane3d = self.surface3d
            contour3d = volmdlr.wires.Contour3D([vme.LineSegment3D(self.point1, self.point2),
                                                 vme.LineSegment3D(self.point2, self.point3),
                                                 vme.LineSegment3D(self.point3, self.point1)])
            contour2d = contour3d.to_2d(plane3d.frame.origin,
                                        plane3d.frame.u, plane3d.frame.v)

            self._surface2d = Surface2D(outer_contour=contour2d, inner_contours=[])

        return self._surface2d

    def to_dict(self, *args, **kwargs):
        dict_ = {'object_class': 'volmdlr.faces.Triangle3D',
                 'point1': self.point1.to_dict(),
                 'point2': self.point2.to_dict(),
                 'point3': self.point3.to_dict()}
        if self.name:
            dict_['name'] = self.name
        return dict_

    @classmethod
    def dict_to_object(cls, dict_, *args, **kwargs):
        point1 = volmdlr.Point3D.dict_to_object(dict_['point1'])
        point2 = volmdlr.Point3D.dict_to_object(dict_['point2'])
        point3 = volmdlr.Point3D.dict_to_object(dict_['point3'])
        return cls(point1, point2, point3, dict_.get('name', ""))

    def area(self) -> float:
        """
        Calculates the area for the Triangle3D.

        :return: area triangle.
        :rtype: float.

        Formula explained here: https://www.triangle-calculator.com/?what=vc
        """
        a = self.point1.point_distance(self.point2)
        b = self.point2.point_distance(self.point3)
        c = self.point3.point_distance(self.point1)

        semi_perimeter = (a + b + c) / 2

        try:
            # Area with Heron's formula
            area = math.sqrt(semi_perimeter * (semi_perimeter - a) * (semi_perimeter - b) * (semi_perimeter - c))
        except ValueError:
            area = 0

        return area

    def height(self):
        # Formula explained here: https://www.triangle-calculator.com/?what=vc
        # Basis = vector point1 to point 2d
        return 2 * self.area() / self.point1.point_distance(self.point2)

    def frame_mapping(self, frame: volmdlr.Frame3D, side: str):
        """
        Changes frame_mapping and return a new Triangle3D.

        :param side: 'old' or 'new'.
        """
        np1 = self.point1.frame_mapping(frame, side)
        np2 = self.point2.frame_mapping(frame, side)
        np3 = self.point3.frame_mapping(frame, side)
        return self.__class__(np1, np2, np3, self.name)

    def frame_mapping_inplace(self, frame: volmdlr.Frame3D, side: str):
        """
        Changes frame_mapping and the object is updated in-place.

        :param side: 'old' or 'new'
        """
        warnings.warn("'inplace' methods are deprecated. Use a not inplace method instead.", DeprecationWarning)

        self.point1.frame_mapping_inplace(frame, side)
        self.point2.frame_mapping_inplace(frame, side)
        self.point3.frame_mapping_inplace(frame, side)
        new_bounding_box = self.get_bounding_box()
        self.bounding_box = new_bounding_box

    def copy(self, deep=True, memo=None):
        return Triangle3D(self.point1.copy(), self.point2.copy(), self.point3.copy(),
                          self.name)

    def triangulation(self):
        return vmd.DisplayMesh3D([vmd.Node3D.from_point(self.point1),
                                  vmd.Node3D.from_point(self.point2),
                                  vmd.Node3D.from_point(self.point3)],
                                 [(0, 1, 2)])

    def translation(self, offset: volmdlr.Vector3D):
        """
        Plane3D translation.

        :param offset: translation vector.
        :return: A new translated Plane3D.
        """
        new_point1 = self.point1.translation(offset)
        new_point2 = self.point2.translation(offset)
        new_point3 = self.point3.translation(offset)

        new_triangle = Triangle3D(new_point1, new_point2, new_point3,
                                  self.alpha, self.color, self.name)
        return new_triangle

    def translation_inplace(self, offset: volmdlr.Vector3D):
        """
        Plane3D translation. Object is updated in-place.

        :param offset: translation vector.
        """
        warnings.warn("'inplace' methods are deprecated. Use a not inplace method instead.", DeprecationWarning)

        self.point1.translation_inplace(offset)
        self.point2.translation_inplace(offset)
        self.point3.translation_inplace(offset)
        new_bounding_box = self.get_bounding_box()
        self.bounding_box = new_bounding_box

    def rotation(self, center: volmdlr.Point3D, axis: volmdlr.Vector3D,
                 angle: float):
        """
        Triangle3D rotation.

        :param center: rotation center.
        :param axis: rotation axis.
        :param angle: angle rotation.
        :return: a new rotated Triangle3D.
        """
        new_point1 = self.point1.rotation(center, axis, angle)
        new_point2 = self.point2.rotation(center, axis, angle)
        new_point3 = self.point3.rotation(center, axis, angle)
        new_triangle = Triangle3D(new_point1, new_point2, new_point3,
                                  self.alpha, self.color, self.name)
        return new_triangle

    def rotation_inplace(self, center: volmdlr.Point3D, axis: volmdlr.Vector3D,
                         angle: float):
        """
        Triangle3D rotation. Object is updated inplace.

        :param center: rotation center.
        :param axis: rotation axis.
        :param angle: rotation angle.
        """
        warnings.warn("'inplace' methods are deprecated. Use a not inplace method instead.", DeprecationWarning)

        self.point1.rotation_inplace(center, axis, angle)
        self.point2.rotation_inplace(center, axis, angle)
        self.point3.rotation_inplace(center, axis, angle)
        new_bounding_box = self.get_bounding_box()
        self.bounding_box = new_bounding_box

    def subdescription(self, resolution=0.01):
        """
        Returns a list of Point3D with resolution as max between Point3D.
        """

        lengths = [self.points[0].point_distance(self.points[1]),
                   self.points[1].point_distance(self.points[2]),
                   self.points[2].point_distance(self.points[0])]
        max_length = max(lengths)

        if max_length <= resolution:
            return self.points

        pos_length_max = lengths.index(max_length)
        new_points = [self.points[-3 + pos_length_max + k] for k in range(3)]

        vector = new_points[0] - new_points[1]
        vector.normalize()
        points_0_1 = []

        for k in range(int(max_length / resolution) + 2):
            if k == 0:
                points_0_1.append(new_points[1])
            points_0_1.append(new_points[1] + vector * min(k * resolution, max_length))

        vector, length_2_1 = new_points[2] - new_points[1], new_points[2].point_distance(new_points[1])
        vector.normalize()
        points_in = []

        for p0_1 in points_0_1:
            point_on_2_1 = new_points[1] + vector * min(points_0_1[0].point_distance(p0_1) * length_2_1 / max_length,
                                                        length_2_1)

            length_2_0 = point_on_2_1.point_distance(p0_1)
            nb_int = int(length_2_0 / resolution) + 2
            if nb_int == 2:
                points_in.append(point_on_2_1)
            else:
                vector_2_0 = point_on_2_1 - p0_1
                vector_2_0.normalize()
                step_in = length_2_0 / (nb_int - 1)
                for i in range(nb_int):
                    if min(i * step_in, length_2_0) != 0:
                        points_in.append(p0_1 + vector_2_0 * min(i * step_in, length_2_0))

        return npy.unique(points_0_1 + points_in).tolist()

    def subdescription_to_triangles(self, resolution=0.01):
        """
        Returns a list of Triangle3D with resolution as max length of subtriangles side.

        """

        sub_triangles = [self.points]

        while True:
            triangles = []
            for subtri in sub_triangles:
                lengths = [subtri[0].point_distance(subtri[1]),
                           subtri[1].point_distance(subtri[2]),
                           subtri[2].point_distance(subtri[0])]
                max_length = max(lengths)

                if max_length > resolution:
                    pos_length_max = lengths.index(max_length)
                    pt_mid = (subtri[-3 + pos_length_max] + subtri[-3 + pos_length_max + 1]) / 2
                    triangles.extend([[subtri[-3 + pos_length_max], pt_mid, subtri[-3 + pos_length_max + 2]],
                                      [subtri[-3 + pos_length_max + 1], pt_mid, subtri[-3 + pos_length_max + 2]]])

                else:
                    triangles.append(subtri)

            if len(sub_triangles) == len(triangles):
                break

            sub_triangles = triangles

        return [Triangle3D(subtri[0], subtri[1], subtri[2]) for subtri in sub_triangles]

    def middle(self):
        return (self.point1 + self.point2 + self.point3) / 3

    def normal(self):
        """
        Get the normal vector to the face.

        Returns
        -------
        normal to the face

        """
        normal = self.surface3d.frame.w
        normal.normalize()
        return normal


class CylindricalFace3D(Face3D):
    """
    Defines a CylindricalFace3D class.

    :param surface3d: a cylindrical surface 3d.
    :type surface3d: CylindricalSurface3D.
    :param surface2d: a 2d surface to define the cylindrical face.
    :type surface2d: Surface2D.

    :Example:

        contours 2d is rectangular and will create a classic cylinder with x= 2*pi*radius, y=h
    """
    min_x_density = 5
    min_y_density = 1

    def __init__(self,
                 surface3d: CylindricalSurface3D,
                 surface2d: Surface2D,
                 name: str = ''):

        self.radius = surface3d.radius
        self.center = surface3d.frame.origin
        self.normal = surface3d.frame.w
        Face3D.__init__(self, surface3d=surface3d,
                        surface2d=surface2d,
                        name=name)
        self._bbox = None

    def copy(self, deep=True, memo=None):
        return CylindricalFace3D(self.surface3d.copy(deep, memo), self.surface2d.copy(),
                                 self.name)

    @property
    def bounding_box(self):
        """
        Returns the surface bounding box.
        """
        if not self._bbox:
            self._bbox = self.get_bounding_box()
        return self._bbox

    @bounding_box.setter
    def bounding_box(self, new_bouding_box):
        self._bbox = new_bouding_box

    def get_bounding_box(self):
        """
        Computes the bounding box using the contour 3d. true in this case of cylindrical face (not general).
        """
        return self.outer_contour3d.bounding_box

    def triangulation_lines(self, angle_resolution=5):
        theta_min, theta_max, zmin, zmax = self.surface2d.bounding_rectangle.bounds()
        delta_theta = theta_max - theta_min
        nlines = math.ceil(delta_theta * angle_resolution)
        lines = []
        for i in range(nlines):
            theta = theta_min + (i + 1) / (nlines + 1) * delta_theta
            lines.append(vme.Line2D(volmdlr.Point2D(theta, zmin),
                                    volmdlr.Point2D(theta, zmax)))
        return lines, []

    def point_belongs(self, point3d: volmdlr.Point3D):
        """
        Tells you if a point is on the 3D Cylindrical face and inside its contour.
        """
        point2d = self.surface3d.point3d_to_2d(point3d)
        point2d_plus_2pi = point2d.translation(volmdlr.Point2D(volmdlr.TWO_PI, 0))
        point2d_minus_2pi = point2d.translation(volmdlr.Point2D(-volmdlr.TWO_PI, 0))
        check_point3d = self.surface3d.point2d_to_3d(point2d)
        if check_point3d.point_distance(point3d) > 1e-6:
            return False

        return any(self.surface2d.point_belongs(pt2d) for pt2d in [point2d, point2d_plus_2pi, point2d_minus_2pi])

    def grid_size(self):
        """
        Specifies an adapted size of the discretization grid used in face triangulation.
        """
        angle_resolution = 11
        z_resolution = 5
        theta_min, theta_max, zmin, zmax = self.surface2d.bounding_rectangle().bounds()
        delta_theta = theta_max - theta_min
        number_points_x = int(delta_theta * angle_resolution)

        delta_z = zmax - zmin
        number_points_y = int(delta_z * z_resolution)

        return number_points_x, number_points_y

    def minimum_distance(self, other_face, return_points=False):
        if other_face.__class__ is CylindricalFace3D:
            point1, point2 = self.minimum_distance_points_cyl(other_face)
            if return_points:
                return point1.point_distance(point2), point1, point2
            return point1.point_distance(point2)

        if other_face.__class__ is PlaneFace3D:
            point1, point2 = self.minimum_distance_points_plane(other_face)
            if return_points:
                return point1.point_distance(point2), point1, point2
            return point1.point_distance(point2)

        if other_face.__class__ is ToroidalFace3D:
            point1, point2 = other_face.minimum_distance_points_cyl(self)
            if return_points:
                return point1.point_distance(point2), point1, point2
            return point1.point_distance(point2)

        raise NotImplementedError

    def adjacent_direction(self, other_face3d):
        """
        Find out in which direction the faces are adjacent.

        :param other_face3d: The face to evaluation.
        :type other_face3d: volmdlr.faces.CylindricalFace3D
        """

        contour1 = self.outer_contour3d
        contour2 = other_face3d.outer_contour3d
        point1, point2 = contour1.shared_primitives_extremities(contour2)

        coord = point1 - point2
        coord = [abs(coord.x), abs(coord.y)]

        if coord.index(max(coord)) == 0:
            return 'x'
        return 'y'

    def get_geo_lines(self, tag: int, line_loop_tag: List[int]):
        """
        Gets the lines that define a CylindricalFace3D in a .geo file.

        """

        return 'Surface(' + str(tag) + ') = {' + str(line_loop_tag)[1:-1] + '};'

    def arc_inside(self, arc: vme.Arc3D):
        """
        Verifies if Arc3D is inside a CylindricalFace3D.

        :param arc: Arc3D to be verified.
        :return: True if it is inside, False otherwise.
        """
        if not math.isclose(abs(arc.frame.w.dot(self.surface3d.frame.w)), 1.0, abs_tol=1e-6):
            return False
        if not math.isclose(self.radius, arc.radius, abs_tol=1e-6):
            return False
        return self.arcellipse_inside(arc)

    def arcellipse_inside(self, arcellipse: vme.ArcEllipse3D):
        """
        Verifies if ArcEllipse3D is inside a CylindricalFace3D.

        :param arcellipse: ArcEllipse3D to be verified.
        :return: True if it is inside, False otherwise.
        """
        for point in arcellipse.points:
            if not self.point_belongs(point):
                return False
        return True

    def planeface_intersections(self, planeface: PlaneFace3D):
        planeface_intersections = planeface.cylindricalface_intersections(self)
        return planeface_intersections


class ToroidalFace3D(Face3D):
    """
    Defines a ToroidalFace3D class.

    :param surface3d: a toroidal surface 3d.
    :type surface3d: ToroidalSurface3D.
    :param surface2d: a 2d surface to define the toroidal face.
    :type surface2d: Surface2D.

    :Example:

    contours 2d is rectangular and will create a classic tore with x:2*pi, y:2*pi
    x is for exterior, and y for the circle to revolute
    points = [pi, 2*pi] for an half tore
    """
    min_x_density = 5
    min_y_density = 1

    def __init__(self, surface3d: ToroidalSurface3D,
                 surface2d: Surface2D,
                 name: str = ''):

        # self.toroidalsurface3d = toroidalsurface3d

        self.center = surface3d.frame.origin
        self.normal = surface3d.frame.w

        theta_min, theta_max, phi_min, phi_max = surface2d.outer_contour.bounding_rectangle.bounds()

        self.theta_min = theta_min
        self.theta_max = theta_max
        self.phi_min = phi_min
        self.phi_max = phi_max

        # contours3d = [self.toroidalsurface3d.contour2d_to_3d(c)\
        #               for c in [outer_contour2d]+inners_contours2d]

        Face3D.__init__(self,
                        surface3d=surface3d,
                        surface2d=surface2d,
                        name=name)
        self._bbox = None

    def copy(self, deep=True, memo=None):
        return ToroidalFace3D(self.surface3d.copy(deep, memo), self.surface2d.copy(),
                              self.name)

    def points_resolution(self, line, pos,
                          resolution):  # With a resolution wished
        points = []
        points.append(line.points[0])
        limit = line.points[1].vector[pos]
        start = line.points[0].vector[pos]
        vec = [0, 0]
        vec[pos] = start
        echelon = [line.points[0].vector[0] - vec[0],
                   line.points[0].vector[1] - vec[1]]
        flag = start + resolution
        while flag < limit:
            echelon[pos] = flag
            flag += resolution
            points.append(volmdlr.Point2D(echelon))
        points.append(line.points[1])
        return points

    @property
    def bounding_box(self):
        """
        Returns the surface bounding box.
        """
        if not self._bbox:
            self._bbox = self.get_bounding_box()
        return self._bbox

    @bounding_box.setter
    def bounding_box(self, new_bounding_box):
        self._bbox = new_bounding_box

    def get_bounding_box(self):
        return self.surface3d.bounding_box

    def triangulation_lines(self, angle_resolution=5):
        theta_min, theta_max, phi_min, phi_max = self.surface2d.bounding_rectangle().bounds()

        delta_theta = theta_max - theta_min
        nlines_x = int(delta_theta * angle_resolution)
        lines_x = []
        for i in range(nlines_x):
            theta = theta_min + (i + 1) / (nlines_x + 1) * delta_theta
            lines_x.append(vme.Line2D(volmdlr.Point2D(theta, phi_min),
                                      volmdlr.Point2D(theta, phi_max)))
        delta_phi = phi_max - phi_min
        nlines_y = int(delta_phi * angle_resolution)
        lines_y = []
        for i in range(nlines_y):
            phi = phi_min + (i + 1) / (nlines_y + 1) * delta_phi
            lines_y.append(vme.Line2D(volmdlr.Point2D(theta_min, phi),
                                      volmdlr.Point2D(theta_max, phi)))
        return lines_x, lines_y

    def grid_size(self):
        """
        Specifies an adapted size of the discretization grid used in face triangulation.
        """
        theta_angle_resolution = 11
        phi_angle_resolution = 7
        theta_min, theta_max, phi_min, phi_max = self.surface2d.bounding_rectangle().bounds()

        delta_theta = theta_max - theta_min
        number_points_x = int(delta_theta * theta_angle_resolution)

        delta_phi = phi_max - phi_min
        number_points_y = int(delta_phi * phi_angle_resolution)

        return number_points_x, number_points_y


class ConicalFace3D(Face3D):
    """
    Defines a ConicalFace3D class.

    :param surface3d: a conical surface 3d.
    :type surface3d: ConicalSurface3D.
    :param surface2d: a 2d surface to define the conical face.
    :type surface2d: Surface2D.


    """
    min_x_density = 5
    min_y_density = 1

    def __init__(self, surface3d: ConicalSurface3D,
                 surface2d: Surface2D,
                 name: str = ''):

        Face3D.__init__(self,
                        surface3d=surface3d,
                        surface2d=surface2d,
                        name=name)
        self._bbox = None

    @property
    def bounding_box(self):
        """
        Surface bounding box.
        """
        if not self._bbox:
            self._bbox = self.get_bounding_box()
        return self._bbox

    @bounding_box.setter
    def bounding_box(self, new_bouding_box):
        self._bbox = new_bouding_box

    def get_bounding_box(self):
        theta_min, theta_max, zmin, zmax = self.surface2d.outer_contour.bounding_rectangle.bounds()

        x_vector = (volmdlr.X3D.dot(self.surface3d.frame.u) * self.surface3d.frame.u
                    + volmdlr.X3D.dot(self.surface3d.frame.v) * self.surface3d.frame.v)
        try:
            x_vector.normalize()
        except ZeroDivisionError:
            pass
        y_vector = (volmdlr.Y3D.dot(self.surface3d.frame.u) * self.surface3d.frame.u
                    + volmdlr.Y3D.dot(self.surface3d.frame.v) * self.surface3d.frame.v)

        try:
            y_vector.normalize()
        except ZeroDivisionError:
            pass

        z_vector = (volmdlr.Z3D.dot(self.surface3d.frame.u) * self.surface3d.frame.u
                    + volmdlr.Z3D.dot(self.surface3d.frame.v) * self.surface3d.frame.v)
        try:
            z_vector.normalize()
        except ZeroDivisionError:
            pass

        lower_center = self.surface3d.frame.origin + zmin * self.surface3d.frame.w
        upper_center = self.surface3d.frame.origin + zmax * self.surface3d.frame.w
        lower_radius = math.tan(self.surface3d.semi_angle) * zmin
        upper_radius = math.tan(self.surface3d.semi_angle) * zmax

        points = [lower_center - lower_radius * x_vector,
                  lower_center + lower_radius * x_vector,
                  lower_center - lower_radius * y_vector,
                  lower_center + lower_radius * y_vector,
                  lower_center - lower_radius * z_vector,
                  lower_center + lower_radius * z_vector,
                  upper_center - upper_radius * x_vector,
                  upper_center + upper_radius * x_vector,
                  upper_center - upper_radius * y_vector,
                  upper_center + upper_radius * y_vector,
                  upper_center - upper_radius * z_vector,
                  upper_center + upper_radius * z_vector,
                  ]

        return volmdlr.core.BoundingBox.from_points(points)

    def triangulation_lines(self, angle_resolution=5):
        theta_min, theta_max, zmin, zmax = self.surface2d.bounding_rectangle().bounds()
        delta_theta = theta_max - theta_min
        nlines = int(delta_theta * angle_resolution)
        lines_x = []
        for i in range(nlines):
            theta = theta_min + (i + 1) / (nlines + 1) * delta_theta
            lines_x.append(vme.Line2D(volmdlr.Point2D(theta, zmin),
                                      volmdlr.Point2D(theta, zmax)))

        if zmin < 1e-9:
            delta_z = zmax - zmin
            lines_y = [vme.Line2D(volmdlr.Point2D(theta_min, zmin + 0.1 * delta_z),
                                  volmdlr.Point2D(theta_max, zmin + 0.1 * delta_z))]
        else:
            lines_y = []
        return lines_x, lines_y

    def grid_size(self):
        """
        Specifies an adapted size of the discretization grid used in face triangulation.
        """
        angle_resolution = 5
        theta_min, theta_max, _, _ = self.surface2d.bounding_rectangle().bounds()
        delta_theta = theta_max - theta_min
        number_points_x = math.ceil(delta_theta * angle_resolution)

        number_points_y = 0

        return number_points_x, number_points_y

    # def create_triangle(self, all_contours_points, part):
    #     Triangles, ts = [], []
    #     pts, h_list = [], []
    #     for listpt in all_contours_points:
    #         for pt in listpt:
    #             pts.append(pt)
    #             h_list.append(pt[1])
    #     if part == 'bot':
    #         h_concerned = min(h_list)
    #     else:
    #         h_concerned = max(h_list)
    #     peak_list, other = [], []
    #     for pt in pts:
    #         if pt[1] == h_concerned:
    #             peak_list.append(pt)
    #         else:
    #             other.append(pt)
    #     points = [peak_list[0]] + other
    #
    #     for i in range(1, len(points)):
    #         if i == len(points) - 1:
    #             vertices = [points[i].vector, points[0].vector,
    #                         points[1].vector]
    #             segments = [[0, 1], [1, 2], [2, 0]]
    #             listindice = [i, 0, 1]
    #         else:
    #             vertices = [points[i].vector, points[0].vector,
    #                         points[i + 1].vector]
    #             segments = [[0, 1], [1, 2], [2, 0]]
    #             listindice = [i, 0, i + 1]
    #         tri = {'vertices': vertices, 'segments': segments}
    #         t = triangle_lib.triangulate(tri, 'p')
    #         if 'triangles' in t:
    #             triangles = t['triangles'].tolist()
    #             triangles[0] = listindice
    #             Triangles.append(triangles)
    #         else:
    #             Triangles.append(None)
    #         ts.append(t)
    #
    #     return points, Triangles


class SphericalFace3D(Face3D):
    """
    Defines a SpehericalFace3D class.

    :param surface3d: a spherical surface 3d.
    :type surface3d: SphericalSurface3D.
    :param surface2d: a 2d surface to define the spherical face.
    :type surface2d: Surface2D.


    """
    min_x_density = 5
    min_y_density = 5

    def __init__(self, surface3d: SphericalSurface3D,
                 surface2d: Surface2D,
                 name: str = ''):
        Face3D.__init__(self,
                        surface3d=surface3d,
                        surface2d=surface2d,
                        name=name)
        self._bbox = None

    @property
    def bounding_box(self):
        if not self._bbox:
            self._bbox = self.get_bounding_box()
        return self._bbox

    @bounding_box.setter
    def bounding_box(self, new_bouding_box):
        self._bbox = new_bouding_box

    def get_bounding_box(self):
        # To be enhanced
        return self.surface3d.bounding_box

    def triangulation_lines(self, angle_resolution=7):
        """
        Specifies the number of subdivision when using triangulation by lines. (Old triangulation).
        """
        theta_min, theta_max, phi_min, phi_max = self.surface2d.bounding_rectangle().bounds()

        delta_theta = theta_max - theta_min
        nlines_x = int(delta_theta * angle_resolution)
        lines_x = []
        for i in range(nlines_x):
            theta = theta_min + (i + 1) / (nlines_x + 1) * delta_theta
            lines_x.append(vme.Line2D(volmdlr.Point2D(theta, phi_min),
                                      volmdlr.Point2D(theta, phi_max)))
        delta_phi = phi_max - phi_min
        nlines_y = int(delta_phi * angle_resolution)
        lines_y = []
        for i in range(nlines_y):
            phi = phi_min + (i + 1) / (nlines_y + 1) * delta_phi
            lines_y.append(vme.Line2D(volmdlr.Point2D(theta_min, phi),
                                      volmdlr.Point2D(theta_max, phi)))
        return lines_x, lines_y

    def grid_size(self):
        """
        Specifies an adapted size of the discretization grid used in face triangulation.
        """
        angle_resolution = 11
        theta_min, theta_max, phi_min, phi_max = self.surface2d.bounding_rectangle().bounds()

        delta_theta = theta_max - theta_min
        number_points_x = int(delta_theta * angle_resolution)

        delta_phi = phi_max - phi_min
        number_points_y = int(delta_phi * angle_resolution)

        return number_points_x, number_points_y


class RuledFace3D(Face3D):
    """
    A 3D face with a ruled surface.

    This class represents a 3D face with a ruled surface, which is a surface
    formed by straight lines connecting two input curves. It is a subclass of
    the `Face3D` class and inherits all of its attributes and methods.

    :param surface3d: The 3D ruled surface of the face.
    :type surface3d: `RuledSurface3D`
    :param surface2d: The 2D projection of the face onto the parametric domain (u, v).
    :type surface2d: `Surface2D`
    :param name: The name of the face.
    :type name: str
    :param color: The color of the face.
    :type color: tuple
    """
    min_x_density = 50
    min_y_density = 1

    def __init__(self,
                 surface3d: RuledSurface3D,
                 surface2d: Surface2D,
                 name: str = ''):
        Face3D.__init__(self, surface3d=surface3d,
                        surface2d=surface2d,
                        name=name)
        self._bbox = None

    @property
    def bounding_box(self):
        """
        Returns the bounding box of the surface.
        """
        if not self._bbox:
            self._bbox = self.get_bounding_box()
        return self._bbox

    @bounding_box.setter
    def bounding_box(self, new_bouding_box):
        self._bbox = new_bouding_box

    def get_bounding_box(self):
        # To be enhance by restricting wires to cut
        # xmin, xmax, ymin, ymax = self.surface2d.outer_contour.bounding_rectangle()
        points = [self.surface3d.point2d_to_3d(volmdlr.Point2D(i / 30, 0.)) for
                  i in range(31)]
        points.extend(
            [self.surface3d.point2d_to_3d(volmdlr.Point2D(i / 30, 1.)) for i
             in range(31)])

        return volmdlr.core.BoundingBox.from_points(points)

    def triangulation_lines(self, angle_resolution=10):
        """
        Specifies the number of subdivision when using triangulation by lines. (Old triangulation).
        """
        xmin, xmax, ymin, ymax = self.surface2d.bounding_rectangle().bounds()
        delta_x = xmax - xmin
        nlines = int(delta_x * angle_resolution)
        lines = []
        for i in range(nlines):
            x = xmin + (i + 1) / (nlines + 1) * delta_x
            lines.append(vme.Line2D(volmdlr.Point2D(x, ymin),
                                    volmdlr.Point2D(x, ymax)))
        return lines, []

    def grid_size(self):
        """
        Specifies an adapted size of the discretization grid used in face triangulation.
        """
        angle_resolution = 10
        xmin, xmax, _, _ = self.surface2d.bounding_rectangle().bounds()
        delta_x = xmax - xmin
        number_points_x = int(delta_x * angle_resolution)

        number_points_y = 0

        return number_points_x, number_points_y


class ExtrusionFace3D(Face3D):
    """
    A 3D face with a ruled surface.

    This class represents a 3D face with a ruled surface, which is a surface
    formed by straight lines connecting two input curves. It is a subclass of
    the `Face3D` class and inherits all of its attributes and methods.


    :param surface3d: The 3D ruled surface of the face.
    :type surface3d: `RuledSurface3D`
    :param surface2d: The 2D projection of the face onto the parametric domain (u, v).
    :type surface2d: `Surface2D`
    :param name: The name of the face.
    :type name: str
    """
    min_x_density = 50
    min_y_density = 1

    def __init__(self,
                 surface3d: RuledSurface3D,
                 surface2d: Surface2D,
                 name: str = ''):
        Face3D.__init__(self, surface3d=surface3d,
                        surface2d=surface2d,
                        name=name)
        self._bbox = None

    @property
    def bounding_box(self):
        if not self._bbox:
            self._bbox = self.get_bounding_box()
        return self._bbox

    @bounding_box.setter
    def bounding_box(self, new_bouding_box):
        self._bbox = new_bouding_box

    def get_bounding_box(self):
        # To be enhanced by restricting wires to cut
        points = self.outer_contour3d.discretization_points(number_points=25)

        return volmdlr.core.BoundingBox.from_points(points)

    def grid_size(self):
        """
        Specifies an adapted size of the discretization grid used in face triangulation.
        """
        angle_resolution = 36
        xmin, xmax, _, _ = self.surface2d.bounding_rectangle().bounds()
        delta_x = xmax - xmin
        number_points_x = int(delta_x * angle_resolution)

        number_points_y = number_points_x

        return number_points_x, number_points_y


class RevolutionFace3D(Face3D):
    """
    A 3D face with a ruled surface.

    This class represents a 3D face with a ruled surface, which is a surface
    formed by straight lines connecting two input curves. It is a subclass of
    the `Face3D` class and inherits all of its attributes and methods.


    :param surface3d: The 3D ruled surface of the face.
    :type surface3d: `RuledSurface3D`
    :param surface2d: The 2D projection of the face onto the parametric domain (u, v).
    :type surface2d: `Surface2D`
    :param name: The name of the face.
    :type name: str
    """
    min_x_density = 50
    min_y_density = 1

    def __init__(self,
                 surface3d: RuledSurface3D,
                 surface2d: Surface2D,
                 name: str = ''):
        Face3D.__init__(self, surface3d=surface3d,
                        surface2d=surface2d,
                        name=name)
        self._bbox = None

    @property
    def bounding_box(self):
        if not self._bbox:
            self._bbox = self.get_bounding_box()
        return self._bbox

    @bounding_box.setter
    def bounding_box(self, new_bouding_box):
        self._bbox = new_bouding_box

    def get_bounding_box(self):
        # To be enhanced by restricting wires to cut
        curve_points = self.surface3d.edge.discretization_points(angle_resolution=20)
        points = []
        for i in range(37):
            angle = i * volmdlr.TWO_PI / 36
            points.extend([point.rotation(self.surface3d.axis_point, self.surface3d.axis, angle)
                           for point in curve_points])

        return volmdlr.core.BoundingBox.from_points(points)

    def grid_size(self):
        """
        Specifies an adapted size of the discretization grid used in face triangulation.
        """
        angle_resolution = 10
        xmin, xmax, _, _ = self.surface2d.bounding_rectangle().bounds()
        delta_x = xmax - xmin
        number_points_x = int(delta_x * angle_resolution)

        number_points_y = number_points_x

        return number_points_x, number_points_y


class BSplineFace3D(Face3D):
    """
    A 3D face with a B-spline surface.

    This class represents a 3D face with a B-spline surface, which is a smooth
    surface defined by a set of control points and knots. It is a subclass of
    the `Face3D` class and inherits all of its attributes and methods.

    :param surface3d: The 3D B-spline surface of the face.
    :type surface3d: `BSplineSurface3D`
    :param surface2d: The 2D projection of the face onto the parametric domain (u, v).
    :type surface2d: `Surface2D`
    :param name: The name of the face.
    :type name: str
    """

    def __init__(self, surface3d: BSplineSurface3D,
                 surface2d: Surface2D,
                 name: str = ''):
        Face3D.__init__(self,
                        surface3d=surface3d,
                        surface2d=surface2d,
                        name=name)
        self._bbox = None

    @property
    def bounding_box(self):
        if not self._bbox:
            self._bbox = self.get_bounding_box()
        return self._bbox

    @bounding_box.setter
    def bounding_box(self, new_bounding_box):
        self._bbox = new_bounding_box

    def get_bounding_box(self):
        return self.surface3d.bounding_box

    def triangulation_lines(self, resolution=25):
        u_min, u_max, v_min, v_max = self.surface2d.bounding_rectangle().bounds()

        delta_u = u_max - u_min
        nlines_x = int(delta_u * resolution)
        lines_x = []
        for i in range(nlines_x):
            u = u_min + (i + 1) / (nlines_x + 1) * delta_u
            lines_x.append(vme.Line2D(volmdlr.Point2D(u, v_min),
                                      volmdlr.Point2D(u, v_max)))
        delta_v = v_max - v_min
        nlines_y = int(delta_v * resolution)
        lines_y = []
        for i in range(nlines_y):
            v = v_min + (i + 1) / (nlines_y + 1) * delta_v
            lines_y.append(vme.Line2D(volmdlr.Point2D(v_min, v),
                                      volmdlr.Point2D(v_max, v)))
        return lines_x, lines_y

    def grid_size(self):
        """
        Specifies an adapted size of the discretization grid used in face triangulation.
        """
        if self.surface3d.x_periodicity or self.surface3d.y_periodicity:
            resolution = 25
        else:
            resolution = 15
        u_min, u_max, v_min, v_max = self.surface2d.bounding_rectangle().bounds()
        delta_u = u_max - u_min
        number_points_x = int(delta_u * resolution)

        delta_v = v_max - v_min
        number_points_y = int(delta_v * resolution)

        return number_points_x, number_points_y

    def pair_with(self, other_bspline_face3d):
        """
        Finds out how the uv parametric frames are located.

        It does it by compaing to each other and also how grid 3d can be defined respected to these directions.

        :param other_bspline_face3d: BSplineFace3D
        :type other_bspline_face3d: :class:`volmdlr.faces.BSplineFace3D`
        :return: corresponding_direction, grid2d_direction
        :rtype: Tuple[?, ?]
        """

        adjacent_direction1, diff1, adjacent_direction2, diff2 = self.adjacent_direction(other_bspline_face3d)
        corresponding_directions = []
        if (diff1 > 0 and diff2 > 0) or (diff1 < 0 and diff2 < 0):
            corresponding_directions.append(('+' + adjacent_direction1, '+' + adjacent_direction2))
        else:
            corresponding_directions.append(('+' + adjacent_direction1, '-' + adjacent_direction2))

        if adjacent_direction1 == 'u' and adjacent_direction2 == 'u':
            corresponding_directions, grid2d_direction = self.adjacent_direction_uu(
                other_bspline_face3d, corresponding_directions)
        elif adjacent_direction1 == 'v' and adjacent_direction2 == 'v':
            corresponding_directions, grid2d_direction = self.adjacent_direction_vv(
                other_bspline_face3d, corresponding_directions)
        elif adjacent_direction1 == 'u' and adjacent_direction2 == 'v':
            corresponding_directions, grid2d_direction = self.adjacent_direction_uv(
                other_bspline_face3d, corresponding_directions)
        elif adjacent_direction1 == 'v' and adjacent_direction2 == 'u':
            corresponding_directions, grid2d_direction = self.adjacent_direction_vu(
                other_bspline_face3d, corresponding_directions)

        return corresponding_directions, grid2d_direction

    def adjacent_direction_uu(self, other_bspline_face3d, corresponding_directions):

        extremities = self.extremities(other_bspline_face3d)
        start1, start2 = extremities[0], extremities[2]
        borders_points = [volmdlr.Point2D(0, 0), volmdlr.Point2D(1, 0),
                          volmdlr.Point2D(1, 1), volmdlr.Point2D(0, 1)]

        # TODO: compute nearest_point in 'bounding_box points' instead of borders_points
        nearest_start1 = start1.nearest_point(borders_points)
        # nearest_end1 = end1.nearest_point(borders_points)
        nearest_start2 = start2.nearest_point(borders_points)
        # nearest_end2 = end2.nearest_point(borders_points)

        v1 = nearest_start1[1]
        v2 = nearest_start2[1]

        if v1 == 0 and v2 == 0:
            corresponding_directions.append(('+v', '-v'))
            grid2d_direction = [['+x', '-y'], ['+x', '+y']]

        elif v1 == 1 and v2 == 1:
            if corresponding_directions == [('+u', '-u')]:
                grid2d_direction = [['+x', '+y'], ['-x', '-y']]
            else:
                grid2d_direction = [['+x', '+y'], ['+x', '-y']]
            corresponding_directions.append(('+v', '-v'))

        elif v1 == 1 and v2 == 0:
            corresponding_directions.append(('+v', '+v'))
            grid2d_direction = [['+x', '+y'], ['+x', '+y']]

        elif v1 == 0 and v2 == 1:
            corresponding_directions.append(('+v', '+v'))
            grid2d_direction = [['+x', '-y'], ['+x', '-y']]

        return corresponding_directions, grid2d_direction

    def adjacent_direction_vv(self, other_bspline_face3d, corresponding_directions):

        extremities = self.extremities(other_bspline_face3d)
        start1, start2 = extremities[0], extremities[2]
        borders_points = [volmdlr.Point2D(0, 0), volmdlr.Point2D(1, 0),
                          volmdlr.Point2D(1, 1), volmdlr.Point2D(0, 1)]

        # TODO: compute nearest_point in 'bounding_box points' instead of borders_points
        nearest_start1 = start1.nearest_point(borders_points)
        # nearest_end1 = end1.nearest_point(borders_points)
        nearest_start2 = start2.nearest_point(borders_points)
        # nearest_end2 = end2.nearest_point(borders_points)

        u1 = nearest_start1[0]
        u2 = nearest_start2[0]

        if u1 == 0 and u2 == 0:
            corresponding_directions.append(('+u', '-v'))
            grid2d_direction = [['-y', '-x'], ['-y', '+x']]

        elif u1 == 1 and u2 == 1:
            if corresponding_directions == [('+v', '-v')]:
                grid2d_direction = [['+y', '+x'], ['-y', '-x']]
            else:
                grid2d_direction = [['+y', '+x'], ['+y', '-x']]
            corresponding_directions.append(('+u', '-u'))

        elif u1 == 0 and u2 == 1:
            corresponding_directions.append(('+u', '+u'))
            grid2d_direction = [['+y', '-x'], ['+y', '-x']]

        elif u1 == 1 and u2 == 0:
            corresponding_directions.append(('+u', '+u'))
            grid2d_direction = [['+y', '+x'], ['+y', '+x']]

        return corresponding_directions, grid2d_direction

    def adjacent_direction_uv(self, other_bspline_face3d, corresponding_directions):

        extremities = self.extremities(other_bspline_face3d)
        start1, start2 = extremities[0], extremities[2]
        borders_points = [volmdlr.Point2D(0, 0), volmdlr.Point2D(1, 0),
                          volmdlr.Point2D(1, 1), volmdlr.Point2D(0, 1)]

        # TODO: compute nearest_point in 'bounding_box points' instead of borders_points
        nearest_start1 = start1.nearest_point(borders_points)
        # nearest_end1 = end1.nearest_point(borders_points)
        nearest_start2 = start2.nearest_point(borders_points)
        # nearest_end2 = end2.nearest_point(borders_points)

        v1 = nearest_start1[1]
        u2 = nearest_start2[0]

        if v1 == 1 and u2 == 0:
            corresponding_directions.append(('+v', '+u'))
            grid2d_direction = [['+x', '+y'], ['+y', '+x']]

        elif v1 == 0 and u2 == 1:
            corresponding_directions.append(('+v', '+u'))
            grid2d_direction = [['-x', '-y'], ['-y', '-x']]

        elif v1 == 1 and u2 == 1:
            corresponding_directions.append(('+v', '-u'))
            grid2d_direction = [['+x', '+y'], ['-y', '-x']]

        elif v1 == 0 and u2 == 0:
            corresponding_directions.append(('+v', '-u'))
            grid2d_direction = [['-x', '-y'], ['-y', '+x']]

        return corresponding_directions, grid2d_direction

    def adjacent_direction_vu(self, other_bspline_face3d, corresponding_directions):

        extremities = self.extremities(other_bspline_face3d)
        start1, start2 = extremities[0], extremities[2]
        borders_points = [volmdlr.Point2D(0, 0), volmdlr.Point2D(1, 0),
                          volmdlr.Point2D(1, 1), volmdlr.Point2D(0, 1)]

        # TODO: compute nearest_point in 'bounding_box points' instead of borders_points
        nearest_start1 = start1.nearest_point(borders_points)
        # nearest_end1 = end1.nearest_point(borders_points)
        nearest_start2 = start2.nearest_point(borders_points)
        # nearest_end2 = end2.nearest_point(borders_points)

        u1 = nearest_start1[0]
        v2 = nearest_start2[1]

        if u1 == 1 and v2 == 0:
            corresponding_directions.append(('+u', '+v'))
            grid2d_direction = [['+y', '+x'], ['+x', '+y']]

        elif u1 == 0 and v2 == 1:
            corresponding_directions.append(('+u', '+v'))
            grid2d_direction = [['-y', '-x'], ['+x', '-y']]

        elif u1 == 0 and v2 == 0:
            corresponding_directions.append(('+u', '-v'))
            grid2d_direction = [['+y', '-x'], ['+x', '+y']]

        elif u1 == 1 and v2 == 1:
            if corresponding_directions == [('+v', '-u')]:
                grid2d_direction = [['+y', '+x'], ['-x', '-y']]
            else:
                grid2d_direction = [['+y', '+x'], ['+x', '-y']]
            corresponding_directions.append(('+u', '-v'))

        return corresponding_directions, grid2d_direction

    def extremities(self, other_bspline_face3d):
        """
        Find points extremities for nearest edges of two faces.
        """
        contour1 = self.outer_contour3d
        contour2 = other_bspline_face3d.outer_contour3d

        contour1_2d = self.surface2d.outer_contour
        contour2_2d = other_bspline_face3d.surface2d.outer_contour

        points1 = [prim.start for prim in contour1.primitives]
        points2 = [prim.start for prim in contour2.primitives]

        dis, ind = [], []
        for point_ in points1:
            point = point_.nearest_point(points2)
            ind.append(points2.index(point))
            dis.append(point_.point_distance(point))

        dis_sorted = sorted(dis)

        shared = []
        for k, point1 in enumerate(contour1.primitives):
            if dis_sorted[0] == dis_sorted[1]:
                indices = npy.where(npy.array(dis) == dis_sorted[0])[0]
                index1 = indices[0]
                index2 = indices[1]
            else:
                index1 = dis.index(dis_sorted[0])
                index2 = dis.index(dis_sorted[1])
            if ((point1.start.is_close(points1[index1]) and point1.end.is_close(points1[index2]))
                    or
                    (point1.end.is_close(points1[index1]) and point1.start.is_close(points1[index2]))):
                shared.append(point1)
                i = k

        for k, prim2 in enumerate(contour2.primitives):
            if ((prim2.start.is_close(points2[ind[index1]]) and prim2.end.is_close(points2[ind[index2]]))
                    or
                    (prim2.end.is_close(points2[ind[index1]]) and prim2.start.is_close(points2[ind[index2]]))):
                shared.append(prim2)
                j = k

        points = [contour2.primitives[j].start, contour2.primitives[j].end]

        if points.index(contour1.primitives[i].start.nearest_point(points)) == 1:
            start1 = contour1_2d.primitives[i].start
            end1 = contour1_2d.primitives[i].end

            start2 = contour2_2d.primitives[j].end
            end2 = contour2_2d.primitives[j].start

        else:
            start1 = contour1_2d.primitives[i].start
            end1 = contour1_2d.primitives[i].end

            start2 = contour2_2d.primitives[j].start
            end2 = contour2_2d.primitives[j].end

        return start1, end1, start2, end2

    def adjacent_direction(self, other_bspline_face3d):
        """
        Find directions (u or v) between two faces, in the nearest edges between them.
        """

        start1, end1, start2, end2 = self.extremities(other_bspline_face3d)

        du1 = abs((end1 - start1)[0])
        dv1 = abs((end1 - start1)[1])

        if du1 < dv1:
            adjacent_direction1 = 'v'
            diff1 = (end1 - start1)[1]
        else:
            adjacent_direction1 = 'u'
            diff1 = (end1 - start1)[0]

        du2 = abs((end2 - start2)[0])
        dv2 = abs((end2 - start2)[1])

        if du2 < dv2:
            adjacent_direction2 = 'v'
            diff2 = (end2 - start2)[1]
        else:
            adjacent_direction2 = 'u'
            diff2 = (end2 - start2)[0]

        return adjacent_direction1, diff1, adjacent_direction2, diff2

    def adjacent_direction_xy(self, other_face3d):
        """
        Find out in which direction the faces are adjacent.

        :type other_face3d: volmdlr.faces.BSplineFace3D
        :return: adjacent_direction
        """

        contour1 = self.outer_contour3d
        contour2 = other_face3d.outer_contour3d
        point1, point2 = contour1.shared_primitives_extremities(contour2)

        coord = point1 - point2
        coord = [abs(coord.x), abs(coord.y)]

        if coord.index(max(coord)) == 0:
            return 'x'
        return 'y'

    def merge_with(self, other_bspline_face3d):
        """
        Merge two adjacent faces.

        :type: other_bspline_face3d : volmdlr.faces.BSplineFace3D
        :rtype: merged_face : volmdlr.faces.BSplineFace3D
        """

        merged_surface = self.surface3d.merge_with(other_bspline_face3d.surface3d)
        contours = self.outer_contour3d.merge_with(other_bspline_face3d.outer_contour3d)
        contours.extend(self.inner_contours3d)
        contours.extend(other_bspline_face3d.inner_contours3d)
        merged_face = merged_surface.face_from_contours3d(contours)

        return merged_face


class OpenShell3D(volmdlr.core.CompositePrimitive3D):
    """
    A 3D open shell composed of multiple faces.

    This class represents a 3D open shell, which is a collection of connected
    faces with no volume. It is a subclass of the `CompositePrimitive3D` class
    and inherits all of its attributes and methods.


    :param faces: The faces of the shell.
    :type faces: List[`Face3D`]
    :param color: The color of the shell.
    :type color: Tuple[float, float, float]
    :param alpha: The transparency of the shell, should be a value in the interval (0, 1).
    :type alpha: float
    :param name: The name of the shell.
    :type name: str
    :param bounding_box: The bounding box of the shell.
    :type bounding_box: :class:`volmdlr.core.BoundingBox`
    """
    _standalone_in_db = True
    _non_serializable_attributes = ['primitives']
    _non_data_eq_attributes = ['name', 'color', 'alpha', 'bounding_box', 'primitives']
    _non_data_hash_attributes = []
    STEP_FUNCTION = 'OPEN_SHELL'

    def __init__(self, faces: List[Face3D],
                 color: Tuple[float, float, float] = None,
                 alpha: float = 1.,
                 name: str = '',
                 bounding_box: volmdlr.core.BoundingBox = None):

        self.faces = faces
        if not color:
            self.color = volmdlr.core.DEFAULT_COLOR
        else:
            self.color = color
        self.alpha = alpha

        if bounding_box:
            self._bbox = bounding_box
        else:
            self._bbox = None

        self._faces_graph = None

        volmdlr.core.CompositePrimitive3D.__init__(self,
                                                   primitives=faces, color=color, alpha=alpha,
                                                   name=name)

    def _data_hash(self):
        return len(self.faces)  # sum(face._data_hash() for face in self.faces)

    def _data_eq(self, other_object):
        if other_object.__class__.__name__ != self.__class__.__name__:
            return False
        for face1, face2 in zip(self.faces, other_object.faces):
            if not face1._data_eq(face2):
                return False

        return True

    @property
    def faces_graph(self):
        if not self._faces_graph:
            faces_graph = nx.Graph()
            for face in self.faces:
                for edge in face.outer_contour3d.primitives:
                    faces_graph.add_edge(edge.start, edge.end, edge=edge)
            self._faces_graph = faces_graph
        return self._faces_graph

    def to_dict(self, use_pointers: bool = False, memo=None, path: str = '#'):
        """
        Serializes a 3 dimensional open shell into a dictionary.

        This method does not use pointers for faces as it has no sense
        to have duplicate faces.

        :return: A serialized version of the OpenShell3D
        :rtype: dict

        .. seealso::
            How `serialization and deserialization`_ works in dessia_common

        .. _serialization and deserialization:
        https://documentation.dessia.tech/dessia_common/customizing.html#overloading-the-dict-to-object-method

        """
        dict_ = DessiaObject.base_dict(self)
        dict_.update({'color': self.color,
                      'alpha': self.alpha,
                      'faces': [f.to_dict(use_pointers=False) for f in self.faces]})
        if self._bbox:
            dict_['bounding_box'] = self._bbox.to_dict()

        return dict_

    @classmethod
    def from_step(cls, arguments, object_dict, **kwargs):
        """
        Converts a step primitive to a Open Shell 3D.

        :param arguments: The arguments of the step primitive.
        :type arguments: list
        :param object_dict: The dictionary containing all the step primitives
            that have already been instantiated.
        :type object_dict: dict
        :return: The corresponding OpenShell3D object.
        :rtype: :class:`volmdlr.faces.OpenShell3D`
        """
        faces = [object_dict[int(face[1:])] for face in arguments[1] if object_dict[int(face[1:])] is not None]
        return cls(faces, name=arguments[0][1:-1])

    def to_step(self, current_id):
        """
        Creates step file entities from volmdlr objects.
        """
        step_content = ''
        face_ids = []
        for face in self.faces:
            if isinstance(face, (Face3D, Surface3D)):
                face_content, face_sub_ids = face.to_step(current_id)
            else:
                face_content, face_sub_ids = face.to_step(current_id)
                face_sub_ids = [face_sub_ids]
            step_content += face_content
            face_ids.extend(face_sub_ids)
            current_id = max(face_sub_ids) + 1

        shell_id = current_id
        step_content += f"#{current_id} = {self.STEP_FUNCTION}('{self.name}'," \
                        f"({volmdlr.core.step_ids_to_str(face_ids)}));\n"
        manifold_id = shell_id + 1
        step_content += f"#{manifold_id} = SHELL_BASED_SURFACE_MODEL('{self.name}',(#{shell_id}));\n"

        frame_content, frame_id = volmdlr.OXYZ.to_step(manifold_id + 1)
        step_content += frame_content
        brep_id = frame_id + 1
        step_content += f"#{brep_id} = MANIFOLD_SURFACE_SHAPE_REPRESENTATION('',(#{frame_id},#{manifold_id}),#7);\n"

        return step_content, brep_id

    def to_step_face_ids(self, current_id):
        """
        Creates step file entities from volmdlr objects.
        """
        step_content = ''
        face_ids = []
        for face in self.faces:
            if isinstance(face, Face3D):
                face_content, face_sub_ids = face.to_step(current_id)
            else:
                face_content, face_sub_ids = face.to_step(current_id)
                face_sub_ids = [face_sub_ids]
            step_content += face_content
            face_ids.extend(face_sub_ids)
            current_id = max(face_sub_ids) + 1

        shell_id = current_id
        step_content += f"#{current_id} = {self.STEP_FUNCTION}('{self.name}'," \
                        f"({volmdlr.core.step_ids_to_str(face_ids)}));\n"
        manifold_id = shell_id + 1
        step_content += f"#{manifold_id} = SHELL_BASED_SURFACE_MODEL('{self.name}',(#{shell_id}));\n"

        frame_content, frame_id = volmdlr.OXYZ.to_step(manifold_id + 1)
        step_content += frame_content
        brep_id = frame_id + 1
        step_content += f"#{brep_id} = MANIFOLD_SURFACE_SHAPE_REPRESENTATION('',(#{frame_id},#{manifold_id}),#7);\n"

        return step_content, brep_id, face_ids

    def rotation(self, center: volmdlr.Point3D, axis: volmdlr.Vector3D,
                 angle: float):
        """
        Open Shell 3D / Closed Shell 3D rotation.

        :param center: rotation center.
        :param axis: rotation axis.
        :param angle: angle rotation.
        :return: a new rotated OpenShell3D.
        """
        new_faces = [face.rotation(center, axis, angle) for face
                     in self.faces]
        return self.__class__(new_faces, color=self.color, alpha=self.alpha, name=self.name)

    def rotation_inplace(self, center: volmdlr.Point3D, axis: volmdlr.Vector3D,
                         angle: float):
        """
        Shell 3D rotation. Object is updated inplace.

        :param center: rotation center
        :param axis: rotation axis
        :param angle: rotation angle
        """
        warnings.warn("'inplace' methods are deprecated. Use a not inplace method instead.", DeprecationWarning)

        for face in self.faces:
            face.rotation_inplace(center, axis, angle)
        new_bounding_box = self.get_bounding_box()
        self.bounding_box = new_bounding_box

    def translation(self, offset: volmdlr.Vector3D):
        """
        Shell3D translation.

        :param offset: translation vector.
        :return: A new translated Open Shell 3D.
        """
        new_faces = [face.translation(offset) for face in
                     self.faces]
        return self.__class__(new_faces, color=self.color, alpha=self.alpha,
                              name=self.name)

    def translation_inplace(self, offset: volmdlr.Vector3D):
        """
        Open Shell 3D translation. Object is updated inplace.

        :param offset: Translation vector.
        :type offset: `volmdlr.Vector3D`.
        :return: Translate the Open Shell 3D in place.
        :rtype: None.
        """
        warnings.warn("'inplace' methods are deprecated. Use a not inplace method instead.", DeprecationWarning)

        for face in self.faces:
            face.translation_inplace(offset)
        new_bounding_box = self.get_bounding_box()
        self.bounding_box = new_bounding_box

    def frame_mapping(self, frame: volmdlr.Frame3D, side: str):
        """
        Changes frame_mapping and return a new OpenShell3D.

        side = 'old' or 'new'.
        """
        new_faces = [face.frame_mapping(frame, side) for face in
                     self.faces]
        return self.__class__(new_faces, name=self.name)

    def frame_mapping_inplace(self, frame: volmdlr.Frame3D, side: str):
        """
        Changes frame_mapping and the object is updated inplace.

        side = 'old' or 'new'.
        """
        warnings.warn("'inplace' methods are deprecated. Use a not inplace method instead.", DeprecationWarning)

        for face in self.faces:
            face.frame_mapping_inplace(frame, side)
        new_bounding_box = self.get_bounding_box()
        self.bounding_box = new_bounding_box

    def copy(self, deep=True, memo=None):
        new_faces = [face.copy(deep=deep, memo=memo) for face in self.faces]
        return self.__class__(new_faces, color=self.color, alpha=self.alpha,
                              name=self.name)

    def union(self, shell2):
        new_faces = self.faces + shell2.faces
        new_name = self.name + ' union ' + shell2.name
        new_color = self.color
        return self.__class__(new_faces, name=new_name, color=new_color)

    def volume(self):
        """
        Does not consider holes.

        """
        volume = 0
        for face in self.faces:
            display3d = face.triangulation()
            for triangle_index in display3d.triangles:
                point1 = display3d.points[triangle_index[0]]
                point2 = display3d.points[triangle_index[1]]
                point3 = display3d.points[triangle_index[2]]

                v321 = point3[0] * point2[1] * point1[2]
                v231 = point2[0] * point3[1] * point1[2]
                v312 = point3[0] * point1[1] * point2[2]
                v132 = point1[0] * point3[1] * point2[2]
                v213 = point2[0] * point1[1] * point3[2]
                v123 = point1[0] * point2[1] * point3[2]
                volume_tetraedre = 1 / 6 * (-v321 + v231 + v312 - v132 - v213 + v123)

                volume += volume_tetraedre

        return abs(volume)

    @property
    def bounding_box(self):
        """
        Returns the boundary box.

        """
        if not self._bbox:
            self._bbox = self.get_bounding_box()
        return self._bbox

    @bounding_box.setter
    def bounding_box(self, new_bounding_box):
        self._bbox = new_bounding_box

    def get_bounding_box(self):
        return volmdlr.core.BoundingBox.from_bounding_boxes([face.bounding_box for face in self.faces])

    def cut_by_plane(self, plane_3d: Plane3D):
        frame_block = self.bounding_box.to_frame()
        frame_block.u = 1.1 * frame_block.u
        frame_block.v = 1.1 * frame_block.v
        frame_block.w = 1.1 * frame_block.w
        block = volmdlr.primitives3d.Block(frame_block,
                                           color=(0.1, 0.2, 0.2),
                                           alpha=0.6)
        face_3d = block.cut_by_orthogonal_plane(plane_3d)
        intersection_primitives = []
        for face in self.faces:
            intersection_wires = face.face_intersections(face_3d)
            if intersection_wires:
                for intersection_wire in intersection_wires:
                    intersection_primitives.extend(intersection_wire.primitives)
        contours3d = volmdlr.wires.Contour3D.contours_from_edges(
            intersection_primitives[:])
        if not contours3d:
            return []
        contours2d = [contour.to_2d(plane_3d.frame.origin,
                                    plane_3d.frame.u,
                                    plane_3d.frame.v) for contour in contours3d]
        resulting_faces = []
        for contour2d in contours2d:
            if contour2d.area() > 1e-7:
                surface2d = Surface2D(contour2d, [])
                resulting_faces.append(PlaneFace3D(plane_3d, surface2d))
        return resulting_faces

    def linesegment_intersections(self,
                                  linesegment3d: vme.LineSegment3D) \
            -> List[Tuple[Face3D, List[volmdlr.Point3D]]]:
        intersections = []
        for face in self.faces:
            face_intersections = face.linesegment_intersections(linesegment3d)
            if face_intersections:
                intersections.append((face, face_intersections))
        return intersections

    def line_intersections(self,
                           line3d: vme.Line3D) \
            -> List[Tuple[Face3D, List[volmdlr.Point3D]]]:
        intersections = []
        for face in self.faces:
            face_intersections = face.line_intersections(line3d)
            if face_intersections:
                intersections.append((face, face_intersections))
        return intersections

    def minimum_distance_points(self, shell2, resolution):
        """
        Returns a Measure object if the distance is not zero, otherwise returns None.

        """
        shell2_inter = self.shell_intersection(shell2, resolution)
        if shell2_inter is not None and shell2_inter != 1:
            return None

        # distance_min, point1_min, point2_min = self.faces[0].distance_to_face(shell2.faces[0], return_points=True)
        distance_min, point1_min, point2_min = self.faces[0].minimum_distance(
            shell2.faces[0], return_points=True)
        for face1 in self.faces:
            bbox1 = face1.bounding_box
            for face2 in shell2.faces:
                bbox2 = face2.bounding_box
                bbox_distance = bbox1.distance_to_bbox(bbox2)

                if bbox_distance < distance_min:
                    # distance, point1, point2 = face1.distance_to_face(face2, return_points=True)
                    distance, point1, point2 = face1.minimum_distance(face2,
                                                                      return_points=True)
                    if distance == 0:
                        return None
                    if distance < distance_min:
                        distance_min, point1_min, point2_min = distance, point1, point2

        return point1_min, point2_min

    def distance_to_shell(self, other_shell: 'OpenShell3D', resolution: float):
        min_dist = self.minimum_distance_points(other_shell, resolution)
        if min_dist is not None:
            point1, point2 = min_dist
            return point1.point_distance(point2)
        return 0

    def minimum_distance_point(self,
                               point: volmdlr.Point3D) -> volmdlr.Point3D:
        """
        Computes the distance of a point to a Shell3D, whether it is inside or outside the Shell3D.

        """
        distance_min, point1_min = self.faces[0].distance_to_point(point,
                                                                   return_other_point=True)
        for face in self.faces[1:]:
            bbox_distance = self.bounding_box.distance_to_point(point)
            if bbox_distance < distance_min:
                distance, point1 = face.distance_to_point(point,
                                                          return_other_point=True)
                if distance < distance_min:
                    distance_min, point1_min = distance, point1

        return point1_min

    def intersection_internal_aabb_volume(self, shell2: 'OpenShell3D',
                                          resolution: float):
        """
        Aabb made of the intersection points and the points of self internal to shell2.
        """
        intersections_points = []
        for face1 in self.faces:
            for face2 in shell2.faces:
                intersection_points = face1.face_intersections(face2)
                if intersection_points:
                    intersection_points = [
                        intersection_points[0].primitives[0].start,
                        intersection_points[0].primitives[0].end]
                    intersections_points.extend(intersection_points)

        shell1_points_inside_shell2 = []
        for face in self.faces:
            for point in face.outer_contour3d.discretization_points(angle_resolution=resolution):
                if shell2.point_belongs(point):
                    shell1_points_inside_shell2.append(point)

        if len(intersections_points + shell1_points_inside_shell2) == 0:
            return 0
        bbox = volmdlr.core.BoundingBox.from_points(
            intersections_points + shell1_points_inside_shell2)
        return bbox.volume()

    def intersection_external_aabb_volume(self, shell2: 'OpenShell3D',
                                          resolution: float):
        """
        Aabb made of the intersection points and the points of self external to shell2.
        """
        intersections_points = []
        for face1 in self.faces:
            for face2 in shell2.faces:
                intersection_points = face1.face_intersections(face2)
                if intersection_points:
                    intersection_points = [
                        intersection_points[0].primitives[0].start,
                        intersection_points[0].primitives[0].end]
                    intersections_points.extend(intersection_points)

        shell1_points_outside_shell2 = []
        for face in self.faces:
            for point in face.outer_contour3d.discretization_points(
                    angle_resolution=resolution):
                if not shell2.point_belongs(point):
                    shell1_points_outside_shell2.append(point)

        if len(intersections_points + shell1_points_outside_shell2) == 0:
            return 0
        bbox = volmdlr.core.BoundingBox.from_points(
            intersections_points + shell1_points_outside_shell2)
        return bbox.volume()

    def face_on_shell(self, face):
        """
        Verifies if a face lies on the shell's surface.

        """
        for face_ in self.faces:
            if face_.face_inside(face):
                return True
        return False

    def point_on_shell(self, point: volmdlr.Point3D):
        for face in self.faces:
            if face.point_belongs(point) or face.outer_contour3d.point_over_contour(point, abs_tol=1e-7):
                return True
        return False

    def point_in_shell_face(self, point: volmdlr.Point3D):
        warnings.warn('point_in_shell_face is deprecated, please use point_on_shell instead',
                      DeprecationWarning)
        return self.point_on_shell(point)

    def triangulation(self):
        meshes = []
        for face in self.faces:
            face_mesh = face.triangulation()
            meshes.append(face_mesh)
        return vmd.DisplayMesh3D.merge_meshes(meshes)

    def plot(self, ax=None, color: str = 'k', alpha: float = 1.0):
        if ax is None:
            ax = plt.figure().add_subplot(111, projection='3d')

        for face in self.faces:
            face.plot(ax=ax, color=color, alpha=alpha)

        return ax

    def project_coincident_faces_of(self, shell):
        """
        Divides self's faces based on coincident shell's faces.

        """

        list_faces = []
        initial_faces = self.faces[:]

        for face1 in initial_faces:
            list_faces.extend(face1.project_faces(shell.faces))

        return self.__class__(list_faces)

    def get_geo_lines(self, update_data,
                      point_mesh_size: float = None):
        """
        Gets the lines that define an OpenShell3D geometry in a .geo file.

        :param update_data: Data used for VolumeModel defined with different shells
        :type update_data: dict
        :param point_mesh_size: The mesh size at a specific point, defaults to None
        :type point_mesh_size: float, optional

        :return: A list of lines that describe the geometry & the updated data
        :rtype: Tuple(List[str], dict)
        """

        primitives = []
        points = set()
        for face in self.faces:
            for _, contour in enumerate(list(chain(*[[face.outer_contour3d], face.inner_contours3d]))):
                points.update(contour.get_geo_points())
                if isinstance(contour, volmdlr.wires.Circle2D):
                    pass
                else:
                    for _, primitive in enumerate(contour.primitives):
                        if ((primitive not in primitives)
                                and (primitive.reverse() not in primitives)):
                            primitives.append(primitive)

                # if isinstance(contour, volmdlr.wires.Circle2D):
                #     points.add(volmdlr.Point3D(contour.radius, contour.center.y, 0))
                #     points.add(volmdlr.Point3D(contour.center.x, contour.center.y, 0))
                #     points.add(volmdlr.Point3D(-contour.radius, contour.center.y, 0))

                # else:
                #     for _, primitive in enumerate(contour.primitives):
                #         if isinstance(primitive, volmdlr.edges.LineSegment):
                #             points.add(primitive.start)
                #             points.add(primitive.end)

                #         if isinstance(primitive, volmdlr.edges.Arc):
                #             points.add(primitive.start)
                #             points.add(primitive.center)
                #             points.add(primitive.end)

                #         if isinstance(primitive, volmdlr.edges.BSplineCurve3D):
                #             # for point in primitive.control_points:
                #             # points.add(point)
                #             for point in primitive.discretization_points():
                #                 points.add(point)

                #         if ((primitive not in primitives)
                #                 and (primitive.reverse() not in primitives)):
                #             primitives.append(primitive)

        indices_check = len(primitives) * [None]

        point_account = update_data['point_account']
        line_account, line_loop_account = update_data['line_account'] + 1, update_data['line_loop_account']
        lines, line_surface, lines_tags = [], [], []

        points = list(points)
        for p_index, point in enumerate(points):
            lines.append(point.get_geo_lines(tag=p_index + point_account + 1,
                                             point_mesh_size=point_mesh_size))

        for f_index, face in enumerate(self.faces):
            line_surface = []
            for _, contour in enumerate(list(chain(*[[face.outer_contour3d], face.inner_contours3d]))):
                lines_tags = []
                if isinstance(contour, volmdlr.wires.Circle2D):
                    pass
                else:
                    for _, primitive in enumerate(contour.primitives):

                        try:
                            # line_account += 1
                            # print(line_account)
                            index = primitives.index(primitive)
                            if isinstance(primitive, volmdlr.edges.BSplineCurve3D):
                                discretization_points = primitive.discretization_points()
                                start_point_tag = points.index(discretization_points[0]) + 1
                                end_point_tag = points.index(discretization_points[1]) + 1
                                primitive_linesegments = volmdlr.edges.LineSegment3D(
                                    discretization_points[0], discretization_points[1])
                                lines.append(primitive_linesegments.get_geo_lines(tag=line_account,
                                                                                  start_point_tag=start_point_tag
                                                                                  + point_account,
                                                                                  end_point_tag=end_point_tag
                                                                                  + point_account))

                            if isinstance(primitive, volmdlr.edges.LineSegment):
                                start_point_tag = points.index(primitive.start) + 1
                                end_point_tag = points.index(primitive.end) + 1
                                lines.append(primitive.get_geo_lines(tag=line_account,
                                                                     start_point_tag=start_point_tag + point_account,
                                                                     end_point_tag=end_point_tag + point_account))
                            elif isinstance(primitive, volmdlr.edges.Arc):
                                start_point_tag = points.index(primitive.start) + 1
                                center_point_tag = points.index(primitive.center) + 1
                                end_point_tag = points.index(primitive.end) + 1
                                lines.append(primitive.get_geo_lines(tag=line_account,
                                                                     start_point_tag=start_point_tag + point_account,
                                                                     center_point_tag=center_point_tag + point_account,
                                                                     end_point_tag=end_point_tag + point_account))

                            lines_tags.append(line_account)
                            indices_check[index] = line_account
                            line_account += 1

                        except ValueError:
                            index = primitives.index(primitive.reverse())
                            lines_tags.append(-indices_check[index])

                    lines.append(contour.get_geo_lines(line_loop_account + 1, lines_tags))

                    line_surface.append(line_loop_account + 1)
                    line_loop_account += 1
                    lines_tags = []

            lines.append(face.get_geo_lines((f_index + 1 + update_data['surface_account']),
                                            line_surface))

            line_surface = []

        lines.append('Surface Loop(' + str(1 + update_data['surface_loop_account']) + ') = {'
                     + str(list(range(update_data['surface_account'] + 1,
                                      update_data['surface_account'] +
                                      len(self.faces) + 1)))[1:-1] + '};')

        update_data['point_account'] += len(points)
        update_data['line_account'] += line_account - 1
        update_data['line_loop_account'] += line_loop_account
        update_data['surface_account'] += len(self.faces)
        update_data['surface_loop_account'] += 1

        return lines, update_data

    def get_mesh_lines_with_transfinite_curves(self, min_points, size):

        lines, primitives, primitives_length = [], [], []
        for face in self.faces:
            for _, contour in enumerate(list(chain(*[[face.outer_contour3d], face.inner_contours3d]))):
                if isinstance(contour, volmdlr.wires.Circle2D):
                    primitives.append(contour)
                    primitives.append(contour)
                    primitives_length.append(contour.length() / 2)
                    primitives_length.append(contour.length() / 2)
                else:
                    for _, primitive_c in enumerate(contour.primitives):
                        if ((primitive_c not in primitives)
                                and (primitive_c.reverse() not in primitives)):
                            primitives.append(primitive_c)
                            primitives_length.append(primitive_c.length())

        for i, length in enumerate(primitives_length):
            if length < min_points * size:
                lines.append('Transfinite Curve {' + str(i) + '} = ' +
                             str(min_points) + ' Using Progression 1;')
        return lines


class ClosedShell3D(OpenShell3D):
    """
    A 3D closed shell composed of multiple faces.

    This class represents a 3D closed shell, which is a collection of connected
    faces with a volume. It is a subclass of the `OpenShell3D` class and
    inherits all of its attributes and methods. In addition, it has a method
    to check whether a face is inside the shell.

    :param faces: The faces of the shell.
    :type faces: List[`Face3D`]
    :param color: The color of the shell.
    :type color: Tuple[float, float, float]
    :param alpha: The transparency of the shell, should be a value in the range (0, 1).
    :type alpha: float
    :param name: The name of the shell.
    :type name: str
    """

    STEP_FUNCTION = 'CLOSED_SHELL'

    def is_face_inside(self, face: Face3D):
        for point in face.outer_contour3d.discretization_points(angle_resolution=0.1):
            point_inside_shell = self.point_belongs(point)
            point_in_shells_faces = self.point_on_shell(point)
            if (not point_inside_shell) and (not point_in_shells_faces):
                return False
        return True

    def shell_intersection(self, shell2: 'OpenShell3D', resolution: float):
        """
        Return None if disjointed.

        Return (1, 0) or (0, 1) if one is inside the other
        Return (n1, n2) if intersection

        4 cases :
            (n1, n2) with face intersection             => (n1, n2)
            (0, 0) with face intersection               => (0, 0)
            (0, 0) with no face intersection            => None
            (1, 0) or (0, 1) with no face intersection  => 1
        """
        # Check if boundary boxes don't intersect
        if not self.bounding_box.bbox_intersection(shell2.bounding_box):
            # print("No intersection of shells' BBox")
            return None

        # Check if any point of the first shell is in the second shell
        points1 = []
        for face in self.faces:
            points1.extend(
                face.outer_contour3d.discretization_points(angle_resolution=resolution))
        points2 = []
        for face in shell2.faces:
            points2.extend(
                face.outer_contour3d.discretization_points(angle_resolution=resolution))

        nb_pts1 = len(points1)
        nb_pts2 = len(points2)
        compteur1 = 0
        compteur2 = 0
        for point1 in points1:
            if shell2.point_belongs(point1):
                compteur1 += 1
        for point2 in points2:
            if self.point_belongs(point2):
                compteur2 += 1

        inter1 = compteur1 / nb_pts1
        inter2 = compteur2 / nb_pts2

        for face1 in self.faces:
            for face2 in shell2.faces:
                intersection_points = face1.face_intersections(face2)
                if intersection_points:
                    return inter1, inter2

        if inter1 == 0. and inter2 == 0.:
            return None
        return 1

    def point_belongs(self, point3d: volmdlr.Point3D, **kwargs):
        """
        Ray Casting algorithm.

        Returns True if the point is inside the Shell, False otherwise
        """
        nb_rays = kwargs.get("nb_rays", 1)  # TODO: remove nb_rays argument in the future as it shouldn't be necessary

        bbox = self.bounding_box
        if not bbox.point_belongs(point3d):
            return False

        min_ray_length = 2 * max((bbox.xmax - bbox.xmin,
                                  bbox.ymax - bbox.ymin,
                                  bbox.zmax - bbox.zmin))
        two_min_ray_length = 2 * min_ray_length

        rays = []
        for _ in range(0, nb_rays):
            rays.append(vme.LineSegment3D(
                point3d,
                point3d + volmdlr.Point3D.random(min_ray_length,
                                                 two_min_ray_length,
                                                 min_ray_length,
                                                 two_min_ray_length,
                                                 min_ray_length,
                                                 two_min_ray_length)))
        rays = sorted(rays, key=lambda ray: ray.length())
        rays_intersections = []
        tests = []

        # for ray in rays[:3]:
        for ray in rays[:nb_rays]:
            #
            count = 0
            ray_intersection = []
            is_inside = True
            for _, point_inters in self.linesegment_intersections(ray):
                count += len(point_inters)
            if count % 2 == 0:
                is_inside = False
            tests.append(is_inside)
            rays_intersections.append(ray_intersection)
        for test1, test2 in zip(tests[:-1], tests[1:]):
            if test1 != test2:
                raise ValueError
        return tests[0]

    def point_in_shell_face(self, point: volmdlr.Point3D):
        """
        Verifies if a given point belongs to some shell face.

        :param point: The point to check.
        :type point: volmdlr.Point3D
        :return: True if point belongs to some shell face. False otherwise.
        :rtype: bool
        """
        for face in self.faces:
            if (face.surface3d.point_on_surface(point) and face.point_belongs(point)) or \
                    face.outer_contour3d.point_over_contour(point, abs_tol=1e-7):
                return True
        return False

    def is_inside_shell(self, shell2, resolution: float):
        """
        Returns True if all the points of self are inside shell2 and no face are intersecting.

        This method is not exact.
        """
        bbox1 = self.bounding_box
        bbox2 = shell2.bounding_box
        if not bbox1.is_inside_bbox(bbox2):
            return False
        for face in self.faces:
            if not shell2.is_face_inside(face):
                return False
        return True

    def is_disjoint_from(self, shell2, tol=1e-8):
        """
        Verifies and returns a Boolean if two shells are disjointed or not.

        """
        disjoint = True
        if self.bounding_box.bbox_intersection(shell2.bounding_box) or \
                self.bounding_box.distance_to_bbox(shell2.bounding_box) <= tol:
            return False
        return disjoint

    def intersecting_faces_combinations(self, shell2, list_coincident_faces, tol=1e-8):
        """
        Gets intersecting faces combinations.

        :param shell2: ClosedShell3D
            for two closed shells, it calculates and return a list of face
            combinations (list = [(face_shell1, face_shell2),...])
            for intersecting faces. if two faces can not be intersected,
            there is no combination for those
        :param tol: Corresponde to the tolerance to consider two faces as intersecting faces
        :param shell2:
        :param list_coincident_faces:
        :param tol:
        :return:
        """
        face_combinations = []
        for face1 in self.faces:
            for face2 in shell2.faces:
                if face1.is_intersecting(face2, list_coincident_faces, tol):
                    face_combinations.append((face1, face2))
        return face_combinations

    @staticmethod
    def dict_intersecting_combinations(intersecting_faces_combinations, tol=1e-8):
        """
        Gets a Dictionary with the intersecting combinations.

        :param intersecting_faces_combinations: list of face combinations (list = [(face_shell1, face_shell2),...])
        for intersecting faces.
        :type intersecting_faces_combinations: list of face objects combinatons
        :param tol: tolerance
        returns a dictionary containing as keys the combination of intersecting faces
        and as the values the resulting primitive from the two intersecting faces.
        It is done so it is not needed to calculate the same intersecting primitive twice.
        """
        intersecting_combinations = {}
        for combination in intersecting_faces_combinations:
            face_intersections = combination[0].face_intersections(combination[1], tol)
            combination_face_intersections = []
            for face_intersection in face_intersections:
                for contour1 in [combination[0].outer_contour3d] + combination[0].inner_contours3d:
                    if contour1.is_superposing(face_intersection):
                        for contour2 in [combination[1].outer_contour3d] + combination[1].inner_contours3d:
                            if contour2.is_superposing(face_intersection):
                                break
                        else:
                            continue
                        break
                else:
                    combination_face_intersections.append(face_intersection)
            if combination_face_intersections:
                intersecting_combinations[combination] = combination_face_intersections
        return intersecting_combinations

    @staticmethod
    def get_intersecting_faces(dict_intersecting_combinations):
        """
        Gets intersecting faces.

        :param dict_intersecting_combinations: dictionary containing as keys the combination of intersecting faces
        and as the values the resulting primitive from the two intersecting faces

        returns two lists. One for the intersecting faces in shell1 and the other for the shell2
        """
        intersecting_faces_shell1 = []
        intersecting_faces_shell2 = []
        for face in list(dict_intersecting_combinations.keys()):
            if face[0] not in intersecting_faces_shell1:
                intersecting_faces_shell1.append(face[0])
            if face[1] not in intersecting_faces_shell2:
                intersecting_faces_shell2.append(face[1])
        return intersecting_faces_shell1, intersecting_faces_shell2

    def get_non_intersecting_faces(self, shell2, intersecting_faces, intersection_method=False):
        """
        Gets lists of faces that never intersect with any of the shell2's faces.

        :param shell2: ClosedShell3D.
        :param intersecting_faces:
        :param intersection_method: determines if running for intersection operation.
        returns a list of all the faces that never intersect any
        face of the other shell.
        """
        non_intersecting_faces = []

        for face in self.faces:
            if (face not in intersecting_faces) and (face not in non_intersecting_faces):
                if not intersection_method:
                    if not face.bounding_box.is_inside_bbox(shell2.bounding_box) or not shell2.is_face_inside(face):
                        for face2 in shell2.faces:
                            if face.surface3d.is_coincident(face2.surface3d) and \
                                    face.bounding_box.is_inside_bbox(face2.bounding_box):
                                break
                        else:
                            non_intersecting_faces.append(face)
                else:
                    if face.bounding_box.is_inside_bbox(shell2.bounding_box) and shell2.is_face_inside(face):
                        non_intersecting_faces.append(face)

        return non_intersecting_faces

    def get_coincident_and_adjacent_faces(self, shell2):
        coincident_and_adjacent_faces = []
        for face1 in self.faces:
            for face2 in shell2.faces:
                if face1.surface3d.is_coincident(face2.surface3d) and \
                        face1.is_adjacent(face2):
                    coincident_and_adjacent_faces.append((face1, face2))

        return coincident_and_adjacent_faces

    def get_coincident_faces(self, shell2):
        """
        Finds all pairs of faces that are coincident faces, that is, faces lying on the same plane.

        returns a List of tuples with the face pairs.
        """
        list_coincident_faces = []
        for face1 in self.faces:
            for face2 in shell2.faces:
                if isinstance(face1, face2.__class__) and face1.surface3d.is_coincident(face2.surface3d):
                    contour1 = face1.outer_contour3d.to_2d(
                        face1.surface3d.frame.origin,
                        face1.surface3d.frame.u,
                        face1.surface3d.frame.v)
                    contour2 = face2.outer_contour3d.to_2d(
                        face1.surface3d.frame.origin,
                        face1.surface3d.frame.u,
                        face1.surface3d.frame.v)
                    inters = contour1.contour_intersections(contour2)
                    if len(inters) >= 2:
                        list_coincident_faces.append((face1, face2))

        return list_coincident_faces

    def two_shells_intersecting_contour(self, shell2,
                                        list_coincident_faces: List[Face3D],
                                        dict_intersecting_combinations=None):
        """
        Computes intersecting_contour between two shells.

        :param shell2: ClosedShell3D
        :type shell2: :class:`volmdlr.faces.ClosedShell3D`
        :type list_coincident_faces: List[:class:`volmdlr.faces.Face3D`]
        :param dict_intersecting_combinations: dictionary containing as keys
            the combination of intersecting faces and as the values the
            resulting primitive from the two intersecting faces
        :returns: intersecting contour for two intersecting shells
        """
        if dict_intersecting_combinations is None:
            face_combinations = self.intersecting_faces_combinations(
                shell2, list_coincident_faces)
            dict_intersecting_combinations = \
                self.dict_intersecting_combinations(face_combinations)
        intersecting_wires = list(dict_intersecting_combinations.values())
        intersecting_contour = \
            volmdlr.wires.Contour3D([wire.primitives[0] for
                                     wires in intersecting_wires for wire in wires])
        return intersecting_contour

    def reference_shell(self, shell2, face):
        if face in shell2.faces:
            contour_extract_inside = True
            reference_shell = self
        else:
            contour_extract_inside = False
            reference_shell = shell2
        return contour_extract_inside, reference_shell

    def set_operations_valid_exterior_faces(self, new_faces: List[Face3D], valid_faces: List[Face3D],
                                            list_coincident_faces: List[Face3D], shell2, reference_shell):
        for new_face in new_faces:
            inside_reference_shell = reference_shell.point_belongs(new_face.random_point_inside())
            if self.set_operations_exterior_face(new_face, valid_faces, inside_reference_shell,
                                                 list_coincident_faces, shell2):
                valid_faces.append(new_face)
        return valid_faces

    def union_faces(self, shell2, intersecting_faces,
                    intersecting_combinations,
                    list_coincident_faces):
        faces = []
        for face in intersecting_faces:
            contour_extract_inside, reference_shell = self.reference_shell(shell2, face)
            new_faces = face.set_operations_new_faces(intersecting_combinations, contour_extract_inside)
            faces = self.set_operations_valid_exterior_faces(new_faces, faces, list_coincident_faces,
                                                             shell2, reference_shell)
        return faces

    def get_subtraction_valid_faces(self, new_faces, valid_faces, reference_shell, shell2, keep_interior_faces):
        faces = []
        for new_face in new_faces:
            inside_reference_shell = reference_shell.point_belongs(new_face.random_point_inside())
            if keep_interior_faces:
                if self.set_operations_interior_face(new_face, valid_faces, inside_reference_shell):
                    faces.append(new_face)
            elif self.set_operations_exterior_face(new_face, faces, inside_reference_shell, [], shell2):
                faces.append(new_face)
        return faces

    def validate_intersection_substractions_faces(self, faces):
        """
        Final validation of new faces created during intersections or subtractions of two closedshells.

        :param faces: new faces.
        :return: valid faces.
        """
        valid_faces = []
        finished = False
        while not finished:
            for face in valid_faces:
                if face.face_inside(faces[0]):
                    faces.remove(faces[0])
                    break
            else:
                valid_faces.append(faces[0])
                faces.remove(faces[0])
            if not faces:
                finished = True
        return valid_faces

    def subtraction_faces(self, shell2, intersecting_faces, intersecting_combinations):
        faces = []
        for face in intersecting_faces:
            keep_interior_faces = False
            if face in shell2.faces:
                keep_interior_faces = True
            contour_extract_inside, reference_shell = self.reference_shell(shell2, face)
            new_faces = face.set_operations_new_faces(intersecting_combinations, contour_extract_inside)
            valid_faces = self.get_subtraction_valid_faces(new_faces, faces, reference_shell,
                                                           shell2, keep_interior_faces)
            faces.extend(valid_faces)

        valid_faces = self.validate_intersection_substractions_faces(faces)

        return valid_faces

    def valid_intersection_faces(self, new_faces, valid_faces,
                                 reference_shell, shell2):
        faces = []
        for new_face in new_faces:
            inside_reference_shell = reference_shell.point_belongs(
                new_face.random_point_inside())
            if (inside_reference_shell or (self.face_on_shell(new_face) and shell2.face_on_shell(new_face))) \
                    and new_face not in valid_faces:
                faces.append(new_face)

        return faces

    def intersection_faces(self, shell2, intersecting_faces,
                           intersecting_combinations):
        faces = []
        for face in intersecting_faces:
            contour_extract_inside, reference_shell = \
                self.reference_shell(shell2, face)
            new_faces = face.set_operations_new_faces(
                intersecting_combinations, contour_extract_inside)
            valid_faces = self.valid_intersection_faces(
                new_faces, faces, reference_shell, shell2)
            faces.extend(valid_faces)

        valid_faces = self.validate_intersection_substractions_faces(faces)
        return valid_faces

    def set_operations_interior_face(self, new_face, faces, inside_reference_shell):
        if inside_reference_shell and new_face not in faces:
            return True
        if self.face_on_shell(new_face):
            return True
        return False

    def is_face_between_shells(self, shell2, face):
        if face.surface2d.inner_contours:
            normal_0 = face.surface2d.outer_contour.primitives[0].normal_vector()
            middle_point_0 = face.surface2d.outer_contour.primitives[0].middle_point()
            point1 = middle_point_0 + 0.0001 * normal_0
            point2 = middle_point_0 - 0.0001 * normal_0
            points = [point1, point2]
        else:
            points = [face.surface2d.outer_contour.center_of_mass()]

        for point in points:
            point3d = face.surface3d.point2d_to_3d(point)
            if face.point_belongs(point3d):
                normal1 = point3d - 0.00001 * face.surface3d.frame.w
                normal2 = point3d + 0.00001 * face.surface3d.frame.w
                if (self.point_belongs(normal1) and
                    shell2.point_belongs(normal2)) or \
                        (shell2.point_belongs(normal1) and
                         self.point_belongs(normal2)):
                    return True
        return False

    def set_operations_exterior_face(self, new_face, valid_faces, inside_reference_shell,
                                     list_coincident_faces, shell2):
        if new_face.area() < 1e-8:
            return False
        if new_face not in valid_faces and not inside_reference_shell:
            if list_coincident_faces:
                if self.is_face_between_shells(shell2, new_face):
                    return False
            return True
        return False

    def validate_set_operation(self, shell2, tol):
        """
        Verifies if two shells are valid for union or subtractions operations.

        Its Verfies if they are disjointed or if one is totally inside the other.

        If it returns an empty list, it means the two shells are valid to continue the
        operation.
        """
        if self.is_disjoint_from(shell2, tol):
            return [self, shell2]
        if self.is_inside_shell(shell2, resolution=0.01):
            return [shell2]
        if shell2.is_inside_shell(self, resolution=0.01):
            return [self]
        return []

    def is_clean(self):
        """
        Verifies if closed shell\'s faces are clean or if it is needed to be cleaned.

        :return: True if clean and False Otherwise
        """
        for face1, face2 in product(self.faces, repeat=2):
            if face1 != face2 and \
                    face1.surface3d.is_coincident(face2.surface3d) and \
                    face1.is_adjacent(face2):
                return False
        return True

    def union(self, shell2: 'ClosedShell3D', tol: float = 1e-8):
        """
        Given Two closed shells, it returns a new united ClosedShell3D object.

        """

        validate_set_operation = \
            self.validate_set_operation(shell2, tol)
        if validate_set_operation:
            return validate_set_operation
        list_coincident_faces = self.get_coincident_faces(shell2)
        face_combinations = self.intersecting_faces_combinations(shell2, list_coincident_faces, tol)
        intersecting_combinations = self.dict_intersecting_combinations(face_combinations, tol)
        intersecting_faces1, intersecting_faces2 = self.get_intersecting_faces(intersecting_combinations)
        intersecting_faces = intersecting_faces1 + intersecting_faces2
        faces = self.get_non_intersecting_faces(shell2, intersecting_faces) + \
            shell2.get_non_intersecting_faces(self, intersecting_faces)
        if len(faces) == len(self.faces + shell2.faces) and not intersecting_faces:
            return [self, shell2]
        new_valid_faces = self.union_faces(shell2, intersecting_faces,
                                           intersecting_combinations, list_coincident_faces)
        faces += new_valid_faces
        new_shell = ClosedShell3D(faces)
        return [new_shell]

    @staticmethod
    def get_faces_to_be_merged(union_faces):
        coincident_planes_faces = []
        for i, face1 in enumerate(union_faces):
            for j, face2 in enumerate(union_faces):
                if j != i and face1.surface3d.is_coincident(face2.surface3d):
                    if face1 not in coincident_planes_faces:
                        coincident_planes_faces.append(face1)
                    coincident_planes_faces.append(face2)
            if coincident_planes_faces:
                break
        return coincident_planes_faces

    @staticmethod
    def clean_faces(union_faces, list_new_faces):
        list_remove_faces = []
        if union_faces:
            for face1 in union_faces:
                for face2 in list_new_faces:
                    if face1.face_inside(face2):
                        list_remove_faces.append(face2)
                    elif face2.face_inside(face1):
                        list_remove_faces.append(face1)
        list_new_faces += union_faces
        for face in list_remove_faces:
            list_new_faces.remove(face)
        return list_new_faces

    def merge_faces(self):
        """
        Merges all shells' adjacent faces into one.

        """
        union_faces = self.faces
        finished = False
        list_new_faces = []
        count = 0
        while not finished:
            valid_coicident_faces = ClosedShell3D.get_faces_to_be_merged(union_faces)
            list_valid_coincident_faces = valid_coicident_faces[:]
            if valid_coicident_faces:
                list_new_faces += PlaneFace3D.merge_faces(valid_coicident_faces)
            for face in list_valid_coincident_faces:
                union_faces.remove(face)
            count += 1
            if count >= len(self.faces) and not list_valid_coincident_faces:
                finished = True

        list_new_faces = self.clean_faces(union_faces, list_new_faces)

        self.faces = list_new_faces

    def subtract(self, shell2, tol=1e-8):
        """
        Given Two closed shells, it returns a new subtracted OpenShell3D.

        """
        validate_set_operation = self.validate_set_operation(shell2, tol)
        if validate_set_operation:
            return validate_set_operation

        list_coincident_faces = self.get_coincident_faces(shell2)
        face_combinations = self.intersecting_faces_combinations(
            shell2, list_coincident_faces, tol)

        intersecting_combinations = self.dict_intersecting_combinations(
            face_combinations, tol)

        if len(intersecting_combinations) == 0:
            return [self, shell2]

        intersecting_faces, _ = self.get_intersecting_faces(
            intersecting_combinations)

        faces = self.get_non_intersecting_faces(shell2, intersecting_faces)
        new_valid_faces = self.union_faces(shell2, intersecting_faces,
                                           intersecting_combinations,
                                           list_coincident_faces
                                           )
        faces += new_valid_faces
        return [OpenShell3D(faces)]

    def subtract_to_closed_shell(self, shell2: OpenShell3D, tol: float = 1e-8):
        """
        Given Two closed shells, it returns a new subtracted ClosedShell3D.

        :param shell2:
        :param tol:
        :return:
        """

        validate_set_operation = self.validate_set_operation(shell2, tol)
        if validate_set_operation:
            return validate_set_operation

        list_coincident_faces = self.get_coincident_faces(shell2)
        face_combinations = self.intersecting_faces_combinations(
            shell2, list_coincident_faces, tol)
        intersecting_combinations = self.dict_intersecting_combinations(
            face_combinations, tol)

        if len(intersecting_combinations) == 0:
            return [self, shell2]

        intersecting_faces1, intersecting_faces2 = self.get_intersecting_faces(
            intersecting_combinations)
        intersecting_faces = intersecting_faces1 + intersecting_faces2

        faces = self.get_non_intersecting_faces(shell2, intersecting_faces)
        faces += shell2.get_non_intersecting_faces(self, intersecting_faces, intersection_method=True)
        new_valid_faces = self.subtraction_faces(shell2, intersecting_faces, intersecting_combinations)
        faces += new_valid_faces
        new_shell = ClosedShell3D(faces)
        # new_shell.eliminate_not_valid_closedshell_faces()
        return [new_shell]

    def intersection(self, shell2, tol=1e-8):
        """
        Given two ClosedShell3D, it returns the new object resulting from the intersection of the two.

        """
        validate_set_operation = self.validate_set_operation(
            shell2, tol)
        if validate_set_operation:
            return validate_set_operation
        list_coincident_faces = self.get_coincident_faces(shell2)
        face_combinations = self.intersecting_faces_combinations(shell2, list_coincident_faces, tol)
        intersecting_combinations = self.dict_intersecting_combinations(face_combinations, tol)

        if not intersecting_combinations:
            return [self, shell2]

        intersecting_faces1, intersecting_faces2 = self.get_intersecting_faces(intersecting_combinations)
        intersecting_faces = intersecting_faces1 + intersecting_faces2
        faces = self.intersection_faces(shell2, intersecting_faces, intersecting_combinations)
        faces += self.get_non_intersecting_faces(shell2, intersecting_faces, intersection_method=True) + \
            shell2.get_non_intersecting_faces(self, intersecting_faces, intersection_method=True)
        new_shell = ClosedShell3D(faces)
        new_shell.eliminate_not_valid_closedshell_faces()
        return [new_shell]

    def eliminate_not_valid_closedshell_faces(self):
        nodes_with_2degrees = [node for node, degree in list(self.faces_graph.degree()) if degree <= 2]
        for node in nodes_with_2degrees:
            neighbors = nx.neighbors(self.faces_graph, node)
            for neighbor_node in neighbors:
                for face in self.faces:
                    if self.faces_graph.edges[(node, neighbor_node)]['edge'] in face.outer_contour3d.primitives:
                        self.faces.remove(face)
                        break
        self._faces_graph = None


class OpenTriangleShell3D(OpenShell3D):
    """
    A 3D open shell composed of multiple triangle faces.

    This class represents a 3D open shell, which is a collection of connected
    triangle faces with no volume. It is a subclass of the `OpenShell3D` class
    and inherits all of its attributes and methods.

    :param faces: The triangle faces of the shell.
    :type faces: List[`Triangle3D`]
    :param color: The color of the shell.
    :type color: Tuple[float, float, float]
    :param alpha: The transparency of the shell, should be a value in the range (0, 1).
    :type alpha: float
    :param name: The name of the shell.
    :type name: str
    """

    def __init__(self, faces: List[Triangle3D],
                 color: Tuple[float, float, float] = None,
                 alpha: float = 1., name: str = ''):
        OpenShell3D.__init__(self, faces=faces, color=color, alpha=alpha, name=name)

    def to_dict(self):
        dict_ = self.base_dict()
        dict_['faces'] = [t.to_dict() for t in self.faces]
        dict_['alpha'] = self.alpha
        dict_['color'] = self.color
        return dict_

    def point_on_shell(self, point: volmdlr.Point3D):
        for face in self.faces:
            # TODO: why the first check?
            if (face.surface3d.point_on_plane(point) and face.point_belongs(point)) or \
                    face.outer_contour3d.point_over_contour(point, abs_tol=1e-7):
                return True
        return False

    def to_mesh_data(self):
        positions = npy.zeros((3 * len(self.faces), 3))
        faces = npy.zeros((len(self.faces), 3))
        for i, triangle_face in enumerate(self.faces):
            i1 = 3 * i
            i2 = i1 + 1
            i3 = i1 + 2
            positions[i1, 0] = triangle_face.points[0].x
            positions[i1, 1] = triangle_face.points[0].y
            positions[i1, 2] = triangle_face.points[0].z
            positions[i2, 0] = triangle_face.points[1].x
            positions[i2, 1] = triangle_face.points[1].y
            positions[i2, 2] = triangle_face.points[1].z
            positions[i3, 0] = triangle_face.points[2].x
            positions[i3, 1] = triangle_face.points[2].y
            positions[i3, 2] = triangle_face.points[2].z

            faces[i, 0] = i1
            faces[i, 1] = i2
            faces[i, 2] = i3

        return positions, faces

    @classmethod
    def from_mesh_data(cls, positions, faces):
        triangles = []
        points = [volmdlr.Point3D(px, py, pz) for px, py, pz in positions]
        for i1, i2, i3 in faces:
            triangles.append(Triangle3D(points[i1], points[i2], points[i3]))
        return cls(triangles)

    def to_trimesh(self):
        return Trimesh(*self.to_mesh_data())

    @classmethod
    def from_trimesh(cls, trimesh):
        return cls.from_mesh_data(trimesh.vertices.tolist(), trimesh.faces.tolist())

    def triangulation(self):
        points = []
        triangles = []
        for i, triangle in enumerate(self.faces):
            points.append(vmd.Node3D.from_point(triangle.point1))
            points.append(vmd.Node3D.from_point(triangle.point2))
            points.append(vmd.Node3D.from_point(triangle.point3))
            triangles.append((3 * i, 3 * i + 1, 3 * i + 2))
        return vmd.DisplayMesh3D(points, triangles)


class ClosedTriangleShell3D(ClosedShell3D, OpenTriangleShell3D):
    """
        A 3D closed shell composed of multiple triangle faces.

    This class represents a 3D closed shell, which is a collection of connected
    triangle faces with a volume. It is a subclass of both the `ClosedShell3D`
    and `OpenTriangleShell3D` classes and inherits all of their attributes and
    methods.

    :param faces: The triangle faces of the shell.
    :type faces: List[`Triangle3D`]
    :param color: The color of the shell.
    :type color: Tuple[float, float, float]
    :param alpha: The transparency of the shell, should be a value in the range (0, 1).
    :type alpha: float
    :param name: The name of the shell.
    :type name: str
    """

    def __init__(self, faces: List[Triangle3D],
                 color: Tuple[float, float, float] = None,
                 alpha: float = 1., name: str = ''):
        OpenTriangleShell3D.__init__(self, faces=faces, color=color, alpha=alpha, name=name)<|MERGE_RESOLUTION|>--- conflicted
+++ resolved
@@ -6488,17 +6488,12 @@
         if hasattr(surface, 'face_from_contours3d'):
             if (len(contours) == 1) and isinstance(contours[0], volmdlr.Point3D):
                 return surface
-<<<<<<< HEAD
-            if (len(contours) == 2) and isinstance(contours[1], volmdlr.Point3D):
-                return surface.face_from_contours3d([contours[0]], name)
-=======
             if len(contours) == 2 and any(isinstance(contour, volmdlr.Point3D) for contour in contours):
                 vertex = next(contour for contour in contours if isinstance(contour, volmdlr.Point3D))
                 base = next(contour for contour in contours if contour is not vertex)
                 return surface.face_from_base_and_vertex(base, vertex, name)
             if any(isinstance(contour, volmdlr.Point3D) for contour in contours):
                 raise NotImplementedError
->>>>>>> 165bfd4c
             return surface.face_from_contours3d(contours, name)
             # except Exception:
             #     return None
