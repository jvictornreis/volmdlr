"""
Surfaces & faces
"""

import math
import warnings
from itertools import product
from typing import Any, Dict, List, Tuple

import matplotlib.pyplot as plt
import networkx as nx
import numpy as npy
import scipy as scp
import scipy.optimize as opt
import triangle
from geomdl import NURBS, BSpline, utilities
from geomdl.construct import extract_curves
from geomdl.fitting import approximate_surface, interpolate_surface
from geomdl.operations import split_surface_u, split_surface_v

from dessia_common.core import DessiaObject  # isort: skip

import volmdlr.bspline_compiled
import volmdlr.core
import volmdlr.core_compiled
import volmdlr.display as vmd
import volmdlr.edges as vme
import volmdlr.geometry
import volmdlr.grid
import volmdlr.utils.parametric as vm_parametric
import volmdlr.wires
# import dessia_common
from volmdlr.utils.parametric import array_range_search


# import matplotlib.tri as plt_tri
# from pygeodesic import geodesic


def knots_vector_inv(knots_vector):
    """
    Compute knot elements and multiplicities based on the global knot vector.

    """

    knots = sorted(set(knots_vector))
    multiplicities = [knots_vector.count(knot) for knot in knots]

    return knots, multiplicities


class Surface2D(volmdlr.core.Primitive2D):
    """
    A surface bounded by an outer contour.

    """

    def __init__(self, outer_contour: volmdlr.wires.Contour2D,
                 inner_contours: List[volmdlr.wires.Contour2D],
                 name: str = 'name'):
        self.outer_contour = outer_contour
        self.inner_contours = inner_contours

        volmdlr.core.Primitive2D.__init__(self, name=name)

    def copy(self):
        """
        Copies the surface2d.

        """
        return self.__class__(outer_contour=self.outer_contour.copy(),
                              inner_contours=[c.copy() for c in self.inner_contours],
                              name=self.name)

    def area(self):
        """
        Computes the area of the surface.

        """
        return self.outer_contour.area() - sum(contour.area() for contour in self.inner_contours)

    def second_moment_area(self, point: volmdlr.Point2D):
        """
        Computes the second moment area of the surface.

        """
        i_x, i_y, i_xy = self.outer_contour.second_moment_area(point)
        for contour in self.inner_contours:
            i_xc, i_yc, i_xyc = contour.second_moment_area(point)
            i_x -= i_xc
            i_y -= i_yc
            i_xy -= i_xyc
        return i_x, i_y, i_xy

    def center_of_mass(self):
        """
        Compute the center of mass of the 2D surface.

        :return: The center of mass of the surface.
        :rtype: :class:`volmdlr.Point2D`
        """
        center = self.outer_contour.area() * self.outer_contour.center_of_mass()
        for contour in self.inner_contours:
            center -= contour.area() * contour.center_of_mass()
        return center / self.area()

    def point_belongs(self, point2d: volmdlr.Point2D):
        """
        Check whether a point belongs to the 2D surface.

        :param point2d: The point to check.
        :type point2d: :class:`volmdlr.Point2D`
        :return: True if the point belongs to the surface, False otherwise.
        :rtype: bool
        """
        if not self.outer_contour.point_belongs(point2d):
            if self.outer_contour.point_over_contour(point2d):
                return True
            return False

        for inner_contour in self.inner_contours:
            if inner_contour.point_belongs(point2d) and not inner_contour.point_over_contour(point2d):
                return False
        return True

    def random_point_inside(self):
        """
        Generate a random point inside the 2D surface.

        Taking into account any inner contours (holes) it may have.

        :return: A random point inside the surface.
        :rtype: :class:`volmdlr.Point2D`
        """
        valid_point = False
        point_inside_outer_contour = None
        while not valid_point:
            point_inside_outer_contour = self.outer_contour.random_point_inside()
            inside_inner_contour = False
            for inner_contour in self.inner_contours:
                if inner_contour.point_belongs(point_inside_outer_contour):
                    inside_inner_contour = True
            if not inside_inner_contour and \
                    point_inside_outer_contour is not None:
                valid_point = True

        return point_inside_outer_contour

    def triangulation(self, number_points_x: int = 15, number_points_y: int = 15):
        """
        Triangulates the Surface2D using the Triangle library.

        :param number_points_x: Number of discretization points in x direction.
        :type number_points_x: int
        :param number_points_y: Number of discretization points in y direction.
        :type number_points_y: int
        :return: The triangulated surface as a display mesh.
        :rtype: :class:`volmdlr.display.DisplayMesh2D`
        """
        area = self.bounding_rectangle().area()
        tri_opt = "p"
        if area == 0.:
            return vmd.DisplayMesh2D([], triangles=[])

        triangulates_with_grid = number_points_x > 0 or number_points_y > 0

        outer_polygon = self.outer_contour.to_polygon(angle_resolution=9, discretize_line=triangulates_with_grid)

        if not self.inner_contours and not triangulates_with_grid:
            return outer_polygon.triangulation()

        points_grid, x, y, grid_point_index = outer_polygon.grid_triangulation_points(number_points_x=number_points_x,
                                                                                      number_points_y=number_points_y)
        points = [vmd.Node2D(*p) for p in outer_polygon.points]
        vertices = [(p.x, p.y) for p in points]
        n = len(points)
        segments = [(i, i + 1) for i in range(n - 1)]
        segments.append((n - 1, 0))

        if not self.inner_contours:  # No holes
            vertices_grid = [(p.x, p.y) for p in points_grid]
            vertices.extend(vertices_grid)
            tri = {'vertices': npy.array(vertices).reshape((-1, 2)),
                   'segments': npy.array(segments).reshape((-1, 2)),
                   }
            t = triangle.triangulate(tri, tri_opt)
            triangles = t['triangles'].tolist()
            np = t['vertices'].shape[0]
            points = [vmd.Node2D(*t['vertices'][i, :]) for i in range(np)]
            return vmd.DisplayMesh2D(points, triangles=triangles, edges=None)

        point_index = {p: i for i, p in enumerate(points)}
        holes = []
        for inner_contour in self.inner_contours:
<<<<<<< HEAD
            inner_polygon = inner_contour.to_polygon(angle_resolution=9)
=======
            inner_polygon = inner_contour.to_polygon(angle_resolution=10, discretize_line=triangulates_with_grid)
>>>>>>> c373581e
            inner_polygon_nodes = [vmd.Node2D.from_point(p) for p in inner_polygon.points]
            for point in inner_polygon_nodes:
                if point not in point_index:
                    points.append(point)
                    vertices.append((point.x, point.y))
                    point_index[point] = n
                    n += 1

            for point1, point2 in zip(inner_polygon_nodes[:-1],
                                      inner_polygon_nodes[1:]):
                segments.append((point_index[point1], point_index[point2]))
            segments.append((point_index[inner_polygon_nodes[-1]], point_index[inner_polygon_nodes[0]]))

            rpi = inner_polygon.random_point_inside(include_edge_points=False)

            holes.append([rpi.x, rpi.y])

            if triangulates_with_grid:
                # removes with a region search the grid points that are in the inner contour
                xmin, xmax, ymin, ymax = inner_polygon.bounding_rectangle.bounds()
                x_grid_range = array_range_search(x, xmin, xmax)
                y_grid_range = array_range_search(y, ymin, ymax)
                for i in x_grid_range:
                    for j in y_grid_range:
                        point = grid_point_index.get((i, j))
                        if not point:
                            continue
                        if inner_polygon.point_belongs(point):
                            points_grid.remove(point)
                            grid_point_index.pop((i, j))

        if triangulates_with_grid:
            vertices_grid = [(p.x, p.y) for p in points_grid]
            vertices.extend(vertices_grid)

        tri = {'vertices': npy.array(vertices).reshape((-1, 2)),
               'segments': npy.array(segments).reshape((-1, 2)),
               'holes': npy.array(holes).reshape((-1, 2))
               }
        t = triangle.triangulate(tri, tri_opt)
        triangles = t['triangles'].tolist()
        np = t['vertices'].shape[0]
        points = [vmd.Node2D(*t['vertices'][i, :]) for i in range(np)]
        return vmd.DisplayMesh2D(points, triangles=triangles, edges=None)

    def split_by_lines(self, lines):
        """
        Returns a list of cutted surfaces given by the lines provided as argument.
        """
        cutted_surfaces = []
        iteration_surfaces = self.cut_by_line(lines[0])

        for line in lines[1:]:
            iteration_surfaces2 = []
            for surface in iteration_surfaces:
                line_cutted_surfaces = surface.cut_by_line(line)

                llcs = len(line_cutted_surfaces)

                if llcs == 1:
                    cutted_surfaces.append(line_cutted_surfaces[0])
                else:
                    iteration_surfaces2.extend(line_cutted_surfaces)

            iteration_surfaces = iteration_surfaces2[:]

        cutted_surfaces.extend(iteration_surfaces)
        return cutted_surfaces

    def split_regularly(self, n):
        """
        Split in n slices.
        """
        bounding_rectangle = self.outer_contour.bounding_rectangle
        lines = []
        for i in range(n - 1):
            xi = bounding_rectangle[0] + (i + 1) * (bounding_rectangle[1] - bounding_rectangle[0]) / n
            lines.append(vme.Line2D(volmdlr.Point2D(xi, 0),
                                    volmdlr.Point2D(xi, 1)))
        return self.split_by_lines(lines)

    def cut_by_line(self, line: vme.Line2D):
        """
        Returns a list of cutted Surface2D by the given line.

        :param line: The line to cut the Surface2D with.
        :type line: :class:`volmdlr.edges.Line2D`
        :return: A list of 2D surfaces resulting from the cut.
        :rtype: List[:class:`volmdlr.faces.Surface2D`]
        """
        surfaces = []
        splitted_outer_contours = self.outer_contour.cut_by_line(line)
        splitted_inner_contours_table = []
        for inner_contour in self.inner_contours:
            splitted_inner_contours = inner_contour.cut_by_line(line)
            splitted_inner_contours_table.append(splitted_inner_contours)

        # First part of the external contour
        for outer_split in splitted_outer_contours:
            inner_contours = []
            for splitted_inner_contours in splitted_inner_contours_table:
                for inner_split in splitted_inner_contours:
                    inner_split.order_contour()
                    point = inner_split.random_point_inside()
                    if outer_split.point_belongs(point):
                        inner_contours.append(inner_split)

            if inner_contours:
                surface2d = self.from_contours(outer_split, inner_contours)
                surfaces.append(surface2d)
            else:
                surfaces.append(Surface2D(outer_split, []))
        return surfaces

    def line_crossings(self, line: vme.Line2D):
        """
        Find intersection points between a line and the 2D surface.

        :param line: The line to intersect with the shape.
        :type line: :class:`volmdlr.edges.Line2D`
        :return: A list of intersection points sorted by increasing abscissa
            along the line. Each intersection point is a tuple
            (point, primitive) where point is the intersection point and
            primitive is the intersected primitive.
        :rtype: List[Tuple[:class:`volmdlr.Point2D`,
            :class:`volmdlr.core.Primitive2D`]]
        """
        intersection_points = []
        for primitive in self.outer_contour.primitives:
            for p in primitive.line_crossings(line):
                if (p, primitive) not in intersection_points:
                    intersection_points.append((p, primitive))
        for inner_contour in self.inner_contours:
            for primitive in inner_contour.primitives:
                for p in primitive.line_crossings(line):
                    if (p, primitive) not in intersection_points:
                        intersection_points.append((p, primitive))
        return sorted(intersection_points, key=lambda ip: line.abscissa(ip[0]))

    def split_at_centers(self):
        """
        Split in n slices.
        # TODO: is this used ?
        """

        cutted_contours = []
        c1 = self.inner_contours[0].center_of_mass()
        c2 = self.inner_contours[1].center_of_mass()
        cut_line = vme.Line2D(c1, c2)

        iteration_contours2 = []

        sc = self.cut_by_line(cut_line)

        iteration_contours2.extend(sc)

        iteration_contours = iteration_contours2[:]
        cutted_contours.extend(iteration_contours)

        return cutted_contours

    def cut_by_line2(self, line):
        """
        Cuts a Surface2D with line (2).

        :param line: DESCRIPTION
        :type line: TYPE
        :raises NotImplementedError: DESCRIPTION
        :return: DESCRIPTION
        :rtype: TYPE

        """

        all_contours = []
        inner_1 = self.inner_contours[0]
        inner_2 = self.inner_contours[1]

        inner_intersections_1 = inner_1.line_intersections(line)
        inner_intersections_2 = inner_2.line_intersections(line)

        arc1, arc2 = inner_1.split(inner_intersections_1[1],
                                   inner_intersections_1[0])
        arc3, arc4 = inner_2.split(inner_intersections_2[1],
                                   inner_intersections_2[0])
        new_inner_1 = volmdlr.wires.Contour2D([arc1, arc2])
        new_inner_2 = volmdlr.wires.Contour2D([arc3, arc4])

        intersections = [(inner_intersections_1[0], arc1), (inner_intersections_1[1], arc2)]
        intersections += self.outer_contour.line_intersections(line)
        intersections.append((inner_intersections_2[0], arc3))
        intersections.append((inner_intersections_2[1], arc4))
        intersections += self.outer_contour.line_intersections(line)

        if not intersections:
            all_contours.extend([self])
        if len(intersections) < 4:
            return [self]
        if len(intersections) >= 4:
            if isinstance(intersections[0][0], volmdlr.Point2D) and \
                    isinstance(intersections[1][0], volmdlr.Point2D):
                ip1, ip2 = sorted(
                    [new_inner_1.primitives.index(intersections[0][1]),
                     new_inner_1.primitives.index(intersections[1][1])])
                ip5, ip6 = sorted(
                    [new_inner_2.primitives.index(intersections[4][1]),
                     new_inner_2.primitives.index(intersections[5][1])])
                ip3, ip4 = sorted(
                    [self.outer_contour.primitives.index(intersections[2][1]),
                     self.outer_contour.primitives.index(intersections[3][1])])

                # sp11, sp12 = intersections[2][1].split(intersections[2][0])
                # sp21, sp22 = intersections[3][1].split(intersections[3][0])
                sp33, sp34 = intersections[6][1].split(intersections[6][0])
                sp44, sp43 = intersections[7][1].split(intersections[7][0])

                primitives1 = [volmdlr.edges.LineSegment2D(intersections[6][0], intersections[1][0]),
                               new_inner_1.primitives[ip1],
                               volmdlr.edges.LineSegment2D(intersections[0][0], intersections[5][0]),
                               new_inner_2.primitives[ip5],
                               volmdlr.edges.LineSegment2D(intersections[4][0], intersections[7][0]),
                               sp44
                               ]
                primitives1.extend(self.outer_contour.primitives[ip3 + 1:ip4])
                primitives1.append(sp34)

                primitives2 = [volmdlr.edges.LineSegment2D(intersections[7][0], intersections[4][0]),
                               new_inner_2.primitives[ip6],
                               volmdlr.edges.LineSegment2D(intersections[5][0], intersections[0][0]),
                               new_inner_1.primitives[ip2],
                               volmdlr.edges.LineSegment2D(intersections[1][0], intersections[6][0]),
                               sp33
                               ]

                primitives2.extend(self.outer_contour.primitives[:ip3].reverse())
                primitives2.append(sp43)

                all_contours.extend([volmdlr.wires.Contour2D(primitives1),
                                     volmdlr.wires.Contour2D(primitives2)])

            else:
                raise NotImplementedError(
                    'Non convex contour not supported yet')
                # raise NotImplementedError(
                #     '{} intersections not supported yet'.format(
                #         len(intersections)))

        return all_contours

    # def cut_by_line3(self, line):
    #     """
    #     Cuts a Surface2D with line (2).
    #
    #     :param line: DESCRIPTION
    #     :type line: TYPE
    #     :raises NotImplementedError: DESCRIPTION
    #     :return: DESCRIPTION
    #     :rtype: TYPE
    #
    #     """
    #
    #     # ax=self.outer_contour.plot()
    #     all_contours = []
    #     inner = self.inner_contours[0]
    #     inner_2 = self.inner_contours[1]
    #     inner_3 = self.inner_contours[2]
    #
    #     c = inner.center_of_mass()
    #     c_2 = inner_2.center_of_mass()
    #     c_3 = inner_3.center_of_mass()
    #     direction_vector = line.normal_vector()
    #     direction_line = vme.Line2D(c, volmdlr.Point2D(
    #         (direction_vector.y * c.x - direction_vector.x * c.y) / (
    #             direction_vector.y), 0))
    #     direction_line_2 = vme.Line2D(c_2, volmdlr.Point2D(
    #         (direction_vector.y * c_2.x - direction_vector.x * c_2.y) / (
    #             direction_vector.y), 0))
    #
    #     direction_line_3 = vme.Line2D(c_3, volmdlr.Point2D(
    #         (direction_vector.y * c_3.x - direction_vector.x * c_3.y) / (
    #             direction_vector.y), 0))
    #     inner_intersections = inner.line_intersections(direction_line)
    #     inner_intersections_2 = inner_2.line_intersections(direction_line_2)
    #     inner_intersections_3 = inner_3.line_intersections(direction_line_3)
    #     arc1, arc2 = inner.split(inner_intersections[1],
    #                              inner_intersections[0])
    #     arc3, arc4 = inner_2.split(inner_intersections_2[1],
    #                                inner_intersections_2[0])
    #     arc5, arc6 = inner_3.split(inner_intersections_3[1],
    #                                inner_intersections_3[0])
    #     new_inner = volmdlr.wires.Contour2D([arc1, arc2])
    #     new_inner_2 = volmdlr.wires.Contour2D([arc3, arc4])
    #     new_inner_3 = volmdlr.wires.Contour2D([arc5, arc6])
    #     intersections = [(inner_intersections[0], arc1), (inner_intersections[1], arc2)]
    #
    #     if len(self.outer_contour.line_intersections(direction_line)) > 2:
    #
    #         intersections.append(
    #             self.outer_contour.line_intersections(direction_line)[0])
    #         intersections.append(
    #             self.outer_contour.line_intersections(direction_line)[2])
    #     else:
    #         intersections.append(
    #             self.outer_contour.line_intersections(direction_line)[0])
    #         intersections.append(
    #             self.outer_contour.line_intersections(direction_line)[1])
    #     intersections.append((inner_intersections_2[0], arc3))
    #     intersections.append((inner_intersections_2[1], arc4))
    #     if len(self.outer_contour.line_intersections(direction_line_2)) > 2:
    #         intersections.append(
    #             self.outer_contour.line_intersections(direction_line_2)[0])
    #         intersections.append(
    #             self.outer_contour.line_intersections(direction_line_2)[2])
    #     else:
    #         intersections.append(
    #             self.outer_contour.line_intersections(direction_line_2)[0])
    #         intersections.append(
    #             self.outer_contour.line_intersections(direction_line_2)[1])
    #     intersections.append((inner_intersections_3[0], arc5))
    #     intersections.append((inner_intersections_3[1], arc6))
    #     if len(self.outer_contour.line_intersections(direction_line_3)) > 2:
    #
    #         intersections.append(
    #             self.outer_contour.line_intersections(direction_line_3)[0])
    #         intersections.append(
    #             self.outer_contour.line_intersections(direction_line_3)[2])
    #     else:
    #         intersections.append(
    #             self.outer_contour.line_intersections(direction_line_3)[0])
    #         intersections.append(
    #             self.outer_contour.line_intersections(direction_line_3)[1])
    #
    #     if isinstance(intersections[0][0], volmdlr.Point2D) and \
    #             isinstance(intersections[1][0], volmdlr.Point2D):
    #         ip1, ip2 = sorted([new_inner.primitives.index(intersections[0][1]),
    #                            new_inner.primitives.index(
    #                                intersections[1][1])])
    #         ip5, ip6 = sorted(
    #             [new_inner_2.primitives.index(intersections[4][1]),
    #              new_inner_2.primitives.index(intersections[5][1])])
    #         ip7, ip8 = sorted(
    #             [new_inner_3.primitives.index(intersections[8][1]),
    #              new_inner_3.primitives.index(intersections[9][1])])
    #         ip3, ip4 = sorted(
    #             [self.outer_contour.primitives.index(intersections[2][1]),
    #              self.outer_contour.primitives.index(intersections[3][1])])
    #
    #         sp11, sp12 = intersections[2][1].split(intersections[2][0])
    #         sp21, sp22 = intersections[3][1].split(intersections[3][0])
    #         sp33, sp34 = intersections[6][1].split(intersections[6][0])
    #         sp44, sp43 = intersections[7][1].split(intersections[7][0])
    #         sp55, sp56 = intersections[10][1].split(intersections[10][0])
    #         sp66, sp65 = intersections[11][1].split(intersections[11][0])
    #
    #         primitives1 = []
    #         primitives1.append(volmdlr.edges.LineSegment2D(intersections[7][0],
    #                                                        intersections[5][0]))
    #         primitives1.append(new_inner_2.primitives[ip5])
    #         primitives1.append(volmdlr.edges.LineSegment2D(intersections[6][0],
    #                                                        intersections[4][0]))
    #         primitives1.append(sp33)
    #         primitives1.append(sp43)
    #
    #         primitives2 = []
    #         primitives2.append(volmdlr.edges.LineSegment2D(intersections[6][0],
    #                                                        intersections[4][0]))
    #         primitives2.append(new_inner_2.primitives[ip6])
    #         primitives2.append(volmdlr.edges.LineSegment2D(intersections[5][0],
    #                                                        intersections[7][0]))
    #         primitives2.append(volmdlr.edges.LineSegment2D(intersections[7][0],
    #                                                        intersections[11][0]))
    #         primitives2.append(
    #             vme.LineSegment2D(intersections[11][0],
    #                                         intersections[9][0]))
    #         primitives2.append(new_inner_3.primitives[ip7])
    #         primitives2.append(volmdlr.edges.LineSegment2D(intersections[8][0],
    #                                                        intersections[10][0]))
    #         primitives2.append(sp34)
    #
    #         primitives3 = []
    #         primitives3.append(
    #             vme.LineSegment2D(intersections[10][0],
    #                                         intersections[8][0]))
    #         primitives3.append(new_inner_3.primitives[ip8])
    #         primitives3.append(volmdlr.edges.LineSegment2D(intersections[9][0],
    #                                                        intersections[11][0]))
    #         primitives3.append(sp22)
    #         primitives3.append(volmdlr.edges.LineSegment2D(intersections[3][0],
    #                                                        intersections[1][0]))
    #         primitives3.append(new_inner.primitives[ip1])
    #         primitives3.append(vme.LineSegment2D(intersections[0][0],
    #                                                        intersections[2][
    #                                                            0]))
    #         primitives3.append(vme.LineSegment2D(intersections[2][0],
    #                                                        intersections[10][
    #                                                            0]))
    #
    #         primitives4 = [volmdlr.edges.LineSegment2D(intersections[3][0],
    #                                                    intersections[1][0])]
    #         a = volmdlr.edges.Arc2D(new_inner.primitives[ip2].end,
    #                                 new_inner.primitives[ip2].interior,
    #                                 new_inner.primitives[ip2].start)
    #         primitives4.append(a)
    #         primitives4.append(volmdlr.edges.LineSegment2D(intersections[0][0],
    #                                                        intersections[2][0]))
    #         primitives4.append(sp12)
    #         primitives4.append(sp21)
    #
    #         # Contour2D(primitives1),Contour2D(primitives2),
    #         #                      Contour2D(primitives3),
    #         all_contours.extend([volmdlr.wires.Contour2D(primitives4)])
    #
    #     else:
    #         raise NotImplementedError(
    #             f'{len(intersections)} intersections not supported yet')
    #
    #     return all_contours

    def bounding_rectangle(self):
        """
        Returns bounding rectangle.

        :return: Returns a python object with useful methods
        :rtype: :class:`volmdlr.core.BoundingRectangle

        """

        return self.outer_contour.bounding_rectangle

    @classmethod
    def from_contours(cls, outer_contour, inner_contours):
        surface2d_inner_contours = []
        surface2d_outer_contour = outer_contour
        for inner_contour in inner_contours:
            if surface2d_outer_contour.shared_primitives_extremities(
                    inner_contour):
                # inner_contour will be merged with outer_contour
                merged_contours = surface2d_outer_contour.merge_with(
                    inner_contour)
                if len(merged_contours) >= 2:
                    raise NotImplementedError
                surface2d_outer_contour = merged_contours[0]
            else:
                # inner_contour will be added to the inner contours of the
                # Surface2D
                surface2d_inner_contours.append(inner_contour)
        return cls(surface2d_outer_contour, surface2d_inner_contours)

    def plot(self, ax=None, color='k', alpha=1, equal_aspect=False):

        if ax is None:
            _, ax = plt.subplots()
        self.outer_contour.plot(ax=ax, color=color, alpha=alpha,
                                equal_aspect=equal_aspect)
        for inner_contour in self.inner_contours:
            inner_contour.plot(ax=ax, color=color, alpha=alpha,
                               equal_aspect=equal_aspect)

        if equal_aspect:
            ax.set_aspect('equal')

        ax.margins(0.1)
        return ax

    def axial_symmetry(self, line):
        """
        Finds out the symmetric surface2d according to a line.

        """

        outer_contour = self.outer_contour.axial_symmetry(line)
        inner_contours = []
        if self.inner_contours:
            inner_contours = [contour.axial_symmetry(line) for contour in self.inner_contours]

        return self.__class__(outer_contour=outer_contour,
                              inner_contours=inner_contours)

    def rotation(self, center, angle):

        outer_contour = self.outer_contour.rotation(center, angle)
        if self.inner_contours:
            inner_contours = [contour.rotation(center, angle) for contour in self.inner_contours]
        else:
            inner_contours = []

        return self.__class__(outer_contour, inner_contours)

    def rotation_inplace(self, center, angle):

        new_surface2d = self.rotation(center, angle)
        self.outer_contour = new_surface2d.outer_contour
        self.inner_contours = new_surface2d.inner_contours

    def translation(self, offset: volmdlr.Vector2D):
        outer_contour = self.outer_contour.translation(offset)
        inner_contours = [contour.translation(offset) for contour in self.inner_contours]
        return self.__class__(outer_contour, inner_contours)

    def translation_inplace(self, offset: volmdlr.Vector2D):
        new_contour = self.translation(offset)
        self.outer_contour = new_contour.outer_contour
        self.inner_contours = new_contour.inner_contours

    def frame_mapping(self, frame: volmdlr.Frame2D, side: str):
        outer_contour = self.outer_contour.frame_mapping(frame, side)
        inner_contours = [contour.frame_mapping(frame, side) for contour in self.inner_contours]
        return self.__class__(outer_contour, inner_contours)

    def frame_mapping_inplace(self, frame: volmdlr.Frame2D, side: str):
        new_contour = self.frame_mapping(frame, side)
        self.outer_contour = new_contour.outer_contour
        self.inner_contours = new_contour.inner_contours


class Surface3D(DessiaObject):
    """
    Abstract class.

    """
    x_periodicity = None
    y_periodicity = None
    face_class = None

    def point2d_to_3d(self, point2d):
        raise NotImplementedError(f'point2d_to_3d is abstract and should be implemented in {self.__class__.__name__}')

    def point3d_to_2d(self, point3d):
        raise NotImplementedError(f'point2d_to_3d is abstract and should be implemented in {self.__class__.__name__}')

    def face_from_contours3d(self, contours3d: List[volmdlr.wires.Contour3D], name: str = ''):
        """
        Returns the face generated by a list of contours. Finds out which are outer or inner contours.

        :param name: the name to inject in the new face
        """

        lc3d = len(contours3d)

        if lc3d == 1:
            outer_contour2d = self.contour3d_to_2d(contours3d[0])
            inner_contours2d = []
        elif lc3d > 1:
            area = -1
            inner_contours2d = []
            for contour3d in contours3d:
                contour2d = self.contour3d_to_2d(contour3d)
                inner_contours2d.append(contour2d)
                contour_area = contour2d.area()
                if contour_area > area:
                    area = contour_area
                    outer_contour2d = contour2d
            inner_contours2d.remove(outer_contour2d)
        else:
            raise ValueError('Must have at least one contour')

        if isinstance(self.face_class, str):
            class_ = globals()[self.face_class]
        else:
            class_ = self.face_class

        surface2d = Surface2D(outer_contour=outer_contour2d,
                              inner_contours=inner_contours2d)
        return class_(self, surface2d=surface2d, name=name)

    def repair_primitives_periodicity(self, primitives2d):
        """
        Repairs the continuity of the 2D contour while using contour3d_to_2d on periodic surfaces.

        :param primitives2d: The primitives in parametric surface domain.
        :type primitives2d: list
        :return: A list of primitives.
        :rtype: list
        """
        # Search for a primitive that can be used as reference for reparing periodicity
        pos = 0
        x_periodicity = self.x_periodicity
        y_periodicity = self.y_periodicity
        if x_periodicity and not y_periodicity:
            for i, primitive in enumerate(primitives2d):
                start = primitive.start
                end = primitive.end
                if ((2 * start.x) % x_periodicity) != 0 and end.x != start.x:
                    pos = i
                    break
            if pos != 0:
                primitives2d = primitives2d[pos:] + primitives2d[:pos]

        elif not x_periodicity and y_periodicity:
            for i, primitive in enumerate(primitives2d):
                start = primitive.start
                end = primitive.end
                if (start.y % y_periodicity) != 0 and end.y != start.y:
                    pos = i
                    break
            if pos != 0:
                primitives2d = primitives2d[pos:] + primitives2d[:pos]

        elif x_periodicity and y_periodicity:
            for i, primitive in enumerate(primitives2d):
                start = primitive.start
                if ((2 * start.x) % x_periodicity) != 0 and ((2 * start.y) % y_periodicity) != 0:
                    pos = i
                    break
            if pos != 0:
                primitives2d = primitives2d[pos:] + primitives2d[:pos]
        i = 1
        while i < len(primitives2d):
            previous_primitive = primitives2d[i - 1]
            delta = previous_primitive.end - primitives2d[i].start

            if not math.isclose(delta.norm(), 0, abs_tol=1e-5) and \
                primitives2d[i].end == primitives2d[i - 1].end and \
                    primitives2d[i].length() == volmdlr.TWO_PI:
                primitives2d[i] = primitives2d[i].reverse()

            elif not math.isclose(delta.norm(), 0, abs_tol=1e-5):
                primitives2d[i] = primitives2d[i].translation(delta)
            i += 1

        return primitives2d

    def contour3d_to_2d(self, contour3d):
        """
        Transforms a Contour3D into a Contour2D in the parametric domain of the surface.

        :param contour3d: The contour to be transformed.
        :type contour3d: :class:`volmdlr.wires.Contour3D`
        :return: A 2D contour object.
        :rtype: :class:`volmdlr.wires.Contour2D`
        """
        primitives2d = []

        # Transform the contour's primitives to parametric domain
        for primitive3d in contour3d.primitives:
            method_name = f'{primitive3d.__class__.__name__.lower()}_to_2d'
            if hasattr(self, method_name):
                primitives = getattr(self, method_name)(primitive3d)

                if primitives is None:
                    continue
                primitives2d.extend(primitives)
            else:
                raise NotImplementedError(
                    f'Class {self.__class__.__name__} does not implement {method_name}')
        # Fix contour
        if self.x_periodicity or self.y_periodicity:
            primitives2d = self.repair_primitives_periodicity(primitives2d)

        return volmdlr.wires.Contour2D(primitives2d)

    def contour2d_to_3d(self, contour2d):
        primitives3d = []
        for primitive2d in contour2d.primitives:
            method_name = f'{primitive2d.__class__.__name__.lower()}_to_3d'
            if hasattr(self, method_name):
                try:
                    primitives3d.extend(getattr(self, method_name)(primitive2d))
                except NotImplementedError:
                    print(f'Class {self.__class__.__name__} does not implement {method_name}'
                          f'with {primitive2d.__class__.__name__}')
            else:
                raise NotImplementedError(
                    'Class {} does not implement {}'.format(
                        self.__class__.__name__,
                        method_name))

        return volmdlr.wires.Contour3D(primitives3d)

    def linesegment3d_to_2d(self, linesegment3d):
        """
        A line segment on a surface will be in any case a line in 2D?
        """
        return [vme.LineSegment2D(self.point3d_to_2d(linesegment3d.start),
                                  self.point3d_to_2d(linesegment3d.end))]

    def bsplinecurve3d_to_2d(self, bspline_curve3d):
        """
        Is this right?.
        """
        control_points = [self.point3d_to_2d(p)
                          for p in bspline_curve3d.control_points]
        return [vme.BSplineCurve2D(
            bspline_curve3d.degree,
            control_points=control_points,
            knot_multiplicities=bspline_curve3d.knot_multiplicities,
            knots=bspline_curve3d.knots,
            weights=bspline_curve3d.weights,
            periodic=bspline_curve3d.periodic)]

    def bsplinecurve2d_to_3d(self, bspline_curve2d):
        """
        Is this right?
        """
        control_points = [self.point2d_to_3d(p)
                          for p in bspline_curve2d.control_points]
        return [vme.BSplineCurve3D(
            bspline_curve2d.degree,
            control_points=control_points,
            knot_multiplicities=bspline_curve2d.knot_multiplicities,
            knots=bspline_curve2d.knots,
            weights=bspline_curve2d.weights,
            periodic=bspline_curve2d.periodic)]

    def normal_from_point2d(self, point2d):

        raise NotImplementedError('NotImplemented')

    def normal_from_point3d(self, point3d):
        """
        Evaluates the normal vector of the bspline surface at this point3d.

        """

        return (self.normal_from_point2d(self.point3d_to_2d(point3d)))[1]

    def geodesic_distance_from_points2d(self, point1_2d: volmdlr.Point2D,
                                        point2_2d: volmdlr.Point2D, number_points: int = 50):
        """
        Approximation of geodesic distance via linesegments length sum in 3D.
        """
        # points = [point1_2d]
        current_point3d = self.point2d_to_3d(point1_2d)
        distance = 0.
        for i in range(number_points):
            next_point3d = self.point2d_to_3d(point1_2d + (i + 1) / (number_points) * (point2_2d - point1_2d))
            distance += next_point3d.point_distance(current_point3d)
            current_point3d = next_point3d
        return distance

    def geodesic_distance(self, point1_3d: volmdlr.Point3D, point2_3d: volmdlr.Point3D):
        """
        Approximation of geodesic distance between 2 3D points supposed to be on the surface.
        """
        point1_2d = self.point3d_to_2d(point1_3d)
        point2_2d = self.point3d_to_2d(point2_3d)
        return self.geodesic_distance_from_points2d(point1_2d, point2_2d)


class Plane3D(Surface3D):
    """
    Defines a plane 3d.

    """
    face_class = 'PlaneFace3D'

    def __init__(self, frame: volmdlr.Frame3D, name: str = ''):
        """
        :param frame: u and v of frame describe the plane, w is the normal
        """
        self.frame = frame
        self.name = name
        Surface3D.__init__(self, name=name)

    def __hash__(self):
        return hash(self.frame)

    def __eq__(self, other_plane):
        if other_plane.__class__.__name__ != self.__class__.__name__:
            return False
        return self.frame == other_plane.frame
        # return (self.frame.origin == other_plane.frame.origin and
        #         self.frame.w.is_colinear_to(other_plane.frame.w))

    # def to_dict(self, use_pointers: bool = True, memo=None, path: str = '#'):
    #     # improve the object structure ?
    #     dict_ = dc.DessiaObject.base_dict(self)
    #     dict_['frame'] = self.frame.to_dict(use_pointers=use_pointers, memo=memo, path=path + '/frame')
    #     return dict_

    @classmethod
    def from_step(cls, arguments, object_dict):
        frame3d = object_dict[arguments[1]]
        frame3d.normalize()
        frame = volmdlr.Frame3D(frame3d.origin,
                                frame3d.v, frame3d.w, frame3d.u)
        return cls(frame, arguments[0][1:-1])

    def to_step(self, current_id):
        frame = volmdlr.Frame3D(self.frame.origin, self.frame.w, self.frame.u,
                                self.frame.v)
        content, frame_id = frame.to_step(current_id)
        plane_id = frame_id + 1
        content += "#{} = PLANE('{}',#{});\n".format(plane_id, self.name,
                                                     frame_id)
        return content, [plane_id]

    @classmethod
    def from_3_points(cls, point1, point2, point3):
        """
        Point 1 is used as origin of the plane.
        """
        vector1 = point2 - point1
        vector2 = point3 - point1

        vector1.normalize()
        vector2.normalize()
        normal = vector1.cross(vector2)
        normal.normalize()
        frame = volmdlr.Frame3D(point1, vector1, normal.cross(vector1), normal)
        return cls(frame)

    @classmethod
    def from_normal(cls, point, normal):
        v1 = normal.deterministic_unit_normal_vector()
        v2 = v1.cross(normal)
        return cls(volmdlr.Frame3D(point, v1, v2, normal))

    @classmethod
    def from_plane_vectors(cls, plane_origin: volmdlr.Point3D,
                           plane_x: volmdlr.Vector3D,
                           plane_y: volmdlr.Vector3D):
        normal = plane_x.cross(plane_y)
        return cls(volmdlr.Frame3D(plane_origin, plane_x, plane_y, normal))

    @classmethod
    def from_points(cls, points):
        """
        Returns the plane3d that goes through the 3 first points on the list.
        Why for more than 3 points we only do some check and never raise error?
        """
        if len(points) < 3:
            raise ValueError
        elif len(points) == 3:
            return cls.from_3_points(volmdlr.Point3D(points[0].vector),
                                     volmdlr.Vector3D(points[1].vector),
                                     volmdlr.Vector3D(points[2].vector))
        else:
            points = [p.copy() for p in points]
            indexes_to_del = []
            for i, point in enumerate(points[1:]):
                if point == points[0]:
                    indexes_to_del.append(i)
            for index in indexes_to_del[::-1]:
                del points[index + 1]

            origin = points[0]
            vector1 = points[1] - origin
            vector1.normalize()
            vector2_min = points[2] - origin
            vector2_min.normalize()
            dot_min = abs(vector1.dot(vector2_min))
            for point in points[3:]:
                vector2 = point - origin
                vector2.normalize()
                dot = abs(vector1.dot(vector2))
                if dot < dot_min:
                    vector2_min = vector2
                    dot_min = dot
            return cls.from_3_points(origin, vector1 + origin,
                                     vector2_min + origin)

    def point_on_surface(self, point):
        """
        Return if the point belongs to the plane at a tolerance of 1e-6.

        """
        if math.isclose(self.frame.w.dot(point - self.frame.origin), 0,
                        abs_tol=1e-6):
            return True
        return False

    def point_distance(self, point3d):
        """
        Calculates the distance of a point to plane.

        :param point3d: point to verify distance.
        :return: a float, point distance to plane.
        """
        coefficient_a, coefficient_b, coefficient_c, coefficient_d = self.equation_coefficients()
        return abs(self.frame.w.dot(point3d) + coefficient_d) / math.sqrt(coefficient_a ** 2 +
                                                                          coefficient_b ** 2 + coefficient_c ** 2)

    def line_intersections(self, line):
        u = line.point2 - line.point1
        w = line.point1 - self.frame.origin
        if math.isclose(self.frame.w.dot(u), 0, abs_tol=1e-08):
            return []
        intersection_abscissea = - self.frame.w.dot(w) / self.frame.w.dot(u)
        return [line.point1 + intersection_abscissea * u]

    def linesegment_intersections(self, linesegment: vme.LineSegment3D) \
            -> List[volmdlr.Point3D]:
        u = linesegment.end - linesegment.start
        w = linesegment.start - self.frame.origin
        normaldotu = self.frame.w.dot(u)
        if math.isclose(normaldotu, 0, abs_tol=1e-08):
            return []
        intersection_abscissea = - self.frame.w.dot(w) / normaldotu
        if intersection_abscissea < 0 or intersection_abscissea > 1:
            return []
        return [linesegment.start + intersection_abscissea * u]

    def fullarc_intersections(self, fullarc: vme.FullArc3D):
        """
        Calculates the intersections between a Plane 3D and a FullArc 3D.

        :param fullarc: fullarc to verify intersections.
        :return: list of intersections: List[volmdlr.Point3D].
        """
        fullarc_plane = Plane3D(fullarc.frame)
        plane_intersections = self.plane_intersection(fullarc_plane)
        if not plane_intersections:
            return []
        fullarc2d = fullarc.to_2d(fullarc.center, fullarc_plane.frame.u, fullarc_plane.frame.v)
        line2d = plane_intersections[0].to_2d(fullarc.center, fullarc_plane.frame.u, fullarc_plane.frame.v)
        fullarc2d_inters_line2d = fullarc2d.line_intersections(line2d)
        intersections = []
        for inter in fullarc2d_inters_line2d:
            intersections.append(inter.to_3d(fullarc.center, fullarc_plane.frame.u, fullarc_plane.frame.v))
        return intersections

    def equation_coefficients(self):
        """
        Returns the a,b,c,d coefficient from equation ax+by+cz+d = 0.

        """
        a, b, c = self.frame.w
        d = -self.frame.origin.dot(self.frame.w)
        return (round(a, 12), round(b, 12), round(c, 12), round(d, 12))

    def plane_intersection(self, other_plane):
        """
        Computes intersection points between two Planes 3D.

        """
        if self.is_parallel(other_plane):
            return []
        line_direction = self.frame.w.cross(other_plane.frame.w)

        if line_direction.norm() < 1e-6:
            return None

        a1, b1, c1, d1 = self.equation_coefficients()
        a2, b2, c2, d2 = other_plane.equation_coefficients()
        if a1 * b2 - a2 * b1 != 0.:
            x0 = (b1 * d2 - b2 * d1) / (a1 * b2 - a2 * b1)
            y0 = (a2 * d1 - a1 * d2) / (a1 * b2 - a2 * b1)
            point1 = volmdlr.Point3D(x0, y0, 0)
        elif a2 * c1 != a1 * c2:
            x0 = (c2 * d1 - c1 * d2) / (a2 * c1 - a1 * c2)
            z0 = (a1 * d2 - a2 * d1) / (a2 * c1 - a1 * c2)
            point1 = volmdlr.Point3D(x0, 0, z0)
        elif c1 * b2 != b1 * c2:
            y0 = (- c2 * d1 + c1 * d2) / (b1 * c2 - c1 * b2)
            z0 = (- b1 * d2 + b2 * d1) / (b1 * c2 - c1 * b2)
            point1 = volmdlr.Point3D(0, y0, z0)
        else:
            raise NotImplementedError
        return [vme.Line3D(point1, point1 + line_direction)]

    def is_coincident(self, plane2):
        """
        Verifies if two planes are parallel and coincident.

        """
        if not isinstance(self, plane2.__class__):
            return False
        if self.is_parallel(plane2):
            if plane2.point_on_surface(self.frame.origin):
                return True
        return False

    def is_parallel(self, plane2):
        """
        Verifies if two planes are parallel.

        """
        if self.frame.w.is_colinear_to(plane2.frame.w):
            return True
        return False

    def rotation(self, center: volmdlr.Point3D, axis: volmdlr.Vector3D, angle: float):
        """
        Plane3D rotation.

        :param center: rotation center
        :param axis: rotation axis
        :param angle: angle rotation
        :return: a new rotated Plane3D
        """
        new_frame = self.frame.rotation(center=center, axis=axis, angle=angle)
        return Plane3D(new_frame)

    def rotation_inplace(self, center: volmdlr.Point3D, axis: volmdlr.Vector3D, angle: float):
        """
        Plane3D rotation. Object is updated inplace.

        :param center: rotation center
        :param axis: rotation axis
        :param angle: rotation angle
        """
        self.frame.rotation_inplace(center=center, axis=axis, angle=angle)

    def translation(self, offset: volmdlr.Vector3D):
        """
        Plane3D translation.

        :param offset: translation vector
        :return: A new translated Plane3D
        """
        new_frame = self.frame.translation(offset)
        return Plane3D(new_frame)

    def translation_inplace(self, offset: volmdlr.Vector3D):
        """
        Plane3D translation. Object is updated inplace.

        :param offset: translation vector
        """
        self.frame.translation_inplace(offset)

    def frame_mapping(self, frame: volmdlr.Frame3D, side: str):
        """
        Changes frame_mapping and return a new Frame3D.

        :param frame: Frame of reference
        :type frame: `volmdlr.Frame3D`
        :param side: 'old' or 'new'
        """
        new_frame = self.frame.frame_mapping(frame, side)
        return Plane3D(new_frame, self.name)

    def frame_mapping_inplace(self, frame: volmdlr.Frame3D, side: str):
        """
        Changes frame_mapping and the object is updated inplace.

        :param frame: Frame of reference
        :type frame: `volmdlr.Frame3D`
        :param side: 'old' or 'new'
        """
        new_frame = self.frame.frame_mapping(frame, side)
        self.frame.origin = new_frame.origin
        self.frame.u = new_frame.u
        self.frame.v = new_frame.v
        self.frame.w = new_frame.w

    def copy(self, deep=True, memo=None):
        new_frame = self.frame.copy(deep, memo)
        return Plane3D(new_frame, self.name)

    def plot(self, ax=None):
        if ax is None:
            fig = plt.figure()
            ax = fig.add_subplot(111, projection='3d')
        else:
            fig = ax.figure

        self.frame.origin.plot(ax)
        self.frame.u.plot(ax, color='r')
        self.frame.v.plot(ax, color='g')
        return ax

    def point2d_to_3d(self, point2d):
        return point2d.to_3d(self.frame.origin, self.frame.u, self.frame.v)

    def point3d_to_2d(self, point3d):
        return point3d.to_2d(self.frame.origin, self.frame.u, self.frame.v)

    def contour2d_to_3d(self, contour2d):
        return contour2d.to_3d(self.frame.origin, self.frame.u, self.frame.v)

    def contour3d_to_2d(self, contour3d):
        return contour3d.to_2d(self.frame.origin, self.frame.u, self.frame.v)

    def bsplinecurve3d_to_2d(self, bspline_curve3d):
        control_points = [self.point3d_to_2d(p)
                          for p in bspline_curve3d.control_points]
        return [vme.BSplineCurve2D(
            bspline_curve3d.degree,
            control_points=control_points,
            knot_multiplicities=bspline_curve3d.knot_multiplicities,
            knots=bspline_curve3d.knots,
            weights=bspline_curve3d.weights,
            periodic=bspline_curve3d.periodic)]

    def bsplinecurve2d_to_3d(self, bspline_curve2d):
        control_points = [self.point2d_to_3d(p)
                          for p in bspline_curve2d.control_points]
        return [vme.BSplineCurve3D(
            bspline_curve2d.degree,
            control_points=control_points,
            knot_multiplicities=bspline_curve2d.knot_multiplicities,
            knots=bspline_curve2d.knots,
            weights=bspline_curve2d.weights,
            periodic=bspline_curve2d.periodic)]

    def rectangular_cut(self, x1: float, x2: float,
                        y1: float, y2: float, name: str = ''):

        p1 = volmdlr.Point2D(x1, y1)
        p2 = volmdlr.Point2D(x2, y1)
        p3 = volmdlr.Point2D(x2, y2)
        p4 = volmdlr.Point2D(x1, y2)
        outer_contour = volmdlr.wires.ClosedPolygon2D([p1, p2, p3, p4])
        surface = Surface2D(outer_contour, [])
        return PlaneFace3D(self, surface, name)


PLANE3D_OXY = Plane3D(volmdlr.OXYZ)
PLANE3D_OYZ = Plane3D(volmdlr.OYZX)
PLANE3D_OZX = Plane3D(volmdlr.OZXY)


class CylindricalSurface3D(Surface3D):
    """
    The local plane is defined by (theta, z).

    :param frame: frame.w is axis, frame.u is theta=0 frame.v theta=pi/2
    :param radius: Cylinder's radius
    """
    face_class = 'CylindricalFace3D'
    x_periodicity = volmdlr.TWO_PI
    y_periodicity = None

    def __init__(self, frame, radius, name=''):
        self.frame = frame
        self.radius = radius
        Surface3D.__init__(self, name=name)

    def point2d_to_3d(self, point2d: volmdlr.Point2D):
        p = volmdlr.Point3D(self.radius * math.cos(point2d.x),
                            self.radius * math.sin(point2d.x),
                            point2d.y)
        return self.frame.old_coordinates(p)

    def point3d_to_2d(self, point3d):
        """
        Returns the cylindrical coordinates volmdlr.Point2D(theta, z) of a cartesian coordinates point (x, y, z).

        :param point3d: Point at the CylindricalSuface3D
        :type point3d: `volmdlr.`Point3D`
        """
        x, y, z = self.frame.new_coordinates(point3d)
        # Do not delte this, mathematical problem when x and y close to zero but not 0
        if abs(x) < 1e-12:
            x = 0
        if abs(y) < 1e-12:
            y = 0

        theta = math.atan2(y, x)
        if abs(theta) < 1e-9:
            theta = 0.0

        return volmdlr.Point2D(theta, z)

    def arc3d_to_2d(self, arc3d):
        start = self.point3d_to_2d(arc3d.start)
        end = self.point3d_to_2d(arc3d.end)

        angle3d = arc3d.angle

        length = arc3d.length()
        theta3, _ = self.point3d_to_2d(arc3d.point_at_abscissa(0.001 * length))
        theta4, _ = self.point3d_to_2d(arc3d.point_at_abscissa(0.98 * length))

        # make sure that the references points are not undefined
        if abs(theta3) == math.pi:
            theta3, _ = self.point3d_to_2d(arc3d.point_at_abscissa(0.002 * length))
        if abs(theta4) == math.pi:
            theta4, _ = self.point3d_to_2d(arc3d.point_at_abscissa(0.97 * length))

        start, end = vm_parametric.arc3d_to_cylindrical_verification(start, end, angle3d, theta3, theta4)

        return [vme.LineSegment2D(start, end)]

    def linesegment3d_to_2d(self, linesegment3d):
        """
        Converts the primitive from 3D spatial coordinates to its equivalent 2D primitive in the parametric space.
        """
        start = self.point3d_to_2d(linesegment3d.start)
        end = self.point3d_to_2d(linesegment3d.end)
        if start.x != end.x:
            end = volmdlr.Point2D(start.x, end.y)
        return [vme.LineSegment2D(start, end)]

    def linesegment2d_to_3d(self, linesegment2d):
        theta1, z1 = linesegment2d.start
        theta2, z2 = linesegment2d.end
        if math.isclose(theta1, theta2, abs_tol=1e-4):
            return [vme.LineSegment3D(self.point2d_to_3d(linesegment2d.start),
                                      self.point2d_to_3d(linesegment2d.end))]
        if math.isclose(z1, z2, abs_tol=1e-4):
            if abs(theta1 - theta2) == volmdlr.TWO_PI:
                return [vme.FullArc3D(center=self.frame.origin + z1 * self.frame.w,
                                      start_end=self.point2d_to_3d(linesegment2d.start),
                                      normal=self.frame.w)]

            return [vme.Arc3D(
                self.point2d_to_3d(linesegment2d.start),
                self.point2d_to_3d(volmdlr.Point2D(0.5 * (theta1 + theta2), z1)),
                self.point2d_to_3d(linesegment2d.end)
            )]
        # TODO: this is a non exact method!
        return [vme.LineSegment3D(self.point2d_to_3d(linesegment2d.start), self.point2d_to_3d(linesegment2d.end))]
        # raise NotImplementedError('Ellipse? delta_theta={} delta_z={}'.format(abs(theta2-theta1), abs(z1-z2)))

    def fullarc3d_to_2d(self, fullarc3d):
        """
        Converts the primitive from 3D spatial coordinates to its equivalent 2D primitive in the parametric space.
        """
        if self.frame.w.is_colinear_to(fullarc3d.normal):
            p1 = self.point3d_to_2d(fullarc3d.start)
            return [vme.LineSegment2D(p1, p1 + volmdlr.TWO_PI * volmdlr.X2D)]
        else:
            raise ValueError(f'Impossible: fullarc3d.normal: {fullarc3d.normal} self.frame.w: {self.frame.w}')

    def circle3d_to_2d(self, circle3d):
        """
        Transformation of an circle3d to 2d, in a cylindrical surface.

        """
        return []

    def arcellipse3d_to_2d(self, arcellipse3d):
        """
        Transformation of an arcellipse3d to 2d, in a cylindrical surface.

        """
        length = arcellipse3d.length()
        points = [self.point3d_to_2d(p)
                  for p in arcellipse3d.discretization_points(number_points=50)]

        theta1, z1 = self.point3d_to_2d(arcellipse3d.start)
        theta2, z2 = self.point3d_to_2d(arcellipse3d.end)

        # theta3, _ = self.point3d_to_2d(arcellipse3d.point_at_abscissa(0.001 * length))
        theta3, _ = points[1]
        # make sure that the reference angle is not undefined
        if abs(theta3) == math.pi:
            theta3, _ = points[1]

        # Verify if theta1 or theta2 point should be -pi because atan2() -> ]-pi, pi]
        if abs(theta1) == math.pi:
            theta1 = vm_parametric.repair_start_end_angle_periodicity(theta1, theta3)
        if abs(theta2) == math.pi:
            theta4, _ = points[-2]
            # make sure that the reference angle is not undefined
            if abs(theta4) == math.pi:
                theta4, _ = points[-3]
            theta2 = vm_parametric.repair_start_end_angle_periodicity(theta2, theta4)

        points[0] = volmdlr.Point2D(theta1, z1)
        points[-1] = volmdlr.Point2D(theta2, z2)

        if theta3 < theta1 < theta2:
            points = [p - volmdlr.Point2D(volmdlr.TWO_PI, 0) if p.x > 0 else p for p in points]
        elif theta3 > theta1 > theta2:
            points = [p + volmdlr.Point2D(volmdlr.TWO_PI, 0) if p.x < 0 else p for p in points]

        new_points = [p1 for p1, p2 in zip(points[:-1], points[1:]) if p1 != p2]
        new_points.append(points[-1])

        bsplinecurve2d = vme.BSplineCurve2D.from_points_interpolation(new_points, degree=2)
        return [bsplinecurve2d]

    def ellipse3d_to_2d(self, ellipse3d):
        """
        Transformation of an ellipse3d to 2d, in a cylindrical surface.

        """
        # points3d = ellipse3d.discretization_points(number_points = 50)
        # points2d = [self.point3d_to_2d(point) for point in points3d]
        # return points2d
        raise NotImplementedError

    def bsplinecurve3d_to_2d(self, bspline_curve3d):
        """
        Converts the primitive from 3D spatial coordinates to its equivalent 2D primitive in the parametric space.
        """
        length = bspline_curve3d.length()
        points = [self.point3d_to_2d(p) for p in bspline_curve3d.control_points]

        theta1, z1 = self.point3d_to_2d(bspline_curve3d.start)
        theta2, z2 = self.point3d_to_2d(bspline_curve3d.end)

        theta3, _ = self.point3d_to_2d(bspline_curve3d.point_at_abscissa(0.001 * length))
        # make sure that the reference angle is not undefined
        if abs(theta3) == math.pi:
            theta3, _ = self.point3d_to_2d(bspline_curve3d.point_at_abscissa(0.002 * length))

        # Verify if theta1 or theta2 point should be -pi because atan2() -> ]-pi, pi]
        if abs(theta1) == math.pi:
            theta1 = vm_parametric.repair_start_end_angle_periodicity(theta1, theta3)
        if abs(theta2) == math.pi:
            theta4, _ = self.point3d_to_2d(bspline_curve3d.point_at_abscissa(0.98 * length))
            # make sure that the reference angle is not undefined
            if abs(theta4) == math.pi:
                theta4, _ = self.point3d_to_2d(bspline_curve3d.point_at_abscissa(0.97 * length))
            theta2 = vm_parametric.repair_start_end_angle_periodicity(theta2, theta4)

        points[0] = volmdlr.Point2D(theta1, z1)
        points[-1] = volmdlr.Point2D(theta2, z2)

        if theta3 < theta1 < theta2:
            points = [p - volmdlr.Point2D(volmdlr.TWO_PI, 0) if p.x > 0 else p for p in points]
        elif theta3 > theta1 > theta2:
            points = [p + volmdlr.Point2D(volmdlr.TWO_PI, 0) if p.x < 0 else p for p in points]

        return [vme.BSplineCurve2D(
            bspline_curve3d.degree,
            control_points=points,
            knot_multiplicities=bspline_curve3d.knot_multiplicities,
            knots=bspline_curve3d.knots,
            weights=bspline_curve3d.weights,
            periodic=bspline_curve3d.periodic)]

    @classmethod
    def from_step(cls, arguments, object_dict):
        frame3d = object_dict[arguments[1]]
        U, W = frame3d.v, -frame3d.u
        U.normalize()
        W.normalize()
        V = W.cross(U)
        frame_direct = volmdlr.Frame3D(frame3d.origin, U, V, W)
        radius = float(arguments[2]) / 1000
        return cls(frame_direct, radius, arguments[0][1:-1])

    def to_step(self, current_id):
        """
        Translate volmdlr primitive to step syntax.
        """
        frame = volmdlr.Frame3D(self.frame.origin, self.frame.w, self.frame.u,
                                self.frame.v)
        content, frame_id = frame.to_step(current_id)
        current_id = frame_id + 1
        content += f"#{current_id} = CYLINDRICAL_SURFACE('{self.name}',#{frame_id},{round(1000 * self.radius, 3)});\n"
        return content, [current_id]

    def frame_mapping(self, frame: volmdlr.Frame3D, side: str):
        """
        Changes frame_mapping and return a new CylindricalSurface3D.

        side = 'old' or 'new'
        """
        new_frame = self.frame.frame_mapping(frame, side)
        return CylindricalSurface3D(new_frame, self.radius,
                                    name=self.name)

    def frame_mapping_inplace(self, frame: volmdlr.Frame3D, side: str):
        """
        Changes frame_mapping and the object is updated inplace
        side = 'old' or 'new'
        """
        new_frame = self.frame.frame_mapping(frame, side)
        self.frame = new_frame

    def rectangular_cut(self, theta1: float, theta2: float,
                        z1: float, z2: float, name: str = ''):

        if theta1 == theta2:
            theta2 += volmdlr.TWO_PI

        p1 = volmdlr.Point2D(theta1, z1)
        p2 = volmdlr.Point2D(theta2, z1)
        p3 = volmdlr.Point2D(theta2, z2)
        p4 = volmdlr.Point2D(theta1, z2)
        outer_contour = volmdlr.wires.ClosedPolygon2D([p1, p2, p3, p4])
        surface2d = Surface2D(outer_contour, [])
        return volmdlr.faces.CylindricalFace3D(self, surface2d, name)

    def rotation(self, center: volmdlr.Point3D, axis: volmdlr.Vector3D, angle: float):
        """
        CylindricalFace3D rotation.

        :param center: rotation center.
        :param axis: rotation axis.
        :param angle: angle rotation.
        :return: a new rotated Plane3D.
        """
        new_frame = self.frame.rotation(center=center, axis=axis,
                                        angle=angle)
        return CylindricalFace3D(new_frame, self.radius)

    def rotation_inplace(self, center: volmdlr.Point3D, axis: volmdlr.Vector3D, angle: float):
        """
        CylindricalFace3D rotation. Object is updated inplace.

        :param center: rotation center.
        :param axis: rotation axis.
        :param angle: rotation angle.
        """
        self.frame.rotation_inplace(center, axis, angle)

    def translation(self, offset: volmdlr.Vector3D):
        """
        CylindricalFace3D translation.

        :param offset: translation vector.
        :return: A new translated CylindricalFace3D.
        """
        return CylindricalFace3D(self.frame.translation(offset), self.radius)

    def translation_inplace(self, offset: volmdlr.Vector3D):
        """
        CylindricalFace3D translation. Object is updated inplace.

        :param offset: translation vector
        """
        self.frame.translation_inplace(offset)

    def grid3d(self, grid2d: volmdlr.grid.Grid2D):
        """
        Generate 3d grid points of a Cylindrical surface, based on a Grid2D.

        """

        points_2d = grid2d.points
        points_3d = [self.point2d_to_3d(point2d) for point2d in points_2d]

        return points_3d

    def line_intersections(self, line: vme.Line3D):
        line_2d = line.to_2d(self.frame.origin, self.frame.u, self.frame.v)
        if line_2d is None:
            return []
        origin2d = self.frame.origin.to_2d(self.frame.origin, self.frame.u, self.frame.v)
        distance_line2d_to_origin = line_2d.point_distance(origin2d)
        if distance_line2d_to_origin > self.radius:
            return []
        a_prime = line_2d.point1
        b_prime = line_2d.point2
        a_prime_minus_b_prime = a_prime - b_prime
        t_param = a_prime.dot(a_prime_minus_b_prime) / a_prime_minus_b_prime.dot(a_prime_minus_b_prime)
        k_param = math.sqrt(
            (self.radius ** 2 - distance_line2d_to_origin ** 2) / a_prime_minus_b_prime.dot(a_prime_minus_b_prime))
        intersection1 = line.point1 + (t_param + k_param) * (line.direction_vector())
        intersection2 = line.point1 + (t_param - k_param) * (line.direction_vector())
        if intersection1 == intersection2:
            return [intersection1]

        return [intersection1, intersection2]

    def linesegment_intersections(self, linesegment: vme.LineSegment3D):
        line = linesegment.to_line()
        line_intersections = self.line_intersections(line)
        linesegment_intersections = [inters for inters in line_intersections if linesegment.point_belongs(inters)]
        return linesegment_intersections

    def parallel_plane_intersection(self, plane3d):
        """
        Cylinder plane intersections when plane's normal is perpendicular with the cylinder axis.

        :param plane3d: intersecting plane
        :return: list of intersecting curves
        """
        distance_plane_cylinder_axis = plane3d.point_distance(self.frame.origin)
        if distance_plane_cylinder_axis > self.radius:
            return []
        if math.isclose(self.frame.w.dot(plane3d.frame.u), 0, abs_tol=1e-6):
            line = vme.Line3D(plane3d.frame.origin, plane3d.frame.origin + plane3d.frame.u)
        else:
            line = vme.Line3D(plane3d.frame.origin, plane3d.frame.origin + plane3d.frame.v)
        line_intersections = self.line_intersections(line)
        lines = []
        for intersection in line_intersections:
            lines.append(vme.Line3D(intersection, intersection + self.frame.w))
        return lines

    def perpendicular_plane_intersection(self, plane3d):
        """
        Cylinder plane intersections when plane's normal is parallel with the cylinder axis.

        :param plane3d: intersecting plane
        :return: list of intersecting curves
        """
        line = vme.Line3D(self.frame.origin, self.frame.origin + self.frame.w)
        center3d_plane = plane3d.line_intersections(line)[0]
        circle3d = volmdlr.wires.Circle3D(volmdlr.Frame3D(center3d_plane, plane3d.frame.u,
                                                          plane3d.frame.v, plane3d.frame.w), self.radius)
        return [circle3d]

    def concurent_plane_intersection(self, plane3d):
        """
        Cylinder plane intersections when plane's normal is concurent with the cylinder axis, but not orthogonal.

        # Ellipse vector equation : < rcos(t), rsin(t), -(1 / c)*(d + arcos(t) + brsint(t)); d = - (ax_0 + by_0 + cz_0)
        :param plane3d: intersecting plane
        :return: list of intersecting curves
        """
        line = vme.Line3D(self.frame.origin, self.frame.origin + self.frame.w)
        center3d_plane = plane3d.line_intersections(line)[0]
        plane_coefficient_a, plane_coefficient_b, plane_coefficient_c, plane_coefficient_d = \
            plane3d.equation_coefficients()
        ellipse_0 = volmdlr.Point3D(
            self.radius * math.cos(0),
            self.radius * math.sin(0),
            - (1 / plane_coefficient_c) * (plane_coefficient_d + plane_coefficient_a * self.radius * math.cos(0) +
                                           plane_coefficient_b * self.radius * math.sin(0)))
        ellipse_pi_by_2 = volmdlr.Point3D(
            self.radius * math.cos(math.pi / 2),
            self.radius * math.sin(math.pi / 2),
            - (1 / plane_coefficient_c) * (
                    plane_coefficient_d + plane_coefficient_a * self.radius * math.cos(math.pi / 2)
                    + plane_coefficient_b * self.radius * math.sin(math.pi / 2)))
        axis_1 = center3d_plane.point_distance(ellipse_0)
        axis_2 = center3d_plane.point_distance(ellipse_pi_by_2)
        if axis_1 > axis_2:
            major_axis = axis_1
            minor_axis = axis_2
            major_dir = ellipse_0 - center3d_plane
        else:
            major_axis = axis_2
            minor_axis = axis_1
            major_dir = ellipse_pi_by_2 - center3d_plane
        return [volmdlr.wires.Ellipse3D(major_axis, minor_axis, center3d_plane, plane3d.frame.w, major_dir)]

    def plane_intersection(self, plane3d):
        """
        Cylinder intersections with a plane.

        :param plane3d: intersecting plane.
        :return: list of intersecting curves.
        """
        if math.isclose(abs(plane3d.frame.w.dot(self.frame.w)), 0, abs_tol=1e-6):
            return self.parallel_plane_intersection(plane3d)
        if math.isclose(abs(plane3d.frame.w.dot(self.frame.w)), 1, abs_tol=1e-6):
            return self.perpendicular_plane_intersection(plane3d)
        return self.concurent_plane_intersection(plane3d)

    def is_coincident(self, surface3d):
        """
        Verifies if two CylindricalSurfaces are coincident.

        :param surface3d: surface to verify.
        :return: True if they are coincident, False otherwise.
        """
        if not isinstance(self, surface3d.__class__):
            return False
        if math.isclose(abs(self.frame.w.dot(surface3d.frame.w)), 1.0, abs_tol=1e-6) and \
                self.radius == surface3d.radius:
            return True
        return False

    def point_on_surface(self, point3d):
        """
        Verifies if a given point is on the CylindricalSurface3D.

        :param point3d: point to verify.
        :return: True if point on surface, False otherwise.
        """
        new_point = self.frame.new_coordinates(point3d)
        if math.isclose(new_point.x ** 2 + new_point.y ** 2, self.radius ** 2, abs_tol=1e-6):
            return True
        return False


class ToroidalSurface3D(Surface3D):
    """
    The local plane is defined by (theta, phi).

    Theta is the angle around the big (R) circle and phi around the small (r).

    :param frame: Tore's frame: origin is the center, u is pointing at
        theta=0
    :param R: Tore's radius
    :param r: Circle to revolute radius

    :See Also:

    Definitions of R and r according to https://en.wikipedia.org/wiki/Torus
    """
    face_class = 'ToroidalFace3D'
    x_periodicity = volmdlr.TWO_PI
    y_periodicity = volmdlr.TWO_PI

    def __init__(self, frame: volmdlr.Frame3D,
                 R: float, r: float, name: str = ''):
        self.frame = frame
        self.R = R
        self.r = r
        Surface3D.__init__(self, name=name)

        self._bbox = None

    @property
    def bounding_box(self):
        if not self._bbox:
            self._bbox = self._bounding_box()
        return self._bbox

    def _bounding_box(self):
        d = self.R + self.r
        p1 = self.frame.origin + self.frame.u * d + self.frame.v * d + self.frame.w * self.r
        p2 = self.frame.origin + self.frame.u * d + self.frame.v * d - self.frame.w * self.r
        p3 = self.frame.origin + self.frame.u * d - self.frame.v * d + self.frame.w * self.r
        p4 = self.frame.origin + self.frame.u * d - self.frame.v * d - self.frame.w * self.r
        p5 = self.frame.origin - self.frame.u * d + self.frame.v * d + self.frame.w * self.r
        p6 = self.frame.origin - self.frame.u * d + self.frame.v * d - self.frame.w * self.r
        p7 = self.frame.origin - self.frame.u * d - self.frame.v * d + self.frame.w * self.r
        p8 = self.frame.origin - self.frame.u * d - self.frame.v * d - self.frame.w * self.r

        return volmdlr.core.BoundingBox.from_points(
            [p1, p2, p3, p4, p5, p6, p7, p8])

    def point2d_to_3d(self, point2d: volmdlr.Point2D):
        theta, phi = point2d
        x = (self.R + self.r * math.cos(phi)) * math.cos(theta)
        y = (self.R + self.r * math.cos(phi)) * math.sin(theta)
        z = self.r * math.sin(phi)
        return self.frame.old_coordinates(volmdlr.Point3D(x, y, z))

    def point3d_to_2d(self, point3d):
        """
        Tansform a 3D spatial point (x, y, z) into a 2D spherical parametric point (theta, phi).
        """
        x, y, z = self.frame.new_coordinates(point3d)
        z = min(self.r, max(-self.r, z))

        # Do not delte this, mathematical problem when x and y close to zero (should be zero) but not 0
        # Genarally this is related to uncertaintity of step files.
        if abs(x) < 1e-12:
            x = 0
        if abs(y) < 1e-12:
            y = 0

        zr = z / self.r
        phi = math.asin(zr)
        if abs(phi) < 1e-9:
            phi = 0

        u = self.R + math.sqrt((self.r ** 2) - (z ** 2))
        u1, u2 = round(x / u, 5), round(y / u, 5)
        theta = math.atan2(u2, u1)

        vector_to_tube_center = volmdlr.Vector3D(self.R * math.cos(theta), self.R * math.sin(theta), 0)
        vector_from_tube_center_to_point = volmdlr.Vector3D(x, y, z) - vector_to_tube_center
        phi2 = volmdlr.geometry.vectors3d_angle(vector_to_tube_center, vector_from_tube_center_to_point)

        if phi >= 0 and phi2 > 0.5 * math.pi:
            phi = math.pi - phi
        elif phi < 0 and phi2 > 0.5 * math.pi:
            phi = -math.pi - phi
        if abs(theta) < 1e-9:
            theta = 0.0
        if abs(phi) < 1e-9:
            phi = 0.0
        return volmdlr.Point2D(theta, phi)

    @classmethod
    def from_step(cls, arguments, object_dict):
        frame3d = object_dict[arguments[1]]
        U, W = frame3d.v, -frame3d.u
        U.normalize()
        W.normalize()
        V = W.cross(U)
        frame_direct = volmdlr.Frame3D(frame3d.origin, U, V, W)
        rcenter = float(arguments[2]) / 1000
        rcircle = float(arguments[3]) / 1000
        return cls(frame_direct, rcenter, rcircle, arguments[0][1:-1])

    def to_step(self, current_id):
        frame = volmdlr.Frame3D(self.frame.origin, self.frame.w, self.frame.u,
                                self.frame.v)
        content, frame_id = frame.to_step(current_id)
        current_id = frame_id + 1
        content += f"#{current_id} = TOROIDAL_SURFACE('{self.name}',#{frame_id}," \
                   f"{round(1000 * self.R, 3)},{round(1000 * self.r, 3)});\n"
        return content, [current_id]

    def frame_mapping(self, frame: volmdlr.Frame3D, side: str):
        """
        Changes frame_mapping and return a new ToroidalSurface3D.

        side = 'old' or 'new'
        """
        new_frame = self.frame.frame_mapping(frame, side)
        return ToroidalSurface3D(new_frame, self.R, self.r, name=self.name)

    def frame_mapping_inplace(self, frame: volmdlr.Frame3D, side: str):
        """
        Changes frame_mapping and the object is updated inplace
        side = 'old' or 'new'
        """
        new_frame = self.frame.frame_mapping(frame, side)
        self.frame = new_frame

    def rectangular_cut(self, theta1, theta2, phi1, phi2, name=''):
        if phi1 == phi2:
            phi2 += volmdlr.TWO_PI
        elif phi2 < phi1:
            phi2 += volmdlr.TWO_PI
        if theta1 == theta2:
            theta2 += volmdlr.TWO_PI
        elif theta2 < theta1:
            theta2 += volmdlr.TWO_PI

        p1 = volmdlr.Point2D(theta1, phi1)
        p2 = volmdlr.Point2D(theta2, phi1)
        p3 = volmdlr.Point2D(theta2, phi2)
        p4 = volmdlr.Point2D(theta1, phi2)
        outer_contour = volmdlr.wires.ClosedPolygon2D([p1, p2, p3, p4])
        return ToroidalFace3D(self,
                              Surface2D(outer_contour, []),
                              name)

    def linesegment2d_to_3d(self, linesegment2d):
        theta1, phi1 = linesegment2d.start
        theta2, phi2 = linesegment2d.end
        if math.isclose(theta1, theta2, abs_tol=1e-4):
            if math.isclose(phi1 - phi2, volmdlr.TWO_PI, abs_tol=1e-4):
                u = self.frame.u.rotation(self.frame.origin, self.frame.w,
                                          angle=theta1)
                v = self.frame.u.rotation(self.frame.origin, self.frame.w,
                                          angle=theta1)
                center = self.frame.origin + self.R * u
                return [vme.FullArc3D(center=center,
                                      start_end=center + self.r * u,
                                      normal=v)]
            else:
                return [vme.Arc3D(
                    self.point2d_to_3d(linesegment2d.start),
                    self.point2d_to_3d(volmdlr.Point2D(theta1, 0.5 * (phi1 + phi2))),
                    self.point2d_to_3d(linesegment2d.end),
                )]
        elif math.isclose(phi1, phi2, abs_tol=1e-4):
            if abs(theta1 - theta2) == volmdlr.TWO_PI:
                center = self.frame.origin + self.r * math.sin(phi1) * self.frame.w
                start_end = center + self.frame.u * (self.r + self.R)
                return [vme.FullArc3D(center=center,
                                      start_end=start_end,
                                      normal=self.frame.w)]
            else:
                return [vme.Arc3D(
                    self.point2d_to_3d(linesegment2d.start),
                    self.point2d_to_3d(volmdlr.Point2D(0.5 * (theta1 + theta2), phi1)),
                    self.point2d_to_3d(linesegment2d.end),
                )]
        else:
            raise NotImplementedError('Ellipse?')

    def fullarc3d_to_2d(self, fullarc3d):
        """
        Converts the primitive from 3D spatial coordinates to its equivalent 2D primitive in the parametric space.
        """
        if self.frame.w.is_colinear_to(fullarc3d.normal):
            p1 = self.point3d_to_2d(fullarc3d.start)
            return [vme.LineSegment2D(p1, p1 + volmdlr.TWO_PI * volmdlr.X2D)]
        elif fullarc3d.normal.dot(self.frame.w):
            p1 = self.point3d_to_2d(fullarc3d.start)
            return [vme.LineSegment2D(p1, p1 + volmdlr.TWO_PI * volmdlr.Y2D)]
        else:
            raise ValueError('Impossible!')

    def circle3d_to_2d(self, circle3d):
        """
        Converts the primitive from 3D spatial coordinates to its equivalent 2D primitive in the parametric space.
        """
        return []

    def arc3d_to_2d(self, arc3d):
        start = self.point3d_to_2d(arc3d.start)
        end = self.point3d_to_2d(arc3d.end)

        length = arc3d.length()
        angle3d = arc3d.angle
        point_after_start = self.point3d_to_2d(arc3d.point_at_abscissa(0.001 * length))
        point_before_end = self.point3d_to_2d(arc3d.point_at_abscissa(0.98 * length))

        start, end = vm_parametric.arc3d_to_spherical_verification(start, end, angle3d,
                                                                   [point_after_start, point_before_end],
                                                                   [self.x_periodicity, self.y_periodicity])

        return [vme.LineSegment2D(start, end)]

    def bsplinecurve3d_to_2d(self, bspline_curve3d):
        """
        Converts the primitive from 3D spatial coordinates to its equivalent 2D primitive in the parametric space.
        """
        theta1, phi1 = self.point3d_to_2d(bspline_curve3d.start)
        theta2, phi2 = self.point3d_to_2d(bspline_curve3d.end)
        length = bspline_curve3d.length()
        theta3, phi3 = self.point3d_to_2d(bspline_curve3d.point_at_abscissa(0.001 * length))
        theta4, phi4 = self.point3d_to_2d(bspline_curve3d.point_at_abscissa(0.98 * length))
        points = [self.point3d_to_2d(p) for p in bspline_curve3d.control_points]

        # Verify if theta1 or theta2 point should be -pi because atan2() -> ]-pi, pi]
        if abs(theta1) == math.pi:
            theta1 = vm_parametric.repair_start_end_angle_periodicity(theta1, theta3)
        if abs(theta2) == math.pi:
            theta2 = vm_parametric.repair_start_end_angle_periodicity(theta2, theta4)

        # Verify if phi1 or phi2 point should be -pi because phi -> ]-pi, pi]
        if abs(phi1) == math.pi:
            phi1 = vm_parametric.repair_start_end_angle_periodicity(phi1, phi3)
        if abs(phi2) == math.pi:
            phi2 = vm_parametric.repair_start_end_angle_periodicity(phi2, phi4)

        points[0] = volmdlr.Point2D(theta1, phi1)
        points[-1] = volmdlr.Point2D(theta2, phi2)

        if theta3 < theta1 < theta2:
            points = [p - volmdlr.Point2D(volmdlr.TWO_PI, 0) if p.x > 0 else p for p in points]
        elif theta3 > theta1 > theta2:
            points = [p + volmdlr.Point2D(volmdlr.TWO_PI, 0) if p.x < 0 else p for p in points]

        if phi3 < phi1 < phi2:
            points = [p - volmdlr.Point2D(volmdlr.TWO_PI, 0) if p.y > 0 else p for p in points]
        elif phi3 > phi1 > phi2:
            points = [p + volmdlr.Point2D(volmdlr.TWO_PI, 0) if p.y < 0 else p for p in points]

        return [vme.BSplineCurve2D(
            bspline_curve3d.degree,
            control_points=points,
            knot_multiplicities=bspline_curve3d.knot_multiplicities,
            knots=bspline_curve3d.knots,
            weights=bspline_curve3d.weights,
            periodic=bspline_curve3d.periodic)]

    def arcellipse3d_to_2d(self, arcellipse3d):
        """
        Converts the primitive from 3D spatial coordinates to its equivalent 2D primitive in the parametric space.
        """
        points = [self.point3d_to_2d(p) for p in arcellipse3d.discretization_points(number_points=15)]
        theta1, phi1 = self.point3d_to_2d(arcellipse3d.start)
        theta2, phi2 = self.point3d_to_2d(arcellipse3d.end)
        # TODO: create a method point_at_abscissa abssissa for ArcEllipse3D and enhance this code

        theta3, phi3 = points[1]
        theta4, phi4 = points[-2]

        # Verify if theta1 or theta2 point should be -pi because atan2() -> ]-pi, pi]
        if abs(theta1) == math.pi:
            theta1 = vm_parametric.repair_start_end_angle_periodicity(theta1, theta3)
        if abs(theta2) == math.pi:
            theta2 = vm_parametric.repair_start_end_angle_periodicity(theta2, theta4)

        # Verify if phi1 or phi2 point should be -pi because phi -> ]-pi, pi]
        if abs(phi1) == math.pi:
            phi1 = vm_parametric.repair_start_end_angle_periodicity(phi1, phi3)
        if abs(phi2) == math.pi:
            phi2 = vm_parametric.repair_start_end_angle_periodicity(phi2, phi4)

        points[0] = volmdlr.Point2D(theta1, phi1)
        points[-1] = volmdlr.Point2D(theta2, phi2)

        if theta3 < theta1 < theta2:
            points = [p - volmdlr.Point2D(volmdlr.TWO_PI, 0) if p.x > 0 else p for p in points]
        elif theta3 > theta1 > theta2:
            points = [p + volmdlr.Point2D(volmdlr.TWO_PI, 0) if p.x < 0 else p for p in points]

        new_points = [p1 for p1, p2 in zip(points[:-1], points[1:]) if p1 != p2]
        new_points.append(points[-1])

        return [vme.BSplineCurve2D.from_points_interpolation(points=new_points, degree=3, periodic=True)]

    def triangulation(self):
        face = self.rectangular_cut(0, volmdlr.TWO_PI, 0, volmdlr.TWO_PI)
        return face.triangulation()

    def translation(self, offset: volmdlr.Vector3D):
        """
        ToroidalSurface3D translation
        :param offset: translation vector
        :return: A new translated ToroidalSurface3D
        """
        return ToroidalSurface3D(self.frame.translation(
            offset), self.R, self.r)

    def translation_inplace(self, offset: volmdlr.Vector3D):
        """
        ToroidalSurface3D translation. Object is updated inplace.

        :param offset: translation vector.
        """
        self.frame.translation_inplace(offset)

    def rotation(self, center: volmdlr.Point3D, axis: volmdlr.Vector3D, angle: float):
        """
        ToroidalSurface3D rotation.

        :param center: rotation center.
        :param axis: rotation axis.
        :param angle: angle rotation.
        :return: a new rotated ToroidalSurface3D.
        """
        new_frame = self.frame.rotation(center=center, axis=axis,
                                        angle=angle)
        return self.__class__(new_frame, self.R, self.r)

    def rotation_inplace(self, center: volmdlr.Point3D, axis: volmdlr.Vector3D, angle: float):
        """
        ToroidalSurface3D rotation. Object is updated inplace.

        :param center: rotation center.
        :param axis: rotation axis.
        :param angle: rotation angle.
        """
        self.frame.rotation_inplace(center, axis, angle)


class ConicalSurface3D(Surface3D):
    """
    The local plane is defined by (theta, z).

    :param frame: Cone's frame to position it: frame.w is axis of cone
                    frame.origin is at the angle of the cone
    :param semi_angle: Cone's semi-angle
    """
    face_class = 'ConicalFace3D'
    x_periodicity = volmdlr.TWO_PI
    y_periodicity = None

    def __init__(self, frame: volmdlr.Frame3D, semi_angle: float,
                 name: str = ''):
        self.frame = frame
        self.semi_angle = semi_angle
        Surface3D.__init__(self, name=name)

    @classmethod
    def from_step(cls, arguments, object_dict):
        frame3d = object_dict[arguments[1]]
        U, W = frame3d.v, frame3d.u
        U.normalize()
        W.normalize()
        V = W.cross(U)
        radius = float(arguments[2]) / 1000
        semi_angle = float(arguments[3])
        origin = frame3d.origin - radius / math.tan(semi_angle) * W
        frame_direct = volmdlr.Frame3D(origin, U, V, W)
        return cls(frame_direct, semi_angle, arguments[0][1:-1])

    def to_step(self, current_id):
        frame = volmdlr.Frame3D(self.frame.origin, self.frame.w, self.frame.u,
                                self.frame.v)
        content, frame_id = frame.to_step(current_id)
        current_id = frame_id + 1
        content += "#{} = CONICAL_SURFACE('{}',#{},{},{});\n" \
            .format(current_id, self.name, frame_id,
                    0.,
                    round(self.semi_angle, 3))
        return content, [current_id]

    def frame_mapping(self, frame: volmdlr.Frame3D, side: str):
        """
        Changes frame_mapping and return a new ConicalSurface3D.

        :param side: 'old' or 'new'
        """
        new_frame = self.frame.frame_mapping(frame, side)
        return ConicalSurface3D(new_frame, self.semi_angle, name=self.name)

    def frame_mapping_inplace(self, frame: volmdlr.Frame3D, side: str):
        """
        Changes frame_mapping and the object is updated inplace.

        :param side:'old' or 'new'
        """
        new_frame = self.frame.frame_mapping(frame, side)
        self.frame = new_frame

    def point2d_to_3d(self, point2d: volmdlr.Point2D):
        theta, z = point2d
        r = math.tan(self.semi_angle) * z
        new_point = volmdlr.Point3D(r * math.cos(theta),
                                    r * math.sin(theta),
                                    z)
        return self.frame.old_coordinates(new_point)

    def point3d_to_2d(self, point3d: volmdlr.Point3D):
        """
        Returns the cylindrical coordinates volmdlr.Point2D(theta, z) of a cartesian coordinates point (x, y, z).

        :param point3d: Point at the CylindricalSuface3D.
        :type point3d: :class:`volmdlr.`Point3D`
        """
        x, y, z = self.frame.new_coordinates(point3d)
        # Do not delte this, mathematical problem when x and y close to zero (should be zero) but not 0
        # Genarally this is related to uncertaintity of step files.
        if abs(x) < 1e-12:
            x = 0
        if abs(y) < 1e-12:
            y = 0
        theta = math.atan2(y, x)
        if abs(theta) < 1e-9:
            theta = 0.0
        return volmdlr.Point2D(theta, z)

    def rectangular_cut(self, theta1: float, theta2: float,
                        z1: float, z2: float, name: str = ''):
        # theta1 = angle_principal_measure(theta1)
        # theta2 = angle_principal_measure(theta2)
        if theta1 == theta2:
            theta2 += volmdlr.TWO_PI

        p1 = volmdlr.Point2D(theta1, z1)
        p2 = volmdlr.Point2D(theta2, z1)
        p3 = volmdlr.Point2D(theta2, z2)
        p4 = volmdlr.Point2D(theta1, z2)
        outer_contour = volmdlr.wires.ClosedPolygon2D([p1, p2, p3, p4])
        return ConicalFace3D(self, Surface2D(outer_contour, []), name)

    def fullarc3d_to_2d(self, fullarc3d):
        if self.frame.w.is_colinear_to(fullarc3d.normal):
            p1 = self.point3d_to_2d(fullarc3d.start)
            return [vme.LineSegment2D(p1, p1 + volmdlr.TWO_PI * volmdlr.X2D)]
        else:
            raise ValueError('Impossible!')

    def linesegment3d_to_2d(self, linesegment3d):
        """
        Converts the primitive from 3D spatial coordinates to its equivalent 2D primitive in the parametric space.
        """
        start = self.point3d_to_2d(linesegment3d.start)
        end = self.point3d_to_2d(linesegment3d.end)
        if start.x != end.x and start == volmdlr.Point2D(0, 0):
            start = volmdlr.Point2D(end.x, 0)
        elif start.x != end.x:
            end = volmdlr.Point2D(start.x, end.y)
        return [vme.LineSegment2D(start, end)]

    def arc3d_to_2d(self, arc3d):
        """
        Converts the primitive from 3D spatial coordinates to its equivalent 2D primitive in the parametric space.
        """

        start = self.point3d_to_2d(arc3d.start)
        end = self.point3d_to_2d(arc3d.end)

        angle3d = arc3d.angle

        length = arc3d.length()
        theta3, _ = self.point3d_to_2d(arc3d.point_at_abscissa(0.001 * length))
        theta4, _ = self.point3d_to_2d(arc3d.point_at_abscissa(0.98 * length))

        # make sure that the references points are not undefined
        if abs(theta3) == math.pi:
            theta3, _ = self.point3d_to_2d(arc3d.point_at_abscissa(0.002 * length))
        if abs(theta4) == math.pi:
            theta4, _ = self.point3d_to_2d(arc3d.point_at_abscissa(0.97 * length))

        start, end = vm_parametric.arc3d_to_cylindrical_verification(start, end, angle3d, theta3, theta4)

        return [vme.LineSegment2D(start, end)]

    def bsplinecurve3d_to_2d(self, bspline_curve3d):
        """
        Converts the primitive from 3D spatial coordinates to its equivalent 2D primitive in the parametric space.
        """
        length = bspline_curve3d.length()

        points = [self.point3d_to_2d(p) for p in bspline_curve3d.control_points]

        theta1, z1 = self.point3d_to_2d(bspline_curve3d.start)
        theta2, z2 = self.point3d_to_2d(bspline_curve3d.end)

        theta3, _ = self.point3d_to_2d(bspline_curve3d.point_at_abscissa(0.001 * length))
        # make sure that the reference angle is not undefined
        if abs(theta3) == math.pi:
            theta3, _ = self.point3d_to_2d(bspline_curve3d.point_at_abscissa(0.002 * length))

        # Verify if theta1 or theta2 point should be -pi because atan2() -> ]-pi, pi]
        if abs(theta1) == math.pi:
            theta1 = vm_parametric.repair_start_end_angle_periodicity(theta1, theta3)
        if abs(theta2) == math.pi:
            theta4, _ = self.point3d_to_2d(bspline_curve3d.point_at_abscissa(0.98 * length))
            # make sure that the reference angle is not undefined
            if abs(theta4) == math.pi:
                theta4, _ = self.point3d_to_2d(bspline_curve3d.point_at_abscissa(0.97 * length))
            theta2 = vm_parametric.repair_start_end_angle_periodicity(theta2, theta4)

        points[0] = volmdlr.Point2D(theta1, z1)
        points[-1] = volmdlr.Point2D(theta2, z2)

        if theta3 < theta1 < theta2:
            points = [p - volmdlr.Point2D(volmdlr.TWO_PI, 0) if p.x > 0 else p for p in points]
        elif theta3 > theta1 > theta2:
            points = [p + volmdlr.Point2D(volmdlr.TWO_PI, 0) if p.x < 0 else p for p in points]

        return [vme.BSplineCurve2D(
            bspline_curve3d.degree,
            control_points=points,
            knot_multiplicities=bspline_curve3d.knot_multiplicities,
            knots=bspline_curve3d.knots,
            weights=bspline_curve3d.weights,
            periodic=bspline_curve3d.periodic)]

    def circle3d_to_2d(self, circle3d):
        """
        Converts the primitive from 3D spatial coordinates to its equivalent 2D primitive in the parametric space.
        """
        return []

    def linesegment2d_to_3d(self, linesegment2d):
        theta1, z1 = linesegment2d.start
        theta2, z2 = linesegment2d.end

        if math.isclose(theta1, theta2, abs_tol=1e-4):
            return [vme.LineSegment3D(
                self.point2d_to_3d(linesegment2d.start),
                self.point2d_to_3d(linesegment2d.end),
            )]
        elif math.isclose(z1, z2, abs_tol=1e-4) and math.isclose(z1, 0.,
                                                                 abs_tol=1e-6):
            return []
        elif math.isclose(z1, z2, abs_tol=1e-4):
            if abs(theta1 - theta2) == volmdlr.TWO_PI:
                return [vme.FullArc3D(center=self.frame.origin + z1 * self.frame.w,
                                      start_end=self.point2d_to_3d(linesegment2d.start),
                                      normal=self.frame.w)]
            else:
                return [vme.Arc3D(
                    self.point2d_to_3d(linesegment2d.start),
                    self.point2d_to_3d(
                        volmdlr.Point2D(0.5 * (theta1 + theta2), z1)),
                    self.point2d_to_3d(linesegment2d.end))
                ]
        else:
            raise NotImplementedError('Ellipse?')

    def translation(self, offset: volmdlr.Vector3D):
        """
        ConicalSurface3D translation.

        :param offset: translation vector.
        :return: A new translated ConicalSurface3D.
        """
        return self.__class__(self.frame.translation(offset),
                              self.semi_angle)

    def translation_inplace(self, offset: volmdlr.Vector3D):
        """
        ConicalSurface3D translation. Object is updated inplace.

        :param offset: translation vector.
        """
        self.frame.translation_inplace(offset)

    def rotation(self, center: volmdlr.Point3D,
                 axis: volmdlr.Vector3D, angle: float):
        """
        ConicalSurface3D rotation.

        :param center: rotation center.
        :param axis: rotation axis.
        :param angle: angle rotation.
        :return: a new rotated ConicalSurface3D.
        """
        new_frame = self.frame.rotation(center=center, axis=axis, angle=angle)
        return self.__class__(new_frame, self.semi_angle)

    def rotation_inplace(self, center: volmdlr.Point3D,
                         axis: volmdlr.Vector3D, angle: float):
        """
        ConicalSurface3D rotation. Object is updated inplace.

        :param center: rotation center.
        :param axis: rotation axis.
        :param angle: rotation angle.
        """
        self.frame.rotation_inplace(center, axis, angle)

    def repair_primitives_periodicity(self, primitives2d):
        """
        Repairs the continuity of the 2D contour while using contour3d_to_2d on periodic surfaces.

        :param primitives2d: The primitives in parametric surface domain.
        :type primitives2d: list
        :return: A list of primitives.
        :rtype: list
        """
        # Search for a primitive that can be used as reference for reparing periodicity
        pos = 0
        for i, primitive in enumerate(primitives2d):
            start = primitive.start
            end = primitive.end
            if abs(start.x) != math.pi and end.x != start.x:
                pos = i
                break
        if pos != 0:
            primitives2d = primitives2d[pos:] + primitives2d[:pos]

        i = 1
        while i < len(primitives2d):
            previous_primitive = primitives2d[i - 1]
            delta = previous_primitive.end - primitives2d[i].start
            if not math.isclose(delta.norm(), 0, abs_tol=1e-5):
                if primitives2d[i].end == primitives2d[i - 1].end and \
                        primitives2d[i].length() == volmdlr.TWO_PI:
                    primitives2d[i] = primitives2d[i].reverse()
                elif delta.norm() and math.isclose(abs(previous_primitive.end.y), 0, abs_tol=1e-6):
                    primitives2d.insert(i, vme.LineSegment2D(previous_primitive.end, primitives2d[i].start))
                    i += 1
                else:
                    primitives2d[i] = primitives2d[i].translation(delta)
            i += 1
        if primitives2d[0].start != primitives2d[-1].end \
                and primitives2d[0].start.y == 0.0 and primitives2d[-1].end.y == 0.0:
            primitives2d.append(vme.LineSegment2D(primitives2d[-1].end, primitives2d[0].start))

        return primitives2d


class SphericalSurface3D(Surface3D):
    """
    Defines a spherical surface.

    :param frame: Sphere's frame to position it
    :type frame: volmdlr.Frame3D
    :param radius: Sphere's radius
    :type radius: float
    """
    face_class = 'SphericalFace3D'
    x_periodicity = volmdlr.TWO_PI
    y_periodicity = math.pi

    def __init__(self, frame, radius, name=''):
        self.frame = frame
        self.radius = radius
        Surface3D.__init__(self, name=name)

        # Hidden Attributes
        self._bbox = None

    @property
    def bounding_box(self):
        if not self._bbox:
            self._bbox = self._bounding_box()
        return self._bbox

    def _bounding_box(self):
        points = [self.frame.origin + volmdlr.Point3D(-self.radius,
                                                      -self.radius,
                                                      -self.radius),
                  self.frame.origin + volmdlr.Point3D(self.radius,
                                                      self.radius,
                                                      self.radius),

                  ]
        return volmdlr.core.BoundingBox.from_points(points)

    def contour2d_to_3d(self, contour2d):
        primitives3d = []
        for primitive2d in contour2d.primitives:
            method_name = f'{primitive2d.__class__.__name__.lower()}_to_3d'
            if hasattr(self, method_name):
                try:
                    primitives_list = getattr(self, method_name)(primitive2d)
                    if primitives_list:
                        primitives3d.extend(primitives_list)
                    else:
                        continue
                except NotImplementedError:
                    print(f'Class {self.__class__.__name__} does not implement {method_name}'
                          f'with {primitive2d.__class__.__name__}')
            else:
                raise NotImplementedError(
                    'Class {} does not implement {}'.format(
                        self.__class__.__name__,
                        method_name))

        return volmdlr.wires.Contour3D(primitives3d)

    @classmethod
    def from_step(cls, arguments, object_dict):
        frame3d = object_dict[arguments[1]]
        U, W = frame3d.v, frame3d.u
        U.normalize()
        W.normalize()
        V = W.cross(U)
        frame_direct = volmdlr.Frame3D(frame3d.origin, U, V, W)
        radius = float(arguments[2]) / 1000
        return cls(frame_direct, radius, arguments[0][1:-1])

    def point2d_to_3d(self, point2d):
        # source mathcurve.com/surfaces/sphere
        # -pi<theta<pi, -pi/2<phi<pi/2
        theta, phi = point2d
        x = self.radius * math.cos(phi) * math.cos(theta)
        y = self.radius * math.cos(phi) * math.sin(theta)
        z = self.radius * math.sin(phi)
        return self.frame.old_coordinates(volmdlr.Point3D(x, y, z))

    def point3d_to_2d(self, point3d):
        """
        Tansform a 3D spatial point (x, y, z) into a 2D spherical parametric point (theta, phi).
        """
        x, y, z = self.frame.global_to_local_coordinates(point3d)
        z = min(self.radius, max(-self.radius, z))
        # if y == -0.0:
        #     y = 0.0
        if z == -0.0:
            z = 0.0

        # Do not delte this, mathematical problem when x and y close to zero (should be zero) but not 0
        # Genarally I think this is related to uncertaintity of step files.
        if abs(x) < 1e-12:
            x = 0
        if abs(y) < 1e-12:
            y = 0

        theta = math.atan2(y, x)
        if abs(theta) < 1e-10:
            theta = 0

        zr = z / self.radius
        phi = math.asin(zr)
        if abs(phi) < 1e-10:
            phi = 0

        return volmdlr.Point2D(theta, phi)

    def linesegment2d_to_3d(self, linesegment2d):
        if linesegment2d.name == "construction":
            return []
        start = self.point2d_to_3d(linesegment2d.start)
        interior = self.point2d_to_3d(0.5 * (linesegment2d.start + linesegment2d.end))
        end = self.point2d_to_3d(linesegment2d.end)
        if start == end or linesegment2d.length() == 2 * math.pi:
            u = start - self.frame.origin
            u.normalize()
            v = interior - self.frame.origin
            v.normalize()
            normal = u.cross(v)
            return [vme.FullArc3D(self.frame.origin, start, normal)]
        return [vme.Arc3D(start, interior, end)]

    def arc3d_to_2d(self, arc3d):
        """
        Converts the primitive from 3D spatial coordinates to its equivalent 2D primitive in the parametric space.
        """
        start = self.point3d_to_2d(arc3d.start)
        end = self.point3d_to_2d(arc3d.end)
        interior = self.point3d_to_2d(arc3d.interior)

        theta1, phi1 = start
        theta2, phi2 = end

        length = arc3d.length()
        angle3d = arc3d.angle
        point_after_start = self.point3d_to_2d(arc3d.point_at_abscissa(0.001 * length))
        point_before_end = self.point3d_to_2d(arc3d.point_at_abscissa(0.98 * length))
        theta3, phi3 = point_after_start
        theta4, _ = point_before_end
        thetai = interior.x

        # Fix sphere singularity point
        if math.isclose(abs(phi1), 0.5 * math.pi, abs_tol=1e-5) and theta1 == 0.0\
                and math.isclose(theta3, thetai, abs_tol=1e-6) and math.isclose(theta4, thetai, abs_tol=1e-6):
            theta1 = thetai
            start = volmdlr.Point2D(theta1, phi1)
        if math.isclose(abs(phi2), 0.5 * math.pi, abs_tol=1e-5) and theta2 == 0.0\
                and math.isclose(theta3, thetai, abs_tol=1e-6) and math.isclose(theta4, thetai, abs_tol=1e-6):
            theta2 = thetai
            end = volmdlr.Point2D(theta2, phi2)

        start, end = vm_parametric.arc3d_to_spherical_verification(start, end, angle3d,
                                                                   [ point_after_start,point_before_end],
                                                                   [self.x_periodicity, self.y_periodicity])
        if start == end:  # IS THIS POSSIBLE ?
            return [vme.LineSegment2D(start, start + volmdlr.TWO_PI * volmdlr.X2D)]
        if math.isclose(theta1, theta2, abs_tol=1e-4) or math.isclose(phi1, phi2, abs_tol=1e-4):
            return [vme.LineSegment2D(start, end)]

        return self.arc3d_to_2d_with_singularity(arc3d, start, end, theta3, phi3, length)

    def arc3d_to_2d_with_singularity(self, arc3d, start, end, theta3, phi3, length):
        # trying to treat when the arc starts at theta1 passes at the singularity at |phi| = 0.5*math.pi
        # and ends at theta2 = theta1 + math.pi
        theta1, phi1 = start
        theta2, phi2 = end

        half_pi = 0.5 * math.pi
        point_positive_singularity = self.point2d_to_3d(volmdlr.Point2D(theta1, half_pi))
        point_negative_singularity = self.point2d_to_3d(volmdlr.Point2D(theta1, -half_pi))
        positive_singularity = arc3d.point_belongs(point_positive_singularity, 1e-4)
        negative_singularity = arc3d.point_belongs(point_negative_singularity, 1e-4)
        interior = self.point3d_to_2d(arc3d.interior)
        if positive_singularity and negative_singularity:
            thetai = interior.x
            is_trigo = phi1 < phi3
            if is_trigo and abs(phi1) > half_pi:
                half_pi = 0.5 * math.pi
            elif is_trigo and abs(phi1) < half_pi:
                half_pi = - 0.5 * math.pi
            elif not is_trigo and abs(phi1) > half_pi:
                half_pi = - 0.5 * math.pi
            elif is_trigo and abs(phi1) < half_pi:
                half_pi = 0.5 * math.pi
            return [vme.LineSegment2D(volmdlr.Point2D(theta1, phi1), volmdlr.Point2D(theta1, -half_pi)),
                    vme.LineSegment2D(volmdlr.Point2D(theta1, -half_pi), volmdlr.Point2D(thetai, -half_pi),
                                      name="construction"),
                    vme.LineSegment2D(volmdlr.Point2D(thetai, -half_pi), volmdlr.Point2D(thetai, half_pi)),
                    vme.LineSegment2D(volmdlr.Point2D(thetai, half_pi), volmdlr.Point2D(theta2, half_pi),
                                      name="construction"),
                    vme.LineSegment2D(volmdlr.Point2D(theta2, half_pi), volmdlr.Point2D(theta2, phi2))
                    ]

        elif (positive_singularity or negative_singularity) and \
                math.isclose(abs(theta2 - theta1), math.pi, abs_tol=1e-4):
            if abs(phi1) == 0.5 * math.pi:
                return [vme.LineSegment2D(volmdlr.Point2D(theta3, phi1), volmdlr.Point2D(theta2, phi2))]
            if theta1 == math.pi and theta2 != math.pi:
                theta1 = -math.pi
            if theta2 == math.pi and theta1 != math.pi:
                theta2 = -math.pi

            return [vme.LineSegment2D(volmdlr.Point2D(theta1, phi1), volmdlr.Point2D(theta1, half_pi)),
                    vme.LineSegment2D(volmdlr.Point2D(theta1, half_pi), volmdlr.Point2D(theta2, half_pi),
                                      name="construction"),
                    vme.LineSegment2D(volmdlr.Point2D(theta2, half_pi), volmdlr.Point2D(theta2, phi2))
                    ]

        # maybe this is incomplete and not exact
        angle3d = arc3d.angle
        periodic = False
        number_points = math.ceil(angle3d * 50) + 1  # 50 points per radian
        if number_points < 5:
            number_points = 5
        if number_points % 2 == 0:
            number_points += 1
        points3d = arc3d.discretization_points(number_points=number_points)
        points = [self.point3d_to_2d(p) for p in points3d]

        points[0] = start  # to take into account all the previous verification
        points[-1] = end  # to take into account all the previous verification

        if theta3 < theta1 < theta2:
            points = [p - volmdlr.Point2D(self.x_periodicity, 0) if p.x > 0 else p for p in points]
        elif theta3 > theta1 > theta2:
            points = [p + volmdlr.Point2D(self.x_periodicity, 0) if p.x < 0 else p for p in points]
        #
        # if phi3 < phi1 < phi2:
        #     points = [p - volmdlr.Point2D(self.y_periodicity, 0) if p.y > 0 else p for p in points]
        # elif phi3 > phi1 > phi2:
        #     points = [p + volmdlr.Point2D(self.y_periodicity, 0) if p.y < 0 else p for p in points]
        try:
            return [vme.BSplineCurve2D.from_points_interpolation(points, 3, periodic)]
        except Exception:
            print("Error while trying to transform Arc3D to parametric Spherical space:")
            print(points)
        return None

    def bsplinecurve2d_to_3d(self, bspline_curve2d):
        # TODO: this is incomplete, a bspline_curve2d can be also a bspline_curve3d
        i = round(0.5 * len(bspline_curve2d.points))
        start = self.point2d_to_3d(bspline_curve2d.points[0])
        interior = self.point2d_to_3d(bspline_curve2d.points[i])
        end = self.point2d_to_3d(bspline_curve2d.points[-1])
        arc3d = vme.Arc3D(start, interior, end)
        flag = True
        points3d = [self.point2d_to_3d(p) for p in bspline_curve2d.points]
        for point in points3d:
            if not arc3d.point_belongs(point, 1e-4):
                flag = False
                break
        if flag:
            return [arc3d]

        return [vme.BSplineCurve3D.from_points_interpolation(points3d, degree=bspline_curve2d.degree,
                                                             periodic=bspline_curve2d.periodic)]

    def fullarc3d_to_2d(self, fullarc3d):
        """
        Converts the primitive from 3D spatial coordinates to its equivalent 2D primitive in the parametric space.
        """
        # TODO: On a spherical surface we can have fullarc3d in any plane
        length = fullarc3d.length()

        theta1, phi1 = self.point3d_to_2d(fullarc3d.start)
        theta2, phi2 = self.point3d_to_2d(fullarc3d.end)

        theta3, phi3 = self.point3d_to_2d(fullarc3d.point_at_abscissa(0.001 * length))
        theta4, phi4 = self.point3d_to_2d(fullarc3d.point_at_abscissa(0.98 * length))

        if self.frame.w.is_colinear_to(fullarc3d.normal):
            if theta1 > theta3:
                p1 = volmdlr.Point2D(theta1, phi1)
                p2 = volmdlr.Point2D(theta1 - volmdlr.TWO_PI, phi2)
            elif theta1 < theta3:
                p1 = volmdlr.Point2D(theta1, phi1)
                p2 = volmdlr.Point2D(theta1 + volmdlr.TWO_PI, phi2)
            return [vme.LineSegment2D(p1, p2)]

        if math.isclose(self.frame.w.dot(fullarc3d.normal), 0, abs_tol=1e-4):
            theta_plus_pi = theta1 + math.pi
            if theta1 > theta3:
                theta_plus_pi = theta1 - math.pi
            elif theta1 < theta3:
                theta_plus_pi = theta1 + math.pi
            half_pi = 0.5 * math.pi
            if phi1 > phi3:
                # p1 = volmdlr.Point2D(theta1, phi1)
                # p2 = volmdlr.Point2D(theta2, phi1 + math.pi)
                half_pi = 0.5*math.pi
            elif phi1 < phi3:
                # p1 = volmdlr.Point2D(theta1, phi1)
                # p2 = volmdlr.Point2D(theta2, phi1 - math.pi)
                half_pi = -0.5 * math.pi
            if abs(phi1) == 0.5 * math.pi:
                return [vme.LineSegment2D(volmdlr.Point2D(theta3, phi1), volmdlr.Point2D(theta3, -half_pi)),
                        vme.LineSegment2D(volmdlr.Point2D(theta4, -half_pi), volmdlr.Point2D(theta4, phi2))]

            return [vme.LineSegment2D(volmdlr.Point2D(theta1, phi1), volmdlr.Point2D(theta1, -half_pi)),
                    vme.LineSegment2D(volmdlr.Point2D(theta_plus_pi, -half_pi),
                                      volmdlr.Point2D(theta_plus_pi, half_pi)),
                    vme.LineSegment2D(volmdlr.Point2D(theta1, half_pi), volmdlr.Point2D(theta1, phi2))]

        points = [self.point3d_to_2d(p) for p in fullarc3d.discretization_points(angle_resolution=10)]

        # Verify if theta1 or theta2 point should be -pi because atan2() -> ]-pi, pi]
        theta1 = vm_parametric.repair_start_end_angle_periodicity(theta1, theta3)
        theta2 = vm_parametric.repair_start_end_angle_periodicity(theta2, theta4)

        points[0] = volmdlr.Point2D(theta1, phi1)
        points[-1] = volmdlr.Point2D(theta2, phi2)

        if theta3 < theta1 < theta2:
            points = [p - volmdlr.Point2D(volmdlr.TWO_PI, 0) if p.x > 0 else p for p in points]
        elif theta3 > theta1 > theta2:
            points = [p + volmdlr.Point2D(volmdlr.TWO_PI, 0) if p.x < 0 else p for p in points]

        new_points = [p1 for p1, p2 in zip(points[:-1], points[1:]) if p1 != p2]
        new_points.append(points[-1])

        return [vme.BSplineCurve2D.from_points_interpolation(new_points, 3,
                                                             periodic=True)]

    def plot(self, ax=None, color='grey', alpha=0.5):
        # points = []
        for i in range(20):
            theta = i / 20. * volmdlr.TWO_PI
            t_points = []
            for j in range(20):
                phi = j / 20. * volmdlr.TWO_PI
                t_points.append(self.point2d_to_3d(volmdlr.Point2D(theta, phi)))
            ax = volmdlr.wires.ClosedPolygon3D(t_points).plot(ax=ax, color=color, alpha=alpha)

        return ax

    def rectangular_cut(self, theta1, theta2, phi1, phi2, name=''):
        if phi1 == phi2:
            phi2 += volmdlr.TWO_PI
        elif phi2 < phi1:
            phi2 += volmdlr.TWO_PI
        if theta1 == theta2:
            theta2 += volmdlr.TWO_PI
        elif theta2 < theta1:
            theta2 += volmdlr.TWO_PI

        p1 = volmdlr.Point2D(theta1, phi1)
        p2 = volmdlr.Point2D(theta2, phi1)
        p3 = volmdlr.Point2D(theta2, phi2)
        p4 = volmdlr.Point2D(theta1, phi2)
        outer_contour = volmdlr.wires.ClosedPolygon2D([p1, p2, p3, p4])
        return SphericalFace3D(self,
                               Surface2D(outer_contour, []),
                               name=name)

    def triangulation(self):
        face = self.rectangular_cut(0, volmdlr.TWO_PI, -0.5 * math.pi, 0.5 * math.pi)
        return face.triangulation()

    def repair_primitives_periodicity(self, primitives2d):
        """
        Repairs the continuity of the 2D contour while using contour3d_to_2d on periodic surfaces.

        :param primitives2d: The primitives in parametric surface domain.
        :type primitives2d: list
        :return: A list of primitives.
        :rtype: list
        """
        # Search for a primitive that can be used as reference for reparing periodicity
        pos = 0
        x_periodicity = self.x_periodicity
        y_periodicity = self.y_periodicity
        # if x_periodicity and not y_periodicity:
        #     for i, primitive in enumerate(primitives2d):
        #         start = primitive.start
        #         end = primitive.end
        #         if abs(start.x) != math.pi and end.x != start.x:
        #             pos = i
        #             break
        #     if pos != 0:
        #         primitives2d = primitives2d[pos:] + primitives2d[:pos]

        def repair(primitives2d):
            i = 1
            while i < len(primitives2d):
                previous_primitive = primitives2d[i - 1]
                delta = previous_primitive.end - primitives2d[i].start
                dist = delta.norm()
                if not math.isclose(delta.norm(), 0, abs_tol=1e-5):
                    # if primitives2d[i].end == primitives2d[i - 1].end and \
                    #         primitives2d[i].length() == volmdlr.TWO_PI:
                    #     primitives2d[i] = primitives2d[i].reverse()
                    if dist and math.isclose(abs(previous_primitive.end.y), 0.5 * math.pi, abs_tol=1e-6):
                        primitives2d.insert(i, vme.LineSegment2D(previous_primitive.end, primitives2d[i].start,
                                                                 name="construction"))
                    else:
                        primitives2d[i] = primitives2d[i].translation(delta)
                i += 1
            return primitives2d
        primitives2d = repair(primitives2d)
        last_end = primitives2d[-1].end
        first_start = primitives2d[0].start
        if last_end != first_start:
            last_end_3d = self.point2d_to_3d(last_end)
            first_start_3d = self.point2d_to_3d(first_start)
            if last_end_3d.is_close(first_start_3d, 1e-6) and abs(last_end.y) != 0.5 * math.pi:
                if first_start.x > last_end.x:
                    half_pi = -0.5 * math.pi
                else:
                    half_pi = 0.5 * math.pi
                lines = [vme.LineSegment2D(last_end, volmdlr.Point2D(last_end.x, half_pi), name="construction"),
                         vme.LineSegment2D(volmdlr.Point2D(last_end.x, half_pi),
                                           volmdlr.Point2D(first_start.x, half_pi), name="construction"),
                         vme.LineSegment2D(volmdlr.Point2D(first_start.x, half_pi),
                                           first_start, name="construction")
                         ]
                primitives2d.extend(lines)
            else:
                primitives2d.append(vme.LineSegment2D(last_end, first_start))
        return primitives2d


class RuledSurface3D(Surface3D):
    """
    Defines a ruled surface between two wires.

    :param wire1: Wire
    :type wire1: :class:`vmw.Wire3D`
    :param wire2: Wire
    :type wire2: :class:`volmdlr.wires.Wire3D`
    """
    face_class = 'RuledFace3D'

    def __init__(self, wire1: volmdlr.wires.Wire3D, wire2: volmdlr.wires.Wire3D, name: str = ''):
        self.wire1 = wire1
        self.wire2 = wire2
        self.length1 = wire1.length()
        self.length2 = wire2.length()
        Surface3D.__init__(self, name=name)

    def point2d_to_3d(self, point2d: volmdlr.Point2D):
        x, y = point2d
        point1 = self.wire1.point_at_abscissa(x * self.length1)
        point2 = self.wire2.point_at_abscissa(x * self.length2)
        joining_line = vme.LineSegment3D(point1, point2)
        point = joining_line.point_at_abscissa(y * joining_line.length())
        return point

    def point3d_to_2d(self, point3d):
        raise NotImplementedError

    def rectangular_cut(self, x1: float, x2: float,
                        y1: float, y2: float, name: str = ''):
        p1 = volmdlr.Point2D(x1, y1)
        p2 = volmdlr.Point2D(x2, y1)
        p3 = volmdlr.Point2D(x2, y2)
        p4 = volmdlr.Point2D(x1, y2)
        outer_contour = volmdlr.wires.ClosedPolygon2D([p1, p2, p3, p4])
        surface2d = Surface2D(outer_contour, [])
        return volmdlr.faces.RuledFace3D(self, surface2d, name)


class BSplineSurface3D(Surface3D):
    """
    A class representing a 3D B-spline surface.

    A B-spline surface is a smooth surface defined by a set of control points and
    a set of basis functions called B-spline basis functions. The shape of the
    surface is determined by the position of the control points and can be
    modified by moving the control points.

    :param degree_u: The degree of the B-spline curve in the u direction.
    :type degree_u: int
    :param degree_v: The degree of the B-spline curve in the v direction.
    :type degree_v: int
    :param control_points: A list of 3D control points that define the shape of
        the surface.
    :type control_points: List[`volmdlr.Point3D`]
    :param nb_u: The number of control points in the u direction.
    :type nb_u: int
    :param nb_v: The number of control points in the v direction.
    :type nb_v: int
    :param u_multiplicities: A list of multiplicities for the knots in the u direction.
        The multiplicity of a knot is the number of times it appears in the knot vector.
    :type u_multiplicities: List[int]
    :param v_multiplicities: A list of multiplicities for the knots in the v direction.
        The multiplicity of a knot is the number of times it appears in the knot vector.
    :type v_multiplicities: List[int]
    :param u_knots: A list of knots in the u direction. The knots are real numbers that
        define the position of the control points along the u direction.
    :type u_knots: List[float]
    :param v_knots: A list of knots in the v direction. The knots are real numbers that
        define the position of the control points along the v direction.
    :type v_knots: List[float]
    :param weights: (optional) A list of weights for the control points. The weights
        can be used to adjust the influence of each control point on the shape of the
        surface. Default is None.
    :type weights: List[float]
    :param name: (optional) A name for the surface. Default is an empty string.
    :type name: str
    """
    face_class = "BSplineFace3D"
    _non_serializable_attributes = ["surface", "curves"]

    def __init__(self, degree_u, degree_v, control_points, nb_u, nb_v,
                 u_multiplicities, v_multiplicities, u_knots, v_knots,
                 weights=None, name=''):
        self.control_points = control_points
        self.degree_u = degree_u
        self.degree_v = degree_v
        self.nb_u = nb_u
        self.nb_v = nb_v

        u_knots = vme.standardize_knot_vector(u_knots)
        v_knots = vme.standardize_knot_vector(v_knots)
        self.u_knots = u_knots
        self.v_knots = v_knots
        self.u_multiplicities = u_multiplicities
        self.v_multiplicities = v_multiplicities
        self.weights = weights

        self.control_points_table = []
        points_row = []
        i = 1
        for pt in control_points:
            points_row.append(pt)
            if i == nb_v:
                self.control_points_table.append(points_row)
                points_row = []
                i = 1
            else:
                i += 1

        if weights is None:
            surface = BSpline.Surface()
            P = [(control_points[i][0], control_points[i][1],
                  control_points[i][2]) for i in range(len(control_points))]

        else:
            surface = NURBS.Surface()
            P = [(control_points[i][0] * weights[i],
                  control_points[i][1] * weights[i],
                  control_points[i][2] * weights[i],
                  weights[i]) for i in range(len(control_points))]
        surface.degree_u = degree_u
        surface.degree_v = degree_v
        surface.set_ctrlpts(P, nb_u, nb_v)
        knot_vector_u = []
        for i, u_knot in enumerate(u_knots):
            knot_vector_u.extend([u_knot] * u_multiplicities[i])
        knot_vector_v = []
        for i, v_knot in enumerate(v_knots):
            knot_vector_v.extend([v_knot] * v_multiplicities[i])
        surface.knotvector_u = knot_vector_u
        surface.knotvector_v = knot_vector_v
        surface.delta = 0.05
        # surface_points = surface.evalpts

        self.surface = surface
        self.curves = extract_curves(surface, extract_u=True, extract_v=True)
        # self.points = [volmdlr.Point3D(*p) for p in surface_points]
        Surface3D.__init__(self, name=name)

        # Hidden Attributes
        self._displacements = None
        self._grids2d = None
        self._grids2d_deformed = None
        self._bbox = None

        self._x_periodicity = False  # Use False instread of None because None is a possible value of x_periodicity
        self._y_periodicity = False

    @property
    def x_periodicity(self):
        if self._x_periodicity is False:
            u = self.curves['u']
            a, b = self.surface.domain[0]
            u0 = u[0]
            p_a = u0.evaluate_single(a)
            p_b = u0.evaluate_single(b)
            if p_a == p_b:
                self._x_periodicity = self.surface.range[0]
            else:
                self._x_periodicity = None
        return self._x_periodicity

    @property
    def y_periodicity(self):
        if self._y_periodicity is False:
            v = self.curves['v']
            c, d = self.surface.domain[1]
            v0 = v[0]
            p_c = v0.evaluate_single(c)
            p_d = v0.evaluate_single(d)
            if p_c == p_d:
                self._y_periodicity = self.surface.range[1]
            else:
                self._y_periodicity = None
        return self._y_periodicity

    @property
    def bounding_box(self):
        if not self._bbox:
            self._bbox = self._bounding_box()
        return self._bbox

    def _bounding_box(self):
        """
        Computes the bounding box ot the surface.

        """
        min_bounds, max_bounds = self.surface.bbox
        xmin, ymin, zmin = min_bounds
        xmax, ymax, zmax = max_bounds
        return volmdlr.core.BoundingBox(xmin, xmax, ymin, ymax, zmin, zmax)

    def control_points_matrix(self, coordinates):
        """
        Define control points like a matrix, for each coordinate: x:0, y:1, z:2.

        """

        P = npy.empty((self.nb_u, self.nb_v))
        for i in range(0, self.nb_u):
            for j in range(0, self.nb_v):
                P[i][j] = self.control_points_table[i][j][coordinates]
        return P

    # Knots_vector
    def knots_vector_u(self):
        """
        Compute the global knot vector (u direction) based on knot elements and multiplicities.

        """

        knots = self.u_knots
        multiplicities = self.u_multiplicities

        knots_vec = []
        for i in range(0, len(knots)):
            for j in range(0, multiplicities[i]):
                knots_vec.append(knots[i])
        return knots_vec

    def knots_vector_v(self):
        """
        Compute the global knot vector (v direction) based on knot elements and multiplicities.

        """

        knots = self.v_knots
        multiplicities = self.v_multiplicities

        knots_vec = []
        for i in range(0, len(knots)):
            for _ in range(0, multiplicities[i]):
                knots_vec.append(knots[i])
        return knots_vec

    def basis_functions_u(self, u, k, i):
        """
        Compute basis functions Bi in u direction for u=u and degree=k.

        """

        # k = self.degree_u
        t = self.knots_vector_u()

        if k == 0:
            return 1.0 if t[i] <= u < t[i + 1] else 0.0
        if t[i + k] == t[i]:
            c1 = 0.0
        else:
            c1 = (u - t[i]) / (t[i + k] - t[i]) * self.basis_functions_u(u, k - 1, i)
        if t[i + k + 1] == t[i + 1]:
            c2 = 0.0
        else:
            c2 = (t[i + k + 1] - u) / (t[i + k + 1] - t[i + 1]) * self.basis_functions_u(u, k - 1, i + 1)
        return c1 + c2

    def basis_functions_v(self, v, k, i):
        """
        Compute basis functions Bi in v direction for v=v and degree=k.

        """

        # k = self.degree_u
        t = self.knots_vector_v()

        if k == 0:
            return 1.0 if t[i] <= v < t[i + 1] else 0.0
        if t[i + k] == t[i]:
            c1 = 0.0
        else:
            c1 = (v - t[i]) / (t[i + k] - t[i]) * self.basis_functions_v(v, k - 1, i)
        if t[i + k + 1] == t[i + 1]:
            c2 = 0.0
        else:
            c2 = (t[i + k + 1] - v) / (t[i + k + 1] - t[i + 1]) * self.basis_functions_v(v, k - 1, i + 1)
        return c1 + c2

    def blending_vector_u(self, u):
        """
        Compute a vector of basis_functions in u direction for u=u.

        """

        blending_vect = npy.empty((1, self.nb_u))
        for j in range(0, self.nb_u):
            blending_vect[0][j] = self.basis_functions_u(u, self.degree_u, j)

        return blending_vect

    def blending_vector_v(self, v):
        """
        Compute a vector of basis_functions in v direction for v=v.

        """

        blending_vect = npy.empty((1, self.nb_v))
        for j in range(0, self.nb_v):
            blending_vect[0][j] = self.basis_functions_v(v, self.degree_v, j)

        return blending_vect

    def blending_matrix_u(self, u):
        """
        Compute a matrix of basis_functions in u direction for a vector u like [0,1].

        """

        blending_mat = npy.empty((len(u), self.nb_u))
        for i in range(0, len(u)):
            for j in range(0, self.nb_u):
                blending_mat[i][j] = self.basis_functions_u(u[i], self.degree_u, j)
        return blending_mat

    def blending_matrix_v(self, v):
        """
        Compute a matrix of basis_functions in v direction for a vector v like [0,1].

        """

        blending_mat = npy.empty((len(v), self.nb_v))
        for i in range(0, len(v)):
            for j in range(0, self.nb_v):
                blending_mat[i][j] = self.basis_functions_v(v[i], self.degree_v, j)
        return blending_mat

    def point2d_to_3d(self, point2d: volmdlr.Point2D):
        x, y = point2d
        x = min(max(x, 0), 1)
        y = min(max(y, 0), 1)
        # uses derivatives for performance because it's already compiled
        return volmdlr.Point3D(*self.derivatives(x, y, 0)[0][0])
        # return volmdlr.Point3D(*self.surface.evaluate_single((x, y)))

    def point3d_to_2d(self, point3d: volmdlr.Point3D, tol=1e-5):
        """
        Evaluates the parametric coordinates (u, v) of a 3D point (x, y, z).

        :param point3d: A 3D point to be evaluated.
        :type point3d: :class:`volmdlr.Point3D`
        :param tol: Tolerance to accept the results.
        :type tol: float
        :return: The parametric coordinates (u, v) of the point.
        :rtype: :class:`volmdlr.Point2D`
        """

        def f(x):
            return point3d.point_distance(self.point2d_to_3d(volmdlr.Point2D(x[0], x[1])))

        def fun(x):
            S = self.derivatives(x[0], x[1], 1)
            r = S[0][0] - point3d
            f = r.norm() + 1e-32
            jac = npy.array([r.dot(S[1][0]) / f, r.dot(S[0][1]) / f])
            return f, jac

        min_bound_x, max_bound_x = self.surface.domain[0]
        min_bound_y, max_bound_y = self.surface.domain[1]

        delta_bound_x = max_bound_x - min_bound_x
        delta_bound_y = max_bound_y - min_bound_y
        x0s = [((min_bound_x + max_bound_x) / 2, (min_bound_y + max_bound_y) / 2),
               (min_bound_x + delta_bound_x / 10, min_bound_y + delta_bound_y / 10),
               (min_bound_x + delta_bound_x / 10, max_bound_y - delta_bound_y / 10),
               (max_bound_x - delta_bound_x / 10, min_bound_y + delta_bound_y / 10),
               (max_bound_x - delta_bound_x / 10, max_bound_y - delta_bound_y / 10)]

        # Sort the initial conditions
        x0s.sort(key=f)

        # Find the parametric coordinates of the point
        results = []
        for x0 in x0s:
            res = scp.optimize.minimize(fun, x0=npy.array(x0), jac=True,
                                        bounds=[(min_bound_x, max_bound_x),
                                                (min_bound_y, max_bound_y)])
            if res.fun <= tol:
                return volmdlr.Point2D(*res.x)

            results.append((res.x, res.fun))

        return volmdlr.Point2D(*min(results, key=lambda r: r[1])[0])

    def linesegment2d_to_3d(self, linesegment2d):
        # TODO: this is a non exact method!
        lth = linesegment2d.length()
        points = [self.point2d_to_3d(
            linesegment2d.point_at_abscissa(i * lth / 10.)) for i in range(11)]

        linesegment = vme.LineSegment3D(points[0], points[-1])
        arc = vme.Arc3D(points[0], points[5], points[-1])
        flag = True
        flag_arc = True
        for pt in points:
            if not linesegment.point_belongs(pt, abs_tol=1e-4):
                flag = False
            if not arc.point_belongs(pt, abs_tol=1e-4):
                flag_arc = False

        periodic = False
        if self.x_periodicity is not None and \
                math.isclose(lth, self.x_periodicity, abs_tol=1e-6) and \
                math.isclose(linesegment2d.start.y, linesegment2d.end.y,
                             abs_tol=1e-6):
            periodic = True
        elif self.y_periodicity is not None and \
                math.isclose(lth, self.y_periodicity, abs_tol=1e-6) and \
                math.isclose(linesegment2d.start.x, linesegment2d.end.x,
                             abs_tol=1e-6):
            periodic = True

        if flag and not flag_arc:
            # All the points are on the same LineSegment3D
            linesegments = [linesegment]
        elif flag_arc:
            linesegments = [arc]
        else:
            linesegments = [vme.BSplineCurve3D.from_points_interpolation(
                points, max(self.degree_u, self.degree_v), periodic=periodic)]
            # linesegments = [vme.LineSegment3D(p1, p2)
            #                 for p1, p2 in zip(points[:-1], points[1:])]
        return linesegments

    def linesegment3d_to_2d(self, linesegment3d):
        """
        A line segment on a BSplineSurface3D will be in any case a line in 2D?
        """
        x_perio = self.x_periodicity if self.x_periodicity is not None else 1.
        y_perio = self.y_periodicity if self.y_periodicity is not None else 1.
        return [vme.LineSegment2D(self.point3d_to_2d(linesegment3d.start),
                                  self.point3d_to_2d(linesegment3d.end))]

    def _repair_periodic_boundary_points(self, curve3d, points_2d, direction_periodicity):
        """
        Verifies points at boundary on a periodic BSplineSurface3D.

        :param points_2d: List of `volmdlr.Point2D` after transformation from 3D cartesian coordinates
        :type points_2d: volmdlr.Point2D
        :param direction_periodicity: should be 'x' if x_periodicity or 'y' if y periodicity
        :type direction_periodicity: str
        """
        lth = curve3d.length()
        start = self.point3d_to_2d(curve3d.start)
        end = self.point3d_to_2d(curve3d.end)

        pt_after_start = self.point3d_to_2d(curve3d.point_at_abscissa(0.01 * lth))
        pt_before_end = self.point3d_to_2d(curve3d.point_at_abscissa(0.98 * lth))
        points = points_2d
        if direction_periodicity == 'x':
            i = 0
        else:
            i = 1
        min_bound, max_bound = self.surface.domain[i]
        if start[i] != end[i]:
            if math.isclose(start[i], min_bound, abs_tol=1e-4) and pt_after_start[i] > pt_before_end[i]:
                start[i] = max_bound
            elif math.isclose(start[i], max_bound, abs_tol=1e-4) and pt_after_start[i] < pt_before_end[i]:
                start[i] = min_bound

            if math.isclose(end[i], min_bound, abs_tol=1e-4) and pt_before_end[i] > pt_after_start[i]:
                end[i] = max_bound
            elif math.isclose(end[i], max_bound, abs_tol=1e-4) and pt_before_end[i] < pt_after_start[i]:
                end[i] = min_bound

        points[0] = start
        points[-1] = end

        boundary = [(math.isclose(p[i], max_bound, abs_tol=1e-4) or math.isclose(p[i], min_bound, abs_tol=1e-4)) for
                    p in points]
        if all(boundary):
            # if the line is at the boundary of the surface domain, we take the first point as reference
            t = max_bound if math.isclose(points[0][i], max_bound, abs_tol=1e-4) else min_bound
            if direction_periodicity == 'x':
                points = [volmdlr.Point2D(t, p[1]) for p in points]
            else:
                points = [volmdlr.Point2D(p[0], t) for p in points]

        return points

    def bsplinecurve3d_to_2d(self, bspline_curve3d):
        """
        Converts the primitive from 3D spatial coordinates to its equivalent 2D primitive in the parametric space.
        """
        # TODO: enhance this, it is a non exact method!
        # TODO: bsplinecurve can be periodic but not around the bsplinesurface
        bsc_linesegment = vme.LineSegment3D(bspline_curve3d.points[0],
                                            bspline_curve3d.points[-1])
        flag = True
        for pt in bspline_curve3d.points:
            if not bsc_linesegment.point_belongs(pt):
                flag = False
                break

        if self.x_periodicity and not self.y_periodicity \
                and bspline_curve3d.periodic:
            p1 = self.point3d_to_2d(bspline_curve3d.points[0])
            p1_sup = self.point3d_to_2d(bspline_curve3d.points[0])
            new_x = p1.x - p1_sup.x + self.x_periodicity
            new_x = new_x if 0 <= new_x else 0
            reverse = False
            if new_x < 0:
                new_x = 0
            elif math.isclose(new_x, self.x_periodicity, abs_tol=1e-5):
                new_x = 0
                reverse = True

            linesegments = [
                vme.LineSegment2D(
                    volmdlr.Point2D(new_x, p1.y),
                    volmdlr.Point2D(self.x_periodicity, p1.y))]
            if reverse:
                linesegments[0] = linesegments[0].reverse()

        elif self.y_periodicity and not self.x_periodicity \
                and bspline_curve3d.periodic:
            p1 = self.point3d_to_2d(bspline_curve3d.points[0])
            p1_sup = self.point3d_to_2d(bspline_curve3d.points[0])
            new_y = p1.y - p1_sup.y + self.y_periodicity
            new_y = new_y if 0 <= new_y else 0
            reverse = False
            if new_y < 0:
                new_y = 0
            elif math.isclose(new_y, self.y_periodicity, abs_tol=1e-5):
                new_y = 0
                reverse = True

            linesegments = [
                vme.LineSegment2D(
                    volmdlr.Point2D(p1.x, new_y),
                    volmdlr.Point2D(p1.x, self.y_periodicity))]
            if reverse:
                linesegments[0] = linesegments[0].reverse()

        elif self.x_periodicity and self.y_periodicity \
                and bspline_curve3d.periodic:
            raise NotImplementedError

        elif flag:
            x_perio = self.x_periodicity if self.x_periodicity is not None \
                else 1.
            y_perio = self.y_periodicity if self.y_periodicity is not None \
                else 1.

            p1 = self.point3d_to_2d(bspline_curve3d.points[0])
            p2 = self.point3d_to_2d(bspline_curve3d.points[-1])

            if p1 == p2:
                print('BSplineCruve3D skipped because it is too small')
                linesegments = None
            else:
                p1_sup = self.point3d_to_2d(bspline_curve3d.points[0])
                p2_sup = self.point3d_to_2d(bspline_curve3d.points[-1])
                if self.x_periodicity and p1.point_distance(p1_sup) > 1e-5:
                    p1.x -= p1_sup.x - x_perio
                    p2.x -= p2_sup.x - x_perio
                if self.y_periodicity and p1.point_distance(p1_sup) > 1e-5:
                    p1.y -= p1_sup.y - y_perio
                    p2.y -= p2_sup.y - y_perio
                linesegments = [vme.LineSegment2D(p1, p2)]
            # How to check if end of surface overlaps start or the opposite ?
        else:
            # lth = bspline_curve3d.length()
            # uses straight line length to improve performance
            lth = bspline_curve3d.start.point_distance(bspline_curve3d.end)
            if lth > 1e-5:
                points = [self.point3d_to_2d(p) for p in bspline_curve3d.discretization_points(number_points=10)]
                if points[0] != points[-1]:
                    linesegment = vme.LineSegment2D(points[0], points[-1])
                    flag_line = True
                    for pt in points:
                        if not linesegment.point_belongs(pt, abs_tol=1e-4):
                            flag_line = False
                            break
                    if flag_line:
                        return [linesegment]

                if self.x_periodicity:
                    points = self._repair_periodic_boundary_points(bspline_curve3d, points, 'x')

                if self.y_periodicity:
                    points = self._repair_periodic_boundary_points(bspline_curve3d, points, 'y')

                return [vme.BSplineCurve2D.from_points_interpolation(
                    points, bspline_curve3d.degree, periodic=bspline_curve3d.periodic)]

            elif 1e-6 < lth <= 1e-5:
                linesegments = [vme.LineSegment2D(
                    self.point3d_to_2d(bspline_curve3d.start),
                    self.point3d_to_2d(bspline_curve3d.end))]
            else:
                print('BSplineCruve3D skipped because it is too small')
                linesegments = None

        return linesegments

    def arc3d_to_2d(self, arc3d):
        """
        Converts the primitive from 3D spatial coordinates to its equivalent 2D primitive in the parametric space.
        """
        start = self.point3d_to_2d(arc3d.start)
        end = self.point3d_to_2d(arc3d.end)

        min_bound_x, max_bound_x = self.surface.domain[0]
        min_bound_y, max_bound_y = self.surface.domain[1]
        if self.x_periodicity:
            points = self._repair_periodic_boundary_points(arc3d, [start, end], 'x')
            start = points[0]
            end = points[1]
            if start == end:
                if math.isclose(start.x, min_bound_x, abs_tol=1e-4):
                    end.x = max_bound_x
                else:
                    end.x = min_bound_x
        if self.y_periodicity:
            points = self._repair_periodic_boundary_points(arc3d, [start, end], 'y')
            start = points[0]
            end = points[1]
            if start == end:
                if math.isclose(start.y, min_bound_y, abs_tol=1e-4):
                    end.y = max_bound_y
                else:
                    end.y = min_bound_y

        return [vme.LineSegment2D(start, end)]

    def arc2d_to_3d(self, arc2d):
        number_points = math.ceil(arc2d.angle * 7) + 1  # 7 points per radian
        length = arc2d.length()
        points = [self.point2d_to_3d(arc2d.point_at_abscissa(i * length / (number_points - 1)))
                  for i in range(number_points)]
        return [vme.BSplineCurve3D.from_points_interpolation(
            points, max(self.degree_u, self.degree_v))]

    def rectangular_cut(self, u1: float, u2: float,
                        v1: float, v2: float, name: str = ''):
        p1 = volmdlr.Point2D(u1, v1)
        p2 = volmdlr.Point2D(u2, v1)
        p3 = volmdlr.Point2D(u2, v2)
        p4 = volmdlr.Point2D(u1, v2)
        outer_contour = volmdlr.wires.ClosedPolygon2D([p1, p2, p3, p4])
        surface = Surface2D(outer_contour, [])
        return BSplineFace3D(self, surface, name)  # PlaneFace3D

    def FreeCADExport(self, ip, ndigits=3):
        name = 'primitive{}'.format(ip)
        script = ""
        points = '['
        for i, pts_row in enumerate(self.control_points_table):
            pts = '['
            for j, pt in enumerate(pts_row):
                point = 'fc.Vector({},{},{}),'.format(pt[0], pt[1], pt[2])
                pts += point
            pts = pts[:-1] + '],'
            points += pts
        points = points[:-1] + ']'

        script += '{} = Part.BSplineSurface()\n'.format(name)
        if self.weights is None:
            script += '{}.buildFromPolesMultsKnots({},{},{},udegree={},vdegree={},uknots={},vknots={})\n'.format(
                name, points, self.u_multiplicities, self.v_multiplicities,
                self.degree_u, self.degree_v, self.u_knots, self.v_knots)
        else:
            script += '{}.buildFromPolesMultsKnots({},{},{},udegree={},vdegree={},uknots={},vknots={},weights={})\n'.format(
                name, points, self.u_multiplicities, self.v_multiplicities,
                self.degree_u, self.degree_v, self.u_knots, self.v_knots,
                self.weights)

        return script

    def rotation(self, center: volmdlr.Vector3D,
                 axis: volmdlr.Vector3D, angle: float):
        """
        BSplineSurface3D rotation
        :param center: rotation center
        :param axis: rotation axis
        :param angle: angle rotation
        :return: a new rotated BSplineSurface3D
        """
        new_control_points = [p.rotation(center, axis, angle)
                              for p in self.control_points]
        new_bsplinesurface3d = BSplineSurface3D(self.degree_u, self.degree_v,
                                                new_control_points, self.nb_u,
                                                self.nb_v,
                                                self.u_multiplicities,
                                                self.v_multiplicities,
                                                self.u_knots, self.v_knots,
                                                self.weights, self.name)
        return new_bsplinesurface3d

    def rotation_inplace(self, center: volmdlr.Vector3D,
                         axis: volmdlr.Vector3D, angle: float):
        """
        BSplineSurface3D rotation. Object is updated inplace
        :param center: rotation center
        :param axis: rotation axis
        :param angle: rotation angle
        """
        new_bsplinesurface3d = self.rotation(center, axis, angle)
        self.control_points = new_bsplinesurface3d.control_points
        self.surface = new_bsplinesurface3d.surface

    def translation(self, offset: volmdlr.Vector3D):
        """
        BSplineSurface3D translation
        :param offset: translation vector
        :return: A new translated BSplineSurface3D
        """
        new_control_points = [p.translation(offset) for p in
                              self.control_points]
        new_bsplinesurface3d = BSplineSurface3D(self.degree_u, self.degree_v,
                                                new_control_points, self.nb_u,
                                                self.nb_v,
                                                self.u_multiplicities,
                                                self.v_multiplicities,
                                                self.u_knots, self.v_knots,
                                                self.weights, self.name)

        return new_bsplinesurface3d

    def translation_inplace(self, offset: volmdlr.Vector3D):
        """
        BSplineSurface3D translation. Object is updated inplace.

        :param offset: translation vector
        """
        new_bsplinesurface3d = self.translation(offset)
        self.control_points = new_bsplinesurface3d.control_points
        self.surface = new_bsplinesurface3d.surface

    def frame_mapping(self, frame: volmdlr.Frame3D, side: str):
        """
        Changes frame_mapping and return a new BSplineSurface3D
        side = 'old' or 'new'
        """
        new_control_points = [p.frame_mapping(frame, side) for p in
                              self.control_points]
        new_bsplinesurface3d = BSplineSurface3D(self.degree_u, self.degree_v,
                                                new_control_points, self.nb_u,
                                                self.nb_v,
                                                self.u_multiplicities,
                                                self.v_multiplicities,
                                                self.u_knots, self.v_knots,
                                                self.weights, self.name)
        return new_bsplinesurface3d

    def frame_mapping_inplace(self, frame: volmdlr.Frame3D, side: str):
        """
        Changes frame_mapping and the object is updated inplace
        side = 'old' or 'new'
        """
        new_bsplinesurface3d = self.frame_mapping(frame, side)
        self.control_points = new_bsplinesurface3d.control_points
        self.surface = new_bsplinesurface3d.surface

    def plot(self, ax=None):
        for p in self.control_points:
            ax = p.plot(ax=ax)
        return ax

    def simplify_surface(self):
        """
        Verifies if BSplineSurface3D could be a Plane3D
        :return: simplified surface if possible, otherwis, returns self
        """
        points = [self.control_points[0], self.control_points[math.ceil(len(self.control_points) / 2)],
                  self.control_points[-1]]
        plane3d = Plane3D.from_3_points(*points)
        if all(plane3d.point_on_surface(point) for point in self.control_points):
            return plane3d
        return self

    @classmethod
    def from_step(cls, arguments, object_dict):
        name = arguments[0][1:-1]
        degree_u = int(arguments[1])
        degree_v = int(arguments[2])
        points_sets = arguments[3][1:-1].split("),")
        points_sets = [elem + ")" for elem in points_sets[:-1]] + [
            points_sets[-1]]
        control_points = []
        for points_set in points_sets:
            points = [object_dict[int(i[1:])] for i in
                      points_set[1:-1].split(",")]
            nb_v = len(points)
            control_points.extend(points)
        nb_u = int(len(control_points) / nb_v)
        surface_form = arguments[4]
        if arguments[5] == '.F.':
            u_closed = False
        elif arguments[5] == '.T.':
            u_closed = True
        else:
            raise ValueError
        if arguments[6] == '.F.':
            v_closed = False
        elif arguments[6] == '.T.':
            v_closed = True
        else:
            raise ValueError
        self_intersect = arguments[7]
        u_multiplicities = [int(i) for i in arguments[8][1:-1].split(",")]
        v_multiplicities = [int(i) for i in arguments[9][1:-1].split(",")]
        u_knots = [float(i) for i in arguments[10][1:-1].split(",")]
        v_knots = [float(i) for i in arguments[11][1:-1].split(",")]
        knot_spec = arguments[12]

        if 13 in range(len(arguments)):
            weight_data = [
                float(i) for i in
                arguments[13][1:-1].replace("(", "").replace(")", "").split(",")
            ]
        else:
            weight_data = None

        bsplinesurface = cls(degree_u, degree_v, control_points, nb_u, nb_v,
                             u_multiplicities, v_multiplicities, u_knots,
                             v_knots, weight_data, name)
        bsplinesurface = bsplinesurface.simplify_surface()
        # if u_closed:
        #     bsplinesurface.x_periodicity = bsplinesurface.get_x_periodicity()
        # if v_closed:
        #     bsplinesurface.y_periodicity = bsplinesurface.get_y_periodicity()
        return bsplinesurface

    def to_step(self, current_id):
        content = ''
        point_matrix_ids = '('
        for points in self.control_points_table:
            point_ids = '('
            for point in points:
                point_content, point_id = point.to_step(current_id)
                content += point_content
                point_ids += f'#{point_id},'
                current_id = point_id + 1
            point_ids = point_ids[:-1]
            point_ids += '),'
            point_matrix_ids += point_ids
        point_matrix_ids = point_matrix_ids[:-1]
        point_matrix_ids += ')'

        u_close = '.T.' if self.x_periodicity else '.F.'
        v_close = '.T.' if self.y_periodicity else '.F.'

        content += "#{} = B_SPLINE_SURFACE_WITH_KNOTS('{}',{},{},{},.UNSPECIFIED.,{},{},.F.,{},{},{},{},.UNSPECIFIED.);\n" \
            .format(current_id, self.name, self.degree_u, self.degree_v,
                    point_matrix_ids, u_close, v_close,
                    tuple(self.u_multiplicities), tuple(self.v_multiplicities),
                    tuple(self.u_knots), tuple(self.v_knots))
        return content, [current_id]

    def grid3d(self, grid2d: volmdlr.grid.Grid2D):
        """
        Generate 3d grid points of a Bspline surface, based on a Grid2D.

        """

        if not self._grids2d:
            self._grids2d = grid2d

        points_2d = grid2d.points
        points_3d = [self.point2d_to_3d(point2d) for point2d in points_2d]

        return points_3d

    def grid2d_deformed(self, grid2d: volmdlr.grid.Grid2D):
        """
        Dimension and deform a Grid2D points based on a Bspline surface.

        """

        points_2d = grid2d.points
        points_3d = self.grid3d(grid2d)

        points_x, points_y = grid2d.points_xy

        # Parameters
        index_x = {}  # grid point position(i,j), x coordinates position in X(unknown variable)
        index_y = {}  # grid point position(i,j), y coordinates position in X(unknown variable)
        index_points = {}  # grid point position(j,i), point position in points_2d (or points_3d)
        k, p = 0, 0
        for i in range(0, points_x):
            for j in range(0, points_y):
                index_x.update({(j, i): k})
                index_y.update({(j, i): k + 1})
                index_points.update({(j, i): p})
                k = k + 2
                p = p + 1

        equation_points = []  # points combination to compute distances between 2D and 3D grid points
        for i in range(0, points_y):  # row from (0,i)
            for j in range(1, points_x):
                equation_points.append(((0, i), (j, i)))
        for i in range(0, points_x):  # column from (i,0)
            for j in range(1, points_y):
                equation_points.append(((i, 0), (i, j)))
        for i in range(0, points_y):  # row
            for j in range(0, points_x - 1):
                equation_points.append(((j, i), (j + 1, i)))
        for i in range(0, points_x):  # column
            for j in range(0, points_x - 1):
                equation_points.append(((i, j), (i, j + 1)))
        for i in range(0, points_y - 1):  # diagonal
            for j in range(0, points_x - 1):
                equation_points.append(((j, i), (j + 1, i + 1)))

        for i in range(0, points_y):  # row 2segments (before.point.after)
            for j in range(1, points_x - 1):
                equation_points.append(((j - 1, i), (j + 1, i)))

        for i in range(0, points_x):  # column 2segments (before.point.after)
            for j in range(1, points_y - 1):
                equation_points.append(((i, j - 1), (i, j + 1)))

        # Euclidean distance
        # D=[] # distances between 3D grid points (based on points combination [equation_points])
        # for i in range(0, len(equation_points)):
        #     D.append((points_3d[index_points[equation_points[i][0]]].point_distance(
        #         points_3d[index_points[equation_points[i][1]]]))**2)

        # Geodesic distance
        # xx=[]
        # for p in points_2d:
        #     xx.append(p.x)
        # yy=[]
        # for p in points_2d:
        #     yy.append(p.y)

        # triang = plt_tri.Triangulation(xx, yy)
        # faces = triang.triangles
        # points = npy.empty([len(points_3d),3])
        # for i in range(0,len(points_3d)):
        #     points[i] = npy.array([points_3d[i].x,points_3d[i].y,points_3d[i].z])

        # geoalg = geodesic.PyGeodesicAlgorithmExact(points, faces)
        D = []  # geodesic distances between 3D grid points (based on points combination [equation_points])
        for i in range(0, len(equation_points)):
            D.append((self.geodesic_distance(
                points_3d[index_points[equation_points[i][0]]], points_3d[index_points[equation_points[i][1]]])) ** 2)

        # System of nonlinear equations
        def non_linear_equations(X):
            F = npy.empty(len(equation_points) + 2)
            for i in range(0, len(equation_points)):
                F[i] = abs((X[index_x[equation_points[i][0]]] ** 2 +
                            X[index_x[equation_points[i][1]]] ** 2 +
                            X[index_y[equation_points[i][0]]] ** 2 +
                            X[index_y[equation_points[i][1]]] ** 2 -
                            2 *
                            X[index_x[equation_points[i][0]]] *
                            X[index_x[equation_points[i][1]]] -
                            2 *
                            X[index_y[equation_points[i][0]]] *
                            X[index_y[equation_points[i][1]]] -
                            D[i]) /
                           D[i])

            F[i + 1] = X[0] * 1000
            F[i + 2] = X[1] * 1000
            # i=i+2
            # # F[i+3] = X[(len(points_2d)-points_x)*2]
            # l= 3
            # for f in range(1, points_x):
            #     F[i+f] = X[l]*1000
            #     l = l+2
            # F[i+3] = X[3]*1000
            # F[i+4] = X[5]*1000
            # F[i+4] = X[points_x*2]*1000

            return F

        # Solution with "least_squares"
        x_init = []  # initial guess (2D grid points)
        for i in range(0, len(points_2d)):
            x_init.append(points_2d[i][0])
            x_init.append(points_2d[i][1])
        z = opt.least_squares(non_linear_equations, x_init)

        points_2d_deformed = [volmdlr.Point2D(z.x[i], z.x[i + 1])
                              for i in range(0, len(z.x), 2)]  # deformed 2d grid points

        grid2d_deformed = volmdlr.grid.Grid2D.from_points(points=points_2d_deformed,
                                                          points_dim_1=points_x,
                                                          direction=grid2d.direction)

        self._grids2d_deformed = grid2d_deformed

        return points_2d_deformed

    def grid2d_deformation(self, grid2d: volmdlr.grid.Grid2D):
        """
        Compute the deformation/displacement (dx/dy) of a Grid2D based on a Bspline surface.

        """

        if not self._grids2d_deformed:
            self.grid2d_deformed(grid2d)

        displacement = self._grids2d_deformed.displacement_compared_to(grid2d)
        self._displacements = displacement

        return displacement

    def point2d_parametric_to_dimension(self, point2d: volmdlr.Point3D, grid2d: volmdlr.grid.Grid2D):
        """
        Convert a point2d from the parametric to the dimensioned frame.
        """

        # Check if the 0<point2d.x<1 and 0<point2d.y<1
        if point2d.x < 0:
            point2d.x = 0
        elif point2d.x > 1:
            point2d.x = 1
        if point2d.y < 0:
            point2d.y = 0
        elif point2d.y > 1:
            point2d.y = 1

        if self._grids2d == grid2d:
            points_2d = self._grids2d.points
        else:
            points_2d = grid2d.points
            self._grids2d = grid2d

        if self._displacements is not None:
            displacement = self._displacements
        else:
            displacement = self.grid2d_deformation(grid2d)

        points_x, points_y = grid2d.points_xy

        # Parameters
        index_points = {}  # grid point position(j,i), point position in points_2d (or points_3d)
        p = 0
        for i in range(0, points_x):
            for j in range(0, points_y):
                index_points.update({(j, i): p})
                p = p + 1

        # Form function "Finite Elements"
        def form_function(s, t):
            N = npy.empty(4)
            N[0] = (1 - s) * (1 - t) / 4
            N[1] = (1 + s) * (1 - t) / 4
            N[2] = (1 + s) * (1 + t) / 4
            N[3] = (1 - s) * (1 + t) / 4
            return N

        finite_elements_points = []  # 2D grid points index that define one element
        for j in range(0, points_y - 1):
            for i in range(0, points_x - 1):
                finite_elements_points.append(((i, j), (i + 1, j), (i + 1, j + 1), (i, j + 1)))
        finite_elements = []  # finite elements defined with closed polygon
        for i in range(0, len(finite_elements_points)):
            finite_elements.append(
                volmdlr.wires.ClosedPolygon2D((points_2d[index_points[finite_elements_points[i][0]]],
                                               points_2d[index_points[finite_elements_points[i][1]]],
                                               points_2d[index_points[finite_elements_points[i][2]]],
                                               points_2d[index_points[finite_elements_points[i][3]]])))

        for k in range(0, len(finite_elements_points)):
            if (volmdlr.wires.Contour2D(finite_elements[k].primitives).point_belongs(
                    point2d)  # finite_elements[k].point_belongs(point2d)
                    or volmdlr.wires.Contour2D(finite_elements[k].primitives).point_over_contour(point2d)
                    or ((points_2d[index_points[finite_elements_points[k][0]]][0] < point2d.x <
                         points_2d[index_points[finite_elements_points[k][1]]][0])
                        and point2d.y == points_2d[index_points[finite_elements_points[k][0]]][1])
                    or ((points_2d[index_points[finite_elements_points[k][1]]][1] < point2d.y <
                         points_2d[index_points[finite_elements_points[k][2]]][1])
                        and point2d.x == points_2d[index_points[finite_elements_points[k][1]]][0])
                    or ((points_2d[index_points[finite_elements_points[k][3]]][0] < point2d.x <
                         points_2d[index_points[finite_elements_points[k][2]]][0])
                        and point2d.y == points_2d[index_points[finite_elements_points[k][1]]][1])
                    or ((points_2d[index_points[finite_elements_points[k][0]]][1] < point2d.y <
                         points_2d[index_points[finite_elements_points[k][3]]][1])
                        and point2d.x == points_2d[index_points[finite_elements_points[k][0]]][0])):
                break

        x0 = points_2d[index_points[finite_elements_points[k][0]]][0]
        y0 = points_2d[index_points[finite_elements_points[k][0]]][1]
        x1 = points_2d[index_points[finite_elements_points[k][1]]][0]
        y2 = points_2d[index_points[finite_elements_points[k][2]]][1]
        x = point2d.x
        y = point2d.y
        s = 2 * ((x - x0) / (x1 - x0)) - 1
        t = 2 * ((y - y0) / (y2 - y0)) - 1

        N = form_function(s, t)
        dx = npy.array([displacement[index_points[finite_elements_points[k][0]]][0],
                        displacement[index_points[finite_elements_points[k][1]]][0],
                        displacement[index_points[finite_elements_points[k][2]]][0],
                        displacement[index_points[finite_elements_points[k][3]]][0]])
        dy = npy.array([displacement[index_points[finite_elements_points[k][0]]][1],
                        displacement[index_points[finite_elements_points[k][1]]][1],
                        displacement[index_points[finite_elements_points[k][2]]][1],
                        displacement[index_points[finite_elements_points[k][3]]][1]])

        return volmdlr.Point2D(point2d.x + npy.transpose(N).dot(dx), point2d.y + npy.transpose(N).dot(dy))

    def point3d_to_2d_with_dimension(self, point3d: volmdlr.Point3D, grid2d: volmdlr.grid.Grid2D):
        """
        Compute the point2d of a point3d, on a Bspline surface, in the dimensioned frame.
        """

        point2d = self.point3d_to_2d(point3d)

        point2d_with_dimension = self.point2d_parametric_to_dimension(point2d, grid2d)

        return point2d_with_dimension

    def point2d_with_dimension_to_parametric_frame(self, point2d, grid2d: volmdlr.grid.Grid2D):
        """
        Convert a point2d from the dimensioned to the parametric frame.
        """

        if self._grids2d != grid2d:
            self._grids2d = grid2d
        if not self._grids2d_deformed:
            self.grid2d_deformed(grid2d)

        points_2d = grid2d.points
        points_2d_deformed = self._grids2d_deformed.points
        points_x, points_y = grid2d.points_xy

        # Parameters
        index_points = {}  # grid point position(j,i), point position in points_2d (or points_3d)
        p = 0
        for i in range(0, points_x):
            for j in range(0, points_y):
                index_points.update({(j, i): p})
                p = p + 1

        finite_elements_points = []  # 2D grid points index that define one element
        for j in range(0, points_y - 1):
            for i in range(0, points_x - 1):
                finite_elements_points.append(((i, j), (i + 1, j), (i + 1, j + 1), (i, j + 1)))
        finite_elements = []  # finite elements defined with closed polygon  DEFORMED
        for i in range(0, len(finite_elements_points)):
            finite_elements.append(
                volmdlr.wires.ClosedPolygon2D((points_2d_deformed[index_points[finite_elements_points[i][0]]],
                                               points_2d_deformed[index_points[finite_elements_points[i][1]]],
                                               points_2d_deformed[index_points[finite_elements_points[i][2]]],
                                               points_2d_deformed[index_points[finite_elements_points[i][3]]])))

        finite_elements_initial = []  # finite elements defined with closed polygon  INITIAL
        for i in range(0, len(finite_elements_points)):
            finite_elements_initial.append(
                volmdlr.wires.ClosedPolygon2D((points_2d[index_points[finite_elements_points[i][0]]],
                                               points_2d[index_points[finite_elements_points[i][1]]],
                                               points_2d[index_points[finite_elements_points[i][2]]],
                                               points_2d[index_points[finite_elements_points[i][3]]])))

        for k in range(0, len(finite_elements_points)):
            if (finite_elements[k].point_belongs(point2d)
                    or ((points_2d_deformed[index_points[finite_elements_points[k][0]]][0] < point2d.x <
                         points_2d_deformed[index_points[finite_elements_points[k][1]]][0])
                        and point2d.y == points_2d_deformed[index_points[finite_elements_points[k][0]]][1])
                    or ((points_2d_deformed[index_points[finite_elements_points[k][1]]][1] < point2d.y <
                         points_2d_deformed[index_points[finite_elements_points[k][2]]][1])
                        and point2d.x == points_2d_deformed[index_points[finite_elements_points[k][1]]][0])
                    or ((points_2d_deformed[index_points[finite_elements_points[k][3]]][0] < point2d.x <
                         points_2d_deformed[index_points[finite_elements_points[k][2]]][0])
                        and point2d.y == points_2d_deformed[index_points[finite_elements_points[k][1]]][1])
                    or ((points_2d_deformed[index_points[finite_elements_points[k][0]]][1] < point2d.y <
                         points_2d_deformed[index_points[finite_elements_points[k][3]]][1])
                        and point2d.x == points_2d_deformed[index_points[finite_elements_points[k][0]]][0])
                    or finite_elements[k].primitives[0].point_belongs(point2d) or finite_elements[k].primitives[
                        1].point_belongs(point2d)
                    or finite_elements[k].primitives[2].point_belongs(point2d) or finite_elements[k].primitives[
                        3].point_belongs(point2d)):
                break

        frame_deformed = volmdlr.Frame2D(finite_elements[k].center_of_mass(),
                                         volmdlr.Vector2D(finite_elements[k].primitives[1].middle_point()[0] -
                                                          finite_elements[k].center_of_mass()[0],
                                                          finite_elements[k].primitives[1].middle_point()[1] -
                                                          finite_elements[k].center_of_mass()[1]),
                                         volmdlr.Vector2D(finite_elements[k].primitives[0].middle_point()[0] -
                                                          finite_elements[k].center_of_mass()[0],
                                                          finite_elements[k].primitives[0].middle_point()[1] -
                                                          finite_elements[k].center_of_mass()[1]))

        point2d_frame_deformed = volmdlr.Point2D(point2d.frame_mapping(frame_deformed, 'new')[0],
                                                 point2d.frame_mapping(frame_deformed, 'new')[1])

        frame_inital = volmdlr.Frame2D(finite_elements_initial[k].center_of_mass(),
                                       volmdlr.Vector2D(finite_elements_initial[k].primitives[1].middle_point()[0] -
                                                        finite_elements_initial[k].center_of_mass()[0],
                                                        finite_elements_initial[k].primitives[1].middle_point()[1] -
                                                        finite_elements_initial[k].center_of_mass()[1]),
                                       volmdlr.Vector2D(finite_elements_initial[k].primitives[0].middle_point()[0] -
                                                        finite_elements_initial[k].center_of_mass()[0],
                                                        finite_elements_initial[k].primitives[0].middle_point()[1] -
                                                        finite_elements_initial[k].center_of_mass()[1]))

        X = point2d_frame_deformed.frame_mapping(frame_inital, 'old')[0]
        if X < 0:
            X = 0
        elif X > 1:
            X = 1
        Y = point2d_frame_deformed.frame_mapping(frame_inital, 'old')[1]
        if Y < 0:
            Y = 0
        elif Y > 1:
            Y = 1

        return volmdlr.Point2D(X, Y)

    def point2d_with_dimension_to_3d(self, point2d, grid2d: volmdlr.grid.Grid2D):
        """
        Compute the point3d, on a Bspline surface, of a point2d define in the dimensioned frame.

        """

        point2d_01 = self.point2d_with_dimension_to_parametric_frame(point2d, grid2d)

        return self.point2d_to_3d(point2d_01)

    def linesegment2d_parametric_to_dimension(self, linesegment2d, grid2d: volmdlr.grid.Grid2D):
        """
        Convert a linesegment2d from the parametric to the dimensioned frame.
        """

        points = linesegment2d.discretization_points(number_points=20)
        points_dim = [
            self.point2d_parametric_to_dimension(
                p, grid2d) for p in points]

        return vme.BSplineCurve2D.from_points_interpolation(
            points_dim, max(self.degree_u, self.degree_v))

    def linesegment3d_to_2d_with_dimension(self, linesegment3d, grid2d: volmdlr.grid.Grid2D):
        """
        Compute the linesegment2d of a linesegment3d, on a Bspline surface, in the dimensioned frame.

        """

        linesegment2d = self.linesegment3d_to_2d(linesegment3d)
        bsplinecurve2d_with_dimension = self.linesegment2d_parametric_to_dimension(linesegment2d, grid2d)

        return bsplinecurve2d_with_dimension

    def linesegment2d_with_dimension_to_parametric_frame(self, linesegment2d):
        """
        Convert a linesegment2d from the dimensioned to the parametric frame.
        """

        try:
            linesegment2d = vme.LineSegment2D(
                self.point2d_with_dimension_to_parametric_frame(linesegment2d.start, self._grids2d),
                self.point2d_with_dimension_to_parametric_frame(linesegment2d.end, self._grids2d))
        except NotImplementedError:
            return None

        return linesegment2d

    def linesegment2d_with_dimension_to_3d(self, linesegment2d):
        """
        Compute the linesegment3d, on a Bspline surface, of a linesegment2d defined in the dimensioned frame.

        """

        linesegment2d_01 = self.linesegment2d_with_dimension_to_parametric_frame(linesegment2d)
        linesegment3d = self.linesegment2d_to_3d(linesegment2d_01)

        return linesegment3d

    def bsplinecurve2d_parametric_to_dimension(self, bsplinecurve2d, grid2d: volmdlr.grid.Grid2D):
        """
        Convert a bsplinecurve2d from the parametric to the dimensioned frame.
        """

        # check if bsplinecurve2d is in a list
        if isinstance(bsplinecurve2d, list):
            bsplinecurve2d = bsplinecurve2d[0]
        points = bsplinecurve2d.control_points
        points_dim = []

        for p in points:
            points_dim.append(self.point2d_parametric_to_dimension(p, grid2d))

        bsplinecurve2d_with_dimension = vme.BSplineCurve2D(bsplinecurve2d.degree, points_dim,
                                                           bsplinecurve2d.knot_multiplicities,
                                                           bsplinecurve2d.knots,
                                                           bsplinecurve2d.weights,
                                                           bsplinecurve2d.periodic)

        return bsplinecurve2d_with_dimension

    def bsplinecurve3d_to_2d_with_dimension(self, bsplinecurve3d, grid2d: volmdlr.grid.Grid2D):
        """
        Compute the bsplinecurve2d of a bsplinecurve3d, on a Bspline surface, in the dimensioned frame.

        """

        bsplinecurve2d_01 = self.bsplinecurve3d_to_2d(bsplinecurve3d)
        bsplinecurve2d_with_dimension = self.bsplinecurve2d_parametric_to_dimension(
            bsplinecurve2d_01, grid2d)

        return bsplinecurve2d_with_dimension

    def bsplinecurve2d_with_dimension_to_parametric_frame(self, bsplinecurve2d):
        """
        Convert a bsplinecurve2d from the dimensioned to the parametric frame.
        """

        points_dim = bsplinecurve2d.control_points
        points = []
        for p in points_dim:
            points.append(
                self.point2d_with_dimension_to_parametric_frame(p, self._grids2d))

        bsplinecurve2d = vme.BSplineCurve2D(bsplinecurve2d.degree, points,
                                            bsplinecurve2d.knot_multiplicities,
                                            bsplinecurve2d.knots,
                                            bsplinecurve2d.weights,
                                            bsplinecurve2d.periodic)
        return bsplinecurve2d

    def bsplinecurve2d_with_dimension_to_3d(self, bsplinecurve2d):
        """
        Compute the bsplinecurve3d, on a Bspline surface, of a bsplinecurve2d defined in the dimensioned frame.

        """

        bsplinecurve2d_01 = self.bsplinecurve2d_with_dimension_to_parametric_frame(bsplinecurve2d)
        bsplinecurve3d = self.bsplinecurve2d_to_3d(bsplinecurve2d_01)

        return bsplinecurve3d

    def arc2d_parametric_to_dimension(self, arc2d, grid2d: volmdlr.grid.Grid2D):
        """
        Convert a arc2d from the parametric to the dimensioned frame.

        """

        number_points = math.ceil(arc2d.angle * 7) + 1
        l = arc2d.length()
        points = [self.point2d_parametric_to_dimension(arc2d.point_at_abscissa(
            i * l / (number_points - 1)), grid2d) for i in range(number_points)]

        return vme.BSplineCurve2D.from_points_interpolation(
            points, max(self.degree_u, self.degree_v))

    def arc3d_to_2d_with_dimension(self, arc3d, grid2d: volmdlr.grid.Grid2D):
        """
        Compute the arc2d of a arc3d, on a Bspline surface, in the dimensioned frame.

        """

        bsplinecurve2d = self.arc3d_to_2d(arc3d)[0]  # it's a bsplinecurve2d
        arc2d_with_dimension = self.bsplinecurve2d_parametric_to_dimension(bsplinecurve2d, grid2d)

        return arc2d_with_dimension  # it's a bsplinecurve2d-dimension

    def arc2d_with_dimension_to_parametric_frame(self, arc2d):
        """
        Convert a arc2d from the dimensioned to the parametric frame.

        """

        number_points = math.ceil(arc2d.angle * 7) + 1
        l = arc2d.length()

        points = [self.point2d_with_dimension_to_parametric_frame(arc2d.point_at_abscissa(
            i * l / (number_points - 1)), self._grids2d) for i in range(number_points)]

        return vme.BSplineCurve2D.from_points_interpolation(
            points, max(self.degree_u, self.degree_v))

    def arc2d_with_dimension_to_3d(self, arc2d):
        """
        Compute the  arc3d, on a Bspline surface, of a arc2d in the dimensioned frame.

        """

        arc2d_01 = self.arc2d_with_dimension_to_parametric_frame(arc2d)
        arc3d = self.arc2d_to_3d(arc2d_01)

        return arc3d  # it's a bsplinecurve3d

    def contour2d_parametric_to_dimension(self, contour2d: volmdlr.wires.Contour2D,
                                          grid2d: volmdlr.grid.Grid2D):
        """
        Convert a contour2d from the parametric to the dimensioned frame.

        """

        primitives2d_dim = []

        for primitive2d in contour2d.primitives:
            # method_name = '{}_parametric_to_dimension'.format(
            #     primitive2d.__class__.__name__.lower())
            method_name = f'{primitive2d.__class__.__name__.lower()}_parametric_to_dimension'

            if hasattr(self, method_name):
                primitives = getattr(self, method_name)(primitive2d, grid2d)
                if primitives:
                    primitives2d_dim.append(primitives)

            else:
                raise NotImplementedError(
                    f'Class {self.__class__.__name__} does not implement {method_name}')

        return volmdlr.wires.Contour2D(primitives2d_dim)

    def contour3d_to_2d_with_dimension(self, contour3d: volmdlr.wires.Contour3D,
                                       grid2d: volmdlr.grid.Grid2D):
        """
        Compute the Contour2d of a Contour3d, on a Bspline surface, in the dimensioned frame.

        """

        contour2d_01 = self.contour3d_to_2d(contour3d)

        return self.contour2d_parametric_to_dimension(contour2d_01, grid2d)

    def contour2d_with_dimension_to_parametric_frame(self, contour2d):
        """
        Convert a contour2d from the dimensioned to the parametric frame.

        """

        # TODO: check and avoid primitives with start=end
        primitives2d = []

        for primitive2d in contour2d.primitives:
            method_name = f'{primitive2d.__class__.__name__.lower()}_with_dimension_to_parametric_frame'

            if hasattr(self, method_name):
                primitives = getattr(self, method_name)(primitive2d)
                if primitives:
                    primitives2d.append(primitives)

            else:
                raise NotImplementedError(
                    # 'Class {} does not implement {}'.format(self.__class__.__name__,
                    #                                         method_name))
                    f'Class {self.__class__.__name__} does not implement {method_name}')

        # #Avoid to have primitives with start=end
        # start_points = []
        # for i in range(0, len(new_start_points)-1):
        #     if new_start_points[i] != new_start_points[i+1]:
        #         start_points.append(new_start_points[i])
        # if new_start_points[-1] != new_start_points[0]:
        #     start_points.append(new_start_points[-1])

        return volmdlr.wires.Contour2D(primitives2d)

    def contour2d_with_dimension_to_3d(self, contour2d):
        """
        Compute the contour3d, on a Bspline surface, of a contour2d define in the dimensioned frame.

        """

        contour01 = self.contour2d_with_dimension_to_parametric_frame(contour2d)

        return self.contour2d_to_3d(contour01)

    @classmethod
    def from_geomdl_surface(cls, surface):
        """
        Create a volmdlr's BSpline_Surface3D from a geomdl's one.

        """

        control_points = []
        for i in range(0, len(surface.ctrlpts)):
            control_points.append(volmdlr.Point3D(surface.ctrlpts[i][0], surface.ctrlpts[i][1], surface.ctrlpts[i][2]))

        (u_knots, u_multiplicities) = knots_vector_inv((surface.knotvector_u))
        (v_knots, v_multiplicities) = knots_vector_inv((surface.knotvector_v))

        bspline_surface = cls(degree_u=surface.degree_u,
                              degree_v=surface.degree_v,
                              control_points=control_points,
                              nb_u=surface.ctrlpts_size_u,
                              nb_v=surface.ctrlpts_size_v,
                              u_multiplicities=u_multiplicities,
                              v_multiplicities=v_multiplicities,
                              u_knots=u_knots,
                              v_knots=v_knots)

        return bspline_surface

    @classmethod
    def points_fitting_into_bspline_surface(cls, points_3d, size_u, size_v, degree_u, degree_v):
        """
        Bspline Surface interpolation through 3d points

        Parameters
        ----------
        points_3d : volmdlr.Point3D
            data points
        size_u : int
            number of data points on the u-direction.
        size_v : int
            number of data points on the v-direction.
        degree_u : int
            degree of the output surface for the u-direction.
        degree_v : int
            degree of the output surface for the v-direction.

        Returns
        -------
        B-spline surface

        """

        points = []
        for i in range(0, len(points_3d)):
            points.append((points_3d[i].x, points_3d[i].y, points_3d[i].z))

        surface = interpolate_surface(points, size_u, size_v, degree_u, degree_v)

        return cls.from_geomdl_surface(surface)

    @classmethod
    def points_approximate_into_bspline_surface(cls, points_3d, size_u, size_v, degree_u, degree_v, **kwargs):
        """
        Bspline Surface approximate through 3d points

        Parameters
        ----------
        points_3d : volmdlr.Point3D
            data points
        size_u : int
            number of data points on the u-direction.
        size_v : int
            number of data points on the v-direction.
        degree_u : int
            degree of the output surface for the u-direction.
        degree_v : int
            degree of the output surface for the v-direction.

        Keyword Arguments:
            * ``ctrlpts_size_u``: number of control points on the u-direction. *Default: size_u - 1*
            * ``ctrlpts_size_v``: number of control points on the v-direction. *Default: size_v - 1*

        Returns
        -------
        B-spline surface: volmdlr.faces.BSplineSurface3D

        """

        # Keyword arguments
        num_cpts_u = kwargs.get('ctrlpts_size_u', size_u - 1)  # number of datapts, r + 1 > number of ctrlpts, n + 1
        num_cpts_v = kwargs.get('ctrlpts_size_v', size_v - 1)  # number of datapts, s + 1 > number of ctrlpts, m + 1

        points = [tuple([*pt]) for pt in points_3d]

        surface = approximate_surface(points, size_u, size_v, degree_u, degree_v,
                                      ctrlpts_size_u=num_cpts_u, num_cpts_v=num_cpts_v)

        return cls.from_geomdl_surface(surface)

    @classmethod
    def from_cylindrical_faces(cls, cylindrical_faces, degree_u, degree_v,
                               points_x: int = 10, points_y: int = 10):
        """
        Define a bspline surface from a list of cylindrical faces.

        Parameters
        ----------
        cylindrical_faces : List[volmdlr.faces.CylindricalFace3D]
            faces 3d
        degree_u : int
            degree of the output surface for the u-direction
        degree_v : int
            degree of the output surface for the v-direction
        points_x : int
            number of points in x-direction
        points_y : int
            number of points in y-direction

        Returns
        -------
        B-spline surface

        """

        if len(cylindrical_faces) == 1:
            return cls.from_cylindrical_face(cylindrical_faces[0], degree_u, degree_v, points_x=50, points_y=50)

        if len(cylindrical_faces) > 1:
            bspline_surfaces = []
            direction = cylindrical_faces[0].adjacent_direction(cylindrical_faces[1])

            if direction == 'x':
                bounding_rectangle_0 = cylindrical_faces[0].surface2d.outer_contour.bounding_rectangle
                ymin = bounding_rectangle_0[2]
                ymax = bounding_rectangle_0[3]
                for face in cylindrical_faces:
                    bounding_rectangle = face.surface2d.outer_contour.bounding_rectangle
                    ymin = min(ymin, bounding_rectangle[2])
                    ymax = max(ymax, bounding_rectangle[3])
                for face in cylindrical_faces:
                    bounding_rectangle = face.surface2d.outer_contour.bounding_rectangle

                    points_3d = face.surface3d.grid3d(
                        volmdlr.grid.Grid2D.from_properties(
                            x_limits=(bounding_rectangle[0], bounding_rectangle[1]),
                            y_limits=(ymin, ymax),
                            points_nbr=(points_x, points_y)))

                    bspline_surfaces.append(
                        cls.points_fitting_into_bspline_surface(
                            points_3d, points_x, points_y, degree_u, degree_v))

            elif direction == 'y':
                bounding_rectangle_0 = cylindrical_faces[0].surface2d.outer_contour.bounding_rectangle
                xmin = bounding_rectangle_0[0]
                xmax = bounding_rectangle_0[1]
                for face in cylindrical_faces:
                    bounding_rectangle = face.surface2d.outer_contour.bounding_rectangle
                    xmin = min(xmin, bounding_rectangle[0])
                    xmax = max(xmax, bounding_rectangle[1])
                for face in cylindrical_faces:
                    bounding_rectangle = face.surface2d.outer_contour.bounding_rectangle

                    points_3d = face.surface3d.grid3d(
                        volmdlr.grid.Grid2D.from_properties(
                            x_limits=(xmin, xmax),
                            y_limits=(bounding_rectangle[2], bounding_rectangle[3]),
                            points_nbr=(points_x, points_y)))

                    bspline_surfaces.append(
                        cls.points_fitting_into_bspline_surface(
                            points_3d, points_x, points_y, degree_u, degree_v))

            to_be_merged = bspline_surfaces[0]
            for i in range(0, len(bspline_surfaces) - 1):
                merged = to_be_merged.merge_with(bspline_surfaces[i + 1])
                to_be_merged = merged

            bspline_surface = to_be_merged

            return bspline_surface

    @classmethod
    def from_cylindrical_face(cls, cylindrical_face, degree_u, degree_v,
                              **kwargs):  # points_x: int = 50, points_y: int = 50
        """
        Define a bspline surface from a cylindrical face.

        Parameters
        ----------
        cylindrical_face : volmdlr.faces.CylindricalFace3D
            face 3d
        degree_u : int
            degree of the output surface for the u-direction.
        degree_v : int
            degree of the output surface for the v-direction.
        points_x : int
            number of points in x-direction
        points_y : int
            number of points in y-direction

        Returns
        -------
        B-spline surface

        """

        points_x = kwargs['points_x']
        points_y = kwargs['points_y']
        bounding_rectangle = cylindrical_face.surface2d.outer_contour.bounding_rectangle
        points_3d = cylindrical_face.surface3d.grid3d(
            volmdlr.grid.Grid2D.from_properties(x_limits=(bounding_rectangle[0],
                                                          bounding_rectangle[1]),
                                                y_limits=(bounding_rectangle[2],
                                                          bounding_rectangle[3]),
                                                points_nbr=(points_x, points_y)))

        return cls.points_fitting_into_bspline_surface(points_3d, points_x, points_x, degree_u, degree_v)

    def intersection_with(self, other_bspline_surface3d):
        """
        Compute intersection points between two Bspline surfaces.

        return u,v parameters for intersection points for both surfaces
        """

        def f(X):
            return (self.point2d_to_3d(volmdlr.Point2D(X[0], X[1])) -
                    other_bspline_surface3d.point2d_to_3d(volmdlr.Point2D(X[2], X[3]))).norm()

        x = npy.linspace(0, 1, 10)
        x_init = []
        for xi in x:
            for yi in x:
                x_init.append((xi, yi, xi, yi))

        u1, v1, u2, v2 = [], [], [], []
        solutions = []
        for x0 in x_init:
            z = scp.optimize.least_squares(f, x0=x0, bounds=([0, 1]))
            # print(z.cost)
            if z.fun < 1e-5:
                solution = z.x
                if solution not in solutions:
                    solutions.append(solution)
                    u1.append(solution[0])
                    v1.append(solution[1])
                    u2.append(solution[2])
                    v2.append(solution[3])

        # uv1 = [[min(u1),max(u1)],[min(v1),max(v1)]]
        # uv2 = [[min(u2),max(u2)],[min(v2),max(v2)]]

        return ((u1, v1), (u2, v2))  # (uv1, uv2)

    def plane_intersection(self, plane3d):
        """
        Compute intersection points between a Bspline surface and a plane3d.

        """

        def f(X):
            return ((self.surface.evaluate_single((X[0], X[1]))[0]) * plane3d.equation_coefficients()[0] +
                    (self.surface.evaluate_single((X[0], X[1]))[1]) * plane3d.equation_coefficients()[1] +
                    (self.surface.evaluate_single((X[0], X[1]))[2]) * plane3d.equation_coefficients()[2] +
                    plane3d.equation_coefficients()[3])

        x = npy.linspace(0, 1, 20)
        x_init = []
        for xi in x:
            for yi in x:
                x_init.append((xi, yi))

        intersection_points = []

        for x0 in x_init:
            z = scp.optimize.least_squares(f, x0=x0, bounds=([0, 1]))
            if z.fun < 1e-20:
                solution = z.x
                intersection_points.append(volmdlr.Point3D(self.surface.evaluate_single((solution[0], solution[1]))[0],
                                                           self.surface.evaluate_single((solution[0], solution[1]))[1],
                                                           self.surface.evaluate_single((solution[0], solution[1]))[
                                                               2]))
        return intersection_points

    def error_with_point3d(self, point3d):
        """
        Compute the error/distance between the Bspline surface and a point3d.

        """

        def f(x):
            return (point3d - self.point2d_to_3d(volmdlr.Point2D(x[0], x[1]))).norm()

        cost = []

        for x0 in [(0, 0), (0, 1), (1, 0), (1, 1), (0.5, 0.5)]:
            z = scp.optimize.least_squares(f, x0=x0, bounds=([0, 1]))
            cost.append(z.fun)

        return min(cost)

    def error_with_edge3d(self, edge3d):
        """
        Compute the error/distance between the Bspline surface and an edge3d.

        it's the mean of the start and end points errors'
        """

        return (self.error_with_point3d(edge3d.start) + self.error_with_point3d(edge3d.end)) / 2

    def nearest_edges3d(self, contour3d, threshold: float):
        """
        Compute the nearest edges of a contour3d to a Bspline_surface3d based on a threshold.

        """

        nearest = []
        for primitive in contour3d.primitives:
            if self.error_with_edge3d(primitive) <= threshold:
                nearest.append(primitive)
        nearest_primitives = volmdlr.wires.Wire3D(nearest)

        return nearest_primitives

    def edge3d_to_2d_with_dimension(self, edge3d, grid2d: volmdlr.grid.Grid2D):
        """
        Compute the edge2d of a edge3d, on a Bspline surface, in the dimensioned frame.

        """

        # method_name = '{}_to_2d_with_dimension'.format(edge3d.__class__.__name__.lower())
        method_name = f'{edge3d.__class__.__name__.lower()}_to_2d_with_dimension'

        if hasattr(self, method_name):
            edge2d_dim = getattr(self, method_name)(edge3d, grid2d)
            if edge2d_dim:
                return edge2d_dim
            else:
                raise NotImplementedError
        else:
            raise NotImplementedError(
                # 'Class {} does not implement {}'.format(self.__class__.__name__,
                #                                         method_name))
                f'Class {self.__class__.__name__} does not implement {method_name}')

    def wire3d_to_2d(self, wire3d):
        """
        Compute the 2d of a wire3d, on a Bspline surface.

        """

        contour = self.contour3d_to_2d(wire3d)

        return volmdlr.wires.Wire2D(contour.primitives)

    def wire3d_to_2d_with_dimension(self, wire3d):
        """
        Compute the 2d of a wire3d, on a Bspline surface, in the dimensioned frame.

        """

        contour = self.contour3d_to_2d_with_dimension(wire3d, self._grids2d)

        return volmdlr.wires.Wire2D(contour.primitives)

    def split_surface_u(self, u: float):
        """
        Splits the surface at the input parametric coordinate on the
        u-direction.

        :param u: Parametric coordinate u chosen between 0 and 1
        :type u: float
        :return: Two splitted surfaces
        :rtype: List[:class:`volmdlr.faces.BSplineSurface3D`]
        """

        surfaces_geo = split_surface_u(self.surface, u)
        surfaces = []
        for s in surfaces_geo:
            surfaces.append(volmdlr.faces.BSplineSurface3D.from_geomdl_surface(s))

        return surfaces

    def split_surface_v(self, v: float):
        """
        Splits the surface at the input parametric coordinate on the
        v-direction.

        :param v: Parametric coordinate v chosen between 0 and 1
        :type v: float
        :return: Two splitted surfaces
        :rtype: List[:class:`volmdlr.faces.BSplineSurface3D`]
        """

        surfaces_geo = split_surface_v(self.surface, v)
        surfaces = []
        for s in surfaces_geo:
            surfaces.append(volmdlr.faces.BSplineSurface3D.from_geomdl_surface(s))

        return surfaces

    def split_surface_with_bspline_curve(self, bspline_curve3d: vme.BSplineCurve3D):
        """
        Cuts the surface into two pieces with a bspline curve.

        :param bspline_curve3d: A BSplineCurve3d used for cutting
        :type bspline_curve3d: :class:`vme.BSplineCurve3D`
        :return: Two splitted surfaces
        :rtype: List[:class:`volmdlr.faces.BSplineSurface3D`]
        """

        surfaces = []
        bspline_curve2d = self.bsplinecurve3d_to_2d(bspline_curve3d)[0]
        # if type(bspline_curve2d) == list:
        #     points = [bspline_curve2d[0].start]
        #     for edge in bspline_curve2d:
        #         points.append(edge.end)
        #     bspline_curve2d = vme.BSplineCurve2D.from_points_approximation(points, 2, ctrlpts_size = 5)
        contour = self.rectangular_cut(0, 1, 0, 1).surface2d.outer_contour
        contours = contour.cut_by_bspline_curve(bspline_curve2d)

        du, dv = bspline_curve2d.end - bspline_curve2d.start
        resolution = 8

        for contour in contours:
            u_min, u_max, v_min, v_max = contour.bounding_rectangle.bounds()
            if du > dv:
                delta_u = u_max - u_min
                nlines_x = int(delta_u * resolution)
                lines_x = [vme.Line2D(volmdlr.Point2D(u_min, v_min),
                                      volmdlr.Point2D(u_min, v_max))]
                for i in range(nlines_x):
                    u = u_min + (i + 1) / (nlines_x + 1) * delta_u
                    lines_x.append(vme.Line2D(volmdlr.Point2D(u, v_min),
                                              volmdlr.Point2D(u, v_max)))
                lines_x.append(vme.Line2D(volmdlr.Point2D(u_max, v_min),
                                          volmdlr.Point2D(u_max, v_max)))
                lines = lines_x

            else:
                delta_v = v_max - v_min
                nlines_y = int(delta_v * resolution)
                lines_y = [vme.Line2D(volmdlr.Point2D(v_min, v_min),
                                      volmdlr.Point2D(v_max, v_min))]
                for i in range(nlines_y):
                    v = v_min + (i + 1) / (nlines_y + 1) * delta_v
                    lines_y.append(vme.Line2D(volmdlr.Point2D(v_min, v),
                                              volmdlr.Point2D(v_max, v)))
                lines_y.append(vme.Line2D(volmdlr.Point2D(v_min, v_max),
                                          volmdlr.Point2D(v_max, v_max)))
                lines = lines_y

            pt0 = volmdlr.O2D
            points = []

            for line in lines:
                inter = contour.line_intersections(line)
                if inter:
                    pt = set()
                    for p in inter:
                        pt.add(p[0])
                else:
                    raise NotImplementedError

                pt = sorted(pt, key=lambda p: pt0.point_distance(p))
                pt0 = pt[0]
                edge = vme.LineSegment2D(pt[0], pt[1])

                points.extend(edge.discretization_points(number_points=10))

            points3d = []
            for p in points:
                points3d.append(self.point2d_to_3d(p))

            size_u, size_v, degree_u, degree_v = 10, 10, self.degree_u, self.degree_v
            surfaces.append(
                volmdlr.faces.BSplineSurface3D.points_fitting_into_bspline_surface(
                    points3d, size_u, size_v, degree_u, degree_v))

        return surfaces

    def point_belongs(self, point3d):
        """
        Check if a point3d belongs to the bspline_surface or not.

        """

        def f(x):
            p3d = self.point2d_to_3d(volmdlr.Point2D(x[0], x[1]))
            return point3d.point_distance(p3d)

        x = npy.linspace(0, 1, 5)
        x_init = []
        for xi in x:
            for yi in x:
                x_init.append((xi, yi))

        for x0 in x_init:
            z = scp.optimize.least_squares(f, x0=x0, bounds=([0, 1]))
            if z.fun < 1e-10:
                return True
        return False

    def is_intersected_with(self, other_bspline_surface3d):
        """
        Check if the two surfaces are intersected or not.

        return True, when there are more 50points on the intersection zone
        """

        # intersection_results = self.intersection_with(other_bspline_surface3d)
        # if len(intersection_results[0][0]) >= 50:
        #     return True
        # else:
        #     return False

        def f(X):
            return (self.point2d_to_3d(volmdlr.Point2D(X[0], X[1])) -
                    other_bspline_surface3d.point2d_to_3d(volmdlr.Point2D(X[2], X[3]))).norm()

        x = npy.linspace(0, 1, 10)
        x_init = []
        for xi in x:
            for yi in x:
                x_init.append((xi, yi, xi, yi))

        i = 0
        for x0 in x_init:
            z = scp.optimize.least_squares(f, x0=x0, bounds=([0, 1]))
            if z.fun < 1e-5:
                i += 1
                if i >= 50:
                    return True
        return False

    def merge_with(self, other_bspline_surface3d):
        """
        Merges two adjacent surfaces based on their faces.

        :param other_bspline_surface3d: Other adjacent surface
        :type other_bspline_surface3d: :class:`volmdlr.faces.BSplineSurface3D`
        :return: Merged surface
        :rtype: :class:`volmdlr.faces.BSplineSurface3D`
        """

        bspline_face3d = self.rectangular_cut(0, 1, 0, 1)
        other_bspline_face3d = other_bspline_surface3d.rectangular_cut(0, 1, 0, 1)

        bsplines = [self, other_bspline_surface3d]
        bsplines_new = bsplines

        center = [bspline_face3d.surface2d.outer_contour.center_of_mass(),
                  other_bspline_face3d.surface2d.outer_contour.center_of_mass()]
        grid2d_direction = (bspline_face3d.pair_with(other_bspline_face3d))[1]

        if bspline_face3d.outer_contour3d.is_sharing_primitives_with(other_bspline_face3d.outer_contour3d):

            xmin, xmax, ymin, ymax = self.xy_limits(other_bspline_surface3d)

        elif self.is_intersected_with(other_bspline_surface3d):
            # find pimitives to split with
            contour1 = bspline_face3d.outer_contour3d
            contour2 = other_bspline_face3d.outer_contour3d

            distances = []
            for p1 in contour1.primitives:
                dis = []
                for p2 in contour2.primitives:
                    point1 = (p1.start + p1.end) / 2
                    point2 = (p2.start + p2.end) / 2
                    dis.append(point1.point_distance(point2))
                distances.append(dis)

            i = distances.index((min(distances)))
            j = distances[i].index(min(distances[i]))

            curves = [contour2.primitives[j], contour1.primitives[i]]

            # split surface
            for i, bspline in enumerate(bsplines):
                surfaces = bspline.split_surface_with_bspline_curve(curves[i])

                errors = []
                for s in surfaces:
                    errors.append(s.error_with_point3d(bsplines[i].point2d_to_3d(center[i])))

                bsplines_new[i] = surfaces[errors.index(min(errors))]

            xmin, xmax, ymin, ymax = [0] * len(bsplines_new), [1] * len(bsplines_new), [0] * \
                len(bsplines_new), [1] * len(bsplines_new)

            grid2d_direction = (
                bsplines_new[0].rectangular_cut(
                    0, 1, 0, 1).pair_with(
                    bsplines_new[1].rectangular_cut(
                        0, 1, 0, 1)))[1]

        else:
            xmin, xmax, ymin, ymax = [0] * len(bsplines_new), [1] * len(bsplines_new), [0] * \
                                     len(bsplines_new), [1] * len(bsplines_new)

        # grid3d
        points3d = []
        for i, bspline in enumerate(bsplines_new):
            grid3d = bspline.grid3d(volmdlr.grid.Grid2D.from_properties(x_limits=(0, 1),
                                                                        y_limits=(0, 1),
                                                                        points_nbr=(50, 50),
                                                                        direction=grid2d_direction[i]))

            points3d.extend(grid3d)

            # fitting
        size_u, size_v, degree_u, degree_v = 100, 50, max(
            bsplines[0].degree_u, bsplines[1].degree_u), max(
            bsplines[0].degree_v, bsplines[1].degree_v)

        merged_surface = volmdlr.faces.BSplineSurface3D.points_fitting_into_bspline_surface(
            points3d, size_u, size_v, degree_u, degree_v)

        return merged_surface

    def xy_limits(self, other_bspline_surface3d):
        """
        Compute x, y limits to define grid2d.

        """

        grid2d_direction = (
            self.rectangular_cut(
                0, 1, 0, 1).pair_with(
                other_bspline_surface3d.rectangular_cut(
                    0, 1, 0, 1)))[1]

        xmin, xmax, ymin, ymax = [], [], [], []
        if grid2d_direction[0][1] == '+y':
            xmin.append(0)
            xmax.append(1)
            ymin.append(0)
            ymax.append(0.99)
        elif grid2d_direction[0][1] == '+x':
            xmin.append(0)
            xmax.append(0.99)
            ymin.append(0)
            ymax.append(1)
        elif grid2d_direction[0][1] == '-x':
            xmin.append(0.01)
            xmax.append(1)
            ymin.append(0)
            ymax.append(1)
        elif grid2d_direction[0][1] == '-y':
            xmin.append(0)
            xmax.append(1)
            ymin.append(0.01)
            ymax.append(1)

        xmin.append(0)
        xmax.append(1)
        ymin.append(0)
        ymax.append(1)

        return xmin, xmax, ymin, ymax

    def derivatives(self, u, v, order):
        """
        Evaluates n-th order surface derivatives at the given (u, v) parameter pair.

        :param u: Point's u coordinate.
        :type u: float
        :param v: Point's v coordinate.
        :type v: float
        :param order: Order of the derivatives.
        :type order: int
        :return: A list SKL, where SKL[k][l] is the derivative of the surface S(u,v) with respect
        to u k times and v l times
        :rtype: List[`volmdlr.Vector3D`]
        """
        if self.surface.rational:
            # derivatives = self._rational_derivatives(self.surface.data,(u, v), order)
            derivatives = volmdlr.bspline_compiled.rational_derivatives(self.surface.data, (u, v), order)
        else:
            # derivatives = self._derivatives(self.surface.data, (u, v), order)
            derivatives = volmdlr.bspline_compiled.derivatives(self.surface.data, (u, v), order)
        for i in range(order + 1):
            for j in range(order + 1):
                derivatives[i][j] = volmdlr.Vector3D(*derivatives[i][j])
        return derivatives


class BezierSurface3D(BSplineSurface3D):
    """
    A 3D Bezier surface.

    :param degree_u: The degree of the Bezier surface in the u-direction.
    :type degree_u: int
    :param degree_v: The degree of the Bezier surface in the v-direction.
    :type degree_v: int
    :param control_points: A list of lists of control points defining the Bezier surface.
    :type control_points: List[List[`volmdlr.Point3D`]]
    :param nb_u: The number of control points in the u-direction.
    :type nb_u: int
    :param nb_v: The number of control points in the v-direction.
    :type nb_v: int
    :param name: (Optional) name for the Bezier surface.
    :type name: str
    """

    def __init__(self, degree_u: int, degree_v: int,
                 control_points: List[List[volmdlr.Point3D]],
                 nb_u: int, nb_v: int, name=''):
        u_knots = utilities.generate_knot_vector(degree_u, nb_u)
        v_knots = utilities.generate_knot_vector(degree_v, nb_v)

        u_multiplicities = [1] * len(u_knots)
        v_multiplicities = [1] * len(v_knots)

        BSplineSurface3D.__init__(self, degree_u, degree_v,
                                  control_points, nb_u, nb_v,
                                  u_multiplicities, v_multiplicities,
                                  u_knots, v_knots, None, name)


class Face3D(volmdlr.core.Primitive3D):
    """
    Abstract method to define 3D faces.
    """

    min_x_density = 1
    min_y_density = 1

    def __init__(self, surface3d, surface2d: Surface2D,
                 name: str = ''):
        self.surface3d = surface3d
        self.surface2d = surface2d
        self._outer_contour3d = None
        self._inner_contours3d = None
        # self.bounding_box = self._bounding_box()

        volmdlr.core.Primitive3D.__init__(self, name=name)

    def __hash__(self):
        return hash(self.surface3d) + hash(self.surface2d)

    def __eq__(self, other_):
        if other_.__class__.__name__ != self.__class__.__name__:
            return False
        equal = (self.surface3d == other_.surface3d
                 and self.surface2d == other_.surface2d)
        return equal

    def point_belongs(self, point3d: volmdlr.Point3D):
        """
        Tells you if a point is on the 3D face and inside its contour
        """
        point2d = self.surface3d.point3d_to_2d(point3d)
        check_point3d = self.surface3d.point2d_to_3d(point2d)
        if check_point3d.point_distance(point3d) > 1e-6:
            return False

        return self.surface2d.point_belongs(point2d)

    @property
    def outer_contour3d(self):
        """
        Gives the 3d version of the outer contour of the face.
        """
        if not self._outer_contour3d:
            self._outer_contour3d = self.surface3d.contour2d_to_3d(self.surface2d.outer_contour)
        return self._outer_contour3d

    @property
    def inner_contours3d(self):
        """
        Gives the 3d version of the inner contours of the face.
        """
        if not self._inner_contours3d:
            self._inner_contours3d = [self.surface3d.contour2d_to_3d(c) for c in
                                      self.surface2d.inner_contours]
        return self._inner_contours3d

    @property
    def bounding_box(self):
        """
        Needs to be overriden if an error is raised.
        """
        raise NotImplementedError(
            f"bounding_box method must be"
            f"overloaded by {self.__class__.__name__}")

    @bounding_box.setter
    def bounding_box(self, new_bounding_box):
        """Sets the bounding box to a new value"""
        raise NotImplementedError(
            f"bounding_box setter method must be"
            f"overloaded by {self.__class__.__name__}")

    def get_bounding_box(self):
        raise NotImplementedError(
            f"self.__class__.__name__"
            f"overloaded by {self.__class__.__name__}")

    def area(self):
        return self.surface2d.area()

    @classmethod
    def from_step(cls, arguments, object_dict):
        name = arguments[0][1:-1]
        contours = [object_dict[int(arg[1:])] for arg in arguments[1]]
        surface = object_dict[int(arguments[2])]
        if hasattr(surface, 'face_from_contours3d'):
            if (len(contours) == 1) and isinstance(contours[0],
                                                   volmdlr.Point3D):
                return surface

            return surface.face_from_contours3d(contours, name)
        raise NotImplementedError(
            'Not implemented :face_from_contours3d in {}'.format(surface))

    def to_step(self, current_id):
        xmin, xmax, ymin, ymax = self.surface2d.bounding_rectangle().bounds()
        subsurfaces2d = [self.surface2d]
        line_x = None
        if self.surface3d.x_periodicity and (xmax - xmin) >= 0.45 * self.surface3d.x_periodicity:
            line_x = vme.Line2D(volmdlr.Point2D(0.5 * (xmin + xmax), 0),
                                volmdlr.Point2D(
                                    0.5 * (xmin + xmax), 1))
        line_y = None
        if self.surface3d.y_periodicity and (
                ymax - ymin) >= 0.45 * self.surface3d.y_periodicity:
            line_y = vme.Line2D(
                volmdlr.Point2D(0., 0.5 * (ymin + ymax)),
                volmdlr.Point2D(1, 0.5 * (ymin + ymax)))

        if line_x:
            subsurfaces2 = []
            for subsurface2d in subsurfaces2d:
                subsurfaces2.extend(subsurface2d.cut_by_line(line_x))
            subsurfaces2d = subsurfaces2

        if line_y:
            subsurfaces2 = []
            for subsurface2d in subsurfaces2d:
                subsurfaces2.extend(subsurface2d.cut_by_line(line_y))
            subsurfaces2d = subsurfaces2

        if len(subsurfaces2d) > 1:
            content = ''
            face_ids = []
            for i, subsurface2d in enumerate(subsurfaces2d):
                face = self.__class__(self.surface3d, subsurface2d)
                face_content, face_id = face.to_step_without_splitting(
                    current_id)
                face_ids.append(face_id[0])
                content += face_content
                current_id = face_id[0] + 1
            return content, face_ids
        else:
            return self.to_step_without_splitting(current_id)

    def to_step_without_splitting(self, current_id):
        content, surface3d_ids = self.surface3d.to_step(current_id)
        current_id = max(surface3d_ids) + 1

        if len(surface3d_ids) != 1:
            raise NotImplementedError('What to do with more than 1 id ? with 0 id ?')
        outer_contour_content, outer_contour_id = self.outer_contour3d.to_step(
            current_id, surface_id=surface3d_ids[0], surface3d=self.surface3d)
        content += outer_contour_content
        content += "#{} = FACE_BOUND('{}',#{},.T.);\n".format(
            outer_contour_id + 1, self.name, outer_contour_id)
        contours_ids = [outer_contour_id + 1]
        current_id = outer_contour_id + 2
        for inner_contour3d in self.inner_contours3d:
            inner_contour_content, inner_contour_id = inner_contour3d.to_step(
                current_id)
            # surface_id=surface3d_id)
            content += inner_contour_content
            face_bound_id = inner_contour_id + 1
            content += "#{} = FACE_BOUND('',#{},.T.);\n".format(
                face_bound_id, inner_contour_id)
            contours_ids.append(face_bound_id)
            current_id = face_bound_id + 1

        content += "#{} = ADVANCED_FACE('{}',({}),#{},.T.);\n".format(
            current_id,
            self.name,
            volmdlr.core.step_ids_to_str(contours_ids),
            surface3d_ids[0])
        # TODO: create an ADVANCED_FACE for each surface3d_ids ?
        return content, [current_id]

    def triangulation_lines(self):
        return [], []

    def grid_size(self):
        """
        Specifies an adapted size of the discretization grid used in face triangulation.
        """
        return [0, 0]

    def triangulation(self):
        number_points_x, number_points_y = self.grid_size()
        mesh2d = self.surface2d.triangulation(number_points_x, number_points_y)
        return vmd.DisplayMesh3D(
            [vmd.Node3D(*self.surface3d.point2d_to_3d(p)) for p in
             mesh2d.points],
            mesh2d.triangles)

    def plot2d(self, ax=None, color='k', alpha=1):
        if ax is None:
            _, ax = plt.subplots()
        self.surface2d.plot(ax=ax)

    def rotation(self, center: volmdlr.Point3D,
                 axis: volmdlr.Vector3D, angle: float):
        """
        Face3D rotation
        :param center: rotation center
        :param axis: rotation axis
        :param angle: angle rotation
        :return: a new rotated Face3D
        """
        new_surface = self.surface3d.rotation(center=center, axis=axis,
                                              angle=angle)
        return self.__class__(new_surface, self.surface2d)

    def rotation_inplace(self, center: volmdlr.Point3D,
                         axis: volmdlr.Vector3D, angle: float):
        """
        Face3D rotation. Object is updated inplace
        :param center: rotation center
        :param axis: rotation axis
        :param angle: rotation angle
        """
        self.surface3d.rotation_inplace(center=center, axis=axis, angle=angle)
        new_bounding_box = self.get_bounding_box()
        self.bounding_box = new_bounding_box

    def translation(self, offset: volmdlr.Vector3D):
        """
        Face3D translation
        :param offset: translation vector
        :return: A new translated Face3D
        """
        new_surface3d = self.surface3d.translation(offset=offset)
        return self.__class__(new_surface3d, self.surface2d)

    def translation_inplace(self, offset: volmdlr.Vector3D):
        """
        Face3D translation. Object is updated inplace
        :param offset: translation vector
        """
        self.surface3d.translation_inplace(offset=offset)
        new_bounding_box = self.get_bounding_box()
        self.bounding_box = new_bounding_box

    def frame_mapping(self, frame: volmdlr.Frame3D, side: str):
        """
        Changes frame_mapping and return a new Face3D
        side = 'old' or 'new'
        """
        new_surface3d = self.surface3d.frame_mapping(frame, side)
        return self.__class__(new_surface3d, self.surface2d.copy(),
                              self.name)

    def frame_mapping_inplace(self, frame: volmdlr.Frame3D, side: str):
        """
        Changes frame_mapping and the object is updated inplace
        side = 'old' or 'new'
        """
        self.surface3d.frame_mapping_inplace(frame, side)
        new_bounding_box = self.get_bounding_box()
        self.bounding_box = new_bounding_box

    def copy(self, deep=True, memo=None):
        return self.__class__(self.surface3d.copy(deep, memo), self.surface2d.copy(),
                              self.name)

    def face_inside(self, face2):
        """
        Verifies if a face is inside another one.

        It returns True if face2 is inside or False if the opposite.
        """
        if self.surface3d.is_coincident(face2.surface3d):
            self_contour2d = self.outer_contour3d.to_2d(
                self.surface3d.frame.origin, self.surface3d.frame.u, self.surface3d.frame.v)
            face2_contour2d = face2.outer_contour3d.to_2d(
                self.surface3d.frame.origin, self.surface3d.frame.u, self.surface3d.frame.v)
            if self_contour2d.is_inside(face2_contour2d):
                return True
        return False

    def edge_intersections(self, edge):
        intersections = []
        method_name = f'{edge.__class__.__name__.lower()[:-2]}_intersections'
        if hasattr(self, method_name):
            intersections = getattr(self, method_name)(edge)
        if not intersections:
            for point in [edge.start, edge.end]:
                if self.point_belongs(point):
                    if point not in intersections:
                        intersections.append(point)
        return intersections

    def line_intersections(self,
                           line: vme.Line3D,
                           ) -> List[volmdlr.Point3D]:
        intersections = []
        for intersection in self.surface3d.line_intersections(line):
            if self.point_belongs(intersection):
                intersections.append(intersection)
        if not intersections:
            for prim in self.outer_contour3d.primitives:
                intersection = prim.line_intersections(line)
                if intersection:
                    if intersection not in intersections:
                        intersections.append(intersection)

        return intersections

    def linesegment_intersections(self, linesegment: vme.LineSegment3D) -> List[volmdlr.Point3D]:
        linesegment_intersections = []
        for intersection in self.surface3d.linesegment_intersections(linesegment):
            if self.point_belongs(intersection):
                linesegment_intersections.append(intersection)
        if not linesegment_intersections:
            for prim in self.outer_contour3d.primitives:
                intersections = prim.linesegment_intersections(linesegment)
                for intersection in intersections:
                    if intersection not in linesegment_intersections:
                        linesegment_intersections.append(intersection)
        return linesegment_intersections

    def fullarc_intersections(self, fullarc: vme.FullArc3D) -> List[volmdlr.Point3D]:
        intersections = []
        for intersection in self.surface3d.fullarc_intersections(fullarc):
            if self.point_belongs(intersection):
                intersections.append(intersection)
        return intersections

    def plot(self, ax=None, color='k', alpha=1, edge_details=False):
        if not ax:
            ax = plt.figure().add_subplot(111, projection='3d')
        self.outer_contour3d.plot(ax=ax, color=color, alpha=alpha,
                                  edge_details=edge_details)
        for contour3d in self.inner_contours3d:
            contour3d.plot(ax=ax, color=color, alpha=alpha,
                           edge_details=edge_details)
        return ax

    def random_point_inside(self):
        point_inside2d = self.surface2d.random_point_inside()
        return self.surface3d.point2d_to_3d(point_inside2d)

    def is_adjacent(self, face2: 'Face3D'):
        contour1 = self.outer_contour3d.to_2d(
            self.surface3d.frame.origin,
            self.surface3d.frame.u,
            self.surface3d.frame.v)
        contour2 = face2.outer_contour3d.to_2d(
            self.surface3d.frame.origin,
            self.surface3d.frame.u,
            self.surface3d.frame.v)
        if contour1.is_sharing_primitives_with(contour2):
            return True
        return False

    def edge3d_inside(self, edge3d):
        method_name = f'{edge3d.__class__.__name__.lower()[:-2]}_inside'
        if hasattr(self, method_name):
            return getattr(self, method_name)(edge3d)
        points = edge3d.discretization_points(number_points=5)
        for point in points[1:-1]:
            if not self.point_belongs(point):
                return False
        return True

    def is_intersecting(self, face2, list_coincident_faces=None, tol: float = 1e-6):
        """
        Verifies if two face are intersecting.

        :param face2: face 2
        :param list_coincident_faces: list of coincident faces, if existent
        :param tol: tolerance for calculations
        :return: True if faces intersect, False otherwise
        """
        if list_coincident_faces is None:
            list_coincident_faces = []
        if (self.bounding_box.bbox_intersection(face2.bounding_box) or
            self.bounding_box.distance_to_bbox(face2.bounding_box) <= tol) and \
                (self, face2) not in list_coincident_faces:

            edge_intersections = []
            for prim1 in self.outer_contour3d.primitives + [prim for inner_contour in self.inner_contours3d
                                                            for prim in inner_contour.primitives]:
                edge_intersections = face2.edge_intersections(prim1)
                if edge_intersections:
                    return True
            if not edge_intersections:
                for prim2 in face2.outer_contour3d.primitives + [prim for inner_contour in face2.inner_contours3d
                                                                 for prim in inner_contour.primitives]:
                    edge_intersections = self.edge_intersections(prim2)
                    if edge_intersections:
                        return True

        return False

    def face_intersections_outer_contour(self, face2):
        intersections_points = []
        for edge1 in self.outer_contour3d.primitives:
            intersection_points = face2.edge_intersections(edge1)
            if intersection_points:
                for point in intersection_points:
                    if point not in intersections_points:
                        intersections_points.append(point)

        return intersections_points

    def face_intersections(self, face2, tol=1e-6) -> List[volmdlr.wires.Wire3D]:
        """
        Calculates the intersections between two Face3D.

        """

        bbox1 = self.bounding_box
        bbox2 = face2.bounding_box
        if not bbox1.bbox_intersection(bbox2) and \
                bbox1.distance_to_bbox(bbox2) >= tol:
            return []
        if self.face_inside(face2) or face2.face_inside(self):
            return []
        face_intersections = self.get_face_intersections(face2)
        return face_intersections

    def get_face_intersections(self, face2):
        """
        Gets the intersections between two faces.

        :param face2: second face.
        :return: intersections.
        """
        method_name = f'{face2.__class__.__name__.lower()[:-2]}_intersections'
        intersections = getattr(self, method_name)(face2)
        return intersections

    def set_operations_new_faces(self, intersecting_combinations, contour_extract_inside):
        self_copy = self.copy(deep=True)
        list_cutting_contours = self_copy.get_face_cutting_contours(intersecting_combinations)
        if not list_cutting_contours:
            return [self_copy]
        return self_copy.divide_face(list_cutting_contours, contour_extract_inside)

    def get_face_cutting_contours(self, dict_intersecting_combinations):
        """
        Get all contours cutting the face, resultig from multiple faces intersections.

        :param dict_intersecting_combinations: dictionary containing as keys the combination of intersecting faces
        and as the values the resulting primitive from the intersection of these two faces
        return a list all contours cutting one particular face.
        """
        face_intersecting_primitives2d = self.select_face_intersecting_primitives(dict_intersecting_combinations)
        if not face_intersecting_primitives2d:
            return []
        list_cutting_contours = volmdlr.wires.Contour2D.contours_from_edges(face_intersecting_primitives2d[:])
        if self.surface2d.inner_contours:
            valid_cutting_contours = []
            connectig_to_outer_contour = []
            for cutting_contour in list_cutting_contours:
                if (self.surface2d.outer_contour.point_over_contour(cutting_contour.primitives[0].start) and
                    self.surface2d.outer_contour.point_over_contour(cutting_contour.primitives[-1].end)) or \
                        cutting_contour.primitives[0].start == cutting_contour.primitives[-1].end:
                    valid_cutting_contours.append(cutting_contour)
                if self.surface2d.outer_contour.contour_intersections(cutting_contour):
                    connectig_to_outer_contour.append(cutting_contour)
            if len(valid_cutting_contours) == len(list_cutting_contours):
                return valid_cutting_contours
            for cutting_contour in valid_cutting_contours:
                list_cutting_contours.remove(cutting_contour)
            new_cutting_contours, cutting_contours = self.get_inner_contours_cutting_primitives(
                list_cutting_contours, connectig_to_outer_contour)
            return valid_cutting_contours + new_cutting_contours + cutting_contours
        return list_cutting_contours

    def divide_face(self, list_cutting_contours: List[volmdlr.wires.Contour2D], inside):
        """
        Devides a Face 3D with a list of cutting contours.

        :param list_cutting_contours: list of contours cutting the face
        :param inside: when extracting a contour from another contour. It defines the extracted
        contour as being between the two points if True and outside these points if False
        return a list new faces resulting from face division
        """
        list_faces = []
        list_open_cutting_contours = []
        list_closed_cutting_contours = []
        for cutting_contour in list_cutting_contours:
            if cutting_contour.primitives[0].start != cutting_contour.primitives[-1].end:
                list_open_cutting_contours.append(cutting_contour)
                continue
            list_closed_cutting_contours.append(cutting_contour)
        if list_open_cutting_contours:
            list_faces = self.divide_face_with_open_cutting_contours(list_open_cutting_contours, inside)
        list_faces = self.divide_face_with_closed_cutting_contours(list_closed_cutting_contours, list_faces)
        list_faces = [face for face in list_faces if not math.isclose(face.area(), 0.0, abs_tol=1e-6)]
        return list_faces

    def divide_face_with_open_cutting_contours(self, list_open_cutting_contours, inside):
        """
        Devides a face 3D with a list of closed cutting contour, that is, it will cut holes on the face.

        :param list_open_cutting_contours: list containing the open cutting contours.
        :param inside: inside portion.
        :type inside: bool.
        :return: list divided faces.
        """
        list_faces = []
        if not self.surface2d.outer_contour.edge_polygon.is_trigo():
            self.surface2d.outer_contour.invert_inplace()
        new_faces_contours = self.surface2d.outer_contour.divide(list_open_cutting_contours, inside)
        new_inner_contours = len(new_faces_contours) * [[]]
        if self.surface2d.inner_contours:
            new_faces_contours, new_inner_contours = self.get_open_contour_divided_faces_inner_contours(
                new_faces_contours)
        if isinstance(self, Triangle3D):
            class_to_instanciate = PlaneFace3D
        else:
            class_to_instanciate = self.__class__
        for contour, inner_contours in zip(new_faces_contours, new_inner_contours):
            new_face = class_to_instanciate(self.surface3d, Surface2D(contour, inner_contours))
            list_faces.append(new_face)
        return list_faces

    def divide_face_with_closed_cutting_contours(self, list_closed_cutting_contours, list_faces):
        """
        Devides a Face3D with a list of Open cutting contours, that is, Contours going from one side
        to another of the Face, or from the outer contour to one inner contour.

        :param list_closed_cutting_contours: list containing the closed cutting contours
        :param list_faces: list of already divided faces
        :return: list divided faces
        """
        for new_contour in list_closed_cutting_contours:
            if len(new_contour.primitives) >= 3 and \
                    new_contour.primitives[0].start == new_contour.primitives[-1].end:
                inner_contours1 = [new_contour]
                inner_contours2 = []
                if list_faces:
                    new_list_faces = self.get_closed_contour_divided_faces_inner_contours(list_faces, new_contour)
                    list_faces = list_faces + new_list_faces
                    continue
                for inner_contour in self.surface2d.inner_contours:
                    if new_contour.is_inside(inner_contour):
                        inner_contours2.append(inner_contour)
                        continue
                    inner_contours1.append(inner_contour)
                if isinstance(self, Triangle3D):
                    class_to_instanciate = PlaneFace3D
                else:
                    class_to_instanciate = self.__class__
                surf3d = self.surface3d
                surf2d = Surface2D(self.surface2d.outer_contour, inner_contours1)
                new_plane = class_to_instanciate(surf3d, surf2d)
                list_faces.append(new_plane)
                list_faces.append(class_to_instanciate(surf3d, Surface2D(new_contour, inner_contours2)))
                continue
            surf3d = self.surface3d
            surf2d = Surface2D(self.surface2d.outer_contour, [])
            if isinstance(self, Triangle3D):
                class_to_instanciate = PlaneFace3D
            else:
                class_to_instanciate = self.__class__
            new_plane = class_to_instanciate(surf3d, surf2d)
            list_faces.append(new_plane)
        return list_faces

    def get_open_contour_divided_faces_inner_contours(self, new_faces_contours):
        """
        If there is any inner contour, verifies which ones belong to the new divided faces from
        an open cutting contour.

        :param new_faces_contours: new faces outer contour.
        :return: valid_new_faces_contours, valid_new_faces_contours.
        """
        valid_new_faces_contours = []
        valid_inner_contours = []
        for new_face_contour in new_faces_contours:
            for inner_contour in self.surface2d.inner_contours:
                if new_face_contour.is_superposing(inner_contour):
                    break
            else:
                if new_face_contour not in valid_new_faces_contours:
                    inner_contours = []
                    for inner_contour in self.surface2d.inner_contours:
                        if new_face_contour.is_inside(inner_contour):
                            inner_contours.append(inner_contour)
                    valid_new_faces_contours.append(new_face_contour)
                    valid_inner_contours.append(inner_contours)
        return valid_new_faces_contours, valid_inner_contours

    def get_closed_contour_divided_faces_inner_contours(self, list_faces, new_contour):
        """
        If there is any inner contour, verifies which ones belong to the new divided faces from
        a closed cutting contour.

        :param list_faces: list of new faces.
        :param new_contour: current new face outer contour.
        :return: a list of new faces with its inner contours.
        """
        new_list_faces = []
        for new_face in list_faces:
            if new_face.surface2d.outer_contour.is_inside(new_contour):
                inner_contours1 = []
                inner_contours2 = []
                if not new_face.surface2d.inner_contours:
                    new_face.surface2d.inner_contours = [new_contour]
                    break
                new_contour_not_sharing_primitives = True
                for i, inner_contour in enumerate(new_face.surface2d.inner_contours):
                    if new_contour.is_inside(inner_contour):
                        if any(inner_contour.primitive_over_contour(prim)
                               for prim in new_contour.primitives):
                            new_face.surface2d.inner_contours[i] = new_contour
                            break
                        inner_contours2.append(inner_contour)
                    elif not any(inner_contour.primitive_over_contour(prim) for prim in
                                 new_contour.primitives):
                        inner_contours1.append(inner_contour)
                    else:
                        new_contour_not_sharing_primitives = False
                else:
                    surf3d = new_face.surface3d
                    if inner_contours1:
                        if new_contour_not_sharing_primitives:
                            inner_contours1.append(new_contour)
                            new_face.surface2d.inner_contours = inner_contours1
                            break
                        surf2d = Surface2D(new_face.surface2d.outer_contour, inner_contours1)
                        new_plane = self.__class__(surf3d, surf2d)
                        new_list_faces.append(new_plane)
                    if inner_contours2:
                        new_list_faces.append(
                            self.__class__(surf3d, Surface2D(new_contour, inner_contours2)))
        return new_list_faces

    def select_face_intersecting_primitives(self, dict_intersecting_combinations):
        """
        Select face intersecting primitives from a dictionary containing all intersection combinations.

        :param dict_intersecting_combinations: dictionary containing all intersection combinations
        :return: list of intersecting primitives for current face
        """
        face_intersecting_primitives2d = []
        for intersecting_combination in dict_intersecting_combinations.keys():
            if self in (intersecting_combination[0], intersecting_combination[1]):
                for intersection_wire in dict_intersecting_combinations[intersecting_combination]:
                    if len(intersection_wire.primitives) != 1:
                        raise NotImplementedError
                    # primitive2 = intersection_wire
                    primitive2_2d = self.surface3d.contour3d_to_2d(intersection_wire)
                    if not self.surface2d.outer_contour.primitive_over_contour(primitive2_2d.primitives[0], tol=1e-7):
                        face_intersecting_primitives2d.append(primitive2_2d.primitives[0])
        return face_intersecting_primitives2d

    def get_inner_contours_cutting_primitives(self, list_cutting_contours, connectig_to_outer_contour):
        """
        Gets cutting primitives connected to face inner_contours.

        :param list_cutting_contours: list of contours for resulting from intersection with other faces.
        :param connectig_to_outer_contour: list of contours from list_cutting_contours connected to the outer contour
        and not to any outer contour.
        :return: lists for final face cutting primitives.
        """
        (inner_contours_connected_cutting_contour, dict_inner_contour_intersections,
         dict_cutting_contour_intersections, list_cutting_contours) = self.dictionnaries_cutting_contours(
            list_cutting_contours, connectig_to_outer_contour)
        valid_cutting_contours = []
        list_primitives1 = []
        list_primitives2 = []
        used_cutting_contours = []
        used_inner_contour = []
        for cutting_contour, inner_contours in inner_contours_connected_cutting_contour.items():
            primitives1 = []
            primitives2 = []
            if len(inner_contours) == 1:
                if all(dict_cutting_contour_intersections[inters] in connectig_to_outer_contour for inters in
                       dict_inner_contour_intersections[inner_contours[0]]) and cutting_contour not in \
                        used_cutting_contours and inner_contours[0] not in used_inner_contour:
                    inner_contour_spliting_points = dict_inner_contour_intersections[inner_contours[0]]
                    inner_contour_spliting_points = list(sorted(
                        inner_contour_spliting_points, key=lambda point, ic=inner_contours[0]: ic.abscissa(point)))

                    point1, point2 = self.inner_contour_cutting_points(inner_contour_spliting_points, cutting_contour)
                    primitives1.extend(inner_contours[0].extract_with_points(point1, point2, True))
                    primitives2.extend(inner_contours[0].extract_with_points(point1, point2, False))
                    if sum(prim.length() for prim in primitives2) > sum(prim.length() for prim in primitives1):
                        primitives1, primitives2 = primitives2, primitives1
                    primitives1.extend(dict_cutting_contour_intersections[point2].primitives +
                                       cutting_contour.primitives[:])
                    used_cutting_contours.extend([cutting_contour,
                                                  dict_cutting_contour_intersections[point2]])
                    used_inner_contour.append(inner_contours[0])
                    list_primitives1.append(primitives1)
                    list_primitives2.append(primitives2)
                elif cutting_contour not in valid_cutting_contours:
                    valid_cutting_contours.append(cutting_contour)
            elif len(inner_contours) == 2:
                inner_contour_spliting_points1 = dict_inner_contour_intersections[inner_contours[0]]
                inner_contour_spliting_points2 = dict_inner_contour_intersections[inner_contours[1]]
                inner_contour_spliting_points1 = list(sorted(
                    inner_contour_spliting_points1, key=lambda point, ic=inner_contours[0]: ic.abscissa(point)))
                inner_contour_spliting_points2 = list(sorted(
                    inner_contour_spliting_points2, key=lambda point, ic=inner_contours[1]: ic.abscissa(point)))
                inside1, inside2 = self.is_inside_portion(cutting_contour, inner_contour_spliting_points1,
                                                          inner_contour_spliting_points2)
                primitives1.extend(cutting_contour.primitives[:])
                contour_used = False
                for inner_contour, inner_contour_spliting_points, inside in zip(
                        inner_contours, [inner_contour_spliting_points1, inner_contour_spliting_points2],
                        [inside1, inside2]):
                    if inner_contour in used_inner_contour:
                        contour_used = True
                        continue
                    point1, point2 = self.inner_contour_cutting_points(inner_contour_spliting_points, cutting_contour)
                    primitives1.extend(inner_contour.extract_with_points(point1, point2, inside))
                    primitives1.extend(dict_cutting_contour_intersections[point2].primitives)
                    primitives2.extend(inner_contour.extract_with_points(point1, point2, not inside))
                    used_cutting_contours.extend([cutting_contour, dict_cutting_contour_intersections[point2]])
                if contour_used:
                    list_primitives1 = self.get_connecting_contour(list_primitives1, primitives1)
                else:
                    list_primitives1.append(primitives1)
                list_primitives2.append(primitives2)
                used_inner_contour.extend(inner_contours)
            else:
                raise NotImplementedError
        valid_cutting_contours = [contour for contour in valid_cutting_contours
                                  if contour not in used_cutting_contours]
        new_cutting_contours = [volmdlr.wires.Contour2D(list_prim).order_contour()
                                for list_prim in list_primitives1]
        for list_prim in list_primitives2:
            new_cutting_contours.extend(volmdlr.wires.Contour2D.contours_from_edges(list_prim))
        return new_cutting_contours, valid_cutting_contours

    def dictionnaries_cutting_contours(self, list_cutting_contours, connectig_to_outer_contour):
        inner_contours_connected_cutting_contour = {}
        dict_inner_contour_intersections = {}
        dict_cutting_contour_intersections = {}
        for inner_contour in self.surface2d.inner_contours:
            if not inner_contour.edge_polygon.is_trigo():
                inner_contour.invert_inplace()
            dict_inner_contour_intersections[inner_contour] = []
            for cutting_contour in list_cutting_contours:
                inner_contour_intersections = inner_contour.contour_intersections(cutting_contour)
                if inner_contour_intersections:
                    dict_inner_contour_intersections[inner_contour].extend(inner_contour_intersections)
                    if cutting_contour not in inner_contours_connected_cutting_contour:
                        inner_contours_connected_cutting_contour[cutting_contour] = [inner_contour]
                    else:
                        inner_contours_connected_cutting_contour[cutting_contour].append(inner_contour)
                for intersection in inner_contour_intersections:
                    dict_cutting_contour_intersections[intersection] = cutting_contour
            spliting_points = dict_inner_contour_intersections[inner_contour]
            spliting_points = list(sorted(
                spliting_points, key=lambda point, ic=inner_contour: ic.abscissa(point)))
            remove_spliting_points, new_inner_contour, remove_cutting_contour = self.inner_contours_recalculation(
                inner_contour, spliting_points, dict_cutting_contour_intersections, connectig_to_outer_contour)
            (dict_cutting_contour_intersections, dict_inner_contour_intersections,
             inner_contours_connected_cutting_contour, list_cutting_contours) = \
                self.updated_dictionnaries_cutting_contours(remove_spliting_points, remove_cutting_contour,
                                                            spliting_points, dict_cutting_contour_intersections,
                                                            inner_contour, new_inner_contour, list_cutting_contours,
                                                            dict_inner_contour_intersections,
                                                            inner_contours_connected_cutting_contour)
            inner_contour = new_inner_contour
        return (inner_contours_connected_cutting_contour, dict_inner_contour_intersections,
                dict_cutting_contour_intersections, list_cutting_contours)

    @staticmethod
    def inner_contour_cutting_points(inner_contour_spliting_points, cutting_contour):
        """
        Searches the inner contour points where it must be cutted.

        :param inner_contour_spliting_points: all points os intersection with this inner contour.
        :param cutting_contour: first cutting contour being used to cut inner contour.
        :return: point1, point2
        """
        if cutting_contour.primitives[0].start in inner_contour_spliting_points:
            index_point1 = inner_contour_spliting_points.index(cutting_contour.primitives[0].start)
        else:
            index_point1 = inner_contour_spliting_points.index(cutting_contour.primitives[-1].end)
        if index_point1 != len(inner_contour_spliting_points) - 1:
            index_point2 = index_point1 + 1
        else:
            index_point2 = 0
        point1 = inner_contour_spliting_points[index_point1]
        point2 = inner_contour_spliting_points[index_point2]
        return point1, point2

    @staticmethod
    def is_inside_portion(cutting_contour, inner_contour_spliting_points1, inner_contour_spliting_points2):
        """
        For multiple inner contour intersections with cutting contours, defines if we get the inside or outside portion
        of the inner contour pair.

        :param cutting_contour: cutting_contour cutting the two inner contours.
        :param inner_contour_spliting_points1: spliting points for contour1.
        :param inner_contour_spliting_points2: spliting points for contour1.
        :return:
        """
        if (cutting_contour.primitives[0].start != inner_contour_spliting_points1[-1] and
            cutting_contour.primitives[-1].end != inner_contour_spliting_points2[-1]) or \
                (cutting_contour.primitives[0].start != inner_contour_spliting_points2[-1] and
                 cutting_contour.primitives[-1].end != inner_contour_spliting_points2[-1]):
            is_inside1 = True
            is_inside2 = False
        elif (cutting_contour.primitives[0].start == inner_contour_spliting_points1[-1] and
              cutting_contour.primitives[-1].end == inner_contour_spliting_points2[-1]):
            is_inside1 = True
            is_inside2 = False
        elif (cutting_contour.primitives[0].start != inner_contour_spliting_points1[-1] and
              cutting_contour.primitives[-1].end == inner_contour_spliting_points2[-1]) or \
                (cutting_contour.primitives[0].start == inner_contour_spliting_points1[-1] and
                 cutting_contour.primitives[-1].end != inner_contour_spliting_points2[-1]):
            is_inside1 = True
            is_inside2 = True
        else:
            raise NotImplementedError
        return is_inside1, is_inside2

    @staticmethod
    def get_connecting_contour(lists_primitives, inner_primitives):
        """
        Find which contour from resulting inner contour spliting is connected to saved cutting_contours.

        :param lists_primitives: saved cutting contours.
        :param inner_primitives: splited inner contour.
        :return: updated saved cutting contours.
        """
        if not lists_primitives:
            lists_primitives.extend(inner_primitives)
            return lists_primitives
        new_list_primitives = lists_primitives[:]
        for i, list_prim in enumerate(lists_primitives):
            if any(prim in list_prim for prim in inner_primitives):
                new_primitives = list_prim + [prim for prim in inner_primitives if prim not in list_prim]
                new_list_primitives[i] = new_primitives
                break
        lists_primitives = new_list_primitives[:]
        return lists_primitives

    def inner_contours_recalculation(self, inner_contour, spliting_points, spliting_points_and_cutting_contour,
                                     connectig_to_outer_contour):
        """
        Verifies if there is a cutting contours from face intersections connected to an inner contour at the two ends,
        if true this inner contour is updated with this cutting contour.

        :param inner_contour: inner contour.
        :param spliting_points: current inner contour spliting points.
        :param spliting_points_and_cutting_contour: dictionnary containing all spliting points and
        the corresponding cutting contour.
        :param connectig_to_outer_contour: list of the cutting contours connected to the outer contour.
        :return: spliting points to be removed from list of spliting points and current inner contour updated.
        """
        j = self.surface2d.inner_contours.index(inner_contour)
        remove_spliting_points = []
        remove_cutting_contour = []
        for point1, point2 in zip(spliting_points[:-1], spliting_points[1:]):
            if spliting_points_and_cutting_contour[point1] not in connectig_to_outer_contour and \
                    spliting_points_and_cutting_contour[point2] not in connectig_to_outer_contour and \
                    spliting_points_and_cutting_contour[point1] == spliting_points_and_cutting_contour[point2]:
                remove_cutting_contour.append(spliting_points_and_cutting_contour[point1])
                remove_spliting_points.extend([point1, point2])
                primitives1 = inner_contour.extract_with_points(point1, point2, True) + \
                    spliting_points_and_cutting_contour[point1].primitives
                primitives2 = inner_contour.extract_with_points(point1, point2, False) + \
                    spliting_points_and_cutting_contour[point1].primitives
                contour1 = volmdlr.wires.Contour2D(primitives1).order_contour()
                contour2 = volmdlr.wires.Contour2D(primitives2).order_contour()
                if contour1.is_inside(inner_contour):
                    self.surface2d.inner_contours[j] = contour1
                    inner_contour = self.surface2d.inner_contours[j]
                    remove_spliting_points.extend([point1, point2])
                elif contour2.is_inside(inner_contour):
                    self.surface2d.inner_contours[j] = contour2
                    inner_contour = self.surface2d.inner_contours[j]
                    remove_spliting_points.extend([point1, point2])
        return remove_spliting_points, inner_contour, remove_cutting_contour

    @staticmethod
    def updated_dictionnaries_cutting_contours(remove_spliting_points, remove_cutting_contour, spliting_points,
                                               dict_cutting_contour_intersections, old_inner_contour,
                                               new_inner_contour, list_cutting_contours,
                                               dict_inner_contour_intersections,
                                               inner_contours_connected_cutting_contour):
        for remove_point in remove_spliting_points:
            if remove_point in spliting_points:
                spliting_points.remove(remove_point)
            if remove_point in dict_cutting_contour_intersections:
                del dict_cutting_contour_intersections[remove_point]
        del dict_inner_contour_intersections[old_inner_contour]
        dict_inner_contour_intersections[new_inner_contour] = spliting_points
        for contour in remove_cutting_contour:
            if contour in list_cutting_contours:
                list_cutting_contours.remove(contour)
            if contour in inner_contours_connected_cutting_contour:
                del inner_contours_connected_cutting_contour[contour]
        for cutting_contour, innr_cntrs in inner_contours_connected_cutting_contour.items():
            if old_inner_contour in innr_cntrs:
                inner_contours_connected_cutting_contour[cutting_contour].remove(old_inner_contour)
                inner_contours_connected_cutting_contour[cutting_contour].append(new_inner_contour)
        return (dict_cutting_contour_intersections, dict_inner_contour_intersections,
                inner_contours_connected_cutting_contour, list_cutting_contours)


class PlaneFace3D(Face3D):
    """
    :param contours: The face's contour2D
    :type contours: volmdlr.Contour2D
    :param plane: Plane used to place your face
    :type plane: Plane3D
    """
    _standalone_in_db = False
    _generic_eq = True
    _non_serializable_attributes = ['bounding_box', 'polygon2D']
    _non_data_eq_attributes = ['name', 'bounding_box', 'outer_contour3d',
                               'inner_contours3d']
    _non_data_hash_attributes = []

    def __init__(self, surface3d: Plane3D, surface2d: Surface2D,
                 name: str = ''):
        # if not isinstance(outer_contour2d, volmdlr.Contour2D):
        #     raise ValueError('Not a contour2D: {}'.format(outer_contour2d))
        self._bbox = None
        Face3D.__init__(self,
                        surface3d=surface3d,
                        surface2d=surface2d,
                        name=name)

    def copy(self, deep=True, memo=None):
        return PlaneFace3D(self.surface3d.copy(deep, memo), self.surface2d.copy(),
                           self.name)

    @property
    def bounding_box(self):
        """
        Returns the boundary box of a PlanFace3D.

        """
        if not self._bbox:
            self._bbox = self.get_bounding_box()
        return self._bbox

    @bounding_box.setter
    def bounding_box(self, new_bounding_box):
        self._bbox = new_bounding_box

    def get_bounding_box(self):
        return self.outer_contour3d.bounding_box

    def distance_to_point(self, point, return_other_point=False):
        """
        Calculates the distance from a plane face and a point.

        :param point: point to verify.
        :param return_other_point: bool to decide if corresponding point on face shoud be returned.
        :return: distance to planeface3D.
        """

        projected_pt = point.plane_projection3d(self.surface3d.frame.origin,
                                                self.surface3d.frame.u,
                                                self.surface3d.frame.v)
        projection_distance = point.point_distance(projected_pt)

        if self.point_belongs(projected_pt):
            if return_other_point:
                return projection_distance, projected_pt
            return projection_distance

        point_2D = point.to_2d(self.surface3d.frame.origin, self.surface3d.frame.u,
                               self.surface3d.frame.v)

        polygon2D = self.surface2d.outer_contour.to_polygon(angle_resolution=10)
        border_distance, other_point = polygon2D.point_border_distance(point_2D, return_other_point=True)

        other_point = self.surface3d.point2d_to_3d(volmdlr.Point2D(*other_point))

        if return_other_point:
            return (projection_distance ** 2 + border_distance ** 2) ** 0.5, \
                   other_point
        return (projection_distance ** 2 + border_distance ** 2) ** 0.5

    def minimum_distance_points_plane(self, other_plane_face, return_points=False):
        """
        Given two planefaces, calculates the points which corresponds to the minimal distance between these two faces.

        :param other_plane_face: second planeface.
        :param return_points: boolean to return corresponding points or not.
        :return: minimal distance.
        """

        min_distance = math.inf
        for edge1 in self.outer_contour3d.primitives:
            for edge2 in other_plane_face.outer_contour3d.primitives:
                dist = edge1.minimum_distance(edge2,
                                              return_points=return_points)
                if return_points:
                    if dist[0] < min_distance:
                        min_distance = dist[0]
                        p1, p2 = dist[1], dist[2]
                else:
                    if dist < min_distance:
                        min_distance = dist
        if return_points:
            return min_distance, p1, p2
        return min_distance

    def linesegment_inside(self, linesegment: vme.LineSegment3D):
        direction_vector = linesegment.unit_direction_vector()
        if not math.isclose(abs(direction_vector.dot(self.surface3d.frame.w)), 0.0, abs_tol=1e-6):
            return False
        for point in [linesegment.start, linesegment.middle_point(), linesegment.end]:
            if not self.point_belongs(point):
                return False
        return True

    def circle_inside(self, circle: volmdlr.wires.Circle3D):
        if not math.isclose(abs(circle.frame.w.dot(self.surface3d.frame.w)), 1.0, abs_tol=1e-6):
            return False
        points = circle.discretization_points(number_points=4)
        for point in points:
            if not self.point_belongs(point):
                return False
        return True

    def planeface_intersections(self, planeface):
        face2_plane_interections = planeface.surface3d.plane_intersection(self.surface3d)
        if not face2_plane_interections:
            return []
        points_intersections = []
        for contour in [self.outer_contour3d, planeface.outer_contour3d] + self.inner_contours3d +\
                planeface.inner_contours3d:
            for intersection in contour.line_intersections(face2_plane_interections[0]):
                if intersection and intersection not in points_intersections:
                    points_intersections.append(intersection)
        points_intersections = face2_plane_interections[0].sort_points_along_line(points_intersections)
        planeface_intersections = []
        for point1, point2 in zip(points_intersections[:-1], points_intersections[1:]):
            linesegment3d = vme.LineSegment3D(point1, point2)
            over_self_outer_contour = self.outer_contour3d.primitive_over_contour(linesegment3d)
            over_planeface_outer_contour = planeface.outer_contour3d.primitive_over_contour(linesegment3d)
            if over_self_outer_contour and over_planeface_outer_contour:
                continue
            if self.edge3d_inside(linesegment3d) or over_self_outer_contour:
                if planeface.edge3d_inside(linesegment3d):
                    planeface_intersections.append(volmdlr.wires.Wire3D([linesegment3d]))
                elif over_planeface_outer_contour:
                    planeface_intersections.append(volmdlr.wires.Wire3D([linesegment3d]))
        return planeface_intersections

    def triangle_intersections(self, triangleface):
        return self.planeface_intersections(triangleface)

    def cylindricalface_intersections(self, cylindricalface: 'CylindricalFace3D'):
        cylindricalsurfaceface_intersections = cylindricalface.surface3d.plane_intersection(self.surface3d)
        if not isinstance(cylindricalsurfaceface_intersections[0], vme.Line3D):
            if all(self.edge3d_inside(intersection) and cylindricalface.edge3d_inside(intersection)
                   for intersection in cylindricalsurfaceface_intersections):
                return cylindricalsurfaceface_intersections
        intersections_points = self.face_intersections_outer_contour(cylindricalface)
        for point in cylindricalface.face_intersections_outer_contour(self):
            if point not in intersections_points:
                intersections_points.append(point)
        face_intersections = []
        for primitive in cylindricalsurfaceface_intersections:
            points_on_primitive = []
            for point in intersections_points:
                if primitive.point_belongs(point):
                    points_on_primitive.append(point)
            if not points_on_primitive:
                continue
            if isinstance(primitive, vme.Line3D):
                points_on_primitive = primitive.sort_points_along_line(points_on_primitive)
            else:
                points_on_primitive = primitive.sort_points_along_wire(points_on_primitive)
                points_on_primitive = points_on_primitive + [points_on_primitive[0]]
            for point1, point2 in zip(points_on_primitive[:-1], points_on_primitive[1:]):
                edge = primitive.trim(point1, point2)
                if self.edge3d_inside(edge) and cylindricalface.edge3d_inside(edge):
                    face_intersections.append(volmdlr.wires.Wire3D([edge]))
        return face_intersections

    def minimum_distance(self, other_face, return_points=False):
        """
        Returns the minimum distance between the current face and the specified other face.

        :param other_face: Face to evaluate the minimum distance.
        :type other_face: :class:`PlaneFace3D`
        :param return_points: A boolean value indicating whether to return the minimum distance as
            well as the two points on each face that are closest to each other. If True, the function
            returns a tuple of the form (distance, point1, point2). If False, the function only returns
            the distance.
        :type return_points: bool
        :return: If the return_points parameter is set to True, it also returns the two points on each face
            that are closest to each other. The return type is a float if return_points is False and
            a tuple (distance, point1, point2) if return_points is True.
        :rtype: float, Tuple[float, float, float]
        """
        if other_face.__class__ is CylindricalFace3D:
            p1, p2 = other_face.minimum_distance_points_cyl(self)
            if return_points:
                return p1.point_distance(p2), p1, p2
            return p1.point_distance(p2)

        if other_face.__class__ is PlaneFace3D:
            if return_points:
                dist, p1, p2 = self.minimum_distance_points_plane(other_face,
                                                                  return_points=return_points)
                return dist, p1, p2
            dist = self.minimum_distance_points_plane(other_face,
                                                      return_points=return_points)
            return dist

        if other_face.__class__ is ToroidalFace3D:
            p1, p2 = other_face.minimum_distance_points_plane(self)
            if return_points:
                return p1.point_distance(p2), p1, p2
            return p1.point_distance(p2)

        raise NotImplementedError

    def is_adjacent(self, face2: Face3D):
        contour1 = self.outer_contour3d.to_2d(
            self.surface3d.frame.origin,
            self.surface3d.frame.u,
            self.surface3d.frame.v)
        contour2 = face2.outer_contour3d.to_2d(
            self.surface3d.frame.origin,
            self.surface3d.frame.u,
            self.surface3d.frame.v)
        if contour1.is_sharing_primitives_with(contour2, False):
            return True

    @staticmethod
    def merge_faces(list_coincident_faces: List[Face3D]):
        valid_coicident_faces = list_coincident_faces[:]
        list_new_faces = []
        list_inner_contours = []
        merge_finished = False
        face0 = valid_coicident_faces[0]
        merged_contour = face0.outer_contour3d.to_2d(face0.surface3d.frame.origin,
                                                     face0.surface3d.frame.u,
                                                     face0.surface3d.frame.v)
        valid_coicident_faces.remove(face0)
        while not merge_finished:
            adjacent_faces = False
            list_inner_contours = []
            for face in valid_coicident_faces:
                adjacent_faces = False
                face_inside = False
                contour = face.outer_contour3d.to_2d(face0.surface3d.frame.origin,
                                                     face0.surface3d.frame.u,
                                                     face0.surface3d.frame.v)
                if contour.is_sharing_primitives_with(merged_contour):
                    merged_contour_results = merged_contour.union(contour)
                    merged_contour = merged_contour_results[0]
                    merged_inner_contours = merged_contour_results[1:]
                    list_inner_contours.extend(merged_inner_contours)
                    list_inner_contours.extend(face.surface2d.inner_contours)
                    valid_coicident_faces.remove(face)
                    adjacent_faces = True
                    break
                if merged_contour.is_inside(contour):
                    valid_coicident_faces.remove(face)
                    face_inside = True
                    break
            if not adjacent_faces and not face_inside and valid_coicident_faces:
                list_new_faces.append(
                    PlaneFace3D(face0.surface3d,
                                Surface2D(merged_contour.copy(),
                                          face0.surface2d.inner_contours +
                                          list_inner_contours)))
                merged_contour = \
                    valid_coicident_faces[0].outer_contour3d.to_2d(
                        face0.surface3d.frame.origin,
                        face0.surface3d.frame.u,
                        face0.surface3d.frame.v)
                valid_coicident_faces.remove(valid_coicident_faces[0])

            if not valid_coicident_faces:
                merge_finished = True
        list_new_faces.append(
            PlaneFace3D(face0.surface3d,
                        Surface2D(merged_contour,
                                  face0.surface2d.inner_contours +
                                  list_inner_contours)))
        return list_new_faces

    def cut_by_coincident_face(self, face):
        """
        Cuts face1 with another coincident face2

        :param face: a face3d
        :type face: Face3D
        :return: a list of faces3d
        :rtype: List[Face3D]
        """

        if not self.surface3d.is_coincident(face.surface3d):
            raise ValueError('The faces are not coincident')

        if self.face_inside(face):
            return self.divide_face([face.surface2d.outer_contour], True)
        # if face.is_inside(self):
        #     return face.divide_face([self.surface2d.outer_contour], True)

        outer_contour_1 = self.surface2d.outer_contour
        outer_contour_2 = self.surface3d.contour3d_to_2d(face.outer_contour3d)

        if (face.face_inside(self)
                and not outer_contour_1.contour_intersections(outer_contour_2)):
            return self.divide_face(face.surface2d.inner_contours, True)

        inner_contours = self.surface2d.inner_contours
        inner_contours.extend([self.surface3d.contour3d_to_2d(
            contour) for contour in face.inner_contours3d])

        contours = outer_contour_1.cut_by_wire(outer_contour_2)

        surfaces = []
        for contour in contours:
            inners = []
            for inner_c in inner_contours:
                if contour.is_inside(inner_c):
                    inners.append(inner_c)
            surfaces.append(Surface2D(contour, inners))

        return [self.__class__(self.surface3d, surface2d) for surface2d in surfaces]

    def check_inner_contours(self, face):
        c_inners_1 = self.surface2d.inner_contours
        c_inners_2 = [self.surface3d.contour3d_to_2d(inner) for inner in face.inner_contours3d]
        inside = set()
        for c1 in c_inners_1:
            for c2 in c_inners_2:
                if c1.is_superposing(c2):
                    inside.add(False)
                else:
                    inside.add(c2.is_inside(c1))
        return inside

    @staticmethod
    def update_faces_with_divided_faces(divided_faces, face2_2, used, list_faces):
        for d_face in divided_faces:

            if d_face.outer_contour3d.is_superposing(face2_2.outer_contour3d):
                if face2_2.surface2d.inner_contours:
                    divided_faces_d_face = []
                    for inner in face2_2.surface2d.inner_contours:

                        if True in [(((abs(inner_d.area() - inner.area()) < 1e-6)
                                      and inner.center_of_mass().is_close(inner_d.center_of_mass()))
                                     or inner_d.is_inside(inner))
                                    for inner_d in d_face.surface2d.inner_contours]:
                            divided_faces_d_face = ['', d_face]
                            continue

                        divided_faces_d_face = d_face.divide_face([inner], True)
                        divided_faces_d_face.sort(key=lambda x: x.area())

                        list_faces.append(divided_faces_d_face[0])
                        d_face = divided_faces_d_face[1]

                    if divided_faces_d_face:
                        list_faces.append(divided_faces_d_face[1])

                else:
                    list_faces.append(d_face)
            else:
                used.append(d_face)

        return used, list_faces

    def project_faces(self, faces):
        """
        Divide self based on faces's outer, and inner contours

        :param faces: DESCRIPTION
        :type faces: TYPE
        :return: DESCRIPTION
        :rtype: TYPE
        """

        used_faces, list_faces = {}, []

        for _, face2 in enumerate(faces):
            contour1 = self.surface2d.outer_contour
            contour2 = self.surface3d.contour3d_to_2d(face2.outer_contour3d)

            inside = self.check_inner_contours(face2)
            if (self.surface3d.is_coincident(face2.surface3d)
                    and (contour1.is_overlapping(contour2)
                         or (contour1.is_inside(contour2) or True in inside))):

                if self in used_faces:
                    faces_1, face2_2 = used_faces[self][:], face2
                else:
                    faces_1, face2_2 = [self], face2

                used = []
                for face1_1 in faces_1:
                    plane3d = face1_1.surface3d
                    s2d = Surface2D(outer_contour=plane3d.contour3d_to_2d(face2_2.outer_contour3d),
                                    inner_contours=[
                                        plane3d.contour3d_to_2d(contour) for contour in face2_2.inner_contours3d])
                    face2_2 = PlaneFace3D(surface3d=plane3d, surface2d=s2d)

                    divided_faces = face1_1.cut_by_coincident_face(face2_2)

                    used, list_faces = self.update_faces_with_divided_faces(
                        divided_faces, face2_2, used, list_faces)
                used_faces[self] = used

        try:
            if isinstance(used_faces[self], list):
                list_faces.extend(used_faces[self])
            else:
                list_faces.append(used_faces[self])
        except KeyError:
            list_faces.append(self)

        return list_faces


class Triangle3D(PlaneFace3D):
    """

    :param point1: The first point.
    :type point1: volmdlr.Point3D.
    :param point2: The second point.
    :type point2: volmdlr.Point3D.
    :param point3: The third point.
    :type point3: volmdlr.Point3D.
    """
    _standalone_in_db = False

    # _generic_eq = True
    # _non_serializable_attributes = ['bounding_box', 'polygon2D']
    # _non_data_eq_attributes = ['name', 'bounding_box', 'outer_contour3d',
    #                       'inner_contours3d']
    # _non_data_hash_attributes = []

    def __init__(self, point1: volmdlr.Point3D, point2: volmdlr.Point3D,
                 point3: volmdlr.Point3D, alpha=1, color=None, name: str = ''):
        self.point1 = point1
        self.point2 = point2
        self.point3 = point3
        self.points = [self.point1, self.point2, self.point3]
        self.color = color
        self.alpha = alpha
        self.name = name

        self._utd_surface3d = False
        self._utd_surface2d = False
        self._bbox = None
        self._outer_contour3d = None
        self._inner_contours3d = None
        # self.bounding_box = self._bounding_box()

        DessiaObject.__init__(self, name=name)

        # Don't use inheritence for performance: class method fakes face3D behavior
        # Face3D.__init__(self,
        #                 surface3d=plane3d,
        #                 surface2d=surface2d,
        #                 name=name)

    def _data_hash(self):
        """
        Using point approx hash to speed up
        """
        return self.point1.approx_hash() + self.point2.approx_hash() + self.point3.approx_hash()

    def _data_eq(self, other_object):
        if other_object.__class__.__name__ != self.__class__.__name__:
            return False
        self_set = set([self.point1, self.point2, self.point3])
        other_set = set([other_object.point1, other_object.point2, other_object.point3])
        if self_set != other_set:
            return False
        return True

    @property
    def bounding_box(self):
        if not self._bbox:
            self._bbox = self.get_bounding_box()
        return self._bbox

    @bounding_box.setter
    def bounding_box(self, new_bouding_box):
        self._bbox = new_bouding_box

    def get_bounding_box(self):
        return volmdlr.core.BoundingBox.from_points([self.point1,
                                                     self.point2,
                                                     self.point3])

    @property
    def surface3d(self):
        if not self._utd_surface3d:
            self._surface3d = Plane3D.from_3_points(self.point1, self.point2, self.point3)
            self._utd_surface3d = True
        return self._surface3d

    @property
    def surface2d(self):
        if not self._utd_surface2d:
            plane3d = self.surface3d
            contour3d = volmdlr.wires.Contour3D([vme.LineSegment3D(self.point1, self.point2),
                                                 vme.LineSegment3D(self.point2, self.point3),
                                                 vme.LineSegment3D(self.point3, self.point1)])

            contour2d = contour3d.to_2d(plane3d.frame.origin,
                                        plane3d.frame.u, plane3d.frame.v)

            self._surface2d = Surface2D(outer_contour=contour2d, inner_contours=[])

            self._utd_surface2d = True
        return self._surface2d

    def to_dict(self, use_pointers: bool = False, memo=None, path: str = '#'):
        dict_ = DessiaObject.base_dict(self)
        dict_['point1'] = self.point1.to_dict()
        dict_['point2'] = self.point2.to_dict()
        dict_['point3'] = self.point3.to_dict()
        dict_['name'] = self.name

        return dict_

    @classmethod
    def dict_to_object(cls, dict_, global_dict=None, pointers_memo: Dict[str, Any] = None, path: str = '#'):
        point1 = volmdlr.Point3D.dict_to_object(dict_['point1'])
        point2 = volmdlr.Point3D.dict_to_object(dict_['point2'])
        point3 = volmdlr.Point3D.dict_to_object(dict_['point3'])
        return cls(point1, point2, point3, dict_['name'])

    def area(self) -> float:
        """

        :return: area triangle
        :rtype: float

        Formula explained here: https://www.triangle-calculator.com/?what=vc

        """
        a = self.point1.point_distance(self.point2)
        b = self.point2.point_distance(self.point3)
        c = self.point3.point_distance(self.point1)

        semi_perimeter = (a + b + c) / 2

        try:
            # Area with Heron's formula
            area = math.sqrt(semi_perimeter * (semi_perimeter - a) * (semi_perimeter - b) * (semi_perimeter - c))
        except ValueError:
            area = 0

        return area

    def height(self):
        # Formula explained here: https://www.triangle-calculator.com/?what=vc
        # Basis = vector point1 to point2d
        return 2 * self.area() / self.point1.point_distance(self.point2)

    def frame_mapping(self, frame: volmdlr.Frame3D, side: str):
        """
        Changes frame_mapping and return a new Triangle3D
        side = 'old' or 'new'
        """
        np1 = self.point1.frame_mapping(frame, side)
        np2 = self.point2.frame_mapping(frame, side)
        np3 = self.point3.frame_mapping(frame, side)
        return self.__class__(np1, np2, np3, self.name)

    def frame_mapping_inplace(self, frame: volmdlr.Frame3D, side: str):
        """
        Changes frame_mapping and the object is updated inplace
        side = 'old' or 'new'
        """
        self.point1.frame_mapping_inplace(frame, side)
        self.point2.frame_mapping_inplace(frame, side)
        self.point3.frame_mapping_inplace(frame, side)
        new_bounding_box = self.get_bounding_box()
        self.bounding_box = new_bounding_box

    def copy(self, deep=True, memo=None):
        return Triangle3D(self.point1.copy(), self.point2.copy(), self.point3.copy(),
                          self.name)

    def triangulation(self):
        return vmd.DisplayMesh3D([vmd.Node3D.from_point(self.point1),
                                  vmd.Node3D.from_point(self.point2),
                                  vmd.Node3D.from_point(self.point3)],
                                 [(0, 1, 2)])

    def translation(self, offset: volmdlr.Vector3D):
        """
        Plane3D translation
        :param offset: translation vector
        :return: A new translated Plane3D
        """
        new_point1 = self.point1.translation(offset)
        new_point2 = self.point2.translation(offset)
        new_point3 = self.point3.translation(offset)

        new_triangle = Triangle3D(new_point1, new_point2, new_point3,
                                  self.alpha, self.color, self.name)
        return new_triangle

    def translation_inplace(self, offset: volmdlr.Vector3D):
        """
        Plane3D translation. Object is updated inplace
        :param offset: translation vector
        """
        self.point1.translation_inplace(offset)
        self.point2.translation_inplace(offset)
        self.point3.translation_inplace(offset)
        new_bounding_box = self.get_bounding_box()
        self.bounding_box = new_bounding_box

    def rotation(self, center: volmdlr.Point3D, axis: volmdlr.Vector3D,
                 angle: float):
        """
        Triangle3D rotation
        :param center: rotation center
        :param axis: rotation axis
        :param angle: angle rotation
        :return: a new rotated Triangle3D
        """
        new_point1 = self.point1.rotation(center, axis, angle)
        new_point2 = self.point2.rotation(center, axis, angle)
        new_point3 = self.point3.rotation(center, axis, angle)
        new_triangle = Triangle3D(new_point1, new_point2, new_point3,
                                  self.alpha, self.color, self.name)
        return new_triangle

    def rotation_inplace(self, center: volmdlr.Point3D, axis: volmdlr.Vector3D,
                         angle: float):
        """
        Triangle3D rotation. Object is updated inplace
        :param center: rotation center
        :param axis: rotation axis
        :param angle: rotation angle
        """
        self.point1.rotation_inplace(center, axis, angle)
        self.point2.rotation_inplace(center, axis, angle)
        self.point3.rotation_inplace(center, axis, angle)
        new_bounding_box = self.get_bounding_box()
        self.bounding_box = new_bounding_box

    def subdescription(self, resolution=0.01):
        frame = self.surface3d.frame
        pts2d = [pt.to_2d(frame.origin, frame.u, frame.v) for pt in self.points]

        t_poly2d = volmdlr.wires.ClosedPolygon2D(pts2d)

        xmin, xmax = min(pt.x for pt in pts2d), max(pt.x for pt in pts2d)
        ymin, ymax = min(pt.y for pt in pts2d), max(pt.y for pt in pts2d)

        nbx, nby = int(((xmax - xmin) / resolution) + 2), int(((ymax - ymin) / resolution) + 2)
        points_box = []
        for i in range(nbx):
            x = min(xmin + i * resolution, xmax)
            if x == xmin:
                x = xmin + 0.01 * resolution
            for j in range(nby):
                y = min(ymin + j * resolution, ymax)
                if y == ymin:
                    y = ymin + 0.01 * resolution
                points_box.append(volmdlr.Point2D(x, y))

        points = [pt.copy() for pt in self.points]
        for pt in points_box:
            if t_poly2d.point_belongs(pt):
                points.append(pt.to_3d(frame.origin, frame.u, frame.v))
            elif t_poly2d.point_over_contour(pt):
                points.append(pt.to_3d(frame.origin, frame.u, frame.v))

        return volmdlr.Vector3D.remove_duplicate(points)

    def subdescription_to_triangles(self, resolution=0.01):
        """
        Returns a list of Triangle3D with resolution as max
        length of subtriangles side.
        """

        frame = self.surface3d.frame
        pts2d = [pt.to_2d(frame.origin, frame.u, frame.v) for pt in self.points]

        t_poly2d = volmdlr.wires.ClosedPolygon2D(pts2d)

        sub_triangles2d = [t_poly2d]
        done = False
        while not done:
            triangles2d = []
            for t, subtri in enumerate(sub_triangles2d):
                ls_length = [ls.length() for ls in subtri.line_segments]
                ls_max = max(ls_length)

                if ls_max > resolution:
                    pos_ls_max = ls_length.index(ls_max)
                    taller = subtri.line_segments[pos_ls_max]
                    p1, p2 = taller.start, taller.end
                    p3 = list(set(subtri.points) - set([p1, p2]))[0]

                    pt_mid = (p1 + p2) / 2
                    new_triangles2d = [volmdlr.wires.ClosedPolygon2D([p1, pt_mid, p3]),
                                       volmdlr.wires.ClosedPolygon2D([p2, pt_mid, p3])]

                    triangles2d.extend(new_triangles2d)
                else:
                    triangles2d.append(subtri)

            if len(sub_triangles2d) == len(triangles2d):
                done = True
                break
            sub_triangles2d = triangles2d

        triangles3d = [Triangle3D(tri.points[0].to_3d(frame.origin, frame.u, frame.v),
                                  tri.points[1].to_3d(frame.origin, frame.u, frame.v),
                                  tri.points[2].to_3d(frame.origin, frame.u, frame.v)) for tri in sub_triangles2d]

        return triangles3d

    def middle(self):
        return (self.point1 + self.point2 + self.point3) / 3

    def normal(self):
        """

        Returns
        -------
        normal to the face

        """
        normal = self.surface3d.frame.w
        # vec12 = self.point2 - self.point1
        # vec13 = self.point3 - self.point1
        # normal  = vec12.cross(vec13)
        normal.normalize()
        return normal


class CylindricalFace3D(Face3D):
    """

    :param contours2d: The cylinder's contour2D.
    :type contours2d: volmdlr.Contour2D.
    :param cylindricalsurface3d: Information about the Cylinder.
    :type cylindricalsurface3d: CylindricalSurface3D.
    :param points: contours2d's point.
    :type points: List of volmdlr.Point2D.

    :Example:

        contours2d is rectangular and will create a classic cylinder with x= 2*pi*radius, y=h
    """
    min_x_density = 5
    min_y_density = 1

    def __init__(self,
                 surface3d: CylindricalSurface3D,
                 surface2d: Surface2D,
                 name: str = ''):

        self.radius = surface3d.radius
        self.center = surface3d.frame.origin
        self.normal = surface3d.frame.w
        Face3D.__init__(self, surface3d=surface3d,
                        surface2d=surface2d,
                        name=name)
        self._bbox = None

    def copy(self, deep=True, memo=None):
        return CylindricalFace3D(self.surface3d.copy(deep, memo), self.surface2d.copy(),
                                 self.name)

    @property
    def bounding_box(self):
        if not self._bbox:
            self._bbox = self.get_bounding_box()
        return self._bbox

    @bounding_box.setter
    def bounding_box(self, new_bouding_box):
        self._bbox = new_bouding_box

    def get_bounding_box(self):
        """
        Computes the bounding box using the contour3d. true in this case of cylindrical face (not general).
        """
        return self.outer_contour3d.bounding_box

    def triangulation_lines(self, angle_resolution=5):
        theta_min, theta_max, zmin, zmax = self.surface2d.bounding_rectangle.bounds()
        delta_theta = theta_max - theta_min
        nlines = math.ceil(delta_theta * angle_resolution)
        lines = []
        for i in range(nlines):
            theta = theta_min + (i + 1) / (nlines + 1) * delta_theta
            lines.append(vme.Line2D(volmdlr.Point2D(theta, zmin),
                                    volmdlr.Point2D(theta, zmax)))
        return lines, []

    def point_belongs(self, point3d: volmdlr.Point3D):
        """
        Tells you if a point is on the 3D Cylindrical face and inside its contour
        """
        point2d = self.surface3d.point3d_to_2d(point3d)
        point2d_plus_2pi = point2d.translation(volmdlr.Point2D(volmdlr.TWO_PI, 0))
        point2d_minus_2pi = point2d.translation(volmdlr.Point2D(-volmdlr.TWO_PI, 0))
        check_point3d = self.surface3d.point2d_to_3d(point2d)
        if check_point3d.point_distance(point3d) > 1e-6:
            return False

        return any(self.surface2d.point_belongs(pt2d) for pt2d in [point2d, point2d_plus_2pi, point2d_minus_2pi])

    def grid_size(self):
        """
        Specifies an adapted size of the discretization grid used in face triangulation.
        """
        angle_resolution = 3
        theta_min, theta_max, _, _ = self.surface2d.bounding_rectangle().bounds()
        delta_theta = theta_max - theta_min
        number_points_x = int(delta_theta * angle_resolution)

        number_points_y = 0

        return number_points_x, number_points_y

    def range_closest(self, list_points):
        """
        Needs a docstring.

        :param list_points:
        :type list_points:
        :return:
        :rtype:
        """
        # This method has be edited as it was really bad coded:
        #             * parameter removed, use of self data instead
        points_set = volmdlr.core.delete_double_point(list_points)
        points_set3D = CylindricalFace3D.points2d_to3d(None, [points_set],
                                                       self.radius, self.surface3d.frame)

        points_3dint = [points_set3D[0]]
        points_2dint = [points_set[0]]
        s = 1
        for k in range(1, len(points_set)):
            closest = points_set3D[s]
            while closest is None:
                s += 1
                closest = points_set3D[s]
            dist_min = (points_3dint[-1] - closest).norm()
            pos = s
            for i in range(s + 1, len(points_set3D)):
                close_test = points_set3D[i]
                if close_test is None:
                    continue
                else:
                    dist_test = (points_3dint[-1] - close_test).norm()
                    if dist_test <= dist_min:
                        dist_min = dist_test
                        closest = close_test
                        pos = i
            points_2dint.append(points_set[pos])
            points_set3D[pos] = None

        return points_2dint

    def minimum_maximum(self, contour2d, radius):
        points = contour2d.tessel_points
        min_h, min_theta = min(pt[1] for pt in points), min(pt[0] for pt in points)
        max_h, max_theta = max(pt[1] for pt in points), max(pt[0] for pt in points)

        return min_h, min_theta, max_h, max_theta

    # Seems buggy
    # def minimum_distance_points_cyl(self, other_cyl):
    #     r1, r2 = self.radius, other_cyl.radius
    #     min_h1, min_theta1, max_h1, max_theta1 = self.minimum_maximum(
    #         self.contours2d[0], r1)

    #     n1 = self.normal
    #     u1 = self.cylindricalsurface3d.frame.u
    #     v1 = self.cylindricalsurface3d.frame.v
    #     frame1 = volmdlr.Frame3D(self.center, u1, v1, n1)

    #     min_h2, min_theta2, max_h2, max_theta2 = self.minimum_maximum(
    #         other_cyl.contours2d[0], r2)

    #     n2 = other_cyl.normal
    #     u2 = other_cyl.cylindricalsurface3d.frame.u
    #     v2 = other_cyl.cylindricalsurface3d.frame.v
    #     frame2 = volmdlr.Frame3D(other_cyl.center, u2, v2, n2)
    #     # st2 = volmdlr.Point3D((r2*math.cos(min_theta2), r2*math.sin(min_theta2), min_h2))
    #     # start2 = frame2.old_coordinates(st2)

    #     w = other_cyl.center - self.center

    #     n1n1, n1u1, n1v1, n1n2, n1u2, n1v2 = n1.dot(n1), n1.dot(u1), n1.dot(
    #         v1), n1.dot(n2), n1.dot(u2), n1.dot(v2)
    #     u1u1, u1v1, u1n2, u1u2, u1v2 = u1.dot(u1), u1.dot(v1), u1.dot(
    #         n2), u1.dot(u2), u1.dot(v2)
    #     v1v1, v1n2, v1u2, v1v2 = v1.dot(v1), v1.dot(n2), v1.dot(u2), v1.dot(v2)
    #     n2n2, n2u2, n2v2 = n2.dot(n2), n2.dot(u2), n2.dot(v2)
    #     u2u2, u2v2, v2v2 = u2.dot(u2), u2.dot(v2), v2.dot(v2)

    #     w2, wn1, wu1, wv1, wn2, wu2, wv2 = w.dot(w), w.dot(n1), w.dot(
    #         u1), w.dot(v1), w.dot(n2), w.dot(u2), w.dot(v2)

    #     # x = (theta1, h1, theta2, h2)
    #     def distance_squared(x):
    #         return (n1n1 * (x[1] ** 2) + u1u1 * ((math.cos(x[0])) ** 2) * (
    #                 r1 ** 2) + v1v1 * ((math.sin(x[0])) ** 2) * (r1 ** 2)
    #                 + w2 + n2n2 * (x[3] ** 2) + u2u2 * (
    #                         (math.cos(x[2])) ** 2) * (r2 ** 2) + v2v2 * (
    #                         (math.sin(x[2])) ** 2) * (r2 ** 2)
    #                 + 2 * x[1] * r1 * math.cos(x[0]) * n1u1 + 2 * x[
    #                     1] * r1 * math.sin(x[0]) * n1v1 - 2 * x[1] * wn1
    #                 - 2 * x[1] * x[3] * n1n2 - 2 * x[1] * r2 * math.cos(
    #                     x[2]) * n1u2 - 2 * x[1] * r2 * math.sin(x[2]) * n1v2
    #                 + 2 * math.cos(x[0]) * math.sin(x[0]) * u1v1 * (
    #                         r1 ** 2) - 2 * r1 * math.cos(x[0]) * wu1
    #                 - 2 * r1 * x[3] * math.cos(
    #                     x[0]) * u1n2 - 2 * r1 * r2 * math.cos(x[0]) * math.cos(
    #                     x[2]) * u1u2
    #                 - 2 * r1 * r2 * math.cos(x[0]) * math.sin(
    #                     x[2]) * u1v2 - 2 * r1 * math.sin(x[0]) * wv1
    #                 - 2 * r1 * x[3] * math.sin(
    #                     x[0]) * v1n2 - 2 * r1 * r2 * math.sin(x[0]) * math.cos(
    #                     x[2]) * v1u2
    #                 - 2 * r1 * r2 * math.sin(x[0]) * math.sin(
    #                     x[2]) * v1v2 + 2 * x[3] * wn2 + 2 * r2 * math.cos(
    #                     x[2]) * wu2
    #                 + 2 * r2 * math.sin(x[2]) * wv2 + 2 * x[3] * r2 * math.cos(
    #                     x[2]) * n2u2 + 2 * x[3] * r2 * math.sin(x[2]) * n2v2
    #                 + 2 * math.cos(x[2]) * math.sin(x[2]) * u2v2 * (r2 ** 2))

    #     x01 = npy.array([(min_theta1 + max_theta1) / 2, (min_h1 + max_h1) / 2,
    #                      (min_theta2 + max_theta2) / 2, (min_h2 + max_h2) / 2])
    #     x02 = npy.array([min_theta1, (min_h1 + max_h1) / 2,
    #                      min_theta2, (min_h2 + max_h2) / 2])
    #     x03 = npy.array([max_theta1, (min_h1 + max_h1) / 2,
    #                      max_theta2, (min_h2 + max_h2) / 2])

    #     minimax = [(min_theta1, min_h1, min_theta2, min_h2),
    #                (max_theta1, max_h1, max_theta2, max_h2)]

    #     res1 = scp.optimize.least_squares(distance_squared, x01,
    #                                       bounds=minimax)
    #     res2 = scp.optimize.least_squares(distance_squared, x02,
    #                                       bounds=minimax)
    #     res3 = scp.optimize.least_squares(distance_squared, x03,
    #                                       bounds=minimax)

    #     pt1 = volmdlr.Point3D(
    #         (r1 * math.cos(res1.x[0]), r1 * math.sin(res1.x[0]), res1.x[1]))
    #     p1 = frame1.old_coordinates(pt1)
    #     pt2 = volmdlr.Point3D(
    #         (r2 * math.cos(res1.x[2]), r2 * math.sin(res1.x[2]), res1.x[3]))
    #     p2 = frame2.old_coordinates(pt2)
    #     d = p1.point_distance(p2)
    #     result = res1

    #     res = [res2, res3]
    #     for couple in res:
    #         pttest1 = volmdlr.Point3D((r1 * math.cos(couple.x[0]),
    #                                    r1 * math.sin(couple.x[0]),
    #                                    couple.x[1]))
    #         pttest2 = volmdlr.Point3D((r2 * math.cos(couple.x[2]),
    #                                    r2 * math.sin(couple.x[2]),
    #                                    couple.x[3]))
    #         ptest1 = frame1.old_coordinates(pttest1)
    #         ptest2 = frame2.old_coordinates(pttest2)
    #         dtest = ptest1.point_distance(ptest2)
    #         if dtest < d:
    #             result = couple
    #             p1, p2 = ptest1, ptest2

    #     pt1_2d, pt2_2d = volmdlr.Point2D(
    #         (result.x[0], result.x[1])), volmdlr.Point2D(
    #         (result.x[2], result.x[3]))

    #     if not self.contours2d[0].point_belongs(pt1_2d):
    #         # Find the closest one
    #         points_contours1 = self.contours2d[0].tessel_points

    #         poly1 = volmdlr.wires.ClosedPolygon2D(points_contours1)
    #         d1, new_pt1_2d = poly1.point_border_distance(pt1_2d, return_other_point=True)
    #         pt1 = volmdlr.Point3D((r1 * math.cos(new_pt1_2d.vector[0]),
    #                                r1 * math.sin(new_pt1_2d.vector[0]),
    #                                new_pt1_2d.vector[1]))
    #         p1 = frame1.old_coordinates(pt1)

    #     if not other_cyl.contours2d[0].point_belongs(pt2_2d):
    #         # Find the closest one
    #         points_contours2 = other_cyl.contours2d[0].tessel_points

    #         poly2 = volmdlr.wires.ClosedPolygon2D(points_contours2)
    #         d2, new_pt2_2d = poly2.point_border_distance(pt2_2d, return_other_point=True)
    #         pt2 = volmdlr.Point3D((r2 * math.cos(new_pt2_2d.vector[0]),
    #                                r2 * math.sin(new_pt2_2d.vector[0]),
    #                                new_pt2_2d.vector[1]))
    #         p2 = frame2.old_coordinates(pt2)

    #     return p1, p2

    # Seems buggy
    # def minimum_distance_points_plane(self,
    #                                   planeface):  # Planeface with contour2D
    #     # ADD THE FACT THAT PLANEFACE.CONTOURS : [0] = contours totale, le reste = trous
    #     r = self.radius
    #     min_h1, min_theta1, max_h1, max_theta1 = self.minimum_maximum(
    #         self.contours2d[0], r)

    #     n1 = self.normal
    #     u1 = self.cylindricalsurface3d.frame.u
    #     v1 = self.cylindricalsurface3d.frame.v
    #     frame1 = volmdlr.Frame3D(self.center, u1, v1, n1)
    #     # st1 = volmdlr.Point3D((r*math.cos(min_theta1), r*math.sin(min_theta1), min_h1))
    #     # start1 = frame1.old_coordinates(st1)

    #     poly2d = planeface.polygon2D
    #     pfpoints = poly2d.points
    #     xmin, ymin = min(pt[0] for pt in pfpoints), min(pt[1] for pt in pfpoints)
    #     xmax, ymax = max(pt[0] for pt in pfpoints), max(pt[1] for pt in pfpoints)
    #     origin, vx, vy = planeface.plane.origin, planeface.plane.vectors[0], \
    #         planeface.plane.vectors[1]
    #     pf1_2d, pf2_2d = volmdlr.Point2D((xmin, ymin)), volmdlr.Point2D(
    #         (xmin, ymax))
    #     pf3_2d, pf4_2d = volmdlr.Point2D((xmax, ymin)), volmdlr.Point2D(
    #         (xmax, ymax))
    #     pf1, pf2 = pf1_2d.to_3d(origin, vx, vy), pf2_2d.to_3d(origin, vx, vy)
    #     pf3, _ = pf3_2d.to_3d(origin, vx, vy), pf4_2d.to_3d(origin, vx, vy)

    #     u, v = (pf3 - pf1), (pf2 - pf1)
    #     u.normalize()
    #     v.normalize()

    #     w = pf1 - self.center

    #     n1n1, n1u1, n1v1, n1u, n1v = n1.dot(n1), n1.dot(u1), n1.dot(
    #         v1), n1.dot(u), n1.dot(v)
    #     u1u1, u1v1, u1u, u1v = u1.dot(u1), u1.dot(v1), u1.dot(u), u1.dot(v)
    #     v1v1, v1u, v1v = v1.dot(v1), v1.dot(u), v1.dot(v)
    #     uu, uv, vv = u.dot(u), u.dot(v), v.dot(v)

    #     w2, wn1, wu1, wv1, wu, wv = w.dot(w), w.dot(n1), w.dot(u1), w.dot(
    #         v1), w.dot(u), w.dot(v)

    #     # x = (h, theta, x, y)
    #     def distance_squared(x):
    #         return (n1n1 * (x[0] ** 2) + ((math.cos(x[1])) ** 2) * u1u1 * (
    #                 r ** 2) + ((math.sin(x[1])) ** 2) * v1v1 * (r ** 2)
    #                 + w2 + uu * (x[2] ** 2) + vv * (x[3] ** 2) + 2 * x[
    #                     0] * math.cos(x[1]) * r * n1u1
    #                 + 2 * x[0] * math.sin(x[1]) * r * n1v1 - 2 * x[
    #                     0] * wn1 - 2 * x[0] * x[2] * n1u
    #                 - 2 * x[0] * x[3] * n1v + 2 * math.sin(x[1]) * math.cos(
    #                     x[1]) * u1v1 * (r ** 2)
    #                 - 2 * r * math.cos(x[1]) * wu1 - 2 * r * x[2] * math.cos(
    #                     x[1]) * u1u
    #                 - 2 * r * x[3] * math.sin(x[1]) * u1v - 2 * r * math.sin(
    #                     x[1]) * wv1
    #                 - 2 * r * x[2] * math.sin(x[1]) * v1u - 2 * r * x[
    #                     3] * math.sin(x[1]) * v1v
    #                 + 2 * x[2] * wu + 2 * x[3] * wv + 2 * x[2] * x[3] * uv)

    #     x01 = npy.array([(min_h1 + max_h1) / 2, (min_theta1 + max_theta1) / 2,
    #                      (xmax - xmin) / 2, (ymax - ymin) / 2])

    #     minimax = [(min_h1, min_theta1, 0, 0),
    #                (max_h1, max_theta1, xmax - xmin, ymax - ymin)]

    #     res1 = scp.optimize.least_squares(distance_squared, x01,
    #                                       bounds=minimax)

    #     pt1 = volmdlr.Point3D(
    #         (r * math.cos(res1.x[1]), r * math.sin(res1.x[1]), res1.x[0]))
    #     p1 = frame1.old_coordinates(pt1)
    #     p2 = pf1 + res1.x[2] * u + res1.x[3] * v
    #     pt1_2d = volmdlr.Point2D((res1.x[1], res1.x[0]))
    #     pt2_2d = p2.to_2d(pf1, u, v)

    #     if not self.contours2d[0].point_belongs(pt1_2d):
    #         # Find the closest one
    #         points_contours1 = self.contours2d[0].tessel_points

    #         poly1 = volmdlr.wires.ClosedPolygon2D(points_contours1)
    #         _, new_pt1_2d = poly1.point_border_distance(pt1_2d, return_other_point=True)
    #         pt1 = volmdlr.Point3D((r * math.cos(new_pt1_2d.vector[0]),
    #                                r * math.sin(new_pt1_2d.vector[0]),
    #                                new_pt1_2d.vector[1]))
    #         p1 = frame1.old_coordinates(pt1)

    #     if not planeface.contours[0].point_belongs(pt2_2d):
    #         # Find the closest one
    #         _, new_pt2_2d = planeface.polygon2D.point_border_distance(pt2_2d, return_other_point=True)

    #         p2 = new_pt2_2d.to_3d(pf1, u, v)

    #     return p1, p2

    def minimum_distance(self, other_face, return_points=False):
        if other_face.__class__ is CylindricalFace3D:
            p1, p2 = self.minimum_distance_points_cyl(other_face)
            if return_points:
                return p1.point_distance(p2), p1, p2
            return p1.point_distance(p2)

        if other_face.__class__ is PlaneFace3D:
            p1, p2 = self.minimum_distance_points_plane(other_face)
            if return_points:
                return p1.point_distance(p2), p1, p2
            return p1.point_distance(p2)

        if other_face.__class__ is ToroidalFace3D:
            p1, p2 = other_face.minimum_distance_points_cyl(self)
            if return_points:
                return p1.point_distance(p2), p1, p2
            return p1.point_distance(p2)

        return NotImplementedError

    def adjacent_direction(self, other_face3d):
        """
        Find out in which direction the faces are adjacent.

        :param other_face3d: The face to evaluation.
        :type other_face3d: volmdlr.faces.CylindricalFace3D
        """

        contour1 = self.outer_contour3d
        contour2 = other_face3d.outer_contour3d
        point1, point2 = contour1.shared_primitives_extremities(contour2)

        coord = point1 - point2
        coord = [abs(coord.x), abs(coord.y)]

        if coord.index(max(coord)) == 0:
            return 'x'
        return 'y'

    def arc_inside(self, arc: vme.Arc3D):
        """
        Verifies if Arc3D is inside a CylindricalFace3D.

        :param arc: Arc3D to be verified.
        :return: True if it is inside, False otherwise.
        """
        if not math.isclose(abs(arc.frame.w.dot(self.surface3d.frame.w)), 1.0, abs_tol=1e-6):
            return False
        if not math.isclose(self.radius, arc.radius, abs_tol=1e-6):
            return False
        return self.arcellipse_inside(arc)

    def arcellipse_inside(self, arcellipse: vme.ArcEllipse3D):
        """
        Verifies if ArcEllipse3D is inside a CylindricalFace3D.

        :param arcellipse: ArcEllipse3D to be verified.
        :return: True if it is inside, False otherwise.
        """
        for point in arcellipse.points:
            if not self.point_belongs(point):
                return False
        return True

    def planeface_intersections(self, planeface: PlaneFace3D):
        planeface_intersections = planeface.cylindricalface_intersections(self)
        return planeface_intersections


class ToroidalFace3D(Face3D):
    """
    Defines a toroidal face.

    :param contours2d: The Tore's contour2D
    :type contours2d: volmdlr.Contour2D
    :param toroidalsurface3d: Information about the Tore
    :type toroidalsurface3d: ToroidalSurface3D
    :param theta: angle of cut in main circle direction
    :param phi: angle of cut in secondary circle direction
    :type points: List of float

    :Example:

    contours2d is rectangular and will create a classic tore with x:2*pi, y:2*pi
    x is for exterior, and y for the circle to revolute
    points = [pi, 2*pi] for an half tore
    """
    min_x_density = 5
    min_y_density = 1

    def __init__(self, surface3d: ToroidalSurface3D,
                 surface2d: Surface2D,
                 name: str = ''):

        # self.toroidalsurface3d = toroidalsurface3d

        self.center = surface3d.frame.origin
        self.normal = surface3d.frame.w

        theta_min, theta_max, phi_min, phi_max = surface2d.outer_contour.bounding_rectangle.bounds()

        self.theta_min = theta_min
        self.theta_max = theta_max
        self.phi_min = phi_min
        self.phi_max = phi_max

        # contours3d = [self.toroidalsurface3d.contour2d_to_3d(c)\
        #               for c in [outer_contour2d]+inners_contours2d]

        Face3D.__init__(self,
                        surface3d=surface3d,
                        surface2d=surface2d,
                        name=name)
        self._bbox = None

    def copy(self, deep=True, memo=None):
        return ToroidalFace3D(self.surface3d.copy(deep, memo), self.surface2d.copy(),
                              self.name)

    def points_resolution(self, line, pos,
                          resolution):  # With a resolution wished
        points = []
        points.append(line.points[0])
        limit = line.points[1].vector[pos]
        start = line.points[0].vector[pos]
        vec = [0, 0]
        vec[pos] = start
        echelon = [line.points[0].vector[0] - vec[0],
                   line.points[0].vector[1] - vec[1]]
        flag = start + resolution
        while flag < limit:
            echelon[pos] = flag
            flag += resolution
            points.append(volmdlr.Point2D(echelon))
        points.append(line.points[1])
        return points

    @property
    def bounding_box(self):
        if not self._bbox:
            self._bbox = self.get_bounding_box()
        return self._bbox

    @bounding_box.setter
    def bounding_box(self, new_bounding_box):
        self._bbox = new_bounding_box

    def get_bounding_box(self):
        return self.surface3d.bounding_box

    def triangulation_lines(self, angle_resolution=5):
        theta_min, theta_max, phi_min, phi_max = self.surface2d.bounding_rectangle().bounds()

        delta_theta = theta_max - theta_min
        nlines_x = int(delta_theta * angle_resolution)
        lines_x = []
        for i in range(nlines_x):
            theta = theta_min + (i + 1) / (nlines_x + 1) * delta_theta
            lines_x.append(vme.Line2D(volmdlr.Point2D(theta, phi_min),
                                      volmdlr.Point2D(theta, phi_max)))
        delta_phi = phi_max - phi_min
        nlines_y = int(delta_phi * angle_resolution)
        lines_y = []
        for i in range(nlines_y):
            phi = phi_min + (i + 1) / (nlines_y + 1) * delta_phi
            lines_y.append(vme.Line2D(volmdlr.Point2D(theta_min, phi),
                                      volmdlr.Point2D(theta_max, phi)))
        return lines_x, lines_y

    def grid_size(self):
        """
        Specifies an adapted size of the discretization grid used in face triangulation.
        """
        angle_resolution = 5
        theta_min, theta_max, phi_min, phi_max = self.surface2d.bounding_rectangle().bounds()

        delta_theta = theta_max - theta_min
        number_points_x = int(delta_theta * angle_resolution)

        delta_phi = phi_max - phi_min
        number_points_y = int(delta_phi * angle_resolution)

        return number_points_x, number_points_y


class ConicalFace3D(Face3D):
    """
    Defines a conical face.

    :param contours2d: The Cone's contour2D
    :type contours2d: volmdlr.Contour2D
    :param conicalsurface3d: Information about the Cone
    :type conicalsurface3d: ConicalSurface3D
    :param points: Contour2d's parameter Cone
    :type points: List of float

    """
    min_x_density = 5
    min_y_density = 1

    def __init__(self, surface3d: ConicalSurface3D,
                 surface2d: Surface2D,
                 name: str = ''):

        Face3D.__init__(self,
                        surface3d=surface3d,
                        surface2d=surface2d,
                        name=name)
        self._bbox = None

    @property
    def bounding_box(self):
        if not self._bbox:
            self._bbox = self.get_bounding_box()
        return self._bbox

    @bounding_box.setter
    def bounding_box(self, new_bouding_box):
        self._bbox = new_bouding_box

    def get_bounding_box(self):
        theta_min, theta_max, zmin, zmax = self.surface2d.outer_contour.bounding_rectangle.bounds()

        xp = (volmdlr.X3D.dot(self.surface3d.frame.u) * self.surface3d.frame.u
              + volmdlr.X3D.dot(
                    self.surface3d.frame.v) * self.surface3d.frame.v)
        try:
            xp.normalize()
        except ZeroDivisionError:
            pass
        yp = (volmdlr.Y3D.dot(self.surface3d.frame.u) * self.surface3d.frame.u
              + volmdlr.Y3D.dot(
                    self.surface3d.frame.v) * self.surface3d.frame.v)

        try:
            yp.normalize()
        except ZeroDivisionError:
            pass

        zp = (volmdlr.Z3D.dot(self.surface3d.frame.u) * self.surface3d.frame.u
              + volmdlr.Z3D.dot(
                    self.surface3d.frame.v) * self.surface3d.frame.v)
        try:
            zp.normalize()
        except ZeroDivisionError:
            pass

        lower_center = self.surface3d.frame.origin + zmin * self.surface3d.frame.w
        upper_center = self.surface3d.frame.origin + zmax * self.surface3d.frame.w
        lower_radius = math.tan(self.surface3d.semi_angle) * zmin
        upper_radius = math.tan(self.surface3d.semi_angle) * zmax

        points = [lower_center - lower_radius * xp,
                  lower_center + lower_radius * xp,
                  lower_center - lower_radius * yp,
                  lower_center + lower_radius * yp,
                  lower_center - lower_radius * zp,
                  lower_center + lower_radius * zp,
                  upper_center - upper_radius * xp,
                  upper_center + upper_radius * xp,
                  upper_center - upper_radius * yp,
                  upper_center + upper_radius * yp,
                  upper_center - upper_radius * zp,
                  upper_center + upper_radius * zp,
                  ]

        return volmdlr.core.BoundingBox.from_points(points)

    def triangulation_lines(self, angle_resolution=5):
        theta_min, theta_max, zmin, zmax = self.surface2d.bounding_rectangle().bounds()
        delta_theta = theta_max - theta_min
        nlines = int(delta_theta * angle_resolution)
        lines_x = []
        for i in range(nlines):
            theta = theta_min + (i + 1) / (nlines + 1) * delta_theta
            lines_x.append(vme.Line2D(volmdlr.Point2D(theta, zmin),
                                      volmdlr.Point2D(theta, zmax)))

        if zmin < 1e-9:
            delta_z = zmax - zmin
            lines_y = [vme.Line2D(volmdlr.Point2D(theta_min, zmin + 0.1 * delta_z),
                                  volmdlr.Point2D(theta_max, zmin + 0.1 * delta_z))]
        else:
            lines_y = []
        return lines_x, lines_y

    def grid_size(self):
        """
        Specifies an adapted size of the discretization grid used in face triangulation.
        """
        angle_resolution = 5
        theta_min, theta_max, _, _ = self.surface2d.bounding_rectangle().bounds()
        delta_theta = theta_max - theta_min
        number_points_x = math.ceil(delta_theta * angle_resolution)

        number_points_y = 0

        return number_points_x, number_points_y

    # def create_triangle(self, all_contours_points, part):
    #     Triangles, ts = [], []
    #     pts, h_list = [], []
    #     for listpt in all_contours_points:
    #         for pt in listpt:
    #             pts.append(pt)
    #             h_list.append(pt[1])
    #     if part == 'bot':
    #         h_concerned = min(h_list)
    #     else:
    #         h_concerned = max(h_list)
    #     peak_list, other = [], []
    #     for pt in pts:
    #         if pt[1] == h_concerned:
    #             peak_list.append(pt)
    #         else:
    #             other.append(pt)
    #     points = [peak_list[0]] + other
    #
    #     for i in range(1, len(points)):
    #         if i == len(points) - 1:
    #             vertices = [points[i].vector, points[0].vector,
    #                         points[1].vector]
    #             segments = [[0, 1], [1, 2], [2, 0]]
    #             listindice = [i, 0, 1]
    #         else:
    #             vertices = [points[i].vector, points[0].vector,
    #                         points[i + 1].vector]
    #             segments = [[0, 1], [1, 2], [2, 0]]
    #             listindice = [i, 0, i + 1]
    #         tri = {'vertices': vertices, 'segments': segments}
    #         t = triangle.triangulate(tri, 'p')
    #         if 'triangles' in t:
    #             triangles = t['triangles'].tolist()
    #             triangles[0] = listindice
    #             Triangles.append(triangles)
    #         else:
    #             Triangles.append(None)
    #         ts.append(t)
    #
    #     return points, Triangles


class SphericalFace3D(Face3D):
    """
    :param contours2d: The Sphere's contour2D
    :type contours2d: volmdlr.Contour2D
    :param sphericalsurface3d: Information about the Sphere
    :type sphericalsurface3d: SphericalSurface3D
    :param points: Angle's Sphere
    :type points: List of float

    """
    min_x_density = 5
    min_y_density = 5

    def __init__(self, surface3d: SphericalSurface3D,
                 surface2d: Surface2D,
                 name: str = ''):
        Face3D.__init__(self,
                        surface3d=surface3d,
                        surface2d=surface2d,
                        name=name)
        self._bbox = None

    @property
    def bounding_box(self):
        if not self._bbox:
            self._bbox = self.get_bounding_box()
        return self._bbox

    @bounding_box.setter
    def bounding_box(self, new_bouding_box):
        self._bbox = new_bouding_box

    def get_bounding_box(self):
        # To be enhanced
        return self.surface3d.bounding_box

    def triangulation_lines(self, angle_resolution=7):
        theta_min, theta_max, phi_min, phi_max = self.surface2d.bounding_rectangle().bounds()

        delta_theta = theta_max - theta_min
        nlines_x = int(delta_theta * angle_resolution)
        lines_x = []
        for i in range(nlines_x):
            theta = theta_min + (i + 1) / (nlines_x + 1) * delta_theta
            lines_x.append(vme.Line2D(volmdlr.Point2D(theta, phi_min),
                                      volmdlr.Point2D(theta, phi_max)))
        delta_phi = phi_max - phi_min
        nlines_y = int(delta_phi * angle_resolution)
        lines_y = []
        for i in range(nlines_y):
            phi = phi_min + (i + 1) / (nlines_y + 1) * delta_phi
            lines_y.append(vme.Line2D(volmdlr.Point2D(theta_min, phi),
                                      volmdlr.Point2D(theta_max, phi)))
        return lines_x, lines_y

    def grid_size(self):
        """
        Specifies an adapted size of the discretization grid used in face triangulation.
        """
        angle_resolution = 9
        theta_min, theta_max, phi_min, phi_max = self.surface2d.bounding_rectangle().bounds()

        delta_theta = theta_max - theta_min
        number_points_x = int(delta_theta * angle_resolution)

        delta_phi = phi_max - phi_min
        number_points_y = int(delta_phi * angle_resolution)

        return number_points_x, number_points_y


class RuledFace3D(Face3D):
    """
    A 3D face with a ruled surface.

    This class represents a 3D face with a ruled surface, which is a surface
    formed by straight lines connecting two input curves. It is a subclass of
    the `Face3D` class and inherits all of its attributes and methods.

    :param surface3d: The 3D ruled surface of the face.
    :type surface3d: `RuledSurface3D`
    :param surface2d: The 2D projection of the face onto the parametric domain (u, v).
    :type surface2d: `Surface2D`
    :param name: The name of the face.
    :type name: str
    :param color: The color of the face.
    :type color: tuple
    """
    min_x_density = 50
    min_y_density = 1

    def __init__(self,
                 surface3d: RuledSurface3D,
                 surface2d: Surface2D,
                 name: str = '',
                 color=None):
        Face3D.__init__(self, surface3d=surface3d,
                        surface2d=surface2d,
                        name=name)
        self._bbox = None

    @property
    def bounding_box(self):
        if not self._bbox:
            self._bbox = self.get_bounding_box()
        return self._bbox

    @bounding_box.setter
    def bounding_box(self, new_bouding_box):
        self._bbox = new_bouding_box

    def get_bounding_box(self):
        # To be enhance by restricting wires to cut
        # xmin, xmax, ymin, ymax = self.surface2d.outer_contour.bounding_rectangle()
        points = [self.surface3d.point2d_to_3d(volmdlr.Point2D(i / 30, 0.)) for
                  i in range(31)]
        points.extend(
            [self.surface3d.point2d_to_3d(volmdlr.Point2D(i / 30, 1.)) for i
             in range(31)])

        return volmdlr.core.BoundingBox.from_points(points)

    def triangulation_lines(self, angle_resolution=10):
        xmin, xmax, ymin, ymax = self.surface2d.bounding_rectangle().bounds()
        delta_x = xmax - xmin
        nlines = int(delta_x * angle_resolution)
        lines = []
        for i in range(nlines):
            x = xmin + (i + 1) / (nlines + 1) * delta_x
            lines.append(vme.Line2D(volmdlr.Point2D(x, ymin),
                                    volmdlr.Point2D(x, ymax)))
        return lines, []

    def grid_size(self):
        """
        Specifies an adapted size of the discretization grid used in face triangulation.
        """
        angle_resolution = 10
        xmin, xmax, _, _ = self.surface2d.bounding_rectangle().bounds()
        delta_x = xmax - xmin
        number_points_x = int(delta_x * angle_resolution)

        number_points_y = 0

        return number_points_x, number_points_y


class BSplineFace3D(Face3D):
    """
    A 3D face with a B-spline surface.

    This class represents a 3D face with a B-spline surface, which is a smooth
    surface defined by a set of control points and knots. It is a subclass of
    the `Face3D` class and inherits all of its attributes and methods.

    :param surface3d: The 3D B-spline surface of the face.
    :type surface3d: `BSplineSurface3D`
    :param surface2d: The 2D projection of the face onto the parametric domain (u, v).
    :type surface2d: `Surface2D`
    :param name: The name of the face.
    :type name: str
    """

    def __init__(self, surface3d: BSplineSurface3D,
                 surface2d: Surface2D,
                 name: str = ''):
        Face3D.__init__(self,
                        surface3d=surface3d,
                        surface2d=surface2d,
                        name=name)
        self._bbox = None

    @property
    def bounding_box(self):
        if not self._bbox:
            self._bbox = self.get_bounding_box()
        return self._bbox

    @bounding_box.setter
    def bounding_box(self, new_bounding_box):
        self._bbox = new_bounding_box

    def get_bounding_box(self):
        return self.surface3d.bounding_box

    def triangulation_lines(self, resolution=25):
        u_min, u_max, v_min, v_max = self.surface2d.bounding_rectangle().bounds()

        delta_u = u_max - u_min
        nlines_x = int(delta_u * resolution)
        lines_x = []
        for i in range(nlines_x):
            u = u_min + (i + 1) / (nlines_x + 1) * delta_u
            lines_x.append(vme.Line2D(volmdlr.Point2D(u, v_min),
                                      volmdlr.Point2D(u, v_max)))
        delta_v = v_max - v_min
        nlines_y = int(delta_v * resolution)
        lines_y = []
        for i in range(nlines_y):
            v = v_min + (i + 1) / (nlines_y + 1) * delta_v
            lines_y.append(vme.Line2D(volmdlr.Point2D(v_min, v),
                                      volmdlr.Point2D(v_max, v)))
        return lines_x, lines_y

    def grid_size(self):
        """
        Specifies an adapted size of the discretization grid used in face triangulation.
        """
        if self.surface3d.x_periodicity or self.surface3d.y_periodicity:
            resolution = 25
        else:
            resolution = 10
        u_min, u_max, v_min, v_max = self.surface2d.bounding_rectangle().bounds()
        delta_u = u_max - u_min
        number_points_x = int(delta_u * resolution)

        delta_v = v_max - v_min
        number_points_y = int(delta_v * resolution)

        return number_points_x, number_points_y

    def pair_with(self, other_bspline_face3d):
        """
        Finds out how the uv parametric frames are located compared to
        eachother and also how grid3d can be defined respected to these
        directions.

        :param other_bspline_face3d: BSplineFace3D
        :type other_bspline_face3d: :class:`volmdlr.faces.BSplineFace3D`
        :return: corresponding_direction, grid2d_direction
        :rtype: Tuple[?, ?]
        """

        adjacent_direction1, diff1, adjacent_direction2, diff2 = self.adjacent_direction(other_bspline_face3d)
        corresponding_directions = []
        if (diff1 > 0 and diff2 > 0) or (diff1 < 0 and diff2 < 0):
            corresponding_directions.append(('+' + adjacent_direction1, '+' + adjacent_direction2))
        else:
            corresponding_directions.append(('+' + adjacent_direction1, '-' + adjacent_direction2))

        if adjacent_direction1 == 'u' and adjacent_direction2 == 'u':
            corresponding_directions, grid2d_direction = self.adjacent_direction_uu(
                other_bspline_face3d, corresponding_directions)
        elif adjacent_direction1 == 'v' and adjacent_direction2 == 'v':
            corresponding_directions, grid2d_direction = self.adjacent_direction_vv(
                other_bspline_face3d, corresponding_directions)
        elif adjacent_direction1 == 'u' and adjacent_direction2 == 'v':
            corresponding_directions, grid2d_direction = self.adjacent_direction_uv(
                other_bspline_face3d, corresponding_directions)
        elif adjacent_direction1 == 'v' and adjacent_direction2 == 'u':
            corresponding_directions, grid2d_direction = self.adjacent_direction_vu(
                other_bspline_face3d, corresponding_directions)

        return corresponding_directions, grid2d_direction

    def adjacent_direction_uu(self, other_bspline_face3d, corresponding_directions):

        extremities = self.extremities(other_bspline_face3d)
        start1, start2 = extremities[0], extremities[2]
        borders_points = [volmdlr.Point2D(0, 0), volmdlr.Point2D(1, 0),
                          volmdlr.Point2D(1, 1), volmdlr.Point2D(0, 1)]

        # TODO: compute nearest_point in 'bounding_box points' instead of borders_points
        nearest_start1 = start1.nearest_point(borders_points)
        # nearest_end1 = end1.nearest_point(borders_points)
        nearest_start2 = start2.nearest_point(borders_points)
        # nearest_end2 = end2.nearest_point(borders_points)

        v1 = nearest_start1[1]
        v2 = nearest_start2[1]

        if (v1 == 0 and v2 == 0):
            corresponding_directions.append(('+v', '-v'))
            grid2d_direction = [['+x', '-y'], ['+x', '+y']]

        elif (v1 == 1 and v2 == 1):
            if corresponding_directions == [('+u', '-u')]:
                grid2d_direction = [['+x', '+y'], ['-x', '-y']]
            else:
                grid2d_direction = [['+x', '+y'], ['+x', '-y']]
            corresponding_directions.append(('+v', '-v'))

        elif (v1 == 1 and v2 == 0):
            corresponding_directions.append(('+v', '+v'))
            grid2d_direction = [['+x', '+y'], ['+x', '+y']]

        elif (v1 == 0 and v2 == 1):
            corresponding_directions.append(('+v', '+v'))
            grid2d_direction = [['+x', '-y'], ['+x', '-y']]

        return corresponding_directions, grid2d_direction

    def adjacent_direction_vv(self, other_bspline_face3d, corresponding_directions):

        extremities = self.extremities(other_bspline_face3d)
        start1, start2 = extremities[0], extremities[2]
        borders_points = [volmdlr.Point2D(0, 0), volmdlr.Point2D(1, 0),
                          volmdlr.Point2D(1, 1), volmdlr.Point2D(0, 1)]

        # TODO: compute nearest_point in 'bounding_box points' instead of borders_points
        nearest_start1 = start1.nearest_point(borders_points)
        # nearest_end1 = end1.nearest_point(borders_points)
        nearest_start2 = start2.nearest_point(borders_points)
        # nearest_end2 = end2.nearest_point(borders_points)

        u1 = nearest_start1[0]
        u2 = nearest_start2[0]

        if (u1 == 0 and u2 == 0):
            corresponding_directions.append(('+u', '-v'))
            grid2d_direction = [['-y', '-x'], ['-y', '+x']]

        elif (u1 == 1 and u2 == 1):
            corresponding_directions.append(('+u', '-v'))
            grid2d_direction = [['+y', '+x'], ['+y', '-x']]

        elif (u1 == 0 and u2 == 1):
            corresponding_directions.append(('+u', '+u'))
            grid2d_direction = [['+y', '-x'], ['+y', '-x']]

        elif (u1 == 1 and u2 == 0):
            corresponding_directions.append(('+u', '+u'))
            grid2d_direction = [['+y', '+x'], ['+y', '+x']]

        return corresponding_directions, grid2d_direction

    def adjacent_direction_uv(self, other_bspline_face3d, corresponding_directions):

        extremities = self.extremities(other_bspline_face3d)
        start1, start2 = extremities[0], extremities[2]
        borders_points = [volmdlr.Point2D(0, 0), volmdlr.Point2D(1, 0),
                          volmdlr.Point2D(1, 1), volmdlr.Point2D(0, 1)]

        # TODO: compute nearest_point in 'bounding_box points' instead of borders_points
        nearest_start1 = start1.nearest_point(borders_points)
        # nearest_end1 = end1.nearest_point(borders_points)
        nearest_start2 = start2.nearest_point(borders_points)
        # nearest_end2 = end2.nearest_point(borders_points)

        v1 = nearest_start1[1]
        u2 = nearest_start2[0]

        if (v1 == 1 and u2 == 0):
            corresponding_directions.append(('+v', '+u'))
            grid2d_direction = [['+x', '+y'], ['+y', '+x']]

        elif (v1 == 0 and u2 == 1):
            corresponding_directions.append(('+v', '+u'))
            grid2d_direction = [['-x', '-y'], ['-y', '-x']]

        elif (v1 == 1 and u2 == 1):
            corresponding_directions.append(('+v', '-u'))
            grid2d_direction = [['+x', '+y'], ['-y', '-x']]

        elif (v1 == 0 and u2 == 0):
            corresponding_directions.append(('+v', '-u'))
            grid2d_direction = [['-x', '-y'], ['-y', '+x']]

        return corresponding_directions, grid2d_direction

    def adjacent_direction_vu(self, other_bspline_face3d, corresponding_directions):

        extremities = self.extremities(other_bspline_face3d)
        start1, start2 = extremities[0], extremities[2]
        borders_points = [volmdlr.Point2D(0, 0), volmdlr.Point2D(1, 0),
                          volmdlr.Point2D(1, 1), volmdlr.Point2D(0, 1)]

        # TODO: compute nearest_point in 'bounding_box points' instead of borders_points
        nearest_start1 = start1.nearest_point(borders_points)
        # nearest_end1 = end1.nearest_point(borders_points)
        nearest_start2 = start2.nearest_point(borders_points)
        # nearest_end2 = end2.nearest_point(borders_points)

        u1 = nearest_start1[0]
        v2 = nearest_start2[1]

        if (u1 == 1 and v2 == 0):
            corresponding_directions.append(('+u', '+v'))
            grid2d_direction = [['+y', '+x'], ['+x', '+y']]

        elif (u1 == 0 and v2 == 1):
            corresponding_directions.append(('+u', '+v'))
            grid2d_direction = [['-y', '-x'], ['+x', '-y']]

        elif (u1 == 0 and v2 == 0):
            corresponding_directions.append(('+u', '-v'))
            grid2d_direction = [['+y', '-x'], ['+x', '+y']]

        elif (u1 == 1 and v2 == 1):
            if corresponding_directions == [('+v', '-u')]:
                grid2d_direction = [['+y', '+x'], ['-x', '-y']]
            else:
                grid2d_direction = [['+y', '+x'], ['+x', '-y']]
            corresponding_directions.append(('+u', '-v'))

        return corresponding_directions, grid2d_direction

    def extremities(self, other_bspline_face3d):
        """
        Find points extremities for nearest edges of two faces.
        """
        contour1 = self.outer_contour3d
        contour2 = other_bspline_face3d.outer_contour3d

        contour1_2d = self.surface2d.outer_contour
        contour2_2d = other_bspline_face3d.surface2d.outer_contour

        points1 = [p.start for p in contour1.primitives]
        points2 = [p.start for p in contour2.primitives]

        dis, ind = [], []
        for p in points1:
            pt = p.nearest_point(points2)
            ind.append(points2.index(pt))
            dis.append(p.point_distance(pt))

        dis_sorted = sorted(dis)

        shared = []
        for k, p1 in enumerate(contour1.primitives):
            if dis_sorted[0] == dis_sorted[1]:
                indices = npy.where(npy.array(dis) == dis_sorted[0])[0]
                index1 = indices[0]
                index2 = indices[1]
            else:
                index1 = dis.index(dis_sorted[0])
                index2 = dis.index(dis_sorted[1])
            if ((p1.start == points1[index1] and p1.end == points1[index2])
                    or
                    (p1.end == points1[index1] and p1.start == points1[index2])):
                shared.append(p1)
                i = k

        for k, p2 in enumerate(contour2.primitives):
            if ((p2.start == points2[ind[index1]] and p2.end == points2[ind[index2]])
                    or
                    (p2.end == points2[ind[index1]] and p2.start == points2[ind[index2]])):
                shared.append(p2)
                j = k

        points = [contour2.primitives[j].start, contour2.primitives[j].end]

        if points.index(contour1.primitives[i].start.nearest_point(points)) == 1:
            start1 = contour1_2d.primitives[i].start
            end1 = contour1_2d.primitives[i].end

            start2 = contour2_2d.primitives[j].end
            end2 = contour2_2d.primitives[j].start

        else:
            start1 = contour1_2d.primitives[i].start
            end1 = contour1_2d.primitives[i].end

            start2 = contour2_2d.primitives[j].start
            end2 = contour2_2d.primitives[j].end

        return start1, end1, start2, end2

    def adjacent_direction(self, other_bspline_face3d):
        """
        Find directions (u or v) between two faces, in the nearest edges between them.
        """

        start1, end1, start2, end2 = self.extremities(other_bspline_face3d)

        du1 = abs((end1 - start1)[0])
        dv1 = abs((end1 - start1)[1])

        if du1 < dv1:
            adjacent_direction1 = 'v'
            diff1 = (end1 - start1)[1]
        else:
            adjacent_direction1 = 'u'
            diff1 = (end1 - start1)[0]

        du2 = abs((end2 - start2)[0])
        dv2 = abs((end2 - start2)[1])

        if du2 < dv2:
            adjacent_direction2 = 'v'
            diff2 = (end2 - start2)[1]
        else:
            adjacent_direction2 = 'u'
            diff2 = (end2 - start2)[0]

        return adjacent_direction1, diff1, adjacent_direction2, diff2

    def adjacent_direction_xy(self, other_face3d):
        """
        Find out in which direction the faces are adjacent.

        :type other_face3d: volmdlr.faces.BSplineFace3D
        :return: adjacent_direction
        """

        contour1 = self.outer_contour3d
        contour2 = other_face3d.outer_contour3d
        point1, point2 = contour1.shared_primitives_extremities(contour2)

        coord = point1 - point2
        coord = [abs(coord.x), abs(coord.y)]

        if coord.index(max(coord)) == 0:
            return 'x'
        else:
            return 'y'

    def merge_with(self, other_bspline_face3d):
        """
        Merge two adjacent faces.

        :type: other_bspline_face3d : volmdlr.faces.BSplineFace3D
        :rtype: merged_face : volmdlr.faces.BSplineFace3D
        """

        merged_surface = self.surface3d.merge_with(other_bspline_face3d.surface3d)
        contours = self.outer_contour3d.merge_with(other_bspline_face3d.outer_contour3d)
        contours.extend(self.inner_contours3d)
        contours.extend(other_bspline_face3d.inner_contours3d)
        merged_face = merged_surface.face_from_contours3d(contours)

        return merged_face


class OpenShell3D(volmdlr.core.CompositePrimitive3D):
    """
    A 3D open shell composed of multiple faces.

    This class represents a 3D open shell, which is a collection of connected
    faces with no volume. It is a subclass of the `CompositePrimitive3D` class
    and inherits all of its attributes and methods.


    :param faces: The faces of the shell.
    :type faces: List[`Face3D`]
    :param color: The color of the shell.
    :type color: Tuple[float, float, float]
    :param alpha: The transparency of the shell, should be a value in the interval (0, 1).
    :type alpha: float
    :param name: The name of the shell.
    :type name: str
    :param bounding_box: The bounding box of the shell.
    :type bounding_box: :class:`volmdlr.core.BoundingBox`
    """
    _standalone_in_db = True
    _non_serializable_attributes = ['primitives']
    _non_data_eq_attributes = ['name', 'color', 'alpha', 'bounding_box', 'primitives']
    _non_data_hash_attributes = []
    STEP_FUNCTION = 'OPEN_SHELL'

    def __init__(self, faces: List[Face3D],
                 color: Tuple[float, float, float] = None,
                 alpha: float = 1.,
                 name: str = '',
                 bounding_box: volmdlr.core.BoundingBox = None):

        self.faces = faces
        if not color:
            self.color = volmdlr.core.DEFAULT_COLOR
        else:
            self.color = color
        self.alpha = alpha

        if bounding_box:
            self._bbox = bounding_box
        else:
            self._bbox = None

        self._faces_graph = None

        volmdlr.core.CompositePrimitive3D.__init__(self,
                                                   primitives=faces, color=color, alpha=alpha,
                                                   name=name)

    def _data_hash(self):
        return sum(face._data_hash() for face in self.faces)

    def _data_eq(self, other_object):
        if other_object.__class__.__name__ != self.__class__.__name__:
            return False
        for face1, face2 in zip(self.faces, other_object.faces):
            if not face1._data_eq(face2):
                return False

        return True

    @property
    def faces_graph(self):
        if not self._faces_graph:
            faces_graph = nx.Graph()
            for face in self.faces:
                for edge in face.outer_contour3d.primitives:
                    faces_graph.add_edge(edge.start, edge.end, edge=edge)
            self._faces_graph = faces_graph
        return self._faces_graph

    def to_dict(self, use_pointers: bool = False, memo=None, path: str = '#'):
        """
        Seralizes a 3 dimensional open shell into a dictionary.
        This method does not use pointers for faces as it has no sense
        to have duplicate faces.

        :return: A serialized version of the OpenShell3D
        :rtype: dict

        .. seealso::
            How `serialization and deserialization`_ works in dessia_common

        .. _serialization and deserialization:
        https://documentation.dessia.tech/dessia_common/customizing.html#overloading-the-dict-to-object-method

        """
        dict_ = DessiaObject.base_dict(self)
        dict_.update({'color': self.color,
                      'alpha': self.alpha,
                      'faces': [f.to_dict(use_pointers=False) for f in self.faces]})
        if self._bbox:
            dict_['bounding_box'] = self._bbox.to_dict()

        return dict_

    @classmethod
    def from_step(cls, arguments, object_dict):
        faces = []
        for face in arguments[1]:
            faces.append(object_dict[int(face[1:])])
        return cls(faces, name=arguments[0][1:-1])

    def to_step(self, current_id):
        step_content = ''
        face_ids = []
        for face in self.faces:
            if isinstance(face, (Face3D, Surface3D)):
                face_content, face_sub_ids = face.to_step(current_id)
            else:
                face_content, face_sub_ids = face.to_step(current_id)
                face_sub_ids = [face_sub_ids]
            step_content += face_content
            face_ids.extend(face_sub_ids)
            current_id = max(face_sub_ids) + 1

        shell_id = current_id
        step_content += "#{} = {}('{}',({}));\n".format(current_id,
                                                        self.STEP_FUNCTION,
                                                        self.name,
                                                        volmdlr.core.step_ids_to_str(
                                                            face_ids))
        manifold_id = shell_id + 1
        # step_content += "#{} = MANIFOLD_SOLID_BREP('{}',#{});\n".format(
        #     manifold_id, self.name, shell_id)
        step_content += "#{} = SHELL_BASED_SURFACE_MODEL('{}',(#{}));\n".format(
            manifold_id, self.name, shell_id)

        frame_content, frame_id = volmdlr.OXYZ.to_step(manifold_id + 1)
        step_content += frame_content
        brep_id = frame_id + 1
        # step_content += "#{} = ADVANCED_BREP_SHAPE_REPRESENTATION('',(#{},#{}),#7);\n".format(
        #     brep_id, frame_id, manifold_id)
        step_content += "#{} = MANIFOLD_SURFACE_SHAPE_REPRESENTATION('',(#{},#{}),#7);\n".format(
            brep_id, frame_id, manifold_id)

        return step_content, brep_id

    def to_step_face_ids(self, current_id):
        step_content = ''
        face_ids = []
        for face in self.faces:
            if isinstance(face, Face3D):
                face_content, face_sub_ids = face.to_step(current_id)
            else:
                face_content, face_sub_ids = face.to_step(current_id)
                face_sub_ids = [face_sub_ids]
            step_content += face_content
            face_ids.extend(face_sub_ids)
            current_id = max(face_sub_ids) + 1

        shell_id = current_id
        step_content += "#{} = {}('{}',({}));\n".format(current_id,
                                                        self.STEP_FUNCTION,
                                                        self.name,
                                                        volmdlr.core.step_ids_to_str(
                                                            face_ids))
        manifold_id = shell_id + 1
        # step_content += "#{} = MANIFOLD_SOLID_BREP('{}',#{});\n".format(
        #     manifold_id, self.name, shell_id)
        step_content += "#{} = SHELL_BASED_SURFACE_MODEL('{}',(#{}));\n".format(
            manifold_id, self.name, shell_id)

        frame_content, frame_id = volmdlr.OXYZ.to_step(manifold_id + 1)
        step_content += frame_content
        brep_id = frame_id + 1
        # step_content += "#{} = ADVANCED_BREP_SHAPE_REPRESENTATION('',(#{},#{}),#7);\n".format(
        #     brep_id, frame_id, manifold_id)
        step_content += "#{} = MANIFOLD_SURFACE_SHAPE_REPRESENTATION('',(#{},#{}),#7);\n".format(
            brep_id, frame_id, manifold_id)

        return step_content, brep_id, face_ids

    def rotation(self, center: volmdlr.Point3D, axis: volmdlr.Vector3D,
                 angle: float):
        """
        OpenShell3D / ClosedShell3D rotation
        :param center: rotation center
        :param axis: rotation axis
        :param angle: angle rotation
        :return: a new rotated OpenShell3D
        """
        new_faces = [face.rotation(center, axis, angle) for face
                     in self.faces]
        return self.__class__(new_faces, color=self.color, alpha=self.alpha, name=self.name)

    def rotation_inplace(self, center: volmdlr.Point3D, axis: volmdlr.Vector3D,
                         angle: float):
        """
        Shell3D rotation. Object is updated inplace
        :param center: rotation center
        :param axis: rotation axis
        :param angle: rotation angle
        """
        for face in self.faces:
            face.rotation_inplace(center, axis, angle)
        new_bounding_box = self.get_bounding_box()
        self.bounding_box = new_bounding_box

    def translation(self, offset: volmdlr.Vector3D):
        """
        Shell3D translation
        :param offset: translation vector
        :return: A new translated OpenShell3D
        """
        new_faces = [face.translation(offset) for face in
                     self.faces]
        return self.__class__(new_faces, color=self.color, alpha=self.alpha,
                              name=self.name)

    def translation_inplace(self, offset: volmdlr.Vector3D):
        """
        OpenShell3D translation. Object is updated inplace
        :param offset: translation vector
        """
        for face in self.faces:
            face.translation_inplace(offset)
        new_bounding_box = self.get_bounding_box()
        self.bounding_box = new_bounding_box

    def frame_mapping(self, frame: volmdlr.Frame3D, side: str):
        """
        Changes frame_mapping and return a new OpenShell3D
        side = 'old' or 'new'
        """
        new_faces = [face.frame_mapping(frame, side) for face in
                     self.faces]
        return self.__class__(new_faces, name=self.name)

    def frame_mapping_inplace(self, frame: volmdlr.Frame3D, side: str):
        """
        Changes frame_mapping and the object is updated inplace
        side = 'old' or 'new'
        """
        for face in self.faces:
            face.frame_mapping_inplace(frame, side)
        new_bounding_box = self.get_bounding_box()
        self.bounding_box = new_bounding_box

    def copy(self, deep=True, memo=None):
        new_faces = [face.copy(deep=deep, memo=memo) for face in self.faces]
        return self.__class__(new_faces, color=self.color, alpha=self.alpha,
                              name=self.name)

    def union(self, shell2):
        new_faces = self.faces + shell2.faces
        new_name = self.name + ' union ' + shell2.name
        new_color = self.color
        return self.__class__(new_faces, name=new_name, color=new_color)

    def volume(self):
        """
        Does not consider holes
        """
        volume = 0
        for face in self.faces:
            display3d = face.triangulation()
            for triangle_index in display3d.triangles:
                point1 = display3d.points[triangle_index[0]]
                point2 = display3d.points[triangle_index[1]]
                point3 = display3d.points[triangle_index[2]]

                v321 = point3[0] * point2[1] * point1[2]
                v231 = point2[0] * point3[1] * point1[2]
                v312 = point3[0] * point1[1] * point2[2]
                v132 = point1[0] * point3[1] * point2[2]
                v213 = point2[0] * point1[1] * point3[2]
                v123 = point1[0] * point2[1] * point3[2]
                volume_tetraedre = 1 / 6 * (-v321 + v231 + v312 - v132 - v213 + v123)

                volume += volume_tetraedre

        return abs(volume)

    @property
    def bounding_box(self):
        """
        Returns the boundary box.

        """
        if not self._bbox:
            self._bbox = self.get_bounding_box()
        return self._bbox

    @bounding_box.setter
    def bounding_box(self, new_bounding_box):
        self._bbox = new_bounding_box

    def get_bounding_box(self):
        return volmdlr.core.BoundingBox.from_bounding_boxes([p.bounding_box for p in self.faces])

    def cut_by_plane(self, plane_3d: Plane3D):
        frame_block = self.bounding_box.to_frame()
        frame_block.u = 1.1 * frame_block.u
        frame_block.v = 1.1 * frame_block.v
        frame_block.w = 1.1 * frame_block.w
        block = volmdlr.primitives3d.Block(frame_block,
                                           color=(0.1, 0.2, 0.2),
                                           alpha=0.6)
        face_3d = block.cut_by_orthogonal_plane(plane_3d)
        intersection_primitives = []
        for face in self.faces:
            intersection_wires = face.face_intersections(face_3d)
            if intersection_wires:
                for intersection_wire in intersection_wires:
                    intersection_primitives.extend(intersection_wire.primitives)
        contours3d = volmdlr.wires.Contour3D.contours_from_edges(
            intersection_primitives[:])
        if not contours3d:
            return []
        contours2d = [contour.to_2d(plane_3d.frame.origin,
                                    plane_3d.frame.u,
                                    plane_3d.frame.v) for contour in contours3d]
        resulting_faces = []
        for contour2d in contours2d:
            if contour2d.area() > 1e-7:
                surface2d = Surface2D(contour2d, [])
                resulting_faces.append(PlaneFace3D(plane_3d, surface2d))
        return resulting_faces

    def linesegment_intersections(self,
                                  linesegment3d: vme.LineSegment3D) \
            -> List[Tuple[Face3D, List[volmdlr.Point3D]]]:
        intersections = []
        for face in self.faces:
            face_intersections = face.linesegment_intersections(linesegment3d)
            if face_intersections:
                intersections.append((face, face_intersections))
        return intersections

    def line_intersections(self,
                           line3d: vme.Line3D) \
            -> List[Tuple[Face3D, List[volmdlr.Point3D]]]:
        intersections = []
        for face in self.faces:
            face_intersections = face.line_intersections(line3d)
            if face_intersections:
                intersections.append((face, face_intersections))
        return intersections

    def minimum_distance_points(self, shell2, resolution):
        """
        Returns a Mesure object if the distance is not zero, otherwise returns None
        """
        shell2_inter = self.shell_intersection(shell2, resolution)
        if shell2_inter is not None and shell2_inter != 1:
            return None

        # distance_min, point1_min, point2_min = self.faces[0].distance_to_face(shell2.faces[0], return_points=True)
        distance_min, point1_min, point2_min = self.faces[0].minimum_distance(
            shell2.faces[0], return_points=True)
        for face1 in self.faces:
            bbox1 = face1.bounding_box
            for face2 in shell2.faces:
                bbox2 = face2.bounding_box
                bbox_distance = bbox1.distance_to_bbox(bbox2)

                if bbox_distance < distance_min:
                    # distance, point1, point2 = face1.distance_to_face(face2, return_points=True)
                    distance, point1, point2 = face1.minimum_distance(face2,
                                                                      return_points=True)
                    if distance == 0:
                        return None
                    elif distance < distance_min:
                        distance_min, point1_min, point2_min = distance, point1, point2

        return point1_min, point2_min

    def distance_to_shell(self, other_shell: 'OpenShell3D', resolution: float):
        min_dist = self.minimum_distance_points(other_shell, resolution)
        if min_dist is not None:
            p1, p2 = min_dist
            return p1.point_distance(p2)
        return 0

    def minimum_distance_point(self,
                               point: volmdlr.Point3D) -> volmdlr.Point3D:
        """
        Computes the distance of a point to a Shell3D, whether it is inside or outside the Shell3D.

        """
        distance_min, point1_min = self.faces[0].distance_to_point(point,
                                                                   return_other_point=True)
        for face in self.faces[1:]:
            bbox_distance = self.bounding_box.distance_to_point(point)
            if bbox_distance < distance_min:
                distance, point1 = face.distance_to_point(point,
                                                          return_other_point=True)
                if distance < distance_min:
                    distance_min, point1_min = distance, point1

        return point1_min

    def intersection_internal_aabb_volume(self, shell2: 'OpenShell3D',
                                          resolution: float):
        """
        Aabb made of the intersection points and the points of self internal to shell2.
        """
        intersections_points = []
        for face1 in self.faces:
            for face2 in shell2.faces:
                intersection_points = face1.face_intersections(face2)
                if intersection_points:
                    intersection_points = [
                        intersection_points[0].primitives[0].start,
                        intersection_points[0].primitives[0].end]
                    intersections_points.extend(intersection_points)

        shell1_points_inside_shell2 = []
        for face in self.faces:
            for point in face.outer_contour3d.discretization_points(angle_resolution=resolution):
                if shell2.point_belongs(point):
                    shell1_points_inside_shell2.append(point)

        if len(intersections_points + shell1_points_inside_shell2) == 0:
            return 0
        bbox = volmdlr.core.BoundingBox.from_points(
            intersections_points + shell1_points_inside_shell2)
        return bbox.volume()

    def intersection_external_aabb_volume(self, shell2: 'OpenShell3D',
                                          resolution: float):
        """
        Aabb made of the intersection points and the points of self external to shell2.
        """
        intersections_points = []
        for face1 in self.faces:
            for face2 in shell2.faces:
                intersection_points = face1.face_intersections(face2)
                if intersection_points:
                    intersection_points = [
                        intersection_points[0].primitives[0].start,
                        intersection_points[0].primitives[0].end]
                    intersections_points.extend(intersection_points)

        shell1_points_outside_shell2 = []
        for face in self.faces:
            for point in face.outer_contour3d.discretization_points(
                    angle_resolution=resolution):
                if not shell2.point_belongs(point):
                    shell1_points_outside_shell2.append(point)

        if len(intersections_points + shell1_points_outside_shell2) == 0:
            return 0
        bbox = volmdlr.core.BoundingBox.from_points(
            intersections_points + shell1_points_outside_shell2)
        return bbox.volume()

    def face_on_shell(self, face):
        """
        Verifies if a face lies on the shell's surface
        """
        for fc in self.faces:
            if fc.face_inside(face):
                return True
        return False

    def point_on_shell(self, point: volmdlr.Point3D):
        for face in self.faces:
            if face.point_belongs(point) or face.outer_contour3d.point_over_contour(point, abs_tol=1e-7):
                return True
        return False

    def point_in_shell_face(self, point: volmdlr.Point3D):
        warnings.warn('point_in_shell_face is deprecated, please use point_on_shell instead',
                      DeprecationWarning)
        return self.point_on_shell(point)

    def triangulation(self):
        meshes = []
        for i, face in enumerate(self.faces):
            face_mesh = face.triangulation()
            meshes.append(face_mesh)
        return vmd.DisplayMesh3D.merge_meshes(meshes)

    def plot(self, ax=None, color: str = 'k', alpha: float = 1.0):
        if ax is None:
            ax = plt.figure().add_subplot(111, projection='3d')

        for face in self.faces:
            face.plot(ax=ax, color=color, alpha=alpha)

        return ax

    def project_coincident_faces_of(self, shell):
        """
        Divides self's faces based on coincident shell's faces
        """

        list_faces = []
        initial_faces = self.faces[:]

        for i, face1 in enumerate(initial_faces):
            list_faces.extend(face1.project_faces(shell.faces))

        return self.__class__(list_faces)


class ClosedShell3D(OpenShell3D):
    """
    A 3D closed shell composed of multiple faces.

    This class represents a 3D closed shell, which is a collection of connected
    faces with a volume. It is a subclass of the `OpenShell3D` class and
    inherits all of its attributes and methods. In addition, it has a method
    to check whether a face is inside the shell.

    :param faces: The faces of the shell.
    :type faces: List[`Face3D`]
    :param color: The color of the shell.
    :type color: Tuple[float, float, float]
    :param alpha: The transparency of the shell, should be a value in the range (0, 1).
    :type alpha: float
    :param name: The name of the shell.
    :type name: str
    """

    STEP_FUNCTION = 'CLOSED_SHELL'

    def is_face_inside(self, face: Face3D):
        for point in face.outer_contour3d.discretization_points(angle_resolution=0.1):
            point_inside_shell = self.point_belongs(point)
            point_in_shells_faces = self.point_on_shell(point)
            if (not point_inside_shell) and (not point_in_shells_faces):
                return False
        return True

    def shell_intersection(self, shell2: 'OpenShell3D', resolution: float):
        """
        Return None if disjointed
        Return (1, 0) or (0, 1) if one is inside the other
        Return (n1, n2) if intersection

        4 cases :
            (n1, n2) with face intersection             => (n1, n2)
            (0, 0) with face intersection               => (0, 0)
            (0, 0) with no face intersection            => None
            (1, 0) or (0, 1) with no face intersection  => 1
        """
        # Check if boundary boxes don't intersect
        bbox1 = self.bounding_box
        bbox2 = shell2.bounding_box
        if not bbox1.bbox_intersection(bbox2):
            # print("No intersection of shells' BBox")
            return None

        # Check if any point of the first shell is in the second shell
        points1 = []
        for face in self.faces:
            points1.extend(
                face.outer_contour3d.discretization_points(angle_resolution=resolution))
        points2 = []
        for face in shell2.faces:
            points2.extend(
                face.outer_contour3d.discretization_points(angle_resolution=resolution))

        nb_pts1 = len(points1)
        nb_pts2 = len(points2)
        compteur1 = 0
        compteur2 = 0
        for point1 in points1:
            if shell2.point_belongs(point1):
                compteur1 += 1
        for point2 in points2:
            if self.point_belongs(point2):
                compteur2 += 1

        inter1 = compteur1 / nb_pts1
        inter2 = compteur2 / nb_pts2

        for face1 in self.faces:
            for face2 in shell2.faces:
                intersection_points = face1.face_intersections(face2)
                if intersection_points:
                    return inter1, inter2

        if inter1 == 0. and inter2 == 0.:
            return None
        return 1

    def point_belongs(self, point3d: volmdlr.Point3D, **kwargs):
        """
        Ray Casting algorithm
        Returns True if the point is inside the Shell, False otherwise
        """
        nb_rays = kwargs.get("nb_rays", 1)  # TODO: remove nb_rays argument in the future as it shouldn't be necessary

        bbox = self.bounding_box
        if not bbox.point_belongs(point3d):
            return False

        min_ray_length = 2 * max((bbox.xmax - bbox.xmin,
                                  bbox.ymax - bbox.ymin,
                                  bbox.zmax - bbox.zmin))
        two_min_ray_length = 2 * min_ray_length

        rays = []
        for _ in range(0, nb_rays):
            rays.append(vme.LineSegment3D(
                point3d,
                point3d + volmdlr.Point3D.random(min_ray_length,
                                                 two_min_ray_length,
                                                 min_ray_length,
                                                 two_min_ray_length,
                                                 min_ray_length,
                                                 two_min_ray_length)))
        rays = sorted(rays, key=lambda ray: ray.length())
        rays_intersections = []
        tests = []

        # for ray in rays[:3]:
        for ray in rays[:nb_rays]:
            #
            count = 0
            ray_intersection = []
            is_inside = True
            for face, point_inters in self.linesegment_intersections(ray):
                count += len(point_inters)
            if count % 2 == 0:
                is_inside = False
            tests.append(is_inside)
            rays_intersections.append(ray_intersection)
        for test1, test2 in zip(tests[:-1], tests[1:]):
            if test1 != test2:
                raise ValueError
        return tests[0]

    def point_in_shell_face(self, point: volmdlr.Point3D):

        for face in self.faces:
            if (face.surface3d.point_on_surface(point) and face.point_belongs(point)) or \
                    face.outer_contour3d.point_over_contour(point, abs_tol=1e-7):
                return True
        return False

    def is_inside_shell(self, shell2, resolution: float):
        """
        Returns True if all the points of self are inside shell2 and no face \
        are intersecting
        This method is not exact
        """
        bbox1 = self.bounding_box
        bbox2 = shell2.bounding_box
        if not bbox1.is_inside_bbox(bbox2):
            return False
        for face in self.faces:
            if not shell2.is_face_inside(face):
                return False
        return True

    def is_disjoint_from(self, shell2, tol=1e-8):
        """
        Verifies and rerturns a bool if two shells are disjointed or not.
        """
        disjoint = True
        if self.bounding_box.bbox_intersection(shell2.bounding_box) or \
                self.bounding_box.distance_to_bbox(shell2.bounding_box) <= tol:
            return False
        return disjoint

    def intersecting_faces_combinations(self, shell2, list_coincident_faces, tol=1e-8):
        """
        :param shell2: ClosedShell3D
            for two closed shells, it calculates and return a list of face
            combinations (list = [(face_shell1, face_shell2),...])
            for intersecting faces. if two faces can not be intersected,
            there is no combination for those
        :param tol: Corresponde to the tolerance to consider two faces as intersecting faces
        :param shell2:
        :param list_coincident_faces:
        :param tol:
        :return:
        """
        face_combinations = []
        for face1 in self.faces:
            for face2 in shell2.faces:
                if face1.is_intersecting(face2, list_coincident_faces, tol):
                    face_combinations.append((face1, face2))
        return face_combinations

    @staticmethod
    def dict_intersecting_combinations(intersecting_faces_combinations, tol=1e-8):
        """
        :param intersecting_faces_combinations: list of face combinations (list = [(face_shell1, face_shell2),...])
        for intersecting faces.
        :type intersecting_faces_combinations: list of face objects combinaitons
        returns a dictionary containing as keys the combination of intersecting faces
        and as the values the resulting primitive from the two intersecting faces.
        It is done so it is not needed to calculate the same intersecting primitive twice.
        """
        intersecting_combinations = {}
        for combination in intersecting_faces_combinations:
            face_intersections = combination[0].face_intersections(combination[1], tol)
            combination_face_intersections = []
            for face_intersection in face_intersections:
                for contour1 in [combination[0].outer_contour3d] + combination[0].inner_contours3d:
                    if contour1.is_superposing(face_intersection):
                        for contour2 in [combination[1].outer_contour3d] + combination[1].inner_contours3d:
                            if contour2.is_superposing(face_intersection):
                                break
                        else:
                            continue
                        break
                else:
                    combination_face_intersections.append(face_intersection)
            if combination_face_intersections:
                intersecting_combinations[combination] = combination_face_intersections
        return intersecting_combinations

    @staticmethod
    def get_intersecting_faces(dict_intersecting_combinations):
        """
        :param dict_intersecting_combinations: dictionary containing as keys the combination of intersecting faces
        and as the values the resulting primitive from the two intersecting faces

        returns two lists. One for the intersecting faces in shell1 and the other for the shell2
        """
        intersecting_faces_shell1 = []
        intersecting_faces_shell2 = []
        for face in list(dict_intersecting_combinations.keys()):
            if face[0] not in intersecting_faces_shell1:
                intersecting_faces_shell1.append(face[0])
            if face[1] not in intersecting_faces_shell2:
                intersecting_faces_shell2.append(face[1])
        return intersecting_faces_shell1, intersecting_faces_shell2

    def get_non_intersecting_faces(self, shell2, intersecting_faces, intersection_method=False):
        """
        :param shell2: ClosedShell3D
        :param intersecting_faces:
        :param intersection_method: determines if running for intersection operation
        returns a list of all the faces that never intersect any
        face of the other shell
        """
        non_intersecting_faces = []

        for face in self.faces:
            if (face not in intersecting_faces) and (face not in non_intersecting_faces):
                if not intersection_method:
                    if not face.bounding_box.is_inside_bbox(shell2.bounding_box) or not shell2.is_face_inside(face):
                        for face2 in shell2.faces:
                            if face.surface3d.is_coincident(face2.surface3d) and \
                                    face.bounding_box.is_inside_bbox(face2.bounding_box):
                                break
                        else:
                            non_intersecting_faces.append(face)
                else:
                    if face.bounding_box.is_inside_bbox(shell2.bounding_box) and shell2.is_face_inside(face):
                        non_intersecting_faces.append(face)

        return non_intersecting_faces

    def get_coincident_and_adjacent_faces(self, shell2):
        coincident_and_adjacent_faces = []
        for face1 in self.faces:
            for face2 in shell2.faces:
                if face1.surface3d.is_coincident(face2.surface3d) and \
                        face1.is_adjacent(face2):
                    coincident_and_adjacent_faces.append((face1, face2))

        return coincident_and_adjacent_faces

    def get_coincident_faces(self, shell2):
        """
        Finds all pairs of faces that are coincidents faces, that is,
        faces lying on the same plane

        returns a List of tuples with the face pairs
        """
        list_coincident_faces = []
        for face1 in self.faces:
            for face2 in shell2.faces:
                if isinstance(face1, face2.__class__) and face1.surface3d.is_coincident(face2.surface3d):
                    contour1 = face1.outer_contour3d.to_2d(
                        face1.surface3d.frame.origin,
                        face1.surface3d.frame.u,
                        face1.surface3d.frame.v)
                    contour2 = face2.outer_contour3d.to_2d(
                        face1.surface3d.frame.origin,
                        face1.surface3d.frame.u,
                        face1.surface3d.frame.v)
                    inters = contour1.contour_intersections(contour2)
                    if len(inters) >= 2:
                        list_coincident_faces.append((face1, face2))

        return list_coincident_faces

    def two_shells_intersecting_contour(self, shell2,
                                        list_coincident_faces: List[Face3D],
                                        dict_intersecting_combinations=None):
        """
        Computes intersecting_contour between two shells.

        :param shell2: ClosedShell3D
        :type shell2: :class:`volmdlr.faces.ClosedShell3D`
        :type list_coincident_faces: List[:class:`volmdlr.faces.Face3D`]
        :param dict_intersecting_combinations: dictionary containing as keys
            the combination of intersecting faces and as the values the
            resulting primitive from the two intersecting faces
        :returns: intersecting contour for two intersecting shells
        """
        if dict_intersecting_combinations is None:
            face_combinations = self.intersecting_faces_combinations(
                shell2, list_coincident_faces)
            dict_intersecting_combinations = \
                self.dict_intersecting_combinations(face_combinations)
        intersecting_wires = list(dict_intersecting_combinations.values())
        intersecting_contour = \
            volmdlr.wires.Contour3D([wire.primitives[0] for
                                     wires in intersecting_wires for wire in wires])
        return intersecting_contour

    def reference_shell(self, shell2, face):
        if face in shell2.faces:
            contour_extract_inside = True
            reference_shell = self
        else:
            contour_extract_inside = False
            reference_shell = shell2
        return contour_extract_inside, reference_shell

    def set_operations_valid_exterior_faces(self, new_faces: List[Face3D], valid_faces: List[Face3D],
                                            list_coincident_faces: List[Face3D], shell2, reference_shell):
        for new_face in new_faces:
            inside_reference_shell = reference_shell.point_belongs(new_face.random_point_inside())
            if self.set_operations_exterior_face(new_face, valid_faces, inside_reference_shell,
                                                 list_coincident_faces, shell2):
                valid_faces.append(new_face)
        return valid_faces

    def union_faces(self, shell2, intersecting_faces,
                    intersecting_combinations,
                    list_coincident_faces):
        faces = []
        for face in intersecting_faces:
            contour_extract_inside, reference_shell = self.reference_shell(shell2, face)
            new_faces = face.set_operations_new_faces(intersecting_combinations, contour_extract_inside)
            faces = self.set_operations_valid_exterior_faces(new_faces, faces, list_coincident_faces,
                                                             shell2, reference_shell)
        return faces

    def get_subtraction_valid_faces(self, new_faces, valid_faces, reference_shell, shell2, keep_interior_faces):
        faces = []
        for new_face in new_faces:
            inside_reference_shell = reference_shell.point_belongs(new_face.random_point_inside())
            if keep_interior_faces:
                if self.set_operations_interior_face(new_face, valid_faces, inside_reference_shell):
                    faces.append(new_face)
            elif self.set_operations_exterior_face(new_face, faces, inside_reference_shell, [], shell2):
                faces.append(new_face)
        return faces

    def validate_intersection_substractions_faces(self, faces):
        """
        Final validation of new faces created during intersections or subtractions of two closedshells.

        :param faces: new faces.
        :return: valid faces.
        """
        valid_faces = []
        finished = False
        while not finished:
            for face in valid_faces:
                if face.face_inside(faces[0]):
                    faces.remove(faces[0])
                    break
            else:
                valid_faces.append(faces[0])
                faces.remove(faces[0])
            if not faces:
                finished = True
        return valid_faces

    def subtraction_faces(self, shell2, intersecting_faces, intersecting_combinations):
        faces = []
        for face in intersecting_faces:
            keep_interior_faces = False
            if face in shell2.faces:
                keep_interior_faces = True
            contour_extract_inside, reference_shell = self.reference_shell(shell2, face)
            new_faces = face.set_operations_new_faces(intersecting_combinations, contour_extract_inside)
            valid_faces = self.get_subtraction_valid_faces(new_faces, faces, reference_shell,
                                                           shell2, keep_interior_faces)
            faces.extend(valid_faces)

        valid_faces = self.validate_intersection_substractions_faces(faces)

        return valid_faces

    def valid_intersection_faces(self, new_faces, valid_faces,
                                 reference_shell, shell2):
        faces = []
        for new_face in new_faces:
            inside_reference_shell = reference_shell.point_belongs(
                new_face.random_point_inside())
            if (inside_reference_shell or (self.face_on_shell(new_face) and shell2.face_on_shell(new_face))) \
                    and new_face not in valid_faces:
                faces.append(new_face)

        return faces

    def intersection_faces(self, shell2, intersecting_faces,
                           intersecting_combinations):
        faces = []
        for face in intersecting_faces:
            contour_extract_inside, reference_shell = \
                self.reference_shell(shell2, face)
            new_faces = face.set_operations_new_faces(
                intersecting_combinations, contour_extract_inside)
            valid_faces = self.valid_intersection_faces(
                new_faces, faces, reference_shell, shell2)
            faces.extend(valid_faces)

        valid_faces = self.validate_intersection_substractions_faces(faces)
        return valid_faces

    def set_operations_interior_face(self, new_face, faces, inside_reference_shell):
        if inside_reference_shell and new_face not in faces:
            return True
        if self.face_on_shell(new_face):
            return True
        return False

    def is_face_between_shells(self, shell2, face):
        if face.surface2d.inner_contours:
            normal_0 = face.surface2d.outer_contour.primitives[0].normal_vector()
            middle_point_0 = face.surface2d.outer_contour.primitives[0].middle_point()
            point1 = middle_point_0 + 0.0001 * normal_0
            point2 = middle_point_0 - 0.0001 * normal_0
            points = [point1, point2]
        else:
            points = [face.surface2d.outer_contour.center_of_mass()]

        for point in points:
            point3d = face.surface3d.point2d_to_3d(point)
            if face.point_belongs(point3d):
                normal1 = point3d - 0.00001 * face.surface3d.frame.w
                normal2 = point3d + 0.00001 * face.surface3d.frame.w
                if (self.point_belongs(normal1) and
                    shell2.point_belongs(normal2)) or \
                        (shell2.point_belongs(normal1) and
                         self.point_belongs(normal2)):
                    return True
        return False

    def set_operations_exterior_face(self, new_face, valid_faces, inside_reference_shell,
                                     list_coincident_faces, shell2):
        if new_face.area() < 1e-8:
            return False
        if new_face not in valid_faces and not inside_reference_shell:
            if list_coincident_faces:
                if self.is_face_between_shells(shell2, new_face):
                    return False
            return True
        return False

    def validate_set_operation(self, shell2, tol):
        """
        Verifies if two shells are valid for union or subtractions operations,
        that is, if they are disjointed or if one is totaly inside the other.

        If it returns an empty list, it means the two shells are valid to continue the
        operation.
        """
        if self.is_disjoint_from(shell2, tol):
            return [self, shell2]
        if self.is_inside_shell(shell2, resolution=0.01):
            return [shell2]
        if shell2.is_inside_shell(self, resolution=0.01):
            return [self]
        return []

    def is_clean(self):
        """
        Verifies if closed shell\'s faces are clean or
        if it is needed to be cleaned.

        :return: True if clean and False Otherwise
        """
        for face1, face2 in product(self.faces, repeat=2):
            if face1 != face2 and \
                    face1.surface3d.is_coincident(face2.surface3d) and \
                    face1.is_adjacent(face2):
                return False
        return True

    def union(self, shell2: 'ClosedShell3D', tol: float = 1e-8):
        """
        Given Two closed shells, it returns a new united ClosedShell3D object.

        """

        validate_set_operation = \
            self.validate_set_operation(shell2, tol)
        if validate_set_operation:
            return validate_set_operation
        list_coincident_faces = self.get_coincident_faces(shell2)
        face_combinations = self.intersecting_faces_combinations(shell2, list_coincident_faces, tol)
        intersecting_combinations = self.dict_intersecting_combinations(face_combinations, tol)
        intersecting_faces1, intersecting_faces2 = self.get_intersecting_faces(intersecting_combinations)
        intersecting_faces = intersecting_faces1 + intersecting_faces2
        faces = self.get_non_intersecting_faces(shell2, intersecting_faces) + \
            shell2.get_non_intersecting_faces(self, intersecting_faces)
        if len(faces) == len(self.faces + shell2.faces) and not intersecting_faces:
            return [self, shell2]
        new_valid_faces = self.union_faces(shell2, intersecting_faces,
                                           intersecting_combinations, list_coincident_faces)
        faces += new_valid_faces
        new_shell = ClosedShell3D(faces)
        return [new_shell]

    @staticmethod
    def get_faces_to_be_merged(union_faces):
        coincident_planes_faces = []
        for i, face1 in enumerate(union_faces):
            for j, face2 in enumerate(union_faces):
                if j != i and face1.surface3d.is_coincident(face2.surface3d):
                    if face1 not in coincident_planes_faces:
                        coincident_planes_faces.append(face1)
                    coincident_planes_faces.append(face2)
            if coincident_planes_faces:
                break
        return coincident_planes_faces

    @staticmethod
    def clean_faces(union_faces, list_new_faces):
        list_remove_faces = []
        if union_faces:
            for face1 in union_faces:
                for face2 in list_new_faces:
                    if face1.face_inside(face2):
                        list_remove_faces.append(face2)
                    elif face2.face_inside(face1):
                        list_remove_faces.append(face1)
        list_new_faces += union_faces
        for face in list_remove_faces:
            list_new_faces.remove(face)
        return list_new_faces

    def merge_faces(self):
        """
        Merges all shells' adjancents faces into one.

        """
        union_faces = self.faces
        finished = False
        list_new_faces = []
        count = 0
        while not finished:
            valid_coicident_faces = ClosedShell3D.get_faces_to_be_merged(union_faces)
            list_valid_coincident_faces = valid_coicident_faces[:]
            if valid_coicident_faces:
                list_new_faces += PlaneFace3D.merge_faces(valid_coicident_faces)
            for face in list_valid_coincident_faces:
                union_faces.remove(face)
            count += 1
            if (count >= len(self.faces) and not list_valid_coincident_faces):
                finished = True

        list_new_faces = self.clean_faces(union_faces, list_new_faces)

        self.faces = list_new_faces

    def subtract(self, shell2, tol=1e-8):
        """
        Given Two closed shells, it returns a new subtracted OpenShell3D.

        """
        validate_set_operation = self.validate_set_operation(shell2, tol)
        if validate_set_operation:
            return validate_set_operation

        list_coincident_faces = self.get_coincident_faces(shell2)
        face_combinations = self.intersecting_faces_combinations(
            shell2, list_coincident_faces, tol)

        intersecting_combinations = self.dict_intersecting_combinations(
            face_combinations, tol)

        if len(intersecting_combinations) == 0:
            return [self, shell2]

        intersecting_faces, _ = self.get_intersecting_faces(
            intersecting_combinations)

        faces = self.get_non_intersecting_faces(shell2, intersecting_faces)
        new_valid_faces = self.union_faces(shell2, intersecting_faces,
                                           intersecting_combinations,
                                           list_coincident_faces
                                           )
        faces += new_valid_faces
        return [OpenShell3D(faces)]

    def subtract_to_closed_shell(self, shell2: OpenShell3D, tol: float = 1e-8):
        """
        Given Two closed shells, it returns a new subtracted ClosedShell3D.

        :param shell2:
        :param tol:
        :return:
        """

        validate_set_operation = self.validate_set_operation(shell2, tol)
        if validate_set_operation:
            return validate_set_operation

        list_coincident_faces = self.get_coincident_faces(shell2)
        face_combinations = self.intersecting_faces_combinations(
            shell2, list_coincident_faces, tol)
        intersecting_combinations = self.dict_intersecting_combinations(
            face_combinations, tol)

        if len(intersecting_combinations) == 0:
            return [self, shell2]

        intersecting_faces1, intersecting_faces2 = self.get_intersecting_faces(
            intersecting_combinations)
        intersecting_faces = intersecting_faces1 + intersecting_faces2

        faces = self.get_non_intersecting_faces(shell2, intersecting_faces)
        faces += shell2.get_non_intersecting_faces(self, intersecting_faces, intersection_method=True)
        new_valid_faces = self.subtraction_faces(shell2, intersecting_faces, intersecting_combinations)
        faces += new_valid_faces
        new_shell = ClosedShell3D(faces)
        # new_shell.eliminate_not_valid_closedshell_faces()
        return [new_shell]

    def intersection(self, shell2, tol=1e-8):
        """
        Given two ClosedShell3D, it returns the new objet resulting
        from the intersection of the two.

        """
        validate_set_operation = self.validate_set_operation(
            shell2, tol)
        if validate_set_operation:
            return validate_set_operation
        list_coincident_faces = self.get_coincident_faces(shell2)
        face_combinations = self.intersecting_faces_combinations(shell2, list_coincident_faces, tol)
        intersecting_combinations = self.dict_intersecting_combinations(face_combinations, tol)

        if len(intersecting_combinations) == 0:
            return [self, shell2]

        intersecting_faces1, intersecting_faces2 = self.get_intersecting_faces(intersecting_combinations)
        intersecting_faces = intersecting_faces1 + intersecting_faces2
        faces = self.intersection_faces(shell2, intersecting_faces, intersecting_combinations)
        faces += self.get_non_intersecting_faces(shell2, intersecting_faces, intersection_method=True) + \
            shell2.get_non_intersecting_faces(self, intersecting_faces, intersection_method=True)
        new_shell = ClosedShell3D(faces)
        new_shell.eliminate_not_valid_closedshell_faces()
        return [new_shell]

    def eliminate_not_valid_closedshell_faces(self):
        nodes_with_2degrees = [node for node, degree in list(self.faces_graph.degree()) if degree <= 2]
        for node in nodes_with_2degrees:
            neighbors = nx.neighbors(self.faces_graph, node)
            for neighbor_node in neighbors:
                for face in self.faces:
                    if self.faces_graph.edges[(node, neighbor_node)]['edge'] in face.outer_contour3d.primitives:
                        self.faces.remove(face)
                        break
        self._faces_graph = None


class OpenTriangleShell3D(OpenShell3D):
    """
    A 3D open shell composed of multiple triangle faces.

    This class represents a 3D open shell, which is a collection of connected
    triangle faces with no volume. It is a subclass of the `OpenShell3D` class
    and inherits all of its attributes and methods.

    :param faces: The triangle faces of the shell.
    :type faces: List[`Triangle3D`]
    :param color: The color of the shell.
    :type color: Tuple[float, float, float]
    :param alpha: The transparency of the shell, should be a value in the range (0, 1).
    :type alpha: float
    :param name: The name of the shell.
    :type name: str
    """

    def __init__(self, faces: List[Triangle3D],
                 color: Tuple[float, float, float] = None,
                 alpha: float = 1., name: str = ''):
        OpenShell3D.__init__(self, faces=faces, color=color, alpha=alpha, name=name)

    def point_on_shell(self, point: volmdlr.Point3D):
        for face in self.faces:
            # TODO: why the first check?
            if (face.surface3d.point_on_plane(point) and face.point_belongs(point)) or \
                    face.outer_contour3d.point_over_contour(point, abs_tol=1e-7):
                return True
        return False

    def to_mesh_data(self):
        positions = npy.array(3 * len(self.faces), 3)
        faces = npy.array(len(self.faces), 3)
        for i, triangle_face in enumerate(self.faces):
            i1 = 3 * i
            i2 = i1 + 1
            i3 = i1 + 2
            positions[i1, 0] = triangle_face.points[0].x
            positions[i1, 1] = triangle_face.points[0].y
            positions[i1, 2] = triangle_face.points[0].z
            positions[i2, 0] = triangle_face.points[1].x
            positions[i2, 1] = triangle_face.points[1].y
            positions[i2, 2] = triangle_face.points[1].z
            positions[i3, 0] = triangle_face.points[2].x
            positions[i3, 1] = triangle_face.points[2].y
            positions[i3, 2] = triangle_face.points[2].z

            faces[i, 0] = i1
            faces[i, 1] = i2
            faces[i, 2] = i3

        return positions, faces

    @classmethod
    def from_mesh_data(cls, positions, faces):
        triangles = []
        points = [volmdlr.core.Point3D(px, py, pz) for px, py, pz in positions]
        for i1, i2, i3 in faces:
            triangles.append(Triangle3D(points[i1], points[i2], points[i3]))
        return cls(triangles)


class ClosedTriangleShell3D(ClosedShell3D, OpenTriangleShell3D):
    """
        A 3D closed shell composed of multiple triangle faces.

    This class represents a 3D closed shell, which is a collection of connected
    triangle faces with a volume. It is a subclass of both the `ClosedShell3D`
    and `OpenTriangleShell3D` classes and inherits all of their attributes and
    methods.

    :param faces: The triangle faces of the shell.
    :type faces: List[`Triangle3D`]
    :param color: The color of the shell.
    :type color: Tuple[float, float, float]
    :param alpha: The transparency of the shell, should be a value in the range (0, 1).
    :type alpha: float
    :param name: The name of the shell.
    :type name: str
    """

    def __init__(self, faces: List[Triangle3D],
                 color: Tuple[float, float, float] = None,
                 alpha: float = 1., name: str = ''):
        OpenTriangleShell3D.__init__(self, faces=faces, color=color, alpha=alpha, name=name)<|MERGE_RESOLUTION|>--- conflicted
+++ resolved
@@ -192,11 +192,7 @@
         point_index = {p: i for i, p in enumerate(points)}
         holes = []
         for inner_contour in self.inner_contours:
-<<<<<<< HEAD
-            inner_polygon = inner_contour.to_polygon(angle_resolution=9)
-=======
             inner_polygon = inner_contour.to_polygon(angle_resolution=10, discretize_line=triangulates_with_grid)
->>>>>>> c373581e
             inner_polygon_nodes = [vmd.Node2D.from_point(p) for p in inner_polygon.points]
             for point in inner_polygon_nodes:
                 if point not in point_index:
