"""
Surfaces & faces
"""

import math
import warnings
from itertools import chain, product
from typing import Any, Dict, List, Tuple

import matplotlib.pyplot as plt
import networkx as nx
import numpy as npy
import scipy as scp
import scipy.optimize as opt
import triangle as triangle_lib

from geomdl import NURBS, BSpline, utilities
from geomdl.construct import extract_curves
from geomdl.fitting import approximate_surface, interpolate_surface
from geomdl.operations import split_surface_u, split_surface_v
from trimesh import Trimesh

from dessia_common.core import DessiaObject  # isort: skip

import volmdlr.bspline_compiled
import volmdlr.core
import volmdlr.core_compiled
import volmdlr.display as vmd
import volmdlr.edges as vme
import volmdlr.geometry
import volmdlr.grid
import volmdlr.utils.parametric as vm_parametric
import volmdlr.wires
# import dessia_common
from volmdlr.utils.parametric import array_range_search


# import matplotlib.tri as plt_tri
# from pygeodesic import geodesic


# import matplotlib.tri as plt_tri
# from pygeodesic import geodesic


def knots_vector_inv(knots_vector):
    """
    Compute knot elements and multiplicities based on the global knot vector.

    """

    knots = sorted(set(knots_vector))
    multiplicities = [knots_vector.count(knot) for knot in knots]

    return knots, multiplicities


class Surface2D(volmdlr.core.Primitive2D):
    """
    A surface bounded by an outer contour.

    """

    def __init__(self, outer_contour: volmdlr.wires.Contour2D,
                 inner_contours: List[volmdlr.wires.Contour2D],
                 name: str = 'name'):
        self.outer_contour = outer_contour
        self.inner_contours = inner_contours

        volmdlr.core.Primitive2D.__init__(self, name=name)

    def copy(self):
        """
        Copies the surface2d.

        """
        return self.__class__(outer_contour=self.outer_contour.copy(),
                              inner_contours=[c.copy() for c in self.inner_contours],
                              name=self.name)

    def area(self):
        """
        Computes the area of the surface.

        """
        return self.outer_contour.area() - sum(contour.area() for contour in self.inner_contours)

    def second_moment_area(self, point: volmdlr.Point2D):
        """
        Computes the second moment area of the surface.

        """
        i_x, i_y, i_xy = self.outer_contour.second_moment_area(point)
        for contour in self.inner_contours:
            i_xc, i_yc, i_xyc = contour.second_moment_area(point)
            i_x -= i_xc
            i_y -= i_yc
            i_xy -= i_xyc
        return i_x, i_y, i_xy

    def center_of_mass(self):
        """
        Compute the center of mass of the 2D surface.

        :return: The center of mass of the surface.
        :rtype: :class:`volmdlr.Point2D`
        """
        center = self.outer_contour.area() * self.outer_contour.center_of_mass()
        for contour in self.inner_contours:
            center -= contour.area() * contour.center_of_mass()
        return center / self.area()

    def point_belongs(self, point2d: volmdlr.Point2D):
        """
        Check whether a point belongs to the 2D surface.

        :param point2d: The point to check.
        :type point2d: :class:`volmdlr.Point2D`
        :return: True if the point belongs to the surface, False otherwise.
        :rtype: bool
        """
        if not self.outer_contour.point_belongs(point2d):
            if self.outer_contour.point_over_contour(point2d):
                return True
            return False

        for inner_contour in self.inner_contours:
            if inner_contour.point_belongs(point2d) and not inner_contour.point_over_contour(point2d):
                return False
        return True

    def random_point_inside(self):
        """
        Generate a random point inside the 2D surface.

        Taking into account any inner contours (holes) it may have.

        :return: A random point inside the surface.
        :rtype: :class:`volmdlr.Point2D`
        """
        valid_point = False
        point_inside_outer_contour = None
        while not valid_point:
            point_inside_outer_contour = self.outer_contour.random_point_inside()
            inside_inner_contour = False
            for inner_contour in self.inner_contours:
                if inner_contour.point_belongs(point_inside_outer_contour):
                    inside_inner_contour = True
            if not inside_inner_contour and \
                    point_inside_outer_contour is not None:
                valid_point = True

        return point_inside_outer_contour

    def triangulation(self, number_points_x: int = 15, number_points_y: int = 15):
        """
        Triangulates the Surface2D using the Triangle library.

        :param number_points_x: Number of discretization points in x direction.
        :type number_points_x: int
        :param number_points_y: Number of discretization points in y direction.
        :type number_points_y: int
        :return: The triangulated surface as a display mesh.
        :rtype: :class:`volmdlr.display.DisplayMesh2D`
        """
        area = self.bounding_rectangle().area()
        tri_opt = "p"
        if area == 0.:
            return vmd.DisplayMesh2D([], triangles=[])

        triangulates_with_grid = number_points_x > 0 or number_points_y > 0

        outer_polygon = self.outer_contour.to_polygon(angle_resolution=10, discretize_line=triangulates_with_grid)

        if not self.inner_contours and not triangulates_with_grid:
            return outer_polygon.triangulation()

        points_grid, x, y, grid_point_index = outer_polygon.grid_triangulation_points(number_points_x=number_points_x,
                                                                                      number_points_y=number_points_y)
        points = [vmd.Node2D(*p) for p in outer_polygon.points]
        vertices = [(p.x, p.y) for p in points]
        n = len(points)
        segments = [(i, i + 1) for i in range(n - 1)]
        segments.append((n - 1, 0))

        if not self.inner_contours:  # No holes
            vertices_grid = [(p.x, p.y) for p in points_grid]
            vertices.extend(vertices_grid)
            tri = {'vertices': npy.array(vertices).reshape((-1, 2)),
                   'segments': npy.array(segments).reshape((-1, 2)),
                   }
            t = triangle_lib.triangulate(tri, tri_opt)
            triangles = t['triangles'].tolist()
            np = t['vertices'].shape[0]
            points = [vmd.Node2D(*t['vertices'][i, :]) for i in range(np)]
            return vmd.DisplayMesh2D(points, triangles=triangles, edges=None)

        point_index = {p: i for i, p in enumerate(points)}
        holes = []
        for inner_contour in self.inner_contours:
            inner_polygon = inner_contour.to_polygon(angle_resolution=10, discretize_line=triangulates_with_grid)
            inner_polygon_nodes = [vmd.Node2D.from_point(p) for p in inner_polygon.points]
            for point in inner_polygon_nodes:
                if point not in point_index:
                    points.append(point)
                    vertices.append((point.x, point.y))
                    point_index[point] = n
                    n += 1

            for point1, point2 in zip(inner_polygon_nodes[:-1],
                                      inner_polygon_nodes[1:]):
                segments.append((point_index[point1], point_index[point2]))
            segments.append((point_index[inner_polygon_nodes[-1]], point_index[inner_polygon_nodes[0]]))
            rpi = inner_polygon.barycenter()
            if not inner_polygon.point_belongs(rpi, include_edge_points=False):
                rpi = inner_polygon.random_point_inside(include_edge_points=False)
            holes.append([rpi.x, rpi.y])

            if triangulates_with_grid:
                # removes with a region search the grid points that are in the inner contour
                xmin, xmax, ymin, ymax = inner_polygon.bounding_rectangle.bounds()
                x_grid_range = array_range_search(x, xmin, xmax)
                y_grid_range = array_range_search(y, ymin, ymax)
                for i in x_grid_range:
                    for j in y_grid_range:
                        point = grid_point_index.get((i, j))
                        if not point:
                            continue
                        if inner_polygon.point_belongs(point):
                            points_grid.remove(point)
                            grid_point_index.pop((i, j))

        if triangulates_with_grid:
            vertices_grid = [(p.x, p.y) for p in points_grid]
            vertices.extend(vertices_grid)

        tri = {'vertices': npy.array(vertices).reshape((-1, 2)),
               'segments': npy.array(segments).reshape((-1, 2)),
               'holes': npy.array(holes).reshape((-1, 2))
               }
        t = triangle_lib.triangulate(tri, tri_opt)
        triangles = t['triangles'].tolist()
        np = t['vertices'].shape[0]
        points = [vmd.Node2D(*t['vertices'][i, :]) for i in range(np)]
        return vmd.DisplayMesh2D(points, triangles=triangles, edges=None)

    def split_by_lines(self, lines):
        """
        Returns a list of cutted surfaces given by the lines provided as argument.
        """
        cutted_surfaces = []
        iteration_surfaces = self.cut_by_line(lines[0])

        for line in lines[1:]:
            iteration_surfaces2 = []
            for surface in iteration_surfaces:
                line_cutted_surfaces = surface.cut_by_line(line)

                llcs = len(line_cutted_surfaces)

                if llcs == 1:
                    cutted_surfaces.append(line_cutted_surfaces[0])
                else:
                    iteration_surfaces2.extend(line_cutted_surfaces)

            iteration_surfaces = iteration_surfaces2[:]

        cutted_surfaces.extend(iteration_surfaces)
        return cutted_surfaces

    def split_regularly(self, n):
        """
        Split in n slices.
        """
        bounding_rectangle = self.outer_contour.bounding_rectangle
        lines = []
        for i in range(n - 1):
            xi = bounding_rectangle[0] + (i + 1) * (bounding_rectangle[1] - bounding_rectangle[0]) / n
            lines.append(vme.Line2D(volmdlr.Point2D(xi, 0),
                                    volmdlr.Point2D(xi, 1)))
        return self.split_by_lines(lines)

    def cut_by_line(self, line: vme.Line2D):
        """
        Returns a list of cutted Surface2D by the given line.

        :param line: The line to cut the Surface2D with.
        :type line: :class:`volmdlr.edges.Line2D`
        :return: A list of 2D surfaces resulting from the cut.
        :rtype: List[:class:`volmdlr.faces.Surface2D`]
        """
        surfaces = []
        splitted_outer_contours = self.outer_contour.cut_by_line(line)
        splitted_inner_contours_table = []
        for inner_contour in self.inner_contours:
            splitted_inner_contours = inner_contour.cut_by_line(line)
            splitted_inner_contours_table.append(splitted_inner_contours)

        # First part of the external contour
        for outer_split in splitted_outer_contours:
            inner_contours = []
            for splitted_inner_contours in splitted_inner_contours_table:
                for inner_split in splitted_inner_contours:
                    inner_split.order_contour()
                    point = inner_split.random_point_inside()
                    if outer_split.point_belongs(point):
                        inner_contours.append(inner_split)

            if inner_contours:
                surface2d = self.from_contours(outer_split, inner_contours)
                surfaces.append(surface2d)
            else:
                surfaces.append(Surface2D(outer_split, []))
        return surfaces

    def line_crossings(self, line: vme.Line2D):
        """
        Find intersection points between a line and the 2D surface.

        :param line: The line to intersect with the shape.
        :type line: :class:`volmdlr.edges.Line2D`
        :return: A list of intersection points sorted by increasing abscissa
            along the line. Each intersection point is a tuple
            (point, primitive) where point is the intersection point and
            primitive is the intersected primitive.
        :rtype: List[Tuple[:class:`volmdlr.Point2D`,
            :class:`volmdlr.core.Primitive2D`]]

        """
        intersection_points = []
        for primitive in self.outer_contour.primitives:
            for p in primitive.line_crossings(line):
                if (p, primitive) not in intersection_points:
                    intersection_points.append((p, primitive))
        for inner_contour in self.inner_contours:
            for primitive in inner_contour.primitives:
                for p in primitive.line_crossings(line):
                    if (p, primitive) not in intersection_points:
                        intersection_points.append((p, primitive))
        return sorted(intersection_points, key=lambda ip: line.abscissa(ip[0]))

    def split_at_centers(self):
        """
        Split in n slices.
        # TODO: is this used ?

        """

        cutted_contours = []
        c1 = self.inner_contours[0].center_of_mass()
        c2 = self.inner_contours[1].center_of_mass()
        cut_line = vme.Line2D(c1, c2)

        iteration_contours2 = []

        sc = self.cut_by_line(cut_line)

        iteration_contours2.extend(sc)

        iteration_contours = iteration_contours2[:]
        cutted_contours.extend(iteration_contours)

        return cutted_contours

    def cut_by_line2(self, line):
        """
        Cuts a Surface2D with line (2).

        :param line: DESCRIPTION
        :type line: TYPE
        :raises NotImplementedError: DESCRIPTION
        :return: DESCRIPTION
        :rtype: TYPE

        """

        all_contours = []
        inner_1 = self.inner_contours[0]
        inner_2 = self.inner_contours[1]

        inner_intersections_1 = inner_1.line_intersections(line)
        inner_intersections_2 = inner_2.line_intersections(line)

        arc1, arc2 = inner_1.split(inner_intersections_1[1],
                                   inner_intersections_1[0])
        arc3, arc4 = inner_2.split(inner_intersections_2[1],
                                   inner_intersections_2[0])
        new_inner_1 = volmdlr.wires.Contour2D([arc1, arc2])
        new_inner_2 = volmdlr.wires.Contour2D([arc3, arc4])

        intersections = [(inner_intersections_1[0], arc1), (inner_intersections_1[1], arc2)]
        intersections += self.outer_contour.line_intersections(line)
        intersections.append((inner_intersections_2[0], arc3))
        intersections.append((inner_intersections_2[1], arc4))
        intersections += self.outer_contour.line_intersections(line)

        if not intersections:
            all_contours.extend([self])
        if len(intersections) < 4:
            return [self]
        if len(intersections) >= 4:
            if isinstance(intersections[0][0], volmdlr.Point2D) and \
                    isinstance(intersections[1][0], volmdlr.Point2D):
                ip1, ip2 = sorted(
                    [new_inner_1.primitives.index(intersections[0][1]),
                     new_inner_1.primitives.index(intersections[1][1])])
                ip5, ip6 = sorted(
                    [new_inner_2.primitives.index(intersections[4][1]),
                     new_inner_2.primitives.index(intersections[5][1])])
                ip3, ip4 = sorted(
                    [self.outer_contour.primitives.index(intersections[2][1]),
                     self.outer_contour.primitives.index(intersections[3][1])])

                # sp11, sp12 = intersections[2][1].split(intersections[2][0])
                # sp21, sp22 = intersections[3][1].split(intersections[3][0])
                sp33, sp34 = intersections[6][1].split(intersections[6][0])
                sp44, sp43 = intersections[7][1].split(intersections[7][0])

                primitives1 = [volmdlr.edges.LineSegment2D(intersections[6][0], intersections[1][0]),
                               new_inner_1.primitives[ip1],
                               volmdlr.edges.LineSegment2D(intersections[0][0], intersections[5][0]),
                               new_inner_2.primitives[ip5],
                               volmdlr.edges.LineSegment2D(intersections[4][0], intersections[7][0]),
                               sp44
                               ]
                primitives1.extend(self.outer_contour.primitives[ip3 + 1:ip4])
                primitives1.append(sp34)

                primitives2 = [volmdlr.edges.LineSegment2D(intersections[7][0], intersections[4][0]),
                               new_inner_2.primitives[ip6],
                               volmdlr.edges.LineSegment2D(intersections[5][0], intersections[0][0]),
                               new_inner_1.primitives[ip2],
                               volmdlr.edges.LineSegment2D(intersections[1][0], intersections[6][0]),
                               sp33
                               ]

                primitives2.extend(self.outer_contour.primitives[:ip3].reverse())
                primitives2.append(sp43)

                all_contours.extend([volmdlr.wires.Contour2D(primitives1),
                                     volmdlr.wires.Contour2D(primitives2)])

            else:
                raise NotImplementedError(
                    'Non convex contour not supported yet')
                # raise NotImplementedError(
                #     '{} intersections not supported yet'.format(
                #         len(intersections)))

        return all_contours

    # def cut_by_line3(self, line):
    #     """
    #     Cuts a Surface2D with line (2).
    #
    #     :param line: DESCRIPTION
    #     :type line: TYPE
    #     :raises NotImplementedError: DESCRIPTION
    #     :return: DESCRIPTION
    #     :rtype: TYPE
    #
    #     """
    #
    #     # ax=self.outer_contour.plot()
    #     all_contours = []
    #     inner = self.inner_contours[0]
    #     inner_2 = self.inner_contours[1]
    #     inner_3 = self.inner_contours[2]
    #
    #     c = inner.center_of_mass()
    #     c_2 = inner_2.center_of_mass()
    #     c_3 = inner_3.center_of_mass()
    #     direction_vector = line.normal_vector()
    #     direction_line = vme.Line2D(c, volmdlr.Point2D(
    #         (direction_vector.y * c.x - direction_vector.x * c.y) / (
    #             direction_vector.y), 0))
    #     direction_line_2 = vme.Line2D(c_2, volmdlr.Point2D(
    #         (direction_vector.y * c_2.x - direction_vector.x * c_2.y) / (
    #             direction_vector.y), 0))
    #
    #     direction_line_3 = vme.Line2D(c_3, volmdlr.Point2D(
    #         (direction_vector.y * c_3.x - direction_vector.x * c_3.y) / (
    #             direction_vector.y), 0))
    #     inner_intersections = inner.line_intersections(direction_line)
    #     inner_intersections_2 = inner_2.line_intersections(direction_line_2)
    #     inner_intersections_3 = inner_3.line_intersections(direction_line_3)
    #     arc1, arc2 = inner.split(inner_intersections[1],
    #                              inner_intersections[0])
    #     arc3, arc4 = inner_2.split(inner_intersections_2[1],
    #                                inner_intersections_2[0])
    #     arc5, arc6 = inner_3.split(inner_intersections_3[1],
    #                                inner_intersections_3[0])
    #     new_inner = volmdlr.wires.Contour2D([arc1, arc2])
    #     new_inner_2 = volmdlr.wires.Contour2D([arc3, arc4])
    #     new_inner_3 = volmdlr.wires.Contour2D([arc5, arc6])
    #     intersections = [(inner_intersections[0], arc1), (inner_intersections[1], arc2)]
    #
    #     if len(self.outer_contour.line_intersections(direction_line)) > 2:
    #
    #         intersections.append(
    #             self.outer_contour.line_intersections(direction_line)[0])
    #         intersections.append(
    #             self.outer_contour.line_intersections(direction_line)[2])
    #     else:
    #         intersections.append(
    #             self.outer_contour.line_intersections(direction_line)[0])
    #         intersections.append(
    #             self.outer_contour.line_intersections(direction_line)[1])
    #     intersections.append((inner_intersections_2[0], arc3))
    #     intersections.append((inner_intersections_2[1], arc4))
    #     if len(self.outer_contour.line_intersections(direction_line_2)) > 2:
    #         intersections.append(
    #             self.outer_contour.line_intersections(direction_line_2)[0])
    #         intersections.append(
    #             self.outer_contour.line_intersections(direction_line_2)[2])
    #     else:
    #         intersections.append(
    #             self.outer_contour.line_intersections(direction_line_2)[0])
    #         intersections.append(
    #             self.outer_contour.line_intersections(direction_line_2)[1])
    #     intersections.append((inner_intersections_3[0], arc5))
    #     intersections.append((inner_intersections_3[1], arc6))
    #     if len(self.outer_contour.line_intersections(direction_line_3)) > 2:
    #
    #         intersections.append(
    #             self.outer_contour.line_intersections(direction_line_3)[0])
    #         intersections.append(
    #             self.outer_contour.line_intersections(direction_line_3)[2])
    #     else:
    #         intersections.append(
    #             self.outer_contour.line_intersections(direction_line_3)[0])
    #         intersections.append(
    #             self.outer_contour.line_intersections(direction_line_3)[1])
    #
    #     if isinstance(intersections[0][0], volmdlr.Point2D) and \
    #             isinstance(intersections[1][0], volmdlr.Point2D):
    #         ip1, ip2 = sorted([new_inner.primitives.index(intersections[0][1]),
    #                            new_inner.primitives.index(
    #                                intersections[1][1])])
    #         ip5, ip6 = sorted(
    #             [new_inner_2.primitives.index(intersections[4][1]),
    #              new_inner_2.primitives.index(intersections[5][1])])
    #         ip7, ip8 = sorted(
    #             [new_inner_3.primitives.index(intersections[8][1]),
    #              new_inner_3.primitives.index(intersections[9][1])])
    #         ip3, ip4 = sorted(
    #             [self.outer_contour.primitives.index(intersections[2][1]),
    #              self.outer_contour.primitives.index(intersections[3][1])])
    #
    #         sp11, sp12 = intersections[2][1].split(intersections[2][0])
    #         sp21, sp22 = intersections[3][1].split(intersections[3][0])
    #         sp33, sp34 = intersections[6][1].split(intersections[6][0])
    #         sp44, sp43 = intersections[7][1].split(intersections[7][0])
    #         sp55, sp56 = intersections[10][1].split(intersections[10][0])
    #         sp66, sp65 = intersections[11][1].split(intersections[11][0])
    #
    #         primitives1 = []
    #         primitives1.append(volmdlr.edges.LineSegment2D(intersections[7][0],
    #                                                        intersections[5][0]))
    #         primitives1.append(new_inner_2.primitives[ip5])
    #         primitives1.append(volmdlr.edges.LineSegment2D(intersections[6][0],
    #                                                        intersections[4][0]))
    #         primitives1.append(sp33)
    #         primitives1.append(sp43)
    #
    #         primitives2 = []
    #         primitives2.append(volmdlr.edges.LineSegment2D(intersections[6][0],
    #                                                        intersections[4][0]))
    #         primitives2.append(new_inner_2.primitives[ip6])
    #         primitives2.append(volmdlr.edges.LineSegment2D(intersections[5][0],
    #                                                        intersections[7][0]))
    #         primitives2.append(volmdlr.edges.LineSegment2D(intersections[7][0],
    #                                                        intersections[11][0]))
    #         primitives2.append(
    #             vme.LineSegment2D(intersections[11][0],
    #                                         intersections[9][0]))
    #         primitives2.append(new_inner_3.primitives[ip7])
    #         primitives2.append(volmdlr.edges.LineSegment2D(intersections[8][0],
    #                                                        intersections[10][0]))
    #         primitives2.append(sp34)
    #
    #         primitives3 = []
    #         primitives3.append(
    #             vme.LineSegment2D(intersections[10][0],
    #                                         intersections[8][0]))
    #         primitives3.append(new_inner_3.primitives[ip8])
    #         primitives3.append(volmdlr.edges.LineSegment2D(intersections[9][0],
    #                                                        intersections[11][0]))
    #         primitives3.append(sp22)
    #         primitives3.append(volmdlr.edges.LineSegment2D(intersections[3][0],
    #                                                        intersections[1][0]))
    #         primitives3.append(new_inner.primitives[ip1])
    #         primitives3.append(vme.LineSegment2D(intersections[0][0],
    #                                                        intersections[2][
    #                                                            0]))
    #         primitives3.append(vme.LineSegment2D(intersections[2][0],
    #                                                        intersections[10][
    #                                                            0]))
    #
    #         primitives4 = [volmdlr.edges.LineSegment2D(intersections[3][0],
    #                                                    intersections[1][0])]
    #         a = volmdlr.edges.Arc2D(new_inner.primitives[ip2].end,
    #                                 new_inner.primitives[ip2].interior,
    #                                 new_inner.primitives[ip2].start)
    #         primitives4.append(a)
    #         primitives4.append(volmdlr.edges.LineSegment2D(intersections[0][0],
    #                                                        intersections[2][0]))
    #         primitives4.append(sp12)
    #         primitives4.append(sp21)
    #
    #         # Contour2D(primitives1),Contour2D(primitives2),
    #         #                      Contour2D(primitives3),
    #         all_contours.extend([volmdlr.wires.Contour2D(primitives4)])
    #
    #     else:
    #         raise NotImplementedError(
    #             f'{len(intersections)} intersections not supported yet')
    #
    #     return all_contours

    def bounding_rectangle(self):
        """
        Returns bounding rectangle.

        :return: Returns a python object with useful methods
        :rtype: :class:`volmdlr.core.BoundingRectangle

        """

        return self.outer_contour.bounding_rectangle

    @classmethod
    def from_contours(cls, outer_contour, inner_contours):
        surface2d_inner_contours = []
        surface2d_outer_contour = outer_contour
        for inner_contour in inner_contours:
            if surface2d_outer_contour.shared_primitives_extremities(
                    inner_contour):
                # inner_contour will be merged with outer_contour
                merged_contours = surface2d_outer_contour.merge_with(
                    inner_contour)
                if len(merged_contours) >= 2:
                    raise NotImplementedError
                surface2d_outer_contour = merged_contours[0]
            else:
                # inner_contour will be added to the inner contours of the
                # Surface2D
                surface2d_inner_contours.append(inner_contour)
        return cls(surface2d_outer_contour, surface2d_inner_contours)

    def plot(self, ax=None, color='k', alpha=1, equal_aspect=False):

        if ax is None:
            _, ax = plt.subplots()
        self.outer_contour.plot(ax=ax, color=color, alpha=alpha,
                                equal_aspect=equal_aspect)
        for inner_contour in self.inner_contours:
            inner_contour.plot(ax=ax, color=color, alpha=alpha,
                               equal_aspect=equal_aspect)

        if equal_aspect:
            ax.set_aspect('equal')

        ax.margins(0.1)
        return ax

    def axial_symmetry(self, line):
        """
        Finds out the symmetric surface2d according to a line.

        """

        outer_contour = self.outer_contour.axial_symmetry(line)
        inner_contours = []
        if self.inner_contours:
            inner_contours = [contour.axial_symmetry(line) for contour in self.inner_contours]

        return self.__class__(outer_contour=outer_contour,
                              inner_contours=inner_contours)

    def rotation(self, center, angle):

        outer_contour = self.outer_contour.rotation(center, angle)
        if self.inner_contours:
            inner_contours = [contour.rotation(center, angle) for contour in self.inner_contours]
        else:
            inner_contours = []

        return self.__class__(outer_contour, inner_contours)

    def rotation_inplace(self, center, angle):

        new_surface2d = self.rotation(center, angle)
        self.outer_contour = new_surface2d.outer_contour
        self.inner_contours = new_surface2d.inner_contours

    def translation(self, offset: volmdlr.Vector2D):
        outer_contour = self.outer_contour.translation(offset)
        inner_contours = [contour.translation(offset) for contour in self.inner_contours]
        return self.__class__(outer_contour, inner_contours)

    def translation_inplace(self, offset: volmdlr.Vector2D):
        new_contour = self.translation(offset)
        self.outer_contour = new_contour.outer_contour
        self.inner_contours = new_contour.inner_contours

    def frame_mapping(self, frame: volmdlr.Frame2D, side: str):
        outer_contour = self.outer_contour.frame_mapping(frame, side)
        inner_contours = [contour.frame_mapping(frame, side) for contour in self.inner_contours]
        return self.__class__(outer_contour, inner_contours)

    def frame_mapping_inplace(self, frame: volmdlr.Frame2D, side: str):
        new_contour = self.frame_mapping(frame, side)
        self.outer_contour = new_contour.outer_contour
        self.inner_contours = new_contour.inner_contours

    def geo_lines(self):  # , mesh_size_list=None):
        """
        Gets the lines that define a Surface2D in a .geo file.
        """

        i, p = None, None
        lines, line_surface, lines_tags = [], [], []
        point_account, line_account, line_loop_account = 0, 0, 1
        for c, contour in enumerate(list(chain(*[[self.outer_contour], self.inner_contours]))):

            if isinstance(contour, volmdlr.wires.Circle2D):
                points = [volmdlr.Point2D(contour.center.x - contour.radius, contour.center.y),
                          contour.center,
                          volmdlr.Point2D(contour.center.x + contour.radius, contour.center.y)]
                index = []
                for i, point in enumerate(points):
                    lines.append(point.get_geo_lines(tag=point_account + i + 1,
                                                     point_mesh_size=None))
                    index.append(point_account + i + 1)

                lines.append('Circle(' + str(line_account + 1) +
                             ') = {' + str(index[0]) + ', ' + str(index[1]) + ', ' + str(index[2]) + '};')
                lines.append('Circle(' + str(line_account + 2) +
                             ') = {' + str(index[2]) + ', ' + str(index[1]) + ', ' + str(index[0]) + '};')

                lines_tags.append(line_account + 1)
                lines_tags.append(line_account + 2)

                lines.append('Line Loop(' + str(c + 1) + ') = {' + str(lines_tags)[1:-1] + '};')
                line_surface.append(line_loop_account)

                point_account = point_account + 2 + 1
                line_account, line_loop_account = line_account + 1 + 1, line_loop_account + 1
                lines_tags = []

            elif isinstance(contour, (volmdlr.wires.Contour2D, volmdlr.wires.ClosedPolygon2D)):
                if not isinstance(contour, volmdlr.wires.ClosedPolygon2D):
                    contour = contour.to_polygon(1)
                for i, point in enumerate(contour.points):
                    lines.append(point.get_geo_lines(tag=point_account + i + 1,
                                                     point_mesh_size=None))

                for p, primitive in enumerate(contour.primitives):
                    if p != len(contour.primitives) - 1:
                        lines.append(primitive.get_geo_lines(tag=line_account + p + 1,
                                                             start_point_tag=point_account + p + 1,
                                                             end_point_tag=point_account + p + 2))
                    else:
                        lines.append(primitive.get_geo_lines(tag=line_account + p + 1,
                                                             start_point_tag=point_account + p + 1,
                                                             end_point_tag=point_account + 1))
                    lines_tags.append(line_account + p + 1)

                lines.append('Line Loop(' + str(c + 1) + ') = {' + str(lines_tags)[1:-1] + '};')
                line_surface.append(line_loop_account)
                point_account = point_account + i + 1
                line_account, line_loop_account = line_account + p + 1, line_loop_account + 1
                lines_tags = []

        lines.append('Plane Surface(' + str(1) + ') = {' + str(line_surface)[1:-1] + '};')

        return lines

    def mesh_lines(self,
                   factor: float,
                   curvature_mesh_size: int = None,
                   min_points: int = None,
                   initial_mesh_size: float = 5):
        """
        Gets the lines that define mesh parameters for a Surface2D, to be added to a .geo file.

        :param factor: A float, between 0 and 1, that describes the mesh quality
        (1 for coarse mesh - 0 for fine mesh)
        :type factor: float
        :param curvature_mesh_size: Activate the calculation of mesh element sizes based on curvature
        (with curvature_mesh_size elements per 2*Pi radians), defaults to 0
        :type curvature_mesh_size: int, optional
        :param min_points: Check if there are enough points on small edges (if it is not, we force to have min_points
        on that edge), defaults to None
        :type min_points: int, optional
        :param initial_mesh_size: If factor=1, it will be initial_mesh_size elements per dimension, defaults to 5
        :type initial_mesh_size: float, optional

        :return: A list of lines that describe mesh parameters
        :rtype: List[str]
        """

        lines = []
        if factor == 0:
            factor = 1e-3

        size = (math.sqrt(self.area()) / initial_mesh_size) * factor

        if min_points:
            primitives, primitives_length = [], []
            for _, contour in enumerate(list(chain(*[[self.outer_contour], self.inner_contours]))):
                if isinstance(contour, volmdlr.wires.Circle2D):
                    primitives.append(contour)
                    primitives.append(contour)
                    primitives_length.append(contour.length() / 2)
                    primitives_length.append(contour.length() / 2)
                else:
                    for p, primitive in enumerate(contour.primitives):
                        if ((primitive not in primitives)
                                and (primitive.reverse() not in primitives)):
                            primitives.append(primitive)
                            primitives_length.append(primitive.length())

            for i, length in enumerate(primitives_length):
                if length < min_points * size:
                    lines.append('Transfinite Curve {' + str(i) + '} = ' + str(min_points) + ' Using Progression 1;')

        lines.append('Field[1] = MathEval;')
        lines.append('Field[1].F = "' + str(size) + '";')
        lines.append('Background Field = 1;')
        if curvature_mesh_size:
            lines.append('Mesh.MeshSizeFromCurvature = ' + str(curvature_mesh_size) + ';')

        # lines.append('Coherence;')

        return lines

    def to_geo(self, file_name: str,
               factor: float, **kwargs):
        # curvature_mesh_size: int = None,
        # min_points: int = None,
        # initial_mesh_size: float = 5):
        """
        Gets the .geo file for the Surface2D.
        """

        for element in [('curvature_mesh_size', 0), ('min_points', None), ('initial_mesh_size', 5)]:
            if element[0] not in kwargs:
                kwargs[element[0]] = element[1]

        lines = self.geo_lines()
        lines.extend(self.mesh_lines(factor, kwargs['curvature_mesh_size'],
                                     kwargs['min_points'], kwargs['initial_mesh_size']))

        with open(file_name + '.geo', 'w', encoding="utf-8") as f:
            for line in lines:
                f.write(line)
                f.write('\n')
        f.close()

    def to_msh(self, file_name: str, mesh_dimension: int,
               factor: float, **kwargs):
        # curvature_mesh_size: int = 0,
        # min_points: int = None,
        # initial_mesh_size: float = 5):
        """
        Gets .msh file for the Surface2D generated by gmsh.

        :param file_name: The msh. file name
        :type file_name: str
        :param mesh_dimension: The mesh dimesion (1: 1D-Edge, 2: 2D-Triangle, 3D-Tetrahedra)
        :type mesh_dimension: int
        :param factor: A float, between 0 and 1, that describes the mesh quality
        (1 for coarse mesh - 0 for fine mesh)
        :type factor: float
        :param curvature_mesh_size: Activate the calculation of mesh element sizes based on curvature
        (with curvature_mesh_size elements per 2*Pi radians), defaults to 0
        :type curvature_mesh_size: int, optional
        :param min_points: Check if there are enough points on small edges (if it is not, we force to have min_points
        on that edge), defaults to None
        :type min_points: int, optional
        :param initial_mesh_size: If factor=1, it will be initial_mesh_size elements per dimension, defaults to 5
        :type initial_mesh_size: float, optional

        :return: A txt file
        :rtype: .txt
        """

        for element in [('curvature_mesh_size', 0), ('min_points', None), ('initial_mesh_size', 5)]:
            if element[0] not in kwargs:
                kwargs[element[0]] = element[1]

        self.to_geo(file_name=file_name, mesh_dimension=mesh_dimension,
                    factor=factor, curvature_mesh_size=kwargs['curvature_mesh_size'],
                    min_points=kwargs['min_points'], initial_mesh_size=kwargs['initial_mesh_size'])

        volmdlr.core.VolumeModel.generate_msh_file(file_name, mesh_dimension)

        # gmsh.initialize()
        # gmsh.open(file_name + ".geo")

        # gmsh.model.geo.synchronize()
        # gmsh.model.mesh.generate(mesh_dimension)

        # gmsh.write(file_name + ".msh")

        # gmsh.finalize()


class Surface3D(DessiaObject):
    """
    Abstract class.

    """
    x_periodicity = None
    y_periodicity = None
    face_class = None

    def point2d_to_3d(self, point2d):
        raise NotImplementedError('point2d_to_3d is abstract and should be implemented in {self.__class__.__name__}')

    def point3d_to_2d(self, point3d):
        """
        Abstract method. Convert a 3D point to a 2D parametric point.

        :param point3d: The 3D point to convert, represented by 3 coordinates (x, y, z).
        :type point3d: `volmdlr.Point3D`
        :return: NotImplementedError: If the method is not implemented in the subclass.
        """
        raise NotImplementedError('point2d_to_3d is abstract and should be implemented in {self.__class__.__name__}')

    def face_from_contours3d(self, contours3d: List[volmdlr.wires.Contour3D], name: str = ''):
        """
        Returns the face generated by a list of contours. Finds out which are outer or inner contours.

        :param name: the name to inject in the new face
        """

        lc3d = len(contours3d)

        if lc3d == 1:
            outer_contour2d = self.contour3d_to_2d(contours3d[0])
            inner_contours2d = []
        elif lc3d > 1:
            area = -1
            inner_contours2d = []
            for contour3d in contours3d:
                contour2d = self.contour3d_to_2d(contour3d)
                inner_contours2d.append(contour2d)
                contour_area = contour2d.area()
                if contour_area > area:
                    area = contour_area
                    outer_contour2d = contour2d
            inner_contours2d.remove(outer_contour2d)
        else:
            raise ValueError('Must have at least one contour')

        if isinstance(self.face_class, str):
            class_ = globals()[self.face_class]
        else:
            class_ = self.face_class

        surface2d = Surface2D(outer_contour=outer_contour2d,
                              inner_contours=inner_contours2d)
        return class_(self, surface2d=surface2d, name=name)

    def repair_primitives_periodicity(self, primitives2d):
        """
        Repairs the continuity of the 2D contour while using contour3d_to_2d on periodic surfaces.

        :param primitives2d: The primitives in parametric surface domain.
        :type primitives2d: list
        :return: A list of primitives.
        :rtype: list
        """
        # Search for a primitive that can be used as reference for reparing periodicity
        pos = 0
        x_periodicity = self.x_periodicity
        y_periodicity = self.y_periodicity
        if x_periodicity and not y_periodicity:
            for i, primitive in enumerate(primitives2d):
                start = primitive.start
                end = primitive.end
                if ((2 * start.x) % x_periodicity) != 0 and end.x != start.x:
                    pos = i
                    break
            if pos != 0:
                primitives2d = primitives2d[pos:] + primitives2d[:pos]

        elif not x_periodicity and y_periodicity:
            for i, primitive in enumerate(primitives2d):
                start = primitive.start
                end = primitive.end
                if (start.y % y_periodicity) != 0 and end.y != start.y:
                    pos = i
                    break
            if pos != 0:
                primitives2d = primitives2d[pos:] + primitives2d[:pos]

        elif x_periodicity and y_periodicity:
            for i, primitive in enumerate(primitives2d):
                start = primitive.start
                if ((2 * start.x) % x_periodicity) != 0 and ((2 * start.y) % y_periodicity) != 0:
                    pos = i
                    break
            if pos != 0:
                primitives2d = primitives2d[pos:] + primitives2d[:pos]
        i = 1
        while i < len(primitives2d):
            previous_primitive = primitives2d[i - 1]
            delta = previous_primitive.end - primitives2d[i].start

            if not math.isclose(delta.norm(), 0, abs_tol=1e-5) and \
                primitives2d[i].end == primitives2d[i - 1].end and \
                    primitives2d[i].length() == volmdlr.TWO_PI:
                primitives2d[i] = primitives2d[i].reverse()

            elif not math.isclose(delta.norm(), 0, abs_tol=1e-5):
                primitives2d[i] = primitives2d[i].translation(delta)
            i += 1

        return primitives2d

    def contour3d_to_2d(self, contour3d):
        """
        Transforms a Contour3D into a Contour2D in the parametric domain of the surface.

        :param contour3d: The contour to be transformed.
        :type contour3d: :class:`volmdlr.wires.Contour3D`
        :return: A 2D contour object.
        :rtype: :class:`volmdlr.wires.Contour2D`
        """
        primitives2d = []

        # Transform the contour's primitives to parametric domain
        for primitive3d in contour3d.primitives:
            method_name = f'{primitive3d.__class__.__name__.lower()}_to_2d'
            if hasattr(self, method_name):
                primitives = getattr(self, method_name)(primitive3d)

                if primitives is None:
                    continue
                primitives2d.extend(primitives)
            else:
                raise NotImplementedError(
                    f'Class {self.__class__.__name__} does not implement {method_name}')
        # Fi_x contour
        if self.x_periodicity or self.y_periodicity:
            primitives2d = self.repair_primitives_periodicity(primitives2d)

        return volmdlr.wires.Contour2D(primitives2d)

    def contour2d_to_3d(self, contour2d):
        primitives3d = []
        for primitive2d in contour2d.primitives:
            method_name = f'{primitive2d.__class__.__name__.lower()}_to_3d'
            if hasattr(self, method_name):
                try:
                    primitives3d.extend(getattr(self, method_name)(primitive2d))
                except NotImplementedError:
                    print(f'Class {self.__class__.__name__} does not implement {method_name}'
                          f'with {primitive2d.__class__.__name__}')
            else:
                raise NotImplementedError(
                    'Class {} does not implement {}'.format(
                        self.__class__.__name__,
                        method_name))

        return volmdlr.wires.Contour3D(primitives3d)

    def linesegment3d_to_2d(self, linesegment3d):
        """
        A line segment on a surface will be in any case a line in 2D?
        """
        return [vme.LineSegment2D(self.point3d_to_2d(linesegment3d.start),
                                  self.point3d_to_2d(linesegment3d.end))]

    def bsplinecurve3d_to_2d(self, bspline_curve3d):
        """
        Is this right?.
        """
        n = len(bspline_curve3d.control_points)
        points = [self.point2d_to_3d(p)
                  for p in bspline_curve3d.discretization_points(number_points=n)]
        return [vme.BSplineCurve3D.from_points_interpolation(points, bspline_curve3d.degree, bspline_curve3d.periodic)]

    def bsplinecurve2d_to_3d(self, bspline_curve2d):
        """
        Is this right?
        """
        n = len(bspline_curve2d.control_points)
        points = [self.point2d_to_3d(p)
                  for p in bspline_curve2d.discretization_points(number_points=n)]
        return [vme.BSplineCurve3D.from_points_interpolation(points, bspline_curve2d.degree, bspline_curve2d.periodic)]

    def normal_from_point2d(self, point2d):

        raise NotImplementedError('NotImplemented')

    def normal_from_point3d(self, point3d):
        """
        Evaluates the normal vector of the bspline surface at this point3d.

        """

        return (self.normal_from_point2d(self.point3d_to_2d(point3d)))[1]

    def geodesic_distance_from_points2d(self, point1_2d: volmdlr.Point2D,
                                        point2_2d: volmdlr.Point2D, number_points: int = 50):
        """
        Approximation of geodesic distance via linesegments length sum in 3D.
        """
        # points = [point1_2d]
        current_point3d = self.point2d_to_3d(point1_2d)
        distance = 0.
        for i in range(number_points):
            next_point3d = self.point2d_to_3d(point1_2d + (i + 1) / (number_points) * (point2_2d - point1_2d))
            distance += next_point3d.point_distance(current_point3d)
            current_point3d = next_point3d
        return distance

    def geodesic_distance(self, point1_3d: volmdlr.Point3D, point2_3d: volmdlr.Point3D):
        """
        Approximation of geodesic distance between 2 3D points supposed to be on the surface.
        """
        point1_2d = self.point3d_to_2d(point1_3d)
        point2_2d = self.point3d_to_2d(point2_3d)
        return self.geodesic_distance_from_points2d(point1_2d, point2_2d)


class Plane3D(Surface3D):
    """
    Defines a plane 3d.

    """
    face_class = 'PlaneFace3D'

    def __init__(self, frame: volmdlr.Frame3D, name: str = ''):
        """
        :param frame: u and v of frame describe the plane, w is the normal
        """
        self.frame = frame
        self.name = name
        Surface3D.__init__(self, name=name)

    def __hash__(self):
        return hash(self.frame)

    def __eq__(self, other_plane):
        if other_plane.__class__.__name__ != self.__class__.__name__:
            return False
        return self.frame == other_plane.frame
        # return (self.frame.origin == other_plane.frame.origin and
        #         self.frame.w.is_colinear_to(other_plane.frame.w))

    # def to_dict(self, use_pointers: bool = True, memo=None, path: str = '#'):
    #     # improve the object structure ?
    #     dict_ = dc.DessiaObject.base_dict(self)
    #     dict_['frame'] = self.frame.to_dict(use_pointers=use_pointers, memo=memo, path=path + '/frame')
    #     return dict_

    @classmethod
    def from_step(cls, arguments, object_dict):
        """
        Converts a step primitive to a Plane3D.

        :param arguments: The arguments of the step primitive. The last element represents the unit_conversion_factor.
        :type arguments: list
        :param object_dict: The dictionnary containing all the step primitives
            that have already been instanciated
        :type object_dict: dict
        :return: The corresponding Plane3D object.
        :rtype: :class:`volmdlr.faces.Plane3D`
        """
        frame3d = object_dict[arguments[1]]
        frame3d.normalize()
        frame = volmdlr.Frame3D(frame3d.origin,
                                frame3d.v, frame3d.w, frame3d.u)
        return cls(frame, arguments[0][1:-1])

    def to_step(self, current_id):
        frame = volmdlr.Frame3D(self.frame.origin, self.frame.w, self.frame.u,
                                self.frame.v)
        content, frame_id = frame.to_step(current_id)
        plane_id = frame_id + 1
        content += "#{} = PLANE('{}',#{});\n".format(plane_id, self.name,
                                                     frame_id)
        return content, [plane_id]

    @classmethod
    def from_3_points(cls, point1, point2, point3):
        """
        Point 1 is used as origin of the plane.
        """
        vector1 = point2 - point1
        vector2 = point3 - point1

        vector1.normalize()
        vector2.normalize()
        normal = vector1.cross(vector2)
        normal.normalize()
        frame = volmdlr.Frame3D(point1, vector1, normal.cross(vector1), normal)
        return cls(frame)

    @classmethod
    def from_normal(cls, point, normal):
        v1 = normal.deterministic_unit_normal_vector()
        v2 = v1.cross(normal)
        return cls(volmdlr.Frame3D(point, v1, v2, normal))

    @classmethod
    def from_plane_vectors(cls, plane_origin: volmdlr.Point3D,
                           plane_x: volmdlr.Vector3D,
                           plane_y: volmdlr.Vector3D):
        normal = plane_x.cross(plane_y)
        return cls(volmdlr.Frame3D(plane_origin, plane_x, plane_y, normal))

    @classmethod
    def from_points(cls, points):
        """
        Returns the plane3d that goes through the 3 first points on the list.

        Why for more than 3 points we only do some check and never raise error?
        """
        if len(points) < 3:
            raise ValueError
        elif len(points) == 3:
            return cls.from_3_points(volmdlr.Point3D(points[0].vector),
                                     volmdlr.Vector3D(points[1].vector),
                                     volmdlr.Vector3D(points[2].vector))
        else:
            points = [p.copy() for p in points]
            indexes_to_del = []
            for i, point in enumerate(points[1:]):
                if point == points[0]:
                    indexes_to_del.append(i)
            for index in indexes_to_del[::-1]:
                del points[index + 1]

            origin = points[0]
            vector1 = points[1] - origin
            vector1.normalize()
            vector2_min = points[2] - origin
            vector2_min.normalize()
            dot_min = abs(vector1.dot(vector2_min))
            for point in points[3:]:
                vector2 = point - origin
                vector2.normalize()
                dot = abs(vector1.dot(vector2))
                if dot < dot_min:
                    vector2_min = vector2
                    dot_min = dot
            return cls.from_3_points(origin, vector1 + origin,
                                     vector2_min + origin)

    def point_on_surface(self, point):
        """
        Return if the point belongs to the plane at a tolerance of 1e-6.

        """
        if math.isclose(self.frame.w.dot(point - self.frame.origin), 0,
                        abs_tol=1e-6):
            return True
        return False

    def point_distance(self, point3d):
        """
        Calculates the distance of a point to plane.

        :param point3d: point to verify distance.
        :return: a float, point distance to plane.
        """
        coefficient_a, coefficient_b, coefficient_c, coefficient_d = self.equation_coefficients()
        return abs(self.frame.w.dot(point3d) + coefficient_d) / math.sqrt(coefficient_a ** 2 +
                                                                          coefficient_b ** 2 + coefficient_c ** 2)

    def line_intersections(self, line):
        u = line.point2 - line.point1
        w = line.point1 - self.frame.origin
        if math.isclose(self.frame.w.dot(u), 0, abs_tol=1e-08):
            return []
        intersection_abscissea = - self.frame.w.dot(w) / self.frame.w.dot(u)
        return [line.point1 + intersection_abscissea * u]

    def linesegment_intersections(self, linesegment: vme.LineSegment3D) \
            -> List[volmdlr.Point3D]:
        u = linesegment.end - linesegment.start
        w = linesegment.start - self.frame.origin
        normaldotu = self.frame.w.dot(u)
        if math.isclose(normaldotu, 0, abs_tol=1e-08):
            return []
        intersection_abscissea = - self.frame.w.dot(w) / normaldotu
        if intersection_abscissea < 0 or intersection_abscissea > 1:
            return []
        return [linesegment.start + intersection_abscissea * u]

    def fullarc_intersections(self, fullarc: vme.FullArc3D):
        """
        Calculates the intersections between a Plane 3D and a FullArc 3D.

        :param fullarc: fullarc to verify intersections.
        :return: list of intersections: List[volmdlr.Point3D].
        """
        fullarc_plane = Plane3D(fullarc.frame)
        plane_intersections = self.plane_intersection(fullarc_plane)
        if not plane_intersections:
            return []
        fullarc2d = fullarc.to_2d(fullarc.center, fullarc_plane.frame.u, fullarc_plane.frame.v)
        line2d = plane_intersections[0].to_2d(fullarc.center, fullarc_plane.frame.u, fullarc_plane.frame.v)
        fullarc2d_inters_line2d = fullarc2d.line_intersections(line2d)
        intersections = []
        for inter in fullarc2d_inters_line2d:
            intersections.append(inter.to_3d(fullarc.center, fullarc_plane.frame.u, fullarc_plane.frame.v))
        return intersections

    def equation_coefficients(self):
        """
        Returns the a,b,c,d coefficient from equation ax+by+cz+d = 0.

        """
        a, b, c = self.frame.w
        d = -self.frame.origin.dot(self.frame.w)
        return (round(a, 12), round(b, 12), round(c, 12), round(d, 12))

    def plane_intersection(self, other_plane):
        """
        Computes intersection points between two Planes 3D.

        """
        if self.is_parallel(other_plane):
            return []
        line_direction = self.frame.w.cross(other_plane.frame.w)

        if line_direction.norm() < 1e-6:
            return None

        a1, b1, c1, d1 = self.equation_coefficients()
        a2, b2, c2, d2 = other_plane.equation_coefficients()
        if a1 * b2 - a2 * b1 != 0.:
            x0 = (b1 * d2 - b2 * d1) / (a1 * b2 - a2 * b1)
            y0 = (a2 * d1 - a1 * d2) / (a1 * b2 - a2 * b1)
            point1 = volmdlr.Point3D(x0, y0, 0)
        elif a2 * c1 != a1 * c2:
            x0 = (c2 * d1 - c1 * d2) / (a2 * c1 - a1 * c2)
            z0 = (a1 * d2 - a2 * d1) / (a2 * c1 - a1 * c2)
            point1 = volmdlr.Point3D(x0, 0, z0)
        elif c1 * b2 != b1 * c2:
            y0 = (- c2 * d1 + c1 * d2) / (b1 * c2 - c1 * b2)
            z0 = (- b1 * d2 + b2 * d1) / (b1 * c2 - c1 * b2)
            point1 = volmdlr.Point3D(0, y0, z0)
        else:
            raise NotImplementedError
        return [vme.Line3D(point1, point1 + line_direction)]

    def is_coincident(self, plane2):
        """
        Verifies if two planes are parallel and coincident.

        """
        if not isinstance(self, plane2.__class__):
            return False
        if self.is_parallel(plane2):
            if plane2.point_on_surface(self.frame.origin):
                return True
        return False

    def is_parallel(self, plane2):
        """
        Verifies if two planes are parallel.

        """
        if self.frame.w.is_colinear_to(plane2.frame.w):
            return True
        return False

    def rotation(self, center: volmdlr.Point3D, axis: volmdlr.Vector3D, angle: float):
        """
        Plane3D rotation.

        :param center: rotation center
        :param axis: rotation axis
        :param angle: angle rotation
        :return: a new rotated Plane3D
        """
        new_frame = self.frame.rotation(center=center, axis=axis, angle=angle)
        return Plane3D(new_frame)

    def rotation_inplace(self, center: volmdlr.Point3D, axis: volmdlr.Vector3D, angle: float):
        """
        Plane3D rotation. Object is updated inplace.

        :param center: rotation center
        :param axis: rotation axis
        :param angle: rotation angle
        """
        self.frame.rotation_inplace(center=center, axis=axis, angle=angle)

    def translation(self, offset: volmdlr.Vector3D):
        """
        Plane3D translation.

        :param offset: translation vector
        :return: A new translated Plane3D
        """
        new_frame = self.frame.translation(offset)
        return Plane3D(new_frame)

    def translation_inplace(self, offset: volmdlr.Vector3D):
        """
        Plane3D translation. Object is updated inplace.

        :param offset: translation vector
        """
        self.frame.translation_inplace(offset)

    def frame_mapping(self, frame: volmdlr.Frame3D, side: str):
        """
        Changes frame_mapping and return a new Frame3D.

        :param frame: Frame of reference
        :type frame: `volmdlr.Frame3D`
        :param side: 'old' or 'new'
        """
        new_frame = self.frame.frame_mapping(frame, side)
        return Plane3D(new_frame, self.name)

    def frame_mapping_inplace(self, frame: volmdlr.Frame3D, side: str):
        """
        Changes frame_mapping and the object is updated inplace.

        :param frame: Frame of reference
        :type frame: `volmdlr.Frame3D`
        :param side: 'old' or 'new'
        """
        new_frame = self.frame.frame_mapping(frame, side)
        self.frame.origin = new_frame.origin
        self.frame.u = new_frame.u
        self.frame.v = new_frame.v
        self.frame.w = new_frame.w

    def copy(self, deep=True, memo=None):
        new_frame = self.frame.copy(deep, memo)
        return Plane3D(new_frame, self.name)

    def plot(self, ax=None):
        if ax is None:
            fig = plt.figure()
            ax = fig.add_subplot(111, projection='3d')
        else:
            fig = ax.figure

        self.frame.origin.plot(ax)
        self.frame.u.plot(ax, color='r')
        self.frame.v.plot(ax, color='g')
        return ax

    def point2d_to_3d(self, point2d):
        return point2d.to_3d(self.frame.origin, self.frame.u, self.frame.v)

    def point3d_to_2d(self, point3d):
        return point3d.to_2d(self.frame.origin, self.frame.u, self.frame.v)

    def contour2d_to_3d(self, contour2d):
        return contour2d.to_3d(self.frame.origin, self.frame.u, self.frame.v)

    def contour3d_to_2d(self, contour3d):
        return contour3d.to_2d(self.frame.origin, self.frame.u, self.frame.v)

    def bsplinecurve3d_to_2d(self, bspline_curve3d):
        control_points = [self.point3d_to_2d(p)
                          for p in bspline_curve3d.control_points]
        return [vme.BSplineCurve2D(
            bspline_curve3d.degree,
            control_points=control_points,
            knot_multiplicities=bspline_curve3d.knot_multiplicities,
            knots=bspline_curve3d.knots,
            weights=bspline_curve3d.weights,
            periodic=bspline_curve3d.periodic)]

    def bsplinecurve2d_to_3d(self, bspline_curve2d):
        control_points = [self.point2d_to_3d(p)
                          for p in bspline_curve2d.control_points]
        return [vme.BSplineCurve3D(
            bspline_curve2d.degree,
            control_points=control_points,
            knot_multiplicities=bspline_curve2d.knot_multiplicities,
            knots=bspline_curve2d.knots,
            weights=bspline_curve2d.weights,
            periodic=bspline_curve2d.periodic)]

    def rectangular_cut(self, x1: float, x2: float,
                        y1: float, y2: float, name: str = ''):

        p1 = volmdlr.Point2D(x1, y1)
        p2 = volmdlr.Point2D(x2, y1)
        p3 = volmdlr.Point2D(x2, y2)
        p4 = volmdlr.Point2D(x1, y2)
        outer_contour = volmdlr.wires.ClosedPolygon2D([p1, p2, p3, p4])
        surface = Surface2D(outer_contour, [])
        return PlaneFace3D(self, surface, name)


PLANE3D_OXY = Plane3D(volmdlr.OXYZ)
PLANE3D_OYZ = Plane3D(volmdlr.OYZX)
PLANE3D_OZX = Plane3D(volmdlr.OZXY)


class PeriodicalSurface(Surface3D):
    def face_from_contours3d(self, contours3d: List[volmdlr.wires.Contour3D], name: str = ''):
        """
        Returns the face generated by a list of contours. Finds out which are outer or inner contours.

        :param name: the name to inject in the new face
        """
        face = super().face_from_contours3d(contours3d)
        new_inner_contours = []

        if not face.surface2d.inner_contours:
            return face
        for inner_contour in face.surface2d.inner_contours:
            point1 = inner_contour.point_at_abscissa(0.0)
            point2 = inner_contour.point_at_abscissa(inner_contour.length())
            if abs(point2.x - point1.x) == 2 * math.pi:
                point3 = face.surface2d.outer_contour.point_at_abscissa(0.0)
                point4 = face.surface2d.outer_contour.point_at_abscissa(face.surface2d.outer_contour.length())

                distx_point1_point3 = point1.x - point3.x
                distx_point1_point4 = point1.x - point4.x
                distx_point2_point3 = point2.x - point3.x
                distx_point2_point4 = point2.x - point4.x
                if point1.x == point3.x and point2.x == point4.x:
                    old_outer_contour_positioned = face.surface2d.outer_contour
                    old_innner_contour_positioned = inner_contour
                else:
                    if math.isclose(distx_point1_point4, distx_point2_point3, abs_tol=1e-6):
                        translation_vector = volmdlr.Vector2D(distx_point1_point4, 0)
                        if point1.y < point3.y:
                            old_outer_contour_positioned = face.surface2d.outer_contour.translation(
                                offset=translation_vector)
                            old_innner_contour_positioned = inner_contour
                        else:
                            old_innner_contour_positioned = inner_contour.translation(offset=-translation_vector)
                            old_outer_contour_positioned = face.surface2d.outer_contour
                        if distx_point2_point4 > distx_point1_point3:
                            old_outer_contour_positioned = old_outer_contour_positioned.invert()
                    elif math.isclose(distx_point2_point4, distx_point1_point3, abs_tol=1e-2):
                        translation_vector = volmdlr.Vector2D(distx_point1_point3, 0)
                        if point1.y < point3.y:
                            old_outer_contour_positioned = face.surface2d.outer_contour.translation(
                                offset=translation_vector)
                            old_innner_contour_positioned = inner_contour
                        else:
                            old_innner_contour_positioned = inner_contour.translation(offset=-translation_vector)
                            old_outer_contour_positioned = face.surface2d.outer_contour
                    else:
                        raise NotImplementedError
                    point1 = old_innner_contour_positioned.point_at_abscissa(0.0)
                    point2 = old_innner_contour_positioned.point_at_abscissa(old_innner_contour_positioned.length())
                    point3 = old_outer_contour_positioned.point_at_abscissa(0.0)
                    point4 = old_outer_contour_positioned.point_at_abscissa(face.surface2d.outer_contour.length())
                    # point4 = volmdlr.Point2D(point2.x, point4.y)
                closing_linesegment1 = volmdlr.edges.LineSegment2D(point1, point3)
                closing_linesegment2 = volmdlr.edges.LineSegment2D(point2, point4)
                new_outer_contour_primitives = [closing_linesegment1, closing_linesegment2] + \
                    old_outer_contour_positioned.primitives + \
                    old_innner_contour_positioned.primitives
                new_outer_contour = volmdlr.wires.Contour2D(primitives=new_outer_contour_primitives)
                new_outer_contour.order_contour()
            else:
                new_inner_contours.append(inner_contour)
        if isinstance(self.face_class, str):
            class_ = globals()[self.face_class]
        else:
            class_ = self.face_class
        new_face = class_(self, Surface2D(new_outer_contour, new_inner_contours))
        return new_face


class CylindricalSurface3D(PeriodicalSurface):
    """
    The local plane is defined by (theta, z).

    :param frame: frame.w is axis, frame.u is theta=0 frame.v theta=pi/2
    :param frame:
    :param radius: Cylinder's radius
    :type radius: float
    """
    face_class = 'CylindricalFace3D'
    x_periodicity = volmdlr.TWO_PI
    y_periodicity = None

    def __init__(self, frame, radius, name=''):
        self.frame = frame
        self.radius = radius
        PeriodicalSurface.__init__(self, name=name)

    def point2d_to_3d(self, point2d: volmdlr.Point2D):
        p = volmdlr.Point3D(self.radius * math.cos(point2d.x),
                            self.radius * math.sin(point2d.x),
                            point2d.y)
        return self.frame.old_coordinates(p)

    def point3d_to_2d(self, point3d):
        """
        Returns the cylindrical coordinates volmdlr.Point2D(theta, z) of a cartesian coordinates point (x, y, z).

        :param point3d: Point at the CylindricalSuface3D
        :type point3d: `volmdlr.`Point3D`
        """
        x, y, z = self.frame.new_coordinates(point3d)
        # Do not delte this, mathematical problem when x and y close to zero but not 0
        if abs(x) < 1e-12:
            x = 0
        if abs(y) < 1e-12:
            y = 0

        theta = math.atan2(y, x)
        if abs(theta) < 1e-9:
            theta = 0.0

        return volmdlr.Point2D(theta, z)

    def arc3d_to_2d(self, arc3d):
        start = self.point3d_to_2d(arc3d.start)
        end = self.point3d_to_2d(arc3d.end)

        angle3d = arc3d.angle

        length = arc3d.length()
        theta3, _ = self.point3d_to_2d(arc3d.point_at_abscissa(0.001 * length))
        theta4, _ = self.point3d_to_2d(arc3d.point_at_abscissa(0.98 * length))

        # make sure that the references points are not undefined
        if abs(theta3) == math.pi:
            theta3, _ = self.point3d_to_2d(arc3d.point_at_abscissa(0.002 * length))
        if abs(theta4) == math.pi:
            theta4, _ = self.point3d_to_2d(arc3d.point_at_abscissa(0.97 * length))

        start, end = vm_parametric.arc3d_to_cylindrical_verification(start, end, angle3d, theta3, theta4)

        return [vme.LineSegment2D(start, end)]

    def linesegment3d_to_2d(self, linesegment3d):
        """
        Converts the primitive from 3D spatial coordinates to its equivalent 2D primitive in the parametric space.
        """
        start = self.point3d_to_2d(linesegment3d.start)
        end = self.point3d_to_2d(linesegment3d.end)
        if start.x != end.x:
            end = volmdlr.Point2D(start.x, end.y)
        return [vme.LineSegment2D(start, end)]

    def linesegment2d_to_3d(self, linesegment2d):
        theta1, z1 = linesegment2d.start
        theta2, z2 = linesegment2d.end
        if math.isclose(theta1, theta2, abs_tol=1e-4):
            return [vme.LineSegment3D(self.point2d_to_3d(linesegment2d.start),
                                      self.point2d_to_3d(linesegment2d.end))]
        if math.isclose(z1, z2, abs_tol=1e-4):
            if abs(theta1 - theta2) == volmdlr.TWO_PI:
                return [vme.FullArc3D(center=self.frame.origin + z1 * self.frame.w,
                                      start_end=self.point2d_to_3d(linesegment2d.start),
                                      normal=self.frame.w)]

            return [vme.Arc3D(
                self.point2d_to_3d(linesegment2d.start),
                self.point2d_to_3d(volmdlr.Point2D(0.5 * (theta1 + theta2), z1)),
                self.point2d_to_3d(linesegment2d.end)
            )]
        # TODO: this is a non exact method!
        return [vme.LineSegment3D(self.point2d_to_3d(linesegment2d.start), self.point2d_to_3d(linesegment2d.end))]
        # raise NotImplementedError('Ellipse? delta_theta={} delta_z={}'.format(abs(theta2-theta1), abs(z1-z2)))

    def fullarc3d_to_2d(self, fullarc3d):
        """
        Converts the primitive from 3D spatial coordinates to its equivalent 2D primitive in the parametric space.
        """
        if self.frame.w.is_colinear_to(fullarc3d.normal):
            p1 = self.point3d_to_2d(fullarc3d.start)
            return [vme.LineSegment2D(p1, p1 + volmdlr.TWO_PI * volmdlr.X2D)]
        else:
            raise ValueError(f'Impossible: fullarc3d.normal: {fullarc3d.normal} self.frame.w: {self.frame.w}')

    def circle3d_to_2d(self, circle3d):
        """
        Transformation of an circle3d to 2d, in a cylindrical surface.

        """
        return []

    def arcellipse3d_to_2d(self, arcellipse3d):
        """
        Transformation of an arcellipse3d to 2d, in a cylindrical surface.

        """
        length = arcellipse3d.length()
        points = [self.point3d_to_2d(p)
                  for p in arcellipse3d.discretization_points(number_points=50)]

        theta1, z1 = self.point3d_to_2d(arcellipse3d.start)
        theta2, z2 = self.point3d_to_2d(arcellipse3d.end)

        # theta3, _ = self.point3d_to_2d(arcellipse3d.point_at_abscissa(0.001 * length))
        theta3, _ = points[1]
        # make sure that the reference angle is not undefined
        if abs(theta3) == math.pi:
            theta3, _ = points[1]

        # Verify if theta1 or theta2 point should be -pi because atan2() -> ]-pi, pi]
        if abs(theta1) == math.pi:
            theta1 = vm_parametric.repair_start_end_angle_periodicity(theta1, theta3)
        if abs(theta2) == math.pi:
            theta4, _ = points[-2]
            # make sure that the reference angle is not undefined
            if abs(theta4) == math.pi:
                theta4, _ = points[-3]
            theta2 = vm_parametric.repair_start_end_angle_periodicity(theta2, theta4)

        points[0] = volmdlr.Point2D(theta1, z1)
        points[-1] = volmdlr.Point2D(theta2, z2)

        if theta3 < theta1 < theta2:
            points = [p - volmdlr.Point2D(volmdlr.TWO_PI, 0) if p.x > 0 else p for p in points]
        elif theta3 > theta1 > theta2:
            points = [p + volmdlr.Point2D(volmdlr.TWO_PI, 0) if p.x < 0 else p for p in points]

        new_points = [p1 for p1, p2 in zip(points[:-1], points[1:]) if p1 != p2]
        new_points.append(points[-1])

        bsplinecurve2d = vme.BSplineCurve2D.from_points_interpolation(new_points, degree=2)
        return [bsplinecurve2d]

    def ellipse3d_to_2d(self, ellipse3d):
        """
        Transformation of an ellipse3d to 2d, in a cylindrical surface.

        """
        # points3d = ellipse3d.discretization_points(number_points = 50)
        # points2d = [self.point3d_to_2d(point) for point in points3d]
        # return points2d
        raise NotImplementedError

    def bsplinecurve3d_to_2d(self, bspline_curve3d):
        """
        Converts the primitive from 3D spatial coordinates to its equivalent 2D primitive in the parametric space.
        """
        length = bspline_curve3d.length()
        n = len(bspline_curve3d.control_points)
        points = [self.point3d_to_2d(p) for p in bspline_curve3d.discretization_points(number_points=n)]

        theta1, z1 = self.point3d_to_2d(bspline_curve3d.start)
        theta2, z2 = self.point3d_to_2d(bspline_curve3d.end)

        theta3, _ = self.point3d_to_2d(bspline_curve3d.point_at_abscissa(0.001 * length))
        # make sure that the reference angle is not undefined
        if abs(theta3) == math.pi:
            theta3, _ = self.point3d_to_2d(bspline_curve3d.point_at_abscissa(0.002 * length))

        # Verify if theta1 or theta2 point should be -pi because atan2() -> ]-pi, pi]
        if abs(theta1) == math.pi:
            theta1 = vm_parametric.repair_start_end_angle_periodicity(theta1, theta3)
        if abs(theta2) == math.pi:
            theta4, _ = self.point3d_to_2d(bspline_curve3d.point_at_abscissa(0.98 * length))
            # make sure that the reference angle is not undefined
            if abs(theta4) == math.pi:
                theta4, _ = self.point3d_to_2d(bspline_curve3d.point_at_abscissa(0.97 * length))
            theta2 = vm_parametric.repair_start_end_angle_periodicity(theta2, theta4)

        points[0] = volmdlr.Point2D(theta1, z1)
        points[-1] = volmdlr.Point2D(theta2, z2)

        if theta3 < theta1 < theta2:
            points = [p - volmdlr.Point2D(volmdlr.TWO_PI, 0) if p.x > 0 else p for p in points]
        elif theta3 > theta1 > theta2:
            points = [p + volmdlr.Point2D(volmdlr.TWO_PI, 0) if p.x < 0 else p for p in points]

        return [vme.BSplineCurve2D.from_points_interpolation(points, degree=bspline_curve3d.degree,
                                                             periodic=bspline_curve3d.periodic)]

    @classmethod
    def from_step(cls, arguments, object_dict):
        """
        Converts a step primitive to a CylindricalSurface3D.

        :param arguments: The arguments of the step primitive. The last element represents the unit_conversion_factor.
        :type arguments: list
        :param object_dict: The dictionnary containing all the step primitives
            that have already been instanciated
        :type object_dict: dict
        :return: The corresponding CylindricalSurface3D object.
        :rtype: :class:`volmdlr.faces.CylindricalSurface3D`
        """
        unit_conversion_factor = arguments[-1]
        frame3d = object_dict[arguments[1]]
        U, W = frame3d.v, -frame3d.u
        U.normalize()
        W.normalize()
        V = W.cross(U)
        frame_direct = volmdlr.Frame3D(frame3d.origin, U, V, W)
        radius = float(arguments[2]) * unit_conversion_factor
        return cls(frame_direct, radius, arguments[0][1:-1])

    def to_step(self, current_id):
        """
        Translate volmdlr primitive to step syntax.
        """
        frame = volmdlr.Frame3D(self.frame.origin, self.frame.w, self.frame.u,
                                self.frame.v)
        content, frame_id = frame.to_step(current_id)
        current_id = frame_id + 1
        content += f"#{current_id} = CYLINDRICAL_SURFACE('{self.name}',#{frame_id},{round(1000 * self.radius, 3)});\n"
        return content, [current_id]

    def frame_mapping(self, frame: volmdlr.Frame3D, side: str):
        """
        Changes frame_mapping and return a new CylindricalSurface3D.

        :param side: 'old' or 'new'
        """
        new_frame = self.frame.frame_mapping(frame, side)
        return CylindricalSurface3D(new_frame, self.radius,
                                    name=self.name)

    def frame_mapping_inplace(self, frame: volmdlr.Frame3D, side: str):
        """
<<<<<<< HEAD
        Changes frame_mapping and the object is updated inplace

        :param side: 'old' or 'new'
=======
        Changes frame_mapping and the object is updated inplace.
        side = 'old' or 'new'
>>>>>>> a9e0a476
        """
        new_frame = self.frame.frame_mapping(frame, side)
        self.frame = new_frame

    def rectangular_cut(self, theta1: float, theta2: float,
                        z1: float, z2: float, name: str = ''):

        if theta1 == theta2:
            theta2 += volmdlr.TWO_PI

        p1 = volmdlr.Point2D(theta1, z1)
        p2 = volmdlr.Point2D(theta2, z1)
        p3 = volmdlr.Point2D(theta2, z2)
        p4 = volmdlr.Point2D(theta1, z2)
        outer_contour = volmdlr.wires.ClosedPolygon2D([p1, p2, p3, p4])
        surface2d = Surface2D(outer_contour, [])
        return volmdlr.faces.CylindricalFace3D(self, surface2d, name)

    def rotation(self, center: volmdlr.Point3D, axis: volmdlr.Vector3D, angle: float):
        """
        CylindricalFace3D rotation.

        :param center: rotation center.
        :param axis: rotation axis.
        :param angle: angle rotation.
        :return: a new rotated Plane3D.
        """
        new_frame = self.frame.rotation(center=center, axis=axis,
                                        angle=angle)
        return CylindricalSurface3D(new_frame, self.radius)

    def rotation_inplace(self, center: volmdlr.Point3D, axis: volmdlr.Vector3D, angle: float):
        """
        CylindricalFace3D rotation. Object is updated inplace.

        :param center: rotation center.
        :param axis: rotation axis.
        :param angle: rotation angle.
        """
        self.frame.rotation_inplace(center, axis, angle)

    def translation(self, offset: volmdlr.Vector3D):
        """
        CylindricalFace3D translation.

        :param offset: translation vector.
        :return: A new translated CylindricalFace3D.
        """
        return CylindricalSurface3D(self.frame.translation(offset), self.radius)

    def translation_inplace(self, offset: volmdlr.Vector3D):
        """
        CylindricalFace3D translation. Object is updated inplace.

        :param offset: translation vector
        """
        self.frame.translation_inplace(offset)

    def grid3d(self, grid2d: volmdlr.grid.Grid2D):
        """
        Generate 3d grid points of a Cylindrical surface, based on a Grid2D.

        """

        points_2d = grid2d.points
        points_3d = [self.point2d_to_3d(point2d) for point2d in points_2d]

        return points_3d

    def line_intersections(self, line: vme.Line3D):
        line_2d = line.to_2d(self.frame.origin, self.frame.u, self.frame.v)
        if line_2d is None:
            return []
        origin2d = self.frame.origin.to_2d(self.frame.origin, self.frame.u, self.frame.v)
        distance_line2d_to_origin = line_2d.point_distance(origin2d)
        if distance_line2d_to_origin > self.radius:
            return []
        a_prime = line_2d.point1
        b_prime = line_2d.point2
        a_prime_minus_b_prime = a_prime - b_prime
        t_param = a_prime.dot(a_prime_minus_b_prime) / a_prime_minus_b_prime.dot(a_prime_minus_b_prime)
        k_param = math.sqrt(
            (self.radius ** 2 - distance_line2d_to_origin ** 2) / a_prime_minus_b_prime.dot(a_prime_minus_b_prime))
        intersection1 = line.point1 + (t_param + k_param) * (line.direction_vector())
        intersection2 = line.point1 + (t_param - k_param) * (line.direction_vector())
        if intersection1 == intersection2:
            return [intersection1]

        return [intersection1, intersection2]

    def linesegment_intersections(self, linesegment: vme.LineSegment3D):
        line = linesegment.to_line()
        line_intersections = self.line_intersections(line)
        linesegment_intersections = [inters for inters in line_intersections if linesegment.point_belongs(inters)]
        return linesegment_intersections

    def parallel_plane_intersection(self, plane3d):
        """
        Cylinder plane intersections when plane's normal is perpendicular with the cylinder axis.

        :param plane3d: intersecting plane
        :return: list of intersecting curves
        """
        distance_plane_cylinder_axis = plane3d.point_distance(self.frame.origin)
        if distance_plane_cylinder_axis > self.radius:
            return []
        if math.isclose(self.frame.w.dot(plane3d.frame.u), 0, abs_tol=1e-6):
            line = vme.Line3D(plane3d.frame.origin, plane3d.frame.origin + plane3d.frame.u)
        else:
            line = vme.Line3D(plane3d.frame.origin, plane3d.frame.origin + plane3d.frame.v)
        line_intersections = self.line_intersections(line)
        lines = []
        for intersection in line_intersections:
            lines.append(vme.Line3D(intersection, intersection + self.frame.w))
        return lines

    def perpendicular_plane_intersection(self, plane3d):
        """
        Cylinder plane intersections when plane's normal is parallel with the cylinder axis.

        :param plane3d: intersecting plane
        :return: list of intersecting curves
        """
        line = vme.Line3D(self.frame.origin, self.frame.origin + self.frame.w)
        center3d_plane = plane3d.line_intersections(line)[0]
        circle3d = volmdlr.wires.Circle3D(volmdlr.Frame3D(center3d_plane, plane3d.frame.u,
                                                          plane3d.frame.v, plane3d.frame.w), self.radius)
        return [circle3d]

    def concurent_plane_intersection(self, plane3d):
        """
        Cylinder plane intersections when plane's normal is concurent with the cylinder axis, but not orthogonal.

        # Ellipse vector equation : < rcos(t), rsin(t), -(1 / c)*(d + arcos(t) + brsint(t)); d = - (ax_0 + by_0 + cz_0)
        :param plane3d: intersecting plane
        :return: list of intersecting curves
        """
        line = vme.Line3D(self.frame.origin, self.frame.origin + self.frame.w)
        center3d_plane = plane3d.line_intersections(line)[0]
        plane_coefficient_a, plane_coefficient_b, plane_coefficient_c, plane_coefficient_d = \
            plane3d.equation_coefficients()
        ellipse_0 = volmdlr.Point3D(
            self.radius * math.cos(0),
            self.radius * math.sin(0),
            - (1 / plane_coefficient_c) * (plane_coefficient_d + plane_coefficient_a * self.radius * math.cos(0) +
                                           plane_coefficient_b * self.radius * math.sin(0)))
        ellipse_pi_by_2 = volmdlr.Point3D(
            self.radius * math.cos(math.pi / 2),
            self.radius * math.sin(math.pi / 2),
            - (1 / plane_coefficient_c) * (
                    plane_coefficient_d + plane_coefficient_a * self.radius * math.cos(math.pi / 2)
                    + plane_coefficient_b * self.radius * math.sin(math.pi / 2)))
        axis_1 = center3d_plane.point_distance(ellipse_0)
        axis_2 = center3d_plane.point_distance(ellipse_pi_by_2)
        if axis_1 > axis_2:
            major_axis = axis_1
            minor_axis = axis_2
            major_dir = ellipse_0 - center3d_plane
        else:
            major_axis = axis_2
            minor_axis = axis_1
            major_dir = ellipse_pi_by_2 - center3d_plane
        return [volmdlr.wires.Ellipse3D(major_axis, minor_axis, center3d_plane, plane3d.frame.w, major_dir)]

    def plane_intersection(self, plane3d):
        """
        Cylinder intersections with a plane.

        :param plane3d: intersecting plane.
        :return: list of intersecting curves.
        """
        if math.isclose(abs(plane3d.frame.w.dot(self.frame.w)), 0, abs_tol=1e-6):
            return self.parallel_plane_intersection(plane3d)
        if math.isclose(abs(plane3d.frame.w.dot(self.frame.w)), 1, abs_tol=1e-6):
            return self.perpendicular_plane_intersection(plane3d)
        return self.concurent_plane_intersection(plane3d)

    def is_coincident(self, surface3d):
        """
        Verifies if two CylindricalSurfaces are coincident.

        :param surface3d: surface to verify.
        :return: True if they are coincident, False otherwise.
        """
        if not isinstance(self, surface3d.__class__):
            return False
        if math.isclose(abs(self.frame.w.dot(surface3d.frame.w)), 1.0, abs_tol=1e-6) and \
                self.radius == surface3d.radius:
            return True
        return False

    def point_on_surface(self, point3d):
        """
        Verifies if a given point is on the CylindricalSurface3D.

        :param point3d: point to verify.
        :return: True if point on surface, False otherwise.
        """
        new_point = self.frame.new_coordinates(point3d)
        if math.isclose(new_point.x ** 2 + new_point.y ** 2, self.radius ** 2, abs_tol=1e-6):
            return True
        return False


class ToroidalSurface3D(PeriodicalSurface):
    """
    The local plane is defined by (theta, phi).

    Theta is the angle around the big (R) circle and phi around the small (r).

    :param frame: Tore's frame: origin is the center, u is pointing at
        theta=0
    :param R: Tore's radius
    :param r: Circle to revolute radius

    :See Also:

    Definitions of R and r according to https://en.wikipedia.org/wiki/Torus
    """
    face_class = 'ToroidalFace3D'
    x_periodicity = volmdlr.TWO_PI
    y_periodicity = volmdlr.TWO_PI

    def __init__(self, frame: volmdlr.Frame3D,
                 R: float, r: float, name: str = ''):
        self.frame = frame
        self.R = R
        self.r = r
        PeriodicalSurface.__init__(self, name=name)

        self._bbox = None

    @property
    def bounding_box(self):
        if not self._bbox:
            self._bbox = self._bounding_box()
        return self._bbox

    def _bounding_box(self):
        d = self.R + self.r
        p1 = self.frame.origin + self.frame.u * d + self.frame.v * d + self.frame.w * self.r
        p2 = self.frame.origin + self.frame.u * d + self.frame.v * d - self.frame.w * self.r
        p3 = self.frame.origin + self.frame.u * d - self.frame.v * d + self.frame.w * self.r
        p4 = self.frame.origin + self.frame.u * d - self.frame.v * d - self.frame.w * self.r
        p5 = self.frame.origin - self.frame.u * d + self.frame.v * d + self.frame.w * self.r
        p6 = self.frame.origin - self.frame.u * d + self.frame.v * d - self.frame.w * self.r
        p7 = self.frame.origin - self.frame.u * d - self.frame.v * d + self.frame.w * self.r
        p8 = self.frame.origin - self.frame.u * d - self.frame.v * d - self.frame.w * self.r

        return volmdlr.core.BoundingBox.from_points(
            [p1, p2, p3, p4, p5, p6, p7, p8])

    def point2d_to_3d(self, point2d: volmdlr.Point2D):
        theta, phi = point2d
        x = (self.R + self.r * math.cos(phi)) * math.cos(theta)
        y = (self.R + self.r * math.cos(phi)) * math.sin(theta)
        z = self.r * math.sin(phi)
        return self.frame.old_coordinates(volmdlr.Point3D(x, y, z))

    def point3d_to_2d(self, point3d):
        """
        Tansform a 3D spatial point (x, y, z) into a 2D spherical parametric point (theta, phi).
        """
        x, y, z = self.frame.new_coordinates(point3d)
        z = min(self.r, max(-self.r, z))

        # Do not delte this, mathematical problem when x and y close to zero (should be zero) but not 0
        # Genarally this is related to uncertaintity of step files.
        if abs(x) < 1e-12:
            x = 0
        if abs(y) < 1e-12:
            y = 0

        zr = z / self.r
        phi = math.asin(zr)
        if abs(phi) < 1e-9:
            phi = 0

        u = self.R + math.sqrt((self.r ** 2) - (z ** 2))
        u1, u2 = round(x / u, 5), round(y / u, 5)
        theta = math.atan2(u2, u1)

        vector_to_tube_center = volmdlr.Vector3D(self.R * math.cos(theta), self.R * math.sin(theta), 0)
        vector_from_tube_center_to_point = volmdlr.Vector3D(x, y, z) - vector_to_tube_center
        phi2 = volmdlr.geometry.vectors3d_angle(vector_to_tube_center, vector_from_tube_center_to_point)

        if phi >= 0 and phi2 > 0.5 * math.pi:
            phi = math.pi - phi
        elif phi < 0 and phi2 > 0.5 * math.pi:
            phi = -math.pi - phi
        if abs(theta) < 1e-9:
            theta = 0.0
        if abs(phi) < 1e-9:
            phi = 0.0
        return volmdlr.Point2D(theta, phi)

    @classmethod
    def from_step(cls, arguments, object_dict):
        """
        Converts a step primitive to a ToroidalSurface3D.

        :param arguments: The arguments of the step primitive. The last element represents the unit_conversion_factor.
        :type arguments: list
        :param object_dict: The dictionnary containing all the step primitives
            that have already been instanciated.
        :type object_dict: dict
        :return: The corresponding ToroidalSurface3D object.
        :rtype: :class:`volmdlr.faces.ToroidalSurface3D`
        """
        unit_conversion_factor = arguments[-1]
        frame3d = object_dict[arguments[1]]
        U, W = frame3d.v, -frame3d.u
        U.normalize()
        W.normalize()
        V = W.cross(U)
        frame_direct = volmdlr.Frame3D(frame3d.origin, U, V, W)
        rcenter = float(arguments[2]) * unit_conversion_factor
        rcircle = float(arguments[3]) * unit_conversion_factor
        return cls(frame_direct, rcenter, rcircle, arguments[0][1:-1])

    def to_step(self, current_id):
        frame = volmdlr.Frame3D(self.frame.origin, self.frame.w, self.frame.u,
                                self.frame.v)
        content, frame_id = frame.to_step(current_id)
        current_id = frame_id + 1
        content += f"#{current_id} = TOROIDAL_SURFACE('{self.name}',#{frame_id}," \
                   f"{round(1000 * self.R, 3)},{round(1000 * self.r, 3)});\n"
        return content, [current_id]

    def frame_mapping(self, frame: volmdlr.Frame3D, side: str):
        """
        Changes frame_mapping and return a new ToroidalSurface3D.

        :param frame: The new frame to map to.
        :type frame: `volmdlr.Frame3D
        :param side: Indicates whether the frame should be mapped to the 'old' or 'new' frame.
            Acceptable values are 'old' or 'new'.
        :type side: str
        """
        new_frame = self.frame.frame_mapping(frame, side)
        return ToroidalSurface3D(new_frame, self.R, self.r, name=self.name)

    def frame_mapping_inplace(self, frame: volmdlr.Frame3D, side: str):
        """
        Changes frame_mapping and the object is updated inplace.

        :param frame: The new frame to map to.
        :type frame: `volmdlr.Frame3D
        :param side: Indicates whether the frame should be mapped to the 'old' or 'new' frame.
            Acceptable values are 'old' or 'new'.
        :type side: str
        """
        new_frame = self.frame.frame_mapping(frame, side)
        self.frame = new_frame

    def rectangular_cut(self, theta1, theta2, phi1, phi2, name=''):
        if phi1 == phi2:
            phi2 += volmdlr.TWO_PI
        elif phi2 < phi1:
            phi2 += volmdlr.TWO_PI
        if theta1 == theta2:
            theta2 += volmdlr.TWO_PI
        elif theta2 < theta1:
            theta2 += volmdlr.TWO_PI

        p1 = volmdlr.Point2D(theta1, phi1)
        p2 = volmdlr.Point2D(theta2, phi1)
        p3 = volmdlr.Point2D(theta2, phi2)
        p4 = volmdlr.Point2D(theta1, phi2)
        outer_contour = volmdlr.wires.ClosedPolygon2D([p1, p2, p3, p4])
        return ToroidalFace3D(self,
                              Surface2D(outer_contour, []),
                              name)

    def linesegment2d_to_3d(self, linesegment2d):
        theta1, phi1 = linesegment2d.start
        theta2, phi2 = linesegment2d.end
        if math.isclose(theta1, theta2, abs_tol=1e-4):
            if math.isclose(phi1 - phi2, volmdlr.TWO_PI, abs_tol=1e-4):
                u = self.frame.u.rotation(self.frame.origin, self.frame.w,
                                          angle=theta1)
                v = self.frame.u.rotation(self.frame.origin, self.frame.w,
                                          angle=theta1)
                center = self.frame.origin + self.R * u
                return [vme.FullArc3D(center=center,
                                      start_end=center + self.r * u,
                                      normal=v)]
            else:
                return [vme.Arc3D(
                    self.point2d_to_3d(linesegment2d.start),
                    self.point2d_to_3d(volmdlr.Point2D(theta1, 0.5 * (phi1 + phi2))),
                    self.point2d_to_3d(linesegment2d.end),
                )]
        elif math.isclose(phi1, phi2, abs_tol=1e-4):
            if abs(theta1 - theta2) == volmdlr.TWO_PI:
                center = self.frame.origin + self.r * math.sin(phi1) * self.frame.w
                start_end = center + self.frame.u * (self.r + self.R)
                return [vme.FullArc3D(center=center,
                                      start_end=start_end,
                                      normal=self.frame.w)]
            else:
                return [vme.Arc3D(
                    self.point2d_to_3d(linesegment2d.start),
                    self.point2d_to_3d(volmdlr.Point2D(0.5 * (theta1 + theta2), phi1)),
                    self.point2d_to_3d(linesegment2d.end),
                )]
        else:
            raise NotImplementedError('Ellipse?')

    def fullarc3d_to_2d(self, fullarc3d):
        """
        Converts the primitive from 3D spatial coordinates to its equivalent 2D primitive in the parametric space.
        """
        if self.frame.w.is_colinear_to(fullarc3d.normal):
            p1 = self.point3d_to_2d(fullarc3d.start)
            return [vme.LineSegment2D(p1, p1 + volmdlr.TWO_PI * volmdlr.X2D)]
        elif fullarc3d.normal.dot(self.frame.w):
            p1 = self.point3d_to_2d(fullarc3d.start)
            return [vme.LineSegment2D(p1, p1 + volmdlr.TWO_PI * volmdlr.Y2D)]
        else:
            raise ValueError('Impossible!')

    def circle3d_to_2d(self, circle3d):
        """
        Converts the primitive from 3D spatial coordinates to its equivalent 2D primitive in the parametric space.
        """
        return []

    def arc3d_to_2d(self, arc3d):
        start = self.point3d_to_2d(arc3d.start)
        end = self.point3d_to_2d(arc3d.end)

        length = arc3d.length()
        angle3d = arc3d.angle
        point_after_start = self.point3d_to_2d(arc3d.point_at_abscissa(0.001 * length))
        point_before_end = self.point3d_to_2d(arc3d.point_at_abscissa(0.98 * length))

        start, end = vm_parametric.arc3d_to_spherical_verification(start, end, angle3d, point_after_start,
                                                                   point_before_end)

        return [vme.LineSegment2D(start, end)]

    def bsplinecurve3d_to_2d(self, bspline_curve3d):
        """
        Converts the primitive from 3D spatial coordinates to its equivalent 2D primitive in the parametric space.
        """
        theta1, phi1 = self.point3d_to_2d(bspline_curve3d.start)
        theta2, phi2 = self.point3d_to_2d(bspline_curve3d.end)
        length = bspline_curve3d.length()
        theta3, phi3 = self.point3d_to_2d(bspline_curve3d.point_at_abscissa(0.001 * length))
        theta4, phi4 = self.point3d_to_2d(bspline_curve3d.point_at_abscissa(0.98 * length))
        n = len(bspline_curve3d.control_points)
        points = [self.point3d_to_2d(p) for p in bspline_curve3d.discretization_points(number_points=n)]

        # Verify if theta1 or theta2 point should be -pi because atan2() -> ]-pi, pi]
        if abs(theta1) == math.pi:
            theta1 = vm_parametric.repair_start_end_angle_periodicity(theta1, theta3)
        if abs(theta2) == math.pi:
            theta2 = vm_parametric.repair_start_end_angle_periodicity(theta2, theta4)

        # Verify if phi1 or phi2 point should be -pi because phi -> ]-pi, pi]
        if abs(phi1) == math.pi:
            phi1 = vm_parametric.repair_start_end_angle_periodicity(phi1, phi3)
        if abs(phi2) == math.pi:
            phi2 = vm_parametric.repair_start_end_angle_periodicity(phi2, phi4)

        points[0] = volmdlr.Point2D(theta1, phi1)
        points[-1] = volmdlr.Point2D(theta2, phi2)

        if theta3 < theta1 < theta2:
            points = [p - volmdlr.Point2D(volmdlr.TWO_PI, 0) if p.x > 0 else p for p in points]
        elif theta3 > theta1 > theta2:
            points = [p + volmdlr.Point2D(volmdlr.TWO_PI, 0) if p.x < 0 else p for p in points]

        if phi3 < phi1 < phi2:
            points = [p - volmdlr.Point2D(volmdlr.TWO_PI, 0) if p.y > 0 else p for p in points]
        elif phi3 > phi1 > phi2:
            points = [p + volmdlr.Point2D(volmdlr.TWO_PI, 0) if p.y < 0 else p for p in points]

        return [vme.BSplineCurve2D.from_points_interpolation(points, bspline_curve3d.degree, bspline_curve3d.periodic)]

    def arcellipse3d_to_2d(self, arcellipse3d):
        """
        Converts the primitive from 3D spatial coordinates to its equivalent 2D primitive in the parametric space.
        """
        points = [self.point3d_to_2d(p) for p in arcellipse3d.discretization_points(number_points=15)]
        theta1, phi1 = self.point3d_to_2d(arcellipse3d.start)
        theta2, phi2 = self.point3d_to_2d(arcellipse3d.end)
        # TODO: create a method point_at_abscissa abssissa for ArcEllipse3D and enhance this code

        theta3, phi3 = points[1]
        theta4, phi4 = points[-2]

        # Verify if theta1 or theta2 point should be -pi because atan2() -> ]-pi, pi]
        if abs(theta1) == math.pi:
            theta1 = vm_parametric.repair_start_end_angle_periodicity(theta1, theta3)
        if abs(theta2) == math.pi:
            theta2 = vm_parametric.repair_start_end_angle_periodicity(theta2, theta4)

        # Verify if phi1 or phi2 point should be -pi because phi -> ]-pi, pi]
        if abs(phi1) == math.pi:
            phi1 = vm_parametric.repair_start_end_angle_periodicity(phi1, phi3)
        if abs(phi2) == math.pi:
            phi2 = vm_parametric.repair_start_end_angle_periodicity(phi2, phi4)

        points[0] = volmdlr.Point2D(theta1, phi1)
        points[-1] = volmdlr.Point2D(theta2, phi2)

        if theta3 < theta1 < theta2:
            points = [p - volmdlr.Point2D(volmdlr.TWO_PI, 0) if p.x > 0 else p for p in points]
        elif theta3 > theta1 > theta2:
            points = [p + volmdlr.Point2D(volmdlr.TWO_PI, 0) if p.x < 0 else p for p in points]

        new_points = [p1 for p1, p2 in zip(points[:-1], points[1:]) if p1 != p2]
        new_points.append(points[-1])

        return [vme.BSplineCurve2D.from_points_interpolation(points=new_points, degree=3, periodic=True)]

    def triangulation(self):
        face = self.rectangular_cut(0, volmdlr.TWO_PI, 0, volmdlr.TWO_PI)
        return face.triangulation()

    def translation(self, offset: volmdlr.Vector3D):
        """
        ToroidalSurface3D translation.
        :param offset: translation vector
        :return: A new translated ToroidalSurface3D
        """
        return ToroidalSurface3D(self.frame.translation(
            offset), self.R, self.r)

    def translation_inplace(self, offset: volmdlr.Vector3D):
        """
        ToroidalSurface3D translation. Object is updated inplace.

        :param offset: translation vector.
        """
        self.frame.translation_inplace(offset)

    def rotation(self, center: volmdlr.Point3D, axis: volmdlr.Vector3D, angle: float):
        """
        ToroidalSurface3D rotation.

        :param center: rotation center.
        :param axis: rotation axis.
        :param angle: angle rotation.
        :return: a new rotated ToroidalSurface3D.
        """
        new_frame = self.frame.rotation(center=center, axis=axis,
                                        angle=angle)
        return self.__class__(new_frame, self.R, self.r)

    def rotation_inplace(self, center: volmdlr.Point3D, axis: volmdlr.Vector3D, angle: float):
        """
        ToroidalSurface3D rotation. Object is updated inplace.

        :param center: rotation center.
        :param axis: rotation axis.
        :param angle: rotation angle.
        """
        self.frame.rotation_inplace(center, axis, angle)


class ConicalSurface3D(PeriodicalSurface):
    """
    The local plane is defined by (theta, z).

    :param frame: Cone's frame to position it: frame.w is axis of cone
                    frame.origin is at the angle of the cone
    :param semi_angle: Cone's semi-angle
    """
    face_class = 'ConicalFace3D'
    x_periodicity = volmdlr.TWO_PI
    y_periodicity = None

    def __init__(self, frame: volmdlr.Frame3D, semi_angle: float,
                 name: str = ''):
        self.frame = frame
        self.semi_angle = semi_angle
        PeriodicalSurface.__init__(self, name=name)

    @classmethod
    def from_step(cls, arguments, object_dict):
        """
        Converts a step primitive to a ConicalSurface3D.

        :param arguments: The arguments of the step primitive. The last element represents the unit_conversion_factor.
        :type arguments: list
        :param object_dict: The dictionnary containing all the step primitives
            that have already been instanciated.
        :type object_dict: dict
        :return: The corresponding ConicalSurface3D object.
        :rtype: :class:`volmdlr.faces.ConicalSurface3D`
        """
        unit_conversion_factor = arguments[-1]
        frame3d = object_dict[arguments[1]]
        U, W = frame3d.v, frame3d.u
        U.normalize()
        W.normalize()
        V = W.cross(U)
        radius = float(arguments[2]) * unit_conversion_factor
        semi_angle = float(arguments[3])
        origin = frame3d.origin - radius / math.tan(semi_angle) * W
        frame_direct = volmdlr.Frame3D(origin, U, V, W)
        return cls(frame_direct, semi_angle, arguments[0][1:-1])

    def to_step(self, current_id):
        frame = volmdlr.Frame3D(self.frame.origin, self.frame.w, self.frame.u,
                                self.frame.v)
        content, frame_id = frame.to_step(current_id)
        current_id = frame_id + 1
        content += "#{} = CONICAL_SURFACE('{}',#{},{},{});\n" \
            .format(current_id, self.name, frame_id,
                    0.,
                    round(self.semi_angle, 3))
        return content, [current_id]

    def frame_mapping(self, frame: volmdlr.Frame3D, side: str):
        """
        Changes frame_mapping and return a new ConicalSurface3D.

        :param side: 'old' or 'new'
        """
        new_frame = self.frame.frame_mapping(frame, side)
        return ConicalSurface3D(new_frame, self.semi_angle, name=self.name)

    def frame_mapping_inplace(self, frame: volmdlr.Frame3D, side: str):
        """
        Changes frame_mapping and the object is updated inplace.

        :param side:'old' or 'new'
        """
        new_frame = self.frame.frame_mapping(frame, side)
        self.frame = new_frame

    def point2d_to_3d(self, point2d: volmdlr.Point2D):
        theta, z = point2d
        r = math.tan(self.semi_angle) * z
        new_point = volmdlr.Point3D(r * math.cos(theta),
                                    r * math.sin(theta),
                                    z)
        return self.frame.old_coordinates(new_point)

    def point3d_to_2d(self, point3d: volmdlr.Point3D):
        """
        Returns the cylindrical coordinates volmdlr.Point2D(theta, z) of a cartesian coordinates point (x, y, z).

        :param point3d: Point at the CylindricalSuface3D.
        :type point3d: :class:`volmdlr.`Point3D`
        """
        x, y, z = self.frame.new_coordinates(point3d)
        # Do not delte this, mathematical problem when x and y close to zero (should be zero) but not 0
        # Genarally this is related to uncertaintity of step files.
        if abs(x) < 1e-12:
            x = 0
        if abs(y) < 1e-12:
            y = 0
        theta = math.atan2(y, x)
        if abs(theta) < 1e-9:
            theta = 0.0
        return volmdlr.Point2D(theta, z)

    def rectangular_cut(self, theta1: float, theta2: float,
                        z1: float, z2: float, name: str = ''):
        # theta1 = angle_principal_measure(theta1)
        # theta2 = angle_principal_measure(theta2)
        if theta1 == theta2:
            theta2 += volmdlr.TWO_PI

        p1 = volmdlr.Point2D(theta1, z1)
        p2 = volmdlr.Point2D(theta2, z1)
        p3 = volmdlr.Point2D(theta2, z2)
        p4 = volmdlr.Point2D(theta1, z2)
        outer_contour = volmdlr.wires.ClosedPolygon2D([p1, p2, p3, p4])
        return ConicalFace3D(self, Surface2D(outer_contour, []), name)

    def fullarc3d_to_2d(self, fullarc3d):
        if self.frame.w.is_colinear_to(fullarc3d.normal):
            p1 = self.point3d_to_2d(fullarc3d.start)
            return [vme.LineSegment2D(p1, p1 + volmdlr.TWO_PI * volmdlr.X2D)]
        else:
            raise ValueError('Impossible!')

    def linesegment3d_to_2d(self, linesegment3d):
        """
        Converts the primitive from 3D spatial coordinates to its equivalent 2D primitive in the parametric space.
        """
        start = self.point3d_to_2d(linesegment3d.start)
        end = self.point3d_to_2d(linesegment3d.end)
        if start.x != end.x and start == volmdlr.Point2D(0, 0):
            start = volmdlr.Point2D(end.x, 0)
        elif start.x != end.x:
            end = volmdlr.Point2D(start.x, end.y)
        return [vme.LineSegment2D(start, end)]

    def arc3d_to_2d(self, arc3d):
        """
        Converts the primitive from 3D spatial coordinates to its equivalent 2D primitive in the parametric space.
        """

        start = self.point3d_to_2d(arc3d.start)
        end = self.point3d_to_2d(arc3d.end)

        angle3d = arc3d.angle

        length = arc3d.length()
        theta3, _ = self.point3d_to_2d(arc3d.point_at_abscissa(0.001 * length))
        theta4, _ = self.point3d_to_2d(arc3d.point_at_abscissa(0.98 * length))

        # make sure that the references points are not undefined
        if abs(theta3) == math.pi:
            theta3, _ = self.point3d_to_2d(arc3d.point_at_abscissa(0.002 * length))
        if abs(theta4) == math.pi:
            theta4, _ = self.point3d_to_2d(arc3d.point_at_abscissa(0.97 * length))

        start, end = vm_parametric.arc3d_to_cylindrical_verification(start, end, angle3d, theta3, theta4)

        return [vme.LineSegment2D(start, end)]

    def bsplinecurve3d_to_2d(self, bspline_curve3d):
        """
        Converts the primitive from 3D spatial coordinates to its equivalent 2D primitive in the parametric space.
        """
        length = bspline_curve3d.length()
        n = len(bspline_curve3d.control_points)
        points = [self.point3d_to_2d(p) for p in bspline_curve3d.discretization_points(number_points=n)]

        theta1, z1 = self.point3d_to_2d(bspline_curve3d.start)
        theta2, z2 = self.point3d_to_2d(bspline_curve3d.end)

        theta3, _ = self.point3d_to_2d(bspline_curve3d.point_at_abscissa(0.001 * length))
        # make sure that the reference angle is not undefined
        if abs(theta3) == math.pi:
            theta3, _ = self.point3d_to_2d(bspline_curve3d.point_at_abscissa(0.002 * length))

        # Verify if theta1 or theta2 point should be -pi because atan2() -> ]-pi, pi]
        if abs(theta1) == math.pi:
            theta1 = vm_parametric.repair_start_end_angle_periodicity(theta1, theta3)
        if abs(theta2) == math.pi:
            theta4, _ = self.point3d_to_2d(bspline_curve3d.point_at_abscissa(0.98 * length))
            # make sure that the reference angle is not undefined
            if abs(theta4) == math.pi:
                theta4, _ = self.point3d_to_2d(bspline_curve3d.point_at_abscissa(0.97 * length))
            theta2 = vm_parametric.repair_start_end_angle_periodicity(theta2, theta4)

        points[0] = volmdlr.Point2D(theta1, z1)
        points[-1] = volmdlr.Point2D(theta2, z2)

        if theta3 < theta1 < theta2:
            points = [p - volmdlr.Point2D(volmdlr.TWO_PI, 0) if p.x > 0 else p for p in points]
        elif theta3 > theta1 > theta2:
            points = [p + volmdlr.Point2D(volmdlr.TWO_PI, 0) if p.x < 0 else p for p in points]

        return [vme.BSplineCurve2D.from_points_interpolation(points, degree=bspline_curve3d.degree,
                                                             periodic=bspline_curve3d.periodic)]

    def circle3d_to_2d(self, circle3d):
        """
        Converts the primitive from 3D spatial coordinates to its equivalent 2D primitive in the parametric space.
        """
        return []

    def linesegment2d_to_3d(self, linesegment2d):
        theta1, z1 = linesegment2d.start
        theta2, z2 = linesegment2d.end

        if math.isclose(theta1, theta2, abs_tol=1e-4):
            return [vme.LineSegment3D(
                self.point2d_to_3d(linesegment2d.start),
                self.point2d_to_3d(linesegment2d.end),
            )]
        elif math.isclose(z1, z2, abs_tol=1e-4) and math.isclose(z1, 0.,
                                                                 abs_tol=1e-6):
            return []
        elif math.isclose(z1, z2, abs_tol=1e-4):
            if abs(theta1 - theta2) == volmdlr.TWO_PI:
                return [vme.FullArc3D(center=self.frame.origin + z1 * self.frame.w,
                                      start_end=self.point2d_to_3d(linesegment2d.start),
                                      normal=self.frame.w)]
            else:
                return [vme.Arc3D(
                    self.point2d_to_3d(linesegment2d.start),
                    self.point2d_to_3d(
                        volmdlr.Point2D(0.5 * (theta1 + theta2), z1)),
                    self.point2d_to_3d(linesegment2d.end))
                ]
        else:
            raise NotImplementedError('Ellipse?')

    def translation(self, offset: volmdlr.Vector3D):
        """
        ConicalSurface3D translation.

        :param offset: translation vector.
        :return: A new translated ConicalSurface3D.
        """
        return self.__class__(self.frame.translation(offset),
                              self.semi_angle)

    def translation_inplace(self, offset: volmdlr.Vector3D):
        """
        ConicalSurface3D translation. Object is updated inplace.

        :param offset: translation vector.
        """
        self.frame.translation_inplace(offset)

    def rotation(self, center: volmdlr.Point3D,
                 axis: volmdlr.Vector3D, angle: float):
        """
        ConicalSurface3D rotation.

        :param center: rotation center.
        :param axis: rotation axis.
        :param angle: angle rotation.
        :return: a new rotated ConicalSurface3D.
        """
        new_frame = self.frame.rotation(center=center, axis=axis, angle=angle)
        return self.__class__(new_frame, self.semi_angle)

    def rotation_inplace(self, center: volmdlr.Point3D,
                         axis: volmdlr.Vector3D, angle: float):
        """
        ConicalSurface3D rotation. Object is updated inplace.

        :param center: rotation center.
        :param axis: rotation axis.
        :param angle: rotation angle.
        """
        self.frame.rotation_inplace(center, axis, angle)

    def repair_primitives_periodicity(self, primitives2d):
        """
        Repairs the continuity of the 2D contour while using contour3d_to_2d on periodic surfaces.

        :param primitives2d: The primitives in parametric surface domain.
        :type primitives2d: list
        :return: A list of primitives.
        :rtype: list
        """
        # Search for a primitive that can be used as reference for reparing periodicity
        pos = 0
        for i, primitive in enumerate(primitives2d):
            start = primitive.start
            end = primitive.end
            if abs(start.x) != math.pi and end.x != start.x:
                pos = i
                break
        if pos != 0:
            primitives2d = primitives2d[pos:] + primitives2d[:pos]

        i = 1
        while i < len(primitives2d):
            previous_primitive = primitives2d[i - 1]
            delta = previous_primitive.end - primitives2d[i].start
            if not math.isclose(delta.norm(), 0, abs_tol=1e-5):
                if primitives2d[i].end == primitives2d[i - 1].end and \
                        primitives2d[i].length() == volmdlr.TWO_PI:
                    primitives2d[i] = primitives2d[i].reverse()
                elif delta.norm() and math.isclose(abs(previous_primitive.end.y), 0, abs_tol=1e-6):
                    primitives2d.insert(i, vme.LineSegment2D(previous_primitive.end, primitives2d[i].start))
                    i += 1
                else:
                    primitives2d[i] = primitives2d[i].translation(delta)
            i += 1
        if primitives2d[0].start != primitives2d[-1].end \
                and primitives2d[0].start.y == 0.0 and primitives2d[-1].end.y == 0.0:
            primitives2d.append(vme.LineSegment2D(primitives2d[-1].end, primitives2d[0].start))

        return primitives2d


class SphericalSurface3D(Surface3D):
    """
    Defines a spherical surface.

    :param frame: Sphere's frame to position it
    :type frame: volmdlr.Frame3D
    :param radius: Sphere's radius
    :type radius: float
    """
    face_class = 'SphericalFace3D'
    x_periodicity = volmdlr.TWO_PI
    y_periodicity = volmdlr.TWO_PI

    def __init__(self, frame, radius, name=''):
        self.frame = frame
        self.radius = radius
        Surface3D.__init__(self, name=name)

        # Hidden Attributes
        self._bbox = None

    @property
    def bounding_box(self):
        if not self._bbox:
            self._bbox = self._bounding_box()
        return self._bbox

    def _bounding_box(self):
        points = [self.frame.origin + volmdlr.Point3D(-self.radius,
                                                      -self.radius,
                                                      -self.radius),
                  self.frame.origin + volmdlr.Point3D(self.radius,
                                                      self.radius,
                                                      self.radius),

                  ]
        return volmdlr.core.BoundingBox.from_points(points)

    @classmethod
    def from_step(cls, arguments, object_dict):
        """
        Converts a step primitive to a SphericalSurface3D.

        :param arguments: The arguments of the step primitive. The last element represents the unit_conversion_factor.
        :type arguments: list
        :param object_dict: The dictionnary containing all the step primitives
            that have already been instanciated.
        :type object_dict: dict
        :return: The corresponding SphericalSurface3D object.
        :rtype: :class:`volmdlr.faces.SphericalSurface3D`
        """
        unit_conversion_factor = arguments[-1]
        frame3d = object_dict[arguments[1]]
        U, W = frame3d.v, frame3d.u
        U.normalize()
        W.normalize()
        V = W.cross(U)
        frame_direct = volmdlr.Frame3D(frame3d.origin, U, V, W)
        radius = float(arguments[2]) * unit_conversion_factor
        return cls(frame_direct, radius, arguments[0][1:-1])

    def point2d_to_3d(self, point2d):
        # source mathcurve.com/surfaces/sphere
        # -pi<theta<pi, -pi/2<phi<pi/2
        theta, phi = point2d
        x = self.radius * math.cos(phi) * math.cos(theta)
        y = self.radius * math.cos(phi) * math.sin(theta)
        z = self.radius * math.sin(phi)
        return self.frame.old_coordinates(volmdlr.Point3D(x, y, z))

    def point3d_to_2d(self, point3d):
        """
        Tansform a 3D spatial point (x, y, z) into a 2D spherical parametric point (theta, phi).
        """
        x, y, z = self.frame.new_coordinates(point3d)
        z = min(self.radius, max(-self.radius, z))

        if z == -0.0:
            z = 0.0

        # Do not delte this, mathematical problem when x and y close to zero (should be zero) but not 0
        # Genarally this is related to uncertaintity of step files.
        if abs(x) < 1e-12:
            x = 0
        if abs(y) < 1e-12:
            y = 0

        theta = math.atan2(y, x)
        if abs(theta) < 1e-10:
            theta = 0

        zr = z / self.radius
        phi = math.asin(zr)
        if abs(phi) < 1e-10:
            phi = 0

        return volmdlr.Point2D(theta, phi)

    def linesegment2d_to_3d(self, linesegment2d):
        start = self.point2d_to_3d(linesegment2d.start)
        interior = self.point2d_to_3d(0.5 * (linesegment2d.start + linesegment2d.end))
        end = self.point2d_to_3d(linesegment2d.end)
        if start == end or linesegment2d.length() == 2 * math.pi:
            u = start - self.frame.origin
            u.normalize()
            v = interior - self.frame.origin
            v.normalize()
            normal = u.cross(v)
            return [vme.FullArc3D(self.frame.origin, start, normal)]
        return [vme.Arc3D(start, interior, end)]

    def arc3d_to_2d(self, arc3d):
        """
        Converts the primitive from 3D spatial coordinates to its equivalent 2D primitive in the parametric space.
        """
        start = self.point3d_to_2d(arc3d.start)
        end = self.point3d_to_2d(arc3d.end)
        interior = self.point3d_to_2d(arc3d.interior)

        theta1, phi1 = start
        theta2, phi2 = end

        length = arc3d.length()
        angle3d = arc3d.angle
        point_after_start = self.point3d_to_2d(arc3d.point_at_abscissa(0.001 * length))
        point_before_end = self.point3d_to_2d(arc3d.point_at_abscissa(0.98 * length))
        theta3, phi3 = point_after_start
        theta4, _ = point_before_end
        thetai = interior.x

        # Fi_x sphere singularity point
        if math.isclose(abs(phi1), 0.5 * math.pi, abs_tol=1e-5) and theta1 == 0.0\
                and math.isclose(theta3, thetai, abs_tol=1e-6) and math.isclose(theta4, thetai, abs_tol=1e-6):
            theta1 = thetai
            start = volmdlr.Point2D(theta1, phi1)
        if math.isclose(abs(phi2), 0.5 * math.pi, abs_tol=1e-5) and theta2 == 0.0\
                and math.isclose(theta3, thetai, abs_tol=1e-6) and math.isclose(theta4, thetai, abs_tol=1e-6):
            theta2 = thetai
            end = volmdlr.Point2D(theta2, phi2)

        start, end = vm_parametric.arc3d_to_spherical_verification(start, end, angle3d, point_after_start,
                                                                   point_before_end)
        if start == end:  # IS THIS POSSIBLE ?
            return [vme.LineSegment2D(start, start + volmdlr.TWO_PI * volmdlr.X2D)]
        if math.isclose(theta1, theta2, abs_tol=1e-4) or math.isclose(phi1, phi2, abs_tol=1e-4):
            return [vme.LineSegment2D(start, end)]

        number_points = math.ceil(angle3d * 10) + 1  # 10 points per radian
        points = [self.point3d_to_2d(arc3d.point_at_abscissa(
            i * length / (number_points - 1))) for i in range(number_points)]

        points[0] = start  # to take into account all the previous verification
        points[-1] = end  # to take into account all the previous verification

        if theta3 < theta1 < theta2:
            points = [p - volmdlr.Point2D(volmdlr.TWO_PI, 0) if p.x > 0 else p for p in points]
        elif theta3 > theta1 > theta2:
            points = [p + volmdlr.Point2D(volmdlr.TWO_PI, 0) if p.x < 0 else p for p in points]

        if phi3 < phi1 < phi2:
            points = [p - volmdlr.Point2D(volmdlr.TWO_PI, 0) if p.y > 0 else p for p in points]
        elif phi3 > phi1 > phi2:
            points = [p + volmdlr.Point2D(volmdlr.TWO_PI, 0) if p.y < 0 else p for p in points]
        try:
            return [vme.BSplineCurve2D.from_points_interpolation(points, 2)]
        except Exception:
            print("Error while trying to transform Arc3D to parametric Spherical space:")
            print(points)
        return None

    def bsplinecurve2d_to_3d(self, bspline_curve2d):
        # TODO: this is incomplete, a bspline_curve2d can be also a bspline_curve3d
        i = round(0.5 * len(bspline_curve2d.points))
        start = self.point2d_to_3d(bspline_curve2d.points[0])
        interior = self.point2d_to_3d(bspline_curve2d.points[i])
        end = self.point2d_to_3d(bspline_curve2d.points[-1])
        arc3d = vme.Arc3D(start, interior, end)
        flag = True
        points3d = [self.point2d_to_3d(p) for p in bspline_curve2d.points]
        for point in points3d:
            if not arc3d.point_belongs(point):
                flag = False
                break
        if flag:
            return [arc3d]

        return [vme.BSplineCurve3D.from_points_interpolation(points3d, degree=bspline_curve2d.degree,
                                                             periodic=bspline_curve2d.periodic)]

    def fullarc3d_to_2d(self, fullarc3d):
        """
        Converts the primitive from 3D spatial coordinates to its equivalent 2D primitive in the parametric space.
        """
        # TODO: On a spherical surface we can have fullarc3d in any plane
        length = fullarc3d.length()

        theta1, phi1 = self.point3d_to_2d(fullarc3d.start)
        theta2, phi2 = self.point3d_to_2d(fullarc3d.end)

        theta3, phi3 = self.point3d_to_2d(fullarc3d.point_at_abscissa(0.001 * length))
        theta4, phi4 = self.point3d_to_2d(fullarc3d.point_at_abscissa(0.98 * length))

        if self.frame.w.is_colinear_to(fullarc3d.normal):
            p1 = volmdlr.Point2D(theta1, phi1)
            p2 = volmdlr.Point2D(theta1 + volmdlr.TWO_PI, phi2)
            return [vme.LineSegment2D(p1, p2)]

        if self.frame.w.dot(fullarc3d.normal) == 0:
            p1 = volmdlr.Point2D(theta1, phi1)
            p2 = p1 + volmdlr.TWO_PI * volmdlr.Y2D
            return [vme.LineSegment2D(p1, p2)]

        points = [self.point3d_to_2d(p) for p in fullarc3d.discretization_points(angle_resolution=5)]

        # Verify if theta1 or theta2 point should be -pi because atan2() -> ]-pi, pi]
        theta1 = vm_parametric.repair_start_end_angle_periodicity(theta1, theta3)
        theta2 = vm_parametric.repair_start_end_angle_periodicity(theta2, theta4)

        points[0] = volmdlr.Point2D(theta1, phi1)
        points[-1] = volmdlr.Point2D(theta2, phi2)

        if theta3 < theta1 < theta2:
            points = [p - volmdlr.Point2D(volmdlr.TWO_PI, 0) if p.x > 0 else p for p in points]
        elif theta3 > theta1 > theta2:
            points = [p + volmdlr.Point2D(volmdlr.TWO_PI, 0) if p.x < 0 else p for p in points]

        new_points = [p1 for p1, p2 in zip(points[:-1], points[1:]) if p1 != p2]
        new_points.append(points[-1])

        return [vme.BSplineCurve2D.from_points_interpolation(new_points, 3,
                                                             periodic=True)]

    def plot(self, ax=None, color='grey', alpha=0.5):
        # points = []
        for i in range(20):
            theta = i / 20. * volmdlr.TWO_PI
            t_points = []
            for j in range(20):
                phi = j / 20. * volmdlr.TWO_PI
                t_points.append(self.point2d_to_3d(volmdlr.Point2D(theta, phi)))
            ax = volmdlr.wires.ClosedPolygon3D(t_points).plot(ax=ax, color=color, alpha=alpha)

        return ax

    def rectangular_cut(self, theta1, theta2, phi1, phi2, name=''):
        if phi1 == phi2:
            phi2 += volmdlr.TWO_PI
        elif phi2 < phi1:
            phi2 += volmdlr.TWO_PI
        if theta1 == theta2:
            theta2 += volmdlr.TWO_PI
        elif theta2 < theta1:
            theta2 += volmdlr.TWO_PI

        p1 = volmdlr.Point2D(theta1, phi1)
        p2 = volmdlr.Point2D(theta2, phi1)
        p3 = volmdlr.Point2D(theta2, phi2)
        p4 = volmdlr.Point2D(theta1, phi2)
        outer_contour = volmdlr.wires.ClosedPolygon2D([p1, p2, p3, p4])
        return SphericalFace3D(self,
                               Surface2D(outer_contour, []),
                               name=name)

    def triangulation(self):
        face = self.rectangular_cut(0, volmdlr.TWO_PI, -0.5 * math.pi, 0.5 * math.pi)
        return face.triangulation()

    def repair_primitives_periodicity(self, primitives2d):
        """
        Repairs the continuity of the 2D contour while using contour3d_to_2d on periodic surfaces.

        :param primitives2d: The primitives in parametric surface domain.
        :type primitives2d: list
        :return: A list of primitives.
        :rtype: list
        """
        # Search for a primitive that can be used as reference for reparing periodicity
        pos = 0
        x_periodicity = self.x_periodicity
        y_periodicity = self.y_periodicity
        if x_periodicity and not y_periodicity:
            for i, primitive in enumerate(primitives2d):
                start = primitive.start
                end = primitive.end
                if abs(start.x) != math.pi and end.x != start.x:
                    pos = i
                    break
            if pos != 0:
                primitives2d = primitives2d[pos:] + primitives2d[:pos]

        i = 1
        while i < len(primitives2d):
            previous_primitive = primitives2d[i - 1]
            delta = previous_primitive.end - primitives2d[i].start
            if not math.isclose(delta.norm(), 0, abs_tol=1e-5):
                if primitives2d[i].end == primitives2d[i - 1].end and \
                        primitives2d[i].length() == volmdlr.TWO_PI:
                    primitives2d[i] = primitives2d[i].reverse()
                elif delta.norm() and math.isclose(abs(previous_primitive.end.y), 0.5 * math.pi, abs_tol=1e-6):
                    primitives2d.insert(i, vme.LineSegment2D(previous_primitive.end, primitives2d[i].start))
                else:
                    primitives2d[i] = primitives2d[i].translation(delta)
            i += 1

        return primitives2d

    def rotation(self, center: volmdlr.Point3D, axis: volmdlr.Vector3D, angle: float):
        """
        Spherical Surface 3D rotation.

        :param center: rotation center
        :param axis: rotation axis
        :param angle: angle rotation
        :return: a new rotated Spherical Surface 3D
        """
        new_frame = self.frame.rotation(center=center, axis=axis, angle=angle)
        return SphericalSurface3D(new_frame, self.radius)

    def translation(self, offset: volmdlr.Vector3D):
        """
        Spherical Surface 3D translation.

        :param offset: translation vector
        :return: A new translated Spherical Surface 3D
        """
        new_frame = self.frame.translation(offset)
        return SphericalSurface3D(new_frame, self.radius)

    def frame_mapping(self, frame: volmdlr.Frame3D, side: str):
        """
        Changes Spherical Surface 3D's frame and return a new Spherical Surface 3D.

        :param frame: Frame of reference
        :type frame: `volmdlr.Frame3D`
        :param side: 'old' or 'new'
        """
        new_frame = self.frame.frame_mapping(frame, side)
        return SphericalSurface3D(new_frame, self.radius)


class RuledSurface3D(Surface3D):
    """
    Defines a ruled surface between two wires.

    :param wire1: Wire
    :type wire1: :class:`vmw.Wire3D`
    :param wire2: Wire
    :type wire2: :class:`volmdlr.wires.Wire3D`
    """
    face_class = 'RuledFace3D'

    def __init__(self, wire1: volmdlr.wires.Wire3D, wire2: volmdlr.wires.Wire3D, name: str = ''):
        self.wire1 = wire1
        self.wire2 = wire2
        self.length1 = wire1.length()
        self.length2 = wire2.length()
        Surface3D.__init__(self, name=name)

    def point2d_to_3d(self, point2d: volmdlr.Point2D):
        x, y = point2d
        point1 = self.wire1.point_at_abscissa(x * self.length1)
        point2 = self.wire2.point_at_abscissa(x * self.length2)
        joining_line = vme.LineSegment3D(point1, point2)
        point = joining_line.point_at_abscissa(y * joining_line.length())
        return point

    def point3d_to_2d(self, point3d):
        raise NotImplementedError

    def rectangular_cut(self, x1: float, x2: float,
                        y1: float, y2: float, name: str = ''):
        p1 = volmdlr.Point2D(x1, y1)
        p2 = volmdlr.Point2D(x2, y1)
        p3 = volmdlr.Point2D(x2, y2)
        p4 = volmdlr.Point2D(x1, y2)
        outer_contour = volmdlr.wires.ClosedPolygon2D([p1, p2, p3, p4])
        surface2d = Surface2D(outer_contour, [])
        return volmdlr.faces.RuledFace3D(self, surface2d, name)


class BSplineSurface3D(Surface3D):
    """
    A class representing a 3D B-spline surface.

    A B-spline surface is a smooth surface defined by a set of control points and
    a set of basis functions called B-spline basis functions. The shape of the
    surface is determined by the position of the control points and can be
    modified by moving the control points.

    :param degree_u: The degree of the B-spline curve in the u direction.
    :type degree_u: int
    :param degree_v: The degree of the B-spline curve in the v direction.
    :type degree_v: int
    :param control_points: A list of 3D control points that define the shape of
        the surface.
    :type control_points: List[`volmdlr.Point3D`]
    :param nb_u: The number of control points in the u direction.
    :type nb_u: int
    :param nb_v: The number of control points in the v direction.
    :type nb_v: int
    :param u_multiplicities: A list of multiplicities for the knots in the u direction.
        The multiplicity of a knot is the number of times it appears in the knot vector.
    :type u_multiplicities: List[int]
    :param v_multiplicities: A list of multiplicities for the knots in the v direction.
        The multiplicity of a knot is the number of times it appears in the knot vector.
    :type v_multiplicities: List[int]
    :param u_knots: A list of knots in the u direction. The knots are real numbers that
        define the position of the control points along the u direction.
    :type u_knots: List[float]
    :param v_knots: A list of knots in the v direction. The knots are real numbers that
        define the position of the control points along the v direction.
    :type v_knots: List[float]
    :param weights: (optional) A list of weights for the control points. The weights
        can be used to adjust the influence of each control point on the shape of the
        surface. Default is None.
    :type weights: List[float]
    :param name: (optional) A name for the surface. Default is an empty string.
    :type name: str
    """
    face_class = "BSplineFace3D"
    _non_serializable_attributes = ["surface", "curves"]

    def __init__(self, degree_u, degree_v, control_points, nb_u, nb_v,
                 u_multiplicities, v_multiplicities, u_knots, v_knots,
                 weights=None, name=''):
        self.control_points = control_points
        self.degree_u = degree_u
        self.degree_v = degree_v
        self.nb_u = nb_u
        self.nb_v = nb_v

        u_knots = vme.standardize_knot_vector(u_knots)
        v_knots = vme.standardize_knot_vector(v_knots)
        self.u_knots = u_knots
        self.v_knots = v_knots
        self.u_multiplicities = u_multiplicities
        self.v_multiplicities = v_multiplicities
        self.weights = weights

        self.control_points_table = []
        points_row = []
        i = 1
        for pt in control_points:
            points_row.append(pt)
            if i == nb_v:
                self.control_points_table.append(points_row)
                points_row = []
                i = 1
            else:
                i += 1
        if weights is None:
            surface = BSpline.Surface()
            P = [(control_points[i][0], control_points[i][1],
                  control_points[i][2]) for i in range(len(control_points))]

        else:
            surface = NURBS.Surface()
            P = [(control_points[i][0] * weights[i],
                  control_points[i][1] * weights[i],
                  control_points[i][2] * weights[i],
                  weights[i]) for i in range(len(control_points))]
        surface.degree_u = degree_u
        surface.degree_v = degree_v
        surface.set_ctrlpts(P, nb_u, nb_v)
        knot_vector_u = []
        for i, u_knot in enumerate(u_knots):
            knot_vector_u.extend([u_knot] * u_multiplicities[i])
        knot_vector_v = []
        for i, v_knot in enumerate(v_knots):
            knot_vector_v.extend([v_knot] * v_multiplicities[i])
        surface.knotvector_u = knot_vector_u
        surface.knotvector_v = knot_vector_v
        surface.delta = 0.05
        # surface_points = surface.evalpts

        self.surface = surface
        self.curves = extract_curves(surface, extract_u=True, extract_v=True)
        # self.points = [volmdlr.Point3D(*p) for p in surface_points]
        Surface3D.__init__(self, name=name)

        # Hidden Attributes
        self._displacements = None
        self._grids2d = None
        self._grids2d_deformed = None
        self._bbox = None

        self._x_periodicity = False  # Use False instread of None because None is a possible value of x_periodicity
        self._y_periodicity = False

    @property
    def x_periodicity(self):
        if self._x_periodicity is False:
            u = self.curves['u']
            a, b = self.surface.domain[0]
            u0 = u[0]
            p_a = u0.evaluate_single(a)
            p_b = u0.evaluate_single(b)
            if p_a == p_b:
                self._x_periodicity = self.surface.range[0]
            else:
                self._x_periodicity = None
        return self._x_periodicity

    @property
    def y_periodicity(self):
        if self._y_periodicity is False:
            v = self.curves['v']
            c, d = self.surface.domain[1]
            v0 = v[0]
            p_c = v0.evaluate_single(c)
            p_d = v0.evaluate_single(d)
            if p_c == p_d:
                self._y_periodicity = self.surface.range[1]
            else:
                self._y_periodicity = None
        return self._y_periodicity

    @property
    def bounding_box(self):
        if not self._bbox:
            self._bbox = self._bounding_box()
        return self._bbox

    def _bounding_box(self):
        """
        Computes the bounding box ot the surface.

        """
        min_bounds, max_bounds = self.surface.bbox
        xmin, ymin, zmin = min_bounds
        xmax, ymax, zmax = max_bounds
        return volmdlr.core.BoundingBox(xmin, xmax, ymin, ymax, zmin, zmax)

    def control_points_matrix(self, coordinates):
        """
        Define control points like a matrix, for each coordinate: x:0, y:1, z:2.

        """

        P = npy.empty((self.nb_u, self.nb_v))
        for i in range(0, self.nb_u):
            for j in range(0, self.nb_v):
                P[i][j] = self.control_points_table[i][j][coordinates]
        return P

    # Knots_vector
    def knots_vector_u(self):
        """
        Compute the global knot vector (u direction) based on knot elements and multiplicities.

        """

        knots = self.u_knots
        multiplicities = self.u_multiplicities

        knots_vec = []
        for i in range(0, len(knots)):
            for j in range(0, multiplicities[i]):
                knots_vec.append(knots[i])
        return knots_vec

    def knots_vector_v(self):
        """
        Compute the global knot vector (v direction) based on knot elements and multiplicities.

        """

        knots = self.v_knots
        multiplicities = self.v_multiplicities

        knots_vec = []
        for i in range(0, len(knots)):
            for _ in range(0, multiplicities[i]):
                knots_vec.append(knots[i])
        return knots_vec

    def basis_functions_u(self, u, k, i):
        """
        Compute basis functions Bi in u direction for u=u and degree=k.

        """

        # k = self.degree_u
        t = self.knots_vector_u()

        if k == 0:
            return 1.0 if t[i] <= u < t[i + 1] else 0.0
        if t[i + k] == t[i]:
            c1 = 0.0
        else:
            c1 = (u - t[i]) / (t[i + k] - t[i]) * self.basis_functions_u(u, k - 1, i)
        if t[i + k + 1] == t[i + 1]:
            c2 = 0.0
        else:
            c2 = (t[i + k + 1] - u) / (t[i + k + 1] - t[i + 1]) * self.basis_functions_u(u, k - 1, i + 1)
        return c1 + c2

    def basis_functions_v(self, v, k, i):
        """
        Compute basis functions Bi in v direction for v=v and degree=k.

        """

        # k = self.degree_u
        t = self.knots_vector_v()

        if k == 0:
            return 1.0 if t[i] <= v < t[i + 1] else 0.0
        if t[i + k] == t[i]:
            c1 = 0.0
        else:
            c1 = (v - t[i]) / (t[i + k] - t[i]) * self.basis_functions_v(v, k - 1, i)
        if t[i + k + 1] == t[i + 1]:
            c2 = 0.0
        else:
            c2 = (t[i + k + 1] - v) / (t[i + k + 1] - t[i + 1]) * self.basis_functions_v(v, k - 1, i + 1)
        return c1 + c2

    def blending_vector_u(self, u):
        """
        Compute a vector of basis_functions in u direction for u=u.

        """

        blending_vect = npy.empty((1, self.nb_u))
        for j in range(0, self.nb_u):
            blending_vect[0][j] = self.basis_functions_u(u, self.degree_u, j)

        return blending_vect

    def blending_vector_v(self, v):
        """
        Compute a vector of basis_functions in v direction for v=v.

        """

        blending_vect = npy.empty((1, self.nb_v))
        for j in range(0, self.nb_v):
            blending_vect[0][j] = self.basis_functions_v(v, self.degree_v, j)

        return blending_vect

    def blending_matrix_u(self, u):
        """
        Compute a matrix of basis_functions in u direction for a vector u like [0,1].

        """

        blending_mat = npy.empty((len(u), self.nb_u))
        for i in range(0, len(u)):
            for j in range(0, self.nb_u):
                blending_mat[i][j] = self.basis_functions_u(u[i], self.degree_u, j)
        return blending_mat

    def blending_matrix_v(self, v):
        """
        Compute a matrix of basis_functions in v direction for a vector v like [0,1].

        """

        blending_mat = npy.empty((len(v), self.nb_v))
        for i in range(0, len(v)):
            for j in range(0, self.nb_v):
                blending_mat[i][j] = self.basis_functions_v(v[i], self.degree_v, j)
        return blending_mat

    def point2d_to_3d(self, point2d: volmdlr.Point2D):
        x, y = point2d
        x = min(max(x, 0), 1)
        y = min(max(y, 0), 1)
        # uses derivatives for performance because it's already compiled
        return volmdlr.Point3D(*self.derivatives(x, y, 0)[0][0])
        # return volmdlr.Point3D(*self.surface.evaluate_single((x, y)))

    def point3d_to_2d(self, point3d: volmdlr.Point3D, tol=1e-5):
        """
        Evaluates the parametric coordinates (u, v) of a 3D point (x, y, z).

        :param point3d: A 3D point to be evaluated.
        :type point3d: :class:`volmdlr.Point3D`
        :param tol: Tolerance to accept the results.
        :type tol: float
        :return: The parametric coordinates (u, v) of the point.
        :rtype: :class:`volmdlr.Point2D`
        """

        def f(x):
            return point3d.point_distance(self.point2d_to_3d(volmdlr.Point2D(x[0], x[1])))

        def fun(x):
            S = self.derivatives(x[0], x[1], 1)
            r = S[0][0] - point3d
            f = r.norm() + 1e-32
            jac = npy.array([r.dot(S[1][0]) / f, r.dot(S[0][1]) / f])
            return f, jac

        min_bound_x, max_bound_x = self.surface.domain[0]
        min_bound_y, max_bound_y = self.surface.domain[1]

        delta_bound_x = max_bound_x - min_bound_x
        delta_bound_y = max_bound_y - min_bound_y
        x0s = [((min_bound_x + max_bound_x) / 2, (min_bound_y + max_bound_y) / 2),
               (min_bound_x + delta_bound_x / 10, min_bound_y + delta_bound_y / 10),
               (min_bound_x + delta_bound_x / 10, max_bound_y - delta_bound_y / 10),
               (max_bound_x - delta_bound_x / 10, min_bound_y + delta_bound_y / 10),
               (max_bound_x - delta_bound_x / 10, max_bound_y - delta_bound_y / 10)]

        # Sort the initial conditions
        x0s.sort(key=f)

        # Find the parametric coordinates of the point
        results = []
        for x0 in x0s:
            res = scp.optimize.minimize(fun, x0=npy.array(x0), jac=True,
                                        bounds=[(min_bound_x, max_bound_x),
                                                (min_bound_y, max_bound_y)])
            if res.fun <= tol:
                return volmdlr.Point2D(*res.x)

            results.append((res.x, res.fun))

        return volmdlr.Point2D(*min(results, key=lambda r: r[1])[0])

    def linesegment2d_to_3d(self, linesegment2d):
        # TODO: this is a non exact method!
        lth = linesegment2d.length()
        points = [self.point2d_to_3d(
            linesegment2d.point_at_abscissa(i * lth / 10.)) for i in range(11)]

        linesegment = vme.LineSegment3D(points[0], points[-1])
        flag = True
        flag_arc = False
        for pt in points:
            if not linesegment.point_belongs(pt, abs_tol=1e-4):
                flag = False
                break
        if not flag:
            arc = vme.Arc3D(points[0], points[5], points[-1])
            flag_arc = all(arc.point_belongs(pt, abs_tol=1e-4) for pt in points)

        periodic = False
        if self.x_periodicity is not None and \
                math.isclose(lth, self.x_periodicity, abs_tol=1e-6) and \
                math.isclose(linesegment2d.start.y, linesegment2d.end.y,
                             abs_tol=1e-6):
            periodic = True
        elif self.y_periodicity is not None and \
                math.isclose(lth, self.y_periodicity, abs_tol=1e-6) and \
                math.isclose(linesegment2d.start.x, linesegment2d.end.x,
                             abs_tol=1e-6):
            periodic = True

        if flag and not flag_arc:
            # All the points are on the same LineSegment3D
            primitives = [linesegment]
        elif flag_arc:
            primitives = [arc]
        else:
            primitives = [vme.BSplineCurve3D.from_points_interpolation(
                points, min(self.degree_u, self.degree_v), periodic=periodic)]
            # linesegments = [vme.LineSegment3D(p1, p2)
            #                 for p1, p2 in zip(points[:-1], points[1:])]
        return primitives

    def linesegment3d_to_2d(self, linesegment3d):
        """
        A line segment on a BSplineSurface3D will be in any case a line in 2D?
        """
        x_perio = self.x_periodicity if self.x_periodicity is not None else 1.
        y_perio = self.y_periodicity if self.y_periodicity is not None else 1.
        return [vme.LineSegment2D(self.point3d_to_2d(linesegment3d.start),
                                  self.point3d_to_2d(linesegment3d.end))]

    def _repair_periodic_boundary_points(self, curve3d, points_2d, direction_periodicity):
        """
        Verifies points at boundary on a periodic BSplineSurface3D.

        :param points_2d: List of `volmdlr.Point2D` after transformation from 3D cartesian coordinates
        :type points_2d: volmdlr.Point2D
        :param direction_periodicity: should be 'x' if x_periodicity or 'y' if y periodicity
        :type direction_periodicity: str
        """
        lth = curve3d.length()
        start = self.point3d_to_2d(curve3d.start)
        end = self.point3d_to_2d(curve3d.end)

        pt_after_start = self.point3d_to_2d(curve3d.point_at_abscissa(0.01 * lth))
        pt_before_end = self.point3d_to_2d(curve3d.point_at_abscissa(0.98 * lth))
        points = points_2d
        if direction_periodicity == 'x':
            i = 0
        else:
            i = 1
        min_bound, max_bound = self.surface.domain[i]
        if start[i] != end[i]:
            if math.isclose(start[i], min_bound, abs_tol=1e-4) and pt_after_start[i] > pt_before_end[i]:
                start[i] = max_bound
            elif math.isclose(start[i], max_bound, abs_tol=1e-4) and pt_after_start[i] < pt_before_end[i]:
                start[i] = min_bound

            if math.isclose(end[i], min_bound, abs_tol=1e-4) and pt_before_end[i] > pt_after_start[i]:
                end[i] = max_bound
            elif math.isclose(end[i], max_bound, abs_tol=1e-4) and pt_before_end[i] < pt_after_start[i]:
                end[i] = min_bound

        points[0] = start
        points[-1] = end

        boundary = [(math.isclose(p[i], max_bound, abs_tol=1e-4) or math.isclose(p[i], min_bound, abs_tol=1e-4)) for
                    p in points]
        if all(boundary):
            # if the line is at the boundary of the surface domain, we take the first point as reference
            t = max_bound if math.isclose(points[0][i], max_bound, abs_tol=1e-4) else min_bound
            if direction_periodicity == 'x':
                points = [volmdlr.Point2D(t, p[1]) for p in points]
            else:
                points = [volmdlr.Point2D(p[0], t) for p in points]

        return points

    def bsplinecurve3d_to_2d(self, bspline_curve3d):
        """
        Converts the primitive from 3D spatial coordinates to its equivalent 2D primitive in the parametric space.
        """
        # TODO: enhance this, it is a non exact method!
        # TODO: bsplinecurve can be periodic but not around the bsplinesurface
        bsc_linesegment = vme.LineSegment3D(bspline_curve3d.points[0],
                                            bspline_curve3d.points[-1])
        flag = True
        for pt in bspline_curve3d.points:
            if not bsc_linesegment.point_belongs(pt):
                flag = False
                break

        if self.x_periodicity and not self.y_periodicity \
                and bspline_curve3d.periodic:
            p1 = self.point3d_to_2d(bspline_curve3d.points[0])
            p1_sup = self.point3d_to_2d(bspline_curve3d.points[0])
            new_x = p1.x - p1_sup.x + self.x_periodicity
            new_x = new_x if 0 <= new_x else 0
            reverse = False
            if new_x < 0:
                new_x = 0
            elif math.isclose(new_x, self.x_periodicity, abs_tol=1e-5):
                new_x = 0
                reverse = True

            linesegments = [
                vme.LineSegment2D(
                    volmdlr.Point2D(new_x, p1.y),
                    volmdlr.Point2D(self.x_periodicity, p1.y))]
            if reverse:
                linesegments[0] = linesegments[0].reverse()

        elif self.y_periodicity and not self.x_periodicity \
                and bspline_curve3d.periodic:
            p1 = self.point3d_to_2d(bspline_curve3d.points[0])
            p1_sup = self.point3d_to_2d(bspline_curve3d.points[0])
            new_y = p1.y - p1_sup.y + self.y_periodicity
            new_y = new_y if 0 <= new_y else 0
            reverse = False
            if new_y < 0:
                new_y = 0
            elif math.isclose(new_y, self.y_periodicity, abs_tol=1e-5):
                new_y = 0
                reverse = True

            linesegments = [
                vme.LineSegment2D(
                    volmdlr.Point2D(p1.x, new_y),
                    volmdlr.Point2D(p1.x, self.y_periodicity))]
            if reverse:
                linesegments[0] = linesegments[0].reverse()

        elif self.x_periodicity and self.y_periodicity \
                and bspline_curve3d.periodic:
            raise NotImplementedError

        elif flag:
            x_perio = self.x_periodicity if self.x_periodicity is not None \
                else 1.
            y_perio = self.y_periodicity if self.y_periodicity is not None \
                else 1.

            p1 = self.point3d_to_2d(bspline_curve3d.points[0])
            p2 = self.point3d_to_2d(bspline_curve3d.points[-1])

            if p1 == p2:
                print('BSplineCruve3D skipped because it is too small')
                linesegments = None
            else:
                p1_sup = self.point3d_to_2d(bspline_curve3d.points[0])
                p2_sup = self.point3d_to_2d(bspline_curve3d.points[-1])
                if self.x_periodicity and p1.point_distance(p1_sup) > 1e-5:
                    p1.x -= p1_sup.x - x_perio
                    p2.x -= p2_sup.x - x_perio
                if self.y_periodicity and p1.point_distance(p1_sup) > 1e-5:
                    p1.y -= p1_sup.y - y_perio
                    p2.y -= p2_sup.y - y_perio
                linesegments = [vme.LineSegment2D(p1, p2)]
            # How to check if end of surface overlaps start or the opposite ?
        else:
            lth = bspline_curve3d.length()
            if lth > 1e-5:
                n = len(bspline_curve3d.control_points)
                points = [self.point3d_to_2d(p) for p in bspline_curve3d.discretization_points(number_points=n)]
                linesegments = [vme.BSplineCurve2D.from_points_interpolation(
                    points=points, degree=bspline_curve3d.degree)]

            elif 1e-6 < lth <= 1e-5:
                linesegments = [vme.LineSegment2D(
                    self.point3d_to_2d(bspline_curve3d.start),
                    self.point3d_to_2d(bspline_curve3d.end))]
            else:
                print('BSplineCruve3D skipped because it is too small')
                linesegments = None

        return linesegments

    def arc3d_to_2d(self, arc3d):
        """
        Converts the primitive from 3D spatial coordinates to its equivalent 2D primitive in the parametric space.
        """
        start = self.point3d_to_2d(arc3d.start)
        end = self.point3d_to_2d(arc3d.end)

        min_bound_x, max_bound_x = self.surface.domain[0]
        min_bound_y, max_bound_y = self.surface.domain[1]
        if self.x_periodicity:
            points = self._repair_periodic_boundary_points(arc3d, [start, end], 'x')
            start = points[0]
            end = points[1]
            if start == end:
                if math.isclose(start.x, min_bound_x, abs_tol=1e-4):
                    end.x = max_bound_x
                else:
                    end.x = min_bound_x
        if self.y_periodicity:
            points = self._repair_periodic_boundary_points(arc3d, [start, end], 'y')
            start = points[0]
            end = points[1]
            if start == end:
                if math.isclose(start.y, min_bound_y, abs_tol=1e-4):
                    end.y = max_bound_y
                else:
                    end.y = min_bound_y

        return [vme.LineSegment2D(start, end)]

    def arc2d_to_3d(self, arc2d):
        number_points = math.ceil(arc2d.angle * 7) + 1  # 7 points per radian
        length = arc2d.length()
        points = [self.point2d_to_3d(arc2d.point_at_abscissa(i * length / (number_points - 1)))
                  for i in range(number_points)]
        return [vme.BSplineCurve3D.from_points_interpolation(
            points, max(self.degree_u, self.degree_v))]

    def rectangular_cut(self, u1: float, u2: float,
                        v1: float, v2: float, name: str = ''):
        p1 = volmdlr.Point2D(u1, v1)
        p2 = volmdlr.Point2D(u2, v1)
        p3 = volmdlr.Point2D(u2, v2)
        p4 = volmdlr.Point2D(u1, v2)
        outer_contour = volmdlr.wires.ClosedPolygon2D([p1, p2, p3, p4])
        surface = Surface2D(outer_contour, [])
        return BSplineFace3D(self, surface, name)  # PlaneFace3D

    def FreeCADExport(self, ip, ndigits=3):
        name = 'primitive{}'.format(ip)
        script = ""
        points = '['
        for i, pts_row in enumerate(self.control_points_table):
            pts = '['
            for j, pt in enumerate(pts_row):
                point = 'fc.Vector({},{},{}),'.format(pt[0], pt[1], pt[2])
                pts += point
            pts = pts[:-1] + '],'
            points += pts
        points = points[:-1] + ']'

        script += '{} = Part.BSplineSurface()\n'.format(name)
        if self.weights is None:
            script += '{}.buildFromPolesMultsKnots({},{},{},udegree={},vdegree={},uknots={},vknots={})\n'.format(
                name, points, self.u_multiplicities, self.v_multiplicities,
                self.degree_u, self.degree_v, self.u_knots, self.v_knots)
        else:
            script += '{}.buildFromPolesMultsKnots({},{},{},udegree={},vdegree={},uknots={}, \
                vknots={},weights={})\n'.format(
                name, points, self.u_multiplicities, self.v_multiplicities,
                self.degree_u, self.degree_v, self.u_knots, self.v_knots,
                self.weights)

        return script

    def rotation(self, center: volmdlr.Vector3D,
                 axis: volmdlr.Vector3D, angle: float):
        """
        BSplineSurface3D rotation.
        :param center: rotation center
        :param axis: rotation axis
        :param angle: angle rotation
        :return: a new rotated BSplineSurface3D
        """
        new_control_points = [p.rotation(center, axis, angle)
                              for p in self.control_points]
        new_bsplinesurface3d = BSplineSurface3D(self.degree_u, self.degree_v,
                                                new_control_points, self.nb_u,
                                                self.nb_v,
                                                self.u_multiplicities,
                                                self.v_multiplicities,
                                                self.u_knots, self.v_knots,
                                                self.weights, self.name)
        return new_bsplinesurface3d

    def rotation_inplace(self, center: volmdlr.Vector3D,
                         axis: volmdlr.Vector3D, angle: float):
        """
        BSplineSurface3D rotation. Object is updated inplace.

        :param center: rotation center.
        :type center: `volmdlr.Vector3D`
        :param axis: rotation axis.
        :type axis: `volmdlr.Vector3D`
        :param angle: rotation angle.
        :type angle: float
        :return: None, BSplineSurface3D is updated inplace
        :rtype: None
        """
        new_bsplinesurface3d = self.rotation(center, axis, angle)
        self.control_points = new_bsplinesurface3d.control_points
        self.surface = new_bsplinesurface3d.surface

    def translation(self, offset: volmdlr.Vector3D):
        """
        BSplineSurface3D translation.
        :param offset: translation vector
        :return: A new translated BSplineSurface3D
        """
        new_control_points = [p.translation(offset) for p in
                              self.control_points]
        new_bsplinesurface3d = BSplineSurface3D(self.degree_u, self.degree_v,
                                                new_control_points, self.nb_u,
                                                self.nb_v,
                                                self.u_multiplicities,
                                                self.v_multiplicities,
                                                self.u_knots, self.v_knots,
                                                self.weights, self.name)

        return new_bsplinesurface3d

    def translation_inplace(self, offset: volmdlr.Vector3D):
        """
        BSplineSurface3D translation. Object is updated inplace.

        :param offset: translation vector
        """
        new_bsplinesurface3d = self.translation(offset)
        self.control_points = new_bsplinesurface3d.control_points
        self.surface = new_bsplinesurface3d.surface

    def frame_mapping(self, frame: volmdlr.Frame3D, side: str):
        """
        Changes frame_mapping and return a new BSplineSurface3D.
        side = 'old' or 'new'
        """
        new_control_points = [p.frame_mapping(frame, side) for p in
                              self.control_points]
        new_bsplinesurface3d = BSplineSurface3D(self.degree_u, self.degree_v,
                                                new_control_points, self.nb_u,
                                                self.nb_v,
                                                self.u_multiplicities,
                                                self.v_multiplicities,
                                                self.u_knots, self.v_knots,
                                                self.weights, self.name)
        return new_bsplinesurface3d

    def frame_mapping_inplace(self, frame: volmdlr.Frame3D, side: str):
        """
        Changes frame_mapping and the object is updated inplace.
        side = 'old' or 'new'
        """
        new_bsplinesurface3d = self.frame_mapping(frame, side)
        self.control_points = new_bsplinesurface3d.control_points
        self.surface = new_bsplinesurface3d.surface

    def plot(self, ax=None, color='grey', alpha=0.5):
        u_curves = [vme.BSplineCurve3D.from_geomdl_curve(u) for u in self.curves['u']]
        v_curves = [vme.BSplineCurve3D.from_geomdl_curve(v) for v in self.curves['v']]
        if ax is None:
            ax = plt.figure().add_subplot(111, projection='3d')
        for u in u_curves:
            u.plot(ax=ax, color=color, alpha=alpha)
        for v in v_curves:
            v.plot(ax=ax, color=color, alpha=alpha)
        for p in self.control_points:
            p.plot(ax, color=color, alpha=alpha)
        return ax

    def simplify_surface(self):
        """
        Verifies if BSplineSurface3D could be a Plane3D.
        :return: simplified surface if possible, otherwis, returns self
        """
        points = [self.control_points[0], self.control_points[math.ceil(len(self.control_points) / 2)],
                  self.control_points[-1]]
        plane3d = Plane3D.from_3_points(*points)
        if all(plane3d.point_on_surface(point) for point in self.control_points):
            return plane3d
        return self

    @classmethod
    def from_step(cls, arguments, object_dict):
        """
        Converts a step primitive to a BSplineSurface3D.

        :param arguments: The arguments of the step primitive. The last element represents the unit_conversion_factor.
        :type arguments: list
        :param object_dict: The dictionnary containing all the step primitives
            that have already been instanciated.
        :type object_dict: dict
        :return: The corresponding BSplineSurface3D object.
        :rtype: :class:`volmdlr.faces.BSplineSurface3D`
        """
        name = arguments[0][1:-1]
        degree_u = int(arguments[1])
        degree_v = int(arguments[2])
        points_sets = arguments[3][1:-1].split("),")
        points_sets = [elem + ")" for elem in points_sets[:-1]] + [
            points_sets[-1]]
        control_points = []
        for points_set in points_sets:
            points = [object_dict[int(i[1:])] for i in
                      points_set[1:-1].split(",")]
            nb_v = len(points)
            control_points.extend(points)
        nb_u = int(len(control_points) / nb_v)
        surface_form = arguments[4]
        if arguments[5] == '.F.':
            u_closed = False
        elif arguments[5] == '.T.':
            u_closed = True
        else:
            raise ValueError
        if arguments[6] == '.F.':
            v_closed = False
        elif arguments[6] == '.T.':
            v_closed = True
        else:
            raise ValueError
        self_intersect = arguments[7]
        u_multiplicities = [int(i) for i in arguments[8][1:-1].split(",")]
        v_multiplicities = [int(i) for i in arguments[9][1:-1].split(",")]
        u_knots = [float(i) for i in arguments[10][1:-1].split(",")]
        v_knots = [float(i) for i in arguments[11][1:-1].split(",")]
        knot_spec = arguments[12]

        if 13 in range(len(arguments[:-1])):
            weight_data = [
                float(i) for i in
                arguments[13][1:-1].replace("(", "").replace(")", "").split(",")
            ]
        else:
            weight_data = None

        bsplinesurface = cls(degree_u, degree_v, control_points, nb_u, nb_v,
                             u_multiplicities, v_multiplicities, u_knots,
                             v_knots, weight_data, name)
        bsplinesurface = bsplinesurface.simplify_surface()
        # if u_closed:
        #     bsplinesurface.x_periodicity = bsplinesurface.get_x_periodicity()
        # if v_closed:
        #     bsplinesurface.y_periodicity = bsplinesurface.get_y_periodicity()
        return bsplinesurface

    def to_step(self, current_id):
        content = ''
        point_matrix_ids = '('
        for points in self.control_points_table:
            point_ids = '('
            for point in points:
                point_content, point_id = point.to_step(current_id)
                content += point_content
                point_ids += f'#{point_id},'
                current_id = point_id + 1
            point_ids = point_ids[:-1]
            point_ids += '),'
            point_matrix_ids += point_ids
        point_matrix_ids = point_matrix_ids[:-1]
        point_matrix_ids += ')'

        u_close = '.T.' if self.x_periodicity else '.F.'
        v_close = '.T.' if self.y_periodicity else '.F.'

        content += "#{} = B_SPLINE_SURFACE_WITH_KNOTS('{}',{},{},{},.UNSPECIFIED.,{},{},.F.,{},{},{},{},.UNSPECIFIED.);\
            \n".format(current_id, self.name, self.degree_u, self.degree_v,
                       point_matrix_ids, u_close, v_close,
                       tuple(self.u_multiplicities), tuple(self.v_multiplicities),
                       tuple(self.u_knots), tuple(self.v_knots))
        return content, [current_id]

    def grid3d(self, grid2d: volmdlr.grid.Grid2D):
        """
        Generate 3d grid points of a Bspline surface, based on a Grid2D.

        """

        if not self._grids2d:
            self._grids2d = grid2d

        points_2d = grid2d.points
        points_3d = [self.point2d_to_3d(point2d) for point2d in points_2d]

        return points_3d

    def grid2d_deformed(self, grid2d: volmdlr.grid.Grid2D):
        """
        Dimension and deform a Grid2D points based on a Bspline surface.

        """

        points_2d = grid2d.points
        points_3d = self.grid3d(grid2d)

        points_x, points_y = grid2d.points_xy

        # Parameters
        index_x = {}  # grid point position(i,j), x coordinates position in X(unknown variable)
        index_y = {}  # grid point position(i,j), y coordinates position in X(unknown variable)
        index_points = {}  # grid point position(j,i), point position in points_2d (or points_3d)
        k, p = 0, 0
        for i in range(0, points_x):
            for j in range(0, points_y):
                index_x.update({(j, i): k})
                index_y.update({(j, i): k + 1})
                index_points.update({(j, i): p})
                k = k + 2
                p = p + 1

        equation_points = []  # points combination to compute distances between 2D and 3D grid points
        for i in range(0, points_y):  # row from (0,i)
            for j in range(1, points_x):
                equation_points.append(((0, i), (j, i)))
        for i in range(0, points_x):  # column from (i,0)
            for j in range(1, points_y):
                equation_points.append(((i, 0), (i, j)))
        for i in range(0, points_y):  # row
            for j in range(0, points_x - 1):
                equation_points.append(((j, i), (j + 1, i)))
        for i in range(0, points_x):  # column
            for j in range(0, points_x - 1):
                equation_points.append(((i, j), (i, j + 1)))
        for i in range(0, points_y - 1):  # diagonal
            for j in range(0, points_x - 1):
                equation_points.append(((j, i), (j + 1, i + 1)))

        for i in range(0, points_y):  # row 2segments (before.point.after)
            for j in range(1, points_x - 1):
                equation_points.append(((j - 1, i), (j + 1, i)))

        for i in range(0, points_x):  # column 2segments (before.point.after)
            for j in range(1, points_y - 1):
                equation_points.append(((i, j - 1), (i, j + 1)))

        # Euclidean distance
        # D=[] # distances between 3D grid points (based on points combination [equation_points])
        # for i in range(0, len(equation_points)):
        #     D.append((points_3d[index_points[equation_points[i][0]]].point_distance(
        #         points_3d[index_points[equation_points[i][1]]]))**2)

        # Geodesic distance
        # xx=[]
        # for p in points_2d:
        #     xx.append(p.x)
        # yy=[]
        # for p in points_2d:
        #     yy.append(p.y)

        # triang = plt_tri.Triangulation(xx, yy)
        # faces = triang.triangles
        # points = npy.empty([len(points_3d),3])
        # for i in range(0,len(points_3d)):
        #     points[i] = npy.array([points_3d[i].x,points_3d[i].y,points_3d[i].z])

        # geoalg = geodesic.PyGeodesicAlgorithmExact(points, faces)
        D = []  # geodesic distances between 3D grid points (based on points combination [equation_points])
        for i in range(0, len(equation_points)):
            D.append((self.geodesic_distance(
                points_3d[index_points[equation_points[i][0]]], points_3d[index_points[equation_points[i][1]]])) ** 2)

        # System of nonlinear equations
        def non_linear_equations(X):
            F = npy.empty(len(equation_points) + 2)
            for i in range(0, len(equation_points)):
                F[i] = abs((X[index_x[equation_points[i][0]]] ** 2 +
                            X[index_x[equation_points[i][1]]] ** 2 +
                            X[index_y[equation_points[i][0]]] ** 2 +
                            X[index_y[equation_points[i][1]]] ** 2 -
                            2 *
                            X[index_x[equation_points[i][0]]] *
                            X[index_x[equation_points[i][1]]] -
                            2 *
                            X[index_y[equation_points[i][0]]] *
                            X[index_y[equation_points[i][1]]] -
                            D[i]) /
                           D[i])

            F[i + 1] = X[0] * 1000
            F[i + 2] = X[1] * 1000
            # i=i+2
            # # F[i+3] = X[(len(points_2d)-points_x)*2]
            # l= 3
            # for f in range(1, points_x):
            #     F[i+f] = X[l]*1000
            #     l = l+2
            # F[i+3] = X[3]*1000
            # F[i+4] = X[5]*1000
            # F[i+4] = X[points_x*2]*1000

            return F

        # Solution with "least_squares"
        x_init = []  # initial guess (2D grid points)
        for i in range(0, len(points_2d)):
            x_init.append(points_2d[i][0])
            x_init.append(points_2d[i][1])
        z = opt.least_squares(non_linear_equations, x_init)

        points_2d_deformed = [volmdlr.Point2D(z.x[i], z.x[i + 1])
                              for i in range(0, len(z.x), 2)]  # deformed 2d grid points

        grid2d_deformed = volmdlr.grid.Grid2D.from_points(points=points_2d_deformed,
                                                          points_dim_1=points_x,
                                                          direction=grid2d.direction)

        self._grids2d_deformed = grid2d_deformed

        return points_2d_deformed

    def grid2d_deformation(self, grid2d: volmdlr.grid.Grid2D):
        """
        Compute the deformation/displacement (dx/dy) of a Grid2D based on a Bspline surface.

        """

        if not self._grids2d_deformed:
            self.grid2d_deformed(grid2d)

        displacement = self._grids2d_deformed.displacement_compared_to(grid2d)
        self._displacements = displacement

        return displacement

    def point2d_parametric_to_dimension(self, point2d: volmdlr.Point3D, grid2d: volmdlr.grid.Grid2D):
        """
        Convert a point2d from the parametric to the dimensioned frame.

        """

        # Check if the 0<point2d.x<1 and 0<point2d.y<1
        if point2d.x < 0:
            point2d.x = 0
        elif point2d.x > 1:
            point2d.x = 1
        if point2d.y < 0:
            point2d.y = 0
        elif point2d.y > 1:
            point2d.y = 1

        if self._grids2d == grid2d:
            points_2d = self._grids2d.points
        else:
            points_2d = grid2d.points
            self._grids2d = grid2d

        if self._displacements is not None:
            displacement = self._displacements
        else:
            displacement = self.grid2d_deformation(grid2d)

        points_x, points_y = grid2d.points_xy

        # Parameters
        index_points = {}  # grid point position(j,i), point position in points_2d (or points_3d)
        p = 0
        for i in range(0, points_x):
            for j in range(0, points_y):
                index_points.update({(j, i): p})
                p = p + 1

        # Form function "Finite Elements"
        def form_function(s, t):
            N = npy.empty(4)
            N[0] = (1 - s) * (1 - t) / 4
            N[1] = (1 + s) * (1 - t) / 4
            N[2] = (1 + s) * (1 + t) / 4
            N[3] = (1 - s) * (1 + t) / 4
            return N

        finite_elements_points = []  # 2D grid points index that define one element
        for j in range(0, points_y - 1):
            for i in range(0, points_x - 1):
                finite_elements_points.append(((i, j), (i + 1, j), (i + 1, j + 1), (i, j + 1)))
        finite_elements = []  # finite elements defined with closed polygon
        for i in range(0, len(finite_elements_points)):
            finite_elements.append(
                volmdlr.wires.ClosedPolygon2D((points_2d[index_points[finite_elements_points[i][0]]],
                                               points_2d[index_points[finite_elements_points[i][1]]],
                                               points_2d[index_points[finite_elements_points[i][2]]],
                                               points_2d[index_points[finite_elements_points[i][3]]])))

        for k in range(0, len(finite_elements_points)):
            if (volmdlr.wires.Contour2D(finite_elements[k].primitives).point_belongs(
                    point2d)  # finite_elements[k].point_belongs(point2d)
                    or volmdlr.wires.Contour2D(finite_elements[k].primitives).point_over_contour(point2d)
                    or ((points_2d[index_points[finite_elements_points[k][0]]][0] < point2d.x <
                         points_2d[index_points[finite_elements_points[k][1]]][0])
                        and point2d.y == points_2d[index_points[finite_elements_points[k][0]]][1])
                    or ((points_2d[index_points[finite_elements_points[k][1]]][1] < point2d.y <
                         points_2d[index_points[finite_elements_points[k][2]]][1])
                        and point2d.x == points_2d[index_points[finite_elements_points[k][1]]][0])
                    or ((points_2d[index_points[finite_elements_points[k][3]]][0] < point2d.x <
                         points_2d[index_points[finite_elements_points[k][2]]][0])
                        and point2d.y == points_2d[index_points[finite_elements_points[k][1]]][1])
                    or ((points_2d[index_points[finite_elements_points[k][0]]][1] < point2d.y <
                         points_2d[index_points[finite_elements_points[k][3]]][1])
                        and point2d.x == points_2d[index_points[finite_elements_points[k][0]]][0])):
                break

        x0 = points_2d[index_points[finite_elements_points[k][0]]][0]
        y0 = points_2d[index_points[finite_elements_points[k][0]]][1]
        x1 = points_2d[index_points[finite_elements_points[k][1]]][0]
        y2 = points_2d[index_points[finite_elements_points[k][2]]][1]
        x = point2d.x
        y = point2d.y
        s = 2 * ((x - x0) / (x1 - x0)) - 1
        t = 2 * ((y - y0) / (y2 - y0)) - 1

        N = form_function(s, t)
        dx = npy.array([displacement[index_points[finite_elements_points[k][0]]][0],
                        displacement[index_points[finite_elements_points[k][1]]][0],
                        displacement[index_points[finite_elements_points[k][2]]][0],
                        displacement[index_points[finite_elements_points[k][3]]][0]])
        dy = npy.array([displacement[index_points[finite_elements_points[k][0]]][1],
                        displacement[index_points[finite_elements_points[k][1]]][1],
                        displacement[index_points[finite_elements_points[k][2]]][1],
                        displacement[index_points[finite_elements_points[k][3]]][1]])

        return volmdlr.Point2D(point2d.x + npy.transpose(N).dot(dx), point2d.y + npy.transpose(N).dot(dy))

    def point3d_to_2d_with_dimension(self, point3d: volmdlr.Point3D, grid2d: volmdlr.grid.Grid2D):
        """
        Compute the point2d of a point3d, on a Bspline surface, in the dimensioned frame.
        """

        point2d = self.point3d_to_2d(point3d)

        point2d_with_dimension = self.point2d_parametric_to_dimension(point2d, grid2d)

        return point2d_with_dimension

    def point2d_with_dimension_to_parametric_frame(self, point2d, grid2d: volmdlr.grid.Grid2D):
        """
        Convert a point2d from the dimensioned to the parametric frame.

        """

        if self._grids2d != grid2d:
            self._grids2d = grid2d
        if not self._grids2d_deformed:
            self.grid2d_deformed(grid2d)

        points_2d = grid2d.points
        points_2d_deformed = self._grids2d_deformed.points
        points_x, points_y = grid2d.points_xy

        # Parameters
        index_points = {}  # grid point position(j,i), point position in points_2d (or points_3d)
        p = 0
        for i in range(0, points_x):
            for j in range(0, points_y):
                index_points.update({(j, i): p})
                p = p + 1

        finite_elements_points = []  # 2D grid points index that define one element
        for j in range(0, points_y - 1):
            for i in range(0, points_x - 1):
                finite_elements_points.append(((i, j), (i + 1, j), (i + 1, j + 1), (i, j + 1)))
        finite_elements = []  # finite elements defined with closed polygon  DEFORMED
        for i in range(0, len(finite_elements_points)):
            finite_elements.append(
                volmdlr.wires.ClosedPolygon2D((points_2d_deformed[index_points[finite_elements_points[i][0]]],
                                               points_2d_deformed[index_points[finite_elements_points[i][1]]],
                                               points_2d_deformed[index_points[finite_elements_points[i][2]]],
                                               points_2d_deformed[index_points[finite_elements_points[i][3]]])))

        finite_elements_initial = []  # finite elements defined with closed polygon  INITIAL
        for i in range(0, len(finite_elements_points)):
            finite_elements_initial.append(
                volmdlr.wires.ClosedPolygon2D((points_2d[index_points[finite_elements_points[i][0]]],
                                               points_2d[index_points[finite_elements_points[i][1]]],
                                               points_2d[index_points[finite_elements_points[i][2]]],
                                               points_2d[index_points[finite_elements_points[i][3]]])))

        for k in range(0, len(finite_elements_points)):
            if (finite_elements[k].point_belongs(point2d)
                    or ((points_2d_deformed[index_points[finite_elements_points[k][0]]][0] < point2d.x <
                         points_2d_deformed[index_points[finite_elements_points[k][1]]][0])
                        and point2d.y == points_2d_deformed[index_points[finite_elements_points[k][0]]][1])
                    or ((points_2d_deformed[index_points[finite_elements_points[k][1]]][1] < point2d.y <
                         points_2d_deformed[index_points[finite_elements_points[k][2]]][1])
                        and point2d.x == points_2d_deformed[index_points[finite_elements_points[k][1]]][0])
                    or ((points_2d_deformed[index_points[finite_elements_points[k][3]]][0] < point2d.x <
                         points_2d_deformed[index_points[finite_elements_points[k][2]]][0])
                        and point2d.y == points_2d_deformed[index_points[finite_elements_points[k][1]]][1])
                    or ((points_2d_deformed[index_points[finite_elements_points[k][0]]][1] < point2d.y <
                         points_2d_deformed[index_points[finite_elements_points[k][3]]][1])
                        and point2d.x == points_2d_deformed[index_points[finite_elements_points[k][0]]][0])
                    or finite_elements[k].primitives[0].point_belongs(point2d) or finite_elements[k].primitives[
                        1].point_belongs(point2d)
                    or finite_elements[k].primitives[2].point_belongs(point2d) or finite_elements[k].primitives[
                        3].point_belongs(point2d)):
                break

        frame_deformed = volmdlr.Frame2D(finite_elements[k].center_of_mass(),
                                         volmdlr.Vector2D(finite_elements[k].primitives[1].middle_point()[0] -
                                                          finite_elements[k].center_of_mass()[0],
                                                          finite_elements[k].primitives[1].middle_point()[1] -
                                                          finite_elements[k].center_of_mass()[1]),
                                         volmdlr.Vector2D(finite_elements[k].primitives[0].middle_point()[0] -
                                                          finite_elements[k].center_of_mass()[0],
                                                          finite_elements[k].primitives[0].middle_point()[1] -
                                                          finite_elements[k].center_of_mass()[1]))

        point2d_frame_deformed = volmdlr.Point2D(point2d.frame_mapping(frame_deformed, 'new')[0],
                                                 point2d.frame_mapping(frame_deformed, 'new')[1])

        frame_inital = volmdlr.Frame2D(finite_elements_initial[k].center_of_mass(),
                                       volmdlr.Vector2D(finite_elements_initial[k].primitives[1].middle_point()[0] -
                                                        finite_elements_initial[k].center_of_mass()[0],
                                                        finite_elements_initial[k].primitives[1].middle_point()[1] -
                                                        finite_elements_initial[k].center_of_mass()[1]),
                                       volmdlr.Vector2D(finite_elements_initial[k].primitives[0].middle_point()[0] -
                                                        finite_elements_initial[k].center_of_mass()[0],
                                                        finite_elements_initial[k].primitives[0].middle_point()[1] -
                                                        finite_elements_initial[k].center_of_mass()[1]))

        X = point2d_frame_deformed.frame_mapping(frame_inital, 'old')[0]
        if X < 0:
            X = 0
        elif X > 1:
            X = 1
        Y = point2d_frame_deformed.frame_mapping(frame_inital, 'old')[1]
        if Y < 0:
            Y = 0
        elif Y > 1:
            Y = 1

        return volmdlr.Point2D(X, Y)

    def point2d_with_dimension_to_3d(self, point2d, grid2d: volmdlr.grid.Grid2D):
        """
        Compute the point3d, on a Bspline surface, of a point2d define in the dimensioned frame.

        """

        point2d_01 = self.point2d_with_dimension_to_parametric_frame(point2d, grid2d)

        return self.point2d_to_3d(point2d_01)

    def linesegment2d_parametric_to_dimension(self, linesegment2d, grid2d: volmdlr.grid.Grid2D):
        """
        Convert a linesegment2d from the parametric to the dimensioned frame.

        """

        points = linesegment2d.discretization_points(number_points=20)
        points_dim = [
            self.point2d_parametric_to_dimension(
                p, grid2d) for p in points]

        return vme.BSplineCurve2D.from_points_interpolation(
            points_dim, max(self.degree_u, self.degree_v))

    def linesegment3d_to_2d_with_dimension(self, linesegment3d, grid2d: volmdlr.grid.Grid2D):
        """
        Compute the linesegment2d of a linesegment3d, on a Bspline surface, in the dimensioned frame.

        """

        linesegment2d = self.linesegment3d_to_2d(linesegment3d)
        bsplinecurve2d_with_dimension = self.linesegment2d_parametric_to_dimension(linesegment2d, grid2d)

        return bsplinecurve2d_with_dimension

    def linesegment2d_with_dimension_to_parametric_frame(self, linesegment2d):
        """
        Convert a linesegment2d from the dimensioned to the parametric frame.

        """

        try:
            linesegment2d = vme.LineSegment2D(
                self.point2d_with_dimension_to_parametric_frame(linesegment2d.start, self._grids2d),
                self.point2d_with_dimension_to_parametric_frame(linesegment2d.end, self._grids2d))
        except NotImplementedError:
            return None

        return linesegment2d

    def linesegment2d_with_dimension_to_3d(self, linesegment2d):
        """
        Compute the linesegment3d, on a Bspline surface, of a linesegment2d defined in the dimensioned frame.

        """

        linesegment2d_01 = self.linesegment2d_with_dimension_to_parametric_frame(linesegment2d)
        linesegment3d = self.linesegment2d_to_3d(linesegment2d_01)

        return linesegment3d

    def bsplinecurve2d_parametric_to_dimension(self, bsplinecurve2d, grid2d: volmdlr.grid.Grid2D):
        """
        Convert a bsplinecurve2d from the parametric to the dimensioned frame.

        """

        # check if bsplinecurve2d is in a list
        if isinstance(bsplinecurve2d, list):
            bsplinecurve2d = bsplinecurve2d[0]
        points = bsplinecurve2d.control_points
        points_dim = []

        for p in points:
            points_dim.append(self.point2d_parametric_to_dimension(p, grid2d))

        bsplinecurve2d_with_dimension = vme.BSplineCurve2D(bsplinecurve2d.degree, points_dim,
                                                           bsplinecurve2d.knot_multiplicities,
                                                           bsplinecurve2d.knots,
                                                           bsplinecurve2d.weights,
                                                           bsplinecurve2d.periodic)

        return bsplinecurve2d_with_dimension

    def bsplinecurve3d_to_2d_with_dimension(self, bsplinecurve3d, grid2d: volmdlr.grid.Grid2D):
        """
        Compute the bsplinecurve2d of a bsplinecurve3d, on a Bspline surface, in the dimensioned frame.

        """

        bsplinecurve2d_01 = self.bsplinecurve3d_to_2d(bsplinecurve3d)
        bsplinecurve2d_with_dimension = self.bsplinecurve2d_parametric_to_dimension(
            bsplinecurve2d_01, grid2d)

        return bsplinecurve2d_with_dimension

    def bsplinecurve2d_with_dimension_to_parametric_frame(self, bsplinecurve2d):
        """
        Convert a bsplinecurve2d from the dimensioned to the parametric frame.

        """

        points_dim = bsplinecurve2d.control_points
        points = []
        for p in points_dim:
            points.append(
                self.point2d_with_dimension_to_parametric_frame(p, self._grids2d))

        bsplinecurve2d = vme.BSplineCurve2D(bsplinecurve2d.degree, points,
                                            bsplinecurve2d.knot_multiplicities,
                                            bsplinecurve2d.knots,
                                            bsplinecurve2d.weights,
                                            bsplinecurve2d.periodic)
        return bsplinecurve2d

    def bsplinecurve2d_with_dimension_to_3d(self, bsplinecurve2d):
        """
        Compute the bsplinecurve3d, on a Bspline surface, of a bsplinecurve2d defined in the dimensioned frame.

        """

        bsplinecurve2d_01 = self.bsplinecurve2d_with_dimension_to_parametric_frame(bsplinecurve2d)
        bsplinecurve3d = self.bsplinecurve2d_to_3d(bsplinecurve2d_01)

        return bsplinecurve3d

    def arc2d_parametric_to_dimension(self, arc2d, grid2d: volmdlr.grid.Grid2D):
        """
        Convert a arc2d from the parametric to the dimensioned frame.

        """

        number_points = math.ceil(arc2d.angle * 7) + 1
        l = arc2d.length()
        points = [self.point2d_parametric_to_dimension(arc2d.point_at_abscissa(
            i * l / (number_points - 1)), grid2d) for i in range(number_points)]

        return vme.BSplineCurve2D.from_points_interpolation(
            points, max(self.degree_u, self.degree_v))

    def arc3d_to_2d_with_dimension(self, arc3d, grid2d: volmdlr.grid.Grid2D):
        """
        Compute the arc2d of a arc3d, on a Bspline surface, in the dimensioned frame.

        """

        bsplinecurve2d = self.arc3d_to_2d(arc3d)[0]  # it's a bsplinecurve2d
        arc2d_with_dimension = self.bsplinecurve2d_parametric_to_dimension(bsplinecurve2d, grid2d)

        return arc2d_with_dimension  # it's a bsplinecurve2d-dimension

    def arc2d_with_dimension_to_parametric_frame(self, arc2d):
        """
        Convert a arc2d from the dimensioned to the parametric frame.

        """

        number_points = math.ceil(arc2d.angle * 7) + 1
        l = arc2d.length()

        points = [self.point2d_with_dimension_to_parametric_frame(arc2d.point_at_abscissa(
            i * l / (number_points - 1)), self._grids2d) for i in range(number_points)]

        return vme.BSplineCurve2D.from_points_interpolation(
            points, max(self.degree_u, self.degree_v))

    def arc2d_with_dimension_to_3d(self, arc2d):
        """
        Compute the  arc3d, on a Bspline surface, of a arc2d in the dimensioned frame.

        """

        arc2d_01 = self.arc2d_with_dimension_to_parametric_frame(arc2d)
        arc3d = self.arc2d_to_3d(arc2d_01)

        return arc3d  # it's a bsplinecurve3d

    def contour2d_parametric_to_dimension(self, contour2d: volmdlr.wires.Contour2D,
                                          grid2d: volmdlr.grid.Grid2D):
        """
        Convert a contour2d from the parametric to the dimensioned frame.

        """

        primitives2d_dim = []

        for primitive2d in contour2d.primitives:
            # method_name = '{}_parametric_to_dimension'.format(
            #     primitive2d.__class__.__name__.lower())
            method_name = f'{primitive2d.__class__.__name__.lower()}_parametric_to_dimension'

            if hasattr(self, method_name):
                primitives = getattr(self, method_name)(primitive2d, grid2d)
                if primitives:
                    primitives2d_dim.append(primitives)

            else:
                raise NotImplementedError(
                    f'Class {self.__class__.__name__} does not implement {method_name}')

        return volmdlr.wires.Contour2D(primitives2d_dim)

    def contour3d_to_2d_with_dimension(self, contour3d: volmdlr.wires.Contour3D,
                                       grid2d: volmdlr.grid.Grid2D):
        """
        Compute the Contour2d of a Contour3d, on a Bspline surface, in the dimensioned frame.

        """

        contour2d_01 = self.contour3d_to_2d(contour3d)

        return self.contour2d_parametric_to_dimension(contour2d_01, grid2d)

    def contour2d_with_dimension_to_parametric_frame(self, contour2d):
        """
        Convert a contour2d from the dimensioned to the parametric frame.

        """

        # TODO: check and avoid primitives with start=end
        primitives2d = []

        for primitive2d in contour2d.primitives:
            method_name = f'{primitive2d.__class__.__name__.lower()}_with_dimension_to_parametric_frame'

            if hasattr(self, method_name):
                primitives = getattr(self, method_name)(primitive2d)
                if primitives:
                    primitives2d.append(primitives)

            else:
                raise NotImplementedError(
                    # 'Class {} does not implement {}'.format(self.__class__.__name__,
                    #                                         method_name))
                    f'Class {self.__class__.__name__} does not implement {method_name}')

        # #Avoid to have primitives with start=end
        # start_points = []
        # for i in range(0, len(new_start_points)-1):
        #     if new_start_points[i] != new_start_points[i+1]:
        #         start_points.append(new_start_points[i])
        # if new_start_points[-1] != new_start_points[0]:
        #     start_points.append(new_start_points[-1])

        return volmdlr.wires.Contour2D(primitives2d)

    def contour2d_with_dimension_to_3d(self, contour2d):
        """
        Compute the contour3d, on a Bspline surface, of a contour2d define in the dimensioned frame.

        """

        contour01 = self.contour2d_with_dimension_to_parametric_frame(contour2d)

        return self.contour2d_to_3d(contour01)

    @classmethod
    def from_geomdl_surface(cls, surface):
        """
        Create a volmdlr's BSpline_Surface3D from a geomdl's one.

        """

        control_points = []
        for i in range(0, len(surface.ctrlpts)):
            control_points.append(volmdlr.Point3D(surface.ctrlpts[i][0], surface.ctrlpts[i][1], surface.ctrlpts[i][2]))

        (u_knots, u_multiplicities) = knots_vector_inv((surface.knotvector_u))
        (v_knots, v_multiplicities) = knots_vector_inv((surface.knotvector_v))

        bspline_surface = cls(degree_u=surface.degree_u,
                              degree_v=surface.degree_v,
                              control_points=control_points,
                              nb_u=surface.ctrlpts_size_u,
                              nb_v=surface.ctrlpts_size_v,
                              u_multiplicities=u_multiplicities,
                              v_multiplicities=v_multiplicities,
                              u_knots=u_knots,
                              v_knots=v_knots)

        return bspline_surface

    @classmethod
    def points_fitting_into_bspline_surface(cls, points_3d, size_u, size_v, degree_u, degree_v):
        """
        Bspline Surface interpolation through 3d points.

        Parameters
        ----------
        points_3d : volmdlr.Point3D
            data points
        size_u : int
            number of data points on the u-direction.
        size_v : int
            number of data points on the v-direction.
        degree_u : int
            degree of the output surface for the u-direction.
        degree_v : int
            degree of the output surface for the v-direction.

        Returns
        -------
        B-spline surface

        """

        points = []
        for i in range(0, len(points_3d)):
            points.append((points_3d[i].x, points_3d[i].y, points_3d[i].z))

        surface = interpolate_surface(points, size_u, size_v, degree_u, degree_v)

        return cls.from_geomdl_surface(surface)

    @classmethod
    def points_approximate_into_bspline_surface(cls, points_3d, size_u, size_v, degree_u, degree_v, **kwargs):
        """
        Bspline Surface approximate through 3d points.

        Parameters
        ----------
        points_3d : volmdlr.Point3D
            data points
        size_u : int
            number of data points on the u-direction.
        size_v : int
            number of data points on the v-direction.
        degree_u : int
            degree of the output surface for the u-direction.
        degree_v : int
            degree of the output surface for the v-direction.

        Keyword Arguments:
            * ``ctrlpts_size_u``: number of control points on the u-direction. *Default: size_u - 1*
            * ``ctrlpts_size_v``: number of control points on the v-direction. *Default: size_v - 1*

        Returns
        -------
        B-spline surface: volmdlr.faces.BSplineSurface3D

        """

        # Keyword arguments
        num_cpts_u = kwargs.get('ctrlpts_size_u', size_u - 1)  # number of datapts, r + 1 > number of ctrlpts, n + 1
        num_cpts_v = kwargs.get('ctrlpts_size_v', size_v - 1)  # number of datapts, s + 1 > number of ctrlpts, m + 1

        points = [tuple([*pt]) for pt in points_3d]

        surface = approximate_surface(points, size_u, size_v, degree_u, degree_v,
                                      ctrlpts_size_u=num_cpts_u, num_cpts_v=num_cpts_v)

        return cls.from_geomdl_surface(surface)

    @classmethod
    def from_cylindrical_faces(cls, cylindrical_faces, degree_u, degree_v,
                               points_x: int = 10, points_y: int = 10):
        """
        Define a bspline surface from a list of cylindrical faces.

        Parameters
        ----------
        cylindrical_faces : List[volmdlr.faces.CylindricalFace3D]
            faces 3d
        degree_u : int
            degree of the output surface for the u-direction
        degree_v : int
            degree of the output surface for the v-direction
        points_x : int
            number of points in x-direction
        points_y : int
            number of points in y-direction

        Returns
        -------
        B-spline surface

        """

        if len(cylindrical_faces) == 1:
            return cls.from_cylindrical_face(cylindrical_faces[0], degree_u, degree_v, points_x=50, points_y=50)

        if len(cylindrical_faces) > 1:
            bspline_surfaces = []
            direction = cylindrical_faces[0].adjacent_direction(cylindrical_faces[1])

            if direction == 'x':
                bounding_rectangle_0 = cylindrical_faces[0].surface2d.outer_contour.bounding_rectangle
                ymin = bounding_rectangle_0[2]
                ymax = bounding_rectangle_0[3]
                for face in cylindrical_faces:
                    bounding_rectangle = face.surface2d.outer_contour.bounding_rectangle
                    ymin = min(ymin, bounding_rectangle[2])
                    ymax = max(ymax, bounding_rectangle[3])
                for face in cylindrical_faces:
                    bounding_rectangle = face.surface2d.outer_contour.bounding_rectangle

                    points_3d = face.surface3d.grid3d(
                        volmdlr.grid.Grid2D.from_properties(
                            x_limits=(bounding_rectangle[0], bounding_rectangle[1]),
                            y_limits=(ymin, ymax),
                            points_nbr=(points_x, points_y)))

                    bspline_surfaces.append(
                        cls.points_fitting_into_bspline_surface(
                            points_3d, points_x, points_y, degree_u, degree_v))

            elif direction == 'y':
                bounding_rectangle_0 = cylindrical_faces[0].surface2d.outer_contour.bounding_rectangle
                xmin = bounding_rectangle_0[0]
                xmax = bounding_rectangle_0[1]
                for face in cylindrical_faces:
                    bounding_rectangle = face.surface2d.outer_contour.bounding_rectangle
                    xmin = min(xmin, bounding_rectangle[0])
                    xmax = max(xmax, bounding_rectangle[1])
                for face in cylindrical_faces:
                    bounding_rectangle = face.surface2d.outer_contour.bounding_rectangle

                    points_3d = face.surface3d.grid3d(
                        volmdlr.grid.Grid2D.from_properties(
                            x_limits=(xmin, xmax),
                            y_limits=(bounding_rectangle[2], bounding_rectangle[3]),
                            points_nbr=(points_x, points_y)))

                    bspline_surfaces.append(
                        cls.points_fitting_into_bspline_surface(
                            points_3d, points_x, points_y, degree_u, degree_v))

            to_be_merged = bspline_surfaces[0]
            for i in range(0, len(bspline_surfaces) - 1):
                merged = to_be_merged.merge_with(bspline_surfaces[i + 1])
                to_be_merged = merged

            bspline_surface = to_be_merged

            return bspline_surface

    @classmethod
    def from_cylindrical_face(cls, cylindrical_face, degree_u, degree_v,
                              **kwargs):  # points_x: int = 50, points_y: int = 50
        """
        Define a bspline surface from a cylindrical face.

        Parameters
        ----------
        cylindrical_face : volmdlr.faces.CylindricalFace3D
            face 3d
        degree_u : int
            degree of the output surface for the u-direction.
        degree_v : int
            degree of the output surface for the v-direction.
        points_x : int
            number of points in x-direction
        points_y : int
            number of points in y-direction

        Returns
        -------
        B-spline surface

        """

        points_x = kwargs['points_x']
        points_y = kwargs['points_y']
        bounding_rectangle = cylindrical_face.surface2d.outer_contour.bounding_rectangle
        points_3d = cylindrical_face.surface3d.grid3d(
            volmdlr.grid.Grid2D.from_properties(x_limits=(bounding_rectangle[0],
                                                          bounding_rectangle[1]),
                                                y_limits=(bounding_rectangle[2],
                                                          bounding_rectangle[3]),
                                                points_nbr=(points_x, points_y)))

        return cls.points_fitting_into_bspline_surface(points_3d, points_x, points_x, degree_u, degree_v)

    def intersection_with(self, other_bspline_surface3d):
        """
        Compute intersection points between two Bspline surfaces.

        return u,v parameters for intersection points for both surfaces
        """

        def f(X):
            return (self.point2d_to_3d(volmdlr.Point2D(X[0], X[1])) -
                    other_bspline_surface3d.point2d_to_3d(volmdlr.Point2D(X[2], X[3]))).norm()

        x = npy.linspace(0, 1, 10)
        x_init = []
        for xi in x:
            for yi in x:
                x_init.append((xi, yi, xi, yi))

        u1, v1, u2, v2 = [], [], [], []
        solutions = []
        for x0 in x_init:
            z = scp.optimize.least_squares(f, x0=x0, bounds=([0, 1]))
            # print(z.cost)
            if z.fun < 1e-5:
                solution = z.x
                if solution not in solutions:
                    solutions.append(solution)
                    u1.append(solution[0])
                    v1.append(solution[1])
                    u2.append(solution[2])
                    v2.append(solution[3])

        # uv1 = [[min(u1),max(u1)],[min(v1),max(v1)]]
        # uv2 = [[min(u2),max(u2)],[min(v2),max(v2)]]

        return ((u1, v1), (u2, v2))  # (uv1, uv2)

    def plane_intersection(self, plane3d):
        """
        Compute intersection points between a Bspline surface and a plane3d.

        """

        def f(X):
            return ((self.surface.evaluate_single((X[0], X[1]))[0]) * plane3d.equation_coefficients()[0] +
                    (self.surface.evaluate_single((X[0], X[1]))[1]) * plane3d.equation_coefficients()[1] +
                    (self.surface.evaluate_single((X[0], X[1]))[2]) * plane3d.equation_coefficients()[2] +
                    plane3d.equation_coefficients()[3])

        x = npy.linspace(0, 1, 20)
        x_init = []
        for xi in x:
            for yi in x:
                x_init.append((xi, yi))

        intersection_points = []

        for x0 in x_init:
            z = scp.optimize.least_squares(f, x0=x0, bounds=([0, 1]))
            if z.fun < 1e-20:
                solution = z.x
                intersection_points.append(volmdlr.Point3D(self.surface.evaluate_single((solution[0], solution[1]))[0],
                                                           self.surface.evaluate_single((solution[0], solution[1]))[1],
                                                           self.surface.evaluate_single((solution[0], solution[1]))[
                                                               2]))
        return intersection_points

    def error_with_point3d(self, point3d):
        """
        Compute the error/distance between the Bspline surface and a point3d.

        """

        def f(x):
            return (point3d - self.point2d_to_3d(volmdlr.Point2D(x[0], x[1]))).norm()

        cost = []

        for x0 in [(0, 0), (0, 1), (1, 0), (1, 1), (0.5, 0.5)]:
            z = scp.optimize.least_squares(f, x0=x0, bounds=([0, 1]))
            cost.append(z.fun)

        return min(cost)

    def error_with_edge3d(self, edge3d):
        """
        Compute the error/distance between the Bspline surface and an edge3d.

        it's the mean of the start and end points errors'
        """

        return (self.error_with_point3d(edge3d.start) + self.error_with_point3d(edge3d.end)) / 2

    def nearest_edges3d(self, contour3d, threshold: float):
        """
        Compute the nearest edges of a contour3d to a Bspline_surface3d based on a threshold.

        """

        nearest = []
        for primitive in contour3d.primitives:
            if self.error_with_edge3d(primitive) <= threshold:
                nearest.append(primitive)
        nearest_primitives = volmdlr.wires.Wire3D(nearest)

        return nearest_primitives

    def edge3d_to_2d_with_dimension(self, edge3d, grid2d: volmdlr.grid.Grid2D):
        """
        Compute the edge2d of a edge3d, on a Bspline surface, in the dimensioned frame.

        """

        # method_name = '{}_to_2d_with_dimension'.format(edge3d.__class__.__name__.lower())
        method_name = f'{edge3d.__class__.__name__.lower()}_to_2d_with_dimension'

        if hasattr(self, method_name):
            edge2d_dim = getattr(self, method_name)(edge3d, grid2d)
            if edge2d_dim:
                return edge2d_dim
            else:
                raise NotImplementedError
        else:
            raise NotImplementedError(
                # 'Class {} does not implement {}'.format(self.__class__.__name__,
                #                                         method_name))
                f'Class {self.__class__.__name__} does not implement {method_name}')

    def wire3d_to_2d(self, wire3d):
        """
        Compute the 2d of a wire3d, on a Bspline surface.

        """

        contour = self.contour3d_to_2d(wire3d)

        return volmdlr.wires.Wire2D(contour.primitives)

    def wire3d_to_2d_with_dimension(self, wire3d):
        """
        Compute the 2d of a wire3d, on a Bspline surface, in the dimensioned frame.

        """

        contour = self.contour3d_to_2d_with_dimension(wire3d, self._grids2d)

        return volmdlr.wires.Wire2D(contour.primitives)

    def split_surface_u(self, u: float):
        """
        Splits the surface at the input parametric coordinate on the
        u-direction.

        :param u: Parametric coordinate u chosen between 0 and 1
        :type u: float
        :return: Two splitted surfaces
        :rtype: List[:class:`volmdlr.faces.BSplineSurface3D`]
        """

        surfaces_geo = split_surface_u(self.surface, u)
        surfaces = []
        for s in surfaces_geo:
            surfaces.append(volmdlr.faces.BSplineSurface3D.from_geomdl_surface(s))

        return surfaces

    def split_surface_v(self, v: float):
        """
        Splits the surface at the input parametric coordinate on the
        v-direction.

        :param v: Parametric coordinate v chosen between 0 and 1
        :type v: float
        :return: Two splitted surfaces
        :rtype: List[:class:`volmdlr.faces.BSplineSurface3D`]
        """

        surfaces_geo = split_surface_v(self.surface, v)
        surfaces = []
        for s in surfaces_geo:
            surfaces.append(volmdlr.faces.BSplineSurface3D.from_geomdl_surface(s))

        return surfaces

    def split_surface_with_bspline_curve(self, bspline_curve3d: vme.BSplineCurve3D):
        """
        Cuts the surface into two pieces with a bspline curve.

        :param bspline_curve3d: A BSplineCurve3d used for cutting
        :type bspline_curve3d: :class:`vme.BSplineCurve3D`
        :return: Two splitted surfaces
        :rtype: List[:class:`volmdlr.faces.BSplineSurface3D`]
        """

        surfaces = []
        bspline_curve2d = self.bsplinecurve3d_to_2d(bspline_curve3d)[0]
        # if type(bspline_curve2d) == list:
        #     points = [bspline_curve2d[0].start]
        #     for edge in bspline_curve2d:
        #         points.append(edge.end)
        #     bspline_curve2d = vme.BSplineCurve2D.from_points_approximation(points, 2, ctrlpts_size = 5)
        contour = self.rectangular_cut(0, 1, 0, 1).surface2d.outer_contour
        contours = contour.cut_by_bspline_curve(bspline_curve2d)

        du, dv = bspline_curve2d.end - bspline_curve2d.start
        resolution = 8

        for contour in contours:
            u_min, u_max, v_min, v_max = contour.bounding_rectangle.bounds()
            if du > dv:
                delta_u = u_max - u_min
                nlines_x = int(delta_u * resolution)
                lines_x = [vme.Line2D(volmdlr.Point2D(u_min, v_min),
                                      volmdlr.Point2D(u_min, v_max))]
                for i in range(nlines_x):
                    u = u_min + (i + 1) / (nlines_x + 1) * delta_u
                    lines_x.append(vme.Line2D(volmdlr.Point2D(u, v_min),
                                              volmdlr.Point2D(u, v_max)))
                lines_x.append(vme.Line2D(volmdlr.Point2D(u_max, v_min),
                                          volmdlr.Point2D(u_max, v_max)))
                lines = lines_x

            else:
                delta_v = v_max - v_min
                nlines_y = int(delta_v * resolution)
                lines_y = [vme.Line2D(volmdlr.Point2D(v_min, v_min),
                                      volmdlr.Point2D(v_max, v_min))]
                for i in range(nlines_y):
                    v = v_min + (i + 1) / (nlines_y + 1) * delta_v
                    lines_y.append(vme.Line2D(volmdlr.Point2D(v_min, v),
                                              volmdlr.Point2D(v_max, v)))
                lines_y.append(vme.Line2D(volmdlr.Point2D(v_min, v_max),
                                          volmdlr.Point2D(v_max, v_max)))
                lines = lines_y

            pt0 = volmdlr.O2D
            points = []

            for line in lines:
                inter = contour.line_intersections(line)
                if inter:
                    pt = set()
                    for p in inter:
                        pt.add(p[0])
                else:
                    raise NotImplementedError

                pt = sorted(pt, key=lambda p: pt0.point_distance(p))
                pt0 = pt[0]
                edge = vme.LineSegment2D(pt[0], pt[1])

                points.extend(edge.discretization_points(number_points=10))

            points3d = []
            for p in points:
                points3d.append(self.point2d_to_3d(p))

            size_u, size_v, degree_u, degree_v = 10, 10, self.degree_u, self.degree_v
            surfaces.append(
                volmdlr.faces.BSplineSurface3D.points_fitting_into_bspline_surface(
                    points3d, size_u, size_v, degree_u, degree_v))

        return surfaces

    def point_belongs(self, point3d):
        """
        Check if a point3d belongs to the bspline_surface or not.

        """

        def f(x):
            p3d = self.point2d_to_3d(volmdlr.Point2D(x[0], x[1]))
            return point3d.point_distance(p3d)

        x = npy.linspace(0, 1, 5)
        x_init = []
        for xi in x:
            for yi in x:
                x_init.append((xi, yi))

        for x0 in x_init:
            z = scp.optimize.least_squares(f, x0=x0, bounds=([0, 1]))
            if z.fun < 1e-10:
                return True
        return False

    def is_intersected_with(self, other_bspline_surface3d):
        """
        Check if the two surfaces are intersected or not.

        return True, when there are more 50points on the intersection zone.

        """

        # intersection_results = self.intersection_with(other_bspline_surface3d)
        # if len(intersection_results[0][0]) >= 50:
        #     return True
        # else:
        #     return False

        def f(X):
            return (self.point2d_to_3d(volmdlr.Point2D(X[0], X[1])) -
                    other_bspline_surface3d.point2d_to_3d(volmdlr.Point2D(X[2], X[3]))).norm()

        x = npy.linspace(0, 1, 10)
        x_init = []
        for xi in x:
            for yi in x:
                x_init.append((xi, yi, xi, yi))

        i = 0
        for x0 in x_init:
            z = scp.optimize.least_squares(f, x0=x0, bounds=([0, 1]))
            if z.fun < 1e-5:
                i += 1
                if i >= 50:
                    return True
        return False

    def merge_with(self, other_bspline_surface3d):
        """
        Merges two adjacent surfaces based on their faces.

        :param other_bspline_surface3d: Other adjacent surface
        :type other_bspline_surface3d: :class:`volmdlr.faces.BSplineSurface3D`
        :return: Merged surface
        :rtype: :class:`volmdlr.faces.BSplineSurface3D`
        """

        bspline_face3d = self.rectangular_cut(0, 1, 0, 1)
        other_bspline_face3d = other_bspline_surface3d.rectangular_cut(0, 1, 0, 1)

        bsplines = [self, other_bspline_surface3d]
        bsplines_new = bsplines

        center = [bspline_face3d.surface2d.outer_contour.center_of_mass(),
                  other_bspline_face3d.surface2d.outer_contour.center_of_mass()]
        grid2d_direction = (bspline_face3d.pair_with(other_bspline_face3d))[1]

        if bspline_face3d.outer_contour3d.is_sharing_primitives_with(other_bspline_face3d.outer_contour3d):

            xmin, xmax, ymin, ymax = self.xy_limits(other_bspline_surface3d)

        elif self.is_intersected_with(other_bspline_surface3d):
            # find pimitives to split with
            contour1 = bspline_face3d.outer_contour3d
            contour2 = other_bspline_face3d.outer_contour3d

            distances = []
            for p1 in contour1.primitives:
                dis = []
                for p2 in contour2.primitives:
                    point1 = (p1.start + p1.end) / 2
                    point2 = (p2.start + p2.end) / 2
                    dis.append(point1.point_distance(point2))
                distances.append(dis)

            i = distances.index((min(distances)))
            j = distances[i].index(min(distances[i]))

            curves = [contour2.primitives[j], contour1.primitives[i]]

            # split surface
            for i, bspline in enumerate(bsplines):
                surfaces = bspline.split_surface_with_bspline_curve(curves[i])

                errors = []
                for s in surfaces:
                    errors.append(s.error_with_point3d(bsplines[i].point2d_to_3d(center[i])))

                bsplines_new[i] = surfaces[errors.index(min(errors))]

            xmin, xmax, ymin, ymax = [0] * len(bsplines_new), [1] * len(bsplines_new), [0] * \
                len(bsplines_new), [1] * len(bsplines_new)

            grid2d_direction = (
                bsplines_new[0].rectangular_cut(
                    0, 1, 0, 1).pair_with(
                    bsplines_new[1].rectangular_cut(
                        0, 1, 0, 1)))[1]

        else:
            xmin, xmax, ymin, ymax = [0] * len(bsplines_new), [1] * len(bsplines_new), [0] * \
                                     len(bsplines_new), [1] * len(bsplines_new)

        # grid3d
        points3d = []
        for i, bspline in enumerate(bsplines_new):
            grid3d = bspline.grid3d(volmdlr.grid.Grid2D.from_properties(x_limits=(0, 1),
                                                                        y_limits=(0, 1),
                                                                        points_nbr=(50, 50),
                                                                        direction=grid2d_direction[i]))

            points3d.extend(grid3d)

            # fitting
        size_u, size_v, degree_u, degree_v = 100, 50, max(
            bsplines[0].degree_u, bsplines[1].degree_u), max(
            bsplines[0].degree_v, bsplines[1].degree_v)

        merged_surface = volmdlr.faces.BSplineSurface3D.points_fitting_into_bspline_surface(
            points3d, size_u, size_v, degree_u, degree_v)

        return merged_surface

    def xy_limits(self, other_bspline_surface3d):
        """
        Compute x, y limits to define grid2d.

        """

        grid2d_direction = (
            self.rectangular_cut(
                0, 1, 0, 1).pair_with(
                other_bspline_surface3d.rectangular_cut(
                    0, 1, 0, 1)))[1]

        xmin, xmax, ymin, ymax = [], [], [], []
        if grid2d_direction[0][1] == '+y':
            xmin.append(0)
            xmax.append(1)
            ymin.append(0)
            ymax.append(0.99)
        elif grid2d_direction[0][1] == '+x':
            xmin.append(0)
            xmax.append(0.99)
            ymin.append(0)
            ymax.append(1)
        elif grid2d_direction[0][1] == '-x':
            xmin.append(0.01)
            xmax.append(1)
            ymin.append(0)
            ymax.append(1)
        elif grid2d_direction[0][1] == '-y':
            xmin.append(0)
            xmax.append(1)
            ymin.append(0.01)
            ymax.append(1)

        xmin.append(0)
        xmax.append(1)
        ymin.append(0)
        ymax.append(1)

        return xmin, xmax, ymin, ymax

    def derivatives(self, u, v, order):
        """
        Evaluates n-th order surface derivatives at the given (u, v) parameter pair.

        :param u: Point's u coordinate.
        :type u: float
        :param v: Point's v coordinate.
        :type v: float
        :param order: Order of the derivatives.
        :type order: int
        :return: A list SKL, where SKL[k][l] is the derivative of the surface S(u,v) with respect
        to u k times and v l times
        :rtype: List[`volmdlr.Vector3D`]
        """
        if self.surface.rational:
            # derivatives = self._rational_derivatives(self.surface.data,(u, v), order)
            derivatives = volmdlr.bspline_compiled.rational_derivatives(self.surface.data, (u, v), order)
        else:
            # derivatives = self._derivatives(self.surface.data, (u, v), order)
            derivatives = volmdlr.bspline_compiled.derivatives(self.surface.data, (u, v), order)
        for i in range(order + 1):
            for j in range(order + 1):
                derivatives[i][j] = volmdlr.Vector3D(*derivatives[i][j])
        return derivatives


class BezierSurface3D(BSplineSurface3D):
    """
    A 3D Bezier surface.

    :param degree_u: The degree of the Bezier surface in the u-direction.
    :type degree_u: int
    :param degree_v: The degree of the Bezier surface in the v-direction.
    :type degree_v: int
    :param control_points: A list of lists of control points defining the Bezier surface.
    :type control_points: List[List[`volmdlr.Point3D`]]
    :param nb_u: The number of control points in the u-direction.
    :type nb_u: int
    :param nb_v: The number of control points in the v-direction.
    :type nb_v: int
    :param name: (Optional) name for the Bezier surface.
    :type name: str
    """

    def __init__(self, degree_u: int, degree_v: int,
                 control_points: List[List[volmdlr.Point3D]],
                 nb_u: int, nb_v: int, name=''):
        u_knots = utilities.generate_knot_vector(degree_u, nb_u)
        v_knots = utilities.generate_knot_vector(degree_v, nb_v)

        u_multiplicities = [1] * len(u_knots)
        v_multiplicities = [1] * len(v_knots)

        BSplineSurface3D.__init__(self, degree_u, degree_v,
                                  control_points, nb_u, nb_v,
                                  u_multiplicities, v_multiplicities,
                                  u_knots, v_knots, None, name)


class Face3D(volmdlr.core.Primitive3D):
    """
    Abstract method to define 3D faces.
    """

    min_x_density = 1
    min_y_density = 1

    def __init__(self, surface3d, surface2d: Surface2D,
                 name: str = ''):
        self.surface3d = surface3d
        self.surface2d = surface2d
        self._outer_contour3d = None
        self._inner_contours3d = None
        # self.bounding_box = self._bounding_box()

        volmdlr.core.Primitive3D.__init__(self, name=name)

    def __hash__(self):
        return hash(self.surface3d) + hash(self.surface2d)

    def __eq__(self, other_):
        if other_.__class__.__name__ != self.__class__.__name__:
            return False
        equal = (self.surface3d == other_.surface3d
                 and self.surface2d == other_.surface2d)
        return equal

    def point_belongs(self, point3d: volmdlr.Point3D):
        """
        Tells you if a point is on the 3D face and inside its contour.
        """
        point2d = self.surface3d.point3d_to_2d(point3d)
        check_point3d = self.surface3d.point2d_to_3d(point2d)
        if check_point3d.point_distance(point3d) > 1e-6:
            return False

        return self.surface2d.point_belongs(point2d)

    @property
    def outer_contour3d(self):
        """
        Gives the 3d version of the outer contour of the face.
        """
        if not self._outer_contour3d:
            self._outer_contour3d = self.surface3d.contour2d_to_3d(self.surface2d.outer_contour)
        return self._outer_contour3d

    @property
    def inner_contours3d(self):
        """
        Gives the 3d version of the inner contours of the face.
        """
        if not self._inner_contours3d:
            self._inner_contours3d = [self.surface3d.contour2d_to_3d(c) for c in
                                      self.surface2d.inner_contours]
        return self._inner_contours3d

    @property
    def bounding_box(self):
        """
        Needs to be overriden if an error is raised.
        """
        raise NotImplementedError(
            f"bounding_box method must be"
            f"overloaded by {self.__class__.__name__}")

    @bounding_box.setter
    def bounding_box(self, new_bounding_box):
        """Sets the bounding box to a new value"""
        raise NotImplementedError(
            f"bounding_box setter method must be"
            f"overloaded by {self.__class__.__name__}")

    def get_bounding_box(self):
        raise NotImplementedError(
            f"self.__class__.__name__"
            f"overloaded by {self.__class__.__name__}")

    def area(self):
        return self.surface2d.area()

    @classmethod
    def from_step(cls, arguments, object_dict):
        """
        Converts a step primitive to a Face3D.

        :param arguments: The arguments of the step primitive. The last element represents the unit_conversion_factor.
        :type arguments: list
        :param object_dict: The dictionnary containing all the step primitives
            that have already been instanciated.
        :type object_dict: dict
        :return: The corresponding Face3D object.
        :rtype: :class:`volmdlr.faces.Face3D`
        """
        name = arguments[0][1:-1]
        contours = [object_dict[int(arg[1:])] for arg in arguments[1]]
        surface = object_dict[int(arguments[2])]
        if hasattr(surface, 'face_from_contours3d'):
            if (len(contours) == 1) and isinstance(contours[0], volmdlr.Point3D):
                return surface

            return surface.face_from_contours3d(contours, name)
        raise NotImplementedError(
            'Not implemented :face_from_contours3d in {}'.format(surface))

    def to_step(self, current_id):
        xmin, xmax, ymin, ymax = self.surface2d.bounding_rectangle().bounds()
        subsurfaces2d = [self.surface2d]
        line_x = None
        if self.surface3d.x_periodicity and (xmax - xmin) >= 0.45 * self.surface3d.x_periodicity:
            line_x = vme.Line2D(volmdlr.Point2D(0.5 * (xmin + xmax), 0),
                                volmdlr.Point2D(
                                    0.5 * (xmin + xmax), 1))
        line_y = None
        if self.surface3d.y_periodicity and (
                ymax - ymin) >= 0.45 * self.surface3d.y_periodicity:
            line_y = vme.Line2D(
                volmdlr.Point2D(0., 0.5 * (ymin + ymax)),
                volmdlr.Point2D(1, 0.5 * (ymin + ymax)))

        if line_x:
            subsurfaces2 = []
            for subsurface2d in subsurfaces2d:
                subsurfaces2.extend(subsurface2d.cut_by_line(line_x))
            subsurfaces2d = subsurfaces2

        if line_y:
            subsurfaces2 = []
            for subsurface2d in subsurfaces2d:
                subsurfaces2.extend(subsurface2d.cut_by_line(line_y))
            subsurfaces2d = subsurfaces2

        if len(subsurfaces2d) > 1:
            content = ''
            face_ids = []
            for i, subsurface2d in enumerate(subsurfaces2d):
                face = self.__class__(self.surface3d, subsurface2d)
                face_content, face_id = face.to_step_without_splitting(
                    current_id)
                face_ids.append(face_id[0])
                content += face_content
                current_id = face_id[0] + 1
            return content, face_ids
        else:
            return self.to_step_without_splitting(current_id)

    def to_step_without_splitting(self, current_id):
        content, surface3d_ids = self.surface3d.to_step(current_id)
        current_id = max(surface3d_ids) + 1

        if len(surface3d_ids) != 1:
            raise NotImplementedError('What to do with more than 1 id ? with 0 id ?')
        outer_contour_content, outer_contour_id = self.outer_contour3d.to_step(
            current_id, surface_id=surface3d_ids[0], surface3d=self.surface3d)
        content += outer_contour_content
        content += "#{} = FACE_BOUND('{}',#{},.T.);\n".format(
            outer_contour_id + 1, self.name, outer_contour_id)
        contours_ids = [outer_contour_id + 1]
        current_id = outer_contour_id + 2
        for inner_contour3d in self.inner_contours3d:
            inner_contour_content, inner_contour_id = inner_contour3d.to_step(
                current_id)
            # surface_id=surface3d_id)
            content += inner_contour_content
            face_bound_id = inner_contour_id + 1
            content += "#{} = FACE_BOUND('',#{},.T.);\n".format(
                face_bound_id, inner_contour_id)
            contours_ids.append(face_bound_id)
            current_id = face_bound_id + 1

        content += "#{} = ADVANCED_FACE('{}',({}),#{},.T.);\n".format(
            current_id,
            self.name,
            volmdlr.core.step_ids_to_str(contours_ids),
            surface3d_ids[0])
        # TODO: create an ADVANCED_FACE for each surface3d_ids ?
        return content, [current_id]

    def triangulation_lines(self):
        return [], []

    def grid_size(self):
        """
        Specifies an adapted size of the discretization grid used in face triangulation.
        """
        return [0, 0]

    def triangulation(self):
        number_points_x, number_points_y = self.grid_size()
        mesh2d = self.surface2d.triangulation(number_points_x, number_points_y)
        return vmd.DisplayMesh3D(
            [vmd.Node3D(*self.surface3d.point2d_to_3d(p)) for p in
             mesh2d.points],
            mesh2d.triangles)

    def plot2d(self, ax=None, color='k', alpha=1):
        if ax is None:
            _, ax = plt.subplots()
        self.surface2d.plot(ax=ax)

    def rotation(self, center: volmdlr.Point3D,
                 axis: volmdlr.Vector3D, angle: float):
        """
        Face3D rotation
        :param center: rotation center
        :param axis: rotation axis
        :param angle: angle rotation
        :return: a new rotated Face3D
        """
        new_surface = self.surface3d.rotation(center=center, axis=axis,
                                              angle=angle)
        return self.__class__(new_surface, self.surface2d)

    def rotation_inplace(self, center: volmdlr.Point3D,
                         axis: volmdlr.Vector3D, angle: float):
        """
        Face3D rotation. Object is updated inplace.
        :param center: rotation center
        :param axis: rotation axis
        :param angle: rotation angle
        """
        self.surface3d.rotation_inplace(center=center, axis=axis, angle=angle)
        new_bounding_box = self.get_bounding_box()
        self.bounding_box = new_bounding_box

    def translation(self, offset: volmdlr.Vector3D):
        """
        Face3D translation.
        :param offset: translation vector
        :return: A new translated Face3D
        """
        new_surface3d = self.surface3d.translation(offset=offset)
        return self.__class__(new_surface3d, self.surface2d)

    def translation_inplace(self, offset: volmdlr.Vector3D):
        """
        Face3D translation. Object is updated inplace
        :param offset: translation vector
        """
        self.surface3d.translation_inplace(offset=offset)
        new_bounding_box = self.get_bounding_box()
        self.bounding_box = new_bounding_box

    def frame_mapping(self, frame: volmdlr.Frame3D, side: str):
        """
        Changes frame_mapping and return a new Face3D
        side = 'old' or 'new'
        """
        new_surface3d = self.surface3d.frame_mapping(frame, side)
        return self.__class__(new_surface3d, self.surface2d.copy(),
                              self.name)

    def frame_mapping_inplace(self, frame: volmdlr.Frame3D, side: str):
        """
        Changes frame_mapping and the object is updated inplace
        side = 'old' or 'new'
        """
        self.surface3d.frame_mapping_inplace(frame, side)
        new_bounding_box = self.get_bounding_box()
        self.bounding_box = new_bounding_box

    def copy(self, deep=True, memo=None):
        return self.__class__(self.surface3d.copy(deep, memo), self.surface2d.copy(),
                              self.name)

    def face_inside(self, face2):
        """
        Verifies if a face is inside another one.

        It returns True if face2 is inside or False if the opposite.
        """
        if self.surface3d.is_coincident(face2.surface3d):
            self_contour2d = self.outer_contour3d.to_2d(
                self.surface3d.frame.origin, self.surface3d.frame.u, self.surface3d.frame.v)
            face2_contour2d = face2.outer_contour3d.to_2d(
                self.surface3d.frame.origin, self.surface3d.frame.u, self.surface3d.frame.v)
            if self_contour2d.is_inside(face2_contour2d):
                return True
        return False

    def edge_intersections(self, edge):
        intersections = []
        method_name = f'{edge.__class__.__name__.lower()[:-2]}_intersections'
        if hasattr(self, method_name):
            intersections = getattr(self, method_name)(edge)
        if not intersections:
            for point in [edge.start, edge.end]:
                if self.point_belongs(point):
                    if point not in intersections:
                        intersections.append(point)
        return intersections

    def line_intersections(self,
                           line: vme.Line3D,
                           ) -> List[volmdlr.Point3D]:
        intersections = []
        for intersection in self.surface3d.line_intersections(line):
            if self.point_belongs(intersection):
                intersections.append(intersection)
        if not intersections:
            for prim in self.outer_contour3d.primitives:
                intersection = prim.line_intersections(line)
                if intersection:
                    if intersection not in intersections:
                        intersections.append(intersection)

        return intersections

    def linesegment_intersections(self, linesegment: vme.LineSegment3D) -> List[volmdlr.Point3D]:
        linesegment_intersections = []
        for intersection in self.surface3d.linesegment_intersections(linesegment):
            if self.point_belongs(intersection):
                linesegment_intersections.append(intersection)
        if not linesegment_intersections:
            for prim in self.outer_contour3d.primitives:
                intersections = prim.linesegment_intersections(linesegment)
                for intersection in intersections:
                    if intersection not in linesegment_intersections:
                        linesegment_intersections.append(intersection)
        return linesegment_intersections

    def fullarc_intersections(self, fullarc: vme.FullArc3D) -> List[volmdlr.Point3D]:
        intersections = []
        for intersection in self.surface3d.fullarc_intersections(fullarc):
            if self.point_belongs(intersection):
                intersections.append(intersection)
        return intersections

    def plot(self, ax=None, color='k', alpha=1, edge_details=False):
        if not ax:
            ax = plt.figure().add_subplot(111, projection='3d')
        self.outer_contour3d.plot(ax=ax, color=color, alpha=alpha,
                                  edge_details=edge_details)
        for contour3d in self.inner_contours3d:
            contour3d.plot(ax=ax, color=color, alpha=alpha,
                           edge_details=edge_details)
        return ax

    def random_point_inside(self):
        point_inside2d = self.surface2d.random_point_inside()
        return self.surface3d.point2d_to_3d(point_inside2d)

    def is_adjacent(self, face2: 'Face3D'):
        contour1 = self.outer_contour3d.to_2d(
            self.surface3d.frame.origin,
            self.surface3d.frame.u,
            self.surface3d.frame.v)
        contour2 = face2.outer_contour3d.to_2d(
            self.surface3d.frame.origin,
            self.surface3d.frame.u,
            self.surface3d.frame.v)
        if contour1.is_sharing_primitives_with(contour2):
            return True
        return False

    def geo_lines(self):  # , mesh_size_list=None):
        """
        Gets the lines that define a Face3D in a .geo file
        """

        i, p = None, None
        lines, line_surface, lines_tags = [], [], []
        point_account, line_account, line_loop_account = 0, 0, 1
        for c, contour in enumerate(list(chain(*[[self.outer_contour3d], self.inner_contours3d]))):

            if isinstance(contour, volmdlr.wires.Circle2D):
                # point=[contour.radius, contour.center.y, 0]
                # lines.append('Point('+str(point_account+1)+') = {'+str(point)[1:-1]+', '+str(mesh_size)+'};')

                # point = [*contour.center, 0]
                # lines.append('Point('+str(point_account+2)+') = {'+str(point)[1:-1]+', '+str(mesh_size)+'};')

                # point=[-contour.radius, contour.center.y, 0]
                # lines.append('Point('+str(point_account+3)+') = {'+str(point)[1:-1]+', '+str(mesh_size)+'};')

                # lines.append('Circle('+str(line_account+1)+') = {'+str(point_account+1)+','+str(point_account+2) \
                #              +','+str(point_account+3)+'};')
                # lines.append('Circle('+str(line_account+2)+') = {'+str(point_account+3)+','+str(point_account+2) \
                #              + ','+str(point_account+1)+'};')

                # lines_tags.extend([line_account+1, line_account+2])

                # lines.append('Line Loop('+str(line_loop_account+1)+') = {'+str(lines_tags)[1:-1]+'};')

                # line_surface.append(line_loop_account+1)

                # lines_tags = []
                # point_account, line_account, line_loop_account = point_account+3, line_account+2, line_loop_account+1

                pass

            elif isinstance(contour, (volmdlr.wires.Contour3D, volmdlr.wires.ClosedPolygon3D)):
                if not isinstance(contour, volmdlr.wires.ClosedPolygon3D):
                    contour = contour.to_polygon(1)
                for i, point in enumerate(contour.points):
                    lines.append(point.get_geo_lines(tag=point_account + i + 1,
                                                     point_mesh_size=None))

                for p, primitive in enumerate(contour.primitives):
                    if p != len(contour.primitives) - 1:
                        lines.append(primitive.get_geo_lines(tag=line_account + p + 1,
                                                             start_point_tag=point_account + p + 1,
                                                             end_point_tag=point_account + p + 2))
                    else:
                        lines.append(primitive.get_geo_lines(tag=line_account + p + 1,
                                                             start_point_tag=point_account + p + 1,
                                                             end_point_tag=point_account + 1))
                    lines_tags.append(line_account + p + 1)

                lines.append('Line Loop(' + str(c + 1) + ') = {' + str(lines_tags)[1:-1] + '};')
                line_surface.append(line_loop_account)
                point_account = point_account + i + 1
                line_account, line_loop_account = line_account + p + 1, line_loop_account + 1
                lines_tags = []

        lines.append('Plane Surface(' + str(1) + ') = {' + str(line_surface)[1:-1] + '};')

        return lines

    def to_geo(self, file_name: str):  # , mesh_size_list=None):
        """
        Gets the .geo file for the Face3D
        """

        lines = self.geo_lines()

        with open(file_name + '.geo', 'w', encoding="utf-8") as f:
            for line in lines:
                f.write(line)
                f.write('\n')
        f.close()

    def get_geo_lines(self, tag: int, line_loop_tag: List[int]):
        """
        Gets the lines that define a PlaneFace3D in a .geo file
        """

        return 'Plane Surface(' + str(tag) + ') = {' + str(line_loop_tag)[1:-1] + '};'

    def edge3d_inside(self, edge3d):
        method_name = f'{edge3d.__class__.__name__.lower()[:-2]}_inside'
        if hasattr(self, method_name):
            return getattr(self, method_name)(edge3d)
        points = edge3d.discretization_points(number_points=5)
        for point in points[1:-1]:
            if not self.point_belongs(point):
                return False
        return True

    def is_intersecting(self, face2, list_coincident_faces=None, tol: float = 1e-6):
        """
        Verifies if two face are intersecting.

        :param face2: face 2
        :param list_coincident_faces: list of coincident faces, if existent
        :param tol: tolerance for calculations
        :return: True if faces intersect, False otherwise
        """
        if list_coincident_faces is None:
            list_coincident_faces = []
        if (self.bounding_box.bbox_intersection(face2.bounding_box) or
            self.bounding_box.distance_to_bbox(face2.bounding_box) <= tol) and \
                (self, face2) not in list_coincident_faces:

            edge_intersections = []
            for prim1 in self.outer_contour3d.primitives + [prim for inner_contour in self.inner_contours3d
                                                            for prim in inner_contour.primitives]:
                edge_intersections = face2.edge_intersections(prim1)
                if edge_intersections:
                    return True
            if not edge_intersections:
                for prim2 in face2.outer_contour3d.primitives + [prim for inner_contour in face2.inner_contours3d
                                                                 for prim in inner_contour.primitives]:
                    edge_intersections = self.edge_intersections(prim2)
                    if edge_intersections:
                        return True

        return False

    def face_intersections_outer_contour(self, face2):
        intersections_points = []
        for edge1 in self.outer_contour3d.primitives:
            intersection_points = face2.edge_intersections(edge1)
            if intersection_points:
                for point in intersection_points:
                    if point not in intersections_points:
                        intersections_points.append(point)

        return intersections_points

    def face_intersections(self, face2, tol=1e-6) -> List[volmdlr.wires.Wire3D]:
        """
        Calculates the intersections between two Face3D.

        """

        bbox1 = self.bounding_box
        bbox2 = face2.bounding_box
        if not bbox1.bbox_intersection(bbox2) and \
                bbox1.distance_to_bbox(bbox2) >= tol:
            return []
        if self.face_inside(face2) or face2.face_inside(self):
            return []
        face_intersections = self.get_face_intersections(face2)
        return face_intersections

    def get_face_intersections(self, face2):
        """
        Gets the intersections between two faces.

        :param face2: second face.
        :return: intersections.
        """
        method_name = f'{face2.__class__.__name__.lower()[:-2]}_intersections'
        intersections = getattr(self, method_name)(face2)
        return intersections

    def set_operations_new_faces(self, intersecting_combinations, contour_extract_inside):
        self_copy = self.copy(deep=True)
        list_cutting_contours = self_copy.get_face_cutting_contours(intersecting_combinations)
        if not list_cutting_contours:
            return [self_copy]
        return self_copy.divide_face(list_cutting_contours, contour_extract_inside)

    def get_face_cutting_contours(self, dict_intersecting_combinations):
        """
        Get all contours cutting the face, resultig from multiple faces intersections.

        :param dict_intersecting_combinations: dictionary containing as keys the combination of intersecting faces
        and as the values the resulting primitive from the intersection of these two faces
        return a list all contours cutting one particular face.
        """
        face_intersecting_primitives2d = self.select_face_intersecting_primitives(dict_intersecting_combinations)
        if not face_intersecting_primitives2d:
            return []
        list_cutting_contours = volmdlr.wires.Contour2D.contours_from_edges(face_intersecting_primitives2d[:])
        if self.surface2d.inner_contours:
            valid_cutting_contours = []
            connectig_to_outer_contour = []
            for cutting_contour in list_cutting_contours:
                if (self.surface2d.outer_contour.point_over_contour(cutting_contour.primitives[0].start) and
                    self.surface2d.outer_contour.point_over_contour(cutting_contour.primitives[-1].end)) or \
                        cutting_contour.primitives[0].start == cutting_contour.primitives[-1].end:
                    valid_cutting_contours.append(cutting_contour)
                if self.surface2d.outer_contour.contour_intersections(cutting_contour):
                    connectig_to_outer_contour.append(cutting_contour)
            if len(valid_cutting_contours) == len(list_cutting_contours):
                return valid_cutting_contours
            for cutting_contour in valid_cutting_contours:
                list_cutting_contours.remove(cutting_contour)
            new_cutting_contours, cutting_contours = self.get_inner_contours_cutting_primitives(
                list_cutting_contours, connectig_to_outer_contour)
            return valid_cutting_contours + new_cutting_contours + cutting_contours
        return list_cutting_contours

    def divide_face(self, list_cutting_contours: List[volmdlr.wires.Contour2D], inside):
        """
        Devides a Face 3D with a list of cutting contours.

        :param list_cutting_contours: list of contours cutting the face
        :param inside: when extracting a contour from another contour. It defines the extracted
        contour as being between the two points if True and outside these points if False
        return a list new faces resulting from face division
        """
        list_faces = []
        list_open_cutting_contours = []
        list_closed_cutting_contours = []
        for cutting_contour in list_cutting_contours:
            if cutting_contour.primitives[0].start != cutting_contour.primitives[-1].end:
                list_open_cutting_contours.append(cutting_contour)
                continue
            list_closed_cutting_contours.append(cutting_contour)
        if list_open_cutting_contours:
            list_faces = self.divide_face_with_open_cutting_contours(list_open_cutting_contours, inside)
        list_faces = self.divide_face_with_closed_cutting_contours(list_closed_cutting_contours, list_faces)
        list_faces = [face for face in list_faces if not math.isclose(face.area(), 0.0, abs_tol=1e-6)]
        return list_faces

    def divide_face_with_open_cutting_contours(self, list_open_cutting_contours, inside):
        """
        Devides a face 3D with a list of closed cutting contour, that is, it will cut holes on the face.

        :param list_open_cutting_contours: list containing the open cutting contours.
        :param inside: inside portion.
        :type inside: bool.
        :return: list divided faces.
        """
        list_faces = []
        if not self.surface2d.outer_contour.edge_polygon.is_trigo():
            self.surface2d.outer_contour.invert_inplace()
        new_faces_contours = self.surface2d.outer_contour.divide(list_open_cutting_contours, inside)
        new_inner_contours = len(new_faces_contours) * [[]]
        if self.surface2d.inner_contours:
            new_faces_contours, new_inner_contours = self.get_open_contour_divided_faces_inner_contours(
                new_faces_contours)
        if isinstance(self, Triangle3D):
            class_to_instanciate = PlaneFace3D
        else:
            class_to_instanciate = self.__class__
        for contour, inner_contours in zip(new_faces_contours, new_inner_contours):
            new_face = class_to_instanciate(self.surface3d, Surface2D(contour, inner_contours))
            list_faces.append(new_face)
        return list_faces

    def divide_face_with_closed_cutting_contours(self, list_closed_cutting_contours, list_faces):
        """
        Devides a Face3D with a list of Open cutting contours, that is, Contours going from one side
        to another of the Face, or from the outer contour to one inner contour.

        :param list_closed_cutting_contours: list containing the closed cutting contours
        :param list_faces: list of already divided faces
        :return: list divided faces
        """
        for new_contour in list_closed_cutting_contours:
            if len(new_contour.primitives) >= 3 and \
                    new_contour.primitives[0].start == new_contour.primitives[-1].end:
                inner_contours1 = [new_contour]
                inner_contours2 = []
                if list_faces:
                    new_list_faces = self.get_closed_contour_divided_faces_inner_contours(list_faces, new_contour)
                    list_faces = list_faces + new_list_faces
                    continue
                for inner_contour in self.surface2d.inner_contours:
                    if new_contour.is_inside(inner_contour):
                        inner_contours2.append(inner_contour)
                        continue
                    inner_contours1.append(inner_contour)
                if isinstance(self, Triangle3D):
                    class_to_instanciate = PlaneFace3D
                else:
                    class_to_instanciate = self.__class__
                surf3d = self.surface3d
                surf2d = Surface2D(self.surface2d.outer_contour, inner_contours1)
                new_plane = class_to_instanciate(surf3d, surf2d)
                list_faces.append(new_plane)
                list_faces.append(class_to_instanciate(surf3d, Surface2D(new_contour, inner_contours2)))
                continue
            surf3d = self.surface3d
            surf2d = Surface2D(self.surface2d.outer_contour, [])
            if isinstance(self, Triangle3D):
                class_to_instanciate = PlaneFace3D
            else:
                class_to_instanciate = self.__class__
            new_plane = class_to_instanciate(surf3d, surf2d)
            list_faces.append(new_plane)
        return list_faces

    def get_open_contour_divided_faces_inner_contours(self, new_faces_contours):
        """
        If there is any inner contour, verifies which ones belong to the new divided faces from
        an open cutting contour.

        :param new_faces_contours: new faces outer contour.
        :return: valid_new_faces_contours, valid_new_faces_contours.
        """
        valid_new_faces_contours = []
        valid_inner_contours = []
        for new_face_contour in new_faces_contours:
            for inner_contour in self.surface2d.inner_contours:
                if new_face_contour.is_superposing(inner_contour):
                    break
            else:
                if new_face_contour not in valid_new_faces_contours:
                    inner_contours = []
                    for inner_contour in self.surface2d.inner_contours:
                        if new_face_contour.is_inside(inner_contour):
                            inner_contours.append(inner_contour)
                    valid_new_faces_contours.append(new_face_contour)
                    valid_inner_contours.append(inner_contours)
        return valid_new_faces_contours, valid_inner_contours

    def get_closed_contour_divided_faces_inner_contours(self, list_faces, new_contour):
        """
        If there is any inner contour, verifies which ones belong to the new divided faces from
        a closed cutting contour.

        :param list_faces: list of new faces.
        :param new_contour: current new face outer contour.
        :return: a list of new faces with its inner contours.
        """
        new_list_faces = []
        for new_face in list_faces:
            if new_face.surface2d.outer_contour.is_inside(new_contour):
                inner_contours1 = []
                inner_contours2 = []
                if not new_face.surface2d.inner_contours:
                    new_face.surface2d.inner_contours = [new_contour]
                    break
                new_contour_not_sharing_primitives = True
                for i, inner_contour in enumerate(new_face.surface2d.inner_contours):
                    if new_contour.is_inside(inner_contour):
                        if any(inner_contour.primitive_over_contour(prim)
                               for prim in new_contour.primitives):
                            new_face.surface2d.inner_contours[i] = new_contour
                            break
                        inner_contours2.append(inner_contour)
                    elif not any(inner_contour.primitive_over_contour(prim) for prim in
                                 new_contour.primitives):
                        inner_contours1.append(inner_contour)
                    else:
                        new_contour_not_sharing_primitives = False
                else:
                    surf3d = new_face.surface3d
                    if inner_contours1:
                        if new_contour_not_sharing_primitives:
                            inner_contours1.append(new_contour)
                            new_face.surface2d.inner_contours = inner_contours1
                            break
                        surf2d = Surface2D(new_face.surface2d.outer_contour, inner_contours1)
                        new_plane = self.__class__(surf3d, surf2d)
                        new_list_faces.append(new_plane)
                    if inner_contours2:
                        new_list_faces.append(
                            self.__class__(surf3d, Surface2D(new_contour, inner_contours2)))
        return new_list_faces

    def select_face_intersecting_primitives(self, dict_intersecting_combinations):
        """
        Select face intersecting primitives from a dictionary containing all intersection combinations.

        :param dict_intersecting_combinations: dictionary containing all intersection combinations
        :return: list of intersecting primitives for current face
        """
        face_intersecting_primitives2d = []
        for intersecting_combination in dict_intersecting_combinations.keys():
            if self in (intersecting_combination[0], intersecting_combination[1]):
                for intersection_wire in dict_intersecting_combinations[intersecting_combination]:
                    if len(intersection_wire.primitives) != 1:
                        raise NotImplementedError
                    # primitive2 = intersection_wire
                    primitive2_2d = self.surface3d.contour3d_to_2d(intersection_wire)
                    if not self.surface2d.outer_contour.primitive_over_contour(primitive2_2d.primitives[0], tol=1e-7):
                        face_intersecting_primitives2d.append(primitive2_2d.primitives[0])
        return face_intersecting_primitives2d

    def get_inner_contours_cutting_primitives(self, list_cutting_contours, connectig_to_outer_contour):
        """
        Gets cutting primitives connected to face inner_contours.

        :param list_cutting_contours: list of contours for resulting from intersection with other faces.
        :param connectig_to_outer_contour: list of contours from list_cutting_contours connected to the outer contour
        and not to any outer contour.
        :return: lists for final face cutting primitives.
        """
        (inner_contours_connected_cutting_contour, dict_inner_contour_intersections,
         dict_cutting_contour_intersections, list_cutting_contours) = self.dictionnaries_cutting_contours(
            list_cutting_contours, connectig_to_outer_contour)
        valid_cutting_contours = []
        list_primitives1 = []
        list_primitives2 = []
        used_cutting_contours = []
        used_inner_contour = []
        for cutting_contour, inner_contours in inner_contours_connected_cutting_contour.items():
            primitives1 = []
            primitives2 = []
            if len(inner_contours) == 1:
                if all(dict_cutting_contour_intersections[inters] in connectig_to_outer_contour for inters in
                       dict_inner_contour_intersections[inner_contours[0]]) and cutting_contour not in \
                        used_cutting_contours and inner_contours[0] not in used_inner_contour:
                    inner_contour_spliting_points = dict_inner_contour_intersections[inner_contours[0]]
                    inner_contour_spliting_points = list(sorted(
                        inner_contour_spliting_points, key=lambda point, ic=inner_contours[0]: ic.abscissa(point)))

                    point1, point2 = self.inner_contour_cutting_points(inner_contour_spliting_points, cutting_contour)
                    primitives1.extend(inner_contours[0].extract_with_points(point1, point2, True))
                    primitives2.extend(inner_contours[0].extract_with_points(point1, point2, False))
                    if sum(prim.length() for prim in primitives2) > sum(prim.length() for prim in primitives1):
                        primitives1, primitives2 = primitives2, primitives1
                    primitives1.extend(dict_cutting_contour_intersections[point2].primitives +
                                       cutting_contour.primitives[:])
                    used_cutting_contours.extend([cutting_contour,
                                                  dict_cutting_contour_intersections[point2]])
                    used_inner_contour.append(inner_contours[0])
                    list_primitives1.append(primitives1)
                    list_primitives2.append(primitives2)
                elif cutting_contour not in valid_cutting_contours:
                    valid_cutting_contours.append(cutting_contour)
            elif len(inner_contours) == 2:
                inner_contour_spliting_points1 = dict_inner_contour_intersections[inner_contours[0]]
                inner_contour_spliting_points2 = dict_inner_contour_intersections[inner_contours[1]]
                inner_contour_spliting_points1 = list(sorted(
                    inner_contour_spliting_points1, key=lambda point, ic=inner_contours[0]: ic.abscissa(point)))
                inner_contour_spliting_points2 = list(sorted(
                    inner_contour_spliting_points2, key=lambda point, ic=inner_contours[1]: ic.abscissa(point)))
                inside1, inside2 = self.is_inside_portion(cutting_contour, inner_contour_spliting_points1,
                                                          inner_contour_spliting_points2)
                primitives1.extend(cutting_contour.primitives[:])
                contour_used = False
                for inner_contour, inner_contour_spliting_points, inside in zip(
                        inner_contours, [inner_contour_spliting_points1, inner_contour_spliting_points2],
                        [inside1, inside2]):
                    if inner_contour in used_inner_contour:
                        contour_used = True
                        continue
                    point1, point2 = self.inner_contour_cutting_points(inner_contour_spliting_points, cutting_contour)
                    primitives1.extend(inner_contour.extract_with_points(point1, point2, inside))
                    primitives1.extend(dict_cutting_contour_intersections[point2].primitives)
                    primitives2.extend(inner_contour.extract_with_points(point1, point2, not inside))
                    used_cutting_contours.extend([cutting_contour, dict_cutting_contour_intersections[point2]])
                if contour_used:
                    list_primitives1 = self.get_connecting_contour(list_primitives1, primitives1)
                else:
                    list_primitives1.append(primitives1)
                list_primitives2.append(primitives2)
                used_inner_contour.extend(inner_contours)
            else:
                raise NotImplementedError
        valid_cutting_contours = [contour for contour in valid_cutting_contours
                                  if contour not in used_cutting_contours]
        new_cutting_contours = [volmdlr.wires.Contour2D(list_prim).order_contour()
                                for list_prim in list_primitives1]
        for list_prim in list_primitives2:
            new_cutting_contours.extend(volmdlr.wires.Contour2D.contours_from_edges(list_prim))
        return new_cutting_contours, valid_cutting_contours

    def dictionnaries_cutting_contours(self, list_cutting_contours, connectig_to_outer_contour):
        inner_contours_connected_cutting_contour = {}
        dict_inner_contour_intersections = {}
        dict_cutting_contour_intersections = {}
        for inner_contour in self.surface2d.inner_contours:
            if not inner_contour.edge_polygon.is_trigo():
                inner_contour.invert_inplace()
            dict_inner_contour_intersections[inner_contour] = []
            for cutting_contour in list_cutting_contours:
                inner_contour_intersections = inner_contour.contour_intersections(cutting_contour)
                if inner_contour_intersections:
                    dict_inner_contour_intersections[inner_contour].extend(inner_contour_intersections)
                    if cutting_contour not in inner_contours_connected_cutting_contour:
                        inner_contours_connected_cutting_contour[cutting_contour] = [inner_contour]
                    else:
                        inner_contours_connected_cutting_contour[cutting_contour].append(inner_contour)
                for intersection in inner_contour_intersections:
                    dict_cutting_contour_intersections[intersection] = cutting_contour
            spliting_points = dict_inner_contour_intersections[inner_contour]
            spliting_points = list(sorted(
                spliting_points, key=lambda point, ic=inner_contour: ic.abscissa(point)))
            remove_spliting_points, new_inner_contour, remove_cutting_contour = self.inner_contours_recalculation(
                inner_contour, spliting_points, dict_cutting_contour_intersections, connectig_to_outer_contour)
            (dict_cutting_contour_intersections, dict_inner_contour_intersections,
             inner_contours_connected_cutting_contour, list_cutting_contours) = \
                self.updated_dictionnaries_cutting_contours(remove_spliting_points, remove_cutting_contour,
                                                            spliting_points, dict_cutting_contour_intersections,
                                                            inner_contour, new_inner_contour, list_cutting_contours,
                                                            dict_inner_contour_intersections,
                                                            inner_contours_connected_cutting_contour)
            inner_contour = new_inner_contour
        return (inner_contours_connected_cutting_contour, dict_inner_contour_intersections,
                dict_cutting_contour_intersections, list_cutting_contours)

    @staticmethod
    def inner_contour_cutting_points(inner_contour_spliting_points, cutting_contour):
        """
        Searches the inner contour points where it must be cutted.

        :param inner_contour_spliting_points: all points os intersection with this inner contour.
        :param cutting_contour: first cutting contour being used to cut inner contour.
        :return: point1, point2
        """
        if cutting_contour.primitives[0].start in inner_contour_spliting_points:
            index_point1 = inner_contour_spliting_points.index(cutting_contour.primitives[0].start)
        else:
            index_point1 = inner_contour_spliting_points.index(cutting_contour.primitives[-1].end)
        if index_point1 != len(inner_contour_spliting_points) - 1:
            index_point2 = index_point1 + 1
        else:
            index_point2 = 0
        point1 = inner_contour_spliting_points[index_point1]
        point2 = inner_contour_spliting_points[index_point2]
        return point1, point2

    @staticmethod
    def is_inside_portion(cutting_contour, inner_contour_spliting_points1, inner_contour_spliting_points2):
        """
        For multiple inner contour intersections with cutting contours, defines if we get the inside or outside portion
        of the inner contour pair.

        :param cutting_contour: cutting_contour cutting the two inner contours.
        :param inner_contour_spliting_points1: spliting points for contour1.
        :param inner_contour_spliting_points2: spliting points for contour1.
        :return:
        """
        if (cutting_contour.primitives[0].start != inner_contour_spliting_points1[-1] and
            cutting_contour.primitives[-1].end != inner_contour_spliting_points2[-1]) or \
                (cutting_contour.primitives[0].start != inner_contour_spliting_points2[-1] and
                 cutting_contour.primitives[-1].end != inner_contour_spliting_points2[-1]):
            is_inside1 = True
            is_inside2 = False
        elif (cutting_contour.primitives[0].start == inner_contour_spliting_points1[-1] and
              cutting_contour.primitives[-1].end == inner_contour_spliting_points2[-1]):
            is_inside1 = True
            is_inside2 = False
        elif (cutting_contour.primitives[0].start != inner_contour_spliting_points1[-1] and
              cutting_contour.primitives[-1].end == inner_contour_spliting_points2[-1]) or \
                (cutting_contour.primitives[0].start == inner_contour_spliting_points1[-1] and
                 cutting_contour.primitives[-1].end != inner_contour_spliting_points2[-1]):
            is_inside1 = True
            is_inside2 = True
        else:
            raise NotImplementedError
        return is_inside1, is_inside2

    @staticmethod
    def get_connecting_contour(lists_primitives, inner_primitives):
        """
        Find which contour from resulting inner contour spliting is connected to saved cutting_contours.

        :param lists_primitives: saved cutting contours.
        :param inner_primitives: splited inner contour.
        :return: updated saved cutting contours.
        """
        if not lists_primitives:
            lists_primitives.extend(inner_primitives)
            return lists_primitives
        new_list_primitives = lists_primitives[:]
        for i, list_prim in enumerate(lists_primitives):
            if any(prim in list_prim for prim in inner_primitives):
                new_primitives = list_prim + [prim for prim in inner_primitives if prim not in list_prim]
                new_list_primitives[i] = new_primitives
                break
        lists_primitives = new_list_primitives[:]
        return lists_primitives

    def inner_contours_recalculation(self, inner_contour, spliting_points, spliting_points_and_cutting_contour,
                                     connectig_to_outer_contour):
        """
        Verifies if there is a cutting contours from face intersections connected to an inner contour at the two ends,
        if true this inner contour is updated with this cutting contour.

        :param inner_contour: inner contour.
        :param spliting_points: current inner contour spliting points.
        :param spliting_points_and_cutting_contour: dictionnary containing all spliting points and
        the corresponding cutting contour.
        :param connectig_to_outer_contour: list of the cutting contours connected to the outer contour.
        :return: spliting points to be removed from list of spliting points and current inner contour updated.
        """
        j = self.surface2d.inner_contours.index(inner_contour)
        remove_spliting_points = []
        remove_cutting_contour = []
        for point1, point2 in zip(spliting_points[:-1], spliting_points[1:]):
            if spliting_points_and_cutting_contour[point1] not in connectig_to_outer_contour and \
                    spliting_points_and_cutting_contour[point2] not in connectig_to_outer_contour and \
                    spliting_points_and_cutting_contour[point1] == spliting_points_and_cutting_contour[point2]:
                remove_cutting_contour.append(spliting_points_and_cutting_contour[point1])
                remove_spliting_points.extend([point1, point2])
                primitives1 = inner_contour.extract_with_points(point1, point2, True) + \
                    spliting_points_and_cutting_contour[point1].primitives
                primitives2 = inner_contour.extract_with_points(point1, point2, False) + \
                    spliting_points_and_cutting_contour[point1].primitives
                contour1 = volmdlr.wires.Contour2D(primitives1).order_contour()
                contour2 = volmdlr.wires.Contour2D(primitives2).order_contour()
                if contour1.is_inside(inner_contour):
                    self.surface2d.inner_contours[j] = contour1
                    inner_contour = self.surface2d.inner_contours[j]
                    remove_spliting_points.extend([point1, point2])
                elif contour2.is_inside(inner_contour):
                    self.surface2d.inner_contours[j] = contour2
                    inner_contour = self.surface2d.inner_contours[j]
                    remove_spliting_points.extend([point1, point2])
        return remove_spliting_points, inner_contour, remove_cutting_contour

    @staticmethod
    def updated_dictionnaries_cutting_contours(remove_spliting_points, remove_cutting_contour, spliting_points,
                                               dict_cutting_contour_intersections, old_inner_contour,
                                               new_inner_contour, list_cutting_contours,
                                               dict_inner_contour_intersections,
                                               inner_contours_connected_cutting_contour):
        for remove_point in remove_spliting_points:
            if remove_point in spliting_points:
                spliting_points.remove(remove_point)
            if remove_point in dict_cutting_contour_intersections:
                del dict_cutting_contour_intersections[remove_point]
        del dict_inner_contour_intersections[old_inner_contour]
        dict_inner_contour_intersections[new_inner_contour] = spliting_points
        for contour in remove_cutting_contour:
            if contour in list_cutting_contours:
                list_cutting_contours.remove(contour)
            if contour in inner_contours_connected_cutting_contour:
                del inner_contours_connected_cutting_contour[contour]
        for cutting_contour, innr_cntrs in inner_contours_connected_cutting_contour.items():
            if old_inner_contour in innr_cntrs:
                inner_contours_connected_cutting_contour[cutting_contour].remove(old_inner_contour)
                inner_contours_connected_cutting_contour[cutting_contour].append(new_inner_contour)
        return (dict_cutting_contour_intersections, dict_inner_contour_intersections,
                inner_contours_connected_cutting_contour, list_cutting_contours)


class PlaneFace3D(Face3D):
    """
    :param contours: The face's contour2D
    :type contours: volmdlr.Contour2D
    :param plane: Plane used to place your face
    :type plane: Plane3D
    """
    _standalone_in_db = False
    _generic_eq = True
    _non_serializable_attributes = ['bounding_box', 'polygon2D']
    _non_data_eq_attributes = ['name', 'bounding_box', 'outer_contour3d',
                               'inner_contours3d']
    _non_data_hash_attributes = []

    def __init__(self, surface3d: Plane3D, surface2d: Surface2D,
                 name: str = ''):
        # if not isinstance(outer_contour2d, volmdlr.Contour2D):
        #     raise ValueError('Not a contour2D: {}'.format(outer_contour2d))
        self._bbox = None
        Face3D.__init__(self,
                        surface3d=surface3d,
                        surface2d=surface2d,
                        name=name)

    def copy(self, deep=True, memo=None):
        return PlaneFace3D(self.surface3d.copy(deep, memo), self.surface2d.copy(),
                           self.name)

    @property
    def bounding_box(self):
        """
        Returns the boundary box of a PlanFace3D.

        """
        if not self._bbox:
            self._bbox = self.get_bounding_box()
        return self._bbox

    @bounding_box.setter
    def bounding_box(self, new_bounding_box):
        self._bbox = new_bounding_box

    def get_bounding_box(self):
        return self.outer_contour3d.bounding_box

    def distance_to_point(self, point, return_other_point=False):
        """
        Calculates the distance from a plane face and a point.

        :param point: point to verify.
        :param return_other_point: bool to decide if corresponding point on face shoud be returned.
        :return: distance to planeface3D.
        """

        projected_pt = point.plane_projection3d(self.surface3d.frame.origin,
                                                self.surface3d.frame.u,
                                                self.surface3d.frame.v)
        projection_distance = point.point_distance(projected_pt)

        if self.point_belongs(projected_pt):
            if return_other_point:
                return projection_distance, projected_pt
            return projection_distance

        point_2D = point.to_2d(self.surface3d.frame.origin, self.surface3d.frame.u,
                               self.surface3d.frame.v)

        polygon2D = self.surface2d.outer_contour.to_polygon(angle_resolution=10)
        border_distance, other_point = polygon2D.point_border_distance(point_2D, return_other_point=True)

        other_point = self.surface3d.point2d_to_3d(volmdlr.Point2D(*other_point))

        if return_other_point:
            return (projection_distance ** 2 + border_distance ** 2) ** 0.5, \
                   other_point
        return (projection_distance ** 2 + border_distance ** 2) ** 0.5

    def minimum_distance_points_plane(self, other_plane_face, return_points=False):
        """
        Given two planefaces, calculates the points which corresponds to the minimal distance between these two faces.

        :param other_plane_face: second planeface.
        :param return_points: boolean to return corresponding points or not.
        :return: minimal distance.
        """

        min_distance = math.inf
        for edge1 in self.outer_contour3d.primitives:
            for edge2 in other_plane_face.outer_contour3d.primitives:
                dist = edge1.minimum_distance(edge2,
                                              return_points=return_points)
                if return_points:
                    if dist[0] < min_distance:
                        min_distance = dist[0]
                        p1, p2 = dist[1], dist[2]
                else:
                    if dist < min_distance:
                        min_distance = dist
        if return_points:
            return min_distance, p1, p2
        return min_distance

    def linesegment_inside(self, linesegment: vme.LineSegment3D):
        direction_vector = linesegment.unit_direction_vector()
        if not math.isclose(abs(direction_vector.dot(self.surface3d.frame.w)), 0.0, abs_tol=1e-6):
            return False
        for point in [linesegment.start, linesegment.middle_point(), linesegment.end]:
            if not self.point_belongs(point):
                return False
        return True

    def circle_inside(self, circle: volmdlr.wires.Circle3D):
        if not math.isclose(abs(circle.frame.w.dot(self.surface3d.frame.w)), 1.0, abs_tol=1e-6):
            return False
        points = circle.discretization_points(number_points=4)
        for point in points:
            if not self.point_belongs(point):
                return False
        return True

    def planeface_intersections(self, planeface):
        face2_plane_interections = planeface.surface3d.plane_intersection(self.surface3d)
        if not face2_plane_interections:
            return []
        points_intersections = []
        for contour in [self.outer_contour3d, planeface.outer_contour3d] + self.inner_contours3d +\
                planeface.inner_contours3d:
            for intersection in contour.line_intersections(face2_plane_interections[0]):
                if intersection and intersection not in points_intersections:
                    points_intersections.append(intersection)
        points_intersections = face2_plane_interections[0].sort_points_along_line(points_intersections)
        planeface_intersections = []
        for point1, point2 in zip(points_intersections[:-1], points_intersections[1:]):
            linesegment3d = vme.LineSegment3D(point1, point2)
            over_self_outer_contour = self.outer_contour3d.primitive_over_contour(linesegment3d)
            over_planeface_outer_contour = planeface.outer_contour3d.primitive_over_contour(linesegment3d)
            if over_self_outer_contour and over_planeface_outer_contour:
                continue
            if self.edge3d_inside(linesegment3d) or over_self_outer_contour:
                if planeface.edge3d_inside(linesegment3d):
                    planeface_intersections.append(volmdlr.wires.Wire3D([linesegment3d]))
                elif over_planeface_outer_contour:
                    planeface_intersections.append(volmdlr.wires.Wire3D([linesegment3d]))
        return planeface_intersections

    def triangle_intersections(self, triangleface):
        return self.planeface_intersections(triangleface)

    def cylindricalface_intersections(self, cylindricalface: 'CylindricalFace3D'):
        cylindricalsurfaceface_intersections = cylindricalface.surface3d.plane_intersection(self.surface3d)
        if not isinstance(cylindricalsurfaceface_intersections[0], vme.Line3D):
            if all(self.edge3d_inside(intersection) and cylindricalface.edge3d_inside(intersection)
                   for intersection in cylindricalsurfaceface_intersections):
                return cylindricalsurfaceface_intersections
        intersections_points = self.face_intersections_outer_contour(cylindricalface)
        for point in cylindricalface.face_intersections_outer_contour(self):
            if point not in intersections_points:
                intersections_points.append(point)
        face_intersections = []
        for primitive in cylindricalsurfaceface_intersections:
            points_on_primitive = []
            for point in intersections_points:
                if primitive.point_belongs(point):
                    points_on_primitive.append(point)
            if not points_on_primitive:
                continue
            if isinstance(primitive, vme.Line3D):
                points_on_primitive = primitive.sort_points_along_line(points_on_primitive)
            else:
                points_on_primitive = primitive.sort_points_along_wire(points_on_primitive)
                points_on_primitive = points_on_primitive + [points_on_primitive[0]]
            for point1, point2 in zip(points_on_primitive[:-1], points_on_primitive[1:]):
                edge = primitive.trim(point1, point2)
                if self.edge3d_inside(edge) and cylindricalface.edge3d_inside(edge):
                    face_intersections.append(volmdlr.wires.Wire3D([edge]))
        return face_intersections

    def minimum_distance(self, other_face, return_points=False):
        """
        Returns the minimum distance between the current face and the specified other face.

        :param other_face: Face to evaluate the minimum distance.
        :type other_face: :class:`PlaneFace3D`
        :param return_points: A boolean value indicating whether to return the minimum distance as
            well as the two points on each face that are closest to each other. If True, the function
            returns a tuple of the form (distance, point1, point2). If False, the function only returns
            the distance.
        :type return_points: bool
        :return: If the return_points parameter is set to True, it also returns the two points on each face
            that are closest to each other. The return type is a float if return_points is False and
            a tuple (distance, point1, point2) if return_points is True.
        :rtype: float, Tuple[float, float, float]
        """
        if other_face.__class__ is CylindricalFace3D:
            p1, p2 = other_face.minimum_distance_points_cyl(self)
            if return_points:
                return p1.point_distance(p2), p1, p2
            return p1.point_distance(p2)

        if other_face.__class__ is PlaneFace3D:
            if return_points:
                dist, p1, p2 = self.minimum_distance_points_plane(other_face,
                                                                  return_points=return_points)
                return dist, p1, p2
            dist = self.minimum_distance_points_plane(other_face,
                                                      return_points=return_points)
            return dist

        if other_face.__class__ is ToroidalFace3D:
            p1, p2 = other_face.minimum_distance_points_plane(self)
            if return_points:
                return p1.point_distance(p2), p1, p2
            return p1.point_distance(p2)

        raise NotImplementedError

    def is_adjacent(self, face2: Face3D):
        contour1 = self.outer_contour3d.to_2d(
            self.surface3d.frame.origin,
            self.surface3d.frame.u,
            self.surface3d.frame.v)
        contour2 = face2.outer_contour3d.to_2d(
            self.surface3d.frame.origin,
            self.surface3d.frame.u,
            self.surface3d.frame.v)
        if contour1.is_sharing_primitives_with(contour2, False):
            return True

    @staticmethod
    def merge_faces(list_coincident_faces: List[Face3D]):
        valid_coicident_faces = list_coincident_faces[:]
        list_new_faces = []
        list_inner_contours = []
        merge_finished = False
        face0 = valid_coicident_faces[0]
        merged_contour = face0.outer_contour3d.to_2d(face0.surface3d.frame.origin,
                                                     face0.surface3d.frame.u,
                                                     face0.surface3d.frame.v)
        valid_coicident_faces.remove(face0)
        while not merge_finished:
            adjacent_faces = False
            list_inner_contours = []
            for face in valid_coicident_faces:
                adjacent_faces = False
                face_inside = False
                contour = face.outer_contour3d.to_2d(face0.surface3d.frame.origin,
                                                     face0.surface3d.frame.u,
                                                     face0.surface3d.frame.v)
                if contour.is_sharing_primitives_with(merged_contour):
                    merged_contour_results = merged_contour.union(contour)
                    merged_contour = merged_contour_results[0]
                    merged_inner_contours = merged_contour_results[1:]
                    list_inner_contours.extend(merged_inner_contours)
                    list_inner_contours.extend(face.surface2d.inner_contours)
                    valid_coicident_faces.remove(face)
                    adjacent_faces = True
                    break
                if merged_contour.is_inside(contour):
                    valid_coicident_faces.remove(face)
                    face_inside = True
                    break
            if not adjacent_faces and not face_inside and valid_coicident_faces:
                list_new_faces.append(
                    PlaneFace3D(face0.surface3d,
                                Surface2D(merged_contour.copy(),
                                          face0.surface2d.inner_contours +
                                          list_inner_contours)))
                merged_contour = \
                    valid_coicident_faces[0].outer_contour3d.to_2d(
                        face0.surface3d.frame.origin,
                        face0.surface3d.frame.u,
                        face0.surface3d.frame.v)
                valid_coicident_faces.remove(valid_coicident_faces[0])

            if not valid_coicident_faces:
                merge_finished = True
        list_new_faces.append(
            PlaneFace3D(face0.surface3d,
                        Surface2D(merged_contour,
                                  face0.surface2d.inner_contours +
                                  list_inner_contours)))
        return list_new_faces

    def cut_by_coincident_face(self, face):
        """
        Cuts face1 with another coincident face2

        :param face: a face3d
        :type face: Face3D
        :return: a list of faces3d
        :rtype: List[Face3D]
        """

        if not self.surface3d.is_coincident(face.surface3d):
            raise ValueError('The faces are not coincident')

        if self.face_inside(face):
            return self.divide_face([face.surface2d.outer_contour], True)
        # if face.is_inside(self):
        #     return face.divide_face([self.surface2d.outer_contour], True)

        outer_contour_1 = self.surface2d.outer_contour
        outer_contour_2 = self.surface3d.contour3d_to_2d(face.outer_contour3d)

        if (face.face_inside(self)
                and not outer_contour_1.contour_intersections(outer_contour_2)):
            return self.divide_face(face.surface2d.inner_contours, True)

        inner_contours = self.surface2d.inner_contours
        inner_contours.extend([self.surface3d.contour3d_to_2d(
            contour) for contour in face.inner_contours3d])

        contours = outer_contour_1.cut_by_wire(outer_contour_2)

        surfaces = []
        for contour in contours:
            inners = []
            for inner_c in inner_contours:
                if contour.is_inside(inner_c):
                    inners.append(inner_c)
            surfaces.append(Surface2D(contour, inners))

        return [self.__class__(self.surface3d, surface2d) for surface2d in surfaces]

    def check_inner_contours(self, face):
        c_inners_1 = self.surface2d.inner_contours
        c_inners_2 = [self.surface3d.contour3d_to_2d(inner) for inner in face.inner_contours3d]
        inside = set()
        for c1 in c_inners_1:
            for c2 in c_inners_2:
                if c1.is_superposing(c2):
                    inside.add(False)
                else:
                    inside.add(c2.is_inside(c1))
        return inside

    @staticmethod
    def update_faces_with_divided_faces(divided_faces, face2_2, used, list_faces):
        for d_face in divided_faces:

            if d_face.outer_contour3d.is_superposing(face2_2.outer_contour3d):
                if face2_2.surface2d.inner_contours:
                    divided_faces_d_face = []
                    for inner in face2_2.surface2d.inner_contours:

                        if True in [(((abs(inner_d.area() - inner.area()) < 1e-6)
                                      and inner.center_of_mass().is_close(inner_d.center_of_mass()))
                                     or inner_d.is_inside(inner))
                                    for inner_d in d_face.surface2d.inner_contours]:
                            divided_faces_d_face = ['', d_face]
                            continue

                        divided_faces_d_face = d_face.divide_face([inner], True)
                        divided_faces_d_face.sort(key=lambda x: x.area())

                        list_faces.append(divided_faces_d_face[0])
                        d_face = divided_faces_d_face[1]

                    if divided_faces_d_face:
                        list_faces.append(divided_faces_d_face[1])

                else:
                    list_faces.append(d_face)
            else:
                used.append(d_face)

        return used, list_faces

    def project_faces(self, faces):
        """
        Divide self based on faces's outer, and inner contours

        :param faces: DESCRIPTION
        :type faces: TYPE
        :return: DESCRIPTION
        :rtype: TYPE
        """

        used_faces, list_faces = {}, []

        for _, face2 in enumerate(faces):
            contour1 = self.surface2d.outer_contour
            contour2 = self.surface3d.contour3d_to_2d(face2.outer_contour3d)

            inside = self.check_inner_contours(face2)
            if (self.surface3d.is_coincident(face2.surface3d)
                    and (contour1.is_overlapping(contour2)
                         or (contour1.is_inside(contour2) or True in inside))):

                if self in used_faces:
                    faces_1, face2_2 = used_faces[self][:], face2
                else:
                    faces_1, face2_2 = [self], face2

                used = []
                for face1_1 in faces_1:
                    plane3d = face1_1.surface3d
                    s2d = Surface2D(outer_contour=plane3d.contour3d_to_2d(face2_2.outer_contour3d),
                                    inner_contours=[
                                        plane3d.contour3d_to_2d(contour) for contour in face2_2.inner_contours3d])
                    face2_2 = PlaneFace3D(surface3d=plane3d, surface2d=s2d)

                    divided_faces = face1_1.cut_by_coincident_face(face2_2)

                    used, list_faces = self.update_faces_with_divided_faces(
                        divided_faces, face2_2, used, list_faces)
                used_faces[self] = used

        try:
            if isinstance(used_faces[self], list):
                list_faces.extend(used_faces[self])
            else:
                list_faces.append(used_faces[self])
        except KeyError:
            list_faces.append(self)

        return list_faces

    def get_geo_lines(self, tag: int, line_loop_tag: List[int]):
        """
        Gets the lines that define a PlaneFace3D in a .geo file.
        """

        return 'Plane Surface(' + str(tag) + ') = {' + str(line_loop_tag)[1:-1] + '};'


class Triangle3D(PlaneFace3D):
    """

    :param point1: The first point.
    :type point1: volmdlr.Point3D.
    :param point2: The second point.
    :type point2: volmdlr.Point3D.
    :param point3: The third point.
    :type point3: volmdlr.Point3D.
    """
    _standalone_in_db = False

    def __init__(self, point1: volmdlr.Point3D, point2: volmdlr.Point3D,
                 point3: volmdlr.Point3D, alpha=1, color=None, name: str = ''):
        self.point1 = point1
        self.point2 = point2
        self.point3 = point3
        self.points = [self.point1, self.point2, self.point3]
        self.color = color
        self.alpha = alpha
        self.name = name

        self._utd_surface3d = False
        self._utd_surface2d = False
        self._bbox = None
        self._outer_contour3d = None
        self._inner_contours3d = None
        # self.bounding_box = self._bounding_box()

        # DessiaObject.__init__(self, name=name)

    def _data_hash(self):
        """
        Using point approx hash to speed up
        """
        return self.point1.approx_hash() + self.point2.approx_hash() + self.point3.approx_hash()

    def _data_eq(self, other_object):
        if other_object.__class__.__name__ != self.__class__.__name__:
            return False
        self_set = set([self.point1, self.point2, self.point3])
        other_set = set([other_object.point1, other_object.point2, other_object.point3])
        if self_set != other_set:
            return False
        return True

    @property
    def bounding_box(self):
        if not self._bbox:
            self._bbox = self.get_bounding_box()
        return self._bbox

    @bounding_box.setter
    def bounding_box(self, new_bouding_box):
        self._bbox = new_bouding_box

    def get_bounding_box(self):
        return volmdlr.core.BoundingBox.from_points([self.point1,
                                                     self.point2,
                                                     self.point3])

    @property
    def surface3d(self):
        if not self._utd_surface3d:
            self._surface3d = Plane3D.from_3_points(self.point1, self.point2, self.point3)
            self._utd_surface3d = True
        return self._surface3d

    @property
    def surface2d(self):
        if not self._utd_surface2d:
            plane3d = self.surface3d
            contour3d = volmdlr.wires.Contour3D([vme.LineSegment3D(self.point1, self.point2),
                                                 vme.LineSegment3D(self.point2, self.point3),
                                                 vme.LineSegment3D(self.point3, self.point1)])

            contour2d = contour3d.to_2d(plane3d.frame.origin,
                                        plane3d.frame.u, plane3d.frame.v)

            self._surface2d = Surface2D(outer_contour=contour2d, inner_contours=[])

            self._utd_surface2d = True
        return self._surface2d

    def to_dict(self, use_pointers: bool = False, memo=None, path: str = '#'):
        return {'object_class': 'volmdlr.faces.Triangle3D',
                'point1': self.point1.to_dict(),
                'point2': self.point2.to_dict(),
                'point3': self.point3.to_dict(),
                'name': self.name}

    @classmethod
    def dict_to_object(cls, dict_, global_dict=None, pointers_memo: Dict[str, Any] = None, path: str = '#'):
        point1 = volmdlr.Point3D.dict_to_object(dict_['point1'])
        point2 = volmdlr.Point3D.dict_to_object(dict_['point2'])
        point3 = volmdlr.Point3D.dict_to_object(dict_['point3'])
        return cls(point1, point2, point3, dict_['name'])

    def area(self) -> float:
        """
        :return: area triangle
        :rtype: float

        Formula explained here: https://www.triangle-calculator.com/?what=vc
        """
        a = self.point1.point_distance(self.point2)
        b = self.point2.point_distance(self.point3)
        c = self.point3.point_distance(self.point1)

        semi_perimeter = (a + b + c) / 2

        try:
            # Area with Heron's formula
            area = math.sqrt(semi_perimeter * (semi_perimeter - a) * (semi_perimeter - b) * (semi_perimeter - c))
        except ValueError:
            area = 0

        return area

    def height(self):
        # Formula explained here: https://www.triangle-calculator.com/?what=vc
        # Basis = vector point1 to point2d
        return 2 * self.area() / self.point1.point_distance(self.point2)

    def frame_mapping(self, frame: volmdlr.Frame3D, side: str):
        """
        Changes frame_mapping and return a new Triangle3D
        side = 'old' or 'new'
        """
        np1 = self.point1.frame_mapping(frame, side)
        np2 = self.point2.frame_mapping(frame, side)
        np3 = self.point3.frame_mapping(frame, side)
        return self.__class__(np1, np2, np3, self.name)

    def frame_mapping_inplace(self, frame: volmdlr.Frame3D, side: str):
        """
        Changes frame_mapping and the object is updated inplace.
        side = 'old' or 'new'
        """
        self.point1.frame_mapping_inplace(frame, side)
        self.point2.frame_mapping_inplace(frame, side)
        self.point3.frame_mapping_inplace(frame, side)
        new_bounding_box = self.get_bounding_box()
        self.bounding_box = new_bounding_box

    def copy(self, deep=True, memo=None):
        return Triangle3D(self.point1.copy(), self.point2.copy(), self.point3.copy(),
                          self.name)

    def triangulation(self):
        return vmd.DisplayMesh3D([vmd.Node3D.from_point(self.point1),
                                  vmd.Node3D.from_point(self.point2),
                                  vmd.Node3D.from_point(self.point3)],
                                 [(0, 1, 2)])

    def translation(self, offset: volmdlr.Vector3D):
        """
        Plane3D translation
        :param offset: translation vector
        :return: A new translated Plane3D
        """
        new_point1 = self.point1.translation(offset)
        new_point2 = self.point2.translation(offset)
        new_point3 = self.point3.translation(offset)

        new_triangle = Triangle3D(new_point1, new_point2, new_point3,
                                  self.alpha, self.color, self.name)
        return new_triangle

    def translation_inplace(self, offset: volmdlr.Vector3D):
        """
        Plane3D translation. Object is updated inplace
        :param offset: translation vector
        """
        self.point1.translation_inplace(offset)
        self.point2.translation_inplace(offset)
        self.point3.translation_inplace(offset)
        new_bounding_box = self.get_bounding_box()
        self.bounding_box = new_bounding_box

    def rotation(self, center: volmdlr.Point3D, axis: volmdlr.Vector3D,
                 angle: float):
        """
        Triangle3D rotation.

        :param center: rotation center
        :param axis: rotation axis
        :param angle: angle rotation
        :return: a new rotated Triangle3D
        """
        new_point1 = self.point1.rotation(center, axis, angle)
        new_point2 = self.point2.rotation(center, axis, angle)
        new_point3 = self.point3.rotation(center, axis, angle)
        new_triangle = Triangle3D(new_point1, new_point2, new_point3,
                                  self.alpha, self.color, self.name)
        return new_triangle

    def rotation_inplace(self, center: volmdlr.Point3D, axis: volmdlr.Vector3D,
                         angle: float):
        """
        Triangle3D rotation. Object is updated inplace.

        :param center: rotation center
        :param axis: rotation axis
        :param angle: rotation angle
        """
        self.point1.rotation_inplace(center, axis, angle)
        self.point2.rotation_inplace(center, axis, angle)
        self.point3.rotation_inplace(center, axis, angle)
        new_bounding_box = self.get_bounding_box()
        self.bounding_box = new_bounding_box

    def subdescription(self, resolution=0.01):
        """
        Returns a list of Point3D with resolution as max
        between Point3D.
        """

        lengths = [self.points[0].point_distance(self.points[1]),
                   self.points[1].point_distance(self.points[2]),
                   self.points[2].point_distance(self.points[0])]
        max_length = max(lengths)

        if max_length <= resolution:
            return self.points

        pos_length_max = lengths.index(max_length)
        point0 = self.points[-3 + pos_length_max]
        point1 = self.points[-3 + pos_length_max + 1]
        point2 = self.points[-3 + pos_length_max + 2]

        vector_0_1 = point0 - point1
        vector_0_1.normalize()
        points_0_1 = []

        for k in range(int(max_length / resolution) + 2):
            if k == 0:
                points_0_1.append(point1)
            distance_to_point = min(k * resolution, max_length)
            points_0_1.append(point1 + vector_0_1 * distance_to_point)

        vector_2_1, length_2_1 = point2 - point1, point2.point_distance(point1)
        vector_2_1.normalize()
        points_in = []

        for k, p0_1 in enumerate(points_0_1):
            if k == 0:
                point_on_2_1 = point1
            distance_to_point = min(points_0_1[0].point_distance(p0_1) * length_2_1 / max_length, length_2_1)
            point_on_2_1 = point1 + vector_2_1 * distance_to_point

            length_2_0 = point_on_2_1.point_distance(p0_1)
            nb_int = int(length_2_0 / resolution) + 2
            if nb_int == 2:
                points_in.append(point_on_2_1)
            else:
                vector_2_0 = point_on_2_1 - p0_1
                vector_2_0.normalize()
                step_in = length_2_0 / (nb_int - 1)
                for i in range(nb_int):
                    distance_to_point = min(i * step_in, length_2_0)
                    if distance_to_point != 0:
                        points_in.append(p0_1 + vector_2_0 * distance_to_point)

        return npy.unique(points_0_1 + points_in).tolist()

    def subdescription_to_triangles(self, resolution=0.01):
        """
        Returns a list of Triangle3D with resolution as max
        length of subtriangles side.
        """

        sub_triangles, done = [self.points], False

        while not done:
            triangles = []
            for subtri in sub_triangles:
                lengths = [subtri[0].point_distance(subtri[1]),
                           subtri[1].point_distance(subtri[2]),
                           subtri[2].point_distance(subtri[0])]
                max_length = max(lengths)

                if max_length > resolution:
                    pos_length_max = lengths.index(max_length)
                    pt_mid = (subtri[-3 + pos_length_max] + subtri[-3 + pos_length_max + 1]) / 2
                    triangles.extend([[subtri[-3 + pos_length_max], pt_mid, subtri[-3 + pos_length_max + 2]],
                                      [subtri[-3 + pos_length_max + 1], pt_mid, subtri[-3 + pos_length_max + 2]]])

                else:
                    triangles.append(subtri)

            if len(sub_triangles) == len(triangles):
                done = True
                break

            sub_triangles = triangles

        return [Triangle3D(subtri[0], subtri[1], subtri[2]) for subtri in sub_triangles]

    def middle(self):
        return (self.point1 + self.point2 + self.point3) / 3

    def normal(self):
        """

        Returns
        -------
        normal to the face

        """
        normal = self.surface3d.frame.w
        # vec12 = self.point2 - self.point1
        # vec13 = self.point3 - self.point1
        # normal  = vec12.cross(vec13)
        normal.normalize()
        return normal


class CylindricalFace3D(Face3D):
    """
    :param contours2d: The cylinder's contour2D.
    :type contours2d: volmdlr.Contour2D.
    :param cylindricalsurface3d: Information about the Cylinder.
    :type cylindricalsurface3d: CylindricalSurface3D.
    :param points: contours2d's point.
    :type points: List of volmdlr.Point2D.

    :Example:
        >>> contours2d is rectangular and will create a classic cylinder with x= 2*pi*radius, y=h
    """
    min_x_density = 5
    min_y_density = 1

    def __init__(self,
                 surface3d: CylindricalSurface3D,
                 surface2d: Surface2D,
                 name: str = ''):

        self.radius = surface3d.radius
        self.center = surface3d.frame.origin
        self.normal = surface3d.frame.w
        Face3D.__init__(self, surface3d=surface3d,
                        surface2d=surface2d,
                        name=name)
        self._bbox = None

    def copy(self, deep=True, memo=None):
        return CylindricalFace3D(self.surface3d.copy(deep, memo), self.surface2d.copy(),
                                 self.name)

    @property
    def bounding_box(self):
        if not self._bbox:
            self._bbox = self.get_bounding_box()
        return self._bbox

    @bounding_box.setter
    def bounding_box(self, new_bouding_box):
        self._bbox = new_bouding_box

    def get_bounding_box(self):
        """
        Computes the bounding box using the contour3d. true in this case of cylindrical face (not general).
        """
        return self.outer_contour3d.bounding_box

    def triangulation_lines(self, angle_resolution=5):
        theta_min, theta_max, zmin, zmax = self.surface2d.bounding_rectangle.bounds()
        delta_theta = theta_max - theta_min
        nlines = math.ceil(delta_theta * angle_resolution)
        lines = []
        for i in range(nlines):
            theta = theta_min + (i + 1) / (nlines + 1) * delta_theta
            lines.append(vme.Line2D(volmdlr.Point2D(theta, zmin),
                                    volmdlr.Point2D(theta, zmax)))
        return lines, []

    def point_belongs(self, point3d: volmdlr.Point3D):
        """
        Tells you if a point is on the 3D Cylindrical face and inside its contour
        """
        point2d = self.surface3d.point3d_to_2d(point3d)
        point2d_plus_2pi = point2d.translation(volmdlr.Point2D(volmdlr.TWO_PI, 0))
        point2d_minus_2pi = point2d.translation(volmdlr.Point2D(-volmdlr.TWO_PI, 0))
        check_point3d = self.surface3d.point2d_to_3d(point2d)
        if check_point3d.point_distance(point3d) > 1e-6:
            return False

        return any(self.surface2d.point_belongs(pt2d) for pt2d in [point2d, point2d_plus_2pi, point2d_minus_2pi])

    def grid_size(self):
        """
        Specifies an adapted size of the discretization grid used in face triangulation.
        """
        angle_resolution = 5
        theta_min, theta_max, _, _ = self.surface2d.bounding_rectangle().bounds()
        delta_theta = theta_max - theta_min
        number_points_x = int(delta_theta * angle_resolution)

        number_points_y = 0

        return number_points_x, number_points_y

    def range_closest(self, list_points):
        """
        Needs a docstring.

        :param list_points:
        :type list_points:
        :return:
        :rtype:
        """
        # This method has be edited as it was really bad coded:
        #             * parameter removed, use of self data instead
        points_set = volmdlr.core.delete_double_point(list_points)
        points_set3D = CylindricalFace3D.points2d_to3d(None, [points_set],
                                                       self.radius, self.surface3d.frame)

        points_3dint = [points_set3D[0]]
        points_2dint = [points_set[0]]
        s = 1
        for k in range(1, len(points_set)):
            closest = points_set3D[s]
            while closest is None:
                s += 1
                closest = points_set3D[s]
            dist_min = (points_3dint[-1] - closest).norm()
            pos = s
            for i in range(s + 1, len(points_set3D)):
                close_test = points_set3D[i]
                if close_test is None:
                    continue
                else:
                    dist_test = (points_3dint[-1] - close_test).norm()
                    if dist_test <= dist_min:
                        dist_min = dist_test
                        closest = close_test
                        pos = i
            points_2dint.append(points_set[pos])
            points_set3D[pos] = None

        return points_2dint

    def minimum_maximum(self, contour2d, radius):
        points = contour2d.tessel_points
        min_h, min_theta = min(pt[1] for pt in points), min(pt[0] for pt in points)
        max_h, max_theta = max(pt[1] for pt in points), max(pt[0] for pt in points)

        return min_h, min_theta, max_h, max_theta

    # Seems buggy
    # def minimum_distance_points_cyl(self, other_cyl):
    #     r1, r2 = self.radius, other_cyl.radius
    #     min_h1, min_theta1, max_h1, max_theta1 = self.minimum_maximum(
    #         self.contours2d[0], r1)

    #     n1 = self.normal
    #     u1 = self.cylindricalsurface3d.frame.u
    #     v1 = self.cylindricalsurface3d.frame.v
    #     frame1 = volmdlr.Frame3D(self.center, u1, v1, n1)

    #     min_h2, min_theta2, max_h2, max_theta2 = self.minimum_maximum(
    #         other_cyl.contours2d[0], r2)

    #     n2 = other_cyl.normal
    #     u2 = other_cyl.cylindricalsurface3d.frame.u
    #     v2 = other_cyl.cylindricalsurface3d.frame.v
    #     frame2 = volmdlr.Frame3D(other_cyl.center, u2, v2, n2)
    #     # st2 = volmdlr.Point3D((r2*math.cos(min_theta2), r2*math.sin(min_theta2), min_h2))
    #     # start2 = frame2.old_coordinates(st2)

    #     w = other_cyl.center - self.center

    #     n1n1, n1u1, n1v1, n1n2, n1u2, n1v2 = n1.dot(n1), n1.dot(u1), n1.dot(
    #         v1), n1.dot(n2), n1.dot(u2), n1.dot(v2)
    #     u1u1, u1v1, u1n2, u1u2, u1v2 = u1.dot(u1), u1.dot(v1), u1.dot(
    #         n2), u1.dot(u2), u1.dot(v2)
    #     v1v1, v1n2, v1u2, v1v2 = v1.dot(v1), v1.dot(n2), v1.dot(u2), v1.dot(v2)
    #     n2n2, n2u2, n2v2 = n2.dot(n2), n2.dot(u2), n2.dot(v2)
    #     u2u2, u2v2, v2v2 = u2.dot(u2), u2.dot(v2), v2.dot(v2)

    #     w2, wn1, wu1, wv1, wn2, wu2, wv2 = w.dot(w), w.dot(n1), w.dot(
    #         u1), w.dot(v1), w.dot(n2), w.dot(u2), w.dot(v2)

    #     # x = (theta1, h1, theta2, h2)
    #     def distance_squared(x):
    #         return (n1n1 * (x[1] ** 2) + u1u1 * ((math.cos(x[0])) ** 2) * (
    #                 r1 ** 2) + v1v1 * ((math.sin(x[0])) ** 2) * (r1 ** 2)
    #                 + w2 + n2n2 * (x[3] ** 2) + u2u2 * (
    #                         (math.cos(x[2])) ** 2) * (r2 ** 2) + v2v2 * (
    #                         (math.sin(x[2])) ** 2) * (r2 ** 2)
    #                 + 2 * x[1] * r1 * math.cos(x[0]) * n1u1 + 2 * x[
    #                     1] * r1 * math.sin(x[0]) * n1v1 - 2 * x[1] * wn1
    #                 - 2 * x[1] * x[3] * n1n2 - 2 * x[1] * r2 * math.cos(
    #                     x[2]) * n1u2 - 2 * x[1] * r2 * math.sin(x[2]) * n1v2
    #                 + 2 * math.cos(x[0]) * math.sin(x[0]) * u1v1 * (
    #                         r1 ** 2) - 2 * r1 * math.cos(x[0]) * wu1
    #                 - 2 * r1 * x[3] * math.cos(
    #                     x[0]) * u1n2 - 2 * r1 * r2 * math.cos(x[0]) * math.cos(
    #                     x[2]) * u1u2
    #                 - 2 * r1 * r2 * math.cos(x[0]) * math.sin(
    #                     x[2]) * u1v2 - 2 * r1 * math.sin(x[0]) * wv1
    #                 - 2 * r1 * x[3] * math.sin(
    #                     x[0]) * v1n2 - 2 * r1 * r2 * math.sin(x[0]) * math.cos(
    #                     x[2]) * v1u2
    #                 - 2 * r1 * r2 * math.sin(x[0]) * math.sin(
    #                     x[2]) * v1v2 + 2 * x[3] * wn2 + 2 * r2 * math.cos(
    #                     x[2]) * wu2
    #                 + 2 * r2 * math.sin(x[2]) * wv2 + 2 * x[3] * r2 * math.cos(
    #                     x[2]) * n2u2 + 2 * x[3] * r2 * math.sin(x[2]) * n2v2
    #                 + 2 * math.cos(x[2]) * math.sin(x[2]) * u2v2 * (r2 ** 2))

    #     x01 = npy.array([(min_theta1 + max_theta1) / 2, (min_h1 + max_h1) / 2,
    #                      (min_theta2 + max_theta2) / 2, (min_h2 + max_h2) / 2])
    #     x02 = npy.array([min_theta1, (min_h1 + max_h1) / 2,
    #                      min_theta2, (min_h2 + max_h2) / 2])
    #     x03 = npy.array([max_theta1, (min_h1 + max_h1) / 2,
    #                      max_theta2, (min_h2 + max_h2) / 2])

    #     minimax = [(min_theta1, min_h1, min_theta2, min_h2),
    #                (max_theta1, max_h1, max_theta2, max_h2)]

    #     res1 = scp.optimize.least_squares(distance_squared, x01,
    #                                       bounds=minimax)
    #     res2 = scp.optimize.least_squares(distance_squared, x02,
    #                                       bounds=minimax)
    #     res3 = scp.optimize.least_squares(distance_squared, x03,
    #                                       bounds=minimax)

    #     pt1 = volmdlr.Point3D(
    #         (r1 * math.cos(res1.x[0]), r1 * math.sin(res1.x[0]), res1.x[1]))
    #     p1 = frame1.old_coordinates(pt1)
    #     pt2 = volmdlr.Point3D(
    #         (r2 * math.cos(res1.x[2]), r2 * math.sin(res1.x[2]), res1.x[3]))
    #     p2 = frame2.old_coordinates(pt2)
    #     d = p1.point_distance(p2)
    #     result = res1

    #     res = [res2, res3]
    #     for couple in res:
    #         pttest1 = volmdlr.Point3D((r1 * math.cos(couple.x[0]),
    #                                    r1 * math.sin(couple.x[0]),
    #                                    couple.x[1]))
    #         pttest2 = volmdlr.Point3D((r2 * math.cos(couple.x[2]),
    #                                    r2 * math.sin(couple.x[2]),
    #                                    couple.x[3]))
    #         ptest1 = frame1.old_coordinates(pttest1)
    #         ptest2 = frame2.old_coordinates(pttest2)
    #         dtest = ptest1.point_distance(ptest2)
    #         if dtest < d:
    #             result = couple
    #             p1, p2 = ptest1, ptest2

    #     pt1_2d, pt2_2d = volmdlr.Point2D(
    #         (result.x[0], result.x[1])), volmdlr.Point2D(
    #         (result.x[2], result.x[3]))

    #     if not self.contours2d[0].point_belongs(pt1_2d):
    #         # Find the closest one
    #         points_contours1 = self.contours2d[0].tessel_points

    #         poly1 = volmdlr.wires.ClosedPolygon2D(points_contours1)
    #         d1, new_pt1_2d = poly1.point_border_distance(pt1_2d, return_other_point=True)
    #         pt1 = volmdlr.Point3D((r1 * math.cos(new_pt1_2d.vector[0]),
    #                                r1 * math.sin(new_pt1_2d.vector[0]),
    #                                new_pt1_2d.vector[1]))
    #         p1 = frame1.old_coordinates(pt1)

    #     if not other_cyl.contours2d[0].point_belongs(pt2_2d):
    #         # Find the closest one
    #         points_contours2 = other_cyl.contours2d[0].tessel_points

    #         poly2 = volmdlr.wires.ClosedPolygon2D(points_contours2)
    #         d2, new_pt2_2d = poly2.point_border_distance(pt2_2d, return_other_point=True)
    #         pt2 = volmdlr.Point3D((r2 * math.cos(new_pt2_2d.vector[0]),
    #                                r2 * math.sin(new_pt2_2d.vector[0]),
    #                                new_pt2_2d.vector[1]))
    #         p2 = frame2.old_coordinates(pt2)

    #     return p1, p2

    # Seems buggy
    # def minimum_distance_points_plane(self,
    #                                   planeface):  # Planeface with contour2D
    #     # ADD THE FACT THAT PLANEFACE.CONTOURS : [0] = contours totale, le reste = trous
    #     r = self.radius
    #     min_h1, min_theta1, max_h1, max_theta1 = self.minimum_maximum(
    #         self.contours2d[0], r)

    #     n1 = self.normal
    #     u1 = self.cylindricalsurface3d.frame.u
    #     v1 = self.cylindricalsurface3d.frame.v
    #     frame1 = volmdlr.Frame3D(self.center, u1, v1, n1)
    #     # st1 = volmdlr.Point3D((r*math.cos(min_theta1), r*math.sin(min_theta1), min_h1))
    #     # start1 = frame1.old_coordinates(st1)

    #     poly2d = planeface.polygon2D
    #     pfpoints = poly2d.points
    #     xmin, ymin = min(pt[0] for pt in pfpoints), min(pt[1] for pt in pfpoints)
    #     xmax, ymax = max(pt[0] for pt in pfpoints), max(pt[1] for pt in pfpoints)
    #     origin, vx, vy = planeface.plane.origin, planeface.plane.vectors[0], \
    #         planeface.plane.vectors[1]
    #     pf1_2d, pf2_2d = volmdlr.Point2D((xmin, ymin)), volmdlr.Point2D(
    #         (xmin, ymax))
    #     pf3_2d, pf4_2d = volmdlr.Point2D((xmax, ymin)), volmdlr.Point2D(
    #         (xmax, ymax))
    #     pf1, pf2 = pf1_2d.to_3d(origin, vx, vy), pf2_2d.to_3d(origin, vx, vy)
    #     pf3, _ = pf3_2d.to_3d(origin, vx, vy), pf4_2d.to_3d(origin, vx, vy)

    #     u, v = (pf3 - pf1), (pf2 - pf1)
    #     u.normalize()
    #     v.normalize()

    #     w = pf1 - self.center

    #     n1n1, n1u1, n1v1, n1u, n1v = n1.dot(n1), n1.dot(u1), n1.dot(
    #         v1), n1.dot(u), n1.dot(v)
    #     u1u1, u1v1, u1u, u1v = u1.dot(u1), u1.dot(v1), u1.dot(u), u1.dot(v)
    #     v1v1, v1u, v1v = v1.dot(v1), v1.dot(u), v1.dot(v)
    #     uu, uv, vv = u.dot(u), u.dot(v), v.dot(v)

    #     w2, wn1, wu1, wv1, wu, wv = w.dot(w), w.dot(n1), w.dot(u1), w.dot(
    #         v1), w.dot(u), w.dot(v)

    #     # x = (h, theta, x, y)
    #     def distance_squared(x):
    #         return (n1n1 * (x[0] ** 2) + ((math.cos(x[1])) ** 2) * u1u1 * (
    #                 r ** 2) + ((math.sin(x[1])) ** 2) * v1v1 * (r ** 2)
    #                 + w2 + uu * (x[2] ** 2) + vv * (x[3] ** 2) + 2 * x[
    #                     0] * math.cos(x[1]) * r * n1u1
    #                 + 2 * x[0] * math.sin(x[1]) * r * n1v1 - 2 * x[
    #                     0] * wn1 - 2 * x[0] * x[2] * n1u
    #                 - 2 * x[0] * x[3] * n1v + 2 * math.sin(x[1]) * math.cos(
    #                     x[1]) * u1v1 * (r ** 2)
    #                 - 2 * r * math.cos(x[1]) * wu1 - 2 * r * x[2] * math.cos(
    #                     x[1]) * u1u
    #                 - 2 * r * x[3] * math.sin(x[1]) * u1v - 2 * r * math.sin(
    #                     x[1]) * wv1
    #                 - 2 * r * x[2] * math.sin(x[1]) * v1u - 2 * r * x[
    #                     3] * math.sin(x[1]) * v1v
    #                 + 2 * x[2] * wu + 2 * x[3] * wv + 2 * x[2] * x[3] * uv)

    #     x01 = npy.array([(min_h1 + max_h1) / 2, (min_theta1 + max_theta1) / 2,
    #                      (xmax - xmin) / 2, (ymax - ymin) / 2])

    #     minimax = [(min_h1, min_theta1, 0, 0),
    #                (max_h1, max_theta1, xmax - xmin, ymax - ymin)]

    #     res1 = scp.optimize.least_squares(distance_squared, x01,
    #                                       bounds=minimax)

    #     pt1 = volmdlr.Point3D(
    #         (r * math.cos(res1.x[1]), r * math.sin(res1.x[1]), res1.x[0]))
    #     p1 = frame1.old_coordinates(pt1)
    #     p2 = pf1 + res1.x[2] * u + res1.x[3] * v
    #     pt1_2d = volmdlr.Point2D((res1.x[1], res1.x[0]))
    #     pt2_2d = p2.to_2d(pf1, u, v)

    #     if not self.contours2d[0].point_belongs(pt1_2d):
    #         # Find the closest one
    #         points_contours1 = self.contours2d[0].tessel_points

    #         poly1 = volmdlr.wires.ClosedPolygon2D(points_contours1)
    #         _, new_pt1_2d = poly1.point_border_distance(pt1_2d, return_other_point=True)
    #         pt1 = volmdlr.Point3D((r * math.cos(new_pt1_2d.vector[0]),
    #                                r * math.sin(new_pt1_2d.vector[0]),
    #                                new_pt1_2d.vector[1]))
    #         p1 = frame1.old_coordinates(pt1)

    #     if not planeface.contours[0].point_belongs(pt2_2d):
    #         # Find the closest one
    #         _, new_pt2_2d = planeface.polygon2D.point_border_distance(pt2_2d, return_other_point=True)

    #         p2 = new_pt2_2d.to_3d(pf1, u, v)

    #     return p1, p2

    def minimum_distance(self, other_face, return_points=False):
        if other_face.__class__ is CylindricalFace3D:
            p1, p2 = self.minimum_distance_points_cyl(other_face)
            if return_points:
                return p1.point_distance(p2), p1, p2
            return p1.point_distance(p2)

        if other_face.__class__ is PlaneFace3D:
            p1, p2 = self.minimum_distance_points_plane(other_face)
            if return_points:
                return p1.point_distance(p2), p1, p2
            return p1.point_distance(p2)

        if other_face.__class__ is ToroidalFace3D:
            p1, p2 = other_face.minimum_distance_points_cyl(self)
            if return_points:
                return p1.point_distance(p2), p1, p2
            return p1.point_distance(p2)

        return NotImplementedError

    def adjacent_direction(self, other_face3d):
        """
        Find out in which direction the faces are adjacent.

        :param other_face3d: The face to evaluation.
        :type other_face3d: volmdlr.faces.CylindricalFace3D
        """

        contour1 = self.outer_contour3d
        contour2 = other_face3d.outer_contour3d
        point1, point2 = contour1.shared_primitives_extremities(contour2)

        coord = point1 - point2
        coord = [abs(coord.x), abs(coord.y)]

        if coord.index(max(coord)) == 0:
            return 'x'
        return 'y'

    def get_geo_lines(self, tag: int, line_loop_tag: List[int]):
        """
        Gets the lines that define a CylindricalFace3D in a .geo file
        """

        return 'Surface(' + str(tag) + ') = {' + str(line_loop_tag)[1:-1] + '};'

    def arc_inside(self, arc: vme.Arc3D):
        """
        Verifies if Arc3D is inside a CylindricalFace3D.

        :param arc: Arc3D to be verified.
        :return: True if it is inside, False otherwise.
        """
        if not math.isclose(abs(arc.frame.w.dot(self.surface3d.frame.w)), 1.0, abs_tol=1e-6):
            return False
        if not math.isclose(self.radius, arc.radius, abs_tol=1e-6):
            return False
        return self.arcellipse_inside(arc)

    def arcellipse_inside(self, arcellipse: vme.ArcEllipse3D):
        """
        Verifies if ArcEllipse3D is inside a CylindricalFace3D.

        :param arcellipse: ArcEllipse3D to be verified.
        :return: True if it is inside, False otherwise.
        """
        for point in arcellipse.points:
            if not self.point_belongs(point):
                return False
        return True

    def planeface_intersections(self, planeface: PlaneFace3D):
        planeface_intersections = planeface.cylindricalface_intersections(self)
        return planeface_intersections


class ToroidalFace3D(Face3D):
    """
    Defines a toroidal face.

    :param contours2d: The Tore's contour2D
    :type contours2d: volmdlr.Contour2D
    :param toroidalsurface3d: Information about the Tore
    :type toroidalsurface3d: ToroidalSurface3D
    :param theta: angle of cut in main circle direction
    :param phi: angle of cut in secondary circle direction
    :type points: List of float

    :Example:

    contours2d is rectangular and will create a classic tore with x:2*pi, y:2*pi
    x is for exterior, and y for the circle to revolute
    points = [pi, 2*pi] for an half tore
    """
    min_x_density = 5
    min_y_density = 1

    def __init__(self, surface3d: ToroidalSurface3D,
                 surface2d: Surface2D,
                 name: str = ''):

        # self.toroidalsurface3d = toroidalsurface3d

        self.center = surface3d.frame.origin
        self.normal = surface3d.frame.w

        theta_min, theta_max, phi_min, phi_max = surface2d.outer_contour.bounding_rectangle.bounds()

        self.theta_min = theta_min
        self.theta_max = theta_max
        self.phi_min = phi_min
        self.phi_max = phi_max

        # contours3d = [self.toroidalsurface3d.contour2d_to_3d(c)\
        #               for c in [outer_contour2d]+inners_contours2d]

        Face3D.__init__(self,
                        surface3d=surface3d,
                        surface2d=surface2d,
                        name=name)
        self._bbox = None

    def copy(self, deep=True, memo=None):
        return ToroidalFace3D(self.surface3d.copy(deep, memo), self.surface2d.copy(),
                              self.name)

    def points_resolution(self, line, pos,
                          resolution):  # With a resolution wished
        points = []
        points.append(line.points[0])
        limit = line.points[1].vector[pos]
        start = line.points[0].vector[pos]
        vec = [0, 0]
        vec[pos] = start
        echelon = [line.points[0].vector[0] - vec[0],
                   line.points[0].vector[1] - vec[1]]
        flag = start + resolution
        while flag < limit:
            echelon[pos] = flag
            flag += resolution
            points.append(volmdlr.Point2D(echelon))
        points.append(line.points[1])
        return points

    @property
    def bounding_box(self):
        if not self._bbox:
            self._bbox = self.get_bounding_box()
        return self._bbox

    @bounding_box.setter
    def bounding_box(self, new_bounding_box):
        self._bbox = new_bounding_box

    def get_bounding_box(self):
        return self.surface3d.bounding_box

    def triangulation_lines(self, angle_resolution=5):
        theta_min, theta_max, phi_min, phi_max = self.surface2d.bounding_rectangle().bounds()

        delta_theta = theta_max - theta_min
        nlines_x = int(delta_theta * angle_resolution)
        lines_x = []
        for i in range(nlines_x):
            theta = theta_min + (i + 1) / (nlines_x + 1) * delta_theta
            lines_x.append(vme.Line2D(volmdlr.Point2D(theta, phi_min),
                                      volmdlr.Point2D(theta, phi_max)))
        delta_phi = phi_max - phi_min
        nlines_y = int(delta_phi * angle_resolution)
        lines_y = []
        for i in range(nlines_y):
            phi = phi_min + (i + 1) / (nlines_y + 1) * delta_phi
            lines_y.append(vme.Line2D(volmdlr.Point2D(theta_min, phi),
                                      volmdlr.Point2D(theta_max, phi)))
        return lines_x, lines_y

    def grid_size(self):
        """
        Specifies an adapted size of the discretization grid used in face triangulation.
        """
        angle_resolution = 5
        theta_min, theta_max, phi_min, phi_max = self.surface2d.bounding_rectangle().bounds()

        delta_theta = theta_max - theta_min
        number_points_x = int(delta_theta * angle_resolution)

        delta_phi = phi_max - phi_min
        number_points_y = int(delta_phi * angle_resolution)

        return number_points_x, number_points_y


class ConicalFace3D(Face3D):
    """
    Defines a conical face.

    :param contours2d: The Cone's contour2D
    :type contours2d: volmdlr.Contour2D
    :param conicalsurface3d: Information about the Cone
    :type conicalsurface3d: ConicalSurface3D
    :param points: Contour2d's parameter Cone
    :type points: List of float

    """
    min_x_density = 5
    min_y_density = 1

    def __init__(self, surface3d: ConicalSurface3D,
                 surface2d: Surface2D,
                 name: str = ''):

        Face3D.__init__(self,
                        surface3d=surface3d,
                        surface2d=surface2d,
                        name=name)
        self._bbox = None

    @property
    def bounding_box(self):
        if not self._bbox:
            self._bbox = self.get_bounding_box()
        return self._bbox

    @bounding_box.setter
    def bounding_box(self, new_bouding_box):
        self._bbox = new_bouding_box

    def get_bounding_box(self):
        theta_min, theta_max, zmin, zmax = self.surface2d.outer_contour.bounding_rectangle.bounds()

        xp = (volmdlr.X3D.dot(self.surface3d.frame.u) * self.surface3d.frame.u
              + volmdlr.X3D.dot(
                    self.surface3d.frame.v) * self.surface3d.frame.v)
        try:
            xp.normalize()
        except ZeroDivisionError:
            pass
        yp = (volmdlr.Y3D.dot(self.surface3d.frame.u) * self.surface3d.frame.u
              + volmdlr.Y3D.dot(
                    self.surface3d.frame.v) * self.surface3d.frame.v)

        try:
            yp.normalize()
        except ZeroDivisionError:
            pass

        zp = (volmdlr.Z3D.dot(self.surface3d.frame.u) * self.surface3d.frame.u
              + volmdlr.Z3D.dot(
                    self.surface3d.frame.v) * self.surface3d.frame.v)
        try:
            zp.normalize()
        except ZeroDivisionError:
            pass

        lower_center = self.surface3d.frame.origin + zmin * self.surface3d.frame.w
        upper_center = self.surface3d.frame.origin + zmax * self.surface3d.frame.w
        lower_radius = math.tan(self.surface3d.semi_angle) * zmin
        upper_radius = math.tan(self.surface3d.semi_angle) * zmax

        points = [lower_center - lower_radius * xp,
                  lower_center + lower_radius * xp,
                  lower_center - lower_radius * yp,
                  lower_center + lower_radius * yp,
                  lower_center - lower_radius * zp,
                  lower_center + lower_radius * zp,
                  upper_center - upper_radius * xp,
                  upper_center + upper_radius * xp,
                  upper_center - upper_radius * yp,
                  upper_center + upper_radius * yp,
                  upper_center - upper_radius * zp,
                  upper_center + upper_radius * zp,
                  ]

        return volmdlr.core.BoundingBox.from_points(points)

    def triangulation_lines(self, angle_resolution=5):
        theta_min, theta_max, zmin, zmax = self.surface2d.bounding_rectangle().bounds()
        delta_theta = theta_max - theta_min
        nlines = int(delta_theta * angle_resolution)
        lines_x = []
        for i in range(nlines):
            theta = theta_min + (i + 1) / (nlines + 1) * delta_theta
            lines_x.append(vme.Line2D(volmdlr.Point2D(theta, zmin),
                                      volmdlr.Point2D(theta, zmax)))

        if zmin < 1e-9:
            delta_z = zmax - zmin
            lines_y = [vme.Line2D(volmdlr.Point2D(theta_min, zmin + 0.1 * delta_z),
                                  volmdlr.Point2D(theta_max, zmin + 0.1 * delta_z))]
        else:
            lines_y = []
        return lines_x, lines_y

    def grid_size(self):
        """
        Specifies an adapted size of the discretization grid used in face triangulation.
        """
        angle_resolution = 5
        theta_min, theta_max, _, _ = self.surface2d.bounding_rectangle().bounds()
        delta_theta = theta_max - theta_min
        number_points_x = math.ceil(delta_theta * angle_resolution)

        number_points_y = 0

        return number_points_x, number_points_y

    # def create_triangle(self, all_contours_points, part):
    #     Triangles, ts = [], []
    #     pts, h_list = [], []
    #     for listpt in all_contours_points:
    #         for pt in listpt:
    #             pts.append(pt)
    #             h_list.append(pt[1])
    #     if part == 'bot':
    #         h_concerned = min(h_list)
    #     else:
    #         h_concerned = max(h_list)
    #     peak_list, other = [], []
    #     for pt in pts:
    #         if pt[1] == h_concerned:
    #             peak_list.append(pt)
    #         else:
    #             other.append(pt)
    #     points = [peak_list[0]] + other
    #
    #     for i in range(1, len(points)):
    #         if i == len(points) - 1:
    #             vertices = [points[i].vector, points[0].vector,
    #                         points[1].vector]
    #             segments = [[0, 1], [1, 2], [2, 0]]
    #             listindice = [i, 0, 1]
    #         else:
    #             vertices = [points[i].vector, points[0].vector,
    #                         points[i + 1].vector]
    #             segments = [[0, 1], [1, 2], [2, 0]]
    #             listindice = [i, 0, i + 1]
    #         tri = {'vertices': vertices, 'segments': segments}
    #         t = triangle_lib.triangulate(tri, 'p')
    #         if 'triangles' in t:
    #             triangles = t['triangles'].tolist()
    #             triangles[0] = listindice
    #             Triangles.append(triangles)
    #         else:
    #             Triangles.append(None)
    #         ts.append(t)
    #
    #     return points, Triangles


class SphericalFace3D(Face3D):
    """
    :param contours2d: The Sphere's contour2D
    :type contours2d: volmdlr.Contour2D
    :param sphericalsurface3d: Information about the Sphere
    :type sphericalsurface3d: SphericalSurface3D
    :param points: Angle's Sphere
    :type points: List of float

    """
    min_x_density = 5
    min_y_density = 5

    def __init__(self, surface3d: SphericalSurface3D,
                 surface2d: Surface2D,
                 name: str = ''):
        Face3D.__init__(self,
                        surface3d=surface3d,
                        surface2d=surface2d,
                        name=name)
        self._bbox = None

    @property
    def bounding_box(self):
        if not self._bbox:
            self._bbox = self.get_bounding_box()
        return self._bbox

    @bounding_box.setter
    def bounding_box(self, new_bouding_box):
        self._bbox = new_bouding_box

    def get_bounding_box(self):
        # To be enhanced
        return self.surface3d.bounding_box

    def triangulation_lines(self, angle_resolution=7):
        theta_min, theta_max, phi_min, phi_max = self.surface2d.bounding_rectangle().bounds()

        delta_theta = theta_max - theta_min
        nlines_x = int(delta_theta * angle_resolution)
        lines_x = []
        for i in range(nlines_x):
            theta = theta_min + (i + 1) / (nlines_x + 1) * delta_theta
            lines_x.append(vme.Line2D(volmdlr.Point2D(theta, phi_min),
                                      volmdlr.Point2D(theta, phi_max)))
        delta_phi = phi_max - phi_min
        nlines_y = int(delta_phi * angle_resolution)
        lines_y = []
        for i in range(nlines_y):
            phi = phi_min + (i + 1) / (nlines_y + 1) * delta_phi
            lines_y.append(vme.Line2D(volmdlr.Point2D(theta_min, phi),
                                      volmdlr.Point2D(theta_max, phi)))
        return lines_x, lines_y

    def grid_size(self):
        """
        Specifies an adapted size of the discretization grid used in face triangulation.
        """
        angle_resolution = 9
        theta_min, theta_max, phi_min, phi_max = self.surface2d.bounding_rectangle().bounds()

        delta_theta = theta_max - theta_min
        number_points_x = int(delta_theta * angle_resolution)

        delta_phi = phi_max - phi_min
        number_points_y = int(delta_phi * angle_resolution)

        return number_points_x, number_points_y


class RuledFace3D(Face3D):
    """
    A 3D face with a ruled surface.

    This class represents a 3D face with a ruled surface, which is a surface
    formed by straight lines connecting two input curves. It is a subclass of
    the `Face3D` class and inherits all of its attributes and methods.


    :param surface3d: The 3D ruled surface of the face.
    :type surface3d: `RuledSurface3D`
    :param surface2d: The 2D projection of the face onto the parametric domain (u, v).
    :type surface2d: `Surface2D`
    :param name: The name of the face.
    :type name: str
    :param color: The color of the face.
    :type color: tuple
    """
    min_x_density = 50
    min_y_density = 1

    def __init__(self,
                 surface3d: RuledSurface3D,
                 surface2d: Surface2D,
                 name: str = '',
                 color=None):
        Face3D.__init__(self, surface3d=surface3d,
                        surface2d=surface2d,
                        name=name)
        self._bbox = None

    @property
    def bounding_box(self):
        if not self._bbox:
            self._bbox = self.get_bounding_box()
        return self._bbox

    @bounding_box.setter
    def bounding_box(self, new_bouding_box):
        self._bbox = new_bouding_box

    def get_bounding_box(self):
        # To be enhance by restricting wires to cut
        # xmin, xmax, ymin, ymax = self.surface2d.outer_contour.bounding_rectangle()
        points = [self.surface3d.point2d_to_3d(volmdlr.Point2D(i / 30, 0.)) for
                  i in range(31)]
        points.extend(
            [self.surface3d.point2d_to_3d(volmdlr.Point2D(i / 30, 1.)) for i
             in range(31)])

        return volmdlr.core.BoundingBox.from_points(points)

    def triangulation_lines(self, angle_resolution=10):
        xmin, xmax, ymin, ymax = self.surface2d.bounding_rectangle().bounds()
        delta_x = xmax - xmin
        nlines = int(delta_x * angle_resolution)
        lines = []
        for i in range(nlines):
            x = xmin + (i + 1) / (nlines + 1) * delta_x
            lines.append(vme.Line2D(volmdlr.Point2D(x, ymin),
                                    volmdlr.Point2D(x, ymax)))
        return lines, []

    def grid_size(self):
        """
        Specifies an adapted size of the discretization grid used in face triangulation.
        """
        angle_resolution = 10
        xmin, xmax, _, _ = self.surface2d.bounding_rectangle().bounds()
        delta_x = xmax - xmin
        number_points_x = int(delta_x * angle_resolution)

        number_points_y = 0

        return number_points_x, number_points_y


class BSplineFace3D(Face3D):
    """
    A 3D face with a B-spline surface.

    This class represents a 3D face with a B-spline surface, which is a smooth
    surface defined by a set of control points and knots. It is a subclass of
    the `Face3D` class and inherits all of its attributes and methods.

    :param surface3d: The 3D B-spline surface of the face.
    :type surface3d: `BSplineSurface3D`
    :param surface2d: The 2D projection of the face onto the parametric domain (u, v).
    :type surface2d: `Surface2D`
    :param name: The name of the face.
    :type name: str
    """

    def __init__(self, surface3d: BSplineSurface3D,
                 surface2d: Surface2D,
                 name: str = ''):
        Face3D.__init__(self,
                        surface3d=surface3d,
                        surface2d=surface2d,
                        name=name)
        self._bbox = None

    @property
    def bounding_box(self):
        if not self._bbox:
            self._bbox = self.get_bounding_box()
        return self._bbox

    @bounding_box.setter
    def bounding_box(self, new_bounding_box):
        self._bbox = new_bounding_box

    def get_bounding_box(self):
        return self.surface3d.bounding_box

    def triangulation_lines(self, resolution=25):
        u_min, u_max, v_min, v_max = self.surface2d.bounding_rectangle().bounds()

        delta_u = u_max - u_min
        nlines_x = int(delta_u * resolution)
        lines_x = []
        for i in range(nlines_x):
            u = u_min + (i + 1) / (nlines_x + 1) * delta_u
            lines_x.append(vme.Line2D(volmdlr.Point2D(u, v_min),
                                      volmdlr.Point2D(u, v_max)))
        delta_v = v_max - v_min
        nlines_y = int(delta_v * resolution)
        lines_y = []
        for i in range(nlines_y):
            v = v_min + (i + 1) / (nlines_y + 1) * delta_v
            lines_y.append(vme.Line2D(volmdlr.Point2D(v_min, v),
                                      volmdlr.Point2D(v_max, v)))
        return lines_x, lines_y

    def grid_size(self):
        """
        Specifies an adapted size of the discretization grid used in face triangulation.
        """
        if self.surface3d.x_periodicity or self.surface3d.y_periodicity:
            resolution = 25
        else:
            resolution = 10
        u_min, u_max, v_min, v_max = self.surface2d.bounding_rectangle().bounds()
        delta_u = u_max - u_min
        number_points_x = int(delta_u * resolution)

        delta_v = v_max - v_min
        number_points_y = int(delta_v * resolution)

        return number_points_x, number_points_y

    def pair_with(self, other_bspline_face3d):
        """
        Finds out how the uv parametric frames are located compared to
        eachother and also how grid3d can be defined respected to these
        directions.

        :param other_bspline_face3d: BSplineFace3D
        :type other_bspline_face3d: :class:`volmdlr.faces.BSplineFace3D`
        :return: corresponding_direction, grid2d_direction
        :rtype: Tuple[?, ?]
        """

        adjacent_direction1, diff1, adjacent_direction2, diff2 = self.adjacent_direction(other_bspline_face3d)
        corresponding_directions = []
        if (diff1 > 0 and diff2 > 0) or (diff1 < 0 and diff2 < 0):
            corresponding_directions.append(('+' + adjacent_direction1, '+' + adjacent_direction2))
        else:
            corresponding_directions.append(('+' + adjacent_direction1, '-' + adjacent_direction2))

        if adjacent_direction1 == 'u' and adjacent_direction2 == 'u':
            corresponding_directions, grid2d_direction = self.adjacent_direction_uu(
                other_bspline_face3d, corresponding_directions)
        elif adjacent_direction1 == 'v' and adjacent_direction2 == 'v':
            corresponding_directions, grid2d_direction = self.adjacent_direction_vv(
                other_bspline_face3d, corresponding_directions)
        elif adjacent_direction1 == 'u' and adjacent_direction2 == 'v':
            corresponding_directions, grid2d_direction = self.adjacent_direction_uv(
                other_bspline_face3d, corresponding_directions)
        elif adjacent_direction1 == 'v' and adjacent_direction2 == 'u':
            corresponding_directions, grid2d_direction = self.adjacent_direction_vu(
                other_bspline_face3d, corresponding_directions)

        return corresponding_directions, grid2d_direction

    def adjacent_direction_uu(self, other_bspline_face3d, corresponding_directions):

        extremities = self.extremities(other_bspline_face3d)
        start1, start2 = extremities[0], extremities[2]
        borders_points = [volmdlr.Point2D(0, 0), volmdlr.Point2D(1, 0),
                          volmdlr.Point2D(1, 1), volmdlr.Point2D(0, 1)]

        # TODO: compute nearest_point in 'bounding_box points' instead of borders_points
        nearest_start1 = start1.nearest_point(borders_points)
        # nearest_end1 = end1.nearest_point(borders_points)
        nearest_start2 = start2.nearest_point(borders_points)
        # nearest_end2 = end2.nearest_point(borders_points)

        v1 = nearest_start1[1]
        v2 = nearest_start2[1]

        if (v1 == 0 and v2 == 0):
            corresponding_directions.append(('+v', '-v'))
            grid2d_direction = [['+x', '-y'], ['+x', '+y']]

        elif (v1 == 1 and v2 == 1):
            if corresponding_directions == [('+u', '-u')]:
                grid2d_direction = [['+x', '+y'], ['-x', '-y']]
            else:
                grid2d_direction = [['+x', '+y'], ['+x', '-y']]
            corresponding_directions.append(('+v', '-v'))

        elif (v1 == 1 and v2 == 0):
            corresponding_directions.append(('+v', '+v'))
            grid2d_direction = [['+x', '+y'], ['+x', '+y']]

        elif (v1 == 0 and v2 == 1):
            corresponding_directions.append(('+v', '+v'))
            grid2d_direction = [['+x', '-y'], ['+x', '-y']]

        return corresponding_directions, grid2d_direction

    def adjacent_direction_vv(self, other_bspline_face3d, corresponding_directions):

        extremities = self.extremities(other_bspline_face3d)
        start1, start2 = extremities[0], extremities[2]
        borders_points = [volmdlr.Point2D(0, 0), volmdlr.Point2D(1, 0),
                          volmdlr.Point2D(1, 1), volmdlr.Point2D(0, 1)]

        # TODO: compute nearest_point in 'bounding_box points' instead of borders_points
        nearest_start1 = start1.nearest_point(borders_points)
        # nearest_end1 = end1.nearest_point(borders_points)
        nearest_start2 = start2.nearest_point(borders_points)
        # nearest_end2 = end2.nearest_point(borders_points)

        u1 = nearest_start1[0]
        u2 = nearest_start2[0]

        if (u1 == 0 and u2 == 0):
            corresponding_directions.append(('+u', '-v'))
            grid2d_direction = [['-y', '-x'], ['-y', '+x']]

        elif (u1 == 1 and u2 == 1):
            corresponding_directions.append(('+u', '-v'))
            grid2d_direction = [['+y', '+x'], ['+y', '-x']]

        elif (u1 == 0 and u2 == 1):
            corresponding_directions.append(('+u', '+u'))
            grid2d_direction = [['+y', '-x'], ['+y', '-x']]

        elif (u1 == 1 and u2 == 0):
            corresponding_directions.append(('+u', '+u'))
            grid2d_direction = [['+y', '+x'], ['+y', '+x']]

        return corresponding_directions, grid2d_direction

    def adjacent_direction_uv(self, other_bspline_face3d, corresponding_directions):

        extremities = self.extremities(other_bspline_face3d)
        start1, start2 = extremities[0], extremities[2]
        borders_points = [volmdlr.Point2D(0, 0), volmdlr.Point2D(1, 0),
                          volmdlr.Point2D(1, 1), volmdlr.Point2D(0, 1)]

        # TODO: compute nearest_point in 'bounding_box points' instead of borders_points
        nearest_start1 = start1.nearest_point(borders_points)
        # nearest_end1 = end1.nearest_point(borders_points)
        nearest_start2 = start2.nearest_point(borders_points)
        # nearest_end2 = end2.nearest_point(borders_points)

        v1 = nearest_start1[1]
        u2 = nearest_start2[0]

        if (v1 == 1 and u2 == 0):
            corresponding_directions.append(('+v', '+u'))
            grid2d_direction = [['+x', '+y'], ['+y', '+x']]

        elif (v1 == 0 and u2 == 1):
            corresponding_directions.append(('+v', '+u'))
            grid2d_direction = [['-x', '-y'], ['-y', '-x']]

        elif (v1 == 1 and u2 == 1):
            corresponding_directions.append(('+v', '-u'))
            grid2d_direction = [['+x', '+y'], ['-y', '-x']]

        elif (v1 == 0 and u2 == 0):
            corresponding_directions.append(('+v', '-u'))
            grid2d_direction = [['-x', '-y'], ['-y', '+x']]

        return corresponding_directions, grid2d_direction

    def adjacent_direction_vu(self, other_bspline_face3d, corresponding_directions):

        extremities = self.extremities(other_bspline_face3d)
        start1, start2 = extremities[0], extremities[2]
        borders_points = [volmdlr.Point2D(0, 0), volmdlr.Point2D(1, 0),
                          volmdlr.Point2D(1, 1), volmdlr.Point2D(0, 1)]

        # TODO: compute nearest_point in 'bounding_box points' instead of borders_points
        nearest_start1 = start1.nearest_point(borders_points)
        # nearest_end1 = end1.nearest_point(borders_points)
        nearest_start2 = start2.nearest_point(borders_points)
        # nearest_end2 = end2.nearest_point(borders_points)

        u1 = nearest_start1[0]
        v2 = nearest_start2[1]

        if (u1 == 1 and v2 == 0):
            corresponding_directions.append(('+u', '+v'))
            grid2d_direction = [['+y', '+x'], ['+x', '+y']]

        elif (u1 == 0 and v2 == 1):
            corresponding_directions.append(('+u', '+v'))
            grid2d_direction = [['-y', '-x'], ['+x', '-y']]

        elif (u1 == 0 and v2 == 0):
            corresponding_directions.append(('+u', '-v'))
            grid2d_direction = [['+y', '-x'], ['+x', '+y']]

        elif (u1 == 1 and v2 == 1):
            if corresponding_directions == [('+v', '-u')]:
                grid2d_direction = [['+y', '+x'], ['-x', '-y']]
            else:
                grid2d_direction = [['+y', '+x'], ['+x', '-y']]
            corresponding_directions.append(('+u', '-v'))

        return corresponding_directions, grid2d_direction

    def extremities(self, other_bspline_face3d):
        """
        Find points extremities for nearest edges of two faces.
        """
        contour1 = self.outer_contour3d
        contour2 = other_bspline_face3d.outer_contour3d

        contour1_2d = self.surface2d.outer_contour
        contour2_2d = other_bspline_face3d.surface2d.outer_contour

        points1 = [p.start for p in contour1.primitives]
        points2 = [p.start for p in contour2.primitives]

        dis, ind = [], []
        for p in points1:
            pt = p.nearest_point(points2)
            ind.append(points2.index(pt))
            dis.append(p.point_distance(pt))

        dis_sorted = sorted(dis)

        shared = []
        for k, p1 in enumerate(contour1.primitives):
            if dis_sorted[0] == dis_sorted[1]:
                indices = npy.where(npy.array(dis) == dis_sorted[0])[0]
                index1 = indices[0]
                index2 = indices[1]
            else:
                index1 = dis.index(dis_sorted[0])
                index2 = dis.index(dis_sorted[1])
            if ((p1.start == points1[index1] and p1.end == points1[index2])
                    or
                    (p1.end == points1[index1] and p1.start == points1[index2])):
                shared.append(p1)
                i = k

        for k, p2 in enumerate(contour2.primitives):
            if ((p2.start == points2[ind[index1]] and p2.end == points2[ind[index2]])
                    or
                    (p2.end == points2[ind[index1]] and p2.start == points2[ind[index2]])):
                shared.append(p2)
                j = k

        points = [contour2.primitives[j].start, contour2.primitives[j].end]

        if points.index(contour1.primitives[i].start.nearest_point(points)) == 1:
            start1 = contour1_2d.primitives[i].start
            end1 = contour1_2d.primitives[i].end

            start2 = contour2_2d.primitives[j].end
            end2 = contour2_2d.primitives[j].start

        else:
            start1 = contour1_2d.primitives[i].start
            end1 = contour1_2d.primitives[i].end

            start2 = contour2_2d.primitives[j].start
            end2 = contour2_2d.primitives[j].end

        return start1, end1, start2, end2

    def adjacent_direction(self, other_bspline_face3d):
        """
        Find directions (u or v) between two faces, in the nearest edges between them.
        """

        start1, end1, start2, end2 = self.extremities(other_bspline_face3d)

        du1 = abs((end1 - start1)[0])
        dv1 = abs((end1 - start1)[1])

        if du1 < dv1:
            adjacent_direction1 = 'v'
            diff1 = (end1 - start1)[1]
        else:
            adjacent_direction1 = 'u'
            diff1 = (end1 - start1)[0]

        du2 = abs((end2 - start2)[0])
        dv2 = abs((end2 - start2)[1])

        if du2 < dv2:
            adjacent_direction2 = 'v'
            diff2 = (end2 - start2)[1]
        else:
            adjacent_direction2 = 'u'
            diff2 = (end2 - start2)[0]

        return adjacent_direction1, diff1, adjacent_direction2, diff2

    def adjacent_direction_xy(self, other_face3d):
        """
        Find out in which direction the faces are adjacent.

        :type other_face3d: volmdlr.faces.BSplineFace3D
        :return: adjacent_direction
        """

        contour1 = self.outer_contour3d
        contour2 = other_face3d.outer_contour3d
        point1, point2 = contour1.shared_primitives_extremities(contour2)

        coord = point1 - point2
        coord = [abs(coord.x), abs(coord.y)]

        if coord.index(max(coord)) == 0:
            return 'x'
        else:
            return 'y'

    def merge_with(self, other_bspline_face3d):
        """
        Merge two adjacent faces.

        :type: other_bspline_face3d : volmdlr.faces.BSplineFace3D
        :rtype: merged_face : volmdlr.faces.BSplineFace3D
        """

        merged_surface = self.surface3d.merge_with(other_bspline_face3d.surface3d)
        contours = self.outer_contour3d.merge_with(other_bspline_face3d.outer_contour3d)
        contours.extend(self.inner_contours3d)
        contours.extend(other_bspline_face3d.inner_contours3d)
        merged_face = merged_surface.face_from_contours3d(contours)

        return merged_face


class OpenShell3D(volmdlr.core.CompositePrimitive3D):
    """
    A 3D open shell composed of multiple faces.

    This class represents a 3D open shell, which is a collection of connected
    faces with no volume. It is a subclass of the `CompositePrimitive3D` class
    and inherits all of its attributes and methods.


    :param faces: The faces of the shell.
    :type faces: List[`Face3D`]
    :param color: The color of the shell.
    :type color: Tuple[float, float, float]
    :param alpha: The transparency of the shell, should be a value in the interval (0, 1).
    :type alpha: float
    :param name: The name of the shell.
    :type name: str
    :param bounding_box: The bounding box of the shell.
    :type bounding_box: :class:`volmdlr.core.BoundingBox`
    """
    _standalone_in_db = True
    _non_serializable_attributes = ['primitives']
    _non_data_eq_attributes = ['name', 'color', 'alpha', 'bounding_box', 'primitives']
    _non_data_hash_attributes = []
    STEP_FUNCTION = 'OPEN_SHELL'

    def __init__(self, faces: List[Face3D],
                 color: Tuple[float, float, float] = None,
                 alpha: float = 1.,
                 name: str = '',
                 bounding_box: volmdlr.core.BoundingBox = None):

        self.faces = faces
        if not color:
            self.color = volmdlr.core.DEFAULT_COLOR
        else:
            self.color = color
        self.alpha = alpha

        if bounding_box:
            self._bbox = bounding_box
        else:
            self._bbox = None

        self._faces_graph = None

        volmdlr.core.CompositePrimitive3D.__init__(self,
                                                   primitives=faces, color=color, alpha=alpha,
                                                   name=name)

    def _data_hash(self):
        return sum(face._data_hash() for face in self.faces)

    def _data_eq(self, other_object):
        if other_object.__class__.__name__ != self.__class__.__name__:
            return False
        for face1, face2 in zip(self.faces, other_object.faces):
            if not face1._data_eq(face2):
                return False

        return True

    @property
    def faces_graph(self):
        if not self._faces_graph:
            faces_graph = nx.Graph()
            for face in self.faces:
                for edge in face.outer_contour3d.primitives:
                    faces_graph.add_edge(edge.start, edge.end, edge=edge)
            self._faces_graph = faces_graph
        return self._faces_graph

    def to_dict(self, use_pointers: bool = False, memo=None, path: str = '#'):
        """
        Seralizes a 3 dimensional open shell into a dictionary.
        This method does not use pointers for faces as it has no sense
        to have duplicate faces.

        :return: A serialized version of the OpenShell3D
        :rtype: dict

        .. seealso::
            How `serialization and deserialization`_ works in dessia_common

        .. _serialization and deserialization:
        https://documentation.dessia.tech/dessia_common/customizing.html#overloading-the-dict-to-object-method

        """
        dict_ = DessiaObject.base_dict(self)
        dict_.update({'color': self.color,
                      'alpha': self.alpha,
                      'faces': [f.to_dict(use_pointers=False) for f in self.faces]})
        if self._bbox:
            dict_['bounding_box'] = self._bbox.to_dict()

        return dict_

    @classmethod
    def from_step(cls, arguments, object_dict):
        """
        Converts a step primitive to a OpenShell3D.

        :param arguments: The arguments of the step primitive. The last element represents the unit_conversion_factor.
        :type arguments: list
        :param object_dict: The dictionnary containing all the step primitives
            that have already been instanciated.
        :type object_dict: dict
        :return: The corresponding OpenShell3D object.
        :rtype: :class:`volmdlr.faces.OpenShell3D`
        """
        faces = []
        for face in arguments[1]:
            faces.append(object_dict[int(face[1:])])
        return cls(faces, name=arguments[0][1:-1])

    def to_step(self, current_id):
        step_content = ''
        face_ids = []
        for face in self.faces:
            if isinstance(face, (Face3D, Surface3D)):
                face_content, face_sub_ids = face.to_step(current_id)
            else:
                face_content, face_sub_ids = face.to_step(current_id)
                face_sub_ids = [face_sub_ids]
            step_content += face_content
            face_ids.extend(face_sub_ids)
            current_id = max(face_sub_ids) + 1

        shell_id = current_id
        step_content += "#{} = {}('{}',({}));\n".format(current_id,
                                                        self.STEP_FUNCTION,
                                                        self.name,
                                                        volmdlr.core.step_ids_to_str(
                                                            face_ids))
        manifold_id = shell_id + 1
        # step_content += "#{} = MANIFOLD_SOLID_BREP('{}',#{});\n".format(
        #     manifold_id, self.name, shell_id)
        step_content += "#{} = SHELL_BASED_SURFACE_MODEL('{}',(#{}));\n".format(
            manifold_id, self.name, shell_id)

        frame_content, frame_id = volmdlr.OXYZ.to_step(manifold_id + 1)
        step_content += frame_content
        brep_id = frame_id + 1
        # step_content += "#{} = ADVANCED_BREP_SHAPE_REPRESENTATION('',(#{},#{}),#7);\n".format(
        #     brep_id, frame_id, manifold_id)
        step_content += "#{} = MANIFOLD_SURFACE_SHAPE_REPRESENTATION('',(#{},#{}),#7);\n".format(
            brep_id, frame_id, manifold_id)

        return step_content, brep_id

    def to_step_face_ids(self, current_id):
        step_content = ''
        face_ids = []
        for face in self.faces:
            if isinstance(face, Face3D):
                face_content, face_sub_ids = face.to_step(current_id)
            else:
                face_content, face_sub_ids = face.to_step(current_id)
                face_sub_ids = [face_sub_ids]
            step_content += face_content
            face_ids.extend(face_sub_ids)
            current_id = max(face_sub_ids) + 1

        shell_id = current_id
        step_content += "#{} = {}('{}',({}));\n".format(current_id,
                                                        self.STEP_FUNCTION,
                                                        self.name,
                                                        volmdlr.core.step_ids_to_str(
                                                            face_ids))
        manifold_id = shell_id + 1
        # step_content += "#{} = MANIFOLD_SOLID_BREP('{}',#{});\n".format(
        #     manifold_id, self.name, shell_id)
        step_content += "#{} = SHELL_BASED_SURFACE_MODEL('{}',(#{}));\n".format(
            manifold_id, self.name, shell_id)

        frame_content, frame_id = volmdlr.OXYZ.to_step(manifold_id + 1)
        step_content += frame_content
        brep_id = frame_id + 1
        # step_content += "#{} = ADVANCED_BREP_SHAPE_REPRESENTATION('',(#{},#{}),#7);\n".format(
        #     brep_id, frame_id, manifold_id)
        step_content += "#{} = MANIFOLD_SURFACE_SHAPE_REPRESENTATION('',(#{},#{}),#7);\n".format(
            brep_id, frame_id, manifold_id)

        return step_content, brep_id, face_ids

    def rotation(self, center: volmdlr.Point3D, axis: volmdlr.Vector3D,
                 angle: float):
        """
        OpenShell3D / ClosedShell3D rotation
        :param center: rotation center
        :param axis: rotation axis
        :param angle: angle rotation
        :return: a new rotated OpenShell3D
        """
        new_faces = [face.rotation(center, axis, angle) for face
                     in self.faces]
        return self.__class__(new_faces, color=self.color, alpha=self.alpha, name=self.name)

    def rotation_inplace(self, center: volmdlr.Point3D, axis: volmdlr.Vector3D,
                         angle: float):
        """
        Shell3D rotation. Object is updated inplace
        :param center: rotation center
        :param axis: rotation axis
        :param angle: rotation angle
        """
        for face in self.faces:
            face.rotation_inplace(center, axis, angle)
        new_bounding_box = self.get_bounding_box()
        self.bounding_box = new_bounding_box

    def translation(self, offset: volmdlr.Vector3D):
        """
        Shell3D translation
        :param offset: translation vector
        :return: A new translated OpenShell3D
        """
        new_faces = [face.translation(offset) for face in
                     self.faces]
        return self.__class__(new_faces, color=self.color, alpha=self.alpha,
                              name=self.name)

    def translation_inplace(self, offset: volmdlr.Vector3D):
        """
        OpenShell3D translation. Object is updated inplace.

        :param offset: Translation vector.
        :type offset: `volmdlr.Vector3D`
        :return: Translate the OpenShell3D in place.
        :rtype: None
        """
        for face in self.faces:
            face.translation_inplace(offset)
        new_bounding_box = self.get_bounding_box()
        self.bounding_box = new_bounding_box

    def frame_mapping(self, frame: volmdlr.Frame3D, side: str):
        """
        Changes frame_mapping and return a new OpenShell3D
        side = 'old' or 'new'
        """
        new_faces = [face.frame_mapping(frame, side) for face in
                     self.faces]
        return self.__class__(new_faces, name=self.name)

    def frame_mapping_inplace(self, frame: volmdlr.Frame3D, side: str):
        """
        Changes frame_mapping and the object is updated inplace
        side = 'old' or 'new'
        """
        for face in self.faces:
            face.frame_mapping_inplace(frame, side)
        new_bounding_box = self.get_bounding_box()
        self.bounding_box = new_bounding_box

    def copy(self, deep=True, memo=None):
        new_faces = [face.copy(deep=deep, memo=memo) for face in self.faces]
        return self.__class__(new_faces, color=self.color, alpha=self.alpha,
                              name=self.name)

    def union(self, shell2):
        new_faces = self.faces + shell2.faces
        new_name = self.name + ' union ' + shell2.name
        new_color = self.color
        return self.__class__(new_faces, name=new_name, color=new_color)

    def volume(self):
        """
        Does not consider holes
        """
        volume = 0
        for face in self.faces:
            display3d = face.triangulation()
            for triangle_index in display3d.triangles:
                point1 = display3d.points[triangle_index[0]]
                point2 = display3d.points[triangle_index[1]]
                point3 = display3d.points[triangle_index[2]]

                v321 = point3[0] * point2[1] * point1[2]
                v231 = point2[0] * point3[1] * point1[2]
                v312 = point3[0] * point1[1] * point2[2]
                v132 = point1[0] * point3[1] * point2[2]
                v213 = point2[0] * point1[1] * point3[2]
                v123 = point1[0] * point2[1] * point3[2]
                volume_tetraedre = 1 / 6 * (-v321 + v231 + v312 - v132 - v213 + v123)

                volume += volume_tetraedre

        return abs(volume)

    @property
    def bounding_box(self):
        """
        Returns the boundary box.

        """
        if not self._bbox:
            self._bbox = self.get_bounding_box()
        return self._bbox

    @bounding_box.setter
    def bounding_box(self, new_bounding_box):
        self._bbox = new_bounding_box

    def get_bounding_box(self):
        return volmdlr.core.BoundingBox.from_bounding_boxes([p.bounding_box for p in self.faces])

    def cut_by_plane(self, plane_3d: Plane3D):
        frame_block = self.bounding_box.to_frame()
        frame_block.u = 1.1 * frame_block.u
        frame_block.v = 1.1 * frame_block.v
        frame_block.w = 1.1 * frame_block.w
        block = volmdlr.primitives3d.Block(frame_block,
                                           color=(0.1, 0.2, 0.2),
                                           alpha=0.6)
        face_3d = block.cut_by_orthogonal_plane(plane_3d)
        intersection_primitives = []
        for face in self.faces:
            intersection_wires = face.face_intersections(face_3d)
            if intersection_wires:
                for intersection_wire in intersection_wires:
                    intersection_primitives.extend(intersection_wire.primitives)
        contours3d = volmdlr.wires.Contour3D.contours_from_edges(
            intersection_primitives[:])
        if not contours3d:
            return []
        contours2d = [contour.to_2d(plane_3d.frame.origin,
                                    plane_3d.frame.u,
                                    plane_3d.frame.v) for contour in contours3d]
        resulting_faces = []
        for contour2d in contours2d:
            if contour2d.area() > 1e-7:
                surface2d = Surface2D(contour2d, [])
                resulting_faces.append(PlaneFace3D(plane_3d, surface2d))
        return resulting_faces

    def linesegment_intersections(self,
                                  linesegment3d: vme.LineSegment3D) \
            -> List[Tuple[Face3D, List[volmdlr.Point3D]]]:
        intersections = []
        for face in self.faces:
            face_intersections = face.linesegment_intersections(linesegment3d)
            if face_intersections:
                intersections.append((face, face_intersections))
        return intersections

    def line_intersections(self,
                           line3d: vme.Line3D) \
            -> List[Tuple[Face3D, List[volmdlr.Point3D]]]:
        intersections = []
        for face in self.faces:
            face_intersections = face.line_intersections(line3d)
            if face_intersections:
                intersections.append((face, face_intersections))
        return intersections

    def minimum_distance_points(self, shell2, resolution):
        """
        Returns a Mesure object if the distance is not zero, otherwise returns None
        """
        shell2_inter = self.shell_intersection(shell2, resolution)
        if shell2_inter is not None and shell2_inter != 1:
            return None

        # distance_min, point1_min, point2_min = self.faces[0].distance_to_face(shell2.faces[0], return_points=True)
        distance_min, point1_min, point2_min = self.faces[0].minimum_distance(
            shell2.faces[0], return_points=True)
        for face1 in self.faces:
            bbox1 = face1.bounding_box
            for face2 in shell2.faces:
                bbox2 = face2.bounding_box
                bbox_distance = bbox1.distance_to_bbox(bbox2)

                if bbox_distance < distance_min:
                    # distance, point1, point2 = face1.distance_to_face(face2, return_points=True)
                    distance, point1, point2 = face1.minimum_distance(face2,
                                                                      return_points=True)
                    if distance == 0:
                        return None
                    elif distance < distance_min:
                        distance_min, point1_min, point2_min = distance, point1, point2

        return point1_min, point2_min

    def distance_to_shell(self, other_shell: 'OpenShell3D', resolution: float):
        min_dist = self.minimum_distance_points(other_shell, resolution)
        if min_dist is not None:
            p1, p2 = min_dist
            return p1.point_distance(p2)
        return 0

    def minimum_distance_point(self,
                               point: volmdlr.Point3D) -> volmdlr.Point3D:
        """
        Computes the distance of a point to a Shell3D, whether it is inside or outside the Shell3D.

        """
        distance_min, point1_min = self.faces[0].distance_to_point(point,
                                                                   return_other_point=True)
        for face in self.faces[1:]:
            bbox_distance = self.bounding_box.distance_to_point(point)
            if bbox_distance < distance_min:
                distance, point1 = face.distance_to_point(point,
                                                          return_other_point=True)
                if distance < distance_min:
                    distance_min, point1_min = distance, point1

        return point1_min

    def intersection_internal_aabb_volume(self, shell2: 'OpenShell3D',
                                          resolution: float):
        """
        Aabb made of the intersection points and the points of self internal to shell2.
        """
        intersections_points = []
        for face1 in self.faces:
            for face2 in shell2.faces:
                intersection_points = face1.face_intersections(face2)
                if intersection_points:
                    intersection_points = [
                        intersection_points[0].primitives[0].start,
                        intersection_points[0].primitives[0].end]
                    intersections_points.extend(intersection_points)

        shell1_points_inside_shell2 = []
        for face in self.faces:
            for point in face.outer_contour3d.discretization_points(angle_resolution=resolution):
                if shell2.point_belongs(point):
                    shell1_points_inside_shell2.append(point)

        if len(intersections_points + shell1_points_inside_shell2) == 0:
            return 0
        bbox = volmdlr.core.BoundingBox.from_points(
            intersections_points + shell1_points_inside_shell2)
        return bbox.volume()

    def intersection_external_aabb_volume(self, shell2: 'OpenShell3D',
                                          resolution: float):
        """
        Aabb made of the intersection points and the points of self external to shell2.
        """
        intersections_points = []
        for face1 in self.faces:
            for face2 in shell2.faces:
                intersection_points = face1.face_intersections(face2)
                if intersection_points:
                    intersection_points = [
                        intersection_points[0].primitives[0].start,
                        intersection_points[0].primitives[0].end]
                    intersections_points.extend(intersection_points)

        shell1_points_outside_shell2 = []
        for face in self.faces:
            for point in face.outer_contour3d.discretization_points(
                    angle_resolution=resolution):
                if not shell2.point_belongs(point):
                    shell1_points_outside_shell2.append(point)

        if len(intersections_points + shell1_points_outside_shell2) == 0:
            return 0
        bbox = volmdlr.core.BoundingBox.from_points(
            intersections_points + shell1_points_outside_shell2)
        return bbox.volume()

    def face_on_shell(self, face):
        """
        Verifies if a face lies on the shell's surface
        """
        for fc in self.faces:
            if fc.face_inside(face):
                return True
        return False

    def point_on_shell(self, point: volmdlr.Point3D):
        for face in self.faces:
            if face.point_belongs(point) or face.outer_contour3d.point_over_contour(point, abs_tol=1e-7):
                return True
        return False

    def point_in_shell_face(self, point: volmdlr.Point3D):
        warnings.warn('point_in_shell_face is deprecated, please use point_on_shell instead',
                      DeprecationWarning)
        return self.point_on_shell(point)

    def triangulation(self):
        meshes = []
        for i, face in enumerate(self.faces):
            face_mesh = face.triangulation()
            meshes.append(face_mesh)
        return vmd.DisplayMesh3D.merge_meshes(meshes)

    def plot(self, ax=None, color: str = 'k', alpha: float = 1.0):
        if ax is None:
            ax = plt.figure().add_subplot(111, projection='3d')

        for face in self.faces:
            face.plot(ax=ax, color=color, alpha=alpha)

        return ax

    def project_coincident_faces_of(self, shell):
        """
        Divides self's faces based on coincident shell's faces
        """

        list_faces = []
        initial_faces = self.faces[:]

        for i, face1 in enumerate(initial_faces):
            list_faces.extend(face1.project_faces(shell.faces))

        return self.__class__(list_faces)

    def get_geo_lines(self, update_data,
                      point_mesh_size: float = None):
        """
        Gets the lines that define an OpenShell3D geometry in a .geo file.

        :param update_data: Data used for VolumeModel defined with different shells
        :type update_data: dict
        :param point_mesh_size: The mesh size at a specific point, defaults to None
        :type point_mesh_size: float, optional

        :return: A list of lines that describe the geomery & the updated data
        :rtype: Tuple(List[str], dict)
        """

        primitives = []
        points = set()
        for face in self.faces:
            for _, contour in enumerate(list(chain(*[[face.outer_contour3d], face.inner_contours3d]))):
                points.update(contour.get_geo_points())
                if isinstance(contour, volmdlr.wires.Circle2D):
                    pass
                else:
                    for _, primitive in enumerate(contour.primitives):
                        if ((primitive not in primitives)
                                and (primitive.reverse() not in primitives)):
                            primitives.append(primitive)

                # if isinstance(contour, volmdlr.wires.Circle2D):
                #     points.add(volmdlr.Point3D(contour.radius, contour.center.y, 0))
                #     points.add(volmdlr.Point3D(contour.center.x, contour.center.y, 0))
                #     points.add(volmdlr.Point3D(-contour.radius, contour.center.y, 0))

                # else:
                #     for _, primitive in enumerate(contour.primitives):
                #         if isinstance(primitive, volmdlr.edges.LineSegment):
                #             points.add(primitive.start)
                #             points.add(primitive.end)

                #         if isinstance(primitive, volmdlr.edges.Arc):
                #             points.add(primitive.start)
                #             points.add(primitive.center)
                #             points.add(primitive.end)

                #         if isinstance(primitive, volmdlr.edges.BSplineCurve3D):
                #             # for point in primitive.control_points:
                #             # points.add(point)
                #             for point in primitive.discretization_points():
                #                 points.add(point)

                #         if ((primitive not in primitives)
                #                 and (primitive.reverse() not in primitives)):
                #             primitives.append(primitive)

        indices_check = len(primitives) * [None]

        point_account = update_data['point_account']
        line_account, line_loop_account = update_data['line_account'] + 1, update_data['line_loop_account']
        lines, line_surface, lines_tags = [], [], []

        points = list(points)
        for p_index, point in enumerate(points):
            lines.append(point.get_geo_lines(tag=p_index + point_account + 1,
                                             point_mesh_size=point_mesh_size))

        for f_index, face in enumerate(self.faces):
            line_surface = []
            for _, contour in enumerate(list(chain(*[[face.outer_contour3d], face.inner_contours3d]))):
                lines_tags = []
                if isinstance(contour, volmdlr.wires.Circle2D):
                    pass
                else:
                    for _, primitive in enumerate(contour.primitives):

                        try:
                            # line_account += 1
                            # print(line_account)
                            index = primitives.index(primitive)
                            if isinstance(primitive, volmdlr.edges.BSplineCurve3D):
                                discretization_points = primitive.discretization_points()
                                start_point_tag = points.index(discretization_points[0]) + 1
                                end_point_tag = points.index(discretization_points[1]) + 1
                                primitive_linesegments = volmdlr.edges.LineSegment3D(
                                    discretization_points[0], discretization_points[1])
                                lines.append(primitive_linesegments.get_geo_lines(tag=line_account,
                                                                                  start_point_tag=start_point_tag
                                                                                  + point_account,
                                                                                  end_point_tag=end_point_tag
                                                                                  + point_account))

                            if isinstance(primitive, volmdlr.edges.LineSegment):
                                start_point_tag = points.index(primitive.start) + 1
                                end_point_tag = points.index(primitive.end) + 1
                                lines.append(primitive.get_geo_lines(tag=line_account,
                                                                     start_point_tag=start_point_tag + point_account,
                                                                     end_point_tag=end_point_tag + point_account))
                            elif isinstance(primitive, volmdlr.edges.Arc):
                                start_point_tag = points.index(primitive.start) + 1
                                center_point_tag = points.index(primitive.center) + 1
                                end_point_tag = points.index(primitive.end) + 1
                                lines.append(primitive.get_geo_lines(tag=line_account,
                                                                     start_point_tag=start_point_tag + point_account,
                                                                     center_point_tag=center_point_tag + point_account,
                                                                     end_point_tag=end_point_tag + point_account))

                            lines_tags.append(line_account)
                            indices_check[index] = line_account
                            line_account += 1

                        except ValueError:
                            index = primitives.index(primitive.reverse())
                            lines_tags.append(-indices_check[index])

                    lines.append(contour.get_geo_lines(line_loop_account + 1, lines_tags))

                    line_surface.append(line_loop_account + 1)
                    line_loop_account += 1
                    lines_tags = []

            lines.append(face.get_geo_lines((f_index + 1 + update_data['surface_account']),
                                            line_surface))

            line_surface = []

        lines.append('Surface Loop(' + str(1 + update_data['surface_loop_account']) + ') = {'
                     + str(list(range(update_data['surface_account'] + 1,
                                      update_data['surface_account'] +
                                      len(self.faces) + 1)))[1:-1] + '};')

        update_data['point_account'] += len(points)
        update_data['line_account'] += line_account - 1
        update_data['line_loop_account'] += line_loop_account
        update_data['surface_account'] += len(self.faces)
        update_data['surface_loop_account'] += 1

        return lines, update_data

    def get_mesh_lines_with_transfinite_curves(self, min_points, size):

        lines, primitives, primitives_length = [], [], []
        for face in self.faces:
            for _, contour in enumerate(list(chain(*[[face.outer_contour3d], face.inner_contours3d]))):
                if isinstance(contour, volmdlr.wires.Circle2D):
                    primitives.append(contour)
                    primitives.append(contour)
                    primitives_length.append(contour.length() / 2)
                    primitives_length.append(contour.length() / 2)
                else:
                    for _, primitive_c in enumerate(contour.primitives):
                        if ((primitive_c not in primitives)
                                and (primitive_c.reverse() not in primitives)):
                            primitives.append(primitive_c)
                            primitives_length.append(primitive_c.length())

        for i, length in enumerate(primitives_length):
            if length < min_points * size:
                lines.append('Transfinite Curve {' + str(i) + '} = ' +
                             str(min_points) + ' Using Progression 1;')
        return lines


class ClosedShell3D(OpenShell3D):
    """
    A 3D closed shell composed of multiple faces.

    This class represents a 3D closed shell, which is a collection of connected
    faces with a volume. It is a subclass of the `OpenShell3D` class and
    inherits all of its attributes and methods. In addition, it has a method
    to check whether a face is inside the shell.

    :param faces: The faces of the shell.
    :type faces: List[`Face3D`]
    :param color: The color of the shell.
    :type color: Tuple[float, float, float]
    :param alpha: The transparency of the shell, should be a value in the range (0, 1).
    :type alpha: float
    :param name: The name of the shell.
    :type name: str
    """

    STEP_FUNCTION = 'CLOSED_SHELL'

    def is_face_inside(self, face: Face3D):
        for point in face.outer_contour3d.discretization_points(angle_resolution=0.1):
            point_inside_shell = self.point_belongs(point)
            point_in_shells_faces = self.point_on_shell(point)
            if (not point_inside_shell) and (not point_in_shells_faces):
                return False
        return True

    def shell_intersection(self, shell2: 'OpenShell3D', resolution: float):
        """
        Return None if disjointed
        Return (1, 0) or (0, 1) if one is inside the other
        Return (n1, n2) if intersection

        4 cases :
            (n1, n2) with face intersection             => (n1, n2)
            (0, 0) with face intersection               => (0, 0)
            (0, 0) with no face intersection            => None
            (1, 0) or (0, 1) with no face intersection  => 1
        """
        # Check if boundary boxes don't intersect
        bbox1 = self.bounding_box
        bbox2 = shell2.bounding_box
        if not bbox1.bbox_intersection(bbox2):
            # print("No intersection of shells' BBox")
            return None

        # Check if any point of the first shell is in the second shell
        points1 = []
        for face in self.faces:
            points1.extend(
                face.outer_contour3d.discretization_points(angle_resolution=resolution))
        points2 = []
        for face in shell2.faces:
            points2.extend(
                face.outer_contour3d.discretization_points(angle_resolution=resolution))

        nb_pts1 = len(points1)
        nb_pts2 = len(points2)
        compteur1 = 0
        compteur2 = 0
        for point1 in points1:
            if shell2.point_belongs(point1):
                compteur1 += 1
        for point2 in points2:
            if self.point_belongs(point2):
                compteur2 += 1

        inter1 = compteur1 / nb_pts1
        inter2 = compteur2 / nb_pts2

        for face1 in self.faces:
            for face2 in shell2.faces:
                intersection_points = face1.face_intersections(face2)
                if intersection_points:
                    return inter1, inter2

        if inter1 == 0. and inter2 == 0.:
            return None
        return 1

    def point_belongs(self, point3d: volmdlr.Point3D, **kwargs):
        """
        Ray Casting algorithm
        Returns True if the point is inside the Shell, False otherwise
        """
        nb_rays = kwargs.get("nb_rays", 1)  # TODO: remove nb_rays argument in the future as it shouldn't be necessary

        bbox = self.bounding_box
        if not bbox.point_belongs(point3d):
            return False

        min_ray_length = 2 * max((bbox.xmax - bbox.xmin,
                                  bbox.ymax - bbox.ymin,
                                  bbox.zmax - bbox.zmin))
        two_min_ray_length = 2 * min_ray_length

        rays = []
        for _ in range(0, nb_rays):
            rays.append(vme.LineSegment3D(
                point3d,
                point3d + volmdlr.Point3D.random(min_ray_length,
                                                 two_min_ray_length,
                                                 min_ray_length,
                                                 two_min_ray_length,
                                                 min_ray_length,
                                                 two_min_ray_length)))
        rays = sorted(rays, key=lambda ray: ray.length())
        rays_intersections = []
        tests = []

        # for ray in rays[:3]:
        for ray in rays[:nb_rays]:
            #
            count = 0
            ray_intersection = []
            is_inside = True
            for face, point_inters in self.linesegment_intersections(ray):
                count += len(point_inters)
            if count % 2 == 0:
                is_inside = False
            tests.append(is_inside)
            rays_intersections.append(ray_intersection)
        for test1, test2 in zip(tests[:-1], tests[1:]):
            if test1 != test2:
                raise ValueError
        return tests[0]

    def point_in_shell_face(self, point: volmdlr.Point3D):

        for face in self.faces:
            if (face.surface3d.point_on_surface(point) and face.point_belongs(point)) or \
                    face.outer_contour3d.point_over_contour(point, abs_tol=1e-7):
                return True
        return False

    def is_inside_shell(self, shell2, resolution: float):
        """
        Returns True if all the points of self are inside shell2 and no face \
        are intersecting
        This method is not exact
        """
        bbox1 = self.bounding_box
        bbox2 = shell2.bounding_box
        if not bbox1.is_inside_bbox(bbox2):
            return False
        for face in self.faces:
            if not shell2.is_face_inside(face):
                return False
        return True

    def is_disjoint_from(self, shell2, tol=1e-8):
        """
        Verifies and rerturns a bool if two shells are disjointed or not.
        """
        disjoint = True
        if self.bounding_box.bbox_intersection(shell2.bounding_box) or \
                self.bounding_box.distance_to_bbox(shell2.bounding_box) <= tol:
            return False
        return disjoint

    def intersecting_faces_combinations(self, shell2, list_coincident_faces, tol=1e-8):
        """
        :param shell2: ClosedShell3D
            for two closed shells, it calculates and return a list of face
            combinations (list = [(face_shell1, face_shell2),...])
            for intersecting faces. if two faces can not be intersected,
            there is no combination for those
        :param tol: Corresponde to the tolerance to consider two faces as intersecting faces
        :param shell2:
        :param list_coincident_faces:
        :param tol:
        :return:
        """
        face_combinations = []
        for face1 in self.faces:
            for face2 in shell2.faces:
                if face1.is_intersecting(face2, list_coincident_faces, tol):
                    face_combinations.append((face1, face2))
        return face_combinations

    @staticmethod
    def dict_intersecting_combinations(intersecting_faces_combinations, tol=1e-8):
        """
        :param intersecting_faces_combinations: list of face combinations (list = [(face_shell1, face_shell2),...])
        for intersecting faces.
        :type intersecting_faces_combinations: list of face objects combinaitons
        returns a dictionary containing as keys the combination of intersecting faces
        and as the values the resulting primitive from the two intersecting faces.
        It is done so it is not needed to calculate the same intersecting primitive twice.
        """
        intersecting_combinations = {}
        for combination in intersecting_faces_combinations:
            face_intersections = combination[0].face_intersections(combination[1], tol)
            combination_face_intersections = []
            for face_intersection in face_intersections:
                for contour1 in [combination[0].outer_contour3d] + combination[0].inner_contours3d:
                    if contour1.is_superposing(face_intersection):
                        for contour2 in [combination[1].outer_contour3d] + combination[1].inner_contours3d:
                            if contour2.is_superposing(face_intersection):
                                break
                        else:
                            continue
                        break
                else:
                    combination_face_intersections.append(face_intersection)
            if combination_face_intersections:
                intersecting_combinations[combination] = combination_face_intersections
        return intersecting_combinations

    @staticmethod
    def get_intersecting_faces(dict_intersecting_combinations):
        """
        :param dict_intersecting_combinations: dictionary containing as keys the combination of intersecting faces
        and as the values the resulting primitive from the two intersecting faces

        returns two lists. One for the intersecting faces in shell1 and the other for the shell2
        """
        intersecting_faces_shell1 = []
        intersecting_faces_shell2 = []
        for face in list(dict_intersecting_combinations.keys()):
            if face[0] not in intersecting_faces_shell1:
                intersecting_faces_shell1.append(face[0])
            if face[1] not in intersecting_faces_shell2:
                intersecting_faces_shell2.append(face[1])
        return intersecting_faces_shell1, intersecting_faces_shell2

    def get_non_intersecting_faces(self, shell2, intersecting_faces, intersection_method=False):
        """
        :param shell2: ClosedShell3D
        :param intersecting_faces:
        :param intersection_method: determines if running for intersection operation
        returns a list of all the faces that never intersect any
        face of the other shell
        """
        non_intersecting_faces = []

        for face in self.faces:
            if (face not in intersecting_faces) and (face not in non_intersecting_faces):
                if not intersection_method:
                    if not face.bounding_box.is_inside_bbox(shell2.bounding_box) or not shell2.is_face_inside(face):
                        for face2 in shell2.faces:
                            if face.surface3d.is_coincident(face2.surface3d) and \
                                    face.bounding_box.is_inside_bbox(face2.bounding_box):
                                break
                        else:
                            non_intersecting_faces.append(face)
                else:
                    if face.bounding_box.is_inside_bbox(shell2.bounding_box) and shell2.is_face_inside(face):
                        non_intersecting_faces.append(face)

        return non_intersecting_faces

    def get_coincident_and_adjacent_faces(self, shell2):
        coincident_and_adjacent_faces = []
        for face1 in self.faces:
            for face2 in shell2.faces:
                if face1.surface3d.is_coincident(face2.surface3d) and \
                        face1.is_adjacent(face2):
                    coincident_and_adjacent_faces.append((face1, face2))

        return coincident_and_adjacent_faces

    def get_coincident_faces(self, shell2):
        """
        Finds all pairs of faces that are coincidents faces, that is,
        faces lying on the same plane

        returns a List of tuples with the face pairs
        """
        list_coincident_faces = []
        for face1 in self.faces:
            for face2 in shell2.faces:
                if isinstance(face1, face2.__class__) and face1.surface3d.is_coincident(face2.surface3d):
                    contour1 = face1.outer_contour3d.to_2d(
                        face1.surface3d.frame.origin,
                        face1.surface3d.frame.u,
                        face1.surface3d.frame.v)
                    contour2 = face2.outer_contour3d.to_2d(
                        face1.surface3d.frame.origin,
                        face1.surface3d.frame.u,
                        face1.surface3d.frame.v)
                    inters = contour1.contour_intersections(contour2)
                    if len(inters) >= 2:
                        list_coincident_faces.append((face1, face2))

        return list_coincident_faces

    def two_shells_intersecting_contour(self, shell2,
                                        list_coincident_faces: List[Face3D],
                                        dict_intersecting_combinations=None):
        """
        Computes intersecting_contour between two shells.

        :param shell2: ClosedShell3D
        :type shell2: :class:`volmdlr.faces.ClosedShell3D`
        :type list_coincident_faces: List[:class:`volmdlr.faces.Face3D`]
        :param dict_intersecting_combinations: dictionary containing as keys
            the combination of intersecting faces and as the values the
            resulting primitive from the two intersecting faces
        :returns: intersecting contour for two intersecting shells
        """
        if dict_intersecting_combinations is None:
            face_combinations = self.intersecting_faces_combinations(
                shell2, list_coincident_faces)
            dict_intersecting_combinations = \
                self.dict_intersecting_combinations(face_combinations)
        intersecting_wires = list(dict_intersecting_combinations.values())
        intersecting_contour = \
            volmdlr.wires.Contour3D([wire.primitives[0] for
                                     wires in intersecting_wires for wire in wires])
        return intersecting_contour

    def reference_shell(self, shell2, face):
        if face in shell2.faces:
            contour_extract_inside = True
            reference_shell = self
        else:
            contour_extract_inside = False
            reference_shell = shell2
        return contour_extract_inside, reference_shell

    def set_operations_valid_exterior_faces(self, new_faces: List[Face3D], valid_faces: List[Face3D],
                                            list_coincident_faces: List[Face3D], shell2, reference_shell):
        for new_face in new_faces:
            inside_reference_shell = reference_shell.point_belongs(new_face.random_point_inside())
            if self.set_operations_exterior_face(new_face, valid_faces, inside_reference_shell,
                                                 list_coincident_faces, shell2):
                valid_faces.append(new_face)
        return valid_faces

    def union_faces(self, shell2, intersecting_faces,
                    intersecting_combinations,
                    list_coincident_faces):
        faces = []
        for face in intersecting_faces:
            contour_extract_inside, reference_shell = self.reference_shell(shell2, face)
            new_faces = face.set_operations_new_faces(intersecting_combinations, contour_extract_inside)
            faces = self.set_operations_valid_exterior_faces(new_faces, faces, list_coincident_faces,
                                                             shell2, reference_shell)
        return faces

    def get_subtraction_valid_faces(self, new_faces, valid_faces, reference_shell, shell2, keep_interior_faces):
        faces = []
        for new_face in new_faces:
            inside_reference_shell = reference_shell.point_belongs(new_face.random_point_inside())
            if keep_interior_faces:
                if self.set_operations_interior_face(new_face, valid_faces, inside_reference_shell):
                    faces.append(new_face)
            elif self.set_operations_exterior_face(new_face, faces, inside_reference_shell, [], shell2):
                faces.append(new_face)
        return faces

    def validate_intersection_substractions_faces(self, faces):
        """
        Final validation of new faces created during intersections or subtractions of two closedshells.

        :param faces: new faces.
        :return: valid faces.
        """
        valid_faces = []
        finished = False
        while not finished:
            for face in valid_faces:
                if face.face_inside(faces[0]):
                    faces.remove(faces[0])
                    break
            else:
                valid_faces.append(faces[0])
                faces.remove(faces[0])
            if not faces:
                finished = True
        return valid_faces

    def subtraction_faces(self, shell2, intersecting_faces, intersecting_combinations):
        faces = []
        for face in intersecting_faces:
            keep_interior_faces = False
            if face in shell2.faces:
                keep_interior_faces = True
            contour_extract_inside, reference_shell = self.reference_shell(shell2, face)
            new_faces = face.set_operations_new_faces(intersecting_combinations, contour_extract_inside)
            valid_faces = self.get_subtraction_valid_faces(new_faces, faces, reference_shell,
                                                           shell2, keep_interior_faces)
            faces.extend(valid_faces)

        valid_faces = self.validate_intersection_substractions_faces(faces)

        return valid_faces

    def valid_intersection_faces(self, new_faces, valid_faces,
                                 reference_shell, shell2):
        faces = []
        for new_face in new_faces:
            inside_reference_shell = reference_shell.point_belongs(
                new_face.random_point_inside())
            if (inside_reference_shell or (self.face_on_shell(new_face) and shell2.face_on_shell(new_face))) \
                    and new_face not in valid_faces:
                faces.append(new_face)

        return faces

    def intersection_faces(self, shell2, intersecting_faces,
                           intersecting_combinations):
        faces = []
        for face in intersecting_faces:
            contour_extract_inside, reference_shell = \
                self.reference_shell(shell2, face)
            new_faces = face.set_operations_new_faces(
                intersecting_combinations, contour_extract_inside)
            valid_faces = self.valid_intersection_faces(
                new_faces, faces, reference_shell, shell2)
            faces.extend(valid_faces)

        valid_faces = self.validate_intersection_substractions_faces(faces)
        return valid_faces

    def set_operations_interior_face(self, new_face, faces, inside_reference_shell):
        if inside_reference_shell and new_face not in faces:
            return True
        if self.face_on_shell(new_face):
            return True
        return False

    def is_face_between_shells(self, shell2, face):
        if face.surface2d.inner_contours:
            normal_0 = face.surface2d.outer_contour.primitives[0].normal_vector()
            middle_point_0 = face.surface2d.outer_contour.primitives[0].middle_point()
            point1 = middle_point_0 + 0.0001 * normal_0
            point2 = middle_point_0 - 0.0001 * normal_0
            points = [point1, point2]
        else:
            points = [face.surface2d.outer_contour.center_of_mass()]

        for point in points:
            point3d = face.surface3d.point2d_to_3d(point)
            if face.point_belongs(point3d):
                normal1 = point3d - 0.00001 * face.surface3d.frame.w
                normal2 = point3d + 0.00001 * face.surface3d.frame.w
                if (self.point_belongs(normal1) and
                    shell2.point_belongs(normal2)) or \
                        (shell2.point_belongs(normal1) and
                         self.point_belongs(normal2)):
                    return True
        return False

    def set_operations_exterior_face(self, new_face, valid_faces, inside_reference_shell,
                                     list_coincident_faces, shell2):
        if new_face.area() < 1e-8:
            return False
        if new_face not in valid_faces and not inside_reference_shell:
            if list_coincident_faces:
                if self.is_face_between_shells(shell2, new_face):
                    return False
            return True
        return False

    def validate_set_operation(self, shell2, tol):
        """
        Verifies if two shells are valid for union or subtractions operations,
        that is, if they are disjointed or if one is totaly inside the other.

        If it returns an empty list, it means the two shells are valid to continue the
        operation.
        """
        if self.is_disjoint_from(shell2, tol):
            return [self, shell2]
        if self.is_inside_shell(shell2, resolution=0.01):
            return [shell2]
        if shell2.is_inside_shell(self, resolution=0.01):
            return [self]
        return []

    def is_clean(self):
        """
        Verifies if closed shell\'s faces are clean or
        if it is needed to be cleaned.

        :return: True if clean and False Otherwise
        """
        for face1, face2 in product(self.faces, repeat=2):
            if face1 != face2 and \
                    face1.surface3d.is_coincident(face2.surface3d) and \
                    face1.is_adjacent(face2):
                return False
        return True

    def union(self, shell2: 'ClosedShell3D', tol: float = 1e-8):
        """
        Given Two closed shells, it returns a new united ClosedShell3D object.

        """

        validate_set_operation = \
            self.validate_set_operation(shell2, tol)
        if validate_set_operation:
            return validate_set_operation
        list_coincident_faces = self.get_coincident_faces(shell2)
        face_combinations = self.intersecting_faces_combinations(shell2, list_coincident_faces, tol)
        intersecting_combinations = self.dict_intersecting_combinations(face_combinations, tol)
        intersecting_faces1, intersecting_faces2 = self.get_intersecting_faces(intersecting_combinations)
        intersecting_faces = intersecting_faces1 + intersecting_faces2
        faces = self.get_non_intersecting_faces(shell2, intersecting_faces) + \
            shell2.get_non_intersecting_faces(self, intersecting_faces)
        if len(faces) == len(self.faces + shell2.faces) and not intersecting_faces:
            return [self, shell2]
        new_valid_faces = self.union_faces(shell2, intersecting_faces,
                                           intersecting_combinations, list_coincident_faces)
        faces += new_valid_faces
        new_shell = ClosedShell3D(faces)
        return [new_shell]

    @staticmethod
    def get_faces_to_be_merged(union_faces):
        coincident_planes_faces = []
        for i, face1 in enumerate(union_faces):
            for j, face2 in enumerate(union_faces):
                if j != i and face1.surface3d.is_coincident(face2.surface3d):
                    if face1 not in coincident_planes_faces:
                        coincident_planes_faces.append(face1)
                    coincident_planes_faces.append(face2)
            if coincident_planes_faces:
                break
        return coincident_planes_faces

    @staticmethod
    def clean_faces(union_faces, list_new_faces):
        list_remove_faces = []
        if union_faces:
            for face1 in union_faces:
                for face2 in list_new_faces:
                    if face1.face_inside(face2):
                        list_remove_faces.append(face2)
                    elif face2.face_inside(face1):
                        list_remove_faces.append(face1)
        list_new_faces += union_faces
        for face in list_remove_faces:
            list_new_faces.remove(face)
        return list_new_faces

    def merge_faces(self):
        """
        Merges all shells' adjancents faces into one.

        """
        union_faces = self.faces
        finished = False
        list_new_faces = []
        count = 0
        while not finished:
            valid_coicident_faces = ClosedShell3D.get_faces_to_be_merged(union_faces)
            list_valid_coincident_faces = valid_coicident_faces[:]
            if valid_coicident_faces:
                list_new_faces += PlaneFace3D.merge_faces(valid_coicident_faces)
            for face in list_valid_coincident_faces:
                union_faces.remove(face)
            count += 1
            if (count >= len(self.faces) and not list_valid_coincident_faces):
                finished = True

        list_new_faces = self.clean_faces(union_faces, list_new_faces)

        self.faces = list_new_faces

    def subtract(self, shell2, tol=1e-8):
        """
        Given Two closed shells, it returns a new subtracted OpenShell3D.

        """
        validate_set_operation = self.validate_set_operation(shell2, tol)
        if validate_set_operation:
            return validate_set_operation

        list_coincident_faces = self.get_coincident_faces(shell2)
        face_combinations = self.intersecting_faces_combinations(
            shell2, list_coincident_faces, tol)

        intersecting_combinations = self.dict_intersecting_combinations(
            face_combinations, tol)

        if len(intersecting_combinations) == 0:
            return [self, shell2]

        intersecting_faces, _ = self.get_intersecting_faces(
            intersecting_combinations)

        faces = self.get_non_intersecting_faces(shell2, intersecting_faces)
        new_valid_faces = self.union_faces(shell2, intersecting_faces,
                                           intersecting_combinations,
                                           list_coincident_faces
                                           )
        faces += new_valid_faces
        return [OpenShell3D(faces)]

    def subtract_to_closed_shell(self, shell2: OpenShell3D, tol: float = 1e-8):
        """
        Given Two closed shells, it returns a new subtracted ClosedShell3D.

        :param shell2:
        :param tol:
        :return:
        """

        validate_set_operation = self.validate_set_operation(shell2, tol)
        if validate_set_operation:
            return validate_set_operation

        list_coincident_faces = self.get_coincident_faces(shell2)
        face_combinations = self.intersecting_faces_combinations(
            shell2, list_coincident_faces, tol)
        intersecting_combinations = self.dict_intersecting_combinations(
            face_combinations, tol)

        if len(intersecting_combinations) == 0:
            return [self, shell2]

        intersecting_faces1, intersecting_faces2 = self.get_intersecting_faces(
            intersecting_combinations)
        intersecting_faces = intersecting_faces1 + intersecting_faces2

        faces = self.get_non_intersecting_faces(shell2, intersecting_faces)
        faces += shell2.get_non_intersecting_faces(self, intersecting_faces, intersection_method=True)
        new_valid_faces = self.subtraction_faces(shell2, intersecting_faces, intersecting_combinations)
        faces += new_valid_faces
        new_shell = ClosedShell3D(faces)
        # new_shell.eliminate_not_valid_closedshell_faces()
        return [new_shell]

    def intersection(self, shell2, tol=1e-8):
        """
        Given two ClosedShell3D, it returns the new objet resulting
        from the intersection of the two.

        """
        validate_set_operation = self.validate_set_operation(
            shell2, tol)
        if validate_set_operation:
            return validate_set_operation
        list_coincident_faces = self.get_coincident_faces(shell2)
        face_combinations = self.intersecting_faces_combinations(shell2, list_coincident_faces, tol)
        intersecting_combinations = self.dict_intersecting_combinations(face_combinations, tol)

        if len(intersecting_combinations) == 0:
            return [self, shell2]

        intersecting_faces1, intersecting_faces2 = self.get_intersecting_faces(intersecting_combinations)
        intersecting_faces = intersecting_faces1 + intersecting_faces2
        faces = self.intersection_faces(shell2, intersecting_faces, intersecting_combinations)
        faces += self.get_non_intersecting_faces(shell2, intersecting_faces, intersection_method=True) + \
            shell2.get_non_intersecting_faces(self, intersecting_faces, intersection_method=True)
        new_shell = ClosedShell3D(faces)
        new_shell.eliminate_not_valid_closedshell_faces()
        return [new_shell]

    def eliminate_not_valid_closedshell_faces(self):
        nodes_with_2degrees = [node for node, degree in list(self.faces_graph.degree()) if degree <= 2]
        for node in nodes_with_2degrees:
            neighbors = nx.neighbors(self.faces_graph, node)
            for neighbor_node in neighbors:
                for face in self.faces:
                    if self.faces_graph.edges[(node, neighbor_node)]['edge'] in face.outer_contour3d.primitives:
                        self.faces.remove(face)
                        break
        self._faces_graph = None


class OpenTriangleShell3D(OpenShell3D):
    """
    A 3D open shell composed of multiple triangle faces.

    This class represents a 3D open shell, which is a collection of connected
    triangle faces with no volume. It is a subclass of the `OpenShell3D` class
    and inherits all of its attributes and methods.

    :param faces: The triangle faces of the shell.
    :type faces: List[`Triangle3D`]
    :param color: The color of the shell.
    :type color: Tuple[float, float, float]
    :param alpha: The transparency of the shell, should be a value in the range (0, 1).
    :type alpha: float
    :param name: The name of the shell.
    :type name: str
    """

    def __init__(self, faces: List[Triangle3D],
                 color: Tuple[float, float, float] = None,
                 alpha: float = 1., name: str = ''):
        OpenShell3D.__init__(self, faces=faces, color=color, alpha=alpha, name=name)

    def point_on_shell(self, point: volmdlr.Point3D):
        for face in self.faces:
            # TODO: why the first check?
            if (face.surface3d.point_on_plane(point) and face.point_belongs(point)) or \
                    face.outer_contour3d.point_over_contour(point, abs_tol=1e-7):
                return True
        return False

    def to_mesh_data(self):
        positions = npy.zeros((3 * len(self.faces), 3))
        faces = npy.zeros((len(self.faces), 3))
        for i, triangle_face in enumerate(self.faces):
            i1 = 3 * i
            i2 = i1 + 1
            i3 = i1 + 2
            positions[i1, 0] = triangle_face.points[0].x
            positions[i1, 1] = triangle_face.points[0].y
            positions[i1, 2] = triangle_face.points[0].z
            positions[i2, 0] = triangle_face.points[1].x
            positions[i2, 1] = triangle_face.points[1].y
            positions[i2, 2] = triangle_face.points[1].z
            positions[i3, 0] = triangle_face.points[2].x
            positions[i3, 1] = triangle_face.points[2].y
            positions[i3, 2] = triangle_face.points[2].z

            faces[i, 0] = i1
            faces[i, 1] = i2
            faces[i, 2] = i3

        return positions, faces

    @classmethod
    def from_mesh_data(cls, positions, faces):
        triangles = []
        points = [volmdlr.Point3D(px, py, pz) for px, py, pz in positions]
        for i1, i2, i3 in faces:
            triangles.append(Triangle3D(points[i1], points[i2], points[i3]))
        return cls(triangles)

    def to_trimesh(self):
        return Trimesh(*self.to_mesh_data())

    @classmethod
    def from_trimesh(cls, trimesh):
        return cls.from_mesh_data(trimesh.vertices.tolist(), trimesh.faces.tolist())

    def triangulation(self):
        points = []
        triangles = []
        for i, triangle in enumerate(self.faces):
            points.append(vmd.Node3D.from_point(triangle.point1))
            points.append(vmd.Node3D.from_point(triangle.point2))
            points.append(vmd.Node3D.from_point(triangle.point3))
            triangles.append((3 * i, 3 * i + 1, 3 * i + 2))
        return vmd.DisplayMesh3D(points, triangles)


class ClosedTriangleShell3D(ClosedShell3D, OpenTriangleShell3D):
    """
        A 3D closed shell composed of multiple triangle faces.

    This class represents a 3D closed shell, which is a collection of connected
    triangle faces with a volume. It is a subclass of both the `ClosedShell3D`
    and `OpenTriangleShell3D` classes and inherits all of their attributes and
    methods.

    :param faces: The triangle faces of the shell.
    :type faces: List[`Triangle3D`]
    :param color: The color of the shell.
    :type color: Tuple[float, float, float]
    :param alpha: The transparency of the shell, should be a value in the range (0, 1).
    :type alpha: float
    :param name: The name of the shell.
    :type name: str
    """

    def __init__(self, faces: List[Triangle3D],
                 color: Tuple[float, float, float] = None,
                 alpha: float = 1., name: str = ''):
        OpenTriangleShell3D.__init__(self, faces=faces, color=color, alpha=alpha, name=name)<|MERGE_RESOLUTION|>--- conflicted
+++ resolved
@@ -1824,14 +1824,9 @@
 
     def frame_mapping_inplace(self, frame: volmdlr.Frame3D, side: str):
         """
-<<<<<<< HEAD
-        Changes frame_mapping and the object is updated inplace
+        Changes frame_mapping and the object is updated inplace.
 
         :param side: 'old' or 'new'
-=======
-        Changes frame_mapping and the object is updated inplace.
-        side = 'old' or 'new'
->>>>>>> a9e0a476
         """
         new_frame = self.frame.frame_mapping(frame, side)
         self.frame = new_frame
