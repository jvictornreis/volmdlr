"""
Surfaces & faces
"""

from typing import List, Tuple, Dict, Any
import math

from itertools import product, combinations

import triangle
import numpy as npy

import scipy as scp
import scipy.optimize as opt

import matplotlib.pyplot as plt
# import matplotlib.tri as plt_tri
# from pygeodesic import geodesic

from geomdl import BSpline
from geomdl import utilities
from geomdl.fitting import interpolate_surface, approximate_surface
from geomdl.operations import split_surface_u, split_surface_v

# import dessia_common
from dessia_common.core import DessiaObject
import volmdlr.core
import volmdlr.core_compiled
import volmdlr.edges as vme
import volmdlr.wires
import volmdlr.display as vmd
import volmdlr.geometry
import volmdlr.grid


def knots_vector_inv(knots_vector):
    '''
    compute knot elements and multiplicities based on the global knot vector
    '''

    knots = sorted(set(knots_vector))
    multiplicities = []
    for knot in knots:
        multiplicities.append(knots_vector.count(knot))

    return (knots, multiplicities)


class Surface2D(volmdlr.core.Primitive2D):
    """
    A surface bounded by an outer contour
    """

    def __init__(self, outer_contour: volmdlr.wires.Contour2D,
                 inner_contours: List[volmdlr.wires.Contour2D],
                 name: str = 'name'):
        self.outer_contour = outer_contour
        self.inner_contours = inner_contours

        volmdlr.core.Primitive2D.__init__(self, name=name)

    def copy(self):
        return self.__class__(outer_contour=self.outer_contour.copy(),
                              inner_contours=[c.copy() for c in self.inner_contours],
                              name=self.name)

    def area(self):
        return self.outer_contour.area() - sum(contour.area() for contour in self.inner_contours)

    def second_moment_area(self, point: volmdlr.Point2D):
        Ix, Iy, Ixy = self.outer_contour.second_moment_area(point)
        for contour in self.inner_contours:
            Ixc, Iyc, Ixyc = contour.second_moment_area(point)
            Ix -= Ixc
            Iy -= Iyc
            Ixy -= Ixyc
        return Ix, Iy, Ixy

    def center_of_mass(self):
        center = self.outer_contour.area() * self.outer_contour.center_of_mass()
        for contour in self.inner_contours:
            center -= contour.area() * contour.center_of_mass()
        return center / self.area()

    def point_belongs(self, point2d: volmdlr.Point2D):
        if not self.outer_contour.point_belongs(point2d):
            return False

        for inner_contour in self.inner_contours:
            if inner_contour.point_belongs(point2d):
                return False
        return True

    def random_point_inside(self):
        '''
             returns a random point inside surface2d. Considers if it has holes
        '''
        valid_point = False
        point_inside_outer_contour = None
        while not valid_point:
            point_inside_outer_contour = self.outer_contour.random_point_inside()
            inside_inner_contour = False
            for inner_contour in self.inner_contours:
                if inner_contour.point_belongs(point_inside_outer_contour):
                    inside_inner_contour = True
            if not inside_inner_contour and \
                    point_inside_outer_contour is not None:
                valid_point = True

        return point_inside_outer_contour

    def triangulation(self, min_x_density=None, min_y_density=None):

        if self.area() == 0.:
            return vmd.DisplayMesh2D([], triangles=[])

        outer_polygon = self.outer_contour.to_polygon(angle_resolution=10)

        if not self.inner_contours:  # No holes
            return outer_polygon.triangulation()
        points = [vmd.Node2D(*p) for p in outer_polygon.points]
        vertices = [(p.x, p.y) for p in points]
        n = len(outer_polygon.points)
        segments = [(i, i + 1) for i in range(n - 1)]
        segments.append((n - 1, 0))
        point_index = {p: i for i, p in enumerate(points)}
        holes = []

        for inner_contour in self.inner_contours:
            inner_polygon = inner_contour.to_polygon(angle_resolution=10)

            for point in inner_polygon.points:
                if point not in point_index:
                    points.append(point)
                    vertices.append((point.x, point.y))
                    point_index[point] = n
                    n += 1
            for point1, point2 in zip(inner_polygon.points[:-1],
                                      inner_polygon.points[1:]):
                segments.append((point_index[point1],
                                 point_index[point2]))
            segments.append((point_index[inner_polygon.points[-1]],
                             point_index[inner_polygon.points[0]]))
            rpi = inner_contour.random_point_inside()
            holes.append((rpi.x, rpi.y))

        tri = {'vertices': npy.array(vertices).reshape((-1, 2)),
               'segments': npy.array(segments).reshape((-1, 2)),
               }
        if holes:
            tri['holes'] = npy.array(holes).reshape((-1, 2))
        t = triangle.triangulate(tri, 'p')
        triangles = t['triangles'].tolist()
        np = t['vertices'].shape[0]
        points = [vmd.Node2D(*t['vertices'][i, :]) for i in
                  range(np)]

        return vmd.DisplayMesh2D(points, triangles=triangles, edges=None)

    def split_by_lines(self, lines):
        cutted_surfaces = []
        iteration_surfaces = self.cut_by_line(lines[0])

        for line in lines[1:]:
            iteration_surfaces2 = []
            for surface in iteration_surfaces:
                line_cutted_surfaces = surface.cut_by_line(line)

                llcs = len(line_cutted_surfaces)

                if llcs == 1:
                    cutted_surfaces.append(line_cutted_surfaces[0])
                else:
                    iteration_surfaces2.extend(line_cutted_surfaces)

            iteration_surfaces = iteration_surfaces2[:]

        cutted_surfaces.extend(iteration_surfaces)
        return cutted_surfaces

    def split_regularly(self, n):
        """
        Split in n slices
        """
        bounding_rectangle = self.outer_contour.bounding_rectangle()
        lines = []
        for i in range(n - 1):
            xi = bounding_rectangle[0] + (i + 1) * (bounding_rectangle[1] - bounding_rectangle[0]) / n
            lines.append(vme.Line2D(volmdlr.Point2D(xi, 0),
                                    volmdlr.Point2D(xi, 1)))
        return self.split_by_lines(lines)

    def cut_by_line(self, line: vme.Line2D):
        """
        This method makes inner contour disappear for now
        """
        splitted_outer_contours = self.outer_contour.cut_by_line(line)

        return [Surface2D(oc, []) for oc in splitted_outer_contours]

    def split_at_centers(self):
        """
        Split in n slices
        """
        # xmin, xmax, ymin, ymax = self.outer_contour.bounding_rectangle()

        cutted_contours = []
        iteration_contours = []
        c1 = self.inner_contours[0].center_of_mass()
        c2 = self.inner_contours[1].center_of_mass()
        cut_line = vme.Line2D(c1, c2)

        iteration_contours2 = []

        sc = self.cut_by_line2(cut_line)

        iteration_contours2.extend(sc)

        iteration_contours = iteration_contours2[:]
        cutted_contours.extend(iteration_contours)

        return cutted_contours

    def cut_by_line2(self, line):
        all_contours = []
        inner_1 = self.inner_contours[0]
        inner_2 = self.inner_contours[1]

        inner_intersections_1 = inner_1.line_intersections(line)
        inner_intersections_2 = inner_2.line_intersections(line)

        Arc1, Arc2 = inner_1.split(inner_intersections_1[1],
                                   inner_intersections_1[0])
        Arc3, Arc4 = inner_2.split(inner_intersections_2[1],
                                   inner_intersections_2[0])
        new_inner_1 = volmdlr.wires.Contour2D([Arc1, Arc2])
        new_inner_2 = volmdlr.wires.Contour2D([Arc3, Arc4])

        intersections = []
        intersections.append((inner_intersections_1[0], Arc1))
        intersections.append((inner_intersections_1[1], Arc2))
        intersections += self.outer_contour.line_intersections(line)
        intersections.append((inner_intersections_2[0], Arc3))
        intersections.append((inner_intersections_2[1], Arc4))
        intersections += self.outer_contour.line_intersections(line)

        if not intersections:
            all_contours.extend([self])
        if len(intersections) < 4:
            return [self]
        if len(intersections) >= 4:
            if isinstance(intersections[0][0], volmdlr.Point2D) and \
                    isinstance(intersections[1][0], volmdlr.Point2D):
                ip1, ip2 = sorted(
                    [new_inner_1.primitives.index(intersections[0][1]),
                     new_inner_1.primitives.index(intersections[1][1])])
                ip5, ip6 = sorted(
                    [new_inner_2.primitives.index(intersections[4][1]),
                     new_inner_2.primitives.index(intersections[5][1])])
                ip3, ip4 = sorted(
                    [self.outer_contour.primitives.index(intersections[2][1]),
                     self.outer_contour.primitives.index(intersections[3][1])])

                # sp11, sp12 = intersections[2][1].split(intersections[2][0])
                # sp21, sp22 = intersections[3][1].split(intersections[3][0])
                sp33, sp34 = intersections[6][1].split(intersections[6][0])
                sp44, sp43 = intersections[7][1].split(intersections[7][0])

                primitives1 = []
                primitives1.append(
                    volmdlr.edges.LineSegment2D(intersections[6][0],
                                                intersections[1][0]))
                primitives1.append(new_inner_1.primitives[ip1])
                primitives1.append(
                    volmdlr.edges.LineSegment2D(intersections[0][0],
                                                intersections[5][0]))
                primitives1.append(new_inner_2.primitives[ip5])
                primitives1.append(
                    volmdlr.edges.LineSegment2D(intersections[4][0],
                                                intersections[7][0]))
                primitives1.append(sp44)
                primitives1.extend(self.outer_contour.primitives[ip3 + 1:ip4])
                primitives1.append(sp34)

                primitives2 = []
                primitives2.append(
                    volmdlr.edges.LineSegment2D(intersections[7][0],
                                                intersections[4][0]))
                primitives2.append(new_inner_2.primitives[ip6])
                primitives2.append(
                    volmdlr.edges.LineSegment2D(intersections[5][0],
                                                intersections[0][0]))
                primitives2.append(new_inner_1.primitives[ip2])
                primitives2.append(
                    volmdlr.edges.LineSegment2D(intersections[1][0],
                                                intersections[6][0]))
                primitives2.append(sp33)
                a = self.outer_contour.primitives[:ip3]
                a.reverse()
                primitives2.extend(a)
                primitives2.append(sp43)

                all_contours.extend([volmdlr.wires.Contour2D(primitives1),
                                     volmdlr.wires.Contour2D(primitives2)])

            else:
                raise NotImplementedError(
                    'Non convex contour not supported yet')
                # raise NotImplementedError(
                #     '{} intersections not supported yet'.format(
                #         len(intersections)))

        return all_contours

    def cut_by_line3(self, line):
        # ax=self.outer_contour.plot()
        all_contours = []
        inner = self.inner_contours[0]
        inner_2 = self.inner_contours[1]
        inner_3 = self.inner_contours[2]

        c = inner.center_of_mass()
        c_2 = inner_2.center_of_mass()
        c_3 = inner_3.center_of_mass()
        direction_vector = line.normal_vector()
        direction_line = volmdlr.edges.Line2D(c, volmdlr.Point2D(
            (direction_vector.y * c.x - direction_vector.x * c.y) / (
                direction_vector.y), 0))
        direction_line_2 = volmdlr.edges.Line2D(c_2, volmdlr.Point2D(
            (direction_vector.y * c_2.x - direction_vector.x * c_2.y) / (
                direction_vector.y), 0))

        direction_line_3 = volmdlr.edges.Line2D(c_3, volmdlr.Point2D(
            (direction_vector.y * c_3.x - direction_vector.x * c_3.y) / (
                direction_vector.y), 0))
        inner_intersections = inner.line_intersections(direction_line)
        inner_intersections_2 = inner_2.line_intersections(direction_line_2)
        inner_intersections_3 = inner_3.line_intersections(direction_line_3)
        Arc1, Arc2 = inner.split(inner_intersections[1],
                                 inner_intersections[0])
        Arc3, Arc4 = inner_2.split(inner_intersections_2[1],
                                   inner_intersections_2[0])
        Arc5, Arc6 = inner_3.split(inner_intersections_3[1],
                                   inner_intersections_3[0])
        new_inner = volmdlr.wires.Contour2D([Arc1, Arc2])
        new_inner_2 = volmdlr.wires.Contour2D([Arc3, Arc4])
        new_inner_3 = volmdlr.wires.Contour2D([Arc5, Arc6])
        intersections = []

        intersections.append((inner_intersections[0], Arc1))
        intersections.append((inner_intersections[1], Arc2))
        if len(self.outer_contour.line_intersections(direction_line)) > 2:

            intersections.append(
                self.outer_contour.line_intersections(direction_line)[0])
            intersections.append(
                self.outer_contour.line_intersections(direction_line)[2])
        else:
            intersections.append(
                self.outer_contour.line_intersections(direction_line)[0])
            intersections.append(
                self.outer_contour.line_intersections(direction_line)[1])
        intersections.append((inner_intersections_2[0], Arc3))
        intersections.append((inner_intersections_2[1], Arc4))
        if len(self.outer_contour.line_intersections(direction_line_2)) > 2:
            intersections.append(
                self.outer_contour.line_intersections(direction_line_2)[0])
            intersections.append(
                self.outer_contour.line_intersections(direction_line_2)[2])
        else:
            intersections.append(
                self.outer_contour.line_intersections(direction_line_2)[0])
            intersections.append(
                self.outer_contour.line_intersections(direction_line_2)[1])
        intersections.append((inner_intersections_3[0], Arc5))
        intersections.append((inner_intersections_3[1], Arc6))
        if len(self.outer_contour.line_intersections(direction_line_3)) > 2:

            intersections.append(
                self.outer_contour.line_intersections(direction_line_3)[0])
            intersections.append(
                self.outer_contour.line_intersections(direction_line_3)[2])
        else:
            intersections.append(
                self.outer_contour.line_intersections(direction_line_3)[0])
            intersections.append(
                self.outer_contour.line_intersections(direction_line_3)[1])

        if isinstance(intersections[0][0], volmdlr.Point2D) and \
                isinstance(intersections[1][0], volmdlr.Point2D):
            ip1, ip2 = sorted([new_inner.primitives.index(intersections[0][1]),
                               new_inner.primitives.index(
                                   intersections[1][1])])
            ip5, ip6 = sorted(
                [new_inner_2.primitives.index(intersections[4][1]),
                 new_inner_2.primitives.index(intersections[5][1])])
            ip7, ip8 = sorted(
                [new_inner_3.primitives.index(intersections[8][1]),
                 new_inner_3.primitives.index(intersections[9][1])])
            ip3, ip4 = sorted(
                [self.outer_contour.primitives.index(intersections[2][1]),
                 self.outer_contour.primitives.index(intersections[3][1])])

            sp11, sp12 = intersections[2][1].split(intersections[2][0])
            sp21, sp22 = intersections[3][1].split(intersections[3][0])
            sp33, sp34 = intersections[6][1].split(intersections[6][0])
            sp44, sp43 = intersections[7][1].split(intersections[7][0])
            sp55, sp56 = intersections[10][1].split(intersections[10][0])
            sp66, sp65 = intersections[11][1].split(intersections[11][0])

            primitives1 = []
            primitives1.append(volmdlr.edges.LineSegment2D(intersections[7][0],
                                                           intersections[5][
                                                               0]))
            primitives1.append(new_inner_2.primitives[ip5])
            primitives1.append(volmdlr.edges.LineSegment2D(intersections[6][0],
                                                           intersections[4][
                                                               0]))
            primitives1.append(sp33)
            primitives1.append(sp43)

            primitives2 = []
            primitives2.append(volmdlr.edges.LineSegment2D(intersections[6][0],
                                                           intersections[4][
                                                               0]))
            primitives2.append(new_inner_2.primitives[ip6])
            primitives2.append(volmdlr.edges.LineSegment2D(intersections[5][0],
                                                           intersections[7][
                                                               0]))
            primitives2.append(volmdlr.edges.LineSegment2D(intersections[7][0],
                                                           intersections[11][
                                                               0]))
            primitives2.append(
                volmdlr.edges.LineSegment2D(intersections[11][0],
                                            intersections[9][0]))
            primitives2.append(new_inner_3.primitives[ip7])
            primitives2.append(volmdlr.edges.LineSegment2D(intersections[8][0],
                                                           intersections[10][
                                                               0]))
            primitives2.append(sp34)

            primitives3 = []
            primitives3.append(
                volmdlr.edges.LineSegment2D(intersections[10][0],
                                            intersections[8][0]))
            primitives3.append(new_inner_3.primitives[ip8])
            primitives3.append(volmdlr.edges.LineSegment2D(intersections[9][0],
                                                           intersections[11][
                                                               0]))
            primitives3.append(sp22)
            primitives3.append(volmdlr.edges.LineSegment2D(intersections[3][0],
                                                           intersections[1][
                                                               0]))
            primitives3.append(new_inner.primitives[ip1])
            primitives3.append(volmdlr.edges.LineSegment2D(intersections[0][0],
                                                           intersections[2][
                                                               0]))
            primitives3.append(volmdlr.edges.LineSegment2D(intersections[2][0],
                                                           intersections[10][
                                                               0]))

            primitives4 = []
            primitives4.append(volmdlr.edges.LineSegment2D(intersections[3][0],
                                                           intersections[1][
                                                               0]))
            a = volmdlr.edges.Arc2D(new_inner.primitives[ip2].end,
                                    new_inner.primitives[ip2].interior,
                                    new_inner.primitives[ip2].start)
            primitives4.append(a)
            primitives4.append(volmdlr.edges.LineSegment2D(intersections[0][0],
                                                           intersections[2][
                                                               0]))
            primitives4.append(sp12)
            primitives4.append(sp21)

            # Contour2D(primitives1),Contour2D(primitives2),
            #                      Contour2D(primitives3),
            all_contours.extend([volmdlr.wires.Contour2D(primitives4)])

        else:
            raise NotImplementedError(
                '{} intersections not supported yet'.format(
                    len(intersections)))

        return all_contours

    def bounding_rectangle(self):
        return self.outer_contour.bounding_rectangle()

    def plot(self, ax=None, color='k', alpha=1, equal_aspect=False):

        if ax is None:
            fig, ax = plt.subplots()
        self.outer_contour.plot(ax=ax, color=color, alpha=alpha,
                                equal_aspect=equal_aspect)
        for inner_contour in self.inner_contours:
            inner_contour.plot(ax=ax, color=color, alpha=alpha,
                               equal_aspect=equal_aspect)

        if equal_aspect:
            ax.set_aspect('equal')

        ax.margins(0.1)
        return ax

    def axial_symmetry(self, line):
        '''
        finds out the symmetric surface2d according to a line
        '''

        outer_contour = self.outer_contour.axial_symmetry(line)
        inner_contours = []
        if self.inner_contours != []:
            inner_contours = [contour.axial_symmetry(line) for contour in self.inner_contours]

        return self.__class__(outer_contour=outer_contour,
                              inner_contours=inner_contours)

    def rotation(self, center, angle):

        outer_contour = self.outer_contour.rotation(center, angle)
        if self.inner_contours != []:
            inner_contours = [contour.rotation(center, angle) for contour in self.inner_contours]
        else:
            inner_contours = []

        return self.__class__(outer_contour, inner_contours)

    def rotation_inplace(self, center, angle):

        new_surface2d = self.rotation(center, angle)
        self.outer_contour = new_surface2d.outer_contour
        self.inner_contours = new_surface2d.inner_contours

    def translation(self, offset: volmdlr.Vector2D):
        outer_contour = self.outer_contour.translation(offset)
        inner_contours = [contour.translation(offset) for contour in self.inner_contours]
        return self.__class__(outer_contour, inner_contours)

    def translation_inplace(self, offset: volmdlr.Vector2D):
        new_contour = self.translation(offset)
        self.outer_contour = new_contour.outer_contour
        self.inner_contours = new_contour.inner_contours

    def frame_mapping(self, frame: volmdlr.Frame2D, side: str):
        outer_contour = self.outer_contour.frame_mapping(frame, side)
        inner_contours = [contour.frame_mapping(frame, side) for contour in self.inner_contours]
        return self.__class__(outer_contour, inner_contours)

    def frame_mapping_inplace(self, frame: volmdlr.Frame2D, side: str):
        new_contour = self.frame_mapping(frame, side)
        self.outer_contour = new_contour.outer_contour
        self.inner_contours = new_contour.inner_contours


class Surface3D(DessiaObject):
    x_periodicity = None
    y_periodicity = None
    """
    Abstract class
    """

    def face_from_contours3d(self,
                             contours3d: List[volmdlr.wires.Contour3D],
                             name: str = ''):
        """
        """

        lc3d = len(contours3d)

        if lc3d == 1:
            outer_contour2d = self.contour3d_to_2d(contours3d[0])
            inner_contours2d = []
        elif lc3d > 1:
            area = -1
            inner_contours2d = []
            for contour3d in contours3d:
                contour2d = self.contour3d_to_2d(contour3d)
                inner_contours2d.append(contour2d)
                contour_area = contour2d.area()
                if contour_area > area:
                    area = contour_area
                    outer_contour2d = contour2d
            inner_contours2d.remove(outer_contour2d)
        else:
            raise ValueError('Must have at least one contour')

        if isinstance(self.face_class, str):
            class_ = globals()[self.face_class]
        else:
            class_ = self.face_class

        surface2d = Surface2D(outer_contour=outer_contour2d,
                              inner_contours=inner_contours2d)
        return class_(self,
                      surface2d=surface2d,
                      name=name)

    def repair_primitives_periodicity(self, primitives, last_primitive):
        delta_x1 = abs(primitives[0].start.x
                       - last_primitive.end.x)
        delta_x2 = abs(primitives[-1].end.x
                       - last_primitive.end.x)
        delta_y1 = abs(primitives[0].start.y
                       - last_primitive.end.y)
        delta_y2 = abs(primitives[-1].end.y
                       - last_primitive.end.y)

        if self.x_periodicity \
                and not (math.isclose(delta_x1, 0,
                                      abs_tol=5e-5)
                         or math.isclose(delta_x2, 0,
                                         abs_tol=5e-5)):
            delta_x1 = delta_x1 % self.x_periodicity
            delta_x2 = delta_x2 % self.x_periodicity
            if math.isclose(delta_x1, self.x_periodicity,
                            abs_tol=1e-4):
                delta_x1 = 0.
            if math.isclose(delta_x2, self.x_periodicity,
                            abs_tol=1e-4):
                delta_x2 = 0.
            for prim in primitives:
                prim.start.x = abs(self.x_periodicity
                                   - prim.start.x)
                prim.end.x = abs(self.x_periodicity
                                 - prim.end.x)

        if self.y_periodicity \
                and not (math.isclose(delta_y1, 0,
                                      abs_tol=5e-5)
                         or math.isclose(delta_y2, 0,
                                         abs_tol=5e-5)):
            delta_y1 = delta_y1 % self.y_periodicity
            delta_y2 = delta_y2 % self.y_periodicity
            if math.isclose(delta_y1, self.y_periodicity,
                            abs_tol=1e-4):
                delta_y1 = 0.
            if math.isclose(delta_y2, self.y_periodicity,
                            abs_tol=1e-4):
                delta_y2 = 0.
            for prim in primitives:
                prim.start.y = abs(self.y_periodicity
                                   - prim.start.y)
                prim.end.y = abs(self.y_periodicity
                                 - prim.end.y)

        return primitives, delta_x1, delta_x2, delta_y1, delta_y2

    def contour3d_to_2d(self, contour3d):
        primitives2d = []
        last_primitive = None

        for primitive3d in contour3d.primitives:
            method_name = '{}_to_2d'.format(
                primitive3d.__class__.__name__.lower())
            if hasattr(self, method_name):
                primitives = getattr(self, method_name)(primitive3d)

                if primitives is None:
                    continue

                if last_primitive:
                    primitives, delta_x1, delta_x2, delta_y1, delta_y2 = \
                        self.repair_primitives_periodicity(primitives,
                                                           last_primitive)

                    dist1 = primitive3d.start.point_distance(
                        last_primitive3d.end)
                    dist2 = primitive3d.end.point_distance(
                        last_primitive3d.end)
                    if (math.isclose(delta_x1, 0., abs_tol=1e-3)
                            and math.isclose(delta_y1, 0., abs_tol=1e-3)
                            and math.isclose(dist1, 0, abs_tol=5e-5)):
                        pass
                    elif (math.isclose(delta_x2, 0., abs_tol=1e-3)
                          and math.isclose(delta_y2, 0., abs_tol=1e-3)
                          and math.isclose(dist2, 0, abs_tol=5e-5)):
                        primitives = [p.reverse() for p in primitives[::-1]]
                    else:
                        ax2 = contour3d.plot()
                        primitive3d.plot(ax=ax2, color='r')
                        last_primitive3d.plot(ax=ax2, color='b')
                        self.plot(ax=ax2)

                        ax = last_primitive.plot(color='b', plot_points=True)
                        # primitives[0].plot(ax=ax, color='r', plot_points=True)
                        # primitives[-1].plot(ax=ax, color='r', plot_points=True)
                        for p in primitives:
                            p.plot(ax=ax, color='r', plot_points=True)
                        if self.x_periodicity:
                            vme.Line2D(volmdlr.Point2D(self.x_periodicity, 0),
                                       volmdlr.Point2D(self.x_periodicity, 1)) \
                                .plot(ax=ax)
                        print('Surface 3D:', self)
                        print('3D primitive in red:', primitive3d)
                        print('Previous 3D primitive:', last_primitive3d)
                        raise ValueError(
                            'Primitives not following each other in contour:',
                            'delta1={}, {}, {} ; '
                            'delta2={}, {}, {}'.format(
                                delta_x1, delta_y1, dist1,
                                delta_x2, delta_y2, dist2))

                if primitives:
                    last_primitive = primitives[-1]
                    last_primitive3d = primitive3d
                    primitives2d.extend(primitives)
            else:
                raise NotImplementedError(
                    'Class {} does not implement {}'.format(
                        self.__class__.__name__,
                        method_name))

        return volmdlr.wires.Contour2D(primitives2d)

    def contour2d_to_3d(self, contour2d):
        primitives3d = []
        for primitive2d in contour2d.primitives:
            method_name = '{}_to_3d'.format(
                primitive2d.__class__.__name__.lower())
            if hasattr(self, method_name):
                try:
                    primitives3d.extend(getattr(self, method_name)(primitive2d))
                except NotImplementedError:
                    print('Error NotImplementedError')
            else:
                raise NotImplementedError(
                    'Class {} does not implement {}'.format(
                        self.__class__.__name__,
                        method_name))

        return volmdlr.wires.Contour3D(primitives3d)

    def linesegment3d_to_2d(self, linesegment3d):
        """
        a line segment on a surface will be in any case a line in 2D?
        """
        return [vme.LineSegment2D(self.point3d_to_2d(linesegment3d.start),
                                  self.point3d_to_2d(linesegment3d.end))]

    def bsplinecurve3d_to_2d(self, bspline_curve3d):
        """
        Is this right?
        """
        control_points = [self.point3d_to_2d(p)
                          for p in bspline_curve3d.control_points]
        return [vme.BSplineCurve2D(
            bspline_curve3d.degree,
            control_points=control_points,
            knot_multiplicities=bspline_curve3d.knot_multiplicities,
            knots=bspline_curve3d.knots,
            weights=bspline_curve3d.weights,
            periodic=bspline_curve3d.periodic)]

    def bsplinecurve2d_to_3d(self, bspline_curve2d):
        """
        Is this right?
        """
        control_points = [self.point2d_to_3d(p)
                          for p in bspline_curve2d.control_points]
        return [vme.BSplineCurve3D(
            bspline_curve2d.degree,
            control_points=control_points,
            knot_multiplicities=bspline_curve2d.knot_multiplicities,
            knots=bspline_curve2d.knots,
            weights=bspline_curve2d.weights,
            periodic=bspline_curve2d.periodic)]

    def normal_from_point2d(self, point2d):

        raise NotImplementedError('NotImplemented')

    def normal_from_point3d(self, point3d):
        """
        evaluates the normal vector of the bspline surface at this point3d.
        """

        return (self.normal_from_point2d(self.point3d_to_2d(point3d)))[1]

    def geodesic_distance_from_points2d(self, point1_2d: volmdlr.Point2D,
                                        point2_2d: volmdlr.Point2D, number_points: int = 50):
        """
        Approximation of geodesic distance via linesegments length sum in 3D
        """
        # points = [point1_2d]
        current_point3d = self.point2d_to_3d(point1_2d)
        distance = 0.
        for i in range(number_points):
            next_point3d = self.point2d_to_3d(point1_2d + (i + 1) / (number_points) * (point2_2d - point1_2d))
            distance += next_point3d.point_distance(current_point3d)
            current_point3d = next_point3d
        return distance

    def geodesic_distance(self, point1_3d: volmdlr.Point3D, point2_3d: volmdlr.Point3D):
        """
        Approximation of geodesic distance between 2 3D points supposed to be on the surface
        """
        point1_2d = self.point3d_to_2d(point1_3d)
        point2_2d = self.point3d_to_2d(point2_3d)
        return self.geodesic_distance_from_points2d(point1_2d, point2_2d)

    def frame_mapping_parameters(self, frame: volmdlr.Frame3D, side: str):
        basis = frame.basis()
        if side == 'new':
            new_origin = frame.new_coordinates(self.frame.origin)
            new_u = basis.new_coordinates(self.frame.u)
            new_v = basis.new_coordinates(self.frame.v)
            new_w = basis.new_coordinates(self.frame.w)
            new_frame = volmdlr.Frame3D(new_origin, new_u, new_v, new_w)
        elif side == 'old':
            new_origin = frame.old_coordinates(self.frame.origin)
            new_u = basis.old_coordinates(self.frame.u)
            new_v = basis.old_coordinates(self.frame.v)
            new_w = basis.old_coordinates(self.frame.w)
            new_frame = volmdlr.Frame3D(new_origin, new_u, new_v, new_w)
        else:
            raise ValueError('side value not valid, please specify'
                             'a correct value: \'old\' or \'new\'')
        return new_frame


class Plane3D(Surface3D):
    face_class = 'PlaneFace3D'

    def __init__(self, frame: volmdlr.Frame3D, name: str = ''):
        """
        :param frame: u and v of frame describe the plane, w is the normal
        """
        self.frame = frame
        self.name = name
        Surface3D.__init__(self, name=name)

    def __hash__(self):
        return hash(self.frame)

    def __eq__(self, other_plane):
        if other_plane.__class__.__name__ != self.__class__.__name__:
            return False
        return self.frame == other_plane.frame
        # return (self.frame.origin == other_plane.frame.origin and
        #         self.frame.w.is_colinear_to(other_plane.frame.w))

    # def to_dict(self, use_pointers: bool = True, memo=None, path: str = '#'):
    #     # improve the object structure ?
    #     dict_ = dc.DessiaObject.base_dict(self)
    #     dict_['frame'] = self.frame.to_dict(use_pointers=use_pointers, memo=memo, path=path + '/frame')
    #     return dict_

    @classmethod
    def from_step(cls, arguments, object_dict):
        frame3d = object_dict[arguments[1]]
        frame3d.normalize()
        frame = volmdlr.Frame3D(frame3d.origin,
                                frame3d.v, frame3d.w, frame3d.u)
        return cls(frame, arguments[0][1:-1])

    def to_step(self, current_id):
        frame = volmdlr.Frame3D(self.frame.origin, self.frame.w, self.frame.u,
                                self.frame.v)
        content, frame_id = frame.to_step(current_id)
        plane_id = frame_id + 1
        content += "#{} = PLANE('{}',#{});\n".format(plane_id, self.name,
                                                     frame_id)
        return content, [plane_id]

    @classmethod
    def from_3_points(cls, point1, point2, point3):
        """
        Point 1 is used as origin of the plane
        """
        vector1 = point2 - point1
        vector2 = point3 - point1

        vector1.normalize()
        vector2.normalize()
        normal = vector1.cross(vector2)
        normal.normalize()
        frame = volmdlr.Frame3D(point1, vector1, normal.cross(vector1), normal)
        return cls(frame)

    @classmethod
    def from_normal(cls, point, normal):
        v1 = normal.deterministic_unit_normal_vector()
        v2 = v1.cross(normal)
        return cls(volmdlr.Frame3D(point, v1, v2, normal))

    @classmethod
    def from_plane_vectors(cls, plane_origin: volmdlr.Point3D,
                           plane_x: volmdlr.Vector3D,
                           plane_y: volmdlr.Vector3D):
        normal = plane_x.cross(plane_y)
        return cls(volmdlr.Frame3D(plane_origin, plane_x, plane_y, normal))

    @classmethod
    def from_points(cls, points):
        if len(points) < 3:
            raise ValueError
        elif len(points) == 3:
            return cls.from_3_points(volmdlr.Point3D(points[0].vector),
                                     volmdlr.Vector3D(points[1].vector),
                                     volmdlr.Vector3D(points[2].vector))
        else:
            points = [p.copy() for p in points]
            indexes_to_del = []
            for i, point in enumerate(points[1:]):
                if point == points[0]:
                    indexes_to_del.append(i)
            for index in indexes_to_del[::-1]:
                del points[index + 1]

            origin = points[0]
            vector1 = points[1] - origin
            vector1.normalize()
            vector2_min = points[2] - origin
            vector2_min.normalize()
            dot_min = abs(vector1.dot(vector2_min))
            for point in points[3:]:
                vector2 = point - origin
                vector2.normalize()
                dot = abs(vector1.dot(vector2))
                if dot < dot_min:
                    vector2_min = vector2
                    dot_min = dot
            return cls.from_3_points(origin, vector1 + origin,
                                     vector2_min + origin)

    def point_on_plane(self, point):
        if math.isclose(self.frame.w.dot(point - self.frame.origin), 0,
                        abs_tol=1e-6):
            return True
        return False

    def point_distance(self, point3d):
        """
        Calculates the distance of a point to plane
        :param point3d: point to verify distance
        :return: a float, point distance to plane
        """
        coefficient_a, coefficient_b, coefficient_c, coefficient_d = self.equation_coefficients()
        return abs(self.frame.w.dot(point3d) + coefficient_d) / math.sqrt(coefficient_a**2 +
                                                                        coefficient_b**2 + coefficient_c**2)

    def line_intersections(self, line):
        u = line.point2 - line.point1
        w = line.point1 - self.frame.origin
        if math.isclose(self.frame.w.dot(u), 0, abs_tol=1e-08):
            return []
        intersection_abscissea = - self.frame.w.dot(w) / self.frame.w.dot(u)
        return [line.point1 + intersection_abscissea * u]

    def linesegment_intersections(self, linesegment: vme.LineSegment3D) \
            -> List[volmdlr.Point3D]:
        u = linesegment.end - linesegment.start
        w = linesegment.start - self.frame.origin
        normaldotu = self.frame.w.dot(u)
        if math.isclose(normaldotu, 0, abs_tol=1e-08):
            return []
        intersection_abscissea = - self.frame.w.dot(w) / normaldotu
        if intersection_abscissea < 0 or intersection_abscissea > 1:
            return []
        return [linesegment.start + intersection_abscissea * u]

    def equation_coefficients(self):
        """
        returns the a,b,c,d coefficient from equation ax+by+cz+d = 0
        """
        a, b, c = self.frame.w
        d = -self.frame.origin.dot(self.frame.w)
        return (a, b, c, d)

    def plane_intersection(self, other_plane):
        line_direction = self.frame.w.cross(other_plane.frame.w)

        if line_direction.norm() < 1e-6:
            return None

        a1, b1, c1, d1 = self.equation_coefficients()
        a2, b2, c2, d2 = other_plane.equation_coefficients()

        if a1 * b2 - a2 * b1 != 0.:
            x0 = (b1 * d2 - b2 * d1) / (a1 * b2 - a2 * b1)
            y0 = (a2 * d1 - a1 * d2) / (a1 * b2 - a2 * b1)
            point1 = volmdlr.Point3D((x0, y0, 0))
        else:
            y0 = (b2 * d2 - c2 * d1) / (b1 * c2 - c1 * b2)
            z0 = (c1 * d1 - b1 * d2) / (b1 * c2 - c1 * b2)
            point1 = volmdlr.Point3D((0, y0, z0))

        # point2 = point1 + line_direction
        # return volmdlr.Line3D(point1, point2)
        return volmdlr.Line3D(point1, point1 + line_direction)

    def is_coincident(self, plane2):
        """
        Verifies if two planes are parallel and coincident
        """
        if self.frame.w.is_colinear_to(plane2.frame.w):
            if plane2.point_on_plane(self.frame.origin):
                return True
        return False

    def rotation(self, center: volmdlr.Point3D, axis: volmdlr.Vector3D, angle: float):
        """
        Plane3D rotation
        :param center: rotation center
        :param axis: rotation axis
        :param angle: angle rotation
        :return: a new rotated Plane3D
        """
        new_frame = self.frame.rotation(center=center, axis=axis, angle=angle)
        return Plane3D(new_frame)

    def rotation_inplace(self, center: volmdlr.Point3D, axis: volmdlr.Vector3D, angle: float):
        """
        Plane3D rotation. Object is updated inplace
        :param center: rotation center
        :param axis: rotation axis
        :param angle: rotation angle
        """
        self.frame.rotation_inplace(center=center, axis=axis, angle=angle)

    def translation(self, offset: volmdlr.Vector3D):
        """
        Plane3D translation
        :param offset: translation vector
        :return: A new translated Plane3D
        """
        new_frame = self.frame.translation(offset)
        return Plane3D(new_frame)

    def translation_inplace(self, offset: volmdlr.Vector3D):
        """
        Plane3D translation. Object is updated inplace
        :param offset: translation vector
        """
        self.frame.translation_inplace(offset)

    def frame_mapping(self, frame: volmdlr.Frame3D, side: str):
        """
        Changes frame_mapping and return a new Frame3D
        side = 'old' or 'new'
        """
        new_frame = self.frame_mapping_parameters(frame, side)
        return Plane3D(new_frame, self.name)

    def frame_mapping_inplace(self, frame: volmdlr.Frame3D, side: str):
        """
        Changes frame_mapping and the object is updated inplace
        side = 'old' or 'new'
        """
        new_frame = self.frame_mapping_parameters(frame, side)
        self.frame.origin = new_frame.origin
        self.frame.u = new_frame.u
        self.frame.v = new_frame.v
        self.frame.w = new_frame.w

    def copy(self, deep=True, memo=None):
        new_frame = self.frame.copy()
        return Plane3D(new_frame, self.name)

    def plot(self, ax=None):
        if ax is None:
            fig = plt.figure()
            ax = fig.add_subplot(111, projection='3d')
        else:
            fig = ax.figure

        self.frame.origin.plot(ax)
        self.frame.u.plot(ax, color='r')
        self.frame.v.plot(ax, color='g')
        return ax

    def babylon_script(self):
        s = 'var myPlane = BABYLON.MeshBuilder.CreatePlane("myPlane", {width: 0.5, height: 0.5, sideOrientation: BABYLON.Mesh.DOUBLESIDE}, scene);\n'
        s += 'myPlane.setPositionWithLocalVector(new BABYLON.Vector3({},{},{}));\n'.format(
            self.origin[0], self.origin[1], self.origin[2])

        s += 'var axis1 = new BABYLON.Vector3({}, {}, {});\n'.format(
            self.vectors[0][0], self.vectors[0][1], self.vectors[0][2])
        s += 'var axis2 = new BABYLON.Vector3({}, {}, {});\n'.format(
            self.vectors[1][0], self.vectors[1][1], self.vectors[1][2])
        s += 'var axis3 = new BABYLON.Vector3({}, {}, {});\n'.format(
            self.normal[0], self.normal[1], self.normal[2])
        s += 'var orientation = BABYLON.Vector3.rotationFromAxis(axis1, axis2, axis3);\n'
        s += 'myPlane.rotation = orientation;\n'

        s += 'var planemat = new BABYLON.StandardMaterial("planemat", scene);\n'
        s += 'planemat.alpha = 0.4;\n'
        s += 'myPlane.material = planemat;\n'

        return s

    def point2d_to_3d(self, point2d):
        return point2d.to_3d(self.frame.origin, self.frame.u, self.frame.v)

    def point3d_to_2d(self, point3d):
        return point3d.to_2d(self.frame.origin, self.frame.u, self.frame.v)

    def contour2d_to_3d(self, contour2d):
        return contour2d.to_3d(self.frame.origin, self.frame.u, self.frame.v)

    def contour3d_to_2d(self, contour3d):
        return contour3d.to_2d(self.frame.origin, self.frame.u, self.frame.v)

    def bsplinecurve3d_to_2d(self, bspline_curve3d):
        control_points = [self.point3d_to_2d(p)
                          for p in bspline_curve3d.control_points]
        return [vme.BSplineCurve2D(
            bspline_curve3d.degree,
            control_points=control_points,
            knot_multiplicities=bspline_curve3d.knot_multiplicities,
            knots=bspline_curve3d.knots,
            weights=bspline_curve3d.weights,
            periodic=bspline_curve3d.periodic)]

    def bsplinecurve2d_to_3d(self, bspline_curve2d):
        control_points = [self.point2d_to_3d(p)
                          for p in bspline_curve2d.control_points]
        return [vme.BSplineCurve3D(
            bspline_curve2d.degree,
            control_points=control_points,
            knot_multiplicities=bspline_curve2d.knot_multiplicities,
            knots=bspline_curve2d.knots,
            weights=bspline_curve2d.weights,
            periodic=bspline_curve2d.periodic)]

    def rectangular_cut(self, x1: float, x2: float,
                        y1: float, y2: float, name: str = ''):

        p1 = volmdlr.Point2D(x1, y1)
        p2 = volmdlr.Point2D(x2, y1)
        p3 = volmdlr.Point2D(x2, y2)
        p4 = volmdlr.Point2D(x1, y2)
        outer_contour = volmdlr.wires.ClosedPolygon2D([p1, p2, p3, p4])
        surface = Surface2D(outer_contour, [])
        return PlaneFace3D(self, surface, name)


PLANE3D_OXY = Plane3D(volmdlr.OXYZ)
PLANE3D_OYZ = Plane3D(volmdlr.OYZX)
PLANE3D_OZX = Plane3D(volmdlr.OZXY)


class CylindricalSurface3D(Surface3D):
    face_class = 'CylindricalFace3D'
    x_periodicity = volmdlr.TWO_PI
    """
    The local plane is defined by (theta, z)
    :param frame: frame.w is axis, frame.u is theta=0 frame.v theta=pi/2
    :param radius: Cylinder's radius
    """

    def __init__(self, frame, radius, name=''):
        self.frame = frame
        self.radius = radius
        self.name = name

    def point2d_to_3d(self, point2d: volmdlr.Point2D):
        p = volmdlr.Point3D(self.radius * math.cos(point2d.x),
                            self.radius * math.sin(point2d.x),
                            point2d.y)
        return self.frame.old_coordinates(p)

    def point3d_to_2d(self, point3d):
        x, y, z = self.frame.new_coordinates(point3d)
        u1 = x / self.radius
        u2 = y / self.radius
        # theta = volmdlr.core.sin_cos_angle(u1, u2)
        theta = math.atan2(u2, u1)
        if u2 < 0:
            theta = theta + volmdlr.TWO_PI
        return volmdlr.Point2D(theta, z)

    def arc3d_to_2d(self, arc3d):
        start = self.point3d_to_2d(arc3d.start)
        end = self.point3d_to_2d(arc3d.end)
        # angle = abs(start.x-end.x)
        # if arc3d.is_trigo:
        # end = start + volmdlr.Point2D(arc3d.angle, 0)
        # else:
        #     end = start + volmdlr.Point2D(-arc3d.angle, 0)
        # interior = self.point3d_to_2d(arc3d.interior)
        # if start.x < interior.x:
        #     end = start + volmdlr.Point2D(arc3d.angle, 0)
        # else:
        #     end = start - volmdlr.Point2D(arc3d.angle, 0)
        return [vme.LineSegment2D(start, end)]

    def linesegment2d_to_3d(self, linesegment2d):
        theta1, z1 = linesegment2d.start
        theta2, z2 = linesegment2d.end
        if math.isclose(theta1, theta2, abs_tol=1e-9):
            return [vme.LineSegment3D(
                self.point2d_to_3d(linesegment2d.start),
                self.point2d_to_3d(linesegment2d.end),
            )]
        elif math.isclose(z1, z2, abs_tol=1e-9):
            if abs(theta1 - theta2) == volmdlr.TWO_PI:
                return [vme.FullArc3D(center=self.frame.origin + z1 * self.frame.w,
                                      start_end=self.point2d_to_3d(linesegment2d.start),
                                      normal=self.frame.w)]
            else:
                interior = self.point2d_to_3d(linesegment2d.point_at_abscissa(linesegment2d.length() * 0.5))
                return [vme.Arc3D(
                    self.point2d_to_3d(linesegment2d.start),
                    self.point2d_to_3d(
                        volmdlr.Point2D(0.5 * (theta1 + theta2), z1)),
                    self.point2d_to_3d(linesegment2d.end),
                )]
        else:
            # TODO: this is a non exact method!
            return [vme.LineSegment3D(self.point2d_to_3d(linesegment2d.start), self.point2d_to_3d(linesegment2d.end))]
            # raise NotImplementedError('Ellipse? delta_theta={} delta_z={}'.format(abs(theta2-theta1), abs(z1-z2)))

    def fullarc3d_to_2d(self, fullarc3d):
        if self.frame.w.is_colinear_to(fullarc3d.normal):
            p1 = self.point3d_to_2d(fullarc3d.start)
            return [vme.LineSegment2D(p1, p1 + volmdlr.TWO_PI * volmdlr.X2D)]
        else:
            print(fullarc3d.normal, self.frame.w)
            raise ValueError('Impossible!')

    def circle3d_to_2d(self, circle3d):
        return []

    def bsplinecurve3d_to_2d(self, bspline_curve3d):
        # TODO: enhance this, this is a non exact method!
        l = bspline_curve3d.length()
        points = [self.point3d_to_2d(bspline_curve3d.point_at_abscissa(i / 10 * l))
                  for i in range(11)]
        return [vme.LineSegment2D(p1, p2)
                for p1, p2 in zip(points[:-1], points[1:])]

    @classmethod
    def from_step(cls, arguments, object_dict):
        frame3d = object_dict[arguments[1]]
        U, W = frame3d.v, -frame3d.u
        U.normalize()
        W.normalize()
        V = W.cross(U)
        frame_direct = volmdlr.Frame3D(frame3d.origin, U, V, W)
        radius = float(arguments[2]) / 1000
        return cls(frame_direct, radius, arguments[0][1:-1])

    def to_step(self, current_id):
        frame = volmdlr.Frame3D(self.frame.origin, self.frame.w, self.frame.u,
                                self.frame.v)
        content, frame_id = frame.to_step(current_id)
        current_id = frame_id + 1
        content += "#{} = CYLINDRICAL_SURFACE('{}',#{},{});\n" \
            .format(current_id, self.name, frame_id,
                    round(1000 * self.radius, 3))
        return content, [current_id]

    def frame_mapping(self, frame: volmdlr.Frame3D, side: str):
        """
        Changes frame_mapping and return a new CylindricalSurface3D
        side = 'old' or 'new'
        """
        new_frame = self.frame_mapping_parameters(frame, side)
        return CylindricalSurface3D(new_frame, self.radius,
                                    name=self.name)

    def frame_mapping_inplace(self, frame: volmdlr.Frame3D, side: str):
        """
        Changes frame_mapping and the object is updated inplace
        side = 'old' or 'new'
        """
        new_frame = self.frame_mapping_parameters(frame, side)
        self.frame = new_frame

    def rectangular_cut(self, theta1: float, theta2: float,
                        z1: float, z2: float, name: str = ''):

        if theta1 == theta2:
            theta2 += volmdlr.TWO_PI

        p1 = volmdlr.Point2D(theta1, z1)
        p2 = volmdlr.Point2D(theta2, z1)
        p3 = volmdlr.Point2D(theta2, z2)
        p4 = volmdlr.Point2D(theta1, z2)
        outer_contour = volmdlr.wires.ClosedPolygon2D([p1, p2, p3, p4])
        surface2d = Surface2D(outer_contour, [])
        return volmdlr.faces.CylindricalFace3D(self, surface2d, name)

    def rotation(self, center: volmdlr.Point3D, axis: volmdlr.Vector3D, angle: float):
        """
        CylindricalFace3D rotation
        :param center: rotation center
        :param axis: rotation axis
        :param angle: angle rotation
        :return: a new rotated Plane3D
        """
        new_frame = self.frame.rotation(center=center, axis=axis,
                                        angle=angle)
        return CylindricalFace3D(new_frame, self.radius)

    def rotation_inplace(self, center: volmdlr.Point3D, axis: volmdlr.Vector3D, angle: float):
        """
        CylindricalFace3D rotation. Object is updated inplace
        :param center: rotation center
        :param axis: rotation axis
        :param angle: rotation angle
        """
        self.frame.rotation_inplace(center, axis, angle)

    def translation(self, offset: volmdlr.Vector3D):
        """
        CylindricalFace3D translation
        :param offset: translation vector
        :return: A new translated CylindricalFace3D
        """
        return CylindricalFace3D(self.frame.translation(offset), self.radius)

    def translation_inplace(self, offset: volmdlr.Vector3D):
        """
        CylindricalFace3D translation. Object is updated inplace
        :param offset: translation vector
        """
        self.frame.translation_inplace(offset)

    def grid3d(self, grid2d: volmdlr.grid.Grid2D):
        '''
        generate 3d grid points of a Cylindrical surface, based on a Grid2D
        '''

        points_2d = grid2d.points
        points_3d = [self.point2d_to_3d(point2d) for point2d in points_2d]

        return points_3d

    def line_intersections(self, line: vme.Line3D):
        line_2d = line.to_2d(self.frame.origin, self.frame.u, self.frame.v)
        origin2d = self.frame.origin.to_2d(self.frame.origin, self.frame.u, self.frame.v)
        distance_line2d_to_origin = line_2d.point_distance(origin2d)
        if distance_line2d_to_origin > self.radius:
            return []
        a_prime = line_2d.point1
        b_prime = line_2d.point2
        a_prime_minus_b_prime = a_prime - b_prime
        t_param = a_prime.dot(a_prime_minus_b_prime) / a_prime_minus_b_prime.dot(a_prime_minus_b_prime)
        k_param = math.sqrt(
            (self.radius ** 2 - distance_line2d_to_origin ** 2) / a_prime_minus_b_prime.dot(a_prime_minus_b_prime))
        intersection1 = line.point1 + (t_param + k_param) * (line.direction_vector())
        intersection2 = line.point1 + (t_param - k_param) * (line.direction_vector())
        return [intersection1, intersection2]

<<<<<<< HEAD
    def perpendicular_plane_intersection(self, plane3d):
        """
        Cylinder plane intersections when plane's normal is perpendicular with the cylinder axis
        :param plane3d: intersecting plane
        :return: list of intersecting curves
        """
        origin2d = self.frame.origin.to_2d(self.frame.origin, self.frame.u, self.frame.v)
        distance_plane_cylinder_axis = plane3d.point_distance(self.frame.origin)
        if distance_plane_cylinder_axis > self.radius:
            return []
        cylinder_circle2d = volmdlr.wires.Circle2D(origin2d, self.radius)
        if math.isclose(self.frame.w.dot(plane3d.frame.u), 0, abs_tol=1e-6):
            line = volmdlr.edges.Line3D(plane3d.frame.origin, plane3d.frame.origin + plane3d.frame.u)
        else:
            line = volmdlr.edges.Line3D(plane3d.frame.origin, plane3d.frame.origin + plane3d.frame.v)
        line2d = line.to_2d(self.frame.origin, self.frame.u, self.frame.v)
        circle_line_intersections = cylinder_circle2d.line_intersections(line2d)
        lines = []
        for intersection in circle_line_intersections:
            intersections3d = self.point2d_to_3d(intersection)
            lines.append(volmdlr.edges.Line3D(intersections3d, intersections3d + self.frame.w))
        return lines

    def parallel_plane_intersection(self, plane3d):
        """
        Cylinder plane intersections when plane's normal is parallel with the cylinder axis
        :param plane3d: intersecting plane
        :return: list of intersecting curves
        """
        center2d = volmdlr.Point2D(self.frame.origin.x, self.frame.origin.y)
        center3d_plane = plane3d.point2d_to_3d(center2d)
        circle3d = volmdlr.wires.Circle3D(volmdlr.Frame3D(center3d_plane, plane3d.frame.u,
                                                          plane3d.frame.v, plane3d.frame.w), self.radius)
        return [circle3d]

    def concurent_plane_intersection(self, plane3d):
        """
        Cylinder plane intersections when plane's normal is concurent with the cylinder axis, but not orthogonal
        :param plane3d: intersecting plane
        :return: list of intersecting curves
        """
        #Ellipse vector equation : < rcos(t), rsin(t), -(1 / c)*(d + arcos(t) + brsint(t)); d = - (ax_0 + by_0 + cz_0)
        center2d = volmdlr.Point2D(self.frame.origin.x, self.frame.origin.y)
        center3d_plane = plane3d.point2d_to_3d(center2d)
        plane_coefficient_a, plane_coefficient_b, plane_coefficient_c, plane_coefficient_d =\
            plane3d.equation_coefficients()
        ellipse_0 = volmdlr.Point3D(
            self.radius * math.cos(0),
            self.radius * math.sin(0),
            - (1 / plane_coefficient_c)*(plane_coefficient_d + plane_coefficient_a * self.radius * math.cos(0) +
                                         plane_coefficient_b * self.radius * math.sin(0)))
        ellipse_pi_by_4 = volmdlr.Point3D(
            self.radius * math.cos(math.pi/2),
            self.radius * math.sin(math.pi/2),
            - (1 / plane_coefficient_c)*(plane_coefficient_d + plane_coefficient_a * self.radius * math.cos(math.pi/2)
                                         + plane_coefficient_b * self.radius * math.sin(math.pi/2)))
        axis_1 = center3d_plane.point_distance(ellipse_0)
        axis_2 = center3d_plane.point_distance(ellipse_pi_by_4)
        if axis_1 > axis_2:
            major_axis = axis_1
            minor_axis = axis_2
            major_dir = ellipse_0 - center3d_plane
        else:
            major_axis = axis_2
            minor_axis = axis_1
            major_dir = ellipse_pi_by_4 - center3d_plane
        ellipse = volmdlr.wires.Ellipse3D(major_axis, minor_axis, center3d_plane, plane3d.frame.w, major_dir)
        return [ellipse]

    def plane_intersection(self, plane3d):
        """
        Cylinder intersections with a plane
        :param plane3d: intersecting plane
        :return: list of intersecting curves
        """
        if abs(plane3d.frame.w.dot(self.frame.w)) == 0:
            return self.perpendicular_plane_intersection(plane3d)
        elif math.isclose(plane3d.frame.w.dot(self.frame.w), 1, abs_tol=1e-6):
            return self.parallel_plane_intersection(plane3d)
        return self.concurent_plane_intersection(plane3d)
=======
    def linesegment_intersections(self, linesegment: vme.LineSegment3D):
        line = linesegment.to_line()
        line_intersections = self.line_intersections(line)
        linesegment_intersections = [inters for inters in line_intersections if linesegment.point_belongs(inters)]
        # for inters in line_intersections:
        #     if linesegment.point_belongs(inters):
        #
        # linesegment_2d = linesegment.to_2d(self.frame.origin, self.frame.u, self.frame.v)
        # origin2d = self.frame.origin.to_2d(self.frame.origin, self.frame.u, self.frame.v)
        # distance_lineseg2d_to_origin = linesegment_2d.point_distance(origin2d)
        # if distance_lineseg2d_to_origin > self.radius:
        #     return []
        # a_prime = linesegment_2d.start
        # b_prime = linesegment_2d.end
        # a_prime_minus_b_prime = a_prime - b_prime
        # t_param = a_prime.dot(a_prime_minus_b_prime) / a_prime_minus_b_prime.dot(a_prime_minus_b_prime)
        # k_param = math.sqrt(
        #     (self.radius ** 2 - distance_lineseg2d_to_origin ** 2) / a_prime_minus_b_prime.dot(a_prime_minus_b_prime))
        # intersection1 = linesegment.start + (t_param + k_param) * (linesegment.direction_vector())
        # intersection2 = linesegment.start + (t_param - k_param) * (linesegment.direction_vector())
        return linesegment_intersections
>>>>>>> e43043f3


class ToroidalSurface3D(Surface3D):
    face_class = 'ToroidalFace3D'
    x_periodicity = volmdlr.TWO_PI
    y_periodicity = volmdlr.TWO_PI
    """
    The local plane is defined by (theta, phi)
    theta is the angle around the big (R) circle and phi around the small(r)

    :param frame: Tore's frame: origin is the center, u is pointing at
                    theta=0
    :param R: Tore's radius
    :param r: Circle to revolute radius
    Definitions of R and r according to https://en.wikipedia.org/wiki/Torus
    """

    def __init__(self, frame: volmdlr.Frame3D,
                 R: float, r: float, name: str = ''):
        self.frame = frame
        self.R = R
        self.r = r
        self.name = name

    @property
    def bounding_box(self):
        if not self._bbox:
            self._bbox = self.get_bounding_box()
        return self._bbox

    def _bounding_box(self):
        d = self.R + self.r
        p1 = self.frame.origin + self.frame.u * d + self.frame.v * d + self.frame.w * self.r
        p2 = self.frame.origin + self.frame.u * d + self.frame.v * d - self.frame.w * self.r
        p3 = self.frame.origin + self.frame.u * d - self.frame.v * d + self.frame.w * self.r
        p4 = self.frame.origin + self.frame.u * d - self.frame.v * d - self.frame.w * self.r
        p5 = self.frame.origin - self.frame.u * d + self.frame.v * d + self.frame.w * self.r
        p6 = self.frame.origin - self.frame.u * d + self.frame.v * d - self.frame.w * self.r
        p7 = self.frame.origin - self.frame.u * d - self.frame.v * d + self.frame.w * self.r
        p8 = self.frame.origin - self.frame.u * d - self.frame.v * d - self.frame.w * self.r

        return volmdlr.core.BoundingBox.from_points(
            [p1, p2, p3, p4, p5, p6, p7, p8])

    def point2d_to_3d(self, point2d: volmdlr.Point2D):
        theta, phi = point2d
        x = (self.R + self.r * math.cos(phi)) * math.cos(theta)
        y = (self.R + self.r * math.cos(phi)) * math.sin(theta)
        z = self.r * math.sin(phi)
        return self.frame.old_coordinates(volmdlr.Point3D(x, y, z))

    def point3d_to_2d(self, point3d):
        # points_2D = []
        x, y, z = self.frame.new_coordinates(point3d)
        if z < -self.r:
            z = -self.r
        elif z > self.r:
            z = self.r

        zr = z / self.r
        phi = math.asin(zr)

        u = self.R + math.sqrt((self.r ** 2) - (z ** 2))
        u1, u2 = round(x / u, 5), round(y / u, 5)
        theta = volmdlr.core.sin_cos_angle(u1, u2)

        return volmdlr.Point2D(theta, phi)

    @classmethod
    def from_step(cls, arguments, object_dict):
        frame3d = object_dict[arguments[1]]
        U, W = frame3d.v, -frame3d.u
        U.normalize()
        W.normalize()
        V = W.cross(U)
        frame_direct = volmdlr.Frame3D(frame3d.origin, U, V, W)
        rcenter = float(arguments[2]) / 1000
        rcircle = float(arguments[3]) / 1000
        return cls(frame_direct, rcenter, rcircle, arguments[0][1:-1])

    def to_step(self, current_id):
        frame = volmdlr.Frame3D(self.frame.origin, self.frame.w, self.frame.u,
                                self.frame.v)
        content, frame_id = frame.to_step(current_id)
        current_id = frame_id + 1
        content += "#{} = TOROIDAL_SURFACE('{}',#{},{},{});\n" \
            .format(current_id, self.name, frame_id,
                    round(1000 * self.R, 3),
                    round(1000 * self.r, 3))
        return content, [current_id]

    def frame_mapping(self, frame: volmdlr.Frame3D, side: str):
        """
        Changes frame_mapping and return a new ToroidalSurface3D
        side = 'old' or 'new'
        """
        new_frame = self.frame_mapping_parameters(frame, side)
        return ToroidalSurface3D(new_frame, self.R, self.r, name=self.name)

    def frame_mapping_inplace(self, frame: volmdlr.Frame3D, side: str):
        """
        Changes frame_mapping and the object is updated inplace
        side = 'old' or 'new'
        """
        new_frame = self.frame_mapping_parameters(frame, side)
        self.frame = new_frame

    def rectangular_cut(self, theta1, theta2, phi1, phi2, name=''):
        if phi1 == phi2:
            phi2 += volmdlr.TWO_PI
        elif phi2 < phi1:
            phi2 += volmdlr.TWO_PI
        if theta1 == theta2:
            theta2 += volmdlr.TWO_PI
        elif theta2 < theta1:
            theta2 += volmdlr.TWO_PI

        p1 = volmdlr.Point2D(theta1, phi1)
        p2 = volmdlr.Point2D(theta2, phi1)
        p3 = volmdlr.Point2D(theta2, phi2)
        p4 = volmdlr.Point2D(theta1, phi2)
        outer_contour = volmdlr.wires.ClosedPolygon2D([p1, p2, p3, p4])
        return ToroidalFace3D(self,
                              Surface2D(outer_contour, []),
                              name)

    def linesegment2d_to_3d(self, linesegment2d):
        theta1, phi1 = linesegment2d.start
        theta2, phi2 = linesegment2d.end
        if theta1 == theta2:
            if math.isclose(phi1 - phi2, volmdlr.TWO_PI, abs_tol=1e-9):
                u = self.frame.u.rotation(self.frame.origin, self.frame.w,
                                          angle=theta1)
                v = self.frame.u.rotation(self.frame.origin, self.frame.w,
                                          angle=theta1)
                center = self.frame.origin + self.R * u
                return [vme.FullArc3D(center=center,
                                      start_end=center + self.r * u,
                                      normal=v)]
            else:
                return [vme.Arc3D(
                    self.point2d_to_3d(linesegment2d.start),
                    self.point2d_to_3d(volmdlr.Point2D(theta1, 0.5 * (phi1 + phi2))),
                    self.point2d_to_3d(linesegment2d.end),
                )]
        elif math.isclose(phi1, phi2, abs_tol=1e-9):
            if abs(theta1 - theta2) == volmdlr.TWO_PI:
                center = self.frame.origin + self.r * math.sin(phi1) * self.frame.w
                start_end = center + self.frame.u * (self.r + self.R)
                return [vme.FullArc3D(center=center,
                                      start_end=start_end,
                                      normal=self.frame.w)]
            else:
                return [vme.Arc3D(
                    self.point2d_to_3d(linesegment2d.start),
                    self.point2d_to_3d(volmdlr.Point2D(0.5 * (theta1 + theta2), phi1)),
                    self.point2d_to_3d(linesegment2d.end),
                )]
        else:
            raise NotImplementedError('Ellipse?')

    def fullarc3d_to_2d(self, fullarc3d):
        if self.frame.w.is_colinear_to(fullarc3d.normal):
            p1 = self.point3d_to_2d(fullarc3d.start)
            return [vme.LineSegment2D(p1, p1 + volmdlr.TWO_PI * volmdlr.X2D)]
        elif fullarc3d.normal.dot(self.frame.w):
            p1 = self.point3d_to_2d(fullarc3d.start)
            return [vme.LineSegment2D(p1, p1 + volmdlr.TWO_PI * volmdlr.Y2D)]
        else:
            raise ValueError('Impossible!')

    def circle3d_to_2d(self, circle3d):
        return []

    def triangulation(self):
        face = self.rectangular_cut(0, volmdlr.TWO_PI, 0, volmdlr.TWO_PI)
        return face.triangulation()

    def translation(self, offset: volmdlr.Vector3D):
        """
        ToroidalSurface3D translation
        :param offset: translation vector
        :return: A new translated ToroidalSurface3D
        """
        return ToroidalSurface3D(self.frame.translation(
            offset), self.R, self.r)

    def translation_inplace(self, offset: volmdlr.Vector3D):
        """
        ToroidalSurface3D translation. Object is updated inplace
        :param offset: translation vector
        """
        self.frame.translation_inplace(offset)

    def rotation(self, center: volmdlr.Point3D, axis: volmdlr.Vector3D, angle: float):
        """
        ToroidalSurface3D rotation
        :param center: rotation center
        :param axis: rotation axis
        :param angle: angle rotation
        :return: a new rotated ToroidalSurface3D
        """
        new_frame = self.frame.rotation(center=center, axis=axis,
                                        angle=angle)
        return self.__class__(new_frame, self.R, self.r)

    def rotation_inplace(self, center: volmdlr.Point3D, axis: volmdlr.Vector3D, angle: float):
        """
        ToroidalSurface3D rotation. Object is updated inplace
        :param center: rotation center
        :param axis: rotation axis
        :param angle: rotation angle
        """
        self.frame.rotation_inplace(center, axis, angle)


class ConicalSurface3D(Surface3D):
    face_class = 'ConicalFace3D'
    x_periodicity = volmdlr.TWO_PI
    """
    The local plane is defined by (theta, z)
    :param frame: Cone's frame to position it: frame.w is axis of cone
                    frame.origin is at the angle of the cone
    :param semi_angle: Cone's semi-angle
    """

    def __init__(self, frame: volmdlr.Frame3D, semi_angle: float,
                 name: str = ''):
        self.frame = frame
        self.semi_angle = semi_angle
        self.name = name

    @classmethod
    def from_step(cls, arguments, object_dict):
        frame3d = object_dict[arguments[1]]
        U, W = frame3d.v, frame3d.u
        U.normalize()
        W.normalize()
        V = W.cross(U)
        radius = float(arguments[2]) / 1000
        semi_angle = float(arguments[3])
        origin = frame3d.origin - radius / math.tan(semi_angle) * W
        frame_direct = volmdlr.Frame3D(origin, U, V, W)
        return cls(frame_direct, semi_angle, arguments[0][1:-1])

    def to_step(self, current_id):
        frame = volmdlr.Frame3D(self.frame.origin, self.frame.w, self.frame.u,
                                self.frame.v)
        content, frame_id = frame.to_step(current_id)
        current_id = frame_id + 1
        content += "#{} = CONICAL_SURFACE('{}',#{},{},{});\n" \
            .format(current_id, self.name, frame_id,
                    0.,
                    round(self.semi_angle, 3))
        return content, [current_id]

    def frame_mapping(self, frame: volmdlr.Frame3D, side: str):
        """
        Changes frame_mapping and return a new ConicalSurface3D
        side = 'old' or 'new'
        """
        new_frame = self.frame_mapping_parameters(frame, side)
        return ConicalSurface3D(new_frame, self.semi_angle, name=self.name)

    def frame_mapping_inplace(self, frame: volmdlr.Frame3D, side: str):
        """
        Changes frame_mapping and the object is updated inplace
        side = 'old' or 'new'
        """
        new_frame = self.frame_mapping_parameters(frame, side)
        self.frame = new_frame

    def point2d_to_3d(self, point2d: volmdlr.Point2D):
        theta, z = point2d
        r = math.tan(self.semi_angle) * z
        new_point = volmdlr.Point3D(r * math.cos(theta),
                                    r * math.sin(theta),
                                    z)
        return self.frame.old_coordinates(new_point)

    # def point3d_to_2d(self, point3d: volmdlr.Point3D):
    #     z = self.frame.w.dot(point3d)
    #     x, y = point3d.plane_projection2d(self.frame.origin, self.frame.u,
    #                                       self.frame.v)
    #     theta = math.atan2(y, x)
    #     return volmdlr.Point2D(theta, z+0.003)

    def point3d_to_2d(self, point3d: volmdlr.Point3D):
        x, y, z = self.frame.new_coordinates(point3d)
        # x, y = point3d.plane_projection2d(self.frame.origin, self.frame.u,
        #                                   self.frame.v)
        theta = math.atan2(y, x)
        return volmdlr.Point2D(theta, z)

    def rectangular_cut(self, theta1: float, theta2: float,
                        z1: float, z2: float, name: str = ''):
        # theta1 = angle_principal_measure(theta1)
        # theta2 = angle_principal_measure(theta2)
        if theta1 == theta2:
            theta2 += volmdlr.TWO_PI

        p1 = volmdlr.Point2D(theta1, z1)
        p2 = volmdlr.Point2D(theta2, z1)
        p3 = volmdlr.Point2D(theta2, z2)
        p4 = volmdlr.Point2D(theta1, z2)
        outer_contour = volmdlr.wires.ClosedPolygon2D([p1, p2, p3, p4])
        return ConicalFace3D(self, Surface2D(outer_contour, []), name)

    def fullarc3d_to_2d(self, fullarc3d):
        if self.frame.w.is_colinear_to(fullarc3d.normal):
            p1 = self.point3d_to_2d(fullarc3d.start)
            return [vme.LineSegment2D(p1, p1 + volmdlr.TWO_PI * volmdlr.X2D)]
        else:
            raise ValueError('Impossible!')

    def circle3d_to_2d(self, circle3d):
        return []

    def linesegment2d_to_3d(self, linesegment2d):
        theta1, z1 = linesegment2d.start
        theta2, z2 = linesegment2d.end
        if math.isclose(z1, z2, abs_tol=1e-9) and math.isclose(z1, 0.,
                                                               abs_tol=1e-9):
            return []
        elif math.isclose(abs(theta1 - theta2) % volmdlr.TWO_PI, 0., abs_tol=1e-9):
            return [vme.LineSegment3D(
                self.point2d_to_3d(linesegment2d.start),
                self.point2d_to_3d(linesegment2d.end),
            )]
        elif math.isclose(z1, z2, abs_tol=1e-9):

            if abs(theta1 - theta2) % volmdlr.TWO_PI == 0.:
                return [vme.FullArc3D(center=self.frame.origin + z1 * self.frame.w,
                                      start_end=self.point2d_to_3d(linesegment2d.start),
                                      normal=self.frame.w)]
            else:
                return [vme.Arc3D(
                    self.point2d_to_3d(linesegment2d.start),
                    self.point2d_to_3d(
                        volmdlr.Point2D(0.5 * (theta1 + theta2), z1)),
                    self.point2d_to_3d(linesegment2d.end))
                ]
        else:
            raise NotImplementedError('Ellipse?')

    def translation(self, offset: volmdlr.Vector3D):
        """
        ConicalSurface3D translation
        :param offset: translation vector
        :return: A new translated ConicalSurface3D
        """
        return self.__class__(self.frame.translation(offset),
                              self.semi_angle)

    def translation_inplace(self, offset: volmdlr.Vector3D):
        """
        ConicalSurface3D translation. Object is updated inplace
        :param offset: translation vector
        """
        self.frame.translation_inplace(offset)

    def rotation(self, center: volmdlr.Point3D,
                 axis: volmdlr.Vector3D, angle: float):
        """
        ConicalSurface3D rotation
        :param center: rotation center
        :param axis: rotation axis
        :param angle: angle rotation
        :return: a new rotated ConicalSurface3D
        """
        new_frame = self.frame.rotation(center=center, axis=axis, angle=angle)
        return self.__class__(new_frame, self.semi_angle)

    def rotation_inplace(self, center: volmdlr.Point3D,
                         axis: volmdlr.Vector3D, angle: float):
        """
        ConicalSurface3D rotation. Object is updated inplace
        :param center: rotation center
        :param axis: rotation axis
        :param angle: rotation angle
        """
        self.frame.rotation_inplace(center, axis, angle)


class SphericalSurface3D(Surface3D):
    face_class = 'SphericalFace3D'
    """
    :param frame: Sphere's frame to position it
    :type frame: volmdlr.Frame3D
    :param radius: Sphere's radius
    :type radius: float
    """

    def __init__(self, frame, radius, name=''):
        self.frame = frame
        self.radius = radius
        self.name = name
        # V = frame.v
        # V.normalize()
        # W = frame.w
        # W.normalize()
        # self.plane = Plane3D(frame.origin, V, W)

    def _bounding_box(self):
        points = [self.frame.origin + volmdlr.Point3D(-self.radius,
                                                      -self.radius,
                                                      -self.radius),
                  self.frame.origin + volmdlr.Point3D(self.radius,
                                                      self.radius,
                                                      self.radius),

                  ]
        return volmdlr.core.BoundingBox.from_points(points)

    @classmethod
    def from_step(cls, arguments, object_dict):
        frame3d = object_dict[arguments[1]]
        U, W = frame3d.v, frame3d.u
        U.normalize()
        W.normalize()
        V = W.cross(U)
        frame_direct = volmdlr.Frame3D(frame3d.origin, U, V, W)
        radius = float(arguments[2]) / 1000
        return cls(frame_direct, radius, arguments[0][1:-1])

    def point2d_to_3d(self, point2d):
        # source mathcurve.com/surfaces/sphere
        # -pi<theta<pi, -pi/2<phi<pi/2
        theta, phi = point2d
        x = self.radius * math.cos(phi) * math.cos(theta)
        y = self.radius * math.cos(phi) * math.sin(theta)
        z = self.radius * math.sin(phi)
        return self.frame.old_coordinates(volmdlr.Point3D(x, y, z))

    def point3d_to_2d(self, point3d):
        x, y, z = point3d
        if z < -self.radius:
            z = -self.radius
        elif z > self.radius:
            z = self.radius

        zr = z / self.radius
        phi = math.asin(zr)

        u = math.sqrt((self.radius ** 2) - (z ** 2))
        if u == 0:
            u1, u2 = x, y
        else:
            u1, u2 = round(x / u, 5), round(y / u, 5)
        theta = volmdlr.sin_cos_angle(u1, u2)
        return volmdlr.Point2D(theta, phi)

    def linesegment2d_to_3d(self, linesegment2d):
        start = self.point2d_to_3d(linesegment2d.start)
        interior = self.point2d_to_3d(0.5 * (linesegment2d.start + linesegment2d.end))
        end = self.point2d_to_3d(linesegment2d.end)
        if start == end:
            u = start - self.frame.origin
            u.normalize()
            v = interior - self.frame.origin
            v.normalize()
            normal = u.cross(v)
            return [vme.FullArc3D(self.frame.origin, start, normal)]
        return [vme.Arc3D(start, interior, end)]

    def plot(self, ax=None, color='grey', alpha=0.5):
        # points = []
        for i in range(20):
            theta = i / 20. * volmdlr.TWO_PI
            t_points = []
            for j in range(20):
                phi = j / 20. * volmdlr.TWO_PI
                t_points.append(self.point2d_to_3d(volmdlr.Point2D(theta, phi)))
            ax = volmdlr.wires.ClosedPolygon3D(t_points).plot(ax=ax, color=color, alpha=alpha)

        return ax

    def rectangular_cut(self, theta1, theta2, phi1, phi2, name=''):
        if phi1 == phi2:
            phi2 += volmdlr.TWO_PI
        elif phi2 < phi1:
            phi2 += volmdlr.TWO_PI
        if theta1 == theta2:
            theta2 += volmdlr.TWO_PI
        elif theta2 < theta1:
            theta2 += volmdlr.TWO_PI

        p1 = volmdlr.Point2D(theta1, phi1)
        p2 = volmdlr.Point2D(theta2, phi1)
        p3 = volmdlr.Point2D(theta2, phi2)
        p4 = volmdlr.Point2D(theta1, phi2)
        outer_contour = volmdlr.wires.ClosedPolygon2D([p1, p2, p3, p4])
        return SphericalFace3D(self,
                               Surface2D(outer_contour, []),
                               name=name)


class RuledSurface3D(Surface3D):
    face_class = 'RuledFace3D'
    """
    :param frame: frame.w is axis, frame.u is theta=0 frame.v theta=pi/2
    :type frame: volmdlr.Frame3D
    :param radius: Cylinder's radius
    :type radius: float
    """

    def __init__(self,
                 wire1: volmdlr.wires.Wire3D,
                 wire2: volmdlr.wires.Wire3D,
                 name: str = ''):
        self.wire1 = wire1
        self.wire2 = wire2
        self.length1 = wire1.length()
        self.length2 = wire2.length()
        self.name = name

    def point2d_to_3d(self, point2d: volmdlr.Point2D):
        x, y = point2d
        point1 = self.wire1.point_at_abscissa(x * self.length1)
        point2 = self.wire2.point_at_abscissa(x * self.length2)
        joining_line = vme.LineSegment3D(point1, point2)
        point = joining_line.point_at_abscissa(y * joining_line.length())
        return point

    def point3d_to_2d(self, point3d):
        raise NotImplementedError

    def rectangular_cut(self, x1: float, x2: float,
                        y1: float, y2: float, name: str = ''):
        p1 = volmdlr.Point2D(x1, y1)
        p2 = volmdlr.Point2D(x2, y1)
        p3 = volmdlr.Point2D(x2, y2)
        p4 = volmdlr.Point2D(x1, y2)
        outer_contour = volmdlr.wires.ClosedPolygon2D([p1, p2, p3, p4])
        surface2d = Surface2D(outer_contour, [])
        return volmdlr.faces.RuledFace3D(self, surface2d, name)


class BSplineSurface3D(Surface3D):
    face_class = 'BSplineFace3D'
    _non_serializable_attributes = ['surface']

    def __init__(self, degree_u, degree_v, control_points, nb_u, nb_v,
                 u_multiplicities, v_multiplicities, u_knots, v_knots,
                 weights=None, name=''):
        self.control_points = control_points
        self.degree_u = degree_u
        self.degree_v = degree_v
        self.nb_u = nb_u
        self.nb_v = nb_v

        u_knots = vme.standardize_knot_vector(u_knots)
        v_knots = vme.standardize_knot_vector(v_knots)
        self.u_knots = u_knots
        self.v_knots = v_knots
        self.u_multiplicities = u_multiplicities
        self.v_multiplicities = v_multiplicities
        self.weights = weights

        self.control_points_table = []
        points_row = []
        i = 1
        for pt in control_points:
            points_row.append(pt)
            if i == nb_v:
                self.control_points_table.append(points_row)
                points_row = []
                i = 1
            else:
                i += 1
        surface = BSpline.Surface()
        surface.degree_u = degree_u
        surface.degree_v = degree_v
        if weights is None:
            P = [(control_points[i][0], control_points[i][1],
                  control_points[i][2]) for i in range(len(control_points))]
            surface.set_ctrlpts(P, nb_u, nb_v)
        else:
            Pw = [(control_points[i][0] * weights[i],
                   control_points[i][1] * weights[i],
                   control_points[i][2] * weights[i],
                   weights[i]) for i in range(len(control_points))]
            surface.set_ctrlpts(Pw, nb_u, nb_v)
        knot_vector_u = []
        for i, u_knot in enumerate(u_knots):
            knot_vector_u.extend([u_knot] * u_multiplicities[i])
        knot_vector_v = []
        for i, v_knot in enumerate(v_knots):
            knot_vector_v.extend([v_knot] * v_multiplicities[i])
        surface.knotvector_u = knot_vector_u
        surface.knotvector_v = knot_vector_v
        surface.delta = 0.05
        # surface_points = surface.evalpts

        self.surface = surface
        # self.points = [volmdlr.Point3D(*p) for p in surface_points]
        Surface3D.__init__(self, name=name)

        # Hidden Attributes
        self._displacements = None
        self._grids2d = None
        self._grids2d_deformed = None

    @property
    def x_periodicity(self):
        p3d_x1 = self.point2d_to_3d(volmdlr.Point2D(1., 0.5))
        p2d_x0 = self.point3d_to_2d(p3d_x1, 0., 0.5)
        if self.point2d_to_3d(p2d_x0) == p3d_x1 and \
                not math.isclose(p2d_x0.x, 1, abs_tol=1e-3):
            return 1 - p2d_x0.x
        else:
            return None

    @property
    def y_periodicity(self):
        p3d_y1 = self.point2d_to_3d(volmdlr.Point2D(0.5, 1))
        p2d_y0 = self.point3d_to_2d(p3d_y1, 0., 0.5)
        if self.point2d_to_3d(p2d_y0) == p3d_y1 and \
                not math.isclose(p2d_y0.y, 1, abs_tol=1e-3):
            return 1 - p2d_y0.y
        else:
            return None

    def control_points_matrix(self, coordinates):
        '''
        define control points like a matrix, for each coordinate: x:0, y:1, z:2
        '''

        P = npy.empty((self.nb_u, self.nb_v))
        for i in range(0, self.nb_u):
            for j in range(0, self.nb_v):
                P[i][j] = self.control_points_table[i][j][coordinates]
        return P

    # Knots_vector
    def knots_vector_u(self):
        '''
        compute the global knot vector (u direction) based on knot elements and multiplicities
        '''

        knots = self.u_knots
        multiplicities = self.u_multiplicities

        knots_vec = []
        for i in range(0, len(knots)):
            for j in range(0, multiplicities[i]):
                knots_vec.append(knots[i])
        return knots_vec

    def knots_vector_v(self):
        '''
        compute the global knot vector (v direction) based on knot elements and multiplicities
        '''

        knots = self.v_knots
        multiplicities = self.v_multiplicities

        knots_vec = []
        for i in range(0, len(knots)):
            for j in range(0, multiplicities[i]):
                knots_vec.append(knots[i])
        return knots_vec

    def basis_functions_u(self, u, k, i):
        '''
        compute basis functions Bi in u direction for u=u and degree=k
        '''

        # k = self.degree_u
        t = self.knots_vector_u()

        if k == 0:
            return 1.0 if t[i] <= u < t[i + 1] else 0.0
        if t[i + k] == t[i]:
            c1 = 0.0
        else:
            c1 = (u - t[i]) / (t[i + k] - t[i]) * self.basis_functions_u(u, k - 1, i)
        if t[i + k + 1] == t[i + 1]:
            c2 = 0.0
        else:
            c2 = (t[i + k + 1] - u) / (t[i + k + 1] - t[i + 1]) * self.basis_functions_u(u, k - 1, i + 1)
        return c1 + c2

    def basis_functions_v(self, v, k, i):
        '''
        compute basis functions Bi in v direction for v=v and degree=k
        '''

        # k = self.degree_u
        t = self.knots_vector_v()

        if k == 0:
            return 1.0 if t[i] <= v < t[i + 1] else 0.0
        if t[i + k] == t[i]:
            c1 = 0.0
        else:
            c1 = (v - t[i]) / (t[i + k] - t[i]) * self.basis_functions_v(v, k - 1, i)
        if t[i + k + 1] == t[i + 1]:
            c2 = 0.0
        else:
            c2 = (t[i + k + 1] - v) / (t[i + k + 1] - t[i + 1]) * self.basis_functions_v(v, k - 1, i + 1)
        return c1 + c2

    def blending_vector_u(self, u):
        '''
        compute a vector of basis_functions in u direction for u=u
        '''

        blending_vect = npy.empty((1, self.nb_u))
        for j in range(0, self.nb_u):
            blending_vect[0][j] = self.basis_functions_u(u, self.degree_u, j)

        return blending_vect

    def blending_vector_v(self, v):
        '''
        compute a vector of basis_functions in v direction for v=v
        '''

        blending_vect = npy.empty((1, self.nb_v))
        for j in range(0, self.nb_v):
            blending_vect[0][j] = self.basis_functions_v(v, self.degree_v, j)

        return blending_vect

    def blending_matrix_u(self, u):
        '''
        compute a matrix of basis_functions in u direction for a vector u like [0,1]
        '''

        blending_mat = npy.empty((len(u), self.nb_u))
        for i in range(0, len(u)):
            for j in range(0, self.nb_u):
                blending_mat[i][j] = self.basis_functions_u(u[i], self.degree_u, j)
        return blending_mat

    def blending_matrix_v(self, v):
        '''
        compute a matrix of basis_functions in v direction for a vector v like [0,1]
        '''

        blending_mat = npy.empty((len(v), self.nb_v))
        for i in range(0, len(v)):
            for j in range(0, self.nb_v):
                blending_mat[i][j] = self.basis_functions_v(v[i], self.degree_v, j)
        return blending_mat

    def point2d_to_3d(self, point2d: volmdlr.Point2D):
        x, y = point2d
        if x < 0:
            x = 0.
        elif 1 < x:
            x = 1
        if y < 0:
            y = 0
        elif y > 1:
            y = 1

        return volmdlr.Point3D(*self.surface.evaluate_single((x, y)))

    def point3d_to_2d(self, point3d: volmdlr.Point3D, min_bound_x: float = 0.,
                      max_bound_x: float = 1., min_bound_y: float = 0.,
                      max_bound_y: float = 1., tol=1e-9):
        def f(x):
            p3d = self.point2d_to_3d(volmdlr.Point2D(x[0], x[1]))
            return point3d.point_distance(p3d)

        results = []

        delta_bound_x = max_bound_x - min_bound_x
        delta_bound_y = max_bound_y - min_bound_y
        x0s = [((min_bound_x + max_bound_x) / 2, (min_bound_y + max_bound_y) / 2),
               (min_bound_x + delta_bound_x / 10, min_bound_y + delta_bound_y / 10),
               (min_bound_x + delta_bound_x / 10, max_bound_y - delta_bound_y / 10),
               (max_bound_x - delta_bound_x / 10, min_bound_y + delta_bound_y / 10),
               (max_bound_x - delta_bound_x / 10, max_bound_y - delta_bound_y / 10)]

        for x0 in x0s:
            z = scp.optimize.least_squares(f, x0=x0, bounds=([min_bound_x,
                                                              min_bound_y],
                                                             [max_bound_x,
                                                              max_bound_y]),
                                           ftol=tol / 10,
                                           xtol=tol / 10,
                                           # loss='soft_l1'
                                           )
            # z.cost represent the value of the cost function at the solution
            if z.fun < tol:
                return volmdlr.Point2D(*z.x)

            res = scp.optimize.minimize(f, x0=npy.array(x0),
                                        bounds=[(min_bound_x, max_bound_x),
                                                (min_bound_y, max_bound_y)],
                                        tol=tol)
            # res.fun represent the value of the objective function
            if res.fun < tol:
                return volmdlr.Point2D(*res.x)

            results.append((z.x, z.fun))
            results.append((res.x, res.fun))
        return (volmdlr.Point2D(*min(results, key=lambda r: r[1])[0]))

    def linesegment2d_to_3d(self, linesegment2d):
        # TODO: this is a non exact method!
        lth = linesegment2d.length()
        points = [self.point2d_to_3d(
            linesegment2d.point_at_abscissa(i * lth / 10.)) for i in range(11)]

        linesegment = vme.LineSegment3D(points[0], points[-1])
        flag = True
        for pt in points:
            if not linesegment.point_belongs(pt):
                flag = False
                break

        periodic = False
        if self.x_periodicity is not None and \
                math.isclose(lth, self.x_periodicity, abs_tol=1e-6) and \
                math.isclose(linesegment2d.start.y, linesegment2d.end.y,
                             abs_tol=1e-6):
            periodic = True
        elif self.y_periodicity is not None and \
                math.isclose(lth, self.y_periodicity, abs_tol=1e-6) and \
                math.isclose(linesegment2d.start.x, linesegment2d.end.x,
                             abs_tol=1e-6):
            periodic = True

        if flag:
            # All the points are on the same LineSegment3D
            linesegments = [linesegment]
        else:
            linesegments = [vme.BSplineCurve3D.from_points_interpolation(
                points, max(self.degree_u, self.degree_v), periodic=periodic)]
            # linesegments = [vme.LineSegment3D(p1, p2)
            #                 for p1, p2 in zip(points[:-1], points[1:])]
        return linesegments

    def linesegment3d_to_2d(self, linesegment3d):
        """
        a line segment on a BSplineSurface3D will be in any case a line in 2D?
        """
        x_perio = self.x_periodicity if self.x_periodicity is not None else 1.
        y_perio = self.y_periodicity if self.y_periodicity is not None else 1.
        return [vme.LineSegment2D(self.point3d_to_2d(linesegment3d.start,
                                                     max_bound_x=x_perio,
                                                     max_bound_y=y_perio),
                                  self.point3d_to_2d(linesegment3d.end,
                                                     max_bound_x=x_perio,
                                                     max_bound_y=y_perio))]

    def bsplinecurve3d_to_2d(self, bspline_curve3d):
        # TODO: enhance this, it is a non exact method!
        # TODO: bsplinecurve can be periodic but not around the bsplinesurface
        bsc_linesegment = vme.LineSegment3D(bspline_curve3d.points[0],
                                            bspline_curve3d.points[-1])
        flag = True
        for pt in bspline_curve3d.points:
            if not bsc_linesegment.point_belongs(pt):
                flag = False
                break

        if self.x_periodicity and not self.y_periodicity \
                and bspline_curve3d.periodic:
            p1 = self.point3d_to_2d(bspline_curve3d.points[0], min_bound_x=0.,
                                    max_bound_x=self.x_periodicity)
            p1_sup = self.point3d_to_2d(bspline_curve3d.points[0],
                                        min_bound_x=1 - self.x_periodicity)
            new_x = p1.x - p1_sup.x + self.x_periodicity
            new_x = new_x if 0 <= new_x else 0
            reverse = False
            if new_x < 0:
                new_x = 0
            elif math.isclose(new_x, self.x_periodicity, abs_tol=1e-5):
                new_x = 0
                reverse = True

            linesegments = [
                vme.LineSegment2D(
                    volmdlr.Point2D(new_x, p1.y),
                    volmdlr.Point2D(self.x_periodicity, p1.y))]
            if reverse:
                linesegments[0] = linesegments[0].reverse()

        elif self.y_periodicity and not self.x_periodicity \
                and bspline_curve3d.periodic:
            p1 = self.point3d_to_2d(bspline_curve3d.points[0], min_bound_y=0.,
                                    max_bound_y=self.y_periodicity)
            p1_sup = self.point3d_to_2d(bspline_curve3d.points[0],
                                        min_bound_y=1 - self.y_periodicity)
            new_y = p1.y - p1_sup.y + self.y_periodicity
            new_y = new_y if 0 <= new_y else 0
            reverse = False
            if new_y < 0:
                new_y = 0
            elif math.isclose(new_y, self.y_periodicity, abs_tol=1e-5):
                new_y = 0
                reverse = True

            linesegments = [
                vme.LineSegment2D(
                    volmdlr.Point2D(p1.x, new_y),
                    volmdlr.Point2D(p1.x, self.y_periodicity))]
            if reverse:
                linesegments[0] = linesegments[0].reverse()

        elif self.x_periodicity and self.y_periodicity \
                and bspline_curve3d.periodic:
            raise NotImplementedError

        elif flag:
            x_perio = self.x_periodicity if self.x_periodicity is not None \
                else 1.
            y_perio = self.y_periodicity if self.y_periodicity is not None \
                else 1.
            p1 = self.point3d_to_2d(bspline_curve3d.points[0],
                                    max_bound_x=x_perio,
                                    max_bound_y=y_perio)
            p2 = self.point3d_to_2d(bspline_curve3d.points[-1],
                                    max_bound_x=x_perio,
                                    max_bound_y=y_perio)

            if p1 == p2:
                print('BSplineCruve3D skipped because it is too small')
                linesegments = None
            else:
                p1_sup = self.point3d_to_2d(bspline_curve3d.points[0],
                                            min_bound_x=1 - x_perio,
                                            min_bound_y=1 - y_perio)
                p2_sup = self.point3d_to_2d(bspline_curve3d.points[-1],
                                            min_bound_x=1 - x_perio,
                                            min_bound_y=1 - y_perio)
                if self.x_periodicity and p1.point_distance(p1_sup) > 1e-5:
                    p1.x -= p1_sup.x - x_perio
                    p2.x -= p2_sup.x - x_perio
                if self.y_periodicity and p1.point_distance(p1_sup) > 1e-5:
                    p1.y -= p1_sup.y - y_perio
                    p2.y -= p2_sup.y - y_perio
                linesegments = [vme.LineSegment2D(p1, p2)]
            # How to check if end of surface overlaps start or the opposite ?
        else:
            lth = bspline_curve3d.length()
            if lth > 1e-5:
                points = [self.point3d_to_2d(
                    bspline_curve3d.point_at_abscissa(i / 10 * lth)
                    # max_bound_x=self.x_periodicity,
                    # max_bound_y=self.y_periodicity
                ) for i in range(11)]
                # linesegments = [vme.LineSegment2D(p1, p2)
                #                 for p1, p2 in zip(points[:-1], points[1:])]
                linesegments = [vme.BSplineCurve2D.from_points_interpolation(
                    points, max(self.degree_u, self.degree_v))]
            elif 1e-6 < lth <= 1e-5:
                linesegments = [vme.LineSegment2D(
                    self.point3d_to_2d(bspline_curve3d.start),
                    self.point3d_to_2d(bspline_curve3d.end))]
            else:
                print('BSplineCruve3D skipped because it is too small')
                linesegments = None

        # print(bspline_curve3d.start, bspline_curve3d.end)
        # print([(l.start, l.end) for l in linesegments])
        # print()
        return linesegments

    def arc3d_to_2d(self, arc3d):
        number_points = math.ceil(arc3d.angle * 10) + 1  # 10 points per radian
        l = arc3d.length()
        points = [self.point3d_to_2d(arc3d.point_at_abscissa(
            i * l / (number_points - 1))) for i in range(number_points)]
        # return [vme.LineSegment2D(p1, p2)
        #         for p1, p2 in zip(points[:-1], points[1:])]
        return [vme.BSplineCurve2D.from_points_interpolation(
            points, max(self.degree_u, self.degree_v))]

    def arc2d_to_3d(self, arc2d):
        number_points = math.ceil(arc2d.angle * 7) + 1  # 7 points per radian
        l = arc2d.length()
        points = [self.point2d_to_3d(arc2d.point_at_abscissa(
            i * l / (number_points - 1))) for i in range(number_points)]
        return [vme.BSplineCurve3D.from_points_interpolation(
            points, max(self.degree_u, self.degree_v))]

    def _bounding_box(self):
        return volmdlr.core.BoundingBox.from_points(self.control_points)

    def rectangular_cut(self, u1: float, u2: float,
                        v1: float, v2: float, name: str = ''):
        p1 = volmdlr.Point2D(u1, v1)
        p2 = volmdlr.Point2D(u2, v1)
        p3 = volmdlr.Point2D(u2, v2)
        p4 = volmdlr.Point2D(u1, v2)
        outer_contour = volmdlr.wires.ClosedPolygon2D([p1, p2, p3, p4])
        surface = Surface2D(outer_contour, [])
        return BSplineFace3D(self, surface, name)  # PlaneFace3D

    def FreeCADExport(self, ip, ndigits=3):
        name = 'primitive{}'.format(ip)
        script = ""
        points = '['
        for i, pts_row in enumerate(self.control_points_table):
            pts = '['
            for j, pt in enumerate(pts_row):
                point = 'fc.Vector({},{},{}),'.format(pt[0], pt[1], pt[2])
                pts += point
            pts = pts[:-1] + '],'
            points += pts
        points = points[:-1] + ']'

        script += '{} = Part.BSplineSurface()\n'.format(name)
        if self.weights is None:
            script += '{}.buildFromPolesMultsKnots({},{},{},udegree={},vdegree={},uknots={},vknots={})\n'.format(
                name, points, self.u_multiplicities, self.v_multiplicities,
                self.degree_u, self.degree_v, self.u_knots, self.v_knots)
        else:
            script += '{}.buildFromPolesMultsKnots({},{},{},udegree={},vdegree={},uknots={},vknots={},weights={})\n'.format(
                name, points, self.u_multiplicities, self.v_multiplicities,
                self.degree_u, self.degree_v, self.u_knots, self.v_knots,
                self.weights)

        return script

    def rotation(self, center: volmdlr.Vector3D,
                 axis: volmdlr.Vector3D, angle: float):
        """
        BSplineSurface3D rotation
        :param center: rotation center
        :param axis: rotation axis
        :param angle: angle rotation
        :return: a new rotated BSplineSurface3D
        """
        new_control_points = [p.rotation(center, axis, angle)
                              for p in self.control_points]
        new_bsplinesurface3d = BSplineSurface3D(self.degree_u, self.degree_v,
                                                new_control_points, self.nb_u,
                                                self.nb_v,
                                                self.u_multiplicities,
                                                self.v_multiplicities,
                                                self.u_knots, self.v_knots,
                                                self.weights, self.name)
        return new_bsplinesurface3d

    def rotation_inplace(self, center: volmdlr.Vector3D,
                         axis: volmdlr.Vector3D, angle: float):
        """
        BSplineSurface3D rotation. Object is updated inplace
        :param center: rotation center
        :param axis: rotation axis
        :param angle: rotation angle
        """
        new_bsplinesurface3d = self.rotation(center, axis, angle)
        self.control_points = new_bsplinesurface3d.control_points
        self.surface = new_bsplinesurface3d.surface

    def translation(self, offset: volmdlr.Vector3D):
        """
        BSplineSurface3D translation
        :param offset: translation vector
        :return: A new translated BSplineSurface3D
        """
        new_control_points = [p.translation(offset) for p in
                              self.control_points]
        new_bsplinesurface3d = BSplineSurface3D(self.degree_u, self.degree_v,
                                                new_control_points, self.nb_u,
                                                self.nb_v,
                                                self.u_multiplicities,
                                                self.v_multiplicities,
                                                self.u_knots, self.v_knots,
                                                self.weights, self.name)

        return new_bsplinesurface3d

    def translation_inplace(self, offset: volmdlr.Vector3D):
        """
        BSplineSurface3D translation. Object is updated inplace
        :param offset: translation vector
        """
        new_bsplinesurface3d = self.translation(offset)
        self.control_points = new_bsplinesurface3d.control_points
        self.surface = new_bsplinesurface3d.surface

    def frame_mapping(self, frame: volmdlr.Frame3D, side: str):
        """
        Changes frame_mapping and return a new BSplineSurface3D
        side = 'old' or 'new'
        """
        new_control_points = [p.frame_mapping(frame, side) for p in
                              self.control_points]
        new_bsplinesurface3d = BSplineSurface3D(self.degree_u, self.degree_v,
                                                new_control_points, self.nb_u,
                                                self.nb_v,
                                                self.u_multiplicities,
                                                self.v_multiplicities,
                                                self.u_knots, self.v_knots,
                                                self.weights, self.name)
        return new_bsplinesurface3d

    def frame_mapping_inplace(self, frame: volmdlr.Frame3D, side: str):
        """
        Changes frame_mapping and the object is updated inplace
        side = 'old' or 'new'
        """
        new_bsplinesurface3d = self.frame_mapping(frame, side)
        self.control_points = new_bsplinesurface3d.control_points
        self.surface = new_bsplinesurface3d.surface

    def plot(self, ax=None):
        for p in self.control_points:
            ax = p.plot(ax=ax)
        return ax

    @classmethod
    def from_step(cls, arguments, object_dict):
        name = arguments[0][1:-1]
        degree_u = int(arguments[1])
        degree_v = int(arguments[2])
        points_sets = arguments[3][1:-1].split("),")
        points_sets = [elem + ")" for elem in points_sets[:-1]] + [
            points_sets[-1]]
        control_points = []
        for points_set in points_sets:
            points = [object_dict[int(i[1:])] for i in
                      points_set[1:-1].split(",")]
            nb_v = len(points)
            control_points.extend(points)
        nb_u = int(len(control_points) / nb_v)
        surface_form = arguments[4]
        if arguments[5] == '.F.':
            u_closed = False
        elif arguments[5] == '.T.':
            u_closed = True
        else:
            raise ValueError
        if arguments[6] == '.F.':
            v_closed = False
        elif arguments[6] == '.T.':
            v_closed = True
        else:
            raise ValueError
        self_intersect = arguments[7]
        u_multiplicities = [int(i) for i in arguments[8][1:-1].split(",")]
        v_multiplicities = [int(i) for i in arguments[9][1:-1].split(",")]
        u_knots = [float(i) for i in arguments[10][1:-1].split(",")]
        v_knots = [float(i) for i in arguments[11][1:-1].split(",")]
        knot_spec = arguments[12]

        if 13 in range(len(arguments)):
            weight_data = [
                float(i) for i in
                arguments[13][1:-1].replace("(", "").replace(")", "").split(",")
            ]
        else:
            weight_data = None

        bsplinesurface = cls(degree_u, degree_v, control_points, nb_u, nb_v,
                             u_multiplicities, v_multiplicities, u_knots,
                             v_knots, weight_data, name)
        # if u_closed:
        #     bsplinesurface.x_periodicity = bsplinesurface.get_x_periodicity()
        # if v_closed:
        #     bsplinesurface.y_periodicity = bsplinesurface.get_y_periodicity()
        return bsplinesurface

    def to_step(self, current_id):
        content = ''
        point_matrix_ids = '('
        for points in self.control_points_table:
            point_ids = '('
            for point in points:
                point_content, point_id = point.to_step(current_id)
                content += point_content
                point_ids += '#{},'.format(point_id)
                current_id = point_id + 1
            point_ids = point_ids[:-1]
            point_ids += '),'
            point_matrix_ids += point_ids
        point_matrix_ids = point_matrix_ids[:-1]
        point_matrix_ids += ')'

        u_close = '.T.' if self.x_periodicity else '.F.'
        v_close = '.T.' if self.y_periodicity else '.F.'

        content += "#{} = B_SPLINE_SURFACE_WITH_KNOTS('{}',{},{},{},.UNSPECIFIED.,{},{},.F.,{},{},{},{},.UNSPECIFIED.);\n" \
            .format(current_id, self.name, self.degree_u, self.degree_v,
                    point_matrix_ids, u_close, v_close,
                    tuple(self.u_multiplicities), tuple(self.v_multiplicities),
                    tuple(self.u_knots), tuple(self.v_knots))
        return content, [current_id]

    def grid3d(self, grid2d: volmdlr.grid.Grid2D):
        '''
        generate 3d grid points of a Bspline surface, based on a Grid2D
        '''

        if not self._grids2d:
            self._grids2d = grid2d

        points_2d = grid2d.points
        points_3d = [self.point2d_to_3d(point2d) for point2d in points_2d]

        return points_3d

    def grid2d_deformed(self, grid2d: volmdlr.grid.Grid2D):
        '''
        dimension and deform a Grid2D points based on a Bspline surface
        '''

        points_2d = grid2d.points
        points_3d = self.grid3d(grid2d)

        (xmin, xmax), (ymin, ymax) = grid2d.limits_xy
        points_x, points_y = grid2d.points_xy

        # Parameters
        index_x = {}  # grid point position(i,j), x coordinates position in X(unknown variable)
        index_y = {}  # grid point position(i,j), y coordinates position in X(unknown variable)
        index_points = {}  # grid point position(j,i), point position in points_2d (or points_3d)
        k, p = 0, 0
        for i in range(0, points_x):
            for j in range(0, points_y):
                index_x.update({(j, i): k})
                index_y.update({(j, i): k + 1})
                index_points.update({(j, i): p})
                k = k + 2
                p = p + 1

        equation_points = []  # points combination to compute distances between 2D and 3D grid points
        for i in range(0, points_y):  # row from (0,i)
            for j in range(1, points_x):
                equation_points.append(((0, i), (j, i)))
        for i in range(0, points_x):  # column from (i,0)
            for j in range(1, points_y):
                equation_points.append(((i, 0), (i, j)))
        for i in range(0, points_y):  # row
            for j in range(0, points_x - 1):
                equation_points.append(((j, i), (j + 1, i)))
        for i in range(0, points_x):  # column
            for j in range(0, points_x - 1):
                equation_points.append(((i, j), (i, j + 1)))
        for i in range(0, points_y - 1):  # diagonal
            for j in range(0, points_x - 1):
                equation_points.append(((j, i), (j + 1, i + 1)))

        for i in range(0, points_y):  # row 2segments (before.point.after)
            for j in range(1, points_x - 1):
                equation_points.append(((j - 1, i), (j + 1, i)))

        for i in range(0, points_x):  # column 2segments (before.point.after)
            for j in range(1, points_y - 1):
                equation_points.append(((i, j - 1), (i, j + 1)))

        # Euclidean distance
        # D=[] # distances between 3D grid points (based on points combination [equation_points])
        # for i in range(0, len(equation_points)):
        #     D.append((points_3d[index_points[equation_points[i][0]]].point_distance(points_3d[index_points[equation_points[i][1]]]))**2)

        # Geodesic distance
        # xx=[]
        # for p in points_2d:
        #     xx.append(p.x)
        # yy=[]
        # for p in points_2d:
        #     yy.append(p.y)

        # triang = plt_tri.Triangulation(xx, yy)
        # faces = triang.triangles
        # points = npy.empty([len(points_3d),3])
        # for i in range(0,len(points_3d)):
        #     points[i] = npy.array([points_3d[i].x,points_3d[i].y,points_3d[i].z])

        # geoalg = geodesic.PyGeodesicAlgorithmExact(points, faces)
        D = []  # geodesic distances between 3D grid points (based on points combination [equation_points])
        for i in range(0, len(equation_points)):
            D.append((self.geodesic_distance(
                points_3d[index_points[equation_points[i][0]]], points_3d[index_points[equation_points[i][1]]])) ** 2)

        # System of nonlinear equations
        def non_linear_equations(X):
            F = npy.empty(len(equation_points) + 2)
            for i in range(0, len(equation_points)):
                F[i] = abs((X[index_x[equation_points[i][0]]] ** 2 +
                            X[index_x[equation_points[i][1]]] ** 2 +
                            X[index_y[equation_points[i][0]]] ** 2 +
                            X[index_y[equation_points[i][1]]] ** 2 -
                            2 *
                            X[index_x[equation_points[i][0]]] *
                            X[index_x[equation_points[i][1]]] -
                            2 *
                            X[index_y[equation_points[i][0]]] *
                            X[index_y[equation_points[i][1]]] -
                            D[i]) /
                           D[i])

            F[i + 1] = X[0] * 1000
            F[i + 2] = X[1] * 1000
            # i=i+2
            # # F[i+3] = X[(len(points_2d)-points_x)*2]
            # l= 3
            # for f in range(1, points_x):
            #     F[i+f] = X[l]*1000
            #     l = l+2
            ## F[i+3] = X[3]*1000
            ## F[i+4] = X[5]*1000
            ## F[i+4] = X[points_x*2]*1000

            return F

        # Solution with "least_squares"
        x_init = []  # initial guess (2D grid points)
        for i in range(0, len(points_2d)):
            x_init.append(points_2d[i][0])
            x_init.append(points_2d[i][1])
        z = opt.least_squares(non_linear_equations, x_init)

        points_2d_deformed = []  # deformed 2d grid points
        for i in range(0, len(z.x), 2):
            points_2d_deformed.append(volmdlr.Point2D(z.x[i], z.x[i + 1]))

        grid2d_deformed = volmdlr.grid.Grid2D.from_points(points=points_2d_deformed,
                                                          points_dim_1=points_x,
                                                          direction=grid2d.direction)

        self._grids2d_deformed = grid2d_deformed

        return points_2d_deformed

    def grid2d_deformation(self, grid2d: volmdlr.grid.Grid2D):
        '''
        compute the deformation/displacement (dx/dy) of a Grid2D based on a Bspline surface
        '''

        if not self._grids2d_deformed:
            self.grid2d_deformed(grid2d)

        displacement = self._grids2d_deformed.displacement_compared_to(grid2d)
        self._displacements = displacement

        return displacement

    def point2d_parametric_to_dimension(self, point2d: volmdlr.Point3D, grid2d: volmdlr.grid.Grid2D):
        '''
        convert a point2d from the parametric to the dimensioned frame
        '''

        # Check if the 0<point2d.x<1 and 0<point2d.y<1
        if point2d.x < 0:
            point2d.x = 0
        elif point2d.x > 1:
            point2d.x = 1
        if point2d.y < 0:
            point2d.y = 0
        elif point2d.y > 1:
            point2d.y = 1

        if self._grids2d == grid2d:
            points_2d = self._grids2d.points
        else:
            points_2d = grid2d.points
            self._grids2d = grid2d

        if self._displacements is not None:
            displacement = self._displacements
        else:
            displacement = self.grid2d_deformation(grid2d)

        points_x, points_y = grid2d.points_xy

        # Parameters
        index_points = {}  # grid point position(j,i), point position in points_2d (or points_3d)
        p = 0
        for i in range(0, points_x):
            for j in range(0, points_y):
                index_points.update({(j, i): p})
                p = p + 1

        # Form function "Finite Elements"
        def form_function(s, t):
            N = npy.empty(4)
            N[0] = (1 - s) * (1 - t) / 4
            N[1] = (1 + s) * (1 - t) / 4
            N[2] = (1 + s) * (1 + t) / 4
            N[3] = (1 - s) * (1 + t) / 4
            return N

        finite_elements_points = []  # 2D grid points index that define one element
        for j in range(0, points_y - 1):
            for i in range(0, points_x - 1):
                finite_elements_points.append(((i, j), (i + 1, j), (i + 1, j + 1), (i, j + 1)))
        finite_elements = []  # finite elements defined with closed polygon
        for i in range(0, len(finite_elements_points)):
            finite_elements.append(
                volmdlr.wires.ClosedPolygon2D((points_2d[index_points[finite_elements_points[i][0]]],
                                               points_2d[index_points[finite_elements_points[i][1]]],
                                               points_2d[index_points[finite_elements_points[i][2]]],
                                               points_2d[index_points[finite_elements_points[i][3]]])))

        for k in range(0, len(finite_elements_points)):
            if (volmdlr.wires.Contour2D(finite_elements[k].primitives).point_belongs(
                    point2d)  # finite_elements[k].point_belongs(point2d)
                    or volmdlr.wires.Contour2D(finite_elements[k].primitives).point_over_contour(point2d)
                    or ((points_2d[index_points[finite_elements_points[k][0]]][0] < point2d.x <
                         points_2d[index_points[finite_elements_points[k][1]]][0])
                        and point2d.y == points_2d[index_points[finite_elements_points[k][0]]][1])
                    or ((points_2d[index_points[finite_elements_points[k][1]]][1] < point2d.y <
                         points_2d[index_points[finite_elements_points[k][2]]][1])
                        and point2d.x == points_2d[index_points[finite_elements_points[k][1]]][0])
                    or ((points_2d[index_points[finite_elements_points[k][3]]][0] < point2d.x <
                         points_2d[index_points[finite_elements_points[k][2]]][0])
                        and point2d.y == points_2d[index_points[finite_elements_points[k][1]]][1])
                    or ((points_2d[index_points[finite_elements_points[k][0]]][1] < point2d.y <
                         points_2d[index_points[finite_elements_points[k][3]]][1])
                        and point2d.x == points_2d[index_points[finite_elements_points[k][0]]][0])):
                break

        x0 = points_2d[index_points[finite_elements_points[k][0]]][0]
        y0 = points_2d[index_points[finite_elements_points[k][0]]][1]
        x1 = points_2d[index_points[finite_elements_points[k][1]]][0]
        y2 = points_2d[index_points[finite_elements_points[k][2]]][1]
        x = point2d.x
        y = point2d.y
        s = 2 * ((x - x0) / (x1 - x0)) - 1
        t = 2 * ((y - y0) / (y2 - y0)) - 1

        N = form_function(s, t)
        dx = npy.array([displacement[index_points[finite_elements_points[k][0]]][0],
                        displacement[index_points[finite_elements_points[k][1]]][0],
                        displacement[index_points[finite_elements_points[k][2]]][0],
                        displacement[index_points[finite_elements_points[k][3]]][0]])
        dy = npy.array([displacement[index_points[finite_elements_points[k][0]]][1],
                        displacement[index_points[finite_elements_points[k][1]]][1],
                        displacement[index_points[finite_elements_points[k][2]]][1],
                        displacement[index_points[finite_elements_points[k][3]]][1]])

        return volmdlr.Point2D(point2d.x + npy.transpose(N).dot(dx), point2d.y + npy.transpose(N).dot(dy))

    def point3d_to_2d_with_dimension(self, point3d: volmdlr.Point3D, grid2d: volmdlr.grid.Grid2D):
        '''
        compute the point2d of a point3d, on a Bspline surface, in the dimensioned frame
        '''

        point2d = self.point3d_to_2d(point3d)

        point2d_with_dimension = self.point2d_parametric_to_dimension(point2d, grid2d)

        return point2d_with_dimension

    def point2d_with_dimension_to_parametric_frame(self, point2d, grid2d: volmdlr.grid.Grid2D):
        '''
        convert a point2d from the dimensioned to the parametric frame
        '''

        if self._grids2d != grid2d:
            self._grids2d = grid2d
        if not self._grids2d_deformed:
            self.grid2d_deformed(grid2d)

        points_2d = grid2d.points
        points_2d_deformed = self._grids2d_deformed.points
        points_x, points_y = grid2d.points_xy

        # Parameters
        index_points = {}  # grid point position(j,i), point position in points_2d (or points_3d)
        p = 0
        for i in range(0, points_x):
            for j in range(0, points_y):
                index_points.update({(j, i): p})
                p = p + 1

        finite_elements_points = []  # 2D grid points index that define one element
        for j in range(0, points_y - 1):
            for i in range(0, points_x - 1):
                finite_elements_points.append(((i, j), (i + 1, j), (i + 1, j + 1), (i, j + 1)))
        finite_elements = []  # finite elements defined with closed polygon  DEFORMED
        for i in range(0, len(finite_elements_points)):
            finite_elements.append(
                volmdlr.wires.ClosedPolygon2D((points_2d_deformed[index_points[finite_elements_points[i][0]]],
                                               points_2d_deformed[index_points[finite_elements_points[i][1]]],
                                               points_2d_deformed[index_points[finite_elements_points[i][2]]],
                                               points_2d_deformed[index_points[finite_elements_points[i][3]]])))

        finite_elements_initial = []  # finite elements defined with closed polygon  INITIAL
        for i in range(0, len(finite_elements_points)):
            finite_elements_initial.append(
                volmdlr.wires.ClosedPolygon2D((points_2d[index_points[finite_elements_points[i][0]]],
                                               points_2d[index_points[finite_elements_points[i][1]]],
                                               points_2d[index_points[finite_elements_points[i][2]]],
                                               points_2d[index_points[finite_elements_points[i][3]]])))

        for k in range(0, len(finite_elements_points)):
            if (finite_elements[k].point_belongs(point2d)
                    or ((points_2d_deformed[index_points[finite_elements_points[k][0]]][0] < point2d.x <
                         points_2d_deformed[index_points[finite_elements_points[k][1]]][0])
                        and point2d.y == points_2d_deformed[index_points[finite_elements_points[k][0]]][1])
                    or ((points_2d_deformed[index_points[finite_elements_points[k][1]]][1] < point2d.y <
                         points_2d_deformed[index_points[finite_elements_points[k][2]]][1])
                        and point2d.x == points_2d_deformed[index_points[finite_elements_points[k][1]]][0])
                    or ((points_2d_deformed[index_points[finite_elements_points[k][3]]][0] < point2d.x <
                         points_2d_deformed[index_points[finite_elements_points[k][2]]][0])
                        and point2d.y == points_2d_deformed[index_points[finite_elements_points[k][1]]][1])
                    or ((points_2d_deformed[index_points[finite_elements_points[k][0]]][1] < point2d.y <
                         points_2d_deformed[index_points[finite_elements_points[k][3]]][1])
                        and point2d.x == points_2d_deformed[index_points[finite_elements_points[k][0]]][0])
                    or finite_elements[k].primitives[0].point_belongs(point2d) or finite_elements[k].primitives[
                        1].point_belongs(point2d)
                    or finite_elements[k].primitives[2].point_belongs(point2d) or finite_elements[k].primitives[
                        3].point_belongs(point2d)):
                break

        frame_deformed = volmdlr.Frame2D(finite_elements[k].center_of_mass(),
                                         volmdlr.Vector2D(finite_elements[k].primitives[1].middle_point()[0] -
                                                          finite_elements[k].center_of_mass()[0],
                                                          finite_elements[k].primitives[1].middle_point()[1] -
                                                          finite_elements[k].center_of_mass()[1]),
                                         volmdlr.Vector2D(finite_elements[k].primitives[0].middle_point()[0] -
                                                          finite_elements[k].center_of_mass()[0],
                                                          finite_elements[k].primitives[0].middle_point()[1] -
                                                          finite_elements[k].center_of_mass()[1]))

        point2d_frame_deformed = volmdlr.Point2D(point2d.frame_mapping(frame_deformed, 'new')[0],
                                                 point2d.frame_mapping(frame_deformed, 'new')[1])

        frame_inital = volmdlr.Frame2D(finite_elements_initial[k].center_of_mass(),
                                       volmdlr.Vector2D(finite_elements_initial[k].primitives[1].middle_point()[0] -
                                                        finite_elements_initial[k].center_of_mass()[0],
                                                        finite_elements_initial[k].primitives[1].middle_point()[1] -
                                                        finite_elements_initial[k].center_of_mass()[1]),
                                       volmdlr.Vector2D(finite_elements_initial[k].primitives[0].middle_point()[0] -
                                                        finite_elements_initial[k].center_of_mass()[0],
                                                        finite_elements_initial[k].primitives[0].middle_point()[1] -
                                                        finite_elements_initial[k].center_of_mass()[1]))

        X = point2d_frame_deformed.frame_mapping(frame_inital, 'old')[0]
        if X < 0:
            X = 0
        elif X > 1:
            X = 1
        Y = point2d_frame_deformed.frame_mapping(frame_inital, 'old')[1]
        if Y < 0:
            Y = 0
        elif Y > 1:
            Y = 1

        return volmdlr.Point2D(X, Y)

    def point2d_with_dimension_to_3d(self, point2d, grid2d: volmdlr.grid.Grid2D):
        '''
        compute the point3d, on a Bspline surface, of a point2d define in the dimensioned frame
        '''

        point2d_01 = self.point2d_with_dimension_to_parametric_frame(point2d, grid2d)

        return self.point2d_to_3d(point2d_01)

    def linesegment2d_parametric_to_dimension(self, linesegment2d, grid2d: volmdlr.grid.Grid2D):
        '''
        convert a linesegment2d from the parametric to the dimensioned frame
        '''

        points = linesegment2d.discretization_points(20)
        points_dim = [
            self.point2d_parametric_to_dimension(
                p, grid2d) for p in points]

        return vme.BSplineCurve2D.from_points_interpolation(
            points_dim, max(self.degree_u, self.degree_v))

    def linesegment3d_to_2d_with_dimension(self, linesegment3d, grid2d: volmdlr.grid.Grid2D):
        '''
        compute the linesegment2d of a linesegment3d, on a Bspline surface, in the dimensioned frame
        '''

        linesegment2d = self.linesegment3d_to_2d(linesegment3d)
        bsplinecurve2d_with_dimension = self.linesegment2d_parametric_to_dimension(linesegment2d, grid2d)

        return bsplinecurve2d_with_dimension

    def linesegment2d_with_dimension_to_parametric_frame(self, linesegment2d):
        '''
        convert a linesegment2d from the dimensioned to the parametric frame
        '''

        try:
            linesegment2d = volmdlr.edges.LineSegment2D(
                self.point2d_with_dimension_to_parametric_frame(linesegment2d.start, self._grids2d),
                self.point2d_with_dimension_to_parametric_frame(linesegment2d.end, self._grids2d))
        except NotImplementedError:
            return None

        return linesegment2d

    def linesegment2d_with_dimension_to_3d(self, linesegment2d):
        '''
        compute the linesegment3d, on a Bspline surface, of a linesegment2d defined in the dimensioned frame
        '''

        linesegment2d_01 = self.linesegment2d_with_dimension_to_parametric_frame(linesegment2d)
        linesegment3d = self.linesegment2d_to_3d(linesegment2d_01)

        return linesegment3d

    def bsplinecurve2d_parametric_to_dimension(self, bsplinecurve2d, grid2d: volmdlr.grid.Grid2D):
        '''
        convert a bsplinecurve2d from the parametric to the dimensioned frame
        '''

        # check if bsplinecurve2d is in a list
        if isinstance(bsplinecurve2d, list):
            bsplinecurve2d = bsplinecurve2d[0]
        points = bsplinecurve2d.control_points
        points_dim = []

        for p in points:
            points_dim.append(self.point2d_parametric_to_dimension(p, grid2d))

        bsplinecurve2d_with_dimension = volmdlr.edges.BSplineCurve2D(bsplinecurve2d.degree, points_dim,
                                                                     bsplinecurve2d.knot_multiplicities,
                                                                     bsplinecurve2d.knots,
                                                                     bsplinecurve2d.weights,
                                                                     bsplinecurve2d.periodic)

        return bsplinecurve2d_with_dimension

    def bsplinecurve3d_to_2d_with_dimension(self, bsplinecurve3d, grid2d: volmdlr.grid.Grid2D):
        '''
        compute the bsplinecurve2d of a bsplinecurve3d, on a Bspline surface, in the dimensioned frame
        '''

        bsplinecurve2d_01 = self.bsplinecurve3d_to_2d(bsplinecurve3d)
        bsplinecurve2d_with_dimension = self.bsplinecurve2d_parametric_to_dimension(
            bsplinecurve2d_01, grid2d)

        return bsplinecurve2d_with_dimension

    def bsplinecurve2d_with_dimension_to_parametric_frame(self, bsplinecurve2d):
        '''
        convert a bsplinecurve2d from the dimensioned to the parametric frame
        '''

        points_dim = bsplinecurve2d.control_points
        points = []
        for p in points_dim:
            points.append(
                self.point2d_with_dimension_to_parametric_frame(p, self._grids2d))

        bsplinecurve2d = volmdlr.edges.BSplineCurve2D(bsplinecurve2d.degree, points,
                                                      bsplinecurve2d.knot_multiplicities,
                                                      bsplinecurve2d.knots,
                                                      bsplinecurve2d.weights,
                                                      bsplinecurve2d.periodic)
        return bsplinecurve2d

    def bsplinecurve2d_with_dimension_to_3d(self, bsplinecurve2d):
        '''
        compute the bsplinecurve3d, on a Bspline surface, of a bsplinecurve2d defined in the dimensioned frame
        '''

        bsplinecurve2d_01 = self.bsplinecurve2d_with_dimension_to_parametric_frame(bsplinecurve2d)
        bsplinecurve3d = self.bsplinecurve2d_to_3d(bsplinecurve2d_01)

        return bsplinecurve3d

    def arc2d_parametric_to_dimension(self, arc2d, grid2d: volmdlr.grid.Grid2D):
        '''
        convert a arc2d from the parametric to the dimensioned frame
        '''

        number_points = math.ceil(arc2d.angle * 7) + 1
        l = arc2d.length()
        points = [self.point2d_parametric_to_dimension(arc2d.point_at_abscissa(
            i * l / (number_points - 1)), grid2d) for i in range(number_points)]

        return vme.BSplineCurve2D.from_points_interpolation(
            points, max(self.degree_u, self.degree_v))

    def arc3d_to_2d_with_dimension(self, arc3d, grid2d: volmdlr.grid.Grid2D):
        '''
        compute the arc2d of a arc3d, on a Bspline surface, in the dimensioned frame
        '''

        bsplinecurve2d = self.arc3d_to_2d(arc3d)[0]  # it's a bsplinecurve2d
        arc2d_with_dimension = self.bsplinecurve2d_parametric_to_dimension(bsplinecurve2d, grid2d)

        return arc2d_with_dimension  # it's a bsplinecurve2d-dimension

    def arc2d_with_dimension_to_parametric_frame(self, arc2d):
        '''
        convert a arc2d from the dimensioned to the parametric frame
        '''

        number_points = math.ceil(arc2d.angle * 7) + 1
        l = arc2d.length()

        points = [self.point2d_with_dimension_to_parametric_frame(arc2d.point_at_abscissa(
            i * l / (number_points - 1)), self._grids2d) for i in range(number_points)]

        return vme.BSplineCurve2D.from_points_interpolation(
            points, max(self.degree_u, self.degree_v))

    def arc2d_with_dimension_to_3d(self, arc2d):
        '''
        compute the  arc3d, on a Bspline surface, of a arc2d in the dimensioned frame
        '''

        arc2d_01 = self.arc2d_with_dimension_to_parametric_frame(arc2d)
        arc3d = self.arc2d_to_3d(arc2d_01)

        return arc3d  # it's a bsplinecurve3d

    def contour2d_parametric_to_dimension(self, contour2d: volmdlr.wires.Contour2D,
                                          grid2d: volmdlr.grid.Grid2D):
        '''
        convert a contour2d from the parametric to the dimensioned frame
        '''

        primitives2d_dim = []

        for primitive2d in contour2d.primitives:
            # method_name = '{}_parametric_to_dimension'.format(
            #     primitive2d.__class__.__name__.lower())
            method_name = f'{primitive2d.__class__.__name__.lower()}_parametric_to_dimension'

            if hasattr(self, method_name):
                primitives = getattr(self, method_name)(primitive2d, grid2d)
                if primitives:
                    primitives2d_dim.append(primitives)

            else:
                raise NotImplementedError(
                    f'Class {self.__class__.__name__} does not implement {method_name}')

        return volmdlr.wires.Contour2D(primitives2d_dim)

    def contour3d_to_2d_with_dimension(self, contour3d: volmdlr.wires.Contour3D,
                                       grid2d: volmdlr.grid.Grid2D):
        '''
        compute the contou2d of a contour3d, on a Bspline surface, in the dimensioned frame
        '''

        contour2d_01 = self.contour3d_to_2d(contour3d)

        return self.contour2d_parametric_to_dimension(contour2d_01, grid2d)

    def contour2d_with_dimension_to_parametric_frame(self, contour2d):
        '''
        convert a contour2d from the dimensioned to the parametric frame
        '''

        # TODO: check and avoid primitives with start=end
        primitives2d = []

        for primitive2d in contour2d.primitives:
            method_name = f'{primitive2d.__class__.__name__.lower()}_with_dimension_to_parametric_frame'

            if hasattr(self, method_name):
                primitives = getattr(self, method_name)(primitive2d)
                if primitives:
                    primitives2d.append(primitives)

            else:
                raise NotImplementedError(
                    # 'Class {} does not implement {}'.format(self.__class__.__name__,
                    #                                         method_name))
                    f'Class {self.__class__.__name__} does not implement {method_name}')

        # #Avoid to have primitives with start=end
        # start_points = []
        # for i in range(0, len(new_start_points)-1):
        #     if new_start_points[i] != new_start_points[i+1]:
        #         start_points.append(new_start_points[i])
        # if new_start_points[-1] != new_start_points[0]:
        #     start_points.append(new_start_points[-1])

        return volmdlr.wires.Contour2D(primitives2d)

    def contour2d_with_dimension_to_3d(self, contour2d):
        '''
        compute the contour3d, on a Bspline surface, of a contour2d define in the dimensioned frame
        '''

        contour01 = self.contour2d_with_dimension_to_parametric_frame(contour2d)

        return self.contour2d_to_3d(contour01)

    @classmethod
    def from_geomdl_surface(cls, surface):
        '''
        create a volmdlr's BSpline_Surface3D from a geomdl's one
        '''

        control_points = []
        for i in range(0, len(surface.ctrlpts)):
            control_points.append(volmdlr.Point3D(surface.ctrlpts[i][0], surface.ctrlpts[i][1], surface.ctrlpts[i][2]))

        (u_knots, u_multiplicities) = knots_vector_inv((surface.knotvector_u))
        (v_knots, v_multiplicities) = knots_vector_inv((surface.knotvector_v))

        bspline_surface = cls(degree_u=surface.degree_u,
                              degree_v=surface.degree_v,
                              control_points=control_points,
                              nb_u=surface.ctrlpts_size_u,
                              nb_v=surface.ctrlpts_size_v,
                              u_multiplicities=u_multiplicities,
                              v_multiplicities=v_multiplicities,
                              u_knots=u_knots,
                              v_knots=v_knots)

        return bspline_surface

    @classmethod
    def points_fitting_into_bspline_surface(cls, points_3d, size_u, size_v, degree_u, degree_v):
        '''
        Bspline Surface interpolation through 3d points

        Parameters
        ----------
        points_3d : volmdlr.Point3D
            data points
        size_u : int
            number of data points on the u-direction.
        size_v : int
            number of data points on the v-direction.
        degree_u : int
            degree of the output surface for the u-direction.
        degree_v : int
            degree of the output surface for the v-direction.

        Returns
        -------
        B-spline surface

        '''

        points = []
        for i in range(0, len(points_3d)):
            points.append((points_3d[i].x, points_3d[i].y, points_3d[i].z))

        surface = interpolate_surface(points, size_u, size_v, degree_u, degree_v)

        return cls.from_geomdl_surface(surface)

    @classmethod
    def points_approximate_into_bspline_surface(cls, points_3d, size_u, size_v, degree_u, degree_v, **kwargs):
        '''
        Bspline Surface approximate through 3d points

        Parameters
        ----------
        points_3d : volmdlr.Point3D
            data points
        size_u : int
            number of data points on the u-direction.
        size_v : int
            number of data points on the v-direction.
        degree_u : int
            degree of the output surface for the u-direction.
        degree_v : int
            degree of the output surface for the v-direction.

        Keyword Arguments:
            * ``ctrlpts_size_u``: number of control points on the u-direction. *Default: size_u - 1*
            * ``ctrlpts_size_v``: number of control points on the v-direction. *Default: size_v - 1*

        Returns
        -------
        B-spline surface: volmdlr.faces.BSplineSurface3D

        '''

        # Keyword arguments
        num_cpts_u = kwargs.get('ctrlpts_size_u', size_u - 1)  # number of datapts, r + 1 > number of ctrlpts, n + 1
        num_cpts_v = kwargs.get('ctrlpts_size_v', size_v - 1)  # number of datapts, s + 1 > number of ctrlpts, m + 1

        points = [tuple([*pt]) for pt in points_3d]

        surface = approximate_surface(points, size_u, size_v, degree_u, degree_v,
                                      ctrlpts_size_u=num_cpts_u, num_cpts_v=num_cpts_v)

        return cls.from_geomdl_surface(surface)

    @classmethod
    def from_cylindrical_faces(cls, cylindrical_faces, degree_u, degree_v,
                               points_x: int = 10, points_y: int = 10):
        '''
        define a bspline surface from a list of cylindrical faces

        Parameters
        ----------
        cylindrical_faces : List[volmdlr.faces.CylindricalFace3D]
            faces 3d
        degree_u : int
            degree of the output surface for the u-direction
        degree_v : int
            degree of the output surface for the v-direction
        points_x : int
            number of points in x-direction
        points_y : int
            number of points in y-direction

        Returns
        -------
        B-spline surface

        '''

        if len(cylindrical_faces) == 1:
            return cls.from_cylindrical_face(cylindrical_faces[0], degree_u, degree_v, points_x=50, points_y=50)

        if len(cylindrical_faces) > 1:
            bspline_surfaces = []
            direction = cylindrical_faces[0].adjacent_direction(cylindrical_faces[1])

            if direction == 'x':
                bounding_rectangle_0 = cylindrical_faces[0].surface2d.outer_contour.bounding_rectangle()
                ymin = bounding_rectangle_0[2]
                ymax = bounding_rectangle_0[3]
                for face in cylindrical_faces:
                    bounding_rectangle = face.surface2d.outer_contour.bounding_rectangle()
                    ymin = min(ymin, bounding_rectangle[2])
                    ymax = max(ymax, bounding_rectangle[3])
                for face in cylindrical_faces:
                    bounding_rectangle = face.surface2d.outer_contour.bounding_rectangle()

                    points_3d = face.surface3d.grid3d(
                        volmdlr.grid.Grid2D.from_properties(
                            x_limits=(bounding_rectangle[0], bounding_rectangle[1]),
                            y_limits=(ymin, ymax),
                            points_nbr=(points_x, points_y)))

                    bspline_surfaces.append(
                        cls.points_fitting_into_bspline_surface(
                            points_3d, points_x, points_y, degree_u, degree_v))

            elif direction == 'y':
                bounding_rectangle_0 = cylindrical_faces[0].surface2d.outer_contour.bounding_rectangle()
                xmin = bounding_rectangle_0[0]
                xmax = bounding_rectangle_0[1]
                for face in cylindrical_faces:
                    bounding_rectangle = face.surface2d.outer_contour.bounding_rectangle()
                    xmin = min(xmin, bounding_rectangle[0])
                    xmax = max(xmax, bounding_rectangle[1])
                for face in cylindrical_faces:
                    bounding_rectangle = face.surface2d.outer_contour.bounding_rectangle()

                    points_3d = face.surface3d.grid3d(
                        volmdlr.grid.Grid2D.from_properties(
                            x_limits=(xmin, xmax),
                            y_limits=(bounding_rectangle[2], bounding_rectangle[3]),
                            points_nbr=(points_x, points_y)))

                    bspline_surfaces.append(
                        cls.points_fitting_into_bspline_surface(
                            points_3d, points_x, points_y, degree_u, degree_v))

            to_be_merged = bspline_surfaces[0]
            for i in range(0, len(bspline_surfaces) - 1):
                merged = to_be_merged.merge_with(bspline_surfaces[i + 1])
                to_be_merged = merged

            bspline_surface = to_be_merged

            return bspline_surface

    @classmethod
    def from_cylindrical_face(cls, cylindrical_face, degree_u, degree_v,
                              **kwargs):  # points_x: int = 50, points_y: int = 50
        '''
        define a bspline surface from a cylindrical face

        Parameters
        ----------
        cylindrical_face : volmdlr.faces.CylindricalFace3D
            face 3d
        degree_u : int
            degree of the output surface for the u-direction.
        degree_v : int
            degree of the output surface for the v-direction.
        points_x : int
            number of points in x-direction
        points_y : int
            number of points in y-direction

        Returns
        -------
        B-spline surface

        '''

        points_x = kwargs['points_x']
        points_y = kwargs['points_y']
        bounding_rectangle = cylindrical_face.surface2d.outer_contour.bounding_rectangle()
        points_3d = cylindrical_face.surface3d.grid3d(
            volmdlr.grid.Grid2D.from_properties(x_limits=(bounding_rectangle[0],
                                                          bounding_rectangle[1]),
                                                y_limits=(bounding_rectangle[2],
                                                          bounding_rectangle[3]),
                                                points_nbr=(points_x, points_y)))

        return cls.points_fitting_into_bspline_surface(points_3d, points_x, points_x, degree_u, degree_v)

    def intersection_with(self, other_bspline_surface3d):
        '''
        compute intersection points between two Bspline surfaces
        return u,v parameters for intersection points for both surfaces
        '''

        def f(X):
            return (self.point2d_to_3d(volmdlr.Point2D(X[0], X[1])) -
                    other_bspline_surface3d.point2d_to_3d(volmdlr.Point2D(X[2], X[3]))).norm()

        x = npy.linspace(0, 1, 10)
        x_init = []
        for xi in x:
            for yi in x:
                x_init.append((xi, yi, xi, yi))

        u1, v1, u2, v2 = [], [], [], []
        solutions = []
        for x0 in x_init:
            z = scp.optimize.least_squares(f, x0=x0, bounds=([0, 1]))
            # print(z.cost)
            if z.fun < 1e-5:
                solution = z.x
                if solution not in solutions:
                    solutions.append(solution)
                    u1.append(solution[0])
                    v1.append(solution[1])
                    u2.append(solution[2])
                    v2.append(solution[3])

        # uv1 = [[min(u1),max(u1)],[min(v1),max(v1)]]
        # uv2 = [[min(u2),max(u2)],[min(v2),max(v2)]]

        return ((u1, v1), (u2, v2))  # (uv1, uv2)

    def plane_intersection(self, plane3d):
        '''
        compute intersection points between a Bspline surface and a plane3d
        '''

        def f(X):
            return ((self.surface.evaluate_single((X[0], X[1]))[0]) * plane3d.equation_coefficients()[0] +
                    (self.surface.evaluate_single((X[0], X[1]))[1]) * plane3d.equation_coefficients()[1] +
                    (self.surface.evaluate_single((X[0], X[1]))[2]) * plane3d.equation_coefficients()[2] +
                    plane3d.equation_coefficients()[3])

        x = npy.linspace(0, 1, 20)
        x_init = []
        for xi in x:
            for yi in x:
                x_init.append((xi, yi))

        # x_init = volmdlr.Point2D.grid2d(20, 20, 0, 1, 0, 1)

        intersection_points = []
        # solutions = []
        # u, v =[],  []

        for x0 in x_init:
            z = scp.optimize.least_squares(f, x0=x0, bounds=([0, 1]))
            if z.fun < 1e-20:
                #     cost.append(z.cost)
                # # print(z.cost)
                # if z.cost<1e-20:
                solution = z.x
                intersection_points.append(volmdlr.Point3D(self.surface.evaluate_single((solution[0], solution[1]))[0],
                                                           self.surface.evaluate_single((solution[0], solution[1]))[1],
                                                           self.surface.evaluate_single((solution[0], solution[1]))[
                                                               2]))
        # intersection_points.sort()
        # u.append(solution[0])
        # v.append(solution[1])
        # solutions.append(solution)

        # return (u,v)
        return intersection_points

    def error_with_point3d(self, point3d):
        '''
        compute the error/distance between the Bspline surface and a point3d
        '''

        def f(x):
            return (point3d - self.point2d_to_3d(volmdlr.Point2D(x[0], x[1]))).norm()

        cost = []

        for x0 in [(0, 0), (0, 1), (1, 0), (1, 1), (0.5, 0.5)]:
            z = scp.optimize.least_squares(f, x0=x0, bounds=([0, 1]))
            cost.append(z.fun)

        return min(cost)

    def error_with_edge3d(self, edge3d):
        '''
        compute the error/distance between the Bspline surface and an edge3d
        it's the mean of the start and end points errors'
        '''

        return (self.error_with_point3d(edge3d.start) + self.error_with_point3d(edge3d.end)) / 2

    def nearest_edges3d(self, contour3d, threshold: float):
        '''
        compute the nearest edges of a contour3d to a Bspline_surface3d based on a threshold
        '''

        nearest = []
        for primitive in contour3d.primitives:
            if self.error_with_edge3d(primitive) <= threshold:
                nearest.append(primitive)
        nearest_primitives = volmdlr.wires.Wire3D(nearest)

        return nearest_primitives

    def edge3d_to_2d_with_dimension(self, edge3d, grid2d: volmdlr.grid.Grid2D):
        '''
        compute the edge2d of a edge3d, on a Bspline surface, in the dimensioned frame
        '''

        # method_name = '{}_to_2d_with_dimension'.format(edge3d.__class__.__name__.lower())
        method_name = f'{edge3d.__class__.__name__.lower()}_to_2d_with_dimension'

        if hasattr(self, method_name):
            edge2d_dim = getattr(self, method_name)(edge3d, grid2d)
            if edge2d_dim:
                return edge2d_dim
            else:
                raise NotImplementedError
        else:
            raise NotImplementedError(
                # 'Class {} does not implement {}'.format(self.__class__.__name__,
                #                                         method_name))
                f'Class {self.__class__.__name__} does not implement {method_name}')

    def wire3d_to_2d(self, wire3d):
        '''
        compute the 2d of a wire3d, on a Bspline surface
        '''

        contour = self.contour3d_to_2d(wire3d)

        return volmdlr.wires.Wire2D(contour.primitives)

    def wire3d_to_2d_with_dimension(self, wire3d):
        '''
        compute the 2d of a wire3d, on a Bspline surface, in the dimensioned frame
        '''

        contour = self.contour3d_to_2d_with_dimension(wire3d, self._grids2d)

        return volmdlr.wires.Wire2D(contour.primitives)

    def split_surface_u(self, u: float):
        '''
        split the surface at the input parametric coordinate on the u-direction

        Parameters
        ----------
        u : float
            Parametric coordinate u choosen between 0 and 1

        Returns
        -------
        surfaces : list
            Two splitted surfaces

        '''

        surfaces_geo = split_surface_u(self.surface, u)
        surfaces = []
        for s in surfaces_geo:
            surfaces.append(volmdlr.faces.BSplineSurface3D.from_geomdl_surface(s))

        return surfaces

    def split_surface_v(self, v: float):
        '''
        split the surface at the input parametric coordinate on the v-direction

        Parameters
        ----------
        v : float
            Parametric coordinate v choosen between 0 and 1

        Returns
        -------
        surfaces : list
            Two splitted surfaces

        '''

        surfaces_geo = split_surface_v(self.surface, v)
        surfaces = []
        for s in surfaces_geo:
            surfaces.append(volmdlr.faces.BSplineSurface3D.from_geomdl_surface(s))

        return surfaces

    def split_surface_with_bspline_curve(self, bspline_curve3d: volmdlr.edges.BSplineCurve3D):
        '''
        cuts the surface into two pieces with a bspline curve

        Parameters
        ----------
        bspline_curve3d : volmdlr.edges.BSplineCurve3D


        Returns
        -------
        surfaces : list
            Two splitted surfaces

        '''

        surfaces = []
        bspline_curve2d = self.bsplinecurve3d_to_2d(bspline_curve3d)[0]
        # if type(bspline_curve2d) == list:
        #     points = [bspline_curve2d[0].start]
        #     for edge in bspline_curve2d:
        #         points.append(edge.end)
        #     bspline_curve2d = vme.BSplineCurve2D.from_points_approximation(points, 2, ctrlpts_size = 5)
        contour = self.rectangular_cut(0, 1, 0, 1).surface2d.outer_contour
        contours = contour.cut_by_bspline_curve(bspline_curve2d)

        du, dv = bspline_curve2d.end - bspline_curve2d.start
        resolution = 8

        for contour in contours:
            u_min, u_max, v_min, v_max = contour.bounding_rectangle().bounds()
            if du > dv:
                delta_u = u_max - u_min
                nlines_x = int(delta_u * resolution)
                lines_x = [vme.Line2D(volmdlr.Point2D(u_min, v_min),
                                      volmdlr.Point2D(u_min, v_max))]
                for i in range(nlines_x):
                    u = u_min + (i + 1) / (nlines_x + 1) * delta_u
                    lines_x.append(vme.Line2D(volmdlr.Point2D(u, v_min),
                                              volmdlr.Point2D(u, v_max)))
                lines_x.append(vme.Line2D(volmdlr.Point2D(u_max, v_min),
                                          volmdlr.Point2D(u_max, v_max)))
                lines = lines_x

            else:
                delta_v = v_max - v_min
                nlines_y = int(delta_v * resolution)
                lines_y = [vme.Line2D(volmdlr.Point2D(v_min, v_min),
                                      volmdlr.Point2D(v_max, v_min))]
                for i in range(nlines_y):
                    v = v_min + (i + 1) / (nlines_y + 1) * delta_v
                    lines_y.append(vme.Line2D(volmdlr.Point2D(v_min, v),
                                              volmdlr.Point2D(v_max, v)))
                lines_y.append(vme.Line2D(volmdlr.Point2D(v_min, v_max),
                                          volmdlr.Point2D(v_max, v_max)))
                lines = lines_y

            pt0 = volmdlr.O2D
            points = []

            for line in lines:
                inter = contour.line_intersections(line)
                if inter:
                    pt = set()
                    for p in inter:
                        pt.add(p[0])
                else:
                    raise NotImplementedError

                pt = sorted(pt, key=lambda p: pt0.point_distance(p))
                pt0 = pt[0]
                edge = volmdlr.edges.LineSegment2D(pt[0], pt[1])

                points.extend(edge.discretization_points(number_points=10))

            points3d = []
            for p in points:
                points3d.append(self.point2d_to_3d(p))

            size_u, size_v, degree_u, degree_v = 10, 10, self.degree_u, self.degree_v
            surfaces.append(
                volmdlr.faces.BSplineSurface3D.points_fitting_into_bspline_surface(
                    points3d, size_u, size_v, degree_u, degree_v))

        return surfaces

    def point_belongs(self, point3d):
        '''
        check if a point3d belongs to the bspline_surface or not
        '''

        def f(x):
            p3d = self.point2d_to_3d(volmdlr.Point2D(x[0], x[1]))
            return point3d.point_distance(p3d)

        x = npy.linspace(0, 1, 5)
        x_init = []
        for xi in x:
            for yi in x:
                x_init.append((xi, yi))

        for x0 in x_init:
            z = scp.optimize.least_squares(f, x0=x0, bounds=([0, 1]))
            if z.fun < 1e-10:
                return True
        return False

    def is_intersected_with(self, other_bspline_surface3d):
        '''
        check if the two surfaces are intersected or not
        return True, when there are more 50points on the intersection zone
        '''

        # intersection_results = self.intersection_with(other_bspline_surface3d)
        # if len(intersection_results[0][0]) >= 50:
        #     return True
        # else:
        #     return False

        def f(X):
            return (self.point2d_to_3d(volmdlr.Point2D(X[0], X[1])) -
                    other_bspline_surface3d.point2d_to_3d(volmdlr.Point2D(X[2], X[3]))).norm()

        x = npy.linspace(0, 1, 10)
        x_init = []
        for xi in x:
            for yi in x:
                x_init.append((xi, yi, xi, yi))

        i = 0
        for x0 in x_init:
            z = scp.optimize.least_squares(f, x0=x0, bounds=([0, 1]))
            if z.fun < 1e-5:
                i += 1
                if i >= 50:
                    return True
        return False

    def merge_with(self, other_bspline_surface3d):
        '''
        merge two adjacent surfaces based on their faces

        Parameters
        ----------
        other_bspline_face3d : volmdlr.faces.BSplineSurface3D

        Returns
        -------
        merged_surface : volmdlr.faces.BSplineSurface3D

        '''

        bspline_face3d = self.rectangular_cut(0, 1, 0, 1)
        other_bspline_face3d = other_bspline_surface3d.rectangular_cut(0, 1, 0, 1)

        bsplines = [self, other_bspline_surface3d]
        bsplines_new = bsplines

        center = [bspline_face3d.surface2d.outer_contour.center_of_mass(),
                  other_bspline_face3d.surface2d.outer_contour.center_of_mass()]
        grid2d_direction = (bspline_face3d.pair_with(other_bspline_face3d))[1]

        if bspline_face3d.outer_contour3d.is_sharing_primitives_with(other_bspline_face3d.outer_contour3d):

            xmin, xmax, ymin, ymax = self.xy_limits(other_bspline_surface3d)

        elif self.is_intersected_with(other_bspline_surface3d):
            # find pimitives to split with
            contour1 = bspline_face3d.outer_contour3d
            contour2 = other_bspline_face3d.outer_contour3d

            distances = []
            for p1 in contour1.primitives:
                dis = []
                for p2 in contour2.primitives:
                    point1 = (p1.start + p1.end) / 2
                    point2 = (p2.start + p2.end) / 2
                    dis.append(point1.point_distance(point2))
                distances.append(dis)

            i = distances.index((min(distances)))
            j = distances[i].index(min(distances[i]))

            curves = [contour2.primitives[j], contour1.primitives[i]]

            # split surface
            for i, bspline in enumerate(bsplines):
                surfaces = bspline.split_surface_with_bspline_curve(curves[i])

                errors = []
                for s in surfaces:
                    errors.append(s.error_with_point3d(bsplines[i].point2d_to_3d(center[i])))

                bsplines_new[i] = surfaces[errors.index(min(errors))]

            xmin, xmax, ymin, ymax = [0] * len(bsplines_new), [1] * len(bsplines_new), [0] * \
                len(bsplines_new), [1] * len(bsplines_new)

            grid2d_direction = (
                bsplines_new[0].rectangular_cut(
                    0, 1, 0, 1).pair_with(
                    bsplines_new[1].rectangular_cut(
                        0, 1, 0, 1)))[1]

        else:
            xmin, xmax, ymin, ymax = [0] * len(bsplines_new), [1] * len(bsplines_new), [0] * \
                                               len(bsplines_new), [1] * len(bsplines_new)

        # grid3d
        points3d = []
        for i, bspline in enumerate(bsplines_new):
            grid3d = bspline.grid3d(volmdlr.grid.Grid2D.from_properties(x_limits=(0, 1),
                                                                        y_limits=(0, 1),
                                                                        points_nbr=(50, 50),
                                                                        direction=grid2d_direction[i]))

            points3d.extend(grid3d)

            # fitting
        size_u, size_v, degree_u, degree_v = 100, 50, max(
            bsplines[0].degree_u, bsplines[1].degree_u), max(
            bsplines[0].degree_v, bsplines[1].degree_v)

        merged_surface = volmdlr.faces.BSplineSurface3D.points_fitting_into_bspline_surface(
            points3d, size_u, size_v, degree_u, degree_v)

        return merged_surface

    def xy_limits(self, other_bspline_surface3d):
        '''
        compute x, y limits to define grid2d
        '''

        grid2d_direction = (
            self.rectangular_cut(
                0, 1, 0, 1).pair_with(
                other_bspline_surface3d.rectangular_cut(
                    0, 1, 0, 1)))[1]

        xmin, xmax, ymin, ymax = [], [], [], []
        if grid2d_direction[0][1] == '+y':
            xmin.append(0)
            xmax.append(1)
            ymin.append(0)
            ymax.append(0.99)
        elif grid2d_direction[0][1] == '+x':
            xmin.append(0)
            xmax.append(0.99)
            ymin.append(0)
            ymax.append(1)
        elif grid2d_direction[0][1] == '-x':
            xmin.append(0.01)
            xmax.append(1)
            ymin.append(0)
            ymax.append(1)
        elif grid2d_direction[0][1] == '-y':
            xmin.append(0)
            xmax.append(1)
            ymin.append(0.01)
            ymax.append(1)

        xmin.append(0)
        xmax.append(1)
        ymin.append(0)
        ymax.append(1)

        return xmin, xmax, ymin, ymax


class BezierSurface3D(BSplineSurface3D):

    def __init__(self, degree_u: int, degree_v: int,
                 control_points: List[List[volmdlr.Point3D]],
                 nb_u: int, nb_v: int, name=''):
        u_knots = utilities.generate_knot_vector(degree_u, nb_u)
        v_knots = utilities.generate_knot_vector(degree_v, nb_v)

        u_multiplicities = [1] * len(u_knots)
        v_multiplicities = [1] * len(v_knots)

        BSplineSurface3D.__init__(self, degree_u, degree_v,
                                  control_points, nb_u, nb_v,
                                  u_multiplicities, v_multiplicities,
                                  u_knots, v_knots, None, name)


class Face3D(volmdlr.core.Primitive3D):
    min_x_density = 1
    min_y_density = 1

    def __init__(self, surface3d, surface2d: Surface2D,
                 name: str = ''):
        self.surface3d = surface3d
        self.surface2d = surface2d
        # self.bounding_box = self._bounding_box()

        volmdlr.core.Primitive3D.__init__(self, name=name)

    def __hash__(self):
        return hash(self.surface3d) + hash(self.surface2d)

    def __eq__(self, other_):
        if other_.__class__.__name__ != self.__class__.__name__:
            return False
        equal = (self.surface3d == other_.surface3d
                 and self.surface2d == other_.surface2d)
        return equal

    def point_belongs(self, point3d: volmdlr.Point3D):
        """
        Tells you if a point is on the 3D face and inside its contour
        """
        point2d = self.surface3d.point3d_to_2d(point3d)
        check_point3d = self.surface3d.point2d_to_3d(point2d)
        if check_point3d.point_distance(point3d) > 1e-6:
            return False

        return self.surface2d.point_belongs(point2d)

    @property
    def outer_contour3d(self):
        """

        """
        return self.surface3d.contour2d_to_3d(self.surface2d.outer_contour)

    @property
    def inner_contours3d(self):
        """

        """
        return [self.surface3d.contour2d_to_3d(c) for c in
                self.surface2d.inner_contours]

    @property
    def bounding_box(self):
        """
        this error is raised to enforce overloading of this method
        """
        raise NotImplementedError(
            f"bounding_box method must be"
            f"overloaded by {self.__class__.__name__}")

    @bounding_box.setter
    def bounding_box(self, new_bounding_box):
        """Sets the bounding box to a new value"""
        raise NotImplementedError(
            f"bounding_box setter method must be"
            f"overloaded by {self.__class__.__name__}")

    def get_bounding_box(self):
        raise NotImplementedError(
            f"self.__class__.__name__"
            f"overloaded by {self.__class__.__name__}")

    @classmethod
    def from_step(cls, arguments, object_dict):
        contours = [object_dict[int(arguments[1][0][1:])]]

        # Detecting inner and outer contours
        name = arguments[0][1:-1]
        surface = object_dict[int(arguments[2])]

        if hasattr(surface, 'face_from_contours3d'):
            if (len(contours) == 1) and isinstance(contours[0],
                                                   volmdlr.Point3D):
                return surface

            return surface.face_from_contours3d(contours, name)
        else:
            raise NotImplementedError(
                'Not implemented :face_from_contours3d in {}'.format(surface))

    # def area(self):
    #     """
    #     Calculates the face's area
    #     :return: face's area
    #     """
    #     raise NotImplementedError(
    #         f'area method must be overloaded by {self.__class__.__name__}')

    def to_step(self, current_id):
        xmin, xmax, ymin, ymax = self.surface2d.bounding_rectangle().bounds()
        subsurfaces2d = [self.surface2d]
        line_x = None
        if self.surface3d.x_periodicity and (xmax - xmin) >= 0.45 * self.surface3d.x_periodicity:
            line_x = vme.Line2D(volmdlr.Point2D(0.5 * (xmin + xmax), 0),
                                volmdlr.Point2D(
                                    0.5 * (xmin + xmax), 1))
        line_y = None
        if self.surface3d.y_periodicity and (
                ymax - ymin) >= 0.45 * self.surface3d.y_periodicity:
            line_y = vme.Line2D(
                volmdlr.Point2D(0., 0.5 * (ymin + ymax)),
                volmdlr.Point2D(1, 0.5 * (ymin + ymax)))

        if line_x:
            subsurfaces2 = []
            for subsurface2d in subsurfaces2d:
                subsurfaces2.extend(subsurface2d.cut_by_line(line_x))
            subsurfaces2d = subsurfaces2

        if line_y:
            subsurfaces2 = []
            for subsurface2d in subsurfaces2d:
                subsurfaces2.extend(subsurface2d.cut_by_line(line_y))
            subsurfaces2d = subsurfaces2

        if len(subsurfaces2d) > 1:
            content = ''
            face_ids = []
            for i, subsurface2d in enumerate(subsurfaces2d):
                face = self.__class__(self.surface3d, subsurface2d)
                face_content, face_id = face.to_step_without_splitting(
                    current_id)
                face_ids.append(face_id[0])
                content += face_content
                current_id = face_id[0] + 1
            return content, face_ids
        else:
            return self.to_step_without_splitting(current_id)

    def to_step_without_splitting(self, current_id):
        content, surface3d_ids = self.surface3d.to_step(current_id)
        current_id = max(surface3d_ids) + 1

        outer_contour_content, outer_contour_id = self.outer_contour3d.to_step(
            current_id)
        # surface_id=surface3d_id)
        content += outer_contour_content
        content += "#{} = FACE_BOUND('{}',#{},.T.);\n".format(
            outer_contour_id + 1, self.name, outer_contour_id)
        contours_ids = [outer_contour_id + 1]
        current_id = outer_contour_id + 2
        for inner_contour3d in self.inner_contours3d:
            inner_contour_content, inner_contour_id = inner_contour3d.to_step(
                current_id)
            # surface_id=surface3d_id)
            content += inner_contour_content
            face_bound_id = inner_contour_id + 1
            content += "#{} = FACE_BOUND('',#{},.T.);\n".format(
                face_bound_id, inner_contour_id)
            contours_ids.append(face_bound_id)
            current_id = face_bound_id + 1

        content += "#{} = ADVANCED_FACE('{}',({}),#{},.T.);\n".format(
            current_id,
            self.name,
            volmdlr.core.step_ids_to_str(contours_ids),
            surface3d_ids[0])
        # TODO: create an ADVANCED_FACE for each surface3d_ids ?
        return content, [current_id]

    def triangulation_lines(self):
        return [], []

    def triangulation(self):

        lines_x, lines_y = self.triangulation_lines()
        if lines_x and lines_y:
            surfaces = []
            for surface in self.surface2d.split_by_lines(lines_x):
                surfaces.extend(surface.split_by_lines(lines_y))

        elif lines_x:
            # try:
            surfaces = self.surface2d.split_by_lines(lines_x)
            # except:
            #     self.plot()
            #     raise NotImplementedError
        elif lines_y:
            surfaces = self.surface2d.split_by_lines(lines_y)
        else:
            surfaces = [self.surface2d]

        # mesh2d = surfaces[0].triangulation()
        # print('ls', len(surfaces))
        # for subsurface in surfaces[1:]:
        #     # mesh2d += subsurface.triangulation()
        #     mesh2d.merge_mesh(subsurface.triangulation())

        meshes = [s.triangulation() for s in surfaces]
        mesh2d = vmd.DisplayMesh2D.merge_meshes(meshes)
        return vmd.DisplayMesh3D(
            [vmd.Node3D(*self.surface3d.point2d_to_3d(p)) for p in
             mesh2d.points],
            mesh2d.triangles)

    def plot2d(self, ax=None, color='k', alpha=1):
        if ax is None:
            _, ax = plt.subplots()

        self.outer_contour.plot()

    def rotation(self, center: volmdlr.Point3D,
                 axis: volmdlr.Vector3D, angle: float):
        """
        Face3D rotation
        :param center: rotation center
        :param axis: rotation axis
        :param angle: angle rotation
        :return: a new rotated Face3D
        """
        new_surface = self.surface3d.rotation(center=center, axis=axis,
                                              angle=angle)
        return self.__class__(new_surface, self.surface2d)

    def rotation_inplace(self, center: volmdlr.Point3D,
                         axis: volmdlr.Vector3D, angle: float):
        """
        Face3D rotation. Object is updated inplace
        :param center: rotation center
        :param axis: rotation axis
        :param angle: rotation angle
        """
        self.surface3d.rotation_inplace(center=center, axis=axis, angle=angle)
        new_bounding_box = self.get_bounding_box()
        self.bounding_box = new_bounding_box

    def translation(self, offset: volmdlr.Vector3D):
        """
        Face3D translation
        :param offset: translation vector
        :return: A new translated Face3D
        """
        new_surface3d = self.surface3d.translation(offset=offset)
        return self.__class__(new_surface3d, self.surface2d)

    def translation_inplace(self, offset: volmdlr.Vector3D):
        """
        Face3D translation. Object is updated inplace
        :param offset: translation vector
        """
        self.surface3d.translation_inplace(offset=offset)
        new_bounding_box = self.get_bounding_box()
        self.bounding_box = new_bounding_box

    def frame_mapping(self, frame: volmdlr.Frame3D, side: str):
        """
        Changes frame_mapping and return a new Face3D
        side = 'old' or 'new'
        """
        new_surface3d = self.surface3d.frame_mapping(frame, side)
        return self.__class__(new_surface3d, self.surface2d.copy(),
                              self.name)

    def frame_mapping_inplace(self, frame: volmdlr.Frame3D, side: str):
        """
        Changes frame_mapping and the object is updated inplace
        side = 'old' or 'new'
        """
        self.surface3d.frame_mapping_inplace(frame, side)
        new_bounding_box = self.get_bounding_box()
        self.bounding_box = new_bounding_box

    def copy(self, deep=True, memo=None):
        return self.__class__(self.surface3d.copy(), self.surface2d.copy(),
                              self.name)

    def line_intersections(self,
                           line: vme.Line3D,
                           ) -> List[volmdlr.Point3D]:
        intersections = []
        for intersection in self.surface3d.line_intersections(line):
            if self.point_belongs(intersection):
                intersections.append(intersection)

        return intersections

    def linesegment_intersections(self,
                                  linesegment: vme.LineSegment3D,
                                  ) -> List[volmdlr.Point3D]:
        intersections = []
        for intersection in self.surface3d.linesegment_intersections(
                linesegment):
            if self.point_belongs(intersection):
                intersections.append(intersection)

        return intersections

    def plot(self, ax=None, color='k', alpha=1, edge_details=False):
        if not ax:
            ax = plt.figure().add_subplot(111, projection='3d')
        self.outer_contour3d.plot(ax=ax, color=color, alpha=alpha,
                                  edge_details=edge_details)
        [contour3d.plot(ax=ax, color=color, alpha=alpha,
                        edge_details=edge_details)
         for contour3d in self.inner_contours3d]
        return ax

    def random_point_inside(self):
        point_inside2d = self.surface2d.random_point_inside()
        return self.surface3d.point2d_to_3d(point_inside2d)

    def is_adjacent(self, face2: 'Face3D'):
        contour1 = self.outer_contour3d.to_2d(
            self.surface3d.frame.origin,
            self.surface3d.frame.u,
            self.surface3d.frame.v)
        contour2 = face2.outer_contour3d.to_2d(
            self.surface3d.frame.origin,
            self.surface3d.frame.u,
            self.surface3d.frame.v)
        if contour1.is_sharing_primitives_with(contour2):
            return True
        return False


class PlaneFace3D(Face3D):
    """
    :param contours: The face's contour2D
    :type contours: volmdlr.Contour2D
    :param plane: Plane used to place your face
    :type plane: Plane3D
    """
    _standalone_in_db = False
    _generic_eq = True
    _non_serializable_attributes = ['bounding_box', 'polygon2D']
    _non_data_eq_attributes = ['name', 'bounding_box', 'outer_contour3d',
                               'inner_contours3d']
    _non_data_hash_attributes = []

    def __init__(self, surface3d: Plane3D, surface2d: Surface2D,
                 name: str = ''):
        # if not isinstance(outer_contour2d, volmdlr.Contour2D):
        #     raise ValueError('Not a contour2D: {}'.format(outer_contour2d))
        self._bbox = None
        Face3D.__init__(self,
                        surface3d=surface3d,
                        surface2d=surface2d,
                        name=name)

    # @classmethod
    # def _repair_points_and_polygon2d(cls, points, plane):
    #     if points[0] == points[-1]:
    #         points = points[:-1]
    #     polygon_points = [
    #         p.to_2d(plane.origin, plane.vectors[0], plane.vectors[1]) for p in
    #         points]
    #     repaired_points = [p.copy() for p in points]
    #     polygon2D = volmdlr.ClosedPolygon2D(polygon_points)
    #     if polygon2D.SelfIntersect()[0]:
    #         repaired_points = [repaired_points[1]] + [
    #             repaired_points[0]] + repaired_points[2:]
    #         polygon_points = [polygon_points[1]] + [
    #             polygon_points[0]] + polygon_points[2:]
    #         if polygon_points[0] == polygon_points[-1]:
    #             repaired_points = repaired_points[:-1]
    #             polygon_points = polygon_points[:-1]
    #         polygon2D = volmdlr.ClosedPolygon2D(polygon_points)
    #     return repaired_points, polygon2D

    # @classmethod
    # def dict_to_object(cls, dict_, global_dict=None, pointers_memo: Dict[str, Any] = None, path: str = '#'):
    #     plane3d = Plane3D.dict_to_object(dict_['surface3d'],
    #                                      global_dict=global_dict,
    #                                      pointers_memo=pointers_memo,
    #                                      path=f'{path}/surface3d')
    #     surface2d = Surface2D.dict_to_object(dict_['surface2d'],
    #                                          global_dict=global_dict,
    #                                          pointers_memo=pointers_memo,
    #                                          path=f'{path}/surface2d')
    #     return cls(plane3d, surface2d, dict_['name'])

    def area(self):
        return self.surface2d.area()

    def copy(self, deep=True, memo=None):
        return PlaneFace3D(self.surface3d.copy(), self.surface2d.copy(),
                           self.name)

    @property
    def bounding_box(self):
        """
        """
        if not self._bbox:
            self._bbox = self.get_bounding_box()
        return self._bbox

    @bounding_box.setter
    def bounding_box(self, new_bounding_box):
        self._bbox = new_bounding_box

    def get_bounding_box(self):
        return self.outer_contour3d._bounding_box()

    def face_inside(self, face2):
        """
        verifies if a face is inside another face.
        It returns True if face2 is inside or False if the opposite
        """

        if self.surface3d.is_coincident(face2.surface3d):
            self_contour2d = self.outer_contour3d.to_2d(
                self.surface3d.frame.origin, self.surface3d.frame.u, self.surface3d.frame.v)
            face2_contour2d = face2.outer_contour3d.to_2d(
                self.surface3d.frame.origin, self.surface3d.frame.u, self.surface3d.frame.v)
            if self_contour2d.is_inside(face2_contour2d):
                return True
        return False

    def linesegment3d_inside(self, linesegement3d: volmdlr.edges.LineSegment3D):
        length = linesegement3d.length()
        points = [linesegement3d.point_at_abscissa(length * n / 200) for n in range(1, 199)]
        for point in points:
            if not self.point_belongs(point):
                return False

        return True

    # def average_center_point(self):
    #     """
    #     excluding holes
    #     """
    #     points = self.points
    #     nb = len(points)
    #     x = npy.sum([p[0] for p in points]) / nb
    #     y = npy.sum([p[1] for p in points]) / nb
    #     z = npy.sum([p[2] for p in points]) / nb
    #     return volmdlr.Point3D((x, y, z))

    def distance_to_point(self, point, return_other_point=False):
        # """
        # Only works if the surface is planar
        # TODO : this function does not take into account if Face has holes
        # """
        # On projette le point sur la surface plane
        # Si le point est à l'intérieur de la face,
        # on retourne la distance de projection
        # Si le point est à l'extérieur, on projette le point sur le plan
        # On calcule en 2D la distance entre la projection
        # et le polygone contour
        # On utilise le theroeme de Pythagore pour calculer
        # la distance minimale entre le point et le contour

        projected_pt = point.plane_projection3d(self.surface3d.frame.origin,
                                                self.surface3d.frame.u,
                                                self.surface3d.frame.v)
        projection_distance = point.point_distance(projected_pt)

        if self.point_belongs(projected_pt):
            if return_other_point:
                return projection_distance, projected_pt
            return projection_distance

        point_2D = point.to_2d(self.surface3d.frame.origin, self.surface3d.frame.u,
                               self.surface3d.frame.v)

        polygon2D = self.surface2d.outer_contour.to_polygon(angle_resolution=10)
        border_distance, other_point = polygon2D.point_border_distance(point_2D, return_other_point=True)

        other_point = self.surface3d.point2d_to_3d(volmdlr.Point2D(*other_point))

        if return_other_point:
            return (projection_distance ** 2 + border_distance ** 2) ** 0.5, \
                   other_point
        return (projection_distance ** 2 + border_distance ** 2) ** 0.5

    def minimum_distance_points_plane(self, other_plane_face,
                                      return_points=False):
        # """
        # Only works if the surface is planar
        # TODO : this function does not take into account if Face has holes
        # TODO : TRAITER LE CAS OU LA DISTANCE LA PLUS COURTE N'EST PAS D'UN SOMMET
        # """
        # On calcule la distance entre la face 1 et chaque point de la face 2
        # On calcule la distance entre la face 2 et chaque point de la face 1

        # if self.face_intersection(other_plane_face) is not None:
        #     return 0, None, None
        #
        # polygon1_points_3D = [volmdlr.Point3D(p.vector) for p in
        #                       self.contours3d[0].tessel_points]
        # polygon2_points_3D = [volmdlr.Point3D(p.vector) for p in
        #                       other_plane_face.contours3d[0].tessel_points]
        #
        # distances = []
        # if not return_points:
        #     d_min = other_plane_face.distance_to_point(polygon1_points_3D[0])
        #     for point1 in polygon1_points_3D[1:]:
        #         d = other_plane_face.distance_to_point(point1)
        #         if d < d_min:
        #             d_min = d
        #     for point2 in polygon2_points_3D:
        #         d = self.distance_to_point(point2)
        #         if d < d_min:
        #             d_min = d
        #     return d_min
        #
        # else:
        #     for point1 in polygon1_points_3D:
        #         d, other_point = other_plane_face.distance_to_point(
        #             point1,
        #             return_other_point=True)
        #         distances.append((d, point1, other_point))
        #     for point2 in polygon2_points_3D:
        #         d, other_point = self.distance_to_point(
        #             point2,
        #             return_other_point=True
        #         )
        #         distances.append((d, point2, other_point))
        #
        # d_min, point_min, other_point_min = distances[0]
        # for distance in distances[1:]:
        #     if distance[0] < d_min:
        #         d_min = distance[0]
        #         point_min = distance[1]
        #         other_point_min = distance[2]
        #
        # return point_min, other_point_min

        min_distance = math.inf
        for edge1 in self.outer_contour3d.primitives:
            for edge2 in other_plane_face.outer_contour3d.primitives:
                dist = edge1.minimum_distance(edge2,
                                              return_points=return_points)
                if return_points:
                    if dist[0] < min_distance:
                        min_distance = dist[0]
                        p1, p2 = dist[1], dist[2]
                else:
                    if dist < min_distance:
                        min_distance = dist
        if return_points:
            return min_distance, p1, p2
        else:
            return min_distance

    def edge_intersections(self, edge):
        intersections = []
        linesegment = vme.LineSegment3D(edge.start, edge.end)
        for surface3d_inter in self.surface3d.linesegment_intersections(linesegment):
            point2d = self.surface3d.point3d_to_2d(surface3d_inter)
            if self.surface2d.point_belongs(point2d):
                if surface3d_inter not in intersections:
                    intersections.append(surface3d_inter)
        if not intersections:
            for point in [edge.start, edge.end]:
                if self.point_belongs(point):

                    if point not in intersections:
                        intersections.append(point)
            for prim in self.outer_contour3d.primitives:
                intersection = prim.linesegment_intersection(edge)
                if intersection is not None:
                    if intersection not in intersections:
                        intersections.append(intersection)
        return intersections

    def face_intersections_outer_contour(self, face2):
        intersections = []
        for edge1 in self.outer_contour3d.primitives:
            intersection_points = face2.edge_intersections(edge1)
            if intersection_points:
                for point in intersection_points:
                    if point not in intersections:
                        intersections.append(point)

        return intersections

    def face_intersections_inner_contours(self, face2):
        intersections = []
        for inner_contour2d in face2.surface2d.inner_contours:
            inner_contour3d = face2.surface3d.contour2d_to_3d(inner_contour2d)
            for inner_edge2 in inner_contour3d.primitives:
                intersection_points = self.edge_intersections(inner_edge2)
                if intersection_points:
                    for point in intersection_points:
                        if point not in intersections:
                            intersections.append(point)

        return intersections

    def validate_inner_contour_intersections(self, intersections, face2=None):
        intersection_primitives = []
        for point1, point2 in combinations(intersections, 2):
            if point1 != point2:
                line_segment3d = volmdlr.edges.LineSegment3D(point1, point2)
                if self.linesegment3d_inside(line_segment3d) and line_segment3d not in intersection_primitives:
                    if face2 is not None:
                        if face2.linesegment3d_inside(line_segment3d):
                            intersection_primitives.append(line_segment3d)
                    else:
                        intersection_primitives.append(line_segment3d)
        return intersection_primitives

    def get_face_intersections(self, face2):
        intersections = []
        if face2.surface2d.inner_contours:
            intersections.extend(self.face_intersections_inner_contours(face2))
        if self.surface2d.inner_contours:
            intersections.extend(face2.face_intersections_inner_contours(self))
        face2_intersections = face2.face_intersections_outer_contour(self)
        self_face_intersections = self.face_intersections_outer_contour(face2)
        for point in self_face_intersections + face2_intersections:
            if point not in intersections:
                intersections.append(point)
        return intersections

    def validate_face_intersections(self, face2, intersections: List[volmdlr.Point3D]):
        if len(intersections) > 1:
            if intersections[0] == intersections[1]:
                return []
            if self.surface2d.inner_contours:
                intersection_primitives = self.validate_inner_contour_intersections(intersections, face2)
            elif face2.surface2d.inner_contours:
                intersection_primitives = face2.validate_inner_contour_intersections(intersections, self)
            elif len(intersections) > 2:
                intersection_primitives = self.validate_inner_contour_intersections(intersections, face2)
                if not intersections:
                    raise NotImplementedError
            else:
                intersection_primitives = [volmdlr.edges.LineSegment3D(
                    intersections[0], intersections[1])]
            intersection_wires = [volmdlr.wires.Wire3D([primitive])
                                  for primitive in intersection_primitives]
            return intersection_wires
        return []

    def face_intersections(self, face2, tol=1e-6) -> List[volmdlr.wires.Wire3D]:
        # """
        # Only works if the surface is planar
        # TODO : this function does not take into account if Face has more than one hole
        # """

        bbox1 = self.bounding_box
        bbox2 = face2.bounding_box
        if not bbox1.bbox_intersection(bbox2) and \
                bbox1.distance_to_bbox(bbox2) >= tol:
            return []
        if self.face_inside(face2) or face2.face_inside(self):
            return []
        intersections = self.get_face_intersections(face2)
        valid_intersections = self.validate_face_intersections(face2, intersections)
        return valid_intersections

    def minimum_distance(self, other_face, return_points=False):
        if other_face.__class__ is CylindricalFace3D:
            p1, p2 = other_face.minimum_distance_points_cyl(self)
            if return_points:
                return p1.point_distance(p2), p1, p2
            else:
                return p1.point_distance(p2)

        if other_face.__class__ is PlaneFace3D:
            if return_points:
                dist, p1, p2 = self.minimum_distance_points_plane(other_face,
                                                                  return_points=return_points)
                return dist, p1, p2
            else:
                dist = self.minimum_distance_points_plane(other_face,
                                                          return_points=return_points)
                return dist

        if other_face.__class__ is ToroidalFace3D:
            p1, p2 = other_face.minimum_distance_points_plane(self)
            if return_points:
                return p1.point_distance(p2), p1, p2
            else:
                return p1.point_distance(p2)

        else:
            return NotImplementedError

    def inner_contours_recalculation(self, inner_contour, spliting_points, spliting_points_and_cutting_contour,
                                     connectig_to_outer_contour):
        """
        Verifies if there is a cutting contours from face intersections connected to an inner contour at the two ends,
        if true this inner contour is updated with this cutting contour
        :param inner_contour: inner contour
        :param spliting_points: current inner contour spliting points
        :param spliting_points_and_cutting_contour: dictionnary containing all spliting points and
        the corresponding cutting contour
        :param connectig_to_outer_contour: list of the cutting contours connected to the outer contour
        :return: spliting points to be removed from list of spliting points and current inner contour updated
        """
        j = self.surface2d.inner_contours.index(inner_contour)
        remove_spliting_points = []
        remove_cutting_contour = []
        for point1, point2 in zip(spliting_points[:-1], spliting_points[1:]):
            if spliting_points_and_cutting_contour[point1] not in connectig_to_outer_contour and \
                    spliting_points_and_cutting_contour[point2] not in connectig_to_outer_contour and \
                    spliting_points_and_cutting_contour[point1] == spliting_points_and_cutting_contour[point2]:
                remove_cutting_contour.append(spliting_points_and_cutting_contour[point1])
                remove_spliting_points.extend([point1, point2])
                primitives1 = inner_contour.extract_with_points(point1, point2, True) + \
                    spliting_points_and_cutting_contour[point1].primitives
                primitives2 = inner_contour.extract_with_points(point1, point2, False) + \
                    spliting_points_and_cutting_contour[point1].primitives
                contour1 = volmdlr.wires.Contour2D(primitives1).order_contour()
                contour2 = volmdlr.wires.Contour2D(primitives2).order_contour()
                if contour1.is_inside(inner_contour):
                    self.surface2d.inner_contours[j] = contour1
                    inner_contour = self.surface2d.inner_contours[j]
                    remove_spliting_points.extend([point1, point2])
                elif contour2.is_inside(inner_contour):
                    self.surface2d.inner_contours[j] = contour2
                    inner_contour = self.surface2d.inner_contours[j]
                    remove_spliting_points.extend([point1, point2])
        return remove_spliting_points, inner_contour, remove_cutting_contour

    @staticmethod
    def get_connecting_contour(lists_primitives, inner_primitives):
        """
        Find which contour from resulting inner contour spliting is connected to saved cutting_contours
        :param lists_primitives: saved cutting contours
        :param inner_primitives: splited inner contour
        :return: updated saved cutting contours
        """
        if not lists_primitives:
            lists_primitives.extend(inner_primitives)
            return lists_primitives
        new_list_primitives = lists_primitives[:]
        for i, list_prim in enumerate(lists_primitives):
            if any(prim in list_prim for prim in inner_primitives):
                new_primitives = list_prim + [prim for prim in inner_primitives if prim not in list_prim]
                new_list_primitives[i] = new_primitives
                break
        lists_primitives = new_list_primitives[:]
        return lists_primitives

    def select_face_intersecting_primitives(self, dict_intersecting_combinations):
        """
        Select face intersecting primitives from a dictionary containing all intersection combinations
        :param dict_intersecting_combinations: dictionary containing all intersection combinations
        :return: list of intersecting primitives for current face
        """
        face_intersecting_primitives2d = []
        for intersecting_combination in dict_intersecting_combinations.keys():
            if self in intersecting_combination:
                for intersection_wire in dict_intersecting_combinations[intersecting_combination]:
                    if len(intersection_wire.primitives) != 1:
                        raise NotImplementedError
                    primitive2 = intersection_wire.primitives[0]
                    primitive2_2d = self.surface3d.contour3d_to_2d(primitive2)
                    if not self.surface2d.outer_contour.primitive_over_contour(primitive2_2d, tol=1e-7):
                        face_intersecting_primitives2d.append(primitive2_2d)
        return face_intersecting_primitives2d

    @staticmethod
    def updated_dictionnaries_cutting_contours(remove_spliting_points, remove_cutting_contour, spliting_points,
                                               dict_cutting_contour_intersections, old_inner_contour,
                                               new_inner_contour, list_cutting_contours,
                                               dict_inner_contour_intersections,
                                               inner_contours_connected_cutting_contour):
        for remove_point in remove_spliting_points:
            if remove_point in spliting_points:
                spliting_points.remove(remove_point)
            if remove_point in dict_cutting_contour_intersections:
                del dict_cutting_contour_intersections[remove_point]
        del dict_inner_contour_intersections[old_inner_contour]
        dict_inner_contour_intersections[new_inner_contour] = spliting_points
        for contour in remove_cutting_contour:
            if contour in list_cutting_contours:
                list_cutting_contours.remove(contour)
            if contour in inner_contours_connected_cutting_contour:
                del inner_contours_connected_cutting_contour[contour]
        for cutting_contour, innr_cntrs in inner_contours_connected_cutting_contour.items():
            if old_inner_contour in innr_cntrs:
                inner_contours_connected_cutting_contour[cutting_contour].remove(old_inner_contour)
                inner_contours_connected_cutting_contour[cutting_contour].append(new_inner_contour)
        return (dict_cutting_contour_intersections, dict_inner_contour_intersections,
                inner_contours_connected_cutting_contour, list_cutting_contours)

    def dictionnaries_cutting_contours(self, list_cutting_contours, connectig_to_outer_contour):
        inner_contours_connected_cutting_contour = {}
        dict_inner_contour_intersections = {}
        dict_cutting_contour_intersections = {}
        for inner_contour in self.surface2d.inner_contours:
            if not inner_contour.edge_polygon.is_trigo():
                inner_contour.invert_inplace()
            dict_inner_contour_intersections[inner_contour] = []
            for cutting_contour in list_cutting_contours:
                inner_contour_intersections = inner_contour.contour_intersections(cutting_contour)
                if inner_contour_intersections:
                    dict_inner_contour_intersections[inner_contour].extend(inner_contour_intersections)
                    if cutting_contour not in inner_contours_connected_cutting_contour:
                        inner_contours_connected_cutting_contour[cutting_contour] = [inner_contour]
                    else:
                        inner_contours_connected_cutting_contour[cutting_contour].append(inner_contour)
                for intersection in inner_contour_intersections:
                    dict_cutting_contour_intersections[intersection] = cutting_contour
            spliting_points = dict_inner_contour_intersections[inner_contour]
            spliting_points = list(sorted(
                spliting_points, key=lambda point, ic=inner_contour: ic.abscissa(point)))
            remove_spliting_points, new_inner_contour, remove_cutting_contour = self.inner_contours_recalculation(
                inner_contour, spliting_points, dict_cutting_contour_intersections, connectig_to_outer_contour)
            (dict_cutting_contour_intersections, dict_inner_contour_intersections,
             inner_contours_connected_cutting_contour, list_cutting_contours) = \
                self.updated_dictionnaries_cutting_contours(remove_spliting_points, remove_cutting_contour,
                                                            spliting_points, dict_cutting_contour_intersections,
                                                            inner_contour, new_inner_contour, list_cutting_contours,
                                                            dict_inner_contour_intersections,
                                                            inner_contours_connected_cutting_contour)
            inner_contour = new_inner_contour
        return (inner_contours_connected_cutting_contour, dict_inner_contour_intersections,
                dict_cutting_contour_intersections, list_cutting_contours)

    @staticmethod
    def inner_contour_cutting_points(inner_contour_spliting_points, cutting_contour):
        """
        Searches the inner contour points where it must be cutted
        :param inner_contour_spliting_points: all points os intersection with this inner contour
        :param cutting_contour: first cutting contour being used to cut inner contour
        :return: point1, point2
        """
        if cutting_contour.primitives[0].start in inner_contour_spliting_points:
            index_point1 = inner_contour_spliting_points.index(cutting_contour.primitives[0].start)
        else:
            index_point1 = inner_contour_spliting_points.index(cutting_contour.primitives[-1].end)
        if index_point1 != len(inner_contour_spliting_points) - 1:
            index_point2 = index_point1 + 1
        else:
            index_point2 = 0
        point1 = inner_contour_spliting_points[index_point1]
        point2 = inner_contour_spliting_points[index_point2]
        return point1, point2

    @staticmethod
    def is_inside_portion(cutting_contour, inner_contour_spliting_points1, inner_contour_spliting_points2):
        """
        For multiple inner contour intersections with cutting contours, defines if we get the inside or outside portion
        of the inner contour pair
        :param cutting_contour: cutting_contour cutting the two inner contours
        :param inner_contour_spliting_points1: spliting points for contour1
        :param inner_contour_spliting_points2: spliting points for contour1
        :return:
        """
        if (cutting_contour.primitives[0].start != inner_contour_spliting_points1[-1] and
            cutting_contour.primitives[-1].end != inner_contour_spliting_points2[-1]) or \
                (cutting_contour.primitives[0].start != inner_contour_spliting_points2[-1] and
                 cutting_contour.primitives[-1].end != inner_contour_spliting_points2[-1]):
            is_inside1 = True
            is_inside2 = False
        elif (cutting_contour.primitives[0].start == inner_contour_spliting_points1[-1] and
              cutting_contour.primitives[-1].end == inner_contour_spliting_points2[-1]):
            is_inside1 = True
            is_inside2 = False
        elif (cutting_contour.primitives[0].start != inner_contour_spliting_points1[-1] and
              cutting_contour.primitives[-1].end == inner_contour_spliting_points2[-1]) or \
                (cutting_contour.primitives[0].start == inner_contour_spliting_points1[-1] and
                 cutting_contour.primitives[-1].end != inner_contour_spliting_points2[-1]):
            is_inside1 = True
            is_inside2 = True
        else:
            raise NotImplementedError
        return is_inside1, is_inside2

    def get_inner_contours_cutting_primitives(self, list_cutting_contours, connectig_to_outer_contour):
        """
        Gets cutting primitives connected to face inner_contours
        :param list_cutting_contours: list of contours for resulting from intersection with other faces
        :param connectig_to_outer_contour: list of contours from list_cutting_contours connected to the outer contour
        and not to any outer contour
        :return: lists for final face cutting primitives
        """
        (inner_contours_connected_cutting_contour, dict_inner_contour_intersections,
         dict_cutting_contour_intersections, list_cutting_contours) = self.dictionnaries_cutting_contours(
            list_cutting_contours, connectig_to_outer_contour)
        valid_cutting_contours = []
        list_primitives1 = []
        list_primitives2 = []
        used_cutting_contours = []
        used_inner_contour = []
        for cutting_contour, inner_contours in inner_contours_connected_cutting_contour.items():
            primitives1 = []
            primitives2 = []
            if len(inner_contours) == 1:
                if all(dict_cutting_contour_intersections[inters] in connectig_to_outer_contour for inters in
                       dict_inner_contour_intersections[inner_contours[0]]) and cutting_contour not in \
                        used_cutting_contours and inner_contours[0] not in used_inner_contour:
                    inner_contour_spliting_points = dict_inner_contour_intersections[inner_contours[0]]
                    inner_contour_spliting_points = list(sorted(
                        inner_contour_spliting_points, key=lambda point, ic=inner_contours[0]: ic.abscissa(point)))

                    point1, point2 = self.inner_contour_cutting_points(inner_contour_spliting_points, cutting_contour)
                    primitives1.extend(inner_contours[0].extract_with_points(point1, point2, True))
                    primitives2.extend(inner_contours[0].extract_with_points(point1, point2, False))
                    if sum(prim.length() for prim in primitives2) > sum(prim.length() for prim in primitives1):
                        primitives1, primitives2 = primitives2, primitives1
                    primitives1.extend(dict_cutting_contour_intersections[point2].primitives +
                                       cutting_contour.primitives[:])
                    used_cutting_contours.extend([cutting_contour,
                                                  dict_cutting_contour_intersections[point2]])
                    used_inner_contour.append(inner_contours[0])
                    list_primitives1.append(primitives1)
                    list_primitives2.append(primitives2)
                elif cutting_contour not in valid_cutting_contours:
                    valid_cutting_contours.append(cutting_contour)
            elif len(inner_contours) == 2:
                inner_contour_spliting_points1 = dict_inner_contour_intersections[inner_contours[0]]
                inner_contour_spliting_points2 = dict_inner_contour_intersections[inner_contours[1]]
                inner_contour_spliting_points1 = list(sorted(
                    inner_contour_spliting_points1, key=lambda point, ic=inner_contours[0]: ic.abscissa(point)))
                inner_contour_spliting_points2 = list(sorted(
                    inner_contour_spliting_points2, key=lambda point, ic=inner_contours[1]: ic.abscissa(point)))
                inside1, inside2 = self.is_inside_portion(cutting_contour, inner_contour_spliting_points1,
                                                          inner_contour_spliting_points2)
                primitives1.extend(cutting_contour.primitives[:])
                contour_used = False
                for inner_contour, inner_contour_spliting_points, inside in zip(
                        inner_contours, [inner_contour_spliting_points1, inner_contour_spliting_points2],
                        [inside1, inside2]):
                    if inner_contour in used_inner_contour:
                        contour_used = True
                        continue
                    point1, point2 = self.inner_contour_cutting_points(inner_contour_spliting_points, cutting_contour)
                    primitives1.extend(inner_contour.extract_with_points(point1, point2, inside))
                    primitives1.extend(dict_cutting_contour_intersections[point2].primitives)
                    primitives2.extend(inner_contour.extract_with_points(point1, point2, not inside))
                    used_cutting_contours.extend([cutting_contour, dict_cutting_contour_intersections[point2]])
                if contour_used:
                    list_primitives1 = self.get_connecting_contour(list_primitives1, primitives1)
                else:
                    list_primitives1.append(primitives1)
                list_primitives2.append(primitives2)
                used_inner_contour.extend(inner_contours)
            else:
                raise NotImplementedError
        valid_cutting_contours = [contour for contour in valid_cutting_contours
                                  if contour not in used_cutting_contours]
        new_cutting_contours = [volmdlr.wires.Contour2D(list_prim).order_contour()
                                for list_prim in list_primitives1]
        for list_prim in list_primitives2:
            new_cutting_contours.extend(volmdlr.wires.Contour2D.contours_from_edges(list_prim))
        return new_cutting_contours, valid_cutting_contours

    def get_face_cutting_contours(self, dict_intersecting_combinations):
        """
        get all contours cutting the face, resultig from multiple faces intersections
        :param dict_intersecting_combinations: dictionary containing as keys the combination of intersecting faces
        and as the values the resulting primitive from the intersection of these two faces
        return a list all contours cutting one particular face
        """
        face_intersecting_primitives2d = self.select_face_intersecting_primitives(dict_intersecting_combinations)
        if not face_intersecting_primitives2d:
            return []
        list_cutting_contours = volmdlr.wires.Contour2D.contours_from_edges(face_intersecting_primitives2d[:])
        if self.surface2d.inner_contours:
            valid_cutting_contours = []
            connectig_to_outer_contour = []
            for cutting_contour in list_cutting_contours:
                if (self.surface2d.outer_contour.point_over_contour(cutting_contour.primitives[0].start) and
                    self.surface2d.outer_contour.point_over_contour(cutting_contour.primitives[-1].end)) or \
                        cutting_contour.primitives[0].start == cutting_contour.primitives[-1].end:
                    valid_cutting_contours.append(cutting_contour)
                if self.surface2d.outer_contour.contour_intersections(cutting_contour):
                    connectig_to_outer_contour.append(cutting_contour)
            if len(valid_cutting_contours) == len(list_cutting_contours):
                return valid_cutting_contours
            for cutting_contour in valid_cutting_contours:
                list_cutting_contours.remove(cutting_contour)
            new_cutting_contours, cutting_contours = self.get_inner_contours_cutting_primitives(
                list_cutting_contours, connectig_to_outer_contour)
            return valid_cutting_contours + new_cutting_contours + cutting_contours

        return list_cutting_contours

    def get_open_contour_divided_faces_inner_contours(self, new_faces_contours):
        """
        If there is any inner contour, verifies which ones belong to the new divided faces from
        an open cutting contour
        :param new_faces_contours: new faces outer contour
        :return: valid_new_faces_contours, valid_new_faces_contours
        """
        valid_new_faces_contours = []
        valid_inner_contours = []
        for new_face_contour in new_faces_contours:
            for inner_contour in self.surface2d.inner_contours:
                if new_face_contour.is_superposing(inner_contour):
                    break
            else:
                if new_face_contour not in valid_new_faces_contours:
                    inner_contours = []
                    for inner_contour in self.surface2d.inner_contours:
                        if new_face_contour.is_inside(inner_contour):
                            inner_contours.append(inner_contour)
                    valid_new_faces_contours.append(new_face_contour)
                    valid_inner_contours.append(inner_contours)
        return valid_new_faces_contours, valid_inner_contours

    @staticmethod
    def get_closed_contour_divided_faces_inner_contours(list_faces, new_contour):
        """
        If there is any inner contour, verifies which ones belong to the new divided faces from
        a closed cutting contour
        :param list_faces: list of new faces
        :param new_contour: current new face outer contour
        :return: a list of new faces with its inner contours
        """
        new_list_faces = []
        for new_face in list_faces:
            if new_face.surface2d.outer_contour.is_inside(new_contour):
                inner_contours1 = []
                inner_contours2 = []
                if not new_face.surface2d.inner_contours:
                    new_face.surface2d.inner_contours = [new_contour]
                    break
                new_contour_not_sharing_primitives = True
                for i, inner_contour in enumerate(new_face.surface2d.inner_contours):
                    if new_contour.is_inside(inner_contour):
                        if any(inner_contour.primitive_over_contour(prim)
                               for prim in new_contour.primitives):
                            new_face.surface2d.inner_contours[i] = new_contour
                            break
                        inner_contours2.append(inner_contour)
                    elif not any(inner_contour.primitive_over_contour(prim) for prim in
                                 new_contour.primitives):
                        inner_contours1.append(inner_contour)
                    else:
                        new_contour_not_sharing_primitives = False
                else:
                    surf3d = new_face.surface3d
                    if inner_contours1:
                        if new_contour_not_sharing_primitives:
                            inner_contours1.append(new_contour)
                            new_face.surface2d.inner_contours = inner_contours1
                            break
                        surf2d = Surface2D(new_face.surface2d.outer_contour, inner_contours1)
                        new_plane = PlaneFace3D(surf3d, surf2d)
                        new_list_faces.append(new_plane)
                    if inner_contours2:
                        new_list_faces.append(
                            PlaneFace3D(surf3d, Surface2D(new_contour, inner_contours2)))
        return new_list_faces

    def divide_face_with_open_cutting_contours(self, list_open_cutting_contours, inside):
        """
        :param list_open_cutting_contours: list containing the open cutting contours
        :param inside: inside portion
        :type inside: bool
        :return: list divided faces
        """
        list_faces = []
        if not self.surface2d.outer_contour.edge_polygon.is_trigo():
            self.surface2d.outer_contour.invert_inplace()
        new_faces_contours = self.surface2d.outer_contour.divide(list_open_cutting_contours, inside)
        new_inner_contours = len(new_faces_contours) * [[]]
        if self.surface2d.inner_contours:
            new_faces_contours, new_inner_contours = self.get_open_contour_divided_faces_inner_contours(
                new_faces_contours)
        for contour, inner_contours in zip(new_faces_contours, new_inner_contours):
            new_face = PlaneFace3D(self.surface3d, Surface2D(contour, inner_contours))
            list_faces.append(new_face)
        return list_faces

    def divide_face_with_closed_cutting_contours(self, list_closed_cutting_contours, list_faces):
        """
        :param list_closed_cutting_contours: list containing the closed cutting contours
        :param list_faces: list of already divided faces
        :return: list divided faces
        """
        for new_contour in list_closed_cutting_contours:
            if len(new_contour.primitives) >= 3 and \
                    new_contour.primitives[0].start == new_contour.primitives[-1].end:
                inner_contours1 = [new_contour]
                inner_contours2 = []
                if list_faces:
                    new_list_faces = self.get_closed_contour_divided_faces_inner_contours(list_faces, new_contour)
                    list_faces = list_faces + new_list_faces
                    continue
                for inner_contour in self.surface2d.inner_contours:
                    if new_contour.is_inside(inner_contour):
                        inner_contours2.append(inner_contour)
                        continue
                    inner_contours1.append(inner_contour)
                surf3d = self.surface3d
                surf2d = Surface2D(self.surface2d.outer_contour, inner_contours1)
                new_plane = PlaneFace3D(surf3d, surf2d)
                list_faces.append(new_plane)
                list_faces.append(PlaneFace3D(surf3d, Surface2D(new_contour, inner_contours2)))
                continue
            surf3d = self.surface3d
            surf2d = Surface2D(self.surface2d.outer_contour, [])
            new_plane = PlaneFace3D(surf3d, surf2d)
            list_faces.append(new_plane)
        return list_faces

    def divide_face(self, list_cutting_contours: List[volmdlr.wires.Contour2D], inside):
        """
        :param list_cutting_contours: list of contours cutting the face
        :param inside: when extracting a contour from another contour. It defines the extracted
        contour as being between the two points if True and outside these points if False
        return a list new faces resulting from face division
        """
        list_faces = []
        list_open_cutting_contours = []
        list_closed_cutting_contours = []
        for cutting_contour in list_cutting_contours:
            if cutting_contour.primitives[0].start != cutting_contour.primitives[-1].end:
                list_open_cutting_contours.append(cutting_contour)
                continue
            list_closed_cutting_contours.append(cutting_contour)
        if list_open_cutting_contours:
            list_faces = self.divide_face_with_open_cutting_contours(list_open_cutting_contours, inside)
        list_faces = self.divide_face_with_closed_cutting_contours(list_closed_cutting_contours, list_faces)
        return list_faces

    def is_adjacent(self, face2: Face3D):
        contour1 = self.outer_contour3d.to_2d(
            self.surface3d.frame.origin,
            self.surface3d.frame.u,
            self.surface3d.frame.v)
        contour2 = face2.outer_contour3d.to_2d(
            self.surface3d.frame.origin,
            self.surface3d.frame.u,
            self.surface3d.frame.v)
        if contour1.is_sharing_primitives_with(contour2, False):
            return True

    def is_intersecting(self, face2, list_coincident_faces=None, tol: float = 1e-6):
        """
        Verifies if two face are intersecting
        :param face2: face 2
        :param list_coincident_faces: list of coincident faces, if existent
        :param tol: tolerance for calculations
        :return: True if faces intersect, False otherwise
        """
        if list_coincident_faces is None:
            list_coincident_faces = []
        if (self.bounding_box.bbox_intersection(face2.bounding_box) or
            self.bounding_box.distance_to_bbox(face2.bounding_box) <= tol) and \
                (self, face2) not in list_coincident_faces:

            edge_intersections = []
            for prim1 in self.outer_contour3d.primitives + [prim for inner_contour in self.inner_contours3d
                                                            for prim in inner_contour.primitives]:
                edge_intersections = face2.edge_intersections(prim1)
                if edge_intersections:
                    return True
            if not edge_intersections:
                for prim2 in face2.outer_contour3d.primitives + [prim for inner_contour in face2.inner_contours3d
                                                                 for prim in inner_contour.primitives]:
                    edge_intersections = self.edge_intersections(prim2)
                    if edge_intersections:
                        return True

        return False

    @staticmethod
    def merge_faces(list_coincident_faces: List[Face3D]):
        valid_coicident_faces = list_coincident_faces[:]
        list_new_faces = []
        list_inner_contours = []
        merge_finished = False
        face0 = valid_coicident_faces[0]
        merged_contour = face0.outer_contour3d.to_2d(face0.surface3d.frame.origin,
                                                     face0.surface3d.frame.u,
                                                     face0.surface3d.frame.v)
        valid_coicident_faces.remove(face0)
        while not merge_finished:
            adjacent_faces = False
            list_inner_contours = []
            for face in valid_coicident_faces:
                adjacent_faces = False
                face_inside = False
                contour = face.outer_contour3d.to_2d(face0.surface3d.frame.origin,
                                                     face0.surface3d.frame.u,
                                                     face0.surface3d.frame.v)
                if contour.is_sharing_primitives_with(merged_contour):
                    merged_contour_results = merged_contour.union(contour)
                    merged_contour = merged_contour_results[0]
                    merged_inner_contours = merged_contour_results[1:]
                    list_inner_contours.extend(merged_inner_contours)
                    list_inner_contours.extend(face.surface2d.inner_contours)
                    valid_coicident_faces.remove(face)
                    adjacent_faces = True
                    break
                if merged_contour.is_inside(contour):
                    valid_coicident_faces.remove(face)
                    face_inside = True
                    break
            if not adjacent_faces and not face_inside and valid_coicident_faces:
                list_new_faces.append(
                    PlaneFace3D(face0.surface3d,
                                Surface2D(merged_contour.copy(),
                                          face0.surface2d.inner_contours +
                                          list_inner_contours)))
                merged_contour = \
                    valid_coicident_faces[0].outer_contour3d.to_2d(
                        face0.surface3d.frame.origin,
                        face0.surface3d.frame.u,
                        face0.surface3d.frame.v)
                valid_coicident_faces.remove(valid_coicident_faces[0])

            if not valid_coicident_faces:
                merge_finished = True
        list_new_faces.append(
            PlaneFace3D(face0.surface3d,
                        Surface2D(merged_contour,
                                  face0.surface2d.inner_contours +
                                  list_inner_contours)))
        return list_new_faces

    def set_operations_new_faces(self, intersecting_combinations,
                                 contour_extract_inside):
        self_copy = self.copy(deep=True)
        list_cutting_contours = self_copy.get_face_cutting_contours(
            intersecting_combinations)
        if not list_cutting_contours:
            return [self_copy]
        return self_copy.divide_face(list_cutting_contours, contour_extract_inside)

    def cut_by_coincident_face(self, face):
        """
        Cuts face1 with another coincident face2

        :param face: a face3d
        :type face: Face3D
        :return: a list of faces3d
        :rtype: List[Face3D]
        """

        if not self.surface3d.is_coincident(face.surface3d):
            raise ValueError('The faces are not coincident')

        if self.face_inside(face):
            return self.divide_face([face.surface2d.outer_contour], True)
        if face.is_inside(self):
            return face.divide_face([self.surface2d.outer_contour], True)

        outer_contour_1 = self.surface2d.outer_contour
        outer_contour_2 = self.surface3d.contour3d_to_2d(face.outer_contour3d)

        inner_contours = self.surface2d.inner_contours
        inner_contours.extend([self.surface3d.contour3d_to_2d(
            contour) for contour in face.inner_contours3d])

        contours = outer_contour_1.cut_by_wire(outer_contour_2)

        surfaces = []
        for contour in contours:
            inners = []
            for inner_c in inner_contours:
                if contour.is_inside(inner_c):
                    inners.append(inner_c)
            surfaces.append(Surface2D(contour, inners))

        return [self.__class__(self.surface3d, surface2d) for surface2d in surfaces]


class Triangle3D(PlaneFace3D):
    """
    :param point1: The first point
    :type point1: volmdlr.Point3D
    :param point2: The second point
    :type point2: volmdlr.Point3D
    :param point3: The third point
    :type point3: volmdlr.Point3D
    """
    _standalone_in_db = False

    # _generic_eq = True
    # _non_serializable_attributes = ['bounding_box', 'polygon2D']
    # _non_data_eq_attributes = ['name', 'bounding_box', 'outer_contour3d',
    #                       'inner_contours3d']
    # _non_data_hash_attributes = []

    def __init__(self, point1: volmdlr.Point3D, point2: volmdlr.Point3D,
                 point3: volmdlr.Point3D, alpha=1, color=None, name: str = ''):
        self.point1 = point1
        self.point2 = point2
        self.point3 = point3
        self.points = [self.point1, self.point2, self.point3]
        self.color = color
        self.alpha = alpha
        self.name = name

        self._utd_surface3d = False
        self._utd_surface2d = False
        self._bbox = None
        # self.bounding_box = self._bounding_box()

        DessiaObject.__init__(self, name=name)

        # Don't use inheritence for performance: class method fakes face3D behavior
        # Face3D.__init__(self,
        #                 surface3d=plane3d,
        #                 surface2d=surface2d,
        #                 name=name)

    def _data_hash(self):
        """
        Using point approx hash to speed up
        """
        return self.point1.approx_hash() + self.point2.approx_hash() + self.point3.approx_hash()

    def _data_eq(self, other_object):
        if other_object.__class__.__name__ != self.__class__.__name__:
            return False
        self_set = set([self.point1, self.point2, self.point3])
        other_set = set([other_object.point1, other_object.point2, other_object.point3])
        if self_set != other_set:
            return False
        return True

    @property
    def bounding_box(self):
        if not self._bbox:
            self._bbox = self.get_bounding_box()
        return self._bbox

    @bounding_box.setter
    def bounding_box(self, new_bouding_box):
        self._bbox = new_bouding_box

    def get_bounding_box(self):
        return volmdlr.core.BoundingBox.from_points([self.point1,
                                                     self.point2,
                                                     self.point3])

    @property
    def surface3d(self):
        if not self._utd_surface3d:
            self._surface3d = Plane3D.from_3_points(self.point1, self.point2, self.point3)
            self._utd_surface3d = True
        return self._surface3d

    @property
    def surface2d(self):
        if not self._utd_surface2d:
            plane3d = self.surface3d
            contour3d = volmdlr.wires.Contour3D([vme.LineSegment3D(self.point1, self.point2),
                                                 vme.LineSegment3D(self.point2, self.point3),
                                                 vme.LineSegment3D(self.point3, self.point1)])

            contour2d = contour3d.to_2d(plane3d.frame.origin,
                                        plane3d.frame.u, plane3d.frame.v)

            self._surface2d = Surface2D(outer_contour=contour2d, inner_contours=[])

            self._utd_surface2d = True
        return self._surface2d

    def to_dict(self, use_pointers: bool = False, memo=None, path: str = '#'):
        dict_ = DessiaObject.base_dict(self)
        dict_['point1'] = self.point1.to_dict()
        dict_['point2'] = self.point2.to_dict()
        dict_['point3'] = self.point3.to_dict()
        dict_['name'] = self.name

        return dict_

    @classmethod
    def dict_to_object(cls, dict_, global_dict=None, pointers_memo: Dict[str, Any] = None, path: str = '#'):
        point1 = volmdlr.Point3D.dict_to_object(dict_['point1'])
        point2 = volmdlr.Point3D.dict_to_object(dict_['point2'])
        point3 = volmdlr.Point3D.dict_to_object(dict_['point3'])
        return cls(point1, point2, point3, dict_['name'])

    def area(self) -> float:
        """

        :return: area triangle
        :rtype: float

        Formula explained here: https://www.triangle-calculator.com/?what=vc

        """
        a = self.point1.point_distance(self.point2)
        b = self.point2.point_distance(self.point3)
        c = self.point3.point_distance(self.point1)

        semi_perimeter = (a + b + c) / 2

        try:
            # Area with Heron's formula
            area = math.sqrt(semi_perimeter * (semi_perimeter - a) * (semi_perimeter - b) * (semi_perimeter - c))
        except ValueError:
            area = 0

        return area

    def height(self):
        # Formula explained here: https://www.triangle-calculator.com/?what=vc
        # Basis = vector point1 to point2d
        return 2 * self.area() / self.point1.point_distance(self.point2)

    def frame_mapping(self, frame: volmdlr.Frame3D, side: str):
        """
        Changes frame_mapping and return a new Triangle3D
        side = 'old' or 'new'
        """
        np1 = self.point1.frame_mapping(frame, side)
        np2 = self.point2.frame_mapping(frame, side)
        np3 = self.point3.frame_mapping(frame, side)
        return self.__class__(np1, np2, np3, self.name)

    def frame_mapping_inplace(self, frame: volmdlr.Frame3D, side: str):
        """
        Changes frame_mapping and the object is updated inplace
        side = 'old' or 'new'
        """
        self.point1.frame_mapping_inplace(frame, side)
        self.point2.frame_mapping_inplace(frame, side)
        self.point3.frame_mapping_inplace(frame, side)
        new_bounding_box = self.get_bounding_box()
        self.bounding_box = new_bounding_box

    def copy(self, deep=True, memo=None):
        return Triangle3D(self.point1.copy(), self.point2.copy(), self.point3.copy(),
                          self.name)

    def triangulation(self):
        return vmd.DisplayMesh3D([vmd.Node3D.from_point(self.point1),
                                  vmd.Node3D.from_point(self.point2),
                                  vmd.Node3D.from_point(self.point3)],
                                 [(0, 1, 2)])

    def translation(self, offset: volmdlr.Vector3D):
        """
        Plane3D translation
        :param offset: translation vector
        :return: A new translated Plane3D
        """
        new_point1 = self.point1.translation(offset)
        new_point2 = self.point2.translation(offset)
        new_point3 = self.point3.translation(offset)

        new_triangle = Triangle3D(new_point1, new_point2, new_point3,
                                  self.alpha, self.color, self.name)
        return new_triangle

    def translation_inplace(self, offset: volmdlr.Vector3D):
        """
        Plane3D translation. Object is updated inplace
        :param offset: translation vector
        """
        self.point1.translation_inplace(offset)
        self.point2.translation_inplace(offset)
        self.point3.translation_inplace(offset)
        new_bounding_box = self.get_bounding_box()
        self.bounding_box = new_bounding_box

    def rotation(self, center: volmdlr.Point3D, axis: volmdlr.Vector3D,
                 angle: float):
        """
        Triangle3D rotation
        :param center: rotation center
        :param axis: rotation axis
        :param angle: angle rotation
        :return: a new rotated Triangle3D
        """
        new_point1 = self.point1.rotation(center, axis, angle)
        new_point2 = self.point2.rotation(center, axis, angle)
        new_point3 = self.point3.rotation(center, axis, angle)
        new_triangle = Triangle3D(new_point1, new_point2, new_point3,
                                  self.alpha, self.color, self.name)
        return new_triangle

    def rotation_inplace(self, center: volmdlr.Point3D, axis: volmdlr.Vector3D,
                         angle: float):
        """
        Triangle3D rotation. Object is updated inplace
        :param center: rotation center
        :param axis: rotation axis
        :param angle: rotation angle
        """
        self.point1.rotation_inplace(center, axis, angle)
        self.point2.rotation_inplace(center, axis, angle)
        self.point3.rotation_inplace(center, axis, angle)
        new_bounding_box = self.get_bounding_box()
        self.bounding_box = new_bounding_box

    def subdescription(self, resolution=0.01):
        frame = self.surface3d.frame
        pts2d = [pt.to_2d(frame.origin, frame.u, frame.v) for pt in self.points]

        t_poly2d = volmdlr.wires.ClosedPolygon2D(pts2d)

        xmin, xmax = min(pt.x for pt in pts2d), max(pt.x for pt in pts2d)
        ymin, ymax = min(pt.y for pt in pts2d), max(pt.y for pt in pts2d)

        nbx, nby = int(((xmax - xmin) / resolution) + 2), int(((ymax - ymin) / resolution) + 2)
        points_box = []
        for i in range(nbx):
            x = min(xmin + i * resolution, xmax)
            if x == xmin:
                x = xmin + 0.01 * resolution
            for j in range(nby):
                y = min(ymin + j * resolution, ymax)
                if y == ymin:
                    y = ymin + 0.01 * resolution
                points_box.append(volmdlr.Point2D(x, y))

        points = [pt.copy() for pt in self.points]
        for pt in points_box:
            if t_poly2d.point_belongs(pt):
                points.append(pt.to_3d(frame.origin, frame.u, frame.v))
            elif t_poly2d.point_over_contour(pt):
                points.append(pt.to_3d(frame.origin, frame.u, frame.v))

        return volmdlr.Vector3D.remove_duplicate(points)

    def subdescription_to_triangles(self, resolution=0.01):
        """
        This function will return a list of Triangle3D with resolution as max
        length of subtriangles side
        """

        frame = self.surface3d.frame
        pts2d = [pt.to_2d(frame.origin, frame.u, frame.v) for pt in self.points]

        t_poly2d = volmdlr.wires.ClosedPolygon2D(pts2d)

        sub_triangles2d = [t_poly2d]
        done = False
        while not done:
            triangles2d = []
            for t, subtri in enumerate(sub_triangles2d):
                ls_length = [ls.length() for ls in subtri.line_segments]
                ls_max = max(ls_length)

                if ls_max > resolution:
                    pos_ls_max = ls_length.index(ls_max)
                    taller = subtri.line_segments[pos_ls_max]
                    p1, p2 = taller.start, taller.end
                    p3 = list(set(subtri.points) - set([p1, p2]))[0]

                    pt_mid = (p1 + p2) / 2
                    new_triangles2d = [volmdlr.wires.ClosedPolygon2D([p1, pt_mid, p3]),
                                       volmdlr.wires.ClosedPolygon2D([p2, pt_mid, p3])]

                    triangles2d.extend(new_triangles2d)
                else:
                    triangles2d.append(subtri)

            if len(sub_triangles2d) == len(triangles2d):
                done = True
                break
            sub_triangles2d = triangles2d

        triangles3d = [Triangle3D(tri.points[0].to_3d(frame.origin, frame.u, frame.v),
                                  tri.points[1].to_3d(frame.origin, frame.u, frame.v),
                                  tri.points[2].to_3d(frame.origin, frame.u, frame.v)) for tri in sub_triangles2d]

        return triangles3d

    def middle(self):
        return (self.point1 + self.point2 + self.point3) / 3

    def normal(self):
        '''

        Returns
        -------
        normal to the face

        '''
        normal = self.surface3d.frame.w
        # vec12 = self.point2 - self.point1
        # vec13 = self.point3 - self.point1
        # normal  = vec12.cross(vec13)
        normal.normalize()
        return normal


class CylindricalFace3D(Face3D):
    """
    :param contours2d: The cylinder's contour2D
    :type contours2d: volmdlr.Contour2D
    :param cylindricalsurface3d: Information about the Cylinder
    :type cylindricalsurface3d: CylindricalSurface3D
    :param points: contours2d's point
    :type points: List of volmdlr.Point2D

    :Example:
        >>> contours2d is rectangular and will create a classic cylinder with x= 2*pi*radius, y=h
    """
    min_x_density = 5
    min_y_density = 1

    def __init__(self,
                 surface3d: CylindricalSurface3D,
                 surface2d: Surface2D,
                 name: str = ''):

        self.radius = surface3d.radius
        self.center = surface3d.frame.origin
        self.normal = surface3d.frame.w
        Face3D.__init__(self, surface3d=surface3d,
                        surface2d=surface2d,
                        name=name)
        self._bbox = None

    def copy(self, deep=True, memo=None):
        return CylindricalFace3D(self.surface3d.copy(), self.surface2d.copy(),
                                 self.name)

    @property
    def bounding_box(self):
        if not self._bbox:
            self._bbox = self.get_bounding_box()
        return self._bbox

    @bounding_box.setter
    def bounding_box(self, new_bouding_box):
        self._bbox = new_bouding_box

    def get_bounding_box(self):
        theta_min, theta_max, zmin, zmax = self.surface2d.outer_contour.bounding_rectangle().bounds()

        lower_center = self.surface3d.frame.origin + zmin * self.surface3d.frame.w
        upper_center = self.surface3d.frame.origin + zmax * self.surface3d.frame.w

        xmin, xmax = volmdlr.geometry.cos_image(theta_min, theta_max)
        ymin, ymax = volmdlr.geometry.sin_image(theta_min, theta_max)

        points = [(lower_center
                   + xmin * self.surface3d.radius * self.surface3d.frame.u
                   + ymin * self.surface3d.radius * self.surface3d.frame.v),
                  (lower_center
                   + xmax * self.surface3d.radius * self.surface3d.frame.u
                   + ymin * self.surface3d.radius * self.surface3d.frame.v),
                  (lower_center
                   + xmin * self.surface3d.radius * self.surface3d.frame.u
                   + ymax * self.surface3d.radius * self.surface3d.frame.v),
                  (lower_center
                   + xmax * self.surface3d.radius * self.surface3d.frame.u
                   + ymax * self.surface3d.radius * self.surface3d.frame.v),
                  (upper_center
                   + xmin * self.surface3d.radius * self.surface3d.frame.u
                   + ymin * self.surface3d.radius * self.surface3d.frame.v),
                  (upper_center
                   + xmax * self.surface3d.radius * self.surface3d.frame.u
                   + ymin * self.surface3d.radius * self.surface3d.frame.v),
                  (upper_center
                   + xmin * self.surface3d.radius * self.surface3d.frame.u
                   + ymax * self.surface3d.radius * self.surface3d.frame.v),
                  (upper_center
                   + xmax * self.surface3d.radius * self.surface3d.frame.u
                   + ymax * self.surface3d.radius * self.surface3d.frame.v)]

        return volmdlr.core.BoundingBox.from_points(points)

    def triangulation_lines(self, angle_resolution=5):
        theta_min, theta_max, zmin, zmax = self.surface2d.bounding_rectangle().bounds()
        delta_theta = theta_max - theta_min
        nlines = math.ceil(delta_theta * angle_resolution)
        lines = []
        for i in range(nlines):
            theta = theta_min + (i + 1) / (nlines + 1) * delta_theta
            lines.append(vme.Line2D(volmdlr.Point2D(theta, zmin),
                                    volmdlr.Point2D(theta, zmax)))
        return lines, []

    def range_closest(self, list_points):
        """
        This method has be edited as it was really bad coded:
            * parameter removed, use of self data instead
        """
        points_set = volmdlr.delete_double_point(list_points)
        points_set3D = CylindricalFace3D.points2d_to3d(None, [points_set],
                                                       self.radius, self.surface3d.frame)

        points_3dint = [points_set3D[0]]
        points_2dint = [points_set[0]]
        s = 1
        for k in range(1, len(points_set)):
            closest = points_set3D[s]
            while closest is None:
                s += 1
                closest = points_set3D[s]
            dist_min = (points_3dint[-1] - closest).norm()
            pos = s
            for i in range(s + 1, len(points_set3D)):
                close_test = points_set3D[i]
                if close_test is None:
                    continue
                else:
                    dist_test = (points_3dint[-1] - close_test).norm()
                    if dist_test <= dist_min:
                        dist_min = dist_test
                        closest = close_test
                        pos = i
            points_2dint.append(points_set[pos])
            points_set3D[pos] = None

        return points_2dint

    def minimum_maximum(self, contour2d, radius):
        points = contour2d.tessel_points
        min_h, min_theta = min(pt[1] for pt in points), min(pt[0] for pt in points)
        max_h, max_theta = max(pt[1] for pt in points), max(pt[0] for pt in points)

        return min_h, min_theta, max_h, max_theta

    def minimum_distance_points_cyl(self, other_cyl):
        r1, r2 = self.radius, other_cyl.radius
        min_h1, min_theta1, max_h1, max_theta1 = self.minimum_maximum(
            self.contours2d[0], r1)

        n1 = self.normal
        u1 = self.cylindricalsurface3d.frame.u
        v1 = self.cylindricalsurface3d.frame.v
        frame1 = volmdlr.Frame3D(self.center, u1, v1, n1)

        min_h2, min_theta2, max_h2, max_theta2 = self.minimum_maximum(
            other_cyl.contours2d[0], r2)

        n2 = other_cyl.normal
        u2 = other_cyl.cylindricalsurface3d.frame.u
        v2 = other_cyl.cylindricalsurface3d.frame.v
        frame2 = volmdlr.Frame3D(other_cyl.center, u2, v2, n2)
        # st2 = volmdlr.Point3D((r2*math.cos(min_theta2), r2*math.sin(min_theta2), min_h2))
        # start2 = frame2.old_coordinates(st2)

        w = other_cyl.center - self.center

        n1n1, n1u1, n1v1, n1n2, n1u2, n1v2 = n1.dot(n1), n1.dot(u1), n1.dot(
            v1), n1.dot(n2), n1.dot(u2), n1.dot(v2)
        u1u1, u1v1, u1n2, u1u2, u1v2 = u1.dot(u1), u1.dot(v1), u1.dot(
            n2), u1.dot(u2), u1.dot(v2)
        v1v1, v1n2, v1u2, v1v2 = v1.dot(v1), v1.dot(n2), v1.dot(u2), v1.dot(v2)
        n2n2, n2u2, n2v2 = n2.dot(n2), n2.dot(u2), n2.dot(v2)
        u2u2, u2v2, v2v2 = u2.dot(u2), u2.dot(v2), v2.dot(v2)

        w2, wn1, wu1, wv1, wn2, wu2, wv2 = w.dot(w), w.dot(n1), w.dot(
            u1), w.dot(v1), w.dot(n2), w.dot(u2), w.dot(v2)

        # x = (theta1, h1, theta2, h2)
        def distance_squared(x):
            return (n1n1 * (x[1] ** 2) + u1u1 * ((math.cos(x[0])) ** 2) * (
                    r1 ** 2) + v1v1 * ((math.sin(x[0])) ** 2) * (r1 ** 2)
                    + w2 + n2n2 * (x[3] ** 2) + u2u2 * (
                            (math.cos(x[2])) ** 2) * (r2 ** 2) + v2v2 * (
                            (math.sin(x[2])) ** 2) * (r2 ** 2)
                    + 2 * x[1] * r1 * math.cos(x[0]) * n1u1 + 2 * x[
                        1] * r1 * math.sin(x[0]) * n1v1 - 2 * x[1] * wn1
                    - 2 * x[1] * x[3] * n1n2 - 2 * x[1] * r2 * math.cos(
                        x[2]) * n1u2 - 2 * x[1] * r2 * math.sin(x[2]) * n1v2
                    + 2 * math.cos(x[0]) * math.sin(x[0]) * u1v1 * (
                            r1 ** 2) - 2 * r1 * math.cos(x[0]) * wu1
                    - 2 * r1 * x[3] * math.cos(
                        x[0]) * u1n2 - 2 * r1 * r2 * math.cos(x[0]) * math.cos(
                        x[2]) * u1u2
                    - 2 * r1 * r2 * math.cos(x[0]) * math.sin(
                        x[2]) * u1v2 - 2 * r1 * math.sin(x[0]) * wv1
                    - 2 * r1 * x[3] * math.sin(
                        x[0]) * v1n2 - 2 * r1 * r2 * math.sin(x[0]) * math.cos(
                        x[2]) * v1u2
                    - 2 * r1 * r2 * math.sin(x[0]) * math.sin(
                        x[2]) * v1v2 + 2 * x[3] * wn2 + 2 * r2 * math.cos(
                        x[2]) * wu2
                    + 2 * r2 * math.sin(x[2]) * wv2 + 2 * x[3] * r2 * math.cos(
                        x[2]) * n2u2 + 2 * x[3] * r2 * math.sin(x[2]) * n2v2
                    + 2 * math.cos(x[2]) * math.sin(x[2]) * u2v2 * (r2 ** 2))

        x01 = npy.array([(min_theta1 + max_theta1) / 2, (min_h1 + max_h1) / 2,
                         (min_theta2 + max_theta2) / 2, (min_h2 + max_h2) / 2])
        x02 = npy.array([min_theta1, (min_h1 + max_h1) / 2,
                         min_theta2, (min_h2 + max_h2) / 2])
        x03 = npy.array([max_theta1, (min_h1 + max_h1) / 2,
                         max_theta2, (min_h2 + max_h2) / 2])

        minimax = [(min_theta1, min_h1, min_theta2, min_h2),
                   (max_theta1, max_h1, max_theta2, max_h2)]

        res1 = scp.optimize.least_squares(distance_squared, x01,
                                          bounds=minimax)
        res2 = scp.optimize.least_squares(distance_squared, x02,
                                          bounds=minimax)
        res3 = scp.optimize.least_squares(distance_squared, x03,
                                          bounds=minimax)

        pt1 = volmdlr.Point3D(
            (r1 * math.cos(res1.x[0]), r1 * math.sin(res1.x[0]), res1.x[1]))
        p1 = frame1.old_coordinates(pt1)
        pt2 = volmdlr.Point3D(
            (r2 * math.cos(res1.x[2]), r2 * math.sin(res1.x[2]), res1.x[3]))
        p2 = frame2.old_coordinates(pt2)
        d = p1.point_distance(p2)
        result = res1

        res = [res2, res3]
        for couple in res:
            pttest1 = volmdlr.Point3D((r1 * math.cos(couple.x[0]),
                                       r1 * math.sin(couple.x[0]),
                                       couple.x[1]))
            pttest2 = volmdlr.Point3D((r2 * math.cos(couple.x[2]),
                                       r2 * math.sin(couple.x[2]),
                                       couple.x[3]))
            ptest1 = frame1.old_coordinates(pttest1)
            ptest2 = frame2.old_coordinates(pttest2)
            dtest = ptest1.point_distance(ptest2)
            if dtest < d:
                result = couple
                p1, p2 = ptest1, ptest2

        pt1_2d, pt2_2d = volmdlr.Point2D(
            (result.x[0], result.x[1])), volmdlr.Point2D(
            (result.x[2], result.x[3]))

        if not self.contours2d[0].point_belongs(pt1_2d):
            # Find the closest one
            points_contours1 = self.contours2d[0].tessel_points

            poly1 = volmdlr.ClosedPolygon2D(points_contours1)
            d1, new_pt1_2d = poly1.PointBorderDistance(pt1_2d,
                                                       return_other_point=True)
            pt1 = volmdlr.Point3D((r1 * math.cos(new_pt1_2d.vector[0]),
                                   r1 * math.sin(new_pt1_2d.vector[0]),
                                   new_pt1_2d.vector[1]))
            p1 = frame1.old_coordinates(pt1)

        if not other_cyl.contours2d[0].point_belongs(pt2_2d):
            # Find the closest one
            points_contours2 = other_cyl.contours2d[0].tessel_points

            poly2 = volmdlr.ClosedPolygon2D(points_contours2)
            d2, new_pt2_2d = poly2.PointBorderDistance(pt2_2d,
                                                       return_other_point=True)
            pt2 = volmdlr.Point3D((r2 * math.cos(new_pt2_2d.vector[0]),
                                   r2 * math.sin(new_pt2_2d.vector[0]),
                                   new_pt2_2d.vector[1]))
            p2 = frame2.old_coordinates(pt2)

        return p1, p2

    def minimum_distance_points_plane(self,
                                      planeface):  # Planeface with contour2D
        # ADD THE FACT THAT PLANEFACE.CONTOURS : [0] = contours totale, le reste = trous
        r = self.radius
        min_h1, min_theta1, max_h1, max_theta1 = self.minimum_maximum(
            self.contours2d[0], r)

        n1 = self.normal
        u1 = self.cylindricalsurface3d.frame.u
        v1 = self.cylindricalsurface3d.frame.v
        frame1 = volmdlr.Frame3D(self.center, u1, v1, n1)
        # st1 = volmdlr.Point3D((r*math.cos(min_theta1), r*math.sin(min_theta1), min_h1))
        # start1 = frame1.old_coordinates(st1)

        poly2d = planeface.polygon2D
        pfpoints = poly2d.points
        xmin, ymin = min(pt[0] for pt in pfpoints), min(pt[1] for pt in pfpoints)
        xmax, ymax = max(pt[0] for pt in pfpoints), max(pt[1] for pt in pfpoints)
        origin, vx, vy = planeface.plane.origin, planeface.plane.vectors[0], \
            planeface.plane.vectors[1]
        pf1_2d, pf2_2d = volmdlr.Point2D((xmin, ymin)), volmdlr.Point2D(
            (xmin, ymax))
        pf3_2d, pf4_2d = volmdlr.Point2D((xmax, ymin)), volmdlr.Point2D(
            (xmax, ymax))
        pf1, pf2 = pf1_2d.to_3d(origin, vx, vy), pf2_2d.to_3d(origin, vx, vy)
        pf3, _ = pf3_2d.to_3d(origin, vx, vy), pf4_2d.to_3d(origin, vx, vy)

        u, v = (pf3 - pf1), (pf2 - pf1)
        u.normalize()
        v.normalize()

        w = pf1 - self.center

        n1n1, n1u1, n1v1, n1u, n1v = n1.dot(n1), n1.dot(u1), n1.dot(
            v1), n1.dot(u), n1.dot(v)
        u1u1, u1v1, u1u, u1v = u1.dot(u1), u1.dot(v1), u1.dot(u), u1.dot(v)
        v1v1, v1u, v1v = v1.dot(v1), v1.dot(u), v1.dot(v)
        uu, uv, vv = u.dot(u), u.dot(v), v.dot(v)

        w2, wn1, wu1, wv1, wu, wv = w.dot(w), w.dot(n1), w.dot(u1), w.dot(
            v1), w.dot(u), w.dot(v)

        # x = (h, theta, x, y)
        def distance_squared(x):
            return (n1n1 * (x[0] ** 2) + ((math.cos(x[1])) ** 2) * u1u1 * (
                    r ** 2) + ((math.sin(x[1])) ** 2) * v1v1 * (r ** 2)
                    + w2 + uu * (x[2] ** 2) + vv * (x[3] ** 2) + 2 * x[
                        0] * math.cos(x[1]) * r * n1u1
                    + 2 * x[0] * math.sin(x[1]) * r * n1v1 - 2 * x[
                        0] * wn1 - 2 * x[0] * x[2] * n1u
                    - 2 * x[0] * x[3] * n1v + 2 * math.sin(x[1]) * math.cos(
                        x[1]) * u1v1 * (r ** 2)
                    - 2 * r * math.cos(x[1]) * wu1 - 2 * r * x[2] * math.cos(
                        x[1]) * u1u
                    - 2 * r * x[3] * math.sin(x[1]) * u1v - 2 * r * math.sin(
                        x[1]) * wv1
                    - 2 * r * x[2] * math.sin(x[1]) * v1u - 2 * r * x[
                        3] * math.sin(x[1]) * v1v
                    + 2 * x[2] * wu + 2 * x[3] * wv + 2 * x[2] * x[3] * uv)

        x01 = npy.array([(min_h1 + max_h1) / 2, (min_theta1 + max_theta1) / 2,
                         (xmax - xmin) / 2, (ymax - ymin) / 2])

        minimax = [(min_h1, min_theta1, 0, 0),
                   (max_h1, max_theta1, xmax - xmin, ymax - ymin)]

        res1 = scp.optimize.least_squares(distance_squared, x01,
                                          bounds=minimax)

        pt1 = volmdlr.Point3D(
            (r * math.cos(res1.x[1]), r * math.sin(res1.x[1]), res1.x[0]))
        p1 = frame1.old_coordinates(pt1)
        p2 = pf1 + res1.x[2] * u + res1.x[3] * v
        pt1_2d = volmdlr.Point2D((res1.x[1], res1.x[0]))
        pt2_2d = p2.to_2d(pf1, u, v)

        if not self.contours2d[0].point_belongs(pt1_2d):
            # Find the closest one
            points_contours1 = self.contours2d[0].tessel_points

            poly1 = volmdlr.ClosedPolygon2D(points_contours1)
            d1, new_pt1_2d = poly1.PointBorderDistance(pt1_2d,
                                                       return_other_point=True)
            pt1 = volmdlr.Point3D((r * math.cos(new_pt1_2d.vector[0]),
                                   r * math.sin(new_pt1_2d.vector[0]),
                                   new_pt1_2d.vector[1]))
            p1 = frame1.old_coordinates(pt1)

        if not planeface.contours[0].point_belongs(pt2_2d):
            # Find the closest one
            d2, new_pt2_2d = planeface.polygon2D.PointBorderDistance(pt2_2d,
                                                                     return_other_point=True)

            p2 = new_pt2_2d.to_3d(pf1, u, v)

        return p1, p2

    def minimum_distance(self, other_face, return_points=False):
        if other_face.__class__ is CylindricalFace3D:
            p1, p2 = self.minimum_distance_points_cyl(other_face)
            if return_points:
                return p1.point_distance(p2), p1, p2
            else:
                return p1.point_distance(p2)

        if other_face.__class__ is PlaneFace3D:
            p1, p2 = self.minimum_distance_points_plane(other_face)
            if return_points:
                return p1.point_distance(p2), p1, p2
            else:
                return p1.point_distance(p2)

        if other_face.__class__ is ToroidalFace3D:
            p1, p2 = other_face.minimum_distance_points_cyl(self)
            if return_points:
                return p1.point_distance(p2), p1, p2
            else:
                return p1.point_distance(p2)

        else:
            return NotImplementedError

    def adjacent_direction(self, other_face3d):
        '''
        find out in which direction the faces are adjacent
        Parameters
        ----------
        other_face3d : volmdlr.faces.CylindricalFace3D
        Returns
        -------
        adjacent_direction
        '''

        contour1 = self.outer_contour3d
        contour2 = other_face3d.outer_contour3d
        point1, point2 = contour1.shared_primitives_extremities(contour2)

        coord = point1 - point2
        coord = [abs(coord.x), abs(coord.y)]

        if coord.index(max(coord)) == 0:
            return 'x'
        return 'y'


class ToroidalFace3D(Face3D):
    """
    :param contours2d: The Tore's contour2D
    :type contours2d: volmdlr.Contour2D
    :param toroidalsurface3d: Information about the Tore
    :type toroidalsurface3d: ToroidalSurface3D
    :param theta: angle of cut in main circle direction
    :param phi: angle of cut in secondary circle direction
    :type points: List of float

    Example
        contours2d is rectangular and will create a classic tore with x:2*pi, y:2*pi
        x is for exterior, and y for the circle to revolute
        points = [pi, 2*pi] for an half tore
    """
    min_x_density = 5
    min_y_density = 1

    def __init__(self, surface3d: ToroidalSurface3D,
                 surface2d: Surface2D,
                 name: str = ''):

        # self.toroidalsurface3d = toroidalsurface3d

        self.center = surface3d.frame.origin
        self.normal = surface3d.frame.w

        theta_min, theta_max, phi_min, phi_max = surface2d.outer_contour.bounding_rectangle().bounds()

        self.theta_min = theta_min
        self.theta_max = theta_max
        self.phi_min = phi_min
        self.phi_max = phi_max

        # contours3d = [self.toroidalsurface3d.contour2d_to_3d(c)\
        #               for c in [outer_contour2d]+inners_contours2d]

        Face3D.__init__(self,
                        surface3d=surface3d,
                        surface2d=surface2d,
                        name=name)
        self._bbox = None

    def copy(self, deep=True, memo=None):
        return ToroidalFace3D(self.surface3d.copy(), self.surface2d.copy(),
                              self.name)

    def points_resolution(self, line, pos,
                          resolution):  # With a resolution wished
        points = []
        points.append(line.points[0])
        limit = line.points[1].vector[pos]
        start = line.points[0].vector[pos]
        vec = [0, 0]
        vec[pos] = start
        echelon = [line.points[0].vector[0] - vec[0],
                   line.points[0].vector[1] - vec[1]]
        flag = start + resolution
        while flag < limit:
            echelon[pos] = flag
            flag += resolution
            points.append(volmdlr.Point2D(echelon))
        points.append(line.points[1])
        return points

    @property
    def bounding_box(self):
        if not self._bbox:
            self._bbox = self.get_bounding_box()
        return self._bbox

    @bounding_box.setter
    def bounding_box(self, new_bounding_box):
        self._bbox = new_bounding_box

    def get_bounding_box(self):
        return self.surface3d._bounding_box()

    def triangulation_lines(self, angle_resolution=5):
        theta_min, theta_max, phi_min, phi_max = self.surface2d.bounding_rectangle().bounds()

        delta_theta = theta_max - theta_min
        nlines_x = int(delta_theta * angle_resolution)
        lines_x = []
        for i in range(nlines_x):
            theta = theta_min + (i + 1) / (nlines_x + 1) * delta_theta
            lines_x.append(vme.Line2D(volmdlr.Point2D(theta, phi_min),
                                      volmdlr.Point2D(theta, phi_max)))
        delta_phi = phi_max - phi_min
        nlines_y = int(delta_phi * angle_resolution)
        lines_y = []
        for i in range(nlines_y):
            phi = phi_min + (i + 1) / (nlines_y + 1) * delta_phi
            lines_y.append(vme.Line2D(volmdlr.Point2D(theta_min, phi),
                                      volmdlr.Point2D(theta_max, phi)))
        return lines_x, lines_y


# =============================================================================
#  This code seems buggy...
# =============================================================================

# def minimum_maximum_tore(self, contour2d):
#     points = contour2d.tessel_points

#     min_phi, min_theta = min([pt[1] for pt in points]), min(
#         [pt[0] for pt in points])
#     max_phi, max_theta = max([pt[1] for pt in points]), max(
#         [pt[0] for pt in points])
#     return min_phi, min_theta, max_phi, max_theta

# def minimum_distance_points_tore(self, other_tore):
#     raise NotImplementedError('This method seems unused, its code has been commented')
#     R1, r1, R2, r2 = self.rcenter, self.rcircle, other_tore.rcenter, other_tore.rcircle

#     min_phi1, min_theta1, max_phi1, max_theta1 = self.minimum_maximum_tore(
#         self.contours2d[0])

#     # start1 = self.start
#     n1 = self.normal
#     u1 = self.toroidalsurface3d.frame.u
#     v1 = self.toroidalsurface3d.frame.v
#     frame1 = volmdlr.Frame3D(self.center, u1, v1, n1)
#     # start1 = self.points2d_to3d([[min_theta1, min_phi1]], R1, r1, frame1)

#     min_phi2, min_theta2, max_phi2, max_theta2 = self.minimum_maximum_tore(
#         other_tore.contours2d[0])

#     # start2 = other_tore.start
#     n2 = other_tore.normal
#     u2 = other_tore.toroidalsurface3d.frame.u
#     v2 = other_tore.toroidalsurface3d.frame.v
#     frame2 = volmdlr.Frame3D(other_tore.center, u2, v2, n2)
#     # start2 = other_tore.points2d_to3d([[min_theta2, min_phi2]], R2, r2, frame2)

#     w = other_tore.center - self.center

#     n1n1, n1u1, n1v1, n1n2, n1u2, n1v2 = n1.dot(n1), n1.dot(u1), n1.dot(
#         v1), n1.dot(n2), n1.dot(u2), n1.dot(v2)
#     u1u1, u1v1, u1n2, u1u2, u1v2 = u1.dot(u1), u1.dot(v1), u1.dot(
#         n2), u1.dot(u2), u1.dot(v2)
#     v1v1, v1n2, v1u2, v1v2 = v1.dot(v1), v1.dot(n2), v1.dot(u2), v1.dot(v2)
#     n2n2, n2u2, n2v2 = n2.dot(n2), n2.dot(u2), n2.dot(v2)
#     u2u2, u2v2, v2v2 = u2.dot(u2), u2.dot(v2), v2.dot(v2)

#     w2, wn1, wu1, wv1, wn2, wu2, wv2 = w.dot(w), w.dot(n1), w.dot(
#         u1), w.dot(v1), w.dot(n2), w.dot(u2), w.dot(v2)

#     # x = (phi1, theta1, phi2, theta2)
#     def distance_squared(x):
#         return (u1u1 * (((R1 + r1 * math.cos(x[0])) * math.cos(x[1])) ** 2)
#                 + v1v1 * (((R1 + r1 * math.cos(x[0])) * math.sin(
#                     x[1])) ** 2)
#                 + n1n1 * ((math.sin(x[0])) ** 2) * (r1 ** 2) + w2
#                 + u2u2 * (((R2 + r2 * math.cos(x[2])) * math.cos(
#                     x[3])) ** 2)
#                 + v2v2 * (((R2 + r2 * math.cos(x[2])) * math.sin(
#                     x[3])) ** 2)
#                 + n2n2 * ((math.sin(x[2])) ** 2) * (r2 ** 2)
#                 + 2 * u1v1 * math.cos(x[1]) * math.sin(x[1]) * (
#                         (R1 + r1 * math.cos(x[0])) ** 2)
#                 + 2 * (R1 + r1 * math.cos(x[0])) * math.cos(
#                     x[1]) * r1 * math.sin(x[0]) * n1u1
#                 - 2 * (R1 + r1 * math.cos(x[0])) * math.cos(x[1]) * wu1
#                 - 2 * (R1 + r1 * math.cos(x[0])) * (
#                         R2 + r2 * math.cos(x[2])) * math.cos(
#                     x[1]) * math.cos(x[3]) * u1u2
#                 - 2 * (R1 + r1 * math.cos(x[0])) * (
#                         R2 + r2 * math.cos(x[2])) * math.cos(
#                     x[1]) * math.sin(x[3]) * u1v2
#                 - 2 * (R1 + r1 * math.cos(x[0])) * math.cos(
#                     x[1]) * r2 * math.sin(x[2]) * u1n2
#                 + 2 * (R1 + r1 * math.cos(x[0])) * math.sin(
#                     x[1]) * r1 * math.sin(x[0]) * n1v1
#                 - 2 * (R1 + r1 * math.cos(x[0])) * math.sin(x[1]) * wv1
#                 - 2 * (R1 + r1 * math.cos(x[0])) * (
#                         R2 + r2 * math.cos(x[2])) * math.sin(
#                     x[1]) * math.cos(x[3]) * v1u2
#                 - 2 * (R1 + r1 * math.cos(x[0])) * (
#                         R2 + r2 * math.cos(x[2])) * math.sin(
#                     x[1]) * math.sin(x[3]) * v1v2
#                 - 2 * (R1 + r1 * math.cos(x[0])) * math.sin(
#                     x[1]) * r2 * math.sin(x[2]) * v1n2
#                 - 2 * r1 * math.sin(x[0]) * wn1
#                 - 2 * r1 * math.sin(x[0]) * (
#                         R2 + r2 * math.cos(x[2])) * math.cos(
#                     x[3]) * n1u2
#                 - 2 * r1 * math.sin(x[0]) * (
#                         R2 + r2 * math.cos(x[2])) * math.sin(
#                     x[3]) * n1v2
#                 - 2 * r1 * r2 * math.sin(x[0]) * math.sin(x[2]) * n1n2
#                 + 2 * (R2 + r2 * math.cos(x[2])) * math.cos(x[3]) * wu2
#                 + 2 * (R2 + r2 * math.cos(x[2])) * math.sin(x[3]) * wv2
#                 + 2 * r2 * math.sin(x[2]) * wn2
#                 + 2 * u2v2 * math.cos(x[3]) * math.sin(x[3]) * (
#                         (R2 + r2 * math.cos(x[2])) ** 2)
#                 + 2 * math.cos(x[3]) * (
#                         R2 + r2 * math.cos(x[2])) * r2 * math.sin(
#                     x[2]) * n2u2
#                 + 2 * math.sin(x[3]) * (
#                         R2 + r2 * math.cos(x[2])) * r2 * math.sin(
#                     x[2]) * n2v2)

#     x01 = npy.array(
#         [(min_phi1 + max_phi1) / 2, (min_theta1 + max_theta1) / 2,
#          (min_phi2 + max_phi2) / 2, (min_theta2 + max_theta2) / 2])
#     x02 = npy.array([min_phi1, min_theta1,
#                      min_phi2, min_theta2])
#     x03 = npy.array([max_phi1, max_theta1,
#                      max_phi2, max_theta2])

#     minimax = [(min_phi1, min_theta1, min_phi2, min_theta2),
#                (max_phi1, max_theta1, max_phi2, max_theta2)]

#     res1 = scp.optimize.least_squares(distance_squared, x01,
#                                       bounds=minimax)
#     res2 = scp.optimize.least_squares(distance_squared, x02,
#                                       bounds=minimax)
#     res3 = scp.optimize.least_squares(distance_squared, x03,
#                                       bounds=minimax)

#     # frame1, frame2 = volmdlr.Frame3D(self.center, u1, v1, n1), volmdlr.Frame3D(other_tore.center, u2, v2, n2)
#     pt1 = self.points2d_to3d([[res1.x[1], res1.x[0]]], R1, r1, frame1)
#     pt2 = self.points2d_to3d([[res1.x[3], res1.x[2]]], R2, r2, frame2)
#     p1, p2 = pt1[0], pt2[0]
#     d = p1.point_distance(p2)
#     result = res1

#     res = [res2, res3]
#     for couple in res:
#         ptest1 = self.points2d_to3d([[couple.x[1], couple.x[0]]], R1, r1,
#                                     frame1)
#         ptest2 = self.points2d_to3d([[couple.x[3], couple.x[2]]], R2, r2,
#                                     frame2)
#         dtest = ptest1[0].point_distance(ptest2[0])
#         if dtest < d:
#             result = couple
#             p1, p2 = ptest1[0], ptest2[0]

#     pt1_2d, pt2_2d = volmdlr.Point2D(
#         (result.x[1], result.x[0])), volmdlr.Point2D(
#         (result.x[3], result.x[2]))

#     if not self.contours2d[0].point_belongs(pt1_2d):
#         # Find the closest one
#         points_contours1 = self.contours2d[0].tessel_points

#         poly1 = volmdlr.ClosedPolygon2D(points_contours1)
#         d1, new_pt1_2d = poly1.PointBorderDistance(pt1_2d,
#                                                    return_other_point=True)

#         pt1 = self.points2d_to3d([new_pt1_2d], R1, r1, frame1)
#         p1 = pt1[0]

#     if not other_tore.contours2d[0].point_belongs(pt2_2d):
#         # Find the closest one
#         points_contours2 = other_tore.contours2d[0].tessel_points

#         poly2 = volmdlr.ClosedPolygon2D(points_contours2)
#         d2, new_pt2_2d = poly2.PointBorderDistance(pt2_2d,
#                                                    return_other_point=True)

#         pt2 = self.points2d_to3d([new_pt2_2d], R2, r2, frame2)
#         p2 = pt2[0]

#     return p1, p2

# def minimum_distance_points_cyl(self, cyl):
#     R2, r2, r = self.rcenter, self.rcircle, cyl.radius

#     min_h, min_theta, max_h, max_theta = cyl.minimum_maximum(
#         cyl.contours2d[0], r)

#     n1 = cyl.normal
#     u1 = cyl.cylindricalsurface3d.frame.u
#     v1 = cyl.cylindricalsurface3d.frame.v
#     frame1 = volmdlr.Frame3D(cyl.center, u1, v1, n1)
#     # st1 = volmdlr.Point3D((r*math.cos(min_theta), r*math.sin(min_theta), min_h))
#     # start1 = frame1.old_coordinates(st1)

#     min_phi2, min_theta2, max_phi2, max_theta2 = self.minimum_maximum_tore(
#         self.contours2d[0])

#     n2 = self.normal
#     u2 = self.toroidalsurface3d.frame.u
#     v2 = self.toroidalsurface3d.frame.v
#     frame2 = volmdlr.Frame3D(self.center, u2, v2, n2)
#     # start2 = self.points2d_to3d([[min_theta2, min_phi2]], R2, r2, frame2)

#     w = self.center - cyl.center

#     n1n1, n1u1, n1v1, n1n2, n1u2, n1v2 = n1.dot(n1), n1.dot(u1), n1.dot(
#         v1), n1.dot(n2), n1.dot(u2), n1.dot(v2)
#     u1u1, u1v1, u1n2, u1u2, u1v2 = u1.dot(u1), u1.dot(v1), u1.dot(
#         n2), u1.dot(u2), u1.dot(v2)
#     v1v1, v1n2, v1u2, v1v2 = v1.dot(v1), v1.dot(n2), v1.dot(u2), v1.dot(v2)
#     n2n2, n2u2, n2v2 = n2.dot(n2), n2.dot(u2), n2.dot(v2)
#     u2u2, u2v2, v2v2 = u2.dot(u2), u2.dot(v2), v2.dot(v2)

#     w2, wn1, wu1, wv1, wn2, wu2, wv2 = w.dot(w), w.dot(n1), w.dot(
#         u1), w.dot(v1), w.dot(n2), w.dot(u2), w.dot(v2)

#     # x = (theta, h, phi2, theta2)
#     def distance_squared(x):
#         return (u1u1 * ((math.cos(x[0]) * r) ** 2) + v1v1 * (
#                 (math.sin(x[0]) * r) ** 2)
#                 + n1n1 * (x[1] ** 2) + w2
#                 + u2u2 * (((R2 + r2 * math.cos(x[2])) * math.cos(
#                     x[3])) ** 2)
#                 + v2v2 * (((R2 + r2 * math.cos(x[2])) * math.sin(
#                     x[3])) ** 2)
#                 + n2n2 * ((math.sin(x[2])) ** 2) * (r2 ** 2)
#                 + 2 * u1v1 * math.cos(x[0]) * math.sin(x[0]) * (r ** 2)
#                 + 2 * r * math.cos(x[0]) * x[1] * n1u1 - 2 * r * math.cos(
#                     x[0]) * wu1
#                 - 2 * r * math.cos(x[0]) * (
#                         R2 + r2 * math.cos(x[2])) * math.cos(
#                     x[3]) * u1u2
#                 - 2 * r * math.cos(x[0]) * (
#                         R2 + r2 * math.cos(x[2])) * math.sin(
#                     x[3]) * u1v2
#                 - 2 * r * math.cos(x[0]) * r2 * math.sin(x[2]) * u1n2
#                 + 2 * r * math.sin(x[0]) * x[1] * n1v1 - 2 * r * math.sin(
#                     x[0]) * wv1
#                 - 2 * r * math.sin(x[0]) * (
#                         R2 + r2 * math.cos(x[2])) * math.cos(
#                     x[3]) * v1u2
#                 - 2 * r * math.sin(x[0]) * (
#                         R2 + r2 * math.cos(x[2])) * math.sin(
#                     x[3]) * v1v2
#                 - 2 * r * math.sin(x[0]) * r2 * math.sin(x[2]) * v1n2 - 2 *
#                 x[1] * wn1
#                 - 2 * x[1] * (R2 + r2 * math.cos(x[2])) * math.cos(
#                     x[3]) * n1u2
#                 - 2 * x[1] * (R2 + r2 * math.cos(x[2])) * math.sin(
#                     x[3]) * n1v2
#                 - 2 * x[1] * r2 * math.sin(x[2]) * n1n2
#                 + 2 * (R2 + r2 * math.cos(x[2])) * math.cos(x[3]) * wu2
#                 + 2 * (R2 + r2 * math.cos(x[2])) * math.sin(x[3]) * wv2
#                 + 2 * r2 * math.sin(x[2]) * wn2
#                 + 2 * u2v2 * math.cos(x[3]) * math.sin(x[3]) * (
#                         (R2 + r2 * math.cos(x[2])) ** 2)
#                 + 2 * math.cos(x[3]) * (
#                         R2 + r2 * math.cos(x[2])) * r2 * math.sin(
#                     x[2]) * n2u2
#                 + 2 * math.sin(x[3]) * (
#                         R2 + r2 * math.cos(x[2])) * r2 * math.sin(
#                     x[2]) * n2v2)

#     x01 = npy.array([(min_theta + max_theta) / 2, (min_h + max_h) / 2,
#                      (min_phi2 + max_phi2) / 2,
#                      (min_theta2 + max_theta2) / 2])
#     x02 = npy.array([min_theta, min_h,
#                      min_phi2, min_theta2])
#     x03 = npy.array([max_theta, max_h,
#                      max_phi2, max_theta2])

#     minimax = [(min_theta, min_h, min_phi2, min_theta2),
#                (max_theta, max_h, max_phi2, max_theta2)]

#     res1 = scp.optimize.least_squares(distance_squared, x01,
#                                       bounds=minimax)
#     res2 = scp.optimize.least_squares(distance_squared, x02,
#                                       bounds=minimax)
#     res3 = scp.optimize.least_squares(distance_squared, x03,
#                                       bounds=minimax)

#     pt1 = volmdlr.Point3D(
#         (r * math.cos(res1.x[0]), r * math.sin(res1.x[0]), res1.x[1]))
#     p1 = frame1.old_coordinates(pt1)
#     pt2 = self.points2d_to3d([[res1.x[3], res1.x[2]]], R2, r2, frame2)
#     p2 = pt2[0]
#     d = p1.point_distance(p2)
#     result = res1

#     res = [res2, res3]
#     for couple in res:
#         pttest1 = volmdlr.Point3D((r * math.cos(couple.x[0]),
#                                    r * math.sin(couple.x[0]), couple.x[1]))
#         ptest1 = frame1.old_coordinates(pttest1)
#         ptest2 = self.points2d_to3d([[couple.x[3], couple.x[2]]], R2, r2,
#                                     frame2)
#         dtest = ptest1.point_distance(ptest2[0])
#         if dtest < d:
#             result = couple
#             p1, p2 = ptest1, ptest2[0]

#     pt1_2d, pt2_2d = volmdlr.Point2D(
#         (result.x[0], result.x[1])), volmdlr.Point2D(
#         (result.x[3], result.x[2]))

#     if not self.contours2d[0].point_belongs(pt2_2d):
#         # Find the closest one
#         points_contours2 = self.contours2d[0].tessel_points

#         poly2 = volmdlr.ClosedPolygon2D(points_contours2)
#         d2, new_pt2_2d = poly2.PointBorderDistance(pt2_2d,
#                                                    return_other_point=True)

#         pt2 = self.points2d_to3d([new_pt2_2d], R2, r2, frame2)
#         p2 = pt2[0]

#     if not cyl.contours2d[0].point_belongs(pt1_2d):
#         # Find the closest one
#         points_contours1 = cyl.contours2d[0].tessel_points

#         poly1 = volmdlr.ClosedPolygon2D(points_contours1)
#         d1, new_pt1_2d = poly1.PointBorderDistance(pt1_2d,
#                                                    return_other_point=True)

#         pt1 = volmdlr.Point3D((r * math.cos(new_pt1_2d.vector[0]),
#                                r * math.sin(new_pt1_2d.vector[0]),
#                                new_pt1_2d.vector[1]))
#         p1 = frame1.old_coordinates(pt1)

#     return p1, p2

# def minimum_distance_points_plane(self,
#                                   planeface):  # Planeface with contour2D
#     # TODO: check that it takes into account holes

#     poly2d = planeface.polygon2D
#     pfpoints = poly2d.points
#     xmin, ymin = min([pt[0] for pt in pfpoints]), min(
#         [pt[1] for pt in pfpoints])
#     xmax, ymax = max([pt[0] for pt in pfpoints]), max(
#         [pt[1] for pt in pfpoints])
#     origin, vx, vy = planeface.plane.origin, planeface.plane.vectors[0], \
#                      planeface.plane.vectors[1]
#     pf1_2d, pf2_2d = volmdlr.Point2D((xmin, ymin)), volmdlr.Point2D(
#         (xmin, ymax))
#     pf3_2d, pf4_2d = volmdlr.Point2D((xmax, ymin)), volmdlr.Point2D(
#         (xmax, ymax))
#     pf1, pf2 = pf1_2d.to_3d(origin, vx, vy), pf2_2d.to_3d(origin, vx, vy)
#     pf3, _ = pf3_2d.to_3d(origin, vx, vy), pf4_2d.to_3d(origin, vx, vy)

#     u, v = (pf3 - pf1), (pf2 - pf1)
#     u.normalize()
#     v.normalize()

#     R1, r1 = self.rcenter, self.rcircle
#     min_phi1, min_theta1, max_phi1, max_theta1 = self.minimum_maximum_tore(
#         self.contours2d[0])

#     n1 = self.normal
#     u1 = self.toroidalsurface3d.frame.u
#     v1 = self.toroidalsurface3d.frame.v
#     frame1 = volmdlr.Frame3D(self.center, u1, v1, n1)
#     # start1 = self.points2d_to3d([[min_theta1, min_phi1]], R1, r1, frame1)

#     w = self.center - pf1

#     n1n1, n1u1, n1v1, n1u, n1v = n1.dot(n1), n1.dot(u1), n1.dot(
#         v1), n1.dot(u), n1.dot(v)
#     u1u1, u1v1, u1u, u1v = u1.dot(u1), u1.dot(v1), u1.dot(u), u1.dot(v)
#     v1v1, v1u, v1v = v1.dot(v1), v1.dot(u), v1.dot(v)
#     uu, uv, vv = u.dot(u), u.dot(v), v.dot(v)

#     w2, wn1, wu1, wv1, wu, wv = w.dot(w), w.dot(n1), w.dot(u1), w.dot(
#         v1), w.dot(u), w.dot(v)

#     # x = (x, y, phi1, theta1)
#     def distance_squared(x):
#         return (uu * (x[0] ** 2) + vv * (x[1] ** 2) + w2
#                 + u1u1 * (((R1 + r1 * math.cos(x[2])) * math.cos(
#                     x[3])) ** 2)
#                 + v1v1 * (((R1 + r1 * math.cos(x[2])) * math.sin(
#                     x[3])) ** 2)
#                 + n1n1 * ((math.sin(x[2])) ** 2) * (r1 ** 2)
#                 + 2 * x[0] * x[1] * uv - 2 * x[0] * wu
#                 - 2 * x[0] * (R1 + r1 * math.cos(x[2])) * math.cos(
#                     x[3]) * u1u
#                 - 2 * x[0] * (R1 + r1 * math.cos(x[2])) * math.sin(
#                     x[3]) * v1u
#                 - 2 * x[0] * math.sin(x[2]) * r1 * n1u - 2 * x[1] * wv
#                 - 2 * x[1] * (R1 + r1 * math.cos(x[2])) * math.cos(
#                     x[3]) * u1v
#                 - 2 * x[1] * (R1 + r1 * math.cos(x[2])) * math.sin(
#                     x[3]) * v1v
#                 - 2 * x[1] * math.sin(x[2]) * r1 * n1v
#                 + 2 * (R1 + r1 * math.cos(x[2])) * math.cos(x[3]) * wu1
#                 + 2 * (R1 + r1 * math.cos(x[2])) * math.sin(x[3]) * wv1
#                 + 2 * math.sin(x[2]) * r1 * wn1
#                 + 2 * u1v1 * math.cos(x[3]) * math.sin(x[3]) * (
#                         (R1 + r1 * math.cos(x[2])) ** 2)
#                 + 2 * (R1 + r1 * math.cos(x[2])) * math.cos(
#                     x[3]) * r1 * math.sin(x[2]) * n1u1
#                 + 2 * (R1 + r1 * math.cos(x[2])) * math.sin(
#                     x[3]) * r1 * math.sin(x[2]) * n1v1)

#     x01 = npy.array([(xmax - xmin) / 2, (ymax - ymin) / 2,
#                      (min_phi1 + max_phi1) / 2,
#                      (min_theta1 + max_theta1) / 2])

#     minimax = [(0, 0, min_phi1, min_theta1),
#                (xmax - xmin, ymax - ymin, max_phi1, max_theta1)]

#     res1 = scp.optimize.least_squares(distance_squared, x01,
#                                       bounds=minimax)

#     # frame1 = volmdlr.Frame3D(self.center, u1, v1, n1)
#     pt1 = self.points2d_to3d([[res1.x[3], res1.x[2]]], R1, r1, frame1)
#     p1 = pt1[0]
#     p2 = pf1 + res1.x[2] * u + res1.x[3] * v

#     pt1_2d = volmdlr.Point2D((res1.x[3], res1.x[2]))
#     pt2_2d = p2.to_2d(pf1, u, v)

#     if not self.contours2d[0].point_belongs(pt1_2d):
#         # Find the closest one
#         points_contours1 = self.contours2d[0].tessel_points

#         poly1 = volmdlr.ClosedPolygon2D(points_contours1)
#         d1, new_pt1_2d = poly1.PointBorderDistance(pt1_2d,
#                                                    return_other_point=True)

#         pt1 = self.points2d_to3d([new_pt1_2d], R1, r1, frame1)
#         p1 = pt1[0]

#     if not planeface.contours[0].point_belongs(pt2_2d):
#         # Find the closest one
#         d2, new_pt2_2d = planeface.polygon2D.PointBorderDistance(pt2_2d,
#                                                                  return_other_point=True)

#         p2 = new_pt2_2d.to_3d(pf1, u, v)

#     return p1, p2

# def minimum_distance(self, other_face, return_points=False):
#     if other_face.__class__ is ToroidalFace3D:
#         p1, p2 = self.minimum_distance_points_tore(other_face)
#         if return_points:
#             return p1.point_distance(p2), p1, p2
#         else:
#             return p1.point_distance(p2)

#     if other_face.__class__ is CylindricalFace3D:
#         p1, p2 = self.minimum_distance_points_cyl(other_face)
#         if return_points:
#             return p1.point_distance(p2), p1, p2
#         else:
#             return p1.point_distance(p2)

#     if other_face.__class__ is PlaneFace3D:
#         p1, p2 = self.minimum_distance_points_plane(other_face)
#         if return_points:
#             return p1.point_distance(p2), p1, p2
#         else:
#             return p1.point_distance(p2)
#     else:
#         return NotImplementedError


class ConicalFace3D(Face3D):
    """
    :param contours2d: The Cone's contour2D
    :type contours2d: volmdlr.Contour2D
    :param conicalsurface3d: Information about the Cone
    :type conicalsurface3d: ConicalSurface3D
    :param points: Contour2d's parameter Cone
    :type points: List of float

    """
    min_x_density = 5
    min_y_density = 1

    def __init__(self, surface3d: ConicalSurface3D,
                 surface2d: Surface2D,
                 name: str = ''):

        Face3D.__init__(self,
                        surface3d=surface3d,
                        surface2d=surface2d,
                        name=name)
        self._bbox = None

    @property
    def bounding_box(self):
        if not self._bbox:
            self._bbox = self.get_bounding_box()
        return self._bbox

    @bounding_box.setter
    def bounding_box(self, new_bouding_box):
        self._bbox = new_bouding_box

    def get_bounding_box(self):
        theta_min, theta_max, zmin, zmax = self.surface2d.outer_contour.bounding_rectangle().bounds()

        xp = (volmdlr.X3D.dot(self.surface3d.frame.u) * self.surface3d.frame.u
              + volmdlr.X3D.dot(
                    self.surface3d.frame.v) * self.surface3d.frame.v)
        try:
            xp.normalize()
        except ZeroDivisionError:
            pass
        yp = (volmdlr.Y3D.dot(self.surface3d.frame.u) * self.surface3d.frame.u
              + volmdlr.Y3D.dot(
                    self.surface3d.frame.v) * self.surface3d.frame.v)

        try:
            yp.normalize()
        except ZeroDivisionError:
            pass

        zp = (volmdlr.Z3D.dot(self.surface3d.frame.u) * self.surface3d.frame.u
              + volmdlr.Z3D.dot(
                    self.surface3d.frame.v) * self.surface3d.frame.v)
        try:
            zp.normalize()
        except ZeroDivisionError:
            pass

        lower_center = self.surface3d.frame.origin + zmin * self.surface3d.frame.w
        upper_center = self.surface3d.frame.origin + zmax * self.surface3d.frame.w
        lower_radius = math.tan(self.surface3d.semi_angle) * zmin
        upper_radius = math.tan(self.surface3d.semi_angle) * zmax

        points = [lower_center - lower_radius * xp,
                  lower_center + lower_radius * xp,
                  lower_center - lower_radius * yp,
                  lower_center + lower_radius * yp,
                  lower_center - lower_radius * zp,
                  lower_center + lower_radius * zp,
                  upper_center - upper_radius * xp,
                  upper_center + upper_radius * xp,
                  upper_center - upper_radius * yp,
                  upper_center + upper_radius * yp,
                  upper_center - upper_radius * zp,
                  upper_center + upper_radius * zp,
                  ]

        return volmdlr.core.BoundingBox.from_points(points)

    def triangulation_lines(self, angle_resolution=5):
        theta_min, theta_max, zmin, zmax = self.surface2d.bounding_rectangle().bounds()
        delta_theta = theta_max - theta_min
        nlines = int(delta_theta * angle_resolution)
        lines_x = []
        for i in range(nlines):
            theta = theta_min + (i + 1) / (nlines + 1) * delta_theta
            lines_x.append(vme.Line2D(volmdlr.Point2D(theta, zmin),
                                      volmdlr.Point2D(theta, zmax)))

        if zmin < 1e-9:
            delta_z = zmax - zmin
            lines_y = [vme.Line2D(volmdlr.Point2D(theta_min, zmin + 0.1 * delta_z),
                                  volmdlr.Point2D(theta_max, zmin + 0.1 * delta_z))]
        else:
            lines_y = []
        return lines_x, lines_y

    # def create_triangle(self, all_contours_points, part):
    #     Triangles, ts = [], []
    #     pts, h_list = [], []
    #     for listpt in all_contours_points:
    #         for pt in listpt:
    #             pts.append(pt)
    #             h_list.append(pt[1])
    #     if part == 'bot':
    #         h_concerned = min(h_list)
    #     else:
    #         h_concerned = max(h_list)
    #     peak_list, other = [], []
    #     for pt in pts:
    #         if pt[1] == h_concerned:
    #             peak_list.append(pt)
    #         else:
    #             other.append(pt)
    #     points = [peak_list[0]] + other
    #
    #     for i in range(1, len(points)):
    #         if i == len(points) - 1:
    #             vertices = [points[i].vector, points[0].vector,
    #                         points[1].vector]
    #             segments = [[0, 1], [1, 2], [2, 0]]
    #             listindice = [i, 0, 1]
    #         else:
    #             vertices = [points[i].vector, points[0].vector,
    #                         points[i + 1].vector]
    #             segments = [[0, 1], [1, 2], [2, 0]]
    #             listindice = [i, 0, i + 1]
    #         tri = {'vertices': vertices, 'segments': segments}
    #         t = triangle.triangulate(tri, 'p')
    #         if 'triangles' in t:
    #             triangles = t['triangles'].tolist()
    #             triangles[0] = listindice
    #             Triangles.append(triangles)
    #         else:
    #             Triangles.append(None)
    #         ts.append(t)
    #
    #     return points, Triangles


class SphericalFace3D(Face3D):
    """
    :param contours2d: The Sphere's contour2D
    :type contours2d: volmdlr.Contour2D
    :param sphericalsurface3d: Information about the Sphere
    :type sphericalsurface3d: SphericalSurface3D
    :param points: Angle's Sphere
    :type points: List of float

    """
    min_x_density = 5
    min_y_density = 5

    def __init__(self, surface3d: SphericalSurface3D,
                 surface2d: Surface2D,
                 name: str = ''):
        Face3D.__init__(self,
                        surface3d=surface3d,
                        surface2d=surface2d,
                        name=name)
        self._bbox = None

    @property
    def bounding_box(self):
        if not self._bbox:
            self._bbox = self.get_bounding_box()
        return self._bbox

    @bounding_box.setter
    def bounding_box(self, new_bouding_box):
        self._bbox = new_bouding_box

    def get_bounding_box(self):
        # To be enhanced
        return self.surface3d._bounding_box()

    def triangulation_lines(self, angle_resolution=7):
        theta_min, theta_max, phi_min, phi_max = self.surface2d.bounding_rectangle().bounds()

        delta_theta = theta_max - theta_min
        nlines_x = int(delta_theta * angle_resolution)
        lines_x = []
        for i in range(nlines_x):
            theta = theta_min + (i + 1) / (nlines_x + 1) * delta_theta
            lines_x.append(vme.Line2D(volmdlr.Point2D(theta, phi_min),
                                      volmdlr.Point2D(theta, phi_max)))
        delta_phi = phi_max - phi_min
        nlines_y = int(delta_phi * angle_resolution)
        lines_y = []
        for i in range(nlines_y):
            phi = phi_min + (i + 1) / (nlines_y + 1) * delta_phi
            lines_y.append(vme.Line2D(volmdlr.Point2D(theta_min, phi),
                                      volmdlr.Point2D(theta_max, phi)))
        return lines_x, lines_y


class RuledFace3D(Face3D):
    """

    """
    min_x_density = 50
    min_y_density = 1

    def __init__(self,
                 surface3d: RuledSurface3D,
                 surface2d: Surface2D,
                 name: str = '',
                 color=None):
        Face3D.__init__(self, surface3d=surface3d,
                        surface2d=surface2d,
                        name=name)
        self._bbox = None

    @property
    def bounding_box(self):
        if not self._bbox:
            self._bbox = self.get_bounding_box()
        return self._bbox

    @bounding_box.setter
    def bounding_box(self, new_bouding_box):
        self._bbox = new_bouding_box

    def get_bounding_box(self):
        # To be enhance by restricting wires to cut
        # xmin, xmax, ymin, ymax = self.surface2d.outer_contour.bounding_rectangle()
        points = [self.surface3d.point2d_to_3d(volmdlr.Point2D(i / 30, 0.)) for
                  i in range(31)]
        points.extend(
            [self.surface3d.point2d_to_3d(volmdlr.Point2D(i / 30, 1.)) for i
             in range(31)])

        return volmdlr.core.BoundingBox.from_points(points)

    def triangulation_lines(self, angle_resolution=10):
        xmin, xmax, ymin, ymax = self.surface2d.bounding_rectangle().bounds()
        delta_x = xmax - xmin
        nlines = int(delta_x * angle_resolution)
        lines = []
        for i in range(nlines):
            x = xmin + (i + 1) / (nlines + 1) * delta_x
            lines.append(vme.Line2D(volmdlr.Point2D(x, ymin),
                                    volmdlr.Point2D(x, ymax)))
        return lines, []


class BSplineFace3D(Face3D):
    def __init__(self, surface3d: BSplineSurface3D,
                 surface2d: Surface2D,
                 name: str = ''):
        Face3D.__init__(self,
                        surface3d=surface3d,
                        surface2d=surface2d,
                        name=name)
        self._bbox = None

    @property
    def bounding_box(self):
        if not self._bbox:
            self._bbox = self.get_bounding_box()
        return self._bbox

    @bounding_box.setter
    def bounding_box(self, new_bounding_box):
        self._bbox = new_bounding_box

    def get_bounding_box(self):
        return self.surface3d._bounding_box()

    def triangulation_lines(self, resolution=25):
        u_min, u_max, v_min, v_max = self.surface2d.bounding_rectangle().bounds()

        delta_u = u_max - u_min
        nlines_x = int(delta_u * resolution)
        lines_x = []
        for i in range(nlines_x):
            u = u_min + (i + 1) / (nlines_x + 1) * delta_u
            lines_x.append(vme.Line2D(volmdlr.Point2D(u, v_min),
                                      volmdlr.Point2D(u, v_max)))
        delta_v = v_max - v_min
        nlines_y = int(delta_v * resolution)
        lines_y = []
        for i in range(nlines_y):
            v = v_min + (i + 1) / (nlines_y + 1) * delta_v
            lines_y.append(vme.Line2D(volmdlr.Point2D(v_min, v),
                                      volmdlr.Point2D(v_max, v)))
        return lines_x, lines_y

    def pair_with(self, other_bspline_face3d):
        '''
        find out how the uv parametric frames are located compared to each other, and also how grid3d can be defined respected to these directions

        Parameters
        ----------
        other_bspline_face3d : volmdlr.faces.BSplineFace3D
        Returns
        -------
        corresponding_direction
        grid2d_direction
        '''

        adjacent_direction1, diff1, adjacent_direction2, diff2 = self.adjacent_direction(other_bspline_face3d)
        corresponding_directions = []
        if (diff1 > 0 and diff2 > 0) or (diff1 < 0 and diff2 < 0):
            corresponding_directions.append(('+' + adjacent_direction1, '+' + adjacent_direction2))
        else:
            corresponding_directions.append(('+' + adjacent_direction1, '-' + adjacent_direction2))

        if adjacent_direction1 == 'u' and adjacent_direction2 == 'u':
            corresponding_directions, grid2d_direction = self.adjacent_direction_uu(
                other_bspline_face3d, corresponding_directions)
        elif adjacent_direction1 == 'v' and adjacent_direction2 == 'v':
            corresponding_directions, grid2d_direction = self.adjacent_direction_vv(
                other_bspline_face3d, corresponding_directions)
        elif adjacent_direction1 == 'u' and adjacent_direction2 == 'v':
            corresponding_directions, grid2d_direction = self.adjacent_direction_uv(
                other_bspline_face3d, corresponding_directions)
        elif adjacent_direction1 == 'v' and adjacent_direction2 == 'u':
            corresponding_directions, grid2d_direction = self.adjacent_direction_vu(
                other_bspline_face3d, corresponding_directions)

        return corresponding_directions, grid2d_direction

    def adjacent_direction_uu(self, other_bspline_face3d, corresponding_directions):

        extremities = self.extremities(other_bspline_face3d)
        start1, start2 = extremities[0], extremities[2]
        borders_points = [volmdlr.Point2D(0, 0), volmdlr.Point2D(1, 0),
                          volmdlr.Point2D(1, 1), volmdlr.Point2D(0, 1)]

        # TODO: compute nearest_point in 'bounding_box points' instead of borders_points
        nearest_start1 = start1.nearest_point(borders_points)
        # nearest_end1 = end1.nearest_point(borders_points)
        nearest_start2 = start2.nearest_point(borders_points)
        # nearest_end2 = end2.nearest_point(borders_points)

        v1 = nearest_start1[1]
        v2 = nearest_start2[1]

        if (v1 == 0 and v2 == 0):
            corresponding_directions.append(('+v', '-v'))
            grid2d_direction = [['+x', '-y'], ['+x', '+y']]

        elif (v1 == 1 and v2 == 1):
            if corresponding_directions == [('+u', '-u')]:
                grid2d_direction = [['+x', '+y'], ['-x', '-y']]
            else:
                grid2d_direction = [['+x', '+y'], ['+x', '-y']]
            corresponding_directions.append(('+v', '-v'))

        elif (v1 == 1 and v2 == 0):
            corresponding_directions.append(('+v', '+v'))
            grid2d_direction = [['+x', '+y'], ['+x', '+y']]

        elif (v1 == 0 and v2 == 1):
            corresponding_directions.append(('+v', '+v'))
            grid2d_direction = [['+x', '-y'], ['+x', '-y']]

        return corresponding_directions, grid2d_direction

    def adjacent_direction_vv(self, other_bspline_face3d, corresponding_directions):

        extremities = self.extremities(other_bspline_face3d)
        start1, start2 = extremities[0], extremities[2]
        borders_points = [volmdlr.Point2D(0, 0), volmdlr.Point2D(1, 0),
                          volmdlr.Point2D(1, 1), volmdlr.Point2D(0, 1)]

        # TODO: compute nearest_point in 'bounding_box points' instead of borders_points
        nearest_start1 = start1.nearest_point(borders_points)
        # nearest_end1 = end1.nearest_point(borders_points)
        nearest_start2 = start2.nearest_point(borders_points)
        # nearest_end2 = end2.nearest_point(borders_points)

        u1 = nearest_start1[0]
        u2 = nearest_start2[0]

        if (u1 == 0 and u2 == 0):
            corresponding_directions.append(('+u', '-v'))
            grid2d_direction = [['-y', '-x'], ['-y', '+x']]

        elif (u1 == 1 and u2 == 1):
            corresponding_directions.append(('+u', '-v'))
            grid2d_direction = [['+y', '+x'], ['+y', '-x']]

        elif (u1 == 0 and u2 == 1):
            corresponding_directions.append(('+u', '+u'))
            grid2d_direction = [['+y', '-x'], ['+y', '-x']]

        elif (u1 == 1 and u2 == 0):
            corresponding_directions.append(('+u', '+u'))
            grid2d_direction = [['+y', '+x'], ['+y', '+x']]

        return corresponding_directions, grid2d_direction

    def adjacent_direction_uv(self, other_bspline_face3d, corresponding_directions):

        extremities = self.extremities(other_bspline_face3d)
        start1, start2 = extremities[0], extremities[2]
        borders_points = [volmdlr.Point2D(0, 0), volmdlr.Point2D(1, 0),
                          volmdlr.Point2D(1, 1), volmdlr.Point2D(0, 1)]

        # TODO: compute nearest_point in 'bounding_box points' instead of borders_points
        nearest_start1 = start1.nearest_point(borders_points)
        # nearest_end1 = end1.nearest_point(borders_points)
        nearest_start2 = start2.nearest_point(borders_points)
        # nearest_end2 = end2.nearest_point(borders_points)

        v1 = nearest_start1[1]
        u2 = nearest_start2[0]

        if (v1 == 1 and u2 == 0):
            corresponding_directions.append(('+v', '+u'))
            grid2d_direction = [['+x', '+y'], ['+y', '+x']]

        elif (v1 == 0 and u2 == 1):
            corresponding_directions.append(('+v', '+u'))
            grid2d_direction = [['-x', '-y'], ['-y', '-x']]

        elif (v1 == 1 and u2 == 1):
            corresponding_directions.append(('+v', '-u'))
            grid2d_direction = [['+x', '+y'], ['-y', '-x']]

        elif (v1 == 0 and u2 == 0):
            corresponding_directions.append(('+v', '-u'))
            grid2d_direction = [['-x', '-y'], ['-y', '+x']]

        return corresponding_directions, grid2d_direction

    def adjacent_direction_vu(self, other_bspline_face3d, corresponding_directions):

        extremities = self.extremities(other_bspline_face3d)
        start1, start2 = extremities[0], extremities[2]
        borders_points = [volmdlr.Point2D(0, 0), volmdlr.Point2D(1, 0),
                          volmdlr.Point2D(1, 1), volmdlr.Point2D(0, 1)]

        # TODO: compute nearest_point in 'bounding_box points' instead of borders_points
        nearest_start1 = start1.nearest_point(borders_points)
        # nearest_end1 = end1.nearest_point(borders_points)
        nearest_start2 = start2.nearest_point(borders_points)
        # nearest_end2 = end2.nearest_point(borders_points)

        u1 = nearest_start1[0]
        v2 = nearest_start2[1]

        if (u1 == 1 and v2 == 0):
            corresponding_directions.append(('+u', '+v'))
            grid2d_direction = [['+y', '+x'], ['+x', '+y']]

        elif (u1 == 0 and v2 == 1):
            corresponding_directions.append(('+u', '+v'))
            grid2d_direction = [['-y', '-x'], ['+x', '-y']]

        elif (u1 == 0 and v2 == 0):
            corresponding_directions.append(('+u', '-v'))
            grid2d_direction = [['+y', '-x'], ['+x', '+y']]

        elif (u1 == 1 and v2 == 1):
            if corresponding_directions == [('+v', '-u')]:
                grid2d_direction = [['+y', '+x'], ['-x', '-y']]
            else:
                grid2d_direction = [['+y', '+x'], ['+x', '-y']]
            corresponding_directions.append(('+u', '-v'))

        return corresponding_directions, grid2d_direction

    def extremities(self, other_bspline_face3d):
        '''
        find points extremities for nearest edges of two faces
        '''
        contour1 = self.outer_contour3d
        contour2 = other_bspline_face3d.outer_contour3d

        contour1_2d = self.surface2d.outer_contour
        contour2_2d = other_bspline_face3d.surface2d.outer_contour

        points1 = [p.start for p in contour1.primitives]
        points2 = [p.start for p in contour2.primitives]

        dis, ind = [], []
        for p in points1:
            pt = p.nearest_point(points2)
            ind.append(points2.index(pt))
            dis.append(p.point_distance(pt))

        dis_sorted = sorted(dis)

        shared = []
        for k, p1 in enumerate(contour1.primitives):
            if dis_sorted[0] == dis_sorted[1]:
                indices = npy.where(npy.array(dis) == dis_sorted[0])[0]
                index1 = indices[0]
                index2 = indices[1]
            else:
                index1 = dis.index(dis_sorted[0])
                index2 = dis.index(dis_sorted[1])
            if ((p1.start == points1[index1] and p1.end == points1[index2])
                    or
                    (p1.end == points1[index1] and p1.start == points1[index2])):
                shared.append(p1)
                i = k

        for k, p2 in enumerate(contour2.primitives):
            if ((p2.start == points2[ind[index1]] and p2.end == points2[ind[index2]])
                    or
                    (p2.end == points2[ind[index1]] and p2.start == points2[ind[index2]])):
                shared.append(p2)
                j = k

        points = [contour2.primitives[j].start, contour2.primitives[j].end]

        if points.index(contour1.primitives[i].start.nearest_point(points)) == 1:
            start1 = contour1_2d.primitives[i].start
            end1 = contour1_2d.primitives[i].end

            start2 = contour2_2d.primitives[j].end
            end2 = contour2_2d.primitives[j].start

        else:
            start1 = contour1_2d.primitives[i].start
            end1 = contour1_2d.primitives[i].end

            start2 = contour2_2d.primitives[j].start
            end2 = contour2_2d.primitives[j].end

        return start1, end1, start2, end2

    def adjacent_direction(self, other_bspline_face3d):
        '''
        find directions (u or v) between two faces, in the nearest edges between them
        '''

        start1, end1, start2, end2 = self.extremities(other_bspline_face3d)

        du1 = abs((end1 - start1)[0])
        dv1 = abs((end1 - start1)[1])

        if du1 < dv1:
            adjacent_direction1 = 'v'
            diff1 = (end1 - start1)[1]
        else:
            adjacent_direction1 = 'u'
            diff1 = (end1 - start1)[0]

        du2 = abs((end2 - start2)[0])
        dv2 = abs((end2 - start2)[1])

        if du2 < dv2:
            adjacent_direction2 = 'v'
            diff2 = (end2 - start2)[1]
        else:
            adjacent_direction2 = 'u'
            diff2 = (end2 - start2)[0]

        return adjacent_direction1, diff1, adjacent_direction2, diff2

    def adjacent_direction_xy(self, other_face3d):
        '''
        find out in which direction the faces are adjacent
        Parameters
        ----------
        other_face3d : volmdlr.faces.BSplineFace3D
        Returns
        -------
        adjacent_direction
        '''

        contour1 = self.outer_contour3d
        contour2 = other_face3d.outer_contour3d
        point1, point2 = contour1.shared_primitives_extremities(contour2)

        coord = point1 - point2
        coord = [abs(coord.x), abs(coord.y)]

        if coord.index(max(coord)) == 0:
            return 'x'
        else:
            return 'y'

    def merge_with(self, other_bspline_face3d):
        '''
        merge two adjacent faces
        Parameters
        ----------
        other_bspline_face3d : volmdlr.faces.BSplineFace3D
        Returns
        -------
        merged_face : volmdlr.faces.BSplineFace3D
        '''

        merged_surface = self.surface3d.merge_with(other_bspline_face3d.surface3d)
        contours = self.outer_contour3d.merge_with(other_bspline_face3d.outer_contour3d)
        contours.extend(self.inner_contours3d)
        contours.extend(other_bspline_face3d.inner_contours3d)
        merged_face = merged_surface.face_from_contours3d(contours)

        return merged_face


class OpenShell3D(volmdlr.core.CompositePrimitive3D):
    _standalone_in_db = True
    _non_serializable_attributes = ['bounding_box', 'primitives']
    _non_data_eq_attributes = ['name', 'color', 'alpha', 'bounding_box', 'primitives']
    _non_data_hash_attributes = []
    STEP_FUNCTION = 'OPEN_SHELL'

    def __init__(self, faces: List[Face3D],
                 color: Tuple[float, float, float] = None,
                 alpha: float = 1., name: str = ''):
        self.faces = faces
        if not color:
            self.color = (0.8, 0.8, 0.8)
        else:
            self.color = color
        self.alpha = alpha
        self._bbox = None
        volmdlr.core.CompositePrimitive3D.__init__(self,
                                                   primitives=faces, color=color, alpha=alpha,
                                                   name=name)

    def _data_hash(self):
        return sum(face._data_hash() for face in self.faces)

    def _data_eq(self, other_object):
        if other_object.__class__.__name__ != self.__class__.__name__:
            return False
        for face1, face2 in zip(self.faces, other_object.faces):
            if not face1._data_eq(face2):
                return False

        return True

    def to_dict(self, use_pointers: bool = False, memo=None, path: str = '#'):
        """
        This method does not use pointers for faces as it has no sense to have duplicate faces
        """
        dict_ = DessiaObject.base_dict(self)
        dict_.update({'color': self.color,
                      'alpha': self.alpha,
                      'faces': [f.to_dict(use_pointers=False) for f in self.faces]})

        return dict_

    @classmethod
    def from_step(cls, arguments, object_dict):
        faces = []
        for face in arguments[1]:
            faces.append(object_dict[int(face[1:])])
        return cls(faces, name=arguments[0][1:-1])

    def to_step(self, current_id):
        step_content = ''
        face_ids = []
        for face in self.faces:
            face_content, face_sub_ids = face.to_step(current_id)
            step_content += face_content
            face_ids.extend(face_sub_ids)
            current_id = max(face_sub_ids) + 1

        shell_id = current_id
        step_content += "#{} = {}('{}',({}));\n".format(current_id,
                                                        self.STEP_FUNCTION,
                                                        self.name,
                                                        volmdlr.core.step_ids_to_str(
                                                            face_ids))
        manifold_id = shell_id + 1
        step_content += "#{} = MANIFOLD_SOLID_BREP('{}',#{});\n".format(
            manifold_id,
            self.name,
            shell_id)

        frame_content, frame_id = volmdlr.OXYZ.to_step(manifold_id + 1)
        step_content += frame_content
        brep_id = frame_id + 1
        step_content += "#{} = ADVANCED_BREP_SHAPE_REPRESENTATION('',(#{},#{}),#7);\n".format(
            brep_id, frame_id, manifold_id)

        return step_content, brep_id

    def rotation(self, center: volmdlr.Point3D, axis: volmdlr.Vector3D,
                 angle: float):
        """
        OpenShell3D rotation
        :param center: rotation center
        :param axis: rotation axis
        :param angle: angle rotation
        :return: a new rotated OpenShell3D
        """
        new_faces = [face.rotation(center, axis, angle) for face
                     in self.faces]
        return OpenShell3D(new_faces, color=self.color, alpha=self.alpha,
                           name=self.name)

    def rotation_inplace(self, center: volmdlr.Point3D, axis: volmdlr.Vector3D,
                         angle: float):
        """
        OpenShell3D rotation. Object is updated inplace
        :param center: rotation center
        :param axis: rotation axis
        :param angle: rotation angle
        """
        for face in self.faces:
            face.rotation_inplace(center, axis, angle)
        new_bounding_box = self.get_bounding_box()
        self.bounding_box = new_bounding_box

    def translation(self, offset: volmdlr.Vector3D):
        """
        OpenShell3D translation
        :param offset: translation vector
        :return: A new translated OpenShell3D
        """
        new_faces = [face.translation(offset) for face in
                     self.faces]
        return OpenShell3D(new_faces, color=self.color, alpha=self.alpha,
                           name=self.name)

    def translation_inplace(self, offset: volmdlr.Vector3D):
        """
        OpenShell3D translation. Object is updated inplace
        :param offset: translation vector
        """
        for face in self.faces:
            face.translation_inplace(offset)
        new_bounding_box = self.get_bounding_box()
        self.bounding_box = new_bounding_box

    def frame_mapping(self, frame: volmdlr.Frame3D, side: str):
        """
        Changes frame_mapping and return a new OpenShell3D
        side = 'old' or 'new'
        """
        new_faces = [face.frame_mapping(frame, side) for face in
                     self.faces]
        return self.__class__(new_faces, name=self.name)

    def frame_mapping_inplace(self, frame: volmdlr.Frame3D, side: str):
        """
        Changes frame_mapping and the object is updated inplace
        side = 'old' or 'new'
        """
        for face in self.faces:
            face.frame_mapping_inplace(frame, side)
        new_bounding_box = self.get_bounding_box()
        self.bounding_box = new_bounding_box

    def copy(self, deep=True, memo=None):
        new_faces = [face.copy() for face in self.faces]
        return self.__class__(new_faces, color=self.color, alpha=self.alpha,
                              name=self.name)

    def union(self, shell2):
        new_faces = self.faces + shell2.faces
        new_name = self.name + ' union ' + shell2.name
        new_color = self.color
        return self.__class__(new_faces, name=new_name, color=new_color)

    def volume(self):
        """
        Does not consider holes
        """
        volume = 0
        for face in self.faces:
            display3d = face.triangulation()
            for triangle_index in display3d.triangles:
                point1 = display3d.points[triangle_index[0]]
                point2 = display3d.points[triangle_index[1]]
                point3 = display3d.points[triangle_index[2]]

                v321 = point3[0] * point2[1] * point1[2]
                v231 = point2[0] * point3[1] * point1[2]
                v312 = point3[0] * point1[1] * point2[2]
                v132 = point1[0] * point3[1] * point2[2]
                v213 = point2[0] * point1[1] * point3[2]
                v123 = point1[0] * point2[1] * point3[2]
                volume_tetraedre = 1 / 6 * (-v321 + v231 + v312 - v132 - v213 + v123)

                volume += volume_tetraedre

        return abs(volume)

    @property
    def bounding_box(self):
        """
        Returns the boundary box
        """
        if not self._bbox:
            self._bbox = self.get_bounding_box()
        return self._bbox

    @bounding_box.setter
    def bounding_box(self, new_bounding_box):
        self._bbox = new_bounding_box

    def get_bounding_box(self):
        bbox = self.faces[0].bounding_box
        for face in self.faces[1:]:
            bbox += face.bounding_box
        return bbox

    def cut_by_plane(self, plane_3d: Plane3D):
        frame_block = self.bounding_box.to_frame()
        frame_block.u = 1.1 * frame_block.u
        frame_block.v = 1.1 * frame_block.v
        frame_block.w = 1.1 * frame_block.w
        block = volmdlr.primitives3d.Block(frame_block,
                                           color=(0.1, 0.2, 0.2),
                                           alpha=0.6)
        face_3d = block.cut_by_orthogonal_plane(plane_3d)
        intersection_primitives = []
        for face in self.faces:
            intersection_wires = face.face_intersections(face_3d)
            if intersection_wires:
                for intersection_wire in intersection_wires:
                    intersection_primitives.extend(intersection_wire.primitives)
        contours3d = volmdlr.wires.Contour3D.contours_from_edges(
            intersection_primitives[:])
        if not contours3d:
            return []
        contours2d = [contour.to_2d(plane_3d.frame.origin,
                                    plane_3d.frame.u,
                                    plane_3d.frame.v) for contour in contours3d]
        resulting_faces = []
        for contour2d in contours2d:
            if contour2d.area() > 1e-7:
                surface2d = Surface2D(contour2d, [])
                resulting_faces.append(PlaneFace3D(plane_3d, surface2d))
        return resulting_faces

    def linesegment_intersections(self,
                                  linesegment3d: vme.LineSegment3D) \
            -> List[Tuple[Face3D, List[volmdlr.Point3D]]]:
        intersections = []
        for face in self.faces:
            face_intersections = face.linesegment_intersections(linesegment3d)
            if face_intersections:
                intersections.append((face, face_intersections))
        return intersections

    def line_intersections(self,
                           line3d: vme.Line3D) \
            -> List[Tuple[Face3D, List[volmdlr.Point3D]]]:
        intersections = []
        for face in self.faces:
            face_intersections = face.line_intersections(line3d)
            if face_intersections:
                intersections.append((face, face_intersections))
        return intersections

    def minimum_distance_points(self, shell2, resolution):
        """
        Returns a Mesure object if the distance is not zero, otherwise returns None
        """
        shell2_inter = self.shell_intersection(shell2, resolution)
        if shell2_inter is not None and shell2_inter != 1:
            return None

        # distance_min, point1_min, point2_min = self.faces[0].distance_to_face(shell2.faces[0], return_points=True)
        distance_min, point1_min, point2_min = self.faces[0].minimum_distance(
            shell2.faces[0], return_points=True)
        for face1 in self.faces:
            bbox1 = face1.bounding_box
            for face2 in shell2.faces:
                bbox2 = face2.bounding_box
                bbox_distance = bbox1.distance_to_bbox(bbox2)

                if bbox_distance < distance_min:
                    # distance, point1, point2 = face1.distance_to_face(face2, return_points=True)
                    distance, point1, point2 = face1.minimum_distance(face2,
                                                                      return_points=True)
                    if distance == 0:
                        return None
                    elif distance < distance_min:
                        distance_min, point1_min, point2_min = distance, point1, point2

        return point1_min, point2_min

    def distance_to_shell(self, other_shell: 'OpenShell3D', resolution: float):
        min_dist = self.minimum_distance_points(other_shell, resolution)
        if min_dist is not None:
            p1, p2 = min_dist
            return p1.point_distance(p2)
        return 0

    def minimum_distance_point(self,
                               point: volmdlr.Point3D) -> volmdlr.Point3D:
        """
        Computes the distance of a point to a Shell3D, whether it is inside or outside the Shell3D
        """
        distance_min, point1_min = self.faces[0].distance_to_point(point,
                                                                   return_other_point=True)
        for face in self.faces[1:]:
            bbox_distance = self.bounding_box.distance_to_point(point)
            if bbox_distance < distance_min:
                distance, point1 = face.distance_to_point(point,
                                                          return_other_point=True)
                if distance < distance_min:
                    distance_min, point1_min = distance, point1

        return point1_min

    def intersection_internal_aabb_volume(self, shell2: 'OpenShell3D',
                                          resolution: float):
        """
        aabb made of the intersection points and the points of self internal to shell2
        """
        intersections_points = []
        for face1 in self.faces:
            for face2 in shell2.faces:
                intersection_points = face1.face_intersections(face2)
                if intersection_points:
                    intersection_points = [
                        intersection_points[0].primitives[0].start,
                        intersection_points[0].primitives[0].end]
                    intersections_points.extend(intersection_points)

        shell1_points_inside_shell2 = []
        for face in self.faces:
            for point in face.outer_contour3d.discretization_points(
                    resolution):
                if shell2.point_belongs(point):
                    shell1_points_inside_shell2.append(point)

        if len(intersections_points + shell1_points_inside_shell2) == 0:
            return 0
        bbox = volmdlr.core.BoundingBox.from_points(
            intersections_points + shell1_points_inside_shell2)
        return bbox.volume()

    def intersection_external_aabb_volume(self, shell2: 'OpenShell3D',
                                          resolution: float):
        """
        aabb made of the intersection points and the points of self external to shell2
        """
        intersections_points = []
        for face1 in self.faces:
            for face2 in shell2.faces:
                intersection_points = face1.face_intersections(face2)
                if intersection_points:
                    intersection_points = [
                        intersection_points[0].primitives[0].start,
                        intersection_points[0].primitives[0].end]
                    intersections_points.extend(intersection_points)

        shell1_points_outside_shell2 = []
        for face in self.faces:
            for point in face.outer_contour3d.discretization_points(
                    resolution):
                if not shell2.point_belongs(point):
                    shell1_points_outside_shell2.append(point)

        if len(intersections_points + shell1_points_outside_shell2) == 0:
            return 0
        bbox = volmdlr.core.BoundingBox.from_points(
            intersections_points + shell1_points_outside_shell2)
        return bbox.volume()

    def primitive_inside_bbox(self, bounding_box: volmdlr.core.BoundingBox):
        for primitive in self.primitives:
            bbox = primitive.bounding_box

    def triangulation(self):
        # mesh = vmd.DisplayMesh3D([], [])
        meshes = []
        for i, face in enumerate(self.faces):
            try:
                face_mesh = face.triangulation()
                meshes.append(face_mesh)
                # mesh.merge_mesh(face_mesh)
            except NotImplementedError:
                print('Warning: a face has been skipped in rendering')
        return vmd.DisplayMesh3D.merge_meshes(meshes)

    def babylon_script(self, name='primitive_mesh'):
        s = f'var {name} = new BABYLON.Mesh("{name}", scene);\n'

        mesh = self.babylon_meshes()[0]

        s += 'var positions = {};\n'.format(mesh['positions'])
        s += 'var indices = {};\n'.format(mesh['indices'])
        s += 'var normals = [];\n'
        s += 'var vertexData = new BABYLON.VertexData();\n'
        s += 'BABYLON.VertexData.ComputeNormals(positions, indices, normals);\n'
        s += 'vertexData.positions = positions;\n'
        s += 'vertexData.indices = indices;\n'
        s += 'vertexData.normals = normals;\n'
        s += 'vertexData.applyToMesh({});\n'.format(name)
        s += '{}.enableEdgesRendering(0.9);\n'.format(name)
        s += '{}.edgesWidth = 0.1;\n'.format(name)
        s += '{}.edgesColor = new BABYLON.Color4(0, 0, 0, 0.6);\n'.format(name)
        s += 'var mat = new BABYLON.StandardMaterial("mat", scene);\n'
        #        s += 'mat.diffuseColor = BABYLON.Color3.Green();\n'
        #        s += 'mat.specularColor = new BABYLON.Color3(0.5, 0.6, 0.87);\n'
        #        s += 'mat.emissiveColor = new BABYLON.Color3(1, 1, 1);\n'
        #        s += 'mat.ambientColor = new BABYLON.Color3(0.23, 0.98, 0.53);\n'
        s += 'mat.backFaceCulling = false;\n'
        s += 'mat.alpha = {};\n'.format(self.alpha)
        s += '{}.material = mat;\n'.format(name)
        if self.color is not None:
            s += 'mat.diffuseColor = new BABYLON.Color3({}, {}, {});\n'.format(
                *self.color)
        return s

    def plot(self, ax=None, color: str = 'k', alpha: float = 1):
        if ax is None:
            ax = plt.figure().add_subplot(111, projection='3d')

        for face in self.faces:
            face.plot(ax=ax, color=color, alpha=alpha)

        return ax


class ClosedShell3D(OpenShell3D):
    STEP_FUNCTION = 'CLOSED_SHELL'

    def rotation(self, center: volmdlr.Point3D, axis: volmdlr.Vector3D,
                 angle: float):
        """
        ClosedShell3D rotation
        :param center: rotation center
        :param axis: rotation axis
        :param angle: angle rotation
        :return: a new rotated ClosedShell3D
        """
        new_faces = [face.rotation(center, axis, angle) for face
                     in self.faces]
        return ClosedShell3D(new_faces, color=self.color,
                             alpha=self.alpha, name=self.name)

    def rotation_inplace(self, center: volmdlr.Point3D, axis: volmdlr.Vector3D,
                         angle: float):
        """
        ClosedShell3D rotation. Object is updated inplace
        :param center: rotation center
        :param axis: rotation axis
        :param angle: rotation angle
        """
        for face in self.faces:
            face.rotation_inplace(center, axis, angle)
        new_bounding_box = self.get_bounding_box()
        self.bounding_box = new_bounding_box

    def translation(self, offset: volmdlr.Vector3D):
        """
        ClosedShell3D translation
        :param offset: translation vector
        :return: A new translated ClosedShell3D
        """
        new_faces = [face.translation(offset) for face in
                     self.faces]
        return ClosedShell3D(new_faces, color=self.color, alpha=self.alpha,
                             name=self.name)

    def translation_inplace(self, offset: volmdlr.Vector3D):
        """
        ClosedShell3D translation. Object is updated inplace
        :param offset: translation vector
        """
        for face in self.faces:
            face.translation_inplace(offset)
        new_bounding_box = self.get_bounding_box()
        self.bounding_box = new_bounding_box

    def frame_mapping(self, frame: volmdlr.Frame3D, side: str):
        """
        Changes frame_mapping and return a new ClosedShell3D
        side = 'old' or 'new'
        """
        new_faces = [face.frame_mapping(frame, side) for face in
                     self.faces]
        return ClosedShell3D(new_faces, name=self.name)

    def frame_mapping_inplace(self, frame: volmdlr.Frame3D, side: str):
        """
        Changes frame_mapping and the object is updated inplace
        side = 'old' or 'new'
        """
        for face in self.faces:
            face.frame_mapping_inplace(frame, side)
        new_bounding_box = self.get_bounding_box()
        self.bounding_box = new_bounding_box

    def copy(self, deep=True, memo=None):
        new_faces = [face.copy() for face in self.faces]
        return self.__class__(new_faces, color=self.color, alpha=self.alpha,
                              name=self.name)

    def face_on_shell(self, face):
        """
        Verifies if a face lies on the shell's surface
        """
        for fc in self.faces:
            if fc.face_inside(face):
                return True
        return False

    def is_face_inside(self, face: Face3D):
        for point in face.outer_contour3d.discretization_points(0.01):
            point_inside_shell = self.point_belongs(point)
            point_in_shells_faces = self.point_in_shell_face(point)
            if (not point_inside_shell) and (not point_in_shells_faces):
                return False
        return True

    def shell_intersection(self, shell2: 'OpenShell3D', resolution: float):
        """
        Return None if disjointed
        Return (1, 0) or (0, 1) if one is inside the other
        Return (n1, n2) if intersection

        4 cases :
            (n1, n2) with face intersection             => (n1, n2)
            (0, 0) with face intersection               => (0, 0)
            (0, 0) with no face intersection            => None
            (1, 0) or (0, 1) with no face intersection  => 1
        """
        # Check if boundary boxes don't intersect
        bbox1 = self.bounding_box
        bbox2 = shell2.bounding_box
        if not bbox1.bbox_intersection(bbox2):
            # print("No intersection of shells' BBox")
            return None

        # Check if any point of the first shell is in the second shell
        points1 = []
        for face in self.faces:
            points1.extend(
                face.outer_contour3d.discretization_points(resolution))
        points2 = []
        for face in shell2.faces:
            points2.extend(
                face.outer_contour3d.discretization_points(resolution))

        nb_pts1 = len(points1)
        nb_pts2 = len(points2)
        compteur1 = 0
        compteur2 = 0
        for point1 in points1:
            if shell2.point_belongs(point1):
                compteur1 += 1
        for point2 in points2:
            if self.point_belongs(point2):
                compteur2 += 1

        inter1 = compteur1 / nb_pts1
        inter2 = compteur2 / nb_pts2

        for face1 in self.faces:
            for face2 in shell2.faces:
                intersection_points = face1.face_intersections(face2)
                if intersection_points:
                    return inter1, inter2

        if inter1 == 0. and inter2 == 0.:
            return None
        return 1

    def point_belongs(self, point3d: volmdlr.Point3D, nb_rays: int = 1):
        """
        Ray Casting algorithm
        Returns True if the point is inside the Shell, False otherwise
        """

        bbox = self.bounding_box
        if not bbox.point_belongs(point3d):
            return False

        min_ray_length = 2 * max((bbox.xmax - bbox.xmin,
                                  bbox.ymax - bbox.ymin,
                                  bbox.zmax - bbox.zmin))
        two_min_ray_length = 2 * min_ray_length

        rays = []
        for _ in range(0, nb_rays):
            rays.append(vme.LineSegment3D(
                point3d,
                point3d + volmdlr.Point3D.random(min_ray_length,
                                                 two_min_ray_length,
                                                 min_ray_length,
                                                 two_min_ray_length,
                                                 min_ray_length,
                                                 two_min_ray_length)))
        rays = sorted(rays, key=lambda ray: ray.length())
        rays_intersections = []
        tests = []

        # for ray in rays[:3]:
        for ray in rays[:nb_rays]:
            #
            count = 0
            ray_intersection = []
            is_inside = True
            for face, point_inters in self.linesegment_intersections(ray):
                count += len(point_inters)
            if count % 2 == 0:
                is_inside = False
            tests.append(is_inside)
            rays_intersections.append(ray_intersection)
        for test1, test2 in zip(tests[:-1], tests[1:]):
            if test1 != test2:
                raise ValueError
        return tests[0]

    def point_in_shell_face(self, point: volmdlr.Point3D):

        for face in self.faces:
            if (face.surface3d.point_on_plane(point) and face.point_belongs(point)) or \
                    face.outer_contour3d.point_over_contour(point, abs_tol=1e-7):
                return True
        return False

    def is_inside_shell(self, shell2, resolution: float):
        """
        Returns True if all the points of self are inside shell2 and no face \
        are intersecting
        This method is not exact
        """
        bbox1 = self.bounding_box
        bbox2 = shell2.bounding_box
        if not bbox1.is_inside_bbox(bbox2):
            return False
        for face in self.faces:
            if not shell2.is_face_inside(face):
                return False
        return True

    def is_disjoint_from(self, shell2, tol=1e-8):
        '''
             verifies and rerturns a bool if two shells are disjointed or not.
        '''
        disjoint = True
        if self.bounding_box.bbox_intersection(shell2.bounding_box) or \
                self.bounding_box.distance_to_bbox(shell2.bounding_box) <= tol:
            return False
        return disjoint

    def intersecting_faces_combinations(self, shell2, list_coincident_faces, tol=1e-8):
        """
        :param shell2: ClosedShell3D
            for two closed shells, it calculates and return a list of face
            combinations (list = [(face_shell1, face_shell2),...])
            for intersecting faces. if two faces can not be intersected,
            there is no combination for those
        :param tol: Corresponde to the tolerance to consider two faces as intersecting faces
        :param shell2:
        :param list_coincident_faces:
        :param tol:
        :return:
        """
        face_combinations = []
        for face1 in self.faces:
            for face2 in shell2.faces:
                if face1.is_intersecting(face2, list_coincident_faces, tol):
                    face_combinations.append((face1, face2))
        return face_combinations

    @staticmethod
    def dict_intersecting_combinations(intersecting_faces_combinations, tol=1e-8):
        '''
            :param intersecting_faces_combinations: list of face combinations (list = [(face_shell1, face_shell2),...]) for intersecting faces.
            :type intersecting_faces_combinations: list of face objects combinaitons
            returns a dictionary containing as keys the combination of intersecting faces
            and as the values the resulting primitive from the two intersecting faces.
            It is done so it is not needed to calculate the same intersecting primitive twice.
        '''
        intersecting_combinations = {}
        for combination in intersecting_faces_combinations:
            face_intersections = combination[0].face_intersections(combination[1], tol)
            if face_intersections:
                intersecting_combinations[combination] = face_intersections

        return intersecting_combinations

    @staticmethod
    def get_intersecting_faces(dict_intersecting_combinations):
        '''
            :param dict_intersecting_combinations: dictionary containing as keys the combination of intersecting faces
            and as the values the resulting primitive from the two intersecting faces

            returns two lists. One for the intersecting faces in shell1 and the other for the shell2
        '''
        intersecting_faces_shell1 = []
        intersecting_faces_shell2 = []
        for face in list(dict_intersecting_combinations.keys()):
            if face[0] not in intersecting_faces_shell1:
                intersecting_faces_shell1.append(face[0])
            if face[1] not in intersecting_faces_shell2:
                intersecting_faces_shell2.append(face[1])
        return intersecting_faces_shell1, intersecting_faces_shell2

    def get_non_intersecting_faces(self, shell2, intersecting_faces, intersection_method=False):
        """
        :param shell2: ClosedShell3D
        :param intersecting_faces:
        :param intersection_method: determines if running for intersection operation
        returns a list of all the faces that never intersect any
        face of the other shell
        """
        non_intersecting_faces = []

        for face in self.faces:
            if (face not in intersecting_faces) and (face not in non_intersecting_faces):
                if not intersection_method:
                    if not face.bounding_box.is_inside_bbox(shell2.bounding_box) or not shell2.is_face_inside(face):
                        coincident_plane = False
                        for face2 in shell2.faces:
                            if face.surface3d.is_coincident(face2.surface3d) and \
                                    face.bounding_box.is_inside_bbox(face2.bounding_box):
                                coincident_plane = True
                                break
                        if not coincident_plane:
                            non_intersecting_faces.append(face)
                else:
                    if face.bounding_box.is_inside_bbox(shell2.bounding_box) and shell2.is_face_inside(face):
                        non_intersecting_faces.append(face)

        return non_intersecting_faces

    def get_coincident_and_adjacent_faces(self, shell2):
        coincident_and_adjacent_faces = []
        for face1 in self.faces:
            for face2 in shell2.faces:
                if face1.surface3d.is_coincident(face2.surface3d) and \
                        face1.is_adjacent(face2):
                    coincident_and_adjacent_faces.append((face1, face2))

        return coincident_and_adjacent_faces

    def get_coincident_faces(self, shell2):
        """
        Finds all pairs of faces that are coincidents faces, that is,
        faces lying on the same plane

        returns a List of tuples with the face pairs
        """
        list_coincident_faces = []
        for face1 in self.faces:
            for face2 in shell2.faces:
                if face1.surface3d.is_coincident(face2.surface3d):
                    contour1 = face1.outer_contour3d.to_2d(
                        face1.surface3d.frame.origin,
                        face1.surface3d.frame.u,
                        face1.surface3d.frame.v)
                    contour2 = face2.outer_contour3d.to_2d(
                        face1.surface3d.frame.origin,
                        face1.surface3d.frame.u,
                        face1.surface3d.frame.v)
                    inters = contour1.contour_intersections(contour2)
                    if len(inters) >= 2:
                        list_coincident_faces.append((face1, face2))

        return list_coincident_faces

    def two_shells_intersecting_contour(self, shell2,
                                        list_coincident_faces: List[Face3D],
                                        dict_intersecting_combinations=None):
        '''
            :param shell2: ClosedShell3D
            :param dict_intersecting_combinations: dictionary containing as keys the combination of intersecting faces
             and as the values the resulting primitive from the two intersecting faces

            :returns: intersecting contour for two intersecting shells
        '''
        if dict_intersecting_combinations is None:
            face_combinations = self.intersecting_faces_combinations(
                shell2, list_coincident_faces)
            dict_intersecting_combinations = \
                self.dict_intersecting_combinations(face_combinations)
        intersecting_lines = list(dict_intersecting_combinations.values())
        intersecting_contour = \
            volmdlr.wires.Contour3D([wire.primitives[0] for
                                     wire in intersecting_lines])
        return intersecting_contour

    def reference_shell(self, shell2, face):
        if face in shell2.faces:
            contour_extract_inside = True
            reference_shell = self
        else:
            contour_extract_inside = False
            reference_shell = shell2
        return contour_extract_inside, reference_shell

    def set_operations_valid_exterior_faces(self, new_faces: List[Face3D],
                                            valid_faces: List[Face3D],
                                            list_coincident_faces: List[Face3D],
                                            shell2, reference_shell):
        for new_face in new_faces:
            inside_reference_shell = reference_shell.point_belongs(
                new_face.random_point_inside())
            if self.set_operations_exterior_face(new_face, valid_faces,
                                                 inside_reference_shell,
                                                 list_coincident_faces,
                                                 shell2):
                valid_faces.append(new_face)
        return valid_faces

    def union_faces(self, shell2, intersecting_faces,
                    intersecting_combinations,
                    list_coincident_faces):
        faces = []
        for face in intersecting_faces:
            contour_extract_inside, reference_shell = \
                self.reference_shell(shell2, face)
            new_faces = face.set_operations_new_faces(
                intersecting_combinations, contour_extract_inside)
            faces = self.set_operations_valid_exterior_faces(
                new_faces, faces,
                list_coincident_faces,
                shell2, reference_shell)
        return faces

    def get_subtraction_valid_faces(self, new_faces, valid_faces, reference_shell, shell2, keep_interior_faces):
        faces = []
        for new_face in new_faces:
            inside_reference_shell = reference_shell.point_belongs(new_face.random_point_inside())
            if keep_interior_faces:
                if self.set_operations_interior_face(new_face, valid_faces, inside_reference_shell):
                    faces.append(new_face)
            elif self.set_operations_exterior_face(new_face, faces, inside_reference_shell, [], shell2):
                faces.append(new_face)
        return faces

    def subtraction_faces(self, shell2, intersecting_faces, intersecting_combinations):
        faces = []
        for face in intersecting_faces:
            keep_interior_faces = False
            if face in shell2.faces:
                keep_interior_faces = True
            contour_extract_inside, reference_shell = self.reference_shell(shell2, face)
            new_faces = face.set_operations_new_faces(intersecting_combinations, contour_extract_inside)
            valid_faces = self.get_subtraction_valid_faces(new_faces, faces, reference_shell,
                                                           shell2, keep_interior_faces)
            faces.extend(valid_faces)

        return faces

    def valid_intersection_faces(self, new_faces, valid_faces,
                                 reference_shell):
        faces = []
        for new_face in new_faces:
            inside_reference_shell = reference_shell.point_belongs(
                new_face.random_point_inside())
            if self.set_operations_interior_face(new_face, valid_faces,
                                                 inside_reference_shell):
                faces.append(new_face)

        return faces

    def intersection_faces(self, shell2, intersecting_faces,
                           intersecting_combinations):
        faces = []
        for face in intersecting_faces:
            contour_extract_inside, reference_shell = \
                self.reference_shell(shell2, face)
            new_faces = face.set_operations_new_faces(
                intersecting_combinations, contour_extract_inside)
            faces.extend(self.valid_intersection_faces(
                new_faces, faces, reference_shell))

        valid_faces = []
        for i, fc1 in enumerate(faces):
            valid_face = True
            for j, fc2 in enumerate(faces):
                if i != j:
                    if fc2.face_inside(fc1):
                        valid_face = False
            if valid_face and fc1 not in valid_faces:
                valid_faces.append(fc1)
        return valid_faces

    @staticmethod
    def set_operations_interior_face(new_face, faces, inside_reference_shell):
        if inside_reference_shell and new_face not in faces:
            return True
        return False

    def is_face_between_shells(self, shell2, face):
        if face.surface2d.inner_contours:
            normal_0 = face.surface2d.outer_contour.primitives[0].normal_vector()
            middle_point_0 = face.surface2d.outer_contour.primitives[0].middle_point()
            point1 = middle_point_0 + 0.0001 * normal_0
            point2 = middle_point_0 - 0.0001 * normal_0
            points = [point1, point2]
        else:
            points = [face.surface2d.outer_contour.center_of_mass()]

        for point in points:
            point3d = face.surface3d.point2d_to_3d(point)
            if face.point_belongs(point3d):
                normal1 = point3d - 0.00001 * face.surface3d.frame.w
                normal2 = point3d + 0.00001 * face.surface3d.frame.w
                if (self.point_belongs(normal1) and
                    shell2.point_belongs(normal2)) or \
                        (shell2.point_belongs(normal1) and
                         self.point_belongs(normal2)):
                    return True
        return False

    def set_operations_exterior_face(self, new_face, valid_faces,
                                     inside_reference_shell,
                                     list_coincident_faces,
                                     shell2):
        if new_face.area() < 1e-8:
            return False
        if new_face not in valid_faces and not inside_reference_shell:
            if list_coincident_faces:
                if self.is_face_between_shells(shell2, new_face):
                    return False
            return True
        return False

    def validate_set_operation(self, shell2, tol):
        '''
        Verifies if two shells are valid for union or subtractions operations,
        that is, if they are disjointed or if one is totaly inside the other
        If it returns an empty list, it means the two shells are valid to continue the
        operation.
        '''
        if self.is_disjoint_from(shell2, tol):
            return [self, shell2]
        if self.is_inside_shell(shell2, resolution=0.01):
            return [shell2]
        if shell2.is_inside_shell(self, resolution=0.01):
            return [self]
        return []

    def is_clean(self):
        """
        Verifies if closed shell\'s faces are clean or
        if it is needed to be cleaned
        :return: True if clean and False Otherwise
        """
        for face1, face2 in product(self.faces, repeat=2):
            if face1 != face2 and \
                    face1.surface3d.is_coincident(face2.surface3d) and \
                    face1.is_adjacent(face2):
                return False
        return True

    def union(self, shell2: 'ClosedShell3D', tol: float = 1e-8):
        '''
            Given Two closed shells, it returns
            a new united ClosedShell3D object
        '''

        validate_set_operation = \
            self.validate_set_operation(shell2, tol)
        if validate_set_operation:
            return validate_set_operation
        list_coincident_faces = self.get_coincident_faces(shell2)
        face_combinations = self.intersecting_faces_combinations(shell2, list_coincident_faces, tol)
        intersecting_combinations = self.dict_intersecting_combinations(face_combinations, tol)
        intersecting_faces1, intersecting_faces2 = self.get_intersecting_faces(intersecting_combinations)
        intersecting_faces = intersecting_faces1 + intersecting_faces2
        faces = self.get_non_intersecting_faces(shell2, intersecting_faces) + \
            shell2.get_non_intersecting_faces(self, intersecting_faces)
        if len(faces) == len(self.faces + shell2.faces) and not intersecting_faces:
            return [self, shell2]
        new_valid_faces = self.union_faces(shell2, intersecting_faces,
                                           intersecting_combinations,
                                           list_coincident_faces
                                           )
        faces += new_valid_faces
        new_shell = ClosedShell3D(faces)
        return [new_shell]

    @staticmethod
    def get_faces_to_be_merged(union_faces):
        coincident_planes_faces = []
        for i, face1 in enumerate(union_faces):
            for j, face2 in enumerate(union_faces):
                if j != i and face1.surface3d.is_coincident(face2.surface3d):
                    if face1 not in coincident_planes_faces:
                        coincident_planes_faces.append(face1)
                    coincident_planes_faces.append(face2)
            if coincident_planes_faces:
                break
        return coincident_planes_faces

    @staticmethod
    def clean_faces(union_faces, list_new_faces):
        list_remove_faces = []
        if union_faces:
            for face1 in union_faces:
                for face2 in list_new_faces:
                    if face1.face_inside(face2):
                        list_remove_faces.append(face2)
                    elif face2.face_inside(face1):
                        list_remove_faces.append(face1)
        list_new_faces += union_faces
        for face in list_remove_faces:
            list_new_faces.remove(face)
        return list_new_faces

    def merge_faces(self):
        union_faces = self.faces
        finished = False
        list_new_faces = []
        count = 0
        while not finished:
            valid_coicident_faces = \
                ClosedShell3D.get_faces_to_be_merged(union_faces)
            list_valid_coincident_faces = valid_coicident_faces[:]
            if valid_coicident_faces:
                list_new_faces += PlaneFace3D.merge_faces(valid_coicident_faces)
            for face in list_valid_coincident_faces:
                union_faces.remove(face)
            count += 1
            if (count >= len(self.faces) and not list_valid_coincident_faces):
                finished = True

        list_new_faces = self.clean_faces(union_faces, list_new_faces)

        self.faces = list_new_faces

    def subtract(self, shell2, tol=1e-8):
        '''
            Given Two closed shells, it returns a new subtracted OpenShell3D object
        '''
        validate_set_operation = self.validate_set_operation(shell2, tol)
        if validate_set_operation:
            return validate_set_operation

        list_coincident_faces = self.get_coincident_faces(shell2)
        face_combinations = self.intersecting_faces_combinations(
            shell2, list_coincident_faces, tol)

        intersecting_combinations = self.dict_intersecting_combinations(face_combinations, tol)

        if len(intersecting_combinations) == 0:
            return [self, shell2]

        intersecting_faces, _ = self.get_intersecting_faces(intersecting_combinations)

        faces = self.get_non_intersecting_faces(shell2, intersecting_faces)
        new_valid_faces = self.union_faces(shell2, intersecting_faces,
                                           intersecting_combinations,
                                           list_coincident_faces
                                           )
        faces += new_valid_faces
        return [OpenShell3D(faces)]

    def subtract_to_closed_shell(self, shell2, tol=1e-8):
        """
        Given Two closed shells, it returns a new subtracted ClosedShell3D object
        :param shell2:
        :param tol:
        :return:
        """

        validate_set_operation = self.validate_set_operation(shell2, tol)
        if validate_set_operation:
            return validate_set_operation

        list_coincident_faces = self.get_coincident_faces(shell2)
        face_combinations = self.intersecting_faces_combinations(
            shell2, list_coincident_faces, tol)
        intersecting_combinations = self.dict_intersecting_combinations(face_combinations, tol)

        if len(intersecting_combinations) == 0:
            return [self, shell2]

        intersecting_faces1, intersecting_faces2 = self.get_intersecting_faces(intersecting_combinations)
        intersecting_faces = intersecting_faces1 + intersecting_faces2

        faces = self.get_non_intersecting_faces(shell2, intersecting_faces)
        faces += shell2.get_non_intersecting_faces(self, intersecting_faces, intersection_method=True)

        new_valid_faces = self.subtraction_faces(shell2, intersecting_faces, intersecting_combinations)
        faces += new_valid_faces
        new_shell = ClosedShell3D(faces)
        return [new_shell]

    def intersection(self, shell2, tol=1e-8):
        """
        Given two ClosedShell3D, it returns the new objet resulting
        from the intersection of the two
        """
        validate_set_operation = self.validate_set_operation(
            shell2, tol)
        if validate_set_operation:
            return validate_set_operation
        list_coincident_faces = self.get_coincident_faces(shell2)
        face_combinations = self.intersecting_faces_combinations(shell2, list_coincident_faces, tol)
        intersecting_combinations = self.dict_intersecting_combinations(face_combinations, tol)

        if len(intersecting_combinations) == 0:
            return [self, shell2]

        intersecting_faces1, intersecting_faces2 = self.get_intersecting_faces(intersecting_combinations)
        intersecting_faces = intersecting_faces1 + intersecting_faces2
        faces = self.intersection_faces(shell2, intersecting_faces, intersecting_combinations)
        faces += self.get_non_intersecting_faces(shell2, intersecting_faces, intersection_method=True) +\
            shell2.get_non_intersecting_faces(self, intersecting_faces, intersection_method=True)
        new_shell = ClosedShell3D(faces)
        return [new_shell]<|MERGE_RESOLUTION|>--- conflicted
+++ resolved
@@ -1343,10 +1343,17 @@
             (self.radius ** 2 - distance_line2d_to_origin ** 2) / a_prime_minus_b_prime.dot(a_prime_minus_b_prime))
         intersection1 = line.point1 + (t_param + k_param) * (line.direction_vector())
         intersection2 = line.point1 + (t_param - k_param) * (line.direction_vector())
+        if intersection1 == intersection2:
+            return [intersection1]
         return [intersection1, intersection2]
 
-<<<<<<< HEAD
-    def perpendicular_plane_intersection(self, plane3d):
+    def linesegment_intersections(self, linesegment: vme.LineSegment3D):
+        line = linesegment.to_line()
+        line_intersections = self.line_intersections(line)
+        linesegment_intersections = [inters for inters in line_intersections if linesegment.point_belongs(inters)]
+        return linesegment_intersections
+
+    def parallel_plane_intersection(self, plane3d):
         """
         Cylinder plane intersections when plane's normal is perpendicular with the cylinder axis
         :param plane3d: intersecting plane
@@ -1361,15 +1368,13 @@
             line = volmdlr.edges.Line3D(plane3d.frame.origin, plane3d.frame.origin + plane3d.frame.u)
         else:
             line = volmdlr.edges.Line3D(plane3d.frame.origin, plane3d.frame.origin + plane3d.frame.v)
-        line2d = line.to_2d(self.frame.origin, self.frame.u, self.frame.v)
-        circle_line_intersections = cylinder_circle2d.line_intersections(line2d)
+        line_intersections = self.line_intersections(line)
         lines = []
-        for intersection in circle_line_intersections:
-            intersections3d = self.point2d_to_3d(intersection)
-            lines.append(volmdlr.edges.Line3D(intersections3d, intersections3d + self.frame.w))
+        for intersection in line_intersections:
+            lines.append(volmdlr.edges.Line3D(intersection, intersection + self.frame.w))
         return lines
 
-    def parallel_plane_intersection(self, plane3d):
+    def perpendicular_plane_intersection(self, plane3d):
         """
         Cylinder plane intersections when plane's normal is parallel with the cylinder axis
         :param plane3d: intersecting plane
@@ -1400,8 +1405,9 @@
         ellipse_pi_by_4 = volmdlr.Point3D(
             self.radius * math.cos(math.pi/2),
             self.radius * math.sin(math.pi/2),
-            - (1 / plane_coefficient_c)*(plane_coefficient_d + plane_coefficient_a * self.radius * math.cos(math.pi/2)
-                                         + plane_coefficient_b * self.radius * math.sin(math.pi/2)))
+            - (1 / plane_coefficient_c)*(
+                    plane_coefficient_d + plane_coefficient_a * self.radius * math.cos(math.pi/2)
+                    + plane_coefficient_b * self.radius * math.sin(math.pi/2)))
         axis_1 = center3d_plane.point_distance(ellipse_0)
         axis_2 = center3d_plane.point_distance(ellipse_pi_by_4)
         if axis_1 > axis_2:
@@ -1422,33 +1428,10 @@
         :return: list of intersecting curves
         """
         if abs(plane3d.frame.w.dot(self.frame.w)) == 0:
+            return self.parallel_plane_intersection(plane3d)
+        elif math.isclose(plane3d.frame.w.dot(self.frame.w), 1, abs_tol=1e-6):
             return self.perpendicular_plane_intersection(plane3d)
-        elif math.isclose(plane3d.frame.w.dot(self.frame.w), 1, abs_tol=1e-6):
-            return self.parallel_plane_intersection(plane3d)
         return self.concurent_plane_intersection(plane3d)
-=======
-    def linesegment_intersections(self, linesegment: vme.LineSegment3D):
-        line = linesegment.to_line()
-        line_intersections = self.line_intersections(line)
-        linesegment_intersections = [inters for inters in line_intersections if linesegment.point_belongs(inters)]
-        # for inters in line_intersections:
-        #     if linesegment.point_belongs(inters):
-        #
-        # linesegment_2d = linesegment.to_2d(self.frame.origin, self.frame.u, self.frame.v)
-        # origin2d = self.frame.origin.to_2d(self.frame.origin, self.frame.u, self.frame.v)
-        # distance_lineseg2d_to_origin = linesegment_2d.point_distance(origin2d)
-        # if distance_lineseg2d_to_origin > self.radius:
-        #     return []
-        # a_prime = linesegment_2d.start
-        # b_prime = linesegment_2d.end
-        # a_prime_minus_b_prime = a_prime - b_prime
-        # t_param = a_prime.dot(a_prime_minus_b_prime) / a_prime_minus_b_prime.dot(a_prime_minus_b_prime)
-        # k_param = math.sqrt(
-        #     (self.radius ** 2 - distance_lineseg2d_to_origin ** 2) / a_prime_minus_b_prime.dot(a_prime_minus_b_prime))
-        # intersection1 = linesegment.start + (t_param + k_param) * (linesegment.direction_vector())
-        # intersection2 = linesegment.start + (t_param - k_param) * (linesegment.direction_vector())
-        return linesegment_intersections
->>>>>>> e43043f3
 
 
 class ToroidalSurface3D(Surface3D):
