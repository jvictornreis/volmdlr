--- conflicted
+++ resolved
@@ -5365,8 +5365,6 @@
         if contour1.is_sharing_primitives_with(contour2, False):
             return True
 
-<<<<<<< HEAD
-=======
     def is_intersecting(self, face2, list_coincident_faces=None, tol: float = 1e-6):
         """
         Verifies if two face are intersecting
@@ -5396,7 +5394,6 @@
 
         return False
 
->>>>>>> b5816096
     @staticmethod
     def merge_faces(list_coincident_faces: List[Face3D]):
         valid_coicident_faces = list_coincident_faces[:]
