--- conflicted
+++ resolved
@@ -4263,16 +4263,6 @@
 
         nbx, nby = int(((xmax-xmin)/resolution)+2), int(((ymax-ymin)/resolution)+2)
         points_box = []
-<<<<<<< HEAD
-        for i in range(nx) :
-            x = xmin + i*resolution
-            if x > xmax :
-                x=xmax
-            for j in range(ny) :
-                y = ymin + j*resolution
-                if y > ymax :
-                    y=ymax
-=======
         for i in range(nbx):
             x = min(xmin + i*resolution, xmax)
             if x == xmin :
@@ -4281,9 +4271,8 @@
                 y = min(ymin + j*resolution, ymax)
                 if y == ymin :
                     y = ymin + 0.01*resolution
->>>>>>> 002c5ad9
                 points_box.append(volmdlr.Point2D(x,y))
-
+                
         points = [pt.copy() for pt in self.points]
         for pt in points_box :
             if t_poly2d.point_belongs(pt):
