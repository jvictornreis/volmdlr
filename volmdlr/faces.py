"""
Surfaces & faces
"""

from typing import List, Tuple, Dict, Any
import math

from itertools import product, combinations

import triangle
import numpy as npy

import scipy as scp
import scipy.optimize as opt

import matplotlib.pyplot as plt
# import matplotlib.tri as plt_tri
# from pygeodesic import geodesic

from geomdl import BSpline
from geomdl import utilities
from geomdl.fitting import interpolate_surface, approximate_surface
from geomdl.operations import split_surface_u, split_surface_v

import dessia_common as dc
import volmdlr.core
import volmdlr.core_compiled
import volmdlr.edges as vme
import volmdlr.wires
import volmdlr.display as vmd
import volmdlr.geometry
import volmdlr.grid


def knots_vector_inv(knots_vector):
    '''
    compute knot elements and multiplicities based on the global knot vector
    '''

    knots = sorted(set(knots_vector))
    multiplicities = []
    for knot in knots:
        multiplicities.append(knots_vector.count(knot))

    return (knots, multiplicities)


class Surface2D(volmdlr.core.Primitive2D):
    """
    A surface bounded by an outer contour
    """

    def __init__(self, outer_contour: volmdlr.wires.Contour2D,
                 inner_contours: List[volmdlr.wires.Contour2D],
                 name: str = 'name'):
        self.outer_contour = outer_contour
        self.inner_contours = inner_contours

        volmdlr.core.Primitive2D.__init__(self, name=name)

    def area(self):
        return self.outer_contour.area() - sum(contour.area() for contour in self.inner_contours)

    def second_moment_area(self, point: volmdlr.Point2D):
        Ix, Iy, Ixy = self.outer_contour.second_moment_area(point)
        for contour in self.inner_contours:
            Ixc, Iyc, Ixyc = contour.second_moment_area(point)
            Ix -= Ixc
            Iy -= Iyc
            Ixy -= Ixyc
        return Ix, Iy, Ixy

    def center_of_mass(self):
        center = self.outer_contour.area() * self.outer_contour.center_of_mass()
        for contour in self.inner_contours:
            center -= contour.area() * contour.center_of_mass()
        return center / self.area()

    def point_belongs(self, point2d: volmdlr.Point2D):
        if not self.outer_contour.point_belongs(point2d):
            return False

        for inner_contour in self.inner_contours:
            if inner_contour.point_belongs(point2d):
                return False
        return True

    def random_point_inside(self):
        '''
             returns a random point inside surface2d. Considers if it has holes
        '''
        valid_point = False
        point_inside_outer_contour = None
        while not valid_point:
            point_inside_outer_contour = self.outer_contour.random_point_inside()
            inside_inner_contour = False
            for inner_contour in self.inner_contours:
                if inner_contour.point_belongs(point_inside_outer_contour):
                    inside_inner_contour = True
            if not inside_inner_contour and \
                    point_inside_outer_contour is not None:
                valid_point = True

        return point_inside_outer_contour

    def triangulation(self, min_x_density=None, min_y_density=None):
        if self.area() == 0.:
            return vmd.DisplayMesh2D([], triangles=[])

        outer_polygon = self.outer_contour.to_polygon(angle_resolution=10)

        if not self.inner_contours:  # No holes
            return outer_polygon.triangulation()
        points = [vmd.Node2D(*p) for p in outer_polygon.points]
        vertices = [(p.x, p.y) for p in points]
        n = len(outer_polygon.points)
        segments = [(i, i + 1) for i in range(n - 1)]
        segments.append((n - 1, 0))
        point_index = {p: i for i, p in enumerate(points)}
        holes = []

        for inner_contour in self.inner_contours:
            inner_polygon = inner_contour.to_polygon(angle_resolution=10)

            for point in inner_polygon.points:
                if point not in point_index:
                    points.append(point)
                    vertices.append((point.x, point.y))
                    point_index[point] = n
                    n += 1
            for point1, point2 in zip(inner_polygon.points[:-1],
                                      inner_polygon.points[1:]):
                segments.append((point_index[point1],
                                 point_index[point2]))
            segments.append((point_index[inner_polygon.points[-1]],
                             point_index[inner_polygon.points[0]]))
            rpi = inner_contour.random_point_inside()
            holes.append((rpi.x, rpi.y))

        tri = {'vertices': npy.array(vertices).reshape((-1, 2)),
               'segments': npy.array(segments).reshape((-1, 2)),
               }
        if holes:
            tri['holes'] = npy.array(holes).reshape((-1, 2))
        t = triangle.triangulate(tri, 'p')
        triangles = t['triangles'].tolist()
        np = t['vertices'].shape[0]
        points = [vmd.Node2D(*t['vertices'][i, :]) for i in
                  range(np)]

        return vmd.DisplayMesh2D(points, triangles=triangles, edges=None)

    def split_by_lines(self, lines):
        cutted_surfaces = []
        iteration_surfaces = self.cut_by_line(lines[0])

        for line in lines[1:]:
            iteration_surfaces2 = []
            for surface in iteration_surfaces:
                line_cutted_surfaces = surface.cut_by_line(line)

                llcs = len(line_cutted_surfaces)

                if llcs == 1:
                    cutted_surfaces.append(line_cutted_surfaces[0])
                else:
                    iteration_surfaces2.extend(line_cutted_surfaces)

            iteration_surfaces = iteration_surfaces2[:]

        cutted_surfaces.extend(iteration_surfaces)
        return cutted_surfaces

    def split_regularly(self, n):
        """
        Split in n slices
        """
        bounding_rectangle = self.outer_contour.bounding_rectangle()
        lines = []
        for i in range(n - 1):
            xi = bounding_rectangle[0] + (i + 1) * (bounding_rectangle[1] - bounding_rectangle[0]) / n
            lines.append(vme.Line2D(volmdlr.Point2D(xi, 0),
                                    volmdlr.Point2D(xi, 1)))
        return self.split_by_lines(lines)

    def cut_by_line(self, line: vme.Line2D):
        # intersection_data = self.line_crossings(line)
        # self.save_to_file('/home/axel/Bureau/surface2d')
        # raise ValueError
        surfaces = []
        splitted_outer_contours = self.outer_contour.cut_by_line(line)
        splitted_inner_contours_table = []
        for inner_contour in self.inner_contours:
            splitted_inner_contours = inner_contour.cut_by_line(line)
            splitted_inner_contours_table.append(splitted_inner_contours)
            
        # First part of the external contour
        for outer_split in splitted_outer_contours:
            inner_contours = []
            for splitted_inner_contours in splitted_inner_contours_table:
                for inner_split in splitted_inner_contours:
                    inner_split.order_contour()
                    point = inner_split.random_point_inside()
                    if outer_split.point_belongs(point):
                        inner_contours.append(inner_split)

            if inner_contours:
                # ax = outer_split.plot(color='r', plot_points=True)
                # [c.plot(ax=ax, color='b', plot_points=True) for c in inner_contours]
                # line.plot(ax=ax)
                surface2d = self.from_contours(outer_split, inner_contours)
                # surface2d.plot(color='y')
                surfaces.append(surface2d)
                # ax = self.plot()
                # line.plot(ax=ax)
                # surface2d.plot(ax=ax, color='r')
            else:
                surfaces.append(Surface2D(outer_split, []))

        return surfaces

    def line_crossings(self, line: 'volmdlr.edges.Line2D'):
        """
        Returns a list of crossings with in the form of a tuple (point,
        primitive) of the wire primitives intersecting with the line
        """
        intersection_points = []
        for primitive in self.outer_contour.primitives:
            for p in primitive.line_crossings(line):
                if (p, primitive) not in intersection_points:
                    intersection_points.append((p, primitive))
        for inner_contour in self.inner_contours:
            for primitive in inner_contour.primitives:
                for p in primitive.line_crossings(line):
                    if (p, primitive) not in intersection_points:
                        intersection_points.append((p, primitive))
        return sorted(intersection_points, key=lambda ip: line.abscissa(ip[0]))

    def split_at_centers(self):
        """
        Split in n slices
        """
        # xmin, xmax, ymin, ymax = self.outer_contour.bounding_rectangle()

        cutted_contours = []
        iteration_contours = []
        c1 = self.inner_contours[0].center_of_mass()
        c2 = self.inner_contours[1].center_of_mass()
        cut_line = vme.Line2D(c1, c2)

        iteration_contours2 = []

        sc = self.cut_by_line(cut_line)

        iteration_contours2.extend(sc)

        iteration_contours = iteration_contours2[:]
        cutted_contours.extend(iteration_contours)

        return cutted_contours

<<<<<<< HEAD
=======
    def cut_by_line2(self, line):
        all_contours = []
        inner_1 = self.inner_contours[0]
        inner_2 = self.inner_contours[1]

        inner_intersections_1 = inner_1.line_intersections(line)
        inner_intersections_2 = inner_2.line_intersections(line)

        Arc1, Arc2 = inner_1.split(inner_intersections_1[1],
                                   inner_intersections_1[0])
        Arc3, Arc4 = inner_2.split(inner_intersections_2[1],
                                   inner_intersections_2[0])
        new_inner_1 = volmdlr.wires.Contour2D([Arc1, Arc2])
        new_inner_2 = volmdlr.wires.Contour2D([Arc3, Arc4])

        intersections = []
        intersections.append((inner_intersections_1[0], Arc1))
        intersections.append((inner_intersections_1[1], Arc2))
        intersections += self.outer_contour.line_intersections(line)
        intersections.append((inner_intersections_2[0], Arc3))
        intersections.append((inner_intersections_2[1], Arc4))
        intersections += self.outer_contour.line_intersections(line)

        if not intersections:
            all_contours.extend([self])
        if len(intersections) < 4:
            return [self]
        if len(intersections) >= 4:
            if isinstance(intersections[0][0], volmdlr.Point2D) and \
                    isinstance(intersections[1][0], volmdlr.Point2D):
                ip1, ip2 = sorted(
                    [new_inner_1.primitives.index(intersections[0][1]),
                     new_inner_1.primitives.index(intersections[1][1])])
                ip5, ip6 = sorted(
                    [new_inner_2.primitives.index(intersections[4][1]),
                     new_inner_2.primitives.index(intersections[5][1])])
                ip3, ip4 = sorted(
                    [self.outer_contour.primitives.index(intersections[2][1]),
                     self.outer_contour.primitives.index(intersections[3][1])])

                # sp11, sp12 = intersections[2][1].split(intersections[2][0])
                # sp21, sp22 = intersections[3][1].split(intersections[3][0])
                sp33, sp34 = intersections[6][1].split(intersections[6][0])
                sp44, sp43 = intersections[7][1].split(intersections[7][0])

                primitives1 = []
                primitives1.append(
                    volmdlr.edges.LineSegment2D(intersections[6][0],
                                                intersections[1][0]))
                primitives1.append(new_inner_1.primitives[ip1])
                primitives1.append(
                    volmdlr.edges.LineSegment2D(intersections[0][0],
                                                intersections[5][0]))
                primitives1.append(new_inner_2.primitives[ip5])
                primitives1.append(
                    volmdlr.edges.LineSegment2D(intersections[4][0],
                                                intersections[7][0]))
                primitives1.append(sp44)
                primitives1.extend(self.outer_contour.primitives[ip3 + 1:ip4])
                primitives1.append(sp34)

                primitives2 = []
                primitives2.append(
                    volmdlr.edges.LineSegment2D(intersections[7][0],
                                                intersections[4][0]))
                primitives2.append(new_inner_2.primitives[ip6])
                primitives2.append(
                    volmdlr.edges.LineSegment2D(intersections[5][0],
                                                intersections[0][0]))
                primitives2.append(new_inner_1.primitives[ip2])
                primitives2.append(
                    volmdlr.edges.LineSegment2D(intersections[1][0],
                                                intersections[6][0]))
                primitives2.append(sp33)
                a = self.outer_contour.primitives[:ip3]
                a.reverse()
                primitives2.extend(a)
                primitives2.append(sp43)

                all_contours.extend([volmdlr.wires.Contour2D(primitives1),
                                     volmdlr.wires.Contour2D(primitives2)])

            else:
                raise NotImplementedError(
                    'Non convex contour not supported yet')
                # raise NotImplementedError(
                #     '{} intersections not supported yet'.format(
                #         len(intersections)))

        return all_contours

    def cut_by_line3(self, line):
        # ax=self.outer_contour.plot()
        all_contours = []
        inner = self.inner_contours[0]
        inner_2 = self.inner_contours[1]
        inner_3 = self.inner_contours[2]

        c = inner.center_of_mass()
        c_2 = inner_2.center_of_mass()
        c_3 = inner_3.center_of_mass()
        direction_vector = line.normal_vector()
        direction_line = volmdlr.edges.Line2D(c, volmdlr.Point2D(
            (direction_vector.y * c.x - direction_vector.x * c.y) / (
                direction_vector.y), 0))
        direction_line_2 = volmdlr.edges.Line2D(c_2, volmdlr.Point2D(
            (direction_vector.y * c_2.x - direction_vector.x * c_2.y) / (
                direction_vector.y), 0))

        direction_line_3 = volmdlr.edges.Line2D(c_3, volmdlr.Point2D(
            (direction_vector.y * c_3.x - direction_vector.x * c_3.y) / (
                direction_vector.y), 0))
        inner_intersections = inner.line_intersections(direction_line)
        inner_intersections_2 = inner_2.line_intersections(direction_line_2)
        inner_intersections_3 = inner_3.line_intersections(direction_line_3)
        Arc1, Arc2 = inner.split(inner_intersections[1],
                                 inner_intersections[0])
        Arc3, Arc4 = inner_2.split(inner_intersections_2[1],
                                   inner_intersections_2[0])
        Arc5, Arc6 = inner_3.split(inner_intersections_3[1],
                                   inner_intersections_3[0])
        new_inner = volmdlr.wires.Contour2D([Arc1, Arc2])
        new_inner_2 = volmdlr.wires.Contour2D([Arc3, Arc4])
        new_inner_3 = volmdlr.wires.Contour2D([Arc5, Arc6])
        intersections = []

        intersections.append((inner_intersections[0], Arc1))
        intersections.append((inner_intersections[1], Arc2))
        if len(self.outer_contour.line_intersections(direction_line)) > 2:

            intersections.append(
                self.outer_contour.line_intersections(direction_line)[0])
            intersections.append(
                self.outer_contour.line_intersections(direction_line)[2])
        else:
            intersections.append(
                self.outer_contour.line_intersections(direction_line)[0])
            intersections.append(
                self.outer_contour.line_intersections(direction_line)[1])
        intersections.append((inner_intersections_2[0], Arc3))
        intersections.append((inner_intersections_2[1], Arc4))
        if len(self.outer_contour.line_intersections(direction_line_2)) > 2:
            intersections.append(
                self.outer_contour.line_intersections(direction_line_2)[0])
            intersections.append(
                self.outer_contour.line_intersections(direction_line_2)[2])
        else:
            intersections.append(
                self.outer_contour.line_intersections(direction_line_2)[0])
            intersections.append(
                self.outer_contour.line_intersections(direction_line_2)[1])
        intersections.append((inner_intersections_3[0], Arc5))
        intersections.append((inner_intersections_3[1], Arc6))
        if len(self.outer_contour.line_intersections(direction_line_3)) > 2:

            intersections.append(
                self.outer_contour.line_intersections(direction_line_3)[0])
            intersections.append(
                self.outer_contour.line_intersections(direction_line_3)[2])
        else:
            intersections.append(
                self.outer_contour.line_intersections(direction_line_3)[0])
            intersections.append(
                self.outer_contour.line_intersections(direction_line_3)[1])

        if isinstance(intersections[0][0], volmdlr.Point2D) and \
                isinstance(intersections[1][0], volmdlr.Point2D):
            ip1, ip2 = sorted([new_inner.primitives.index(intersections[0][1]),
                               new_inner.primitives.index(
                                   intersections[1][1])])
            ip5, ip6 = sorted(
                [new_inner_2.primitives.index(intersections[4][1]),
                 new_inner_2.primitives.index(intersections[5][1])])
            ip7, ip8 = sorted(
                [new_inner_3.primitives.index(intersections[8][1]),
                 new_inner_3.primitives.index(intersections[9][1])])
            ip3, ip4 = sorted(
                [self.outer_contour.primitives.index(intersections[2][1]),
                 self.outer_contour.primitives.index(intersections[3][1])])

            sp11, sp12 = intersections[2][1].split(intersections[2][0])
            sp21, sp22 = intersections[3][1].split(intersections[3][0])
            sp33, sp34 = intersections[6][1].split(intersections[6][0])
            sp44, sp43 = intersections[7][1].split(intersections[7][0])
            sp55, sp56 = intersections[10][1].split(intersections[10][0])
            sp66, sp65 = intersections[11][1].split(intersections[11][0])

            primitives1 = []
            primitives1.append(volmdlr.edges.LineSegment2D(intersections[7][0],
                                                           intersections[5][
                                                               0]))
            primitives1.append(new_inner_2.primitives[ip5])
            primitives1.append(volmdlr.edges.LineSegment2D(intersections[6][0],
                                                           intersections[4][
                                                               0]))
            primitives1.append(sp33)
            primitives1.append(sp43)

            primitives2 = []
            primitives2.append(volmdlr.edges.LineSegment2D(intersections[6][0],
                                                           intersections[4][
                                                               0]))
            primitives2.append(new_inner_2.primitives[ip6])
            primitives2.append(volmdlr.edges.LineSegment2D(intersections[5][0],
                                                           intersections[7][
                                                               0]))
            primitives2.append(volmdlr.edges.LineSegment2D(intersections[7][0],
                                                           intersections[11][
                                                               0]))
            primitives2.append(
                volmdlr.edges.LineSegment2D(intersections[11][0],
                                            intersections[9][0]))
            primitives2.append(new_inner_3.primitives[ip7])
            primitives2.append(volmdlr.edges.LineSegment2D(intersections[8][0],
                                                           intersections[10][
                                                               0]))
            primitives2.append(sp34)

            primitives3 = []
            primitives3.append(
                volmdlr.edges.LineSegment2D(intersections[10][0],
                                            intersections[8][0]))
            primitives3.append(new_inner_3.primitives[ip8])
            primitives3.append(volmdlr.edges.LineSegment2D(intersections[9][0],
                                                           intersections[11][
                                                               0]))
            primitives3.append(sp22)
            primitives3.append(volmdlr.edges.LineSegment2D(intersections[3][0],
                                                           intersections[1][
                                                               0]))
            primitives3.append(new_inner.primitives[ip1])
            primitives3.append(volmdlr.edges.LineSegment2D(intersections[0][0],
                                                           intersections[2][
                                                               0]))
            primitives3.append(volmdlr.edges.LineSegment2D(intersections[2][0],
                                                           intersections[10][
                                                               0]))

            primitives4 = []
            primitives4.append(volmdlr.edges.LineSegment2D(intersections[3][0],
                                                           intersections[1][
                                                               0]))
            a = volmdlr.edges.Arc2D(new_inner.primitives[ip2].end,
                                    new_inner.primitives[ip2].interior,
                                    new_inner.primitives[ip2].start)
            primitives4.append(a)
            primitives4.append(volmdlr.edges.LineSegment2D(intersections[0][0],
                                                           intersections[2][
                                                               0]))
            primitives4.append(sp12)
            primitives4.append(sp21)

            # Contour2D(primitives1),Contour2D(primitives2),
            #                      Contour2D(primitives3),
            all_contours.extend([volmdlr.wires.Contour2D(primitives4)])

        else:
            raise NotImplementedError(
                '{} intersections not supported yet'.format(
                    len(intersections)))

        return all_contours

>>>>>>> a723d0d1
    def bounding_rectangle(self):
        return self.outer_contour.bounding_rectangle()

    @classmethod
    def from_contours(cls, outer_contour, inner_contours):
        surface2d_inner_contours = []
        surface2d_outer_contour = outer_contour
        for inner_contour in inner_contours:
            try:
                # inner_contour will be merge with outer_contour
                # surface2d_outer_contour.shared_primitives_extremities(
                #     inner_contour)
                merged_contours = surface2d_outer_contour.merge_with(
                    inner_contour)
                if len(merged_contours) >= 2:
                    raise NotImplementedError
                surface2d_outer_contour = merged_contours[0]
            except ValueError:
                # inner_contour will be added to the inner contours of the
                # Surface2D
                surface2d_inner_contours.append(inner_contour)
        return cls(surface2d_outer_contour, surface2d_inner_contours)

    def plot(self, ax=None, color='k', alpha=1, equal_aspect=False):

        if ax is None:
            fig, ax = plt.subplots()
        self.outer_contour.plot(ax=ax, color=color, alpha=alpha,
                                equal_aspect=equal_aspect)
        for inner_contour in self.inner_contours:
            inner_contour.plot(ax=ax, color=color, alpha=alpha,
                               equal_aspect=equal_aspect)

        if equal_aspect:
            ax.set_aspect('equal')

        ax.margins(0.1)
        return ax

    def axial_symmetry(self, line):
        '''
        finds out the symmetric surface2d according to a line
        '''

        outer_contour = self.outer_contour.axial_symmetry(line)
        inner_contours = []
        if self.inner_contours != []:
            inner_contours = [contour.axial_symmetry(line) for contour in self.inner_contours]

        return self.__class__(outer_contour=outer_contour,
                              inner_contours=inner_contours)

    def rotation(self, center, angle):

        outer_contour = self.outer_contour.rotation(center, angle)
        if self.inner_contours != []:
            inner_contours = [contour.rotation(center, angle) for contour in self.inner_contours]
        else:
            inner_contours = []

        return self.__class__(outer_contour, inner_contours)

    def rotation_inplace(self, center, angle):

        new_surface2d = self.rotation(center, angle)
        self.outer_contour = new_surface2d.outer_contour
        self.inner_contours = new_surface2d.inner_contours

    def translation(self, offset: volmdlr.Vector2D):
        outer_contour = self.outer_contour.translation(offset)
        inner_contours = [contour.translation(offset) for contour in self.inner_contours]
        return self.__class__(outer_contour, inner_contours)

    def translation_inplace(self, offset: volmdlr.Vector2D):
        new_contour = self.translation(offset)
        self.outer_contour = new_contour.outer_contour
        self.inner_contours = new_contour.inner_contours

    def frame_mapping(self, frame: volmdlr.Frame2D, side: str):
        outer_contour = self.outer_contour.frame_mapping(frame, side)
        inner_contours = [contour.frame_mapping(frame, side) for contour in self.inner_contours]
        return self.__class__(outer_contour, inner_contours)

    def frame_mapping_inplace(self, frame: volmdlr.Frame2D, side: str):
        new_contour = self.frame_mapping(frame, side)
        self.outer_contour = new_contour.outer_contour
        self.inner_contours = new_contour.inner_contours


class Surface3D(dc.DessiaObject):
    x_periodicity = None
    y_periodicity = None
    """
    Abstract class
    """

    def face_from_contours3d(self,
                             contours3d: List[volmdlr.wires.Contour3D],
                             name: str = ''):
        """
        """

        lc3d = len(contours3d)

        if lc3d == 1:
            outer_contour2d = self.contour3d_to_2d(contours3d[0])
            inner_contours2d = []
        elif lc3d > 1:
            area = -1
            inner_contours2d = []
            for contour3d in contours3d:
                contour2d = self.contour3d_to_2d(contour3d)
                inner_contours2d.append(contour2d)
                contour_area = contour2d.area()
                if contour_area > area:
                    area = contour_area
                    outer_contour2d = contour2d
            inner_contours2d.remove(outer_contour2d)
        else:
            raise ValueError('Must have at least one contour')

        if isinstance(self.face_class, str):
            class_ = globals()[self.face_class]
        else:
            class_ = self.face_class

        surface2d = Surface2D(outer_contour=outer_contour2d,
                              inner_contours=inner_contours2d)
        return class_(self,
                      surface2d=surface2d,
                      name=name)

    def repair_primitives_periodicity(self, primitives, last_primitive):
        delta_x1 = abs(primitives[0].start.x
                       - last_primitive.end.x)
        delta_x2 = abs(primitives[-1].end.x
                       - last_primitive.end.x)
        delta_y1 = abs(primitives[0].start.y
                       - last_primitive.end.y)
        delta_y2 = abs(primitives[-1].end.y
                       - last_primitive.end.y)

        if self.x_periodicity \
                and not (math.isclose(delta_x1, 0,
                                      abs_tol=5e-5)
                         or math.isclose(delta_x2, 0,
                                         abs_tol=5e-5)):
            delta_x1 = delta_x1 % self.x_periodicity
            delta_x2 = delta_x2 % self.x_periodicity
            if math.isclose(delta_x1, self.x_periodicity,
                            abs_tol=1e-4):
                delta_x1 = 0.
            if math.isclose(delta_x2, self.x_periodicity,
                            abs_tol=1e-4):
                delta_x2 = 0.
            for prim in primitives:
                prim.start.x = abs(self.x_periodicity
                                   - prim.start.x)
                prim.end.x = abs(self.x_periodicity
                                 - prim.end.x)

        if self.y_periodicity \
                and not (math.isclose(delta_y1, 0,
                                      abs_tol=5e-5)
                         or math.isclose(delta_y2, 0,
                                         abs_tol=5e-5)):
            delta_y1 = delta_y1 % self.y_periodicity
            delta_y2 = delta_y2 % self.y_periodicity
            if math.isclose(delta_y1, self.y_periodicity,
                            abs_tol=1e-4):
                delta_y1 = 0.
            if math.isclose(delta_y2, self.y_periodicity,
                            abs_tol=1e-4):
                delta_y2 = 0.
            for prim in primitives:
                prim.start.y = abs(self.y_periodicity
                                   - prim.start.y)
                prim.end.y = abs(self.y_periodicity
                                 - prim.end.y)

        return primitives, delta_x1, delta_x2, delta_y1, delta_y2

    def contour3d_to_2d(self, contour3d):
        primitives2d = []
        last_primitive = None

        for primitive3d in contour3d.primitives:
            method_name = '{}_to_2d'.format(
                primitive3d.__class__.__name__.lower())
            if hasattr(self, method_name):
                primitives = getattr(self, method_name)(primitive3d)

                if primitives is None:
                    continue

                if last_primitive:
                    primitives, delta_x1, delta_x2, delta_y1, delta_y2 = \
                        self.repair_primitives_periodicity(primitives,
                                                           last_primitive)

                    dist1 = primitive3d.start.point_distance(
                        last_primitive3d.end)
                    dist2 = primitive3d.end.point_distance(
                        last_primitive3d.end)
                    if (math.isclose(delta_x1, 0., abs_tol=1e-3)
                            and math.isclose(delta_y1, 0., abs_tol=1e-3)
                            and math.isclose(dist1, 0, abs_tol=5e-5)):
                        pass
                    elif (math.isclose(delta_x2, 0., abs_tol=1e-3)
                          and math.isclose(delta_y2, 0., abs_tol=1e-3)
                          and math.isclose(dist2, 0, abs_tol=5e-5)):
                        primitives = [p.reverse() for p in primitives[::-1]]
                    else:
                        ax2 = contour3d.plot()
                        primitive3d.plot(ax=ax2, color='r')
                        last_primitive3d.plot(ax=ax2, color='b')
                        self.plot(ax=ax2)

                        ax = last_primitive.plot(color='b', plot_points=True)
                        # primitives[0].plot(ax=ax, color='r', plot_points=True)
                        # primitives[-1].plot(ax=ax, color='r', plot_points=True)
                        for p in primitives:
                            p.plot(ax=ax, color='r', plot_points=True)
                        if self.x_periodicity:
                            vme.Line2D(volmdlr.Point2D(self.x_periodicity, 0),
                                       volmdlr.Point2D(self.x_periodicity, 1)) \
                                .plot(ax=ax)
                        print('Surface 3D:', self)
                        print('3D primitive in red:', primitive3d)
                        print('Previous 3D primitive:', last_primitive3d)
                        raise ValueError(
                            'Primitives not following each other in contour:',
                            'delta1={}, {}, {} ; '
                            'delta2={}, {}, {}'.format(
                                delta_x1, delta_y1, dist1,
                                delta_x2, delta_y2, dist2))

                if primitives:
                    last_primitive = primitives[-1]
                    last_primitive3d = primitive3d
                    primitives2d.extend(primitives)
            else:
                raise NotImplementedError(
                    'Class {} does not implement {}'.format(
                        self.__class__.__name__,
                        method_name))

        return volmdlr.wires.Contour2D(primitives2d)

    def contour2d_to_3d(self, contour2d):
        primitives3d = []
        for primitive2d in contour2d.primitives:
            method_name = '{}_to_3d'.format(
                primitive2d.__class__.__name__.lower())
            if hasattr(self, method_name):
                try:
                    primitives3d.extend(getattr(self, method_name)(primitive2d))
                except NotImplementedError:
                    print('Error NotImplementedError')
            else:
                raise NotImplementedError(
                    'Class {} does not implement {}'.format(
                        self.__class__.__name__,
                        method_name))

        return volmdlr.wires.Contour3D(primitives3d)

    def linesegment3d_to_2d(self, linesegment3d):
        """
        a line segment on a surface will be in any case a line in 2D?
        """
        return [vme.LineSegment2D(self.point3d_to_2d(linesegment3d.start),
                                  self.point3d_to_2d(linesegment3d.end))]

    def bsplinecurve3d_to_2d(self, bspline_curve3d):
        """
        Is this right?
        """
        control_points = [self.point3d_to_2d(p)
                          for p in bspline_curve3d.control_points]
        return [vme.BSplineCurve2D(
            bspline_curve3d.degree,
            control_points=control_points,
            knot_multiplicities=bspline_curve3d.knot_multiplicities,
            knots=bspline_curve3d.knots,
            weights=bspline_curve3d.weights,
            periodic=bspline_curve3d.periodic)]

    def bsplinecurve2d_to_3d(self, bspline_curve2d):
        """
        Is this right?
        """
        control_points = [self.point2d_to_3d(p)
                          for p in bspline_curve2d.control_points]
        return [vme.BSplineCurve3D(
            bspline_curve2d.degree,
            control_points=control_points,
            knot_multiplicities=bspline_curve2d.knot_multiplicities,
            knots=bspline_curve2d.knots,
            weights=bspline_curve2d.weights,
            periodic=bspline_curve2d.periodic)]

    def normal_from_point2d(self, point2d):

        raise NotImplementedError('NotImplemented')

    def normal_from_point3d(self, point3d):
        """
        evaluates the normal vector of the bspline surface at this point3d.
        """

        return (self.normal_from_point2d(self.point3d_to_2d(point3d)))[1]

    def geodesic_distance_from_points2d(self, point1_2d: volmdlr.Point2D,
                                        point2_2d: volmdlr.Point2D, number_points: int = 50):
        """
        Approximation of geodesic distance via linesegments length sum in 3D
        """
        # points = [point1_2d]
        current_point3d = self.point2d_to_3d(point1_2d)
        distance = 0.
        for i in range(number_points):
            next_point3d = self.point2d_to_3d(point1_2d + (i + 1) / (number_points) * (point2_2d - point1_2d))
            distance += next_point3d.point_distance(current_point3d)
            current_point3d = next_point3d
        return distance

    def geodesic_distance(self, point1_3d: volmdlr.Point3D, point2_3d: volmdlr.Point3D):
        """
        Approximation of geodesic distance between 2 3D points supposed to be on the surface
        """
        point1_2d = self.point3d_to_2d(point1_3d)
        point2_2d = self.point3d_to_2d(point2_3d)
        return self.geodesic_distance_from_points2d(point1_2d, point2_2d)

    def frame_mapping_parameters(self, frame: volmdlr.Frame3D, side: str):
        basis = frame.basis()
        if side == 'new':
            new_origin = frame.new_coordinates(self.frame.origin)
            new_u = basis.new_coordinates(self.frame.u)
            new_v = basis.new_coordinates(self.frame.v)
            new_w = basis.new_coordinates(self.frame.w)
            new_frame = volmdlr.Frame3D(new_origin, new_u, new_v, new_w)
        elif side == 'old':
            new_origin = frame.old_coordinates(self.frame.origin)
            new_u = basis.old_coordinates(self.frame.u)
            new_v = basis.old_coordinates(self.frame.v)
            new_w = basis.old_coordinates(self.frame.w)
            new_frame = volmdlr.Frame3D(new_origin, new_u, new_v, new_w)
        else:
            raise ValueError(f'side value not valid, please specify'
                             f'a correct value: \'old\' or \'new\'')
        return new_frame


class Plane3D(Surface3D):
    face_class = 'PlaneFace3D'

    def __init__(self, frame: volmdlr.Frame3D, name: str = ''):
        """
        :param frame: u and v of frame describe the plane, w is the normal
        """
        self.frame = frame
        self.name = name

    def __hash__(self):
        return hash(self.frame)

    def __eq__(self, other_plane):
        if other_plane.__class__.__name__ != self.__class__.__name__:
            return False
        return (self.frame.origin == other_plane.frame.origin and
                self.frame.w.is_colinear_to(other_plane.frame.w))

    def to_dict(self, use_pointers: bool = True, memo=None, path: str = '#'):
        # improve the object structure ?
        dict_ = dc.DessiaObject.base_dict(self)
        dict_['frame'] = self.frame.to_dict(use_pointers=use_pointers, memo=memo, path=path + '/frame')
        return dict_

    @classmethod
    def from_step(cls, arguments, object_dict):
        frame3d = object_dict[arguments[1]]
        frame3d.normalize()
        frame = volmdlr.Frame3D(frame3d.origin,
                                frame3d.v, frame3d.w, frame3d.u)
        return cls(frame, arguments[0][1:-1])

    def to_step(self, current_id):
        frame = volmdlr.Frame3D(self.frame.origin, self.frame.w, self.frame.u,
                                self.frame.v)
        content, frame_id = frame.to_step(current_id)
        plane_id = frame_id + 1
        content += "#{} = PLANE('{}',#{});\n".format(plane_id, self.name,
                                                     frame_id)
        return content, [plane_id]

    @classmethod
    def from_3_points(cls, point1, point2, point3):
        """
        Point 1 is used as origin of the plane
        """
        vector1 = point2 - point1
        vector2 = point3 - point1

        vector1.normalize()
        vector2.normalize()
        normal = vector1.cross(vector2)
        normal.normalize()
        frame = volmdlr.Frame3D(point1, vector1, normal.cross(vector1), normal)
        return cls(frame)

    @classmethod
    def from_normal(cls, point, normal):
        v1 = normal.deterministic_unit_normal_vector()
        v2 = v1.cross(normal)
        return cls(volmdlr.Frame3D(point, v1, v2, normal))

    @classmethod
    def from_plane_vectors(cls, plane_origin: volmdlr.Point3D,
                           plane_x: volmdlr.Vector3D,
                           plane_y: volmdlr.Vector3D):
        normal = plane_x.cross(plane_y)
        return cls(volmdlr.Frame3D(plane_origin, plane_x, plane_y, normal))

    @classmethod
    def from_points(cls, points):
        if len(points) < 3:
            raise ValueError
        elif len(points) == 3:
            return cls.from_3_points(volmdlr.Point3D(points[0].vector),
                                     volmdlr.Vector3D(points[1].vector),
                                     volmdlr.Vector3D(points[2].vector))
        else:
            points = [p.copy() for p in points]
            indexes_to_del = []
            for i, point in enumerate(points[1:]):
                if point == points[0]:
                    indexes_to_del.append(i)
            for index in indexes_to_del[::-1]:
                del points[index + 1]

            origin = points[0]
            vector1 = points[1] - origin
            vector1.normalize()
            vector2_min = points[2] - origin
            vector2_min.normalize()
            dot_min = abs(vector1.dot(vector2_min))
            for point in points[3:]:
                vector2 = point - origin
                vector2.normalize()
                dot = abs(vector1.dot(vector2))
                if dot < dot_min:
                    vector2_min = vector2
                    dot_min = dot
            return cls.from_3_points(origin, vector1 + origin,
                                     vector2_min + origin)

    def point_on_plane(self, point):
        if math.isclose(self.frame.w.dot(point - self.frame.origin), 0,
                        abs_tol=1e-6):
            return True
        return False

    def line_intersections(self, line):
        u = line.point2 - line.point1
        w = line.point1 - self.frame.origin
        if math.isclose(self.frame.w.dot(u), 0, abs_tol=1e-08):
            return []
        intersection_abscissea = - self.frame.w.dot(w) / self.frame.w.dot(u)
        return [line.point1 + intersection_abscissea * u]

    def linesegment_intersections(self, linesegment: vme.LineSegment3D) \
            -> List[volmdlr.Point3D]:
        u = linesegment.end - linesegment.start
        w = linesegment.start - self.frame.origin
        normaldotu = self.frame.w.dot(u)
        if math.isclose(normaldotu, 0, abs_tol=1e-08):
            return []
        intersection_abscissea = - self.frame.w.dot(w) / normaldotu
        if intersection_abscissea < 0 or intersection_abscissea > 1:
            return []
        return [linesegment.start + intersection_abscissea * u]

    def equation_coefficients(self):
        """
        returns the a,b,c,d coefficient from equation ax+by+cz+d = 0
        """
        a, b, c = self.frame.w
        d = -self.frame.origin.dot(self.frame.w)
        return (a, b, c, d)

    def plane_intersection(self, other_plane):
        line_direction = self.frame.w.cross(other_plane.frame.w)

        if line_direction.norm() < 1e-6:
            return None

        a1, b1, c1, d1 = self.equation_coefficients()
        a2, b2, c2, d2 = other_plane.equation_coefficients()

        if a1 * b2 - a2 * b1 != 0.:
            x0 = (b1 * d2 - b2 * d1) / (a1 * b2 - a2 * b1)
            y0 = (a2 * d1 - a1 * d2) / (a1 * b2 - a2 * b1)
            point1 = volmdlr.Point3D((x0, y0, 0))
        else:
            y0 = (b2 * d2 - c2 * d1) / (b1 * c2 - c1 * b2)
            z0 = (c1 * d1 - b1 * d2) / (b1 * c2 - c1 * b2)
            point1 = volmdlr.Point3D((0, y0, z0))

        # point2 = point1 + line_direction
        # return volmdlr.Line3D(point1, point2)
        return volmdlr.Line3D(point1, point1 + line_direction)

    def is_coincident(self, plane2):
        """
        Verifies if two planes are parallel and coincident
        """
        if self.frame.w.is_colinear_to(plane2.frame.w):
            if plane2.point_on_plane(self.frame.origin):
                return True
        return False

    def rotation(self, center: volmdlr.Point3D, axis: volmdlr.Vector3D, angle: float):
        """
        Plane3D rotation
        :param center: rotation center
        :param axis: rotation axis
        :param angle: angle rotation
        :return: a new rotated Plane3D
        """
        new_frame = self.frame.rotation(center=center, axis=axis, angle=angle)
        return Plane3D(new_frame)

    def rotation_inplace(self, center: volmdlr.Point3D, axis: volmdlr.Vector3D, angle: float):
        """
        Plane3D rotation. Object is updated inplace
        :param center: rotation center
        :param axis: rotation axis
        :param angle: rotation angle
        """
        self.frame.rotation_inplace(center=center, axis=axis, angle=angle)

    def translation(self, offset: volmdlr.Vector3D):
        """
        Plane3D translation
        :param offset: translation vector
        :return: A new translated Plane3D
        """
        new_frame = self.frame.translation(offset)
        return Plane3D(new_frame)

    def translation_inplace(self, offset: volmdlr.Vector3D):
        """
        Plane3D translation. Object is updated inplace
        :param offset: translation vector
        """
        self.frame.translation_inplace(offset)

    def frame_mapping(self, frame: volmdlr.Frame3D, side: str):
        """
        Changes frame_mapping and return a new Frame3D
        side = 'old' or 'new'
        """
        new_frame = self.frame_mapping_parameters(frame, side)
        return Plane3D(new_frame, self.name)

    def frame_mapping_inplace(self, frame: volmdlr.Frame3D, side: str):
        """
        Changes frame_mapping and the object is updated inplace
        side = 'old' or 'new'
        """
        new_frame = self.frame_mapping_parameters(frame, side)
        self.frame.origin = new_frame.origin
        self.frame.u = new_frame.u
        self.frame.v = new_frame.v
        self.frame.w = new_frame.w

    def copy(self, deep=True, memo=None):
        new_frame = self.frame.copy()
        return Plane3D(new_frame, self.name)

    def plot(self, ax=None):
        if ax is None:
            fig = plt.figure()
            ax = fig.add_subplot(111, projection='3d')
        else:
            fig = ax.figure

        self.frame.origin.plot(ax)
        self.frame.u.plot(ax, color='r')
        self.frame.v.plot(ax, color='g')
        return ax

    def babylon_script(self):
        s = 'var myPlane = BABYLON.MeshBuilder.CreatePlane("myPlane", {width: 0.5, height: 0.5, sideOrientation: BABYLON.Mesh.DOUBLESIDE}, scene);\n'
        s += 'myPlane.setPositionWithLocalVector(new BABYLON.Vector3({},{},{}));\n'.format(
            self.origin[0], self.origin[1], self.origin[2])

        s += 'var axis1 = new BABYLON.Vector3({}, {}, {});\n'.format(
            self.vectors[0][0], self.vectors[0][1], self.vectors[0][2])
        s += 'var axis2 = new BABYLON.Vector3({}, {}, {});\n'.format(
            self.vectors[1][0], self.vectors[1][1], self.vectors[1][2])
        s += 'var axis3 = new BABYLON.Vector3({}, {}, {});\n'.format(
            self.normal[0], self.normal[1], self.normal[2])
        s += 'var orientation = BABYLON.Vector3.rotationFromAxis(axis1, axis2, axis3);\n'
        s += 'myPlane.rotation = orientation;\n'

        s += 'var planemat = new BABYLON.StandardMaterial("planemat", scene);\n'
        s += 'planemat.alpha = 0.4;\n'
        s += 'myPlane.material = planemat;\n'

        return s

    def point2d_to_3d(self, point2d):
        return point2d.to_3d(self.frame.origin, self.frame.u, self.frame.v)

    def point3d_to_2d(self, point3d):
        return point3d.to_2d(self.frame.origin, self.frame.u, self.frame.v)

    def contour2d_to_3d(self, contour2d):
        return contour2d.to_3d(self.frame.origin, self.frame.u, self.frame.v)

    def contour3d_to_2d(self, contour3d):
        return contour3d.to_2d(self.frame.origin, self.frame.u, self.frame.v)

    def bsplinecurve3d_to_2d(self, bspline_curve3d):
        control_points = [self.point3d_to_2d(p)
                          for p in bspline_curve3d.control_points]
        return [vme.BSplineCurve2D(
            bspline_curve3d.degree,
            control_points=control_points,
            knot_multiplicities=bspline_curve3d.knot_multiplicities,
            knots=bspline_curve3d.knots,
            weights=bspline_curve3d.weights,
            periodic=bspline_curve3d.periodic)]

    def bsplinecurve2d_to_3d(self, bspline_curve2d):
        control_points = [self.point2d_to_3d(p)
                          for p in bspline_curve2d.control_points]
        return [vme.BSplineCurve3D(
            bspline_curve2d.degree,
            control_points=control_points,
            knot_multiplicities=bspline_curve2d.knot_multiplicities,
            knots=bspline_curve2d.knots,
            weights=bspline_curve2d.weights,
            periodic=bspline_curve2d.periodic)]

    def rectangular_cut(self, x1: float, x2: float,
                        y1: float, y2: float, name: str = ''):

        p1 = volmdlr.Point2D(x1, y1)
        p2 = volmdlr.Point2D(x2, y1)
        p3 = volmdlr.Point2D(x2, y2)
        p4 = volmdlr.Point2D(x1, y2)
        outer_contour = volmdlr.wires.ClosedPolygon2D([p1, p2, p3, p4])
        surface = Surface2D(outer_contour, [])
        return PlaneFace3D(self, surface, name)


PLANE3D_OXY = Plane3D(volmdlr.OXYZ)
PLANE3D_OYZ = Plane3D(volmdlr.OYZX)
PLANE3D_OZX = Plane3D(volmdlr.OZXY)


class CylindricalSurface3D(Surface3D):
    face_class = 'CylindricalFace3D'
    x_periodicity = volmdlr.TWO_PI
    """
    The local plane is defined by (theta, z)
    :param frame: frame.w is axis, frame.u is theta=0 frame.v theta=pi/2
    :param radius: Cylinder's radius
    """

    def __init__(self, frame, radius, name=''):
        self.frame = frame
        self.radius = radius
        self.name = name

    def point2d_to_3d(self, point2d: volmdlr.Point2D):
        p = volmdlr.Point3D(self.radius * math.cos(point2d.x),
                            self.radius * math.sin(point2d.x),
                            point2d.y)
        return self.frame.old_coordinates(p)

    def point3d_to_2d(self, point3d):
        x, y, z = self.frame.new_coordinates(point3d)
        u1 = x / self.radius
        u2 = y / self.radius
        # theta = volmdlr.core.sin_cos_angle(u1, u2)
        theta = math.atan2(u2, u1)
        return volmdlr.Point2D(theta, z)

    def arc3d_to_2d(self, arc3d):
        start = self.point3d_to_2d(arc3d.start)
        end = self.point3d_to_2d(arc3d.end)
        # angle = abs(start.x-end.x)
        # if arc3d.is_trigo:
        # end = start + volmdlr.Point2D(arc3d.angle, 0)
        # else:
        #     end = start + volmdlr.Point2D(-arc3d.angle, 0)
        # interior = self.point3d_to_2d(arc3d.interior)
        # if start.x < interior.x:
        #     end = start + volmdlr.Point2D(arc3d.angle, 0)
        # else:
        #     end = start - volmdlr.Point2D(arc3d.angle, 0)
        return [vme.LineSegment2D(start, end)]

    def linesegment2d_to_3d(self, linesegment2d):
        theta1, z1 = linesegment2d.start
        theta2, z2 = linesegment2d.end
        if math.isclose(theta1, theta2, abs_tol=1e-9):
            return [vme.LineSegment3D(
                self.point2d_to_3d(linesegment2d.start),
                self.point2d_to_3d(linesegment2d.end),
            )]
        elif math.isclose(z1, z2, abs_tol=1e-9):
            if abs(theta1 - theta2) == volmdlr.TWO_PI:
                return [vme.FullArc3D(center=self.frame.origin + z1 * self.frame.w,
                                      start_end=self.point2d_to_3d(linesegment2d.start),
                                      normal=self.frame.w)]
            else:
                interior = self.point2d_to_3d(linesegment2d.point_at_abscissa(linesegment2d.length() * 0.5))
                return [vme.Arc3D(
                    self.point2d_to_3d(linesegment2d.start),
                    self.point2d_to_3d(
                        volmdlr.Point2D(0.5 * (theta1 + theta2), z1)),
                    self.point2d_to_3d(linesegment2d.end),
                )]
        else:
            # TODO: this is a non exact method!
            return [vme.LineSegment3D(self.point2d_to_3d(linesegment2d.start), self.point2d_to_3d(linesegment2d.end))]
            # raise NotImplementedError('Ellipse? delta_theta={} delta_z={}'.format(abs(theta2-theta1), abs(z1-z2)))

    def fullarc3d_to_2d(self, fullarc3d):
        if self.frame.w.is_colinear_to(fullarc3d.normal):
            p1 = self.point3d_to_2d(fullarc3d.start)
            return [vme.LineSegment2D(p1, p1 + volmdlr.TWO_PI * volmdlr.X2D)]
        else:
            print(fullarc3d.normal, self.frame.w)
            raise ValueError('Impossible!')

    def circle3d_to_2d(self, circle3d):
        return []

    def bsplinecurve3d_to_2d(self, bspline_curve3d):
        # TODO: enhance this, this is a non exact method!
        l = bspline_curve3d.length()
        points = [self.point3d_to_2d(bspline_curve3d.point_at_abscissa(i / 10 * l))
                  for i in range(11)]
        return [vme.LineSegment2D(p1, p2)
                for p1, p2 in zip(points[:-1], points[1:])]

    @classmethod
    def from_step(cls, arguments, object_dict):
        frame3d = object_dict[arguments[1]]
        U, W = frame3d.v, -frame3d.u
        U.normalize()
        W.normalize()
        V = W.cross(U)
        frame_direct = volmdlr.Frame3D(frame3d.origin, U, V, W)
        radius = float(arguments[2]) / 1000
        return cls(frame_direct, radius, arguments[0][1:-1])

    def to_step(self, current_id):
        frame = volmdlr.Frame3D(self.frame.origin, self.frame.w, self.frame.u,
                                self.frame.v)
        content, frame_id = frame.to_step(current_id)
        current_id = frame_id + 1
        content += "#{} = CYLINDRICAL_SURFACE('{}',#{},{});\n" \
            .format(current_id, self.name, frame_id,
                    round(1000 * self.radius, 3))
        return content, [current_id]

    def frame_mapping(self, frame: volmdlr.Frame3D, side: str):
        """
        Changes frame_mapping and return a new CylindricalSurface3D
        side = 'old' or 'new'
        """
        new_frame = self.frame_mapping_parameters(frame, side)
        return CylindricalSurface3D(new_frame, self.radius,
                                    name=self.name)

    def frame_mapping_inplace(self, frame: volmdlr.Frame3D, side: str):
        """
        Changes frame_mapping and the object is updated inplace
        side = 'old' or 'new'
        """
        new_frame = self.frame_mapping_parameters(frame, side)
        self.frame = new_frame

    def rectangular_cut(self, theta1: float, theta2: float,
                        z1: float, z2: float, name: str = ''):

        if theta1 == theta2:
            theta2 += volmdlr.TWO_PI

        p1 = volmdlr.Point2D(theta1, z1)
        p2 = volmdlr.Point2D(theta2, z1)
        p3 = volmdlr.Point2D(theta2, z2)
        p4 = volmdlr.Point2D(theta1, z2)
        outer_contour = volmdlr.wires.ClosedPolygon2D([p1, p2, p3, p4])
        surface2d = Surface2D(outer_contour, [])
        return volmdlr.faces.CylindricalFace3D(self, surface2d, name)

    def rotation(self, center: volmdlr.Point3D, axis: volmdlr.Vector3D, angle: float):
        """
        CylindricalFace3D rotation
        :param center: rotation center
        :param axis: rotation axis
        :param angle: angle rotation
        :return: a new rotated Plane3D
        """
        new_frame = self.frame.rotation(center=center, axis=axis,
                                        angle=angle)
        return CylindricalFace3D(new_frame, self.radius)

    def rotation_inplace(self, center: volmdlr.Point3D, axis: volmdlr.Vector3D, angle: float):
        """
        CylindricalFace3D rotation. Object is updated inplace
        :param center: rotation center
        :param axis: rotation axis
        :param angle: rotation angle
        """
        self.frame.rotation_inplace(center, axis, angle)

    def translation(self, offset: volmdlr.Vector3D):
        """
        CylindricalFace3D translation
        :param offset: translation vector
        :return: A new translated CylindricalFace3D
        """
        return CylindricalFace3D(self.frame.translation(offset), self.radius)

    def translation_inplace(self, offset: volmdlr.Vector3D):
        """
        CylindricalFace3D translation. Object is updated inplace
        :param offset: translation vector
        """
        self.frame.translation_inplace(offset)

    def grid3d(self, grid2d: volmdlr.grid.Grid2D):
        '''
        generate 3d grid points of a Cylindrical surface, based on a Grid2D
        '''

        points_2d = grid2d.points
        points_3d = [self.point2d_to_3d(point2d) for point2d in points_2d]

        return points_3d


class ToroidalSurface3D(Surface3D):
    face_class = 'ToroidalFace3D'
    x_periodicity = volmdlr.TWO_PI
    y_periodicity = volmdlr.TWO_PI
    """
    The local plane is defined by (theta, phi)
    theta is the angle around the big (R) circle and phi around the small(r)

    :param frame: Tore's frame: origin is the center, u is pointing at
                    theta=0
    :param R: Tore's radius
    :param r: Circle to revolute radius
    Definitions of R and r according to https://en.wikipedia.org/wiki/Torus
    """

    def __init__(self, frame: volmdlr.Frame3D,
                 R: float, r: float, name: str = ''):
        self.frame = frame
        self.R = R
        self.r = r
        self.name = name

    def _bounding_box(self):
        d = self.R + self.r
        p1 = self.frame.origin + self.frame.u * d + self.frame.v * d + self.frame.w * self.r
        p2 = self.frame.origin + self.frame.u * d + self.frame.v * d - self.frame.w * self.r
        p3 = self.frame.origin + self.frame.u * d - self.frame.v * d + self.frame.w * self.r
        p4 = self.frame.origin + self.frame.u * d - self.frame.v * d - self.frame.w * self.r
        p5 = self.frame.origin - self.frame.u * d + self.frame.v * d + self.frame.w * self.r
        p6 = self.frame.origin - self.frame.u * d + self.frame.v * d - self.frame.w * self.r
        p7 = self.frame.origin - self.frame.u * d - self.frame.v * d + self.frame.w * self.r
        p8 = self.frame.origin - self.frame.u * d - self.frame.v * d - self.frame.w * self.r

        return volmdlr.core.BoundingBox.from_points(
            [p1, p2, p3, p4, p5, p6, p7, p8])

    def point2d_to_3d(self, point2d: volmdlr.Point2D):
        theta, phi = point2d
        x = (self.R + self.r * math.cos(phi)) * math.cos(theta)
        y = (self.R + self.r * math.cos(phi)) * math.sin(theta)
        z = self.r * math.sin(phi)
        return self.frame.old_coordinates(volmdlr.Point3D(x, y, z))

    def point3d_to_2d(self, point3d):
        # points_2D = []
        x, y, z = self.frame.new_coordinates(point3d)
        if z < -self.r:
            z = -self.r
        elif z > self.r:
            z = self.r

        zr = z / self.r
        phi = math.asin(zr)

        u = self.R + math.sqrt((self.r ** 2) - (z ** 2))
        u1, u2 = round(x / u, 5), round(y / u, 5)
        theta = volmdlr.core.sin_cos_angle(u1, u2)

        return volmdlr.Point2D(theta, phi)

    @classmethod
    def from_step(cls, arguments, object_dict):
        frame3d = object_dict[arguments[1]]
        U, W = frame3d.v, -frame3d.u
        U.normalize()
        W.normalize()
        V = W.cross(U)
        frame_direct = volmdlr.Frame3D(frame3d.origin, U, V, W)
        rcenter = float(arguments[2]) / 1000
        rcircle = float(arguments[3]) / 1000
        return cls(frame_direct, rcenter, rcircle, arguments[0][1:-1])

    def to_step(self, current_id):
        frame = volmdlr.Frame3D(self.frame.origin, self.frame.w, self.frame.u,
                                self.frame.v)
        content, frame_id = frame.to_step(current_id)
        current_id = frame_id + 1
        content += "#{} = TOROIDAL_SURFACE('{}',#{},{},{});\n" \
            .format(current_id, self.name, frame_id,
                    round(1000 * self.R, 3),
                    round(1000 * self.r, 3))
        return content, [current_id]

    def frame_mapping(self, frame: volmdlr.Frame3D, side: str):
        """
        Changes frame_mapping and return a new ToroidalSurface3D
        side = 'old' or 'new'
        """
        new_frame = self.frame_mapping_parameters(frame, side)
        return ToroidalSurface3D(new_frame, self.R, self.r, name=self.name)

    def frame_mapping_inplace(self, frame: volmdlr.Frame3D, side: str):
        """
        Changes frame_mapping and the object is updated inplace
        side = 'old' or 'new'
        """
        new_frame = self.frame_mapping_parameters(frame, side)
        self.frame = new_frame

    def rectangular_cut(self, theta1, theta2, phi1, phi2, name=''):
        if phi1 == phi2:
            phi2 += volmdlr.TWO_PI
        elif phi2 < phi1:
            phi2 += volmdlr.TWO_PI
        if theta1 == theta2:
            theta2 += volmdlr.TWO_PI
        elif theta2 < theta1:
            theta2 += volmdlr.TWO_PI

        p1 = volmdlr.Point2D(theta1, phi1)
        p2 = volmdlr.Point2D(theta2, phi1)
        p3 = volmdlr.Point2D(theta2, phi2)
        p4 = volmdlr.Point2D(theta1, phi2)
        outer_contour = volmdlr.wires.ClosedPolygon2D([p1, p2, p3, p4])
        return ToroidalFace3D(self,
                              Surface2D(outer_contour, []),
                              name)

    def linesegment2d_to_3d(self, linesegment2d):
        theta1, phi1 = linesegment2d.start
        theta2, phi2 = linesegment2d.end
        if theta1 == theta2:
            if math.isclose(phi1 - phi2, volmdlr.TWO_PI, abs_tol=1e-9):
                u = self.frame.u.rotation(self.frame.origin, self.frame.w,
                                          angle=theta1)
                v = self.frame.u.rotation(self.frame.origin, self.frame.w,
                                          angle=theta1)
                center = self.frame.origin + self.R * u
                return [vme.FullArc3D(center=center,
                                      start_end=center + self.r * u,
                                      normal=v)]
            else:
                return [vme.Arc3D(
                    self.point2d_to_3d(linesegment2d.start),
                    self.point2d_to_3d(volmdlr.Point2D(theta1, 0.5 * (phi1 + phi2))),
                    self.point2d_to_3d(linesegment2d.end),
                )]
        elif math.isclose(phi1, phi2, abs_tol=1e-9):
            if abs(theta1 - theta2) == volmdlr.TWO_PI:
                center = self.frame.origin + self.r * math.sin(phi1) * self.frame.w
                start_end = center + self.frame.u * (self.r + self.R)
                return [vme.FullArc3D(center=center,
                                      start_end=start_end,
                                      normal=self.frame.w)]
            else:
                return [vme.Arc3D(
                    self.point2d_to_3d(linesegment2d.start),
                    self.point2d_to_3d(volmdlr.Point2D(0.5 * (theta1 + theta2), phi1)),
                    self.point2d_to_3d(linesegment2d.end),
                )]
        else:
            raise NotImplementedError('Ellipse?')

    def fullarc3d_to_2d(self, fullarc3d):
        if self.frame.w.is_colinear_to(fullarc3d.normal):
            p1 = self.point3d_to_2d(fullarc3d.start)
            return [vme.LineSegment2D(p1, p1 + volmdlr.TWO_PI * volmdlr.X2D)]
        elif fullarc3d.normal.dot(self.frame.w):
            p1 = self.point3d_to_2d(fullarc3d.start)
            return [vme.LineSegment2D(p1, p1 + volmdlr.TWO_PI * volmdlr.Y2D)]
        else:
            raise ValueError('Impossible!')

    def circle3d_to_2d(self, circle3d):
        return []

    def triangulation(self):
        face = self.rectangular_cut(0, volmdlr.TWO_PI, 0, volmdlr.TWO_PI)
        return face.triangulation()

    def translation(self, offset: volmdlr.Vector3D):
        """
        ToroidalSurface3D translation
        :param offset: translation vector
        :return: A new translated ToroidalSurface3D
        """
        return ToroidalSurface3D(self.frame.translation(
            offset), self.R, self.r)

    def translation_inplace(self, offset: volmdlr.Vector3D):
        """
        ToroidalSurface3D translation. Object is updated inplace
        :param offset: translation vector
        """
        self.frame.translation_inplace(offset)

    def rotation(self, center: volmdlr.Point3D, axis: volmdlr.Vector3D, angle: float):
        """
        ToroidalSurface3D rotation
        :param center: rotation center
        :param axis: rotation axis
        :param angle: angle rotation
        :return: a new rotated ToroidalSurface3D
        """
        new_frame = self.frame.rotation(center=center, axis=axis,
                                        angle=angle)
        return self.__class__(new_frame, self.R, self.r)

    def rotation_inplace(self, center: volmdlr.Point3D, axis: volmdlr.Vector3D, angle: float):
        """
        ToroidalSurface3D rotation. Object is updated inplace
        :param center: rotation center
        :param axis: rotation axis
        :param angle: rotation angle
        """
        self.frame.rotation_inplace(center, axis, angle)


class ConicalSurface3D(Surface3D):
    face_class = 'ConicalFace3D'
    x_periodicity = volmdlr.TWO_PI
    """
    The local plane is defined by (theta, z)
    :param frame: Cone's frame to position it: frame.w is axis of cone
                    frame.origin is at the angle of the cone
    :param semi_angle: Cone's semi-angle
    """

    def __init__(self, frame: volmdlr.Frame3D, semi_angle: float,
                 name: str = ''):
        self.frame = frame
        self.semi_angle = semi_angle
        self.name = name

    @classmethod
    def from_step(cls, arguments, object_dict):
        frame3d = object_dict[arguments[1]]
        U, W = frame3d.v, frame3d.u
        U.normalize()
        W.normalize()
        V = W.cross(U)
        radius = float(arguments[2]) / 1000
        semi_angle = float(arguments[3])
        origin = frame3d.origin - radius / math.tan(semi_angle) * W
        frame_direct = volmdlr.Frame3D(origin, U, V, W)
        return cls(frame_direct, semi_angle, arguments[0][1:-1])

    def to_step(self, current_id):
        frame = volmdlr.Frame3D(self.frame.origin, self.frame.w, self.frame.u,
                                self.frame.v)
        content, frame_id = frame.to_step(current_id)
        current_id = frame_id + 1
        content += "#{} = CONICAL_SURFACE('{}',#{},{},{});\n" \
            .format(current_id, self.name, frame_id,
                    0.,
                    round(self.semi_angle, 3))
        return content, [current_id]

    def frame_mapping(self, frame: volmdlr.Frame3D, side: str):
        """
        Changes frame_mapping and return a new ConicalSurface3D
        side = 'old' or 'new'
        """
        new_frame = self.frame_mapping_parameters(frame, side)
        return ConicalSurface3D(new_frame, self.semi_angle, name=self.name)

    def frame_mapping_inplace(self, frame: volmdlr.Frame3D, side: str):
        """
        Changes frame_mapping and the object is updated inplace
        side = 'old' or 'new'
        """
        new_frame = self.frame_mapping_parameters(frame, side)
        self.frame = new_frame

    def point2d_to_3d(self, point2d: volmdlr.Point2D):
        theta, z = point2d
        r = math.tan(self.semi_angle) * z
        new_point = volmdlr.Point3D(r * math.cos(theta),
                                    r * math.sin(theta),
                                    z)
        return self.frame.old_coordinates(new_point)

    # def point3d_to_2d(self, point3d: volmdlr.Point3D):
    #     z = self.frame.w.dot(point3d)
    #     x, y = point3d.plane_projection2d(self.frame.origin, self.frame.u,
    #                                       self.frame.v)
    #     theta = math.atan2(y, x)
    #     return volmdlr.Point2D(theta, z+0.003)

    def point3d_to_2d(self, point3d: volmdlr.Point3D):
        x, y, z = self.frame.new_coordinates(point3d)
        # x, y = point3d.plane_projection2d(self.frame.origin, self.frame.u,
        #                                   self.frame.v)
        theta = math.atan2(y, x)
        return volmdlr.Point2D(theta, z)

    def rectangular_cut(self, theta1: float, theta2: float,
                        z1: float, z2: float, name: str = ''):
        # theta1 = angle_principal_measure(theta1)
        # theta2 = angle_principal_measure(theta2)
        if theta1 == theta2:
            theta2 += volmdlr.TWO_PI

        p1 = volmdlr.Point2D(theta1, z1)
        p2 = volmdlr.Point2D(theta2, z1)
        p3 = volmdlr.Point2D(theta2, z2)
        p4 = volmdlr.Point2D(theta1, z2)
        outer_contour = volmdlr.wires.ClosedPolygon2D([p1, p2, p3, p4])
        return ConicalFace3D(self, Surface2D(outer_contour, []), name)

    def fullarc3d_to_2d(self, fullarc3d):
        if self.frame.w.is_colinear_to(fullarc3d.normal):
            p1 = self.point3d_to_2d(fullarc3d.start)
            return [vme.LineSegment2D(p1, p1 + volmdlr.TWO_PI * volmdlr.X2D)]
        else:
            raise ValueError('Impossible!')

    def circle3d_to_2d(self, circle3d):
        return []

    def linesegment2d_to_3d(self, linesegment2d):
        theta1, z1 = linesegment2d.start
        theta2, z2 = linesegment2d.end
        if math.isclose(z1, z2, abs_tol=1e-9) and math.isclose(z1, 0.,
                                                               abs_tol=1e-9):
            return []
        elif math.isclose(abs(theta1 - theta2) % volmdlr.TWO_PI, 0., abs_tol=1e-9):
            return [vme.LineSegment3D(
                self.point2d_to_3d(linesegment2d.start),
                self.point2d_to_3d(linesegment2d.end),
            )]
        elif math.isclose(z1, z2, abs_tol=1e-9):

            if abs(theta1 - theta2) % volmdlr.TWO_PI == 0.:
                return [vme.FullArc3D(center=self.frame.origin + z1 * self.frame.w,
                                      start_end=self.point2d_to_3d(linesegment2d.start),
                                      normal=self.frame.w)]
            else:
                return [vme.Arc3D(
                    self.point2d_to_3d(linesegment2d.start),
                    self.point2d_to_3d(
                        volmdlr.Point2D(0.5 * (theta1 + theta2), z1)),
                    self.point2d_to_3d(linesegment2d.end))
                ]
        else:
            raise NotImplementedError('Ellipse?')

    def translation(self, offset: volmdlr.Vector3D):
        """
        ConicalSurface3D translation
        :param offset: translation vector
        :return: A new translated ConicalSurface3D
        """
        return self.__class__(self.frame.translation(offset),
                              self.semi_angle)

    def translation_inplace(self, offset: volmdlr.Vector3D):
        """
        ConicalSurface3D translation. Object is updated inplace
        :param offset: translation vector
        """
        self.frame.translation_inplace(offset)

    def rotation(self, center: volmdlr.Point3D,
                 axis: volmdlr.Vector3D, angle: float):
        """
        ConicalSurface3D rotation
        :param center: rotation center
        :param axis: rotation axis
        :param angle: angle rotation
        :return: a new rotated ConicalSurface3D
        """
        new_frame = self.frame.rotation(center=center, axis=axis, angle=angle)
        return self.__class__(new_frame, self.semi_angle)

    def rotation_inplace(self, center: volmdlr.Point3D,
                         axis: volmdlr.Vector3D, angle: float):
        """
        ConicalSurface3D rotation. Object is updated inplace
        :param center: rotation center
        :param axis: rotation axis
        :param angle: rotation angle
        """
        self.frame.rotation_inplace(center, axis, angle)


class SphericalSurface3D(Surface3D):
    face_class = 'SphericalFace3D'
    """
    :param frame: Sphere's frame to position it
    :type frame: volmdlr.Frame3D
    :param radius: Sphere's radius
    :type radius: float
    """

    def __init__(self, frame, radius, name=''):
        self.frame = frame
        self.radius = radius
        self.name = name
        # V = frame.v
        # V.normalize()
        # W = frame.w
        # W.normalize()
        # self.plane = Plane3D(frame.origin, V, W)

    def _bounding_box(self):
        points = [self.frame.origin + volmdlr.Point3D(-self.radius,
                                                      -self.radius,
                                                      -self.radius),
                  self.frame.origin + volmdlr.Point3D(self.radius,
                                                      self.radius,
                                                      self.radius),

                  ]
        return volmdlr.core.BoundingBox.from_points(points)

    @classmethod
    def from_step(cls, arguments, object_dict):
        frame3d = object_dict[arguments[1]]
        U, W = frame3d.v, frame3d.u
        U.normalize()
        W.normalize()
        V = W.cross(U)
        frame_direct = volmdlr.Frame3D(frame3d.origin, U, V, W)
        radius = float(arguments[2]) / 1000
        return cls(frame_direct, radius, arguments[0][1:-1])

    def point2d_to_3d(self, point2d):
        # source mathcurve.com/surfaces/sphere
        # -pi<theta<pi, -pi/2<phi<pi/2
        theta, phi = point2d
        x = self.radius * math.cos(phi) * math.cos(theta)
        y = self.radius * math.cos(phi) * math.sin(theta)
        z = self.radius * math.sin(phi)
        return self.frame.old_coordinates(volmdlr.Point3D(x, y, z))

    def point3d_to_2d(self, point3d):
        x, y, z = point3d
        if z < -self.radius:
            z = -self.radius
        elif z > self.radius:
            z = self.radius

        zr = z / self.radius
        phi = math.asin(zr)

        u = math.sqrt((self.radius ** 2) - (z ** 2))
        if u == 0:
            u1, u2 = x, y
        else:
            u1, u2 = round(x / u, 5), round(y / u, 5)
        theta = volmdlr.sin_cos_angle(u1, u2)
        return volmdlr.Point2D(theta, phi)

    def linesegment2d_to_3d(self, linesegment2d):
        start = self.point2d_to_3d(linesegment2d.start)
        interior = self.point2d_to_3d(0.5 * (linesegment2d.start + linesegment2d.end))
        end = self.point2d_to_3d(linesegment2d.end)
        if start == end:
            u = start - self.frame.origin
            u.normalize()
            v = interior - self.frame.origin
            v.normalize()
            normal = u.cross(v)
            return [vme.FullArc3D(self.frame.origin, start, normal)]
        return [vme.Arc3D(start, interior, end)]

    def plot(self, ax=None, color='grey', alpha=0.5):
        # points = []
        for i in range(20):
            theta = i / 20. * volmdlr.TWO_PI
            t_points = []
            for j in range(20):
                phi = j / 20. * volmdlr.TWO_PI
                t_points.append(self.point2d_to_3d(volmdlr.Point2D(theta, phi)))
            ax = volmdlr.wires.ClosedPolygon3D(t_points).plot(ax=ax, color=color, alpha=alpha)

        return ax

    def rectangular_cut(self, theta1, theta2, phi1, phi2, name=''):
        if phi1 == phi2:
            phi2 += volmdlr.TWO_PI
        elif phi2 < phi1:
            phi2 += volmdlr.TWO_PI
        if theta1 == theta2:
            theta2 += volmdlr.TWO_PI
        elif theta2 < theta1:
            theta2 += volmdlr.TWO_PI

        p1 = volmdlr.Point2D(theta1, phi1)
        p2 = volmdlr.Point2D(theta2, phi1)
        p3 = volmdlr.Point2D(theta2, phi2)
        p4 = volmdlr.Point2D(theta1, phi2)
        outer_contour = volmdlr.wires.ClosedPolygon2D([p1, p2, p3, p4])
        return SphericalFace3D(self,
                               Surface2D(outer_contour, []),
                               name=name)


class RuledSurface3D(Surface3D):
    face_class = 'RuledFace3D'
    """
    :param frame: frame.w is axis, frame.u is theta=0 frame.v theta=pi/2
    :type frame: volmdlr.Frame3D
    :param radius: Cylinder's radius
    :type radius: float
    """

    def __init__(self,
                 wire1: volmdlr.wires.Wire3D,
                 wire2: volmdlr.wires.Wire3D,
                 name: str = ''):
        self.wire1 = wire1
        self.wire2 = wire2
        self.length1 = wire1.length()
        self.length2 = wire2.length()
        self.name = name

    def point2d_to_3d(self, point2d: volmdlr.Point2D):
        x, y = point2d
        point1 = self.wire1.point_at_abscissa(x * self.length1)
        point2 = self.wire2.point_at_abscissa(x * self.length2)
        joining_line = vme.LineSegment3D(point1, point2)
        point = joining_line.point_at_abscissa(y * joining_line.length())
        return point

    def point3d_to_2d(self, point3d):
        raise NotImplementedError

    def rectangular_cut(self, x1: float, x2: float,
                        y1: float, y2: float, name: str = ''):
        p1 = volmdlr.Point2D(x1, y1)
        p2 = volmdlr.Point2D(x2, y1)
        p3 = volmdlr.Point2D(x2, y2)
        p4 = volmdlr.Point2D(x1, y2)
        outer_contour = volmdlr.wires.ClosedPolygon2D([p1, p2, p3, p4])
        surface2d = Surface2D(outer_contour, [])
        return volmdlr.faces.RuledFace3D(self, surface2d, name)


class BSplineSurface3D(Surface3D):
    face_class = 'BSplineFace3D'
    _non_serializable_attributes = ['surface']

    def __init__(self, degree_u, degree_v, control_points, nb_u, nb_v,
                 u_multiplicities, v_multiplicities, u_knots, v_knots,
                 weights=None, name=''):
        self.control_points = control_points
        self.degree_u = degree_u
        self.degree_v = degree_v
        self.nb_u = nb_u
        self.nb_v = nb_v

        u_knots = vme.standardize_knot_vector(u_knots)
        v_knots = vme.standardize_knot_vector(v_knots)
        self.u_knots = u_knots
        self.v_knots = v_knots
        self.u_multiplicities = u_multiplicities
        self.v_multiplicities = v_multiplicities
        self.weights = weights

        self.control_points_table = []
        points_row = []
        i = 1
        for pt in control_points:
            points_row.append(pt)
            if i == nb_v:
                self.control_points_table.append(points_row)
                points_row = []
                i = 1
            else:
                i += 1
        surface = BSpline.Surface()
        surface.degree_u = degree_u
        surface.degree_v = degree_v
        if weights is None:
            P = [(control_points[i][0], control_points[i][1],
                  control_points[i][2]) for i in range(len(control_points))]
            surface.set_ctrlpts(P, nb_u, nb_v)
        else:
            Pw = [(control_points[i][0] * weights[i],
                   control_points[i][1] * weights[i],
                   control_points[i][2] * weights[i],
                   weights[i]) for i in range(len(control_points))]
            surface.set_ctrlpts(Pw, nb_u, nb_v)
        knot_vector_u = []
        for i, u_knot in enumerate(u_knots):
            knot_vector_u.extend([u_knot] * u_multiplicities[i])
        knot_vector_v = []
        for i, v_knot in enumerate(v_knots):
            knot_vector_v.extend([v_knot] * v_multiplicities[i])
        surface.knotvector_u = knot_vector_u
        surface.knotvector_v = knot_vector_v
        surface.delta = 0.05
        # surface_points = surface.evalpts

        self.surface = surface
        # self.points = [volmdlr.Point3D(*p) for p in surface_points]
        volmdlr.core.Primitive3D.__init__(self, name=name)

        # Hidden Attributes
        self._displacements = None
        self._grids2d = None
        self._grids2d_deformed = None

    @property
    def x_periodicity(self):
        p3d_x1 = self.point2d_to_3d(volmdlr.Point2D(1., 0.5))
        p2d_x0 = self.point3d_to_2d(p3d_x1, 0., 0.5)
        if self.point2d_to_3d(p2d_x0) == p3d_x1 and \
                not math.isclose(p2d_x0.x, 1, abs_tol=1e-3):
            return 1 - p2d_x0.x
        else:
            return None

    @property
    def y_periodicity(self):
        p3d_y1 = self.point2d_to_3d(volmdlr.Point2D(0.5, 1))
        p2d_y0 = self.point3d_to_2d(p3d_y1, 0., 0.5)
        if self.point2d_to_3d(p2d_y0) == p3d_y1 and \
                not math.isclose(p2d_y0.y, 1, abs_tol=1e-3):
            return 1 - p2d_y0.y
        else:
            return None

    def control_points_matrix(self, coordinates):
        '''
        define control points like a matrix, for each coordinate: x:0, y:1, z:2
        '''

        P = npy.empty((self.nb_u, self.nb_v))
        for i in range(0, self.nb_u):
            for j in range(0, self.nb_v):
                P[i][j] = self.control_points_table[i][j][coordinates]
        return P

    # Knots_vector
    def knots_vector_u(self):
        '''
        compute the global knot vector (u direction) based on knot elements and multiplicities
        '''

        knots = self.u_knots
        multiplicities = self.u_multiplicities

        knots_vec = []
        for i in range(0, len(knots)):
            for j in range(0, multiplicities[i]):
                knots_vec.append(knots[i])
        return knots_vec

    def knots_vector_v(self):
        '''
        compute the global knot vector (v direction) based on knot elements and multiplicities
        '''

        knots = self.v_knots
        multiplicities = self.v_multiplicities

        knots_vec = []
        for i in range(0, len(knots)):
            for j in range(0, multiplicities[i]):
                knots_vec.append(knots[i])
        return knots_vec

    def basis_functions_u(self, u, k, i):
        '''
        compute basis functions Bi in u direction for u=u and degree=k
        '''

        # k = self.degree_u
        t = self.knots_vector_u()

        if k == 0:
            return 1.0 if t[i] <= u < t[i + 1] else 0.0
        if t[i + k] == t[i]:
            c1 = 0.0
        else:
            c1 = (u - t[i]) / (t[i + k] - t[i]) * self.basis_functions_u(u, k - 1, i)
        if t[i + k + 1] == t[i + 1]:
            c2 = 0.0
        else:
            c2 = (t[i + k + 1] - u) / (t[i + k + 1] - t[i + 1]) * self.basis_functions_u(u, k - 1, i + 1)
        return c1 + c2

    def basis_functions_v(self, v, k, i):
        '''
        compute basis functions Bi in v direction for v=v and degree=k
        '''

        # k = self.degree_u
        t = self.knots_vector_v()

        if k == 0:
            return 1.0 if t[i] <= v < t[i + 1] else 0.0
        if t[i + k] == t[i]:
            c1 = 0.0
        else:
            c1 = (v - t[i]) / (t[i + k] - t[i]) * self.basis_functions_v(v, k - 1, i)
        if t[i + k + 1] == t[i + 1]:
            c2 = 0.0
        else:
            c2 = (t[i + k + 1] - v) / (t[i + k + 1] - t[i + 1]) * self.basis_functions_v(v, k - 1, i + 1)
        return c1 + c2

    def blending_vector_u(self, u):
        '''
        compute a vector of basis_functions in u direction for u=u
        '''

        blending_vect = npy.empty((1, self.nb_u))
        for j in range(0, self.nb_u):
            blending_vect[0][j] = self.basis_functions_u(u, self.degree_u, j)

        return blending_vect

    def blending_vector_v(self, v):
        '''
        compute a vector of basis_functions in v direction for v=v
        '''

        blending_vect = npy.empty((1, self.nb_v))
        for j in range(0, self.nb_v):
            blending_vect[0][j] = self.basis_functions_v(v, self.degree_v, j)

        return blending_vect

    def blending_matrix_u(self, u):
        '''
        compute a matrix of basis_functions in u direction for a vector u like [0,1]
        '''

        blending_mat = npy.empty((len(u), self.nb_u))
        for i in range(0, len(u)):
            for j in range(0, self.nb_u):
                blending_mat[i][j] = self.basis_functions_u(u[i], self.degree_u, j)
        return blending_mat

    def blending_matrix_v(self, v):
        '''
        compute a matrix of basis_functions in v direction for a vector v like [0,1]
        '''

        blending_mat = npy.empty((len(v), self.nb_v))
        for i in range(0, len(v)):
            for j in range(0, self.nb_v):
                blending_mat[i][j] = self.basis_functions_v(v[i], self.degree_v, j)
        return blending_mat

    def point2d_to_3d(self, point2d: volmdlr.Point2D):
        x, y = point2d
        if -1e-3 < x < 0:
            x = 0.
        elif 1 < x < 1 + 1e-3:
            x = 1
        if -1e-3 < y < 0:
            y = 0
        elif 1 < y < 1 + 1e-3:
            y = 1
        return volmdlr.Point3D(*self.surface.evaluate_single((x, y)))

    def point3d_to_2d(self, point3d: volmdlr.Point3D, min_bound_x: float = 0.,
                      max_bound_x: float = 1., min_bound_y: float = 0.,
                      max_bound_y: float = 1., tol=1e-9):
        def f(x):
            p3d = self.point2d_to_3d(volmdlr.Point2D(x[0], x[1]))
            return point3d.point_distance(p3d)

        results = []

        delta_bound_x = max_bound_x - min_bound_x
        delta_bound_y = max_bound_y - min_bound_y
        x0s = [((min_bound_x + max_bound_x) / 2, (min_bound_y + max_bound_y) / 2),
               (min_bound_x + delta_bound_x / 10, min_bound_y + delta_bound_y / 10),
               (min_bound_x + delta_bound_x / 10, max_bound_y - delta_bound_y / 10),
               (max_bound_x - delta_bound_x / 10, min_bound_y + delta_bound_y / 10),
               (max_bound_x - delta_bound_x / 10, max_bound_y - delta_bound_y / 10)]

        for x0 in x0s:
            z = scp.optimize.least_squares(f, x0=x0, bounds=([min_bound_x,
                                                              min_bound_y],
                                                             [max_bound_x,
                                                              max_bound_y]),
                                           ftol=tol / 10,
                                           xtol=tol / 10,
                                           # loss='soft_l1'
                                           )
            # z.cost represent the value of the cost function at the solution
            if z.fun < tol:
                return volmdlr.Point2D(*z.x)

            res = scp.optimize.minimize(f, x0=npy.array(x0),
                                        bounds=[(min_bound_x, max_bound_x),
                                                (min_bound_y, max_bound_y)],
                                        tol=tol)
            # res.fun represent the value of the objective function
            if res.fun < tol:
                return volmdlr.Point2D(*res.x)

            results.append((z.x, z.fun))
            results.append((res.x, res.fun))
        return volmdlr.Point2D(*min(results, key=lambda r: r[1])[0])

    def linesegment2d_to_3d(self, linesegment2d):
        # TODO: this is a non exact method!
        lth = linesegment2d.length()
        points = [self.point2d_to_3d(
            linesegment2d.point_at_abscissa(i * lth / 10.)) for i in range(11)]

        linesegment = vme.LineSegment3D(points[0], points[-1])
        flag = True
        for pt in points:
            if not linesegment.point_belongs(pt):
                flag = False
                break

        periodic = False
        if self.x_periodicity is not None and \
                math.isclose(lth, self.x_periodicity, abs_tol=1e-6) and \
                math.isclose(linesegment2d.start.y, linesegment2d.end.y,
                             abs_tol=1e-6):
            periodic = True
        elif self.y_periodicity is not None and \
                math.isclose(lth, self.y_periodicity, abs_tol=1e-6) and \
                math.isclose(linesegment2d.start.x, linesegment2d.end.x,
                             abs_tol=1e-6):
            periodic = True

        if flag:
            # All the points are on the same LineSegment3D
            linesegments = [linesegment]
        else:
            linesegments = [vme.BSplineCurve3D.from_points_interpolation(
                points, max(self.degree_u, self.degree_v), periodic=periodic)]
            # linesegments = [vme.LineSegment3D(p1, p2)
            #                 for p1, p2 in zip(points[:-1], points[1:])]
        return linesegments

    def linesegment3d_to_2d(self, linesegment3d):
        """
        a line segment on a BSplineSurface3D will be in any case a line in 2D?
        """
        x_perio = self.x_periodicity if self.x_periodicity is not None else 1.
        y_perio = self.y_periodicity if self.y_periodicity is not None else 1.
        return [vme.LineSegment2D(self.point3d_to_2d(linesegment3d.start,
                                                     max_bound_x=x_perio,
                                                     max_bound_y=y_perio),
                                  self.point3d_to_2d(linesegment3d.end,
                                                     max_bound_x=x_perio,
                                                     max_bound_y=y_perio))]

    def bsplinecurve3d_to_2d(self, bspline_curve3d):
        # TODO: enhance this, it is a non exact method!
        # TODO: bsplinecurve can be periodic but not around the bsplinesurface
        bsc_linesegment = vme.LineSegment3D(bspline_curve3d.points[0],
                                            bspline_curve3d.points[-1])
        flag = True
        for pt in bspline_curve3d.points:
            if not bsc_linesegment.point_belongs(pt):
                flag = False
                break

        x_perio = self.x_periodicity if self.x_periodicity is not None \
            else 1.
        y_perio = self.y_periodicity if self.y_periodicity is not None \
            else 1.

        if self.x_periodicity and not self.y_periodicity \
                and bspline_curve3d.periodic:
            p1 = self.point3d_to_2d(bspline_curve3d.points[0], min_bound_x=0.,
                                    max_bound_x=self.x_periodicity)
            p1_sup = self.point3d_to_2d(bspline_curve3d.points[0],
                                        min_bound_x=1 - self.x_periodicity)
            new_x = p1.x - p1_sup.x + self.x_periodicity
            new_x = new_x if 0 <= new_x else 0
            reverse = False
            if new_x < 0:
                new_x = 0
            elif math.isclose(new_x, self.x_periodicity, abs_tol=1e-5):
                new_x = 0
                reverse = True

            linesegments = [
                vme.LineSegment2D(
                    volmdlr.Point2D(new_x, p1.y),
                    volmdlr.Point2D(self.x_periodicity, p1.y))]
            if reverse:
                linesegments[0] = linesegments[0].reverse()

        elif self.y_periodicity and not self.x_periodicity \
                and bspline_curve3d.periodic:
            p1 = self.point3d_to_2d(bspline_curve3d.points[0], min_bound_y=0.,
                                    max_bound_y=self.y_periodicity)
            p1_sup = self.point3d_to_2d(bspline_curve3d.points[0],
                                        min_bound_y=1 - self.y_periodicity)
            new_y = p1.y - p1_sup.y + self.y_periodicity
            new_y = new_y if 0 <= new_y else 0
            reverse = False
            if new_y < 0:
                new_y = 0
            elif math.isclose(new_y, self.y_periodicity, abs_tol=1e-5):
                new_y = 0
                reverse = True

            linesegments = [
                vme.LineSegment2D(
                    volmdlr.Point2D(p1.x, new_y),
                    volmdlr.Point2D(p1.x, self.y_periodicity))]
            if reverse:
                linesegments[0] = linesegments[0].reverse()

        elif self.x_periodicity and self.y_periodicity \
                and bspline_curve3d.periodic:
            raise NotImplementedError

        elif flag:
<<<<<<< HEAD
=======
            x_perio = self.x_periodicity if self.x_periodicity is not None \
                else 1.
            y_perio = self.y_periodicity if self.y_periodicity is not None \
                else 1.
>>>>>>> a723d0d1
            p1 = self.point3d_to_2d(bspline_curve3d.points[0],
                                    max_bound_x=x_perio,
                                    max_bound_y=y_perio)
            p2 = self.point3d_to_2d(bspline_curve3d.points[-1],
                                    max_bound_x=x_perio,
                                    max_bound_y=y_perio)

            if p1 == p2:
                print('BSplineCruve3D skipped because it is too small')
                linesegments = None
            else:
                p1_sup = self.point3d_to_2d(bspline_curve3d.points[0],
                                            min_bound_x=1 - x_perio,
                                            min_bound_y=1 - y_perio)
                p2_sup = self.point3d_to_2d(bspline_curve3d.points[-1],
                                            min_bound_x=1 - x_perio,
                                            min_bound_y=1 - y_perio)
                if self.x_periodicity and p1.point_distance(p1_sup) > 1e-5:
                    p1.x -= p1_sup.x - x_perio
                    p2.x -= p2_sup.x - x_perio
                if self.y_periodicity and p1.point_distance(p1_sup) > 1e-5:
                    p1.y -= p1_sup.y - y_perio
                    p2.y -= p2_sup.y - y_perio
                linesegments = [vme.LineSegment2D(p1, p2)]
            # How to check if end of surface overlaps start or the opposite ?
        else:
            lth = bspline_curve3d.length()
            if lth > 1e-5:
                points = [self.point3d_to_2d(
                    bspline_curve3d.point_at_abscissa(i / 10 * lth)
                    # max_bound_x=self.x_periodicity,
                    # max_bound_y=self.y_periodicity
                ) for i in range(11)]
                # linesegments = [vme.LineSegment2D(p1, p2)
                #                 for p1, p2 in zip(points[:-1], points[1:])]
                linesegments = [vme.BSplineCurve2D.from_points_interpolation(
                    points, min(self.degree_u, self.degree_v))]
                # bs = vme.BSplineCurve2D.from_points_interpolation(
                #     points, min(self.degree_u, self.degree_v))
                # ax = bs.plot()
                # [p.plot(ax=ax) for p in points]
                # print(points)
            elif 1e-6 < lth <= 1e-5:
                linesegments = [vme.LineSegment2D(
                    self.point3d_to_2d(bspline_curve3d.start),
                    self.point3d_to_2d(bspline_curve3d.end))]
            else:
                print('BSplineCruve3D skipped because it is too small')
                linesegments = None

        # print(bspline_curve3d.start, bspline_curve3d.end)
        # print([(l.start, l.end) for l in linesegments])
        # print()
        return linesegments

    def arc3d_to_2d(self, arc3d):
        number_points = math.ceil(arc3d.angle * 10) + 1  # 10 points per radian
        l = arc3d.length()
        points = [self.point3d_to_2d(arc3d.point_at_abscissa(
            i * l / (number_points - 1))) for i in range(number_points)]
        # return [vme.LineSegment2D(p1, p2)
        #         for p1, p2 in zip(points[:-1], points[1:])]
        return [vme.BSplineCurve2D.from_points_interpolation(
            points, max(self.degree_u, self.degree_v))]

    def arc2d_to_3d(self, arc2d):
        number_points = math.ceil(arc2d.angle * 7) + 1  # 7 points per radian
        l = arc2d.length()
        points = [self.point2d_to_3d(arc2d.point_at_abscissa(
            i * l / (number_points - 1))) for i in range(number_points)]
        return [vme.BSplineCurve3D.from_points_interpolation(
            points, max(self.degree_u, self.degree_v))]

    def _bounding_box(self):
        return volmdlr.core.BoundingBox.from_points(self.control_points)

    def rectangular_cut(self, u1: float, u2: float,
                        v1: float, v2: float, name: str = ''):
        p1 = volmdlr.Point2D(u1, v1)
        p2 = volmdlr.Point2D(u2, v1)
        p3 = volmdlr.Point2D(u2, v2)
        p4 = volmdlr.Point2D(u1, v2)
        outer_contour = volmdlr.wires.ClosedPolygon2D([p1, p2, p3, p4])
        surface = Surface2D(outer_contour, [])
        return BSplineFace3D(self, surface, name)  # PlaneFace3D

    def FreeCADExport(self, ip, ndigits=3):
        name = 'primitive{}'.format(ip)
        script = ""
        points = '['
        for i, pts_row in enumerate(self.control_points_table):
            pts = '['
            for j, pt in enumerate(pts_row):
                point = 'fc.Vector({},{},{}),'.format(pt[0], pt[1], pt[2])
                pts += point
            pts = pts[:-1] + '],'
            points += pts
        points = points[:-1] + ']'

        script += '{} = Part.BSplineSurface()\n'.format(name)
        if self.weights is None:
            script += '{}.buildFromPolesMultsKnots({},{},{},udegree={},vdegree={},uknots={},vknots={})\n'.format(
                name, points, self.u_multiplicities, self.v_multiplicities,
                self.degree_u, self.degree_v, self.u_knots, self.v_knots)
        else:
            script += '{}.buildFromPolesMultsKnots({},{},{},udegree={},vdegree={},uknots={},vknots={},weights={})\n'.format(
                name, points, self.u_multiplicities, self.v_multiplicities,
                self.degree_u, self.degree_v, self.u_knots, self.v_knots,
                self.weights)

        return script

    def rotation(self, center: volmdlr.Vector3D,
                 axis: volmdlr.Vector3D, angle: float):
        """
        BSplineSurface3D rotation
        :param center: rotation center
        :param axis: rotation axis
        :param angle: angle rotation
        :return: a new rotated BSplineSurface3D
        """
        new_control_points = [p.rotation(center, axis, angle)
                              for p in self.control_points]
        new_bsplinesurface3d = BSplineSurface3D(self.degree_u, self.degree_v,
                                                new_control_points, self.nb_u,
                                                self.nb_v,
                                                self.u_multiplicities,
                                                self.v_multiplicities,
                                                self.u_knots, self.v_knots,
                                                self.weights, self.name)
        return new_bsplinesurface3d

    def rotation_inplace(self, center: volmdlr.Vector3D,
                         axis: volmdlr.Vector3D, angle: float):
        """
        BSplineSurface3D rotation. Object is updated inplace
        :param center: rotation center
        :param axis: rotation axis
        :param angle: rotation angle
        """
        new_bsplinesurface3d = self.rotation(center, axis, angle)
        self.control_points = new_bsplinesurface3d.control_points
        self.surface = new_bsplinesurface3d.surface

    def translation(self, offset: volmdlr.Vector3D):
        """
        BSplineSurface3D translation
        :param offset: translation vector
        :return: A new translated BSplineSurface3D
        """
        new_control_points = [p.translation(offset) for p in
                              self.control_points]
        new_bsplinesurface3d = BSplineSurface3D(self.degree_u, self.degree_v,
                                                new_control_points, self.nb_u,
                                                self.nb_v,
                                                self.u_multiplicities,
                                                self.v_multiplicities,
                                                self.u_knots, self.v_knots,
                                                self.weights, self.name)

        return new_bsplinesurface3d

    def translation_inplace(self, offset: volmdlr.Vector3D):
        """
        BSplineSurface3D translation. Object is updated inplace
        :param offset: translation vector
        """
        new_bsplinesurface3d = self.translation(offset)
        self.control_points = new_bsplinesurface3d.control_points
        self.surface = new_bsplinesurface3d.surface

    def frame_mapping(self, frame: volmdlr.Frame3D, side: str):
        """
        Changes frame_mapping and return a new BSplineSurface3D
        side = 'old' or 'new'
        """
        new_control_points = [p.frame_mapping(frame, side) for p in
                              self.control_points]
        new_bsplinesurface3d = BSplineSurface3D(self.degree_u, self.degree_v,
                                                new_control_points, self.nb_u,
                                                self.nb_v,
                                                self.u_multiplicities,
                                                self.v_multiplicities,
                                                self.u_knots, self.v_knots,
                                                self.weights, self.name)
        return new_bsplinesurface3d

    def frame_mapping_inplace(self, frame: volmdlr.Frame3D, side: str):
        """
        Changes frame_mapping and the object is updated inplace
        side = 'old' or 'new'
        """
        new_bsplinesurface3d = self.frame_mapping(frame, side)
        self.control_points = new_bsplinesurface3d.control_points
        self.surface = new_bsplinesurface3d.surface

    def plot(self, ax=None):
        for p in self.control_points:
            ax = p.plot(ax=ax)
        return ax

    @classmethod
    def from_step(cls, arguments, object_dict):
        name = arguments[0][1:-1]
        degree_u = int(arguments[1])
        degree_v = int(arguments[2])
        points_sets = arguments[3][1:-1].split("),")
        points_sets = [elem + ")" for elem in points_sets[:-1]] + [
            points_sets[-1]]
        control_points = []
        for points_set in points_sets:
            points = [object_dict[int(i[1:])] for i in
                      points_set[1:-1].split(",")]
            nb_v = len(points)
            control_points.extend(points)
        nb_u = int(len(control_points) / nb_v)
        surface_form = arguments[4]
        if arguments[5] == '.F.':
            u_closed = False
        elif arguments[5] == '.T.':
            u_closed = True
        else:
            raise ValueError
        if arguments[6] == '.F.':
            v_closed = False
        elif arguments[6] == '.T.':
            v_closed = True
        else:
            raise ValueError
        self_intersect = arguments[7]
        u_multiplicities = [int(i) for i in arguments[8][1:-1].split(",")]
        v_multiplicities = [int(i) for i in arguments[9][1:-1].split(",")]
        u_knots = [float(i) for i in arguments[10][1:-1].split(",")]
        v_knots = [float(i) for i in arguments[11][1:-1].split(",")]
        knot_spec = arguments[12]

        if 13 in range(len(arguments)):
            weight_data = [
                float(i) for i in
                arguments[13][1:-1].replace("(", "").replace(")", "").split(",")
            ]
        else:
            weight_data = None

        bsplinesurface = cls(degree_u, degree_v, control_points, nb_u, nb_v,
                             u_multiplicities, v_multiplicities, u_knots,
                             v_knots, weight_data, name)
        # if u_closed:
        #     bsplinesurface.x_periodicity = bsplinesurface.get_x_periodicity()
        # if v_closed:
        #     bsplinesurface.y_periodicity = bsplinesurface.get_y_periodicity()
        return bsplinesurface

    def to_step(self, current_id):
        content = ''
        point_matrix_ids = '('
        for points in self.control_points_table:
            point_ids = '('
            for point in points:
                point_content, point_id = point.to_step(current_id)
                content += point_content
                point_ids += '#{},'.format(point_id)
                current_id = point_id + 1
            point_ids = point_ids[:-1]
            point_ids += '),'
            point_matrix_ids += point_ids
        point_matrix_ids = point_matrix_ids[:-1]
        point_matrix_ids += ')'

        u_close = '.T.' if self.x_periodicity else '.F.'
        v_close = '.T.' if self.y_periodicity else '.F.'

        content += "#{} = B_SPLINE_SURFACE_WITH_KNOTS('{}',{},{},{},.UNSPECIFIED.,{},{},.F.,{},{},{},{},.UNSPECIFIED.);\n" \
            .format(current_id, self.name, self.degree_u, self.degree_v,
                    point_matrix_ids, u_close, v_close,
                    tuple(self.u_multiplicities), tuple(self.v_multiplicities),
                    tuple(self.u_knots), tuple(self.v_knots))
        return content, [current_id]

    def grid3d(self, grid2d: volmdlr.grid.Grid2D):
        '''
        generate 3d grid points of a Bspline surface, based on a Grid2D
        '''

        if not self._grids2d:
            self._grids2d = grid2d

        points_2d = grid2d.points
        points_3d = [self.point2d_to_3d(point2d) for point2d in points_2d]

        return points_3d

    def grid2d_deformed(self, grid2d: volmdlr.grid.Grid2D):
        '''
        dimension and deform a Grid2D points based on a Bspline surface
        '''

        points_2d = grid2d.points
        points_3d = self.grid3d(grid2d)

        (xmin, xmax), (ymin, ymax) = grid2d.limits_xy
        points_x, points_y = grid2d.points_xy

        # Parameters
        index_x = {}  # grid point position(i,j), x coordinates position in X(unknown variable)
        index_y = {}  # grid point position(i,j), y coordinates position in X(unknown variable)
        index_points = {}  # grid point position(j,i), point position in points_2d (or points_3d)
        k, p = 0, 0
        for i in range(0, points_x):
            for j in range(0, points_y):
                index_x.update({(j, i): k})
                index_y.update({(j, i): k + 1})
                index_points.update({(j, i): p})
                k = k + 2
                p = p + 1

        equation_points = []  # points combination to compute distances between 2D and 3D grid points
        for i in range(0, points_y):  # row from (0,i)
            for j in range(1, points_x):
                equation_points.append(((0, i), (j, i)))
        for i in range(0, points_x):  # column from (i,0)
            for j in range(1, points_y):
                equation_points.append(((i, 0), (i, j)))
        for i in range(0, points_y):  # row
            for j in range(0, points_x - 1):
                equation_points.append(((j, i), (j + 1, i)))
        for i in range(0, points_x):  # column
            for j in range(0, points_x - 1):
                equation_points.append(((i, j), (i, j + 1)))
        for i in range(0, points_y - 1):  # diagonal
            for j in range(0, points_x - 1):
                equation_points.append(((j, i), (j + 1, i + 1)))

        for i in range(0, points_y):  # row 2segments (before.point.after)
            for j in range(1, points_x - 1):
                equation_points.append(((j - 1, i), (j + 1, i)))

        for i in range(0, points_x):  # column 2segments (before.point.after)
            for j in range(1, points_y - 1):
                equation_points.append(((i, j - 1), (i, j + 1)))

        # Euclidean distance
        # D=[] # distances between 3D grid points (based on points combination [equation_points])
        # for i in range(0, len(equation_points)):
        #     D.append((points_3d[index_points[equation_points[i][0]]].point_distance(points_3d[index_points[equation_points[i][1]]]))**2)

        # Geodesic distance
        # xx=[]
        # for p in points_2d:
        #     xx.append(p.x)
        # yy=[]
        # for p in points_2d:
        #     yy.append(p.y)

        # triang = plt_tri.Triangulation(xx, yy)
        # faces = triang.triangles
        # points = npy.empty([len(points_3d),3])
        # for i in range(0,len(points_3d)):
        #     points[i] = npy.array([points_3d[i].x,points_3d[i].y,points_3d[i].z])

        # geoalg = geodesic.PyGeodesicAlgorithmExact(points, faces)
        D = []  # geodesic distances between 3D grid points (based on points combination [equation_points])
        for i in range(0, len(equation_points)):
            D.append((self.geodesic_distance(
                points_3d[index_points[equation_points[i][0]]], points_3d[index_points[equation_points[i][1]]])) ** 2)

        # System of nonlinear equations
        def non_linear_equations(X):
            F = npy.empty(len(equation_points) + 2)
            for i in range(0, len(equation_points)):
                F[i] = abs((X[index_x[equation_points[i][0]]] ** 2 +
                            X[index_x[equation_points[i][1]]] ** 2 +
                            X[index_y[equation_points[i][0]]] ** 2 +
                            X[index_y[equation_points[i][1]]] ** 2 -
                            2 *
                            X[index_x[equation_points[i][0]]] *
                            X[index_x[equation_points[i][1]]] -
                            2 *
                            X[index_y[equation_points[i][0]]] *
                            X[index_y[equation_points[i][1]]] -
                            D[i]) /
                           D[i])

            F[i + 1] = X[0] * 1000
            F[i + 2] = X[1] * 1000
            # i=i+2
            # # F[i+3] = X[(len(points_2d)-points_x)*2]
            # l= 3
            # for f in range(1, points_x):
            #     F[i+f] = X[l]*1000
            #     l = l+2
            ## F[i+3] = X[3]*1000
            ## F[i+4] = X[5]*1000
            ## F[i+4] = X[points_x*2]*1000

            return F

        # Solution with "least_squares"
        x_init = []  # initial guess (2D grid points)
        for i in range(0, len(points_2d)):
            x_init.append(points_2d[i][0])
            x_init.append(points_2d[i][1])
        z = opt.least_squares(non_linear_equations, x_init)

        points_2d_deformed = []  # deformed 2d grid points
        for i in range(0, len(z.x), 2):
            points_2d_deformed.append(volmdlr.Point2D(z.x[i], z.x[i + 1]))

        grid2d_deformed = volmdlr.grid.Grid2D.from_points(points=points_2d_deformed,
                                                          points_dim_1=points_x,
                                                          direction=grid2d.direction)

        self._grids2d_deformed = grid2d_deformed

        return points_2d_deformed

    def grid2d_deformation(self, grid2d: volmdlr.grid.Grid2D):
        '''
        compute the deformation/displacement (dx/dy) of a Grid2D based on a Bspline surface
        '''

        if not self._grids2d_deformed:
            self.grid2d_deformed(grid2d)

        displacement = self._grids2d_deformed.displacement_compared_to(grid2d)
        self._displacements = displacement

        return displacement

    def point2d_parametric_to_dimension(self, point2d: volmdlr.Point3D, grid2d: volmdlr.grid.Grid2D):
        '''
        convert a point2d from the parametric to the dimensioned frame
        '''

        # Check if the 0<point2d.x<1 and 0<point2d.y<1
        if point2d.x < 0:
            point2d.x = 0
        elif point2d.x > 1:
            point2d.x = 1
        if point2d.y < 0:
            point2d.y = 0
        elif point2d.y > 1:
            point2d.y = 1

        if self._grids2d == grid2d:
            points_2d = self._grids2d.points
        else:
            points_2d = grid2d.points
            self._grids2d = grid2d

        if self._displacements is not None:
            displacement = self._displacements
        else:
            displacement = self.grid2d_deformation(grid2d)

        points_x, points_y = grid2d.points_xy

        # Parameters
        index_points = {}  # grid point position(j,i), point position in points_2d (or points_3d)
        p = 0
        for i in range(0, points_x):
            for j in range(0, points_y):
                index_points.update({(j, i): p})
                p = p + 1

        # Form function "Finite Elements"
        def form_function(s, t):
            N = npy.empty(4)
            N[0] = (1 - s) * (1 - t) / 4
            N[1] = (1 + s) * (1 - t) / 4
            N[2] = (1 + s) * (1 + t) / 4
            N[3] = (1 - s) * (1 + t) / 4
            return N

        finite_elements_points = []  # 2D grid points index that define one element
        for j in range(0, points_y - 1):
            for i in range(0, points_x - 1):
                finite_elements_points.append(((i, j), (i + 1, j), (i + 1, j + 1), (i, j + 1)))
        finite_elements = []  # finite elements defined with closed polygon
        for i in range(0, len(finite_elements_points)):
            finite_elements.append(
                volmdlr.wires.ClosedPolygon2D((points_2d[index_points[finite_elements_points[i][0]]],
                                               points_2d[index_points[finite_elements_points[i][1]]],
                                               points_2d[index_points[finite_elements_points[i][2]]],
                                               points_2d[index_points[finite_elements_points[i][3]]])))

        for k in range(0, len(finite_elements_points)):
            if (volmdlr.wires.Contour2D(finite_elements[k].primitives).point_belongs(
                    point2d)  # finite_elements[k].point_belongs(point2d)
                    or volmdlr.wires.Contour2D(finite_elements[k].primitives).point_over_contour(point2d)
                    or ((points_2d[index_points[finite_elements_points[k][0]]][0] < point2d.x <
                         points_2d[index_points[finite_elements_points[k][1]]][0])
                        and point2d.y == points_2d[index_points[finite_elements_points[k][0]]][1])
                    or ((points_2d[index_points[finite_elements_points[k][1]]][1] < point2d.y <
                         points_2d[index_points[finite_elements_points[k][2]]][1])
                        and point2d.x == points_2d[index_points[finite_elements_points[k][1]]][0])
                    or ((points_2d[index_points[finite_elements_points[k][3]]][0] < point2d.x <
                         points_2d[index_points[finite_elements_points[k][2]]][0])
                        and point2d.y == points_2d[index_points[finite_elements_points[k][1]]][1])
                    or ((points_2d[index_points[finite_elements_points[k][0]]][1] < point2d.y <
                         points_2d[index_points[finite_elements_points[k][3]]][1])
                        and point2d.x == points_2d[index_points[finite_elements_points[k][0]]][0])):
                break

        x0 = points_2d[index_points[finite_elements_points[k][0]]][0]
        y0 = points_2d[index_points[finite_elements_points[k][0]]][1]
        x1 = points_2d[index_points[finite_elements_points[k][1]]][0]
        y2 = points_2d[index_points[finite_elements_points[k][2]]][1]
        x = point2d.x
        y = point2d.y
        s = 2 * ((x - x0) / (x1 - x0)) - 1
        t = 2 * ((y - y0) / (y2 - y0)) - 1

        N = form_function(s, t)
        dx = npy.array([displacement[index_points[finite_elements_points[k][0]]][0],
                        displacement[index_points[finite_elements_points[k][1]]][0],
                        displacement[index_points[finite_elements_points[k][2]]][0],
                        displacement[index_points[finite_elements_points[k][3]]][0]])
        dy = npy.array([displacement[index_points[finite_elements_points[k][0]]][1],
                        displacement[index_points[finite_elements_points[k][1]]][1],
                        displacement[index_points[finite_elements_points[k][2]]][1],
                        displacement[index_points[finite_elements_points[k][3]]][1]])

        return volmdlr.Point2D(point2d.x + npy.transpose(N).dot(dx), point2d.y + npy.transpose(N).dot(dy))

    def point3d_to_2d_with_dimension(self, point3d: volmdlr.Point3D, grid2d: volmdlr.grid.Grid2D):
        '''
        compute the point2d of a point3d, on a Bspline surface, in the dimensioned frame
        '''

        point2d = self.point3d_to_2d(point3d)

        point2d_with_dimension = self.point2d_parametric_to_dimension(point2d, grid2d)

        return point2d_with_dimension

    def point2d_with_dimension_to_parametric_frame(self, point2d, grid2d: volmdlr.grid.Grid2D):
        '''
        convert a point2d from the dimensioned to the parametric frame
        '''

        if self._grids2d != grid2d:
            self._grids2d = grid2d
        if not self._grids2d_deformed:
            self.grid2d_deformed(grid2d)

        points_2d = grid2d.points
        points_2d_deformed = self._grids2d_deformed.points
        points_x, points_y = grid2d.points_xy

        # Parameters
        index_points = {}  # grid point position(j,i), point position in points_2d (or points_3d)
        p = 0
        for i in range(0, points_x):
            for j in range(0, points_y):
                index_points.update({(j, i): p})
                p = p + 1

        finite_elements_points = []  # 2D grid points index that define one element
        for j in range(0, points_y - 1):
            for i in range(0, points_x - 1):
                finite_elements_points.append(((i, j), (i + 1, j), (i + 1, j + 1), (i, j + 1)))
        finite_elements = []  # finite elements defined with closed polygon  DEFORMED
        for i in range(0, len(finite_elements_points)):
            finite_elements.append(
                volmdlr.wires.ClosedPolygon2D((points_2d_deformed[index_points[finite_elements_points[i][0]]],
                                               points_2d_deformed[index_points[finite_elements_points[i][1]]],
                                               points_2d_deformed[index_points[finite_elements_points[i][2]]],
                                               points_2d_deformed[index_points[finite_elements_points[i][3]]])))

        finite_elements_initial = []  # finite elements defined with closed polygon  INITIAL
        for i in range(0, len(finite_elements_points)):
            finite_elements_initial.append(
                volmdlr.wires.ClosedPolygon2D((points_2d[index_points[finite_elements_points[i][0]]],
                                               points_2d[index_points[finite_elements_points[i][1]]],
                                               points_2d[index_points[finite_elements_points[i][2]]],
                                               points_2d[index_points[finite_elements_points[i][3]]])))

        for k in range(0, len(finite_elements_points)):
            if (finite_elements[k].point_belongs(point2d)
                    or ((points_2d_deformed[index_points[finite_elements_points[k][0]]][0] < point2d.x <
                         points_2d_deformed[index_points[finite_elements_points[k][1]]][0])
                        and point2d.y == points_2d_deformed[index_points[finite_elements_points[k][0]]][1])
                    or ((points_2d_deformed[index_points[finite_elements_points[k][1]]][1] < point2d.y <
                         points_2d_deformed[index_points[finite_elements_points[k][2]]][1])
                        and point2d.x == points_2d_deformed[index_points[finite_elements_points[k][1]]][0])
                    or ((points_2d_deformed[index_points[finite_elements_points[k][3]]][0] < point2d.x <
                         points_2d_deformed[index_points[finite_elements_points[k][2]]][0])
                        and point2d.y == points_2d_deformed[index_points[finite_elements_points[k][1]]][1])
                    or ((points_2d_deformed[index_points[finite_elements_points[k][0]]][1] < point2d.y <
                         points_2d_deformed[index_points[finite_elements_points[k][3]]][1])
                        and point2d.x == points_2d_deformed[index_points[finite_elements_points[k][0]]][0])
                    or finite_elements[k].primitives[0].point_belongs(point2d) or finite_elements[k].primitives[
                        1].point_belongs(point2d)
                    or finite_elements[k].primitives[2].point_belongs(point2d) or finite_elements[k].primitives[
                        3].point_belongs(point2d)):
                break

        frame_deformed = volmdlr.Frame2D(finite_elements[k].center_of_mass(),
                                         volmdlr.Vector2D(finite_elements[k].primitives[1].middle_point()[0] -
                                                          finite_elements[k].center_of_mass()[0],
                                                          finite_elements[k].primitives[1].middle_point()[1] -
                                                          finite_elements[k].center_of_mass()[1]),
                                         volmdlr.Vector2D(finite_elements[k].primitives[0].middle_point()[0] -
                                                          finite_elements[k].center_of_mass()[0],
                                                          finite_elements[k].primitives[0].middle_point()[1] -
                                                          finite_elements[k].center_of_mass()[1]))

        point2d_frame_deformed = volmdlr.Point2D(point2d.frame_mapping(frame_deformed, 'new')[0],
                                                 point2d.frame_mapping(frame_deformed, 'new')[1])

        frame_inital = volmdlr.Frame2D(finite_elements_initial[k].center_of_mass(),
                                       volmdlr.Vector2D(finite_elements_initial[k].primitives[1].middle_point()[0] -
                                                        finite_elements_initial[k].center_of_mass()[0],
                                                        finite_elements_initial[k].primitives[1].middle_point()[1] -
                                                        finite_elements_initial[k].center_of_mass()[1]),
                                       volmdlr.Vector2D(finite_elements_initial[k].primitives[0].middle_point()[0] -
                                                        finite_elements_initial[k].center_of_mass()[0],
                                                        finite_elements_initial[k].primitives[0].middle_point()[1] -
                                                        finite_elements_initial[k].center_of_mass()[1]))

        X = point2d_frame_deformed.frame_mapping(frame_inital, 'old')[0]
        if X < 0:
            X = 0
        elif X > 1:
            X = 1
        Y = point2d_frame_deformed.frame_mapping(frame_inital, 'old')[1]
        if Y < 0:
            Y = 0
        elif Y > 1:
            Y = 1

        return volmdlr.Point2D(X, Y)

    def point2d_with_dimension_to_3d(self, point2d, grid2d: volmdlr.grid.Grid2D):
        '''
        compute the point3d, on a Bspline surface, of a point2d define in the dimensioned frame
        '''

        point2d_01 = self.point2d_with_dimension_to_parametric_frame(point2d, grid2d)

        return self.point2d_to_3d(point2d_01)

    def linesegment2d_parametric_to_dimension(self, linesegment2d, grid2d: volmdlr.grid.Grid2D):
        '''
        convert a linesegment2d from the parametric to the dimensioned frame
        '''

        points = linesegment2d.discretization_points(20)
        points_dim = [
            self.point2d_parametric_to_dimension(
                p, grid2d) for p in points]

        return vme.BSplineCurve2D.from_points_interpolation(
            points_dim, max(self.degree_u, self.degree_v))

    def linesegment3d_to_2d_with_dimension(self, linesegment3d, grid2d: volmdlr.grid.Grid2D):
        '''
        compute the linesegment2d of a linesegment3d, on a Bspline surface, in the dimensioned frame
        '''

        linesegment2d = self.linesegment3d_to_2d(linesegment3d)
        bsplinecurve2d_with_dimension = self.linesegment2d_parametric_to_dimension(linesegment2d, grid2d)

        return bsplinecurve2d_with_dimension

    def linesegment2d_with_dimension_to_parametric_frame(self, linesegment2d):
        '''
        convert a linesegment2d from the dimensioned to the parametric frame
        '''

        try:
            linesegment2d = volmdlr.edges.LineSegment2D(
                self.point2d_with_dimension_to_parametric_frame(linesegment2d.start, self._grids2d),
                self.point2d_with_dimension_to_parametric_frame(linesegment2d.end, self._grids2d))
        except NotImplementedError:
            return None

        return linesegment2d

    def linesegment2d_with_dimension_to_3d(self, linesegment2d):
        '''
        compute the linesegment3d, on a Bspline surface, of a linesegment2d defined in the dimensioned frame
        '''

        linesegment2d_01 = self.linesegment2d_with_dimension_to_parametric_frame(linesegment2d)
        linesegment3d = self.linesegment2d_to_3d(linesegment2d_01)

        return linesegment3d

    def bsplinecurve2d_parametric_to_dimension(self, bsplinecurve2d, grid2d: volmdlr.grid.Grid2D):
        '''
        convert a bsplinecurve2d from the parametric to the dimensioned frame
        '''

        # check if bsplinecurve2d is in a list
        if isinstance(bsplinecurve2d, list):
            bsplinecurve2d = bsplinecurve2d[0]
        points = bsplinecurve2d.control_points
        points_dim = []

        for p in points:
            points_dim.append(self.point2d_parametric_to_dimension(p, grid2d))

        bsplinecurve2d_with_dimension = volmdlr.edges.BSplineCurve2D(bsplinecurve2d.degree, points_dim,
                                                                     bsplinecurve2d.knot_multiplicities,
                                                                     bsplinecurve2d.knots,
                                                                     bsplinecurve2d.weights,
                                                                     bsplinecurve2d.periodic)

        return bsplinecurve2d_with_dimension

    def bsplinecurve3d_to_2d_with_dimension(self, bsplinecurve3d, grid2d: volmdlr.grid.Grid2D):
        '''
        compute the bsplinecurve2d of a bsplinecurve3d, on a Bspline surface, in the dimensioned frame
        '''

        bsplinecurve2d_01 = self.bsplinecurve3d_to_2d(bsplinecurve3d)
        bsplinecurve2d_with_dimension = self.bsplinecurve2d_parametric_to_dimension(
            bsplinecurve2d_01, grid2d)

        return bsplinecurve2d_with_dimension

    def bsplinecurve2d_with_dimension_to_parametric_frame(self, bsplinecurve2d):
        '''
        convert a bsplinecurve2d from the dimensioned to the parametric frame
        '''

        points_dim = bsplinecurve2d.control_points
        points = []
        for p in points_dim:
            points.append(
                self.point2d_with_dimension_to_parametric_frame(p, self._grids2d))

        bsplinecurve2d = volmdlr.edges.BSplineCurve2D(bsplinecurve2d.degree, points,
                                                      bsplinecurve2d.knot_multiplicities,
                                                      bsplinecurve2d.knots,
                                                      bsplinecurve2d.weights,
                                                      bsplinecurve2d.periodic)
        return bsplinecurve2d

    def bsplinecurve2d_with_dimension_to_3d(self, bsplinecurve2d):
        '''
        compute the bsplinecurve3d, on a Bspline surface, of a bsplinecurve2d defined in the dimensioned frame
        '''

        bsplinecurve2d_01 = self.bsplinecurve2d_with_dimension_to_parametric_frame(bsplinecurve2d)
        bsplinecurve3d = self.bsplinecurve2d_to_3d(bsplinecurve2d_01)

        return bsplinecurve3d

    def arc2d_parametric_to_dimension(self, arc2d, grid2d: volmdlr.grid.Grid2D):
        '''
        convert a arc2d from the parametric to the dimensioned frame
        '''

        number_points = math.ceil(arc2d.angle * 7) + 1
        l = arc2d.length()
        points = [self.point2d_parametric_to_dimension(arc2d.point_at_abscissa(
            i * l / (number_points - 1)), grid2d) for i in range(number_points)]

        return vme.BSplineCurve2D.from_points_interpolation(
            points, max(self.degree_u, self.degree_v))

    def arc3d_to_2d_with_dimension(self, arc3d, grid2d: volmdlr.grid.Grid2D):
        '''
        compute the arc2d of a arc3d, on a Bspline surface, in the dimensioned frame
        '''

        bsplinecurve2d = self.arc3d_to_2d(arc3d)[0]  # it's a bsplinecurve2d
        arc2d_with_dimension = self.bsplinecurve2d_parametric_to_dimension(bsplinecurve2d, grid2d)

        return arc2d_with_dimension  # it's a bsplinecurve2d-dimension

    def arc2d_with_dimension_to_parametric_frame(self, arc2d):
        '''
        convert a arc2d from the dimensioned to the parametric frame
        '''

        number_points = math.ceil(arc2d.angle * 7) + 1
        l = arc2d.length()

        points = [self.point2d_with_dimension_to_parametric_frame(arc2d.point_at_abscissa(
            i * l / (number_points - 1)), self._grids2d) for i in range(number_points)]

        return vme.BSplineCurve2D.from_points_interpolation(
            points, max(self.degree_u, self.degree_v))

    def arc2d_with_dimension_to_3d(self, arc2d):
        '''
        compute the  arc3d, on a Bspline surface, of a arc2d in the dimensioned frame
        '''

        arc2d_01 = self.arc2d_with_dimension_to_parametric_frame(arc2d)
        arc3d = self.arc2d_to_3d(arc2d_01)

        return arc3d  # it's a bsplinecurve3d

    def contour2d_parametric_to_dimension(self, contour2d: volmdlr.wires.Contour2D,
                                          grid2d: volmdlr.grid.Grid2D):
        '''
        convert a contour2d from the parametric to the dimensioned frame
        '''

        primitives2d_dim = []

        for primitive2d in contour2d.primitives:
            # method_name = '{}_parametric_to_dimension'.format(
            #     primitive2d.__class__.__name__.lower())
            method_name = f'{primitive2d.__class__.__name__.lower()}_parametric_to_dimension'

            if hasattr(self, method_name):
                primitives = getattr(self, method_name)(primitive2d, grid2d)
                if primitives:
                    primitives2d_dim.append(primitives)

            else:
                raise NotImplementedError(
                    f'Class {self.__class__.__name__} does not implement {method_name}')

        return volmdlr.wires.Contour2D(primitives2d_dim)

    def contour3d_to_2d_with_dimension(self, contour3d: volmdlr.wires.Contour3D,
                                       grid2d: volmdlr.grid.Grid2D):
        '''
        compute the contou2d of a contour3d, on a Bspline surface, in the dimensioned frame
        '''

        contour2d_01 = self.contour3d_to_2d(contour3d)

        return self.contour2d_parametric_to_dimension(contour2d_01, grid2d)

    def contour2d_with_dimension_to_parametric_frame(self, contour2d):
        '''
        convert a contour2d from the dimensioned to the parametric frame
        '''

        # TODO: check and avoid primitives with start=end
        primitives2d = []

        for primitive2d in contour2d.primitives:
            method_name = f'{primitive2d.__class__.__name__.lower()}_with_dimension_to_parametric_frame'

            if hasattr(self, method_name):
                primitives = getattr(self, method_name)(primitive2d)
                if primitives:
                    primitives2d.append(primitives)

            else:
                raise NotImplementedError(
                    # 'Class {} does not implement {}'.format(self.__class__.__name__,
                    #                                         method_name))
                    f'Class {self.__class__.__name__} does not implement {method_name}')

        # #Avoid to have primitives with start=end
        # start_points = list(set(new_start_points))

        return volmdlr.wires.Contour2D(primitives2d)

    def contour2d_with_dimension_to_3d(self, contour2d):
        '''
        compute the contour3d, on a Bspline surface, of a contour2d define in the dimensioned frame
        '''

        contour01 = self.contour2d_with_dimension_to_parametric_frame(contour2d)

        return self.contour2d_to_3d(contour01)

    @classmethod
    def from_geomdl_surface(cls, surface):
        '''
        create a volmdlr's BSpline_Surface3D from a geomdl's one
        '''

        control_points = []
        for i in range(0, len(surface.ctrlpts)):
            control_points.append(volmdlr.Point3D(surface.ctrlpts[i][0], surface.ctrlpts[i][1], surface.ctrlpts[i][2]))

        (u_knots, u_multiplicities) = knots_vector_inv((surface.knotvector_u))
        (v_knots, v_multiplicities) = knots_vector_inv((surface.knotvector_v))

        bspline_surface = cls(degree_u=surface.degree_u,
                              degree_v=surface.degree_v,
                              control_points=control_points,
                              nb_u=surface.ctrlpts_size_u,
                              nb_v=surface.ctrlpts_size_v,
                              u_multiplicities=u_multiplicities,
                              v_multiplicities=v_multiplicities,
                              u_knots=u_knots,
                              v_knots=v_knots)

        return bspline_surface

    @classmethod
    def points_fitting_into_bspline_surface(cls, points_3d, size_u, size_v, degree_u, degree_v):
        '''
        Bspline Surface interpolation through 3d points

        Parameters
        ----------
        points_3d : volmdlr.Point3D
            data points
        size_u : int
            number of data points on the u-direction.
        size_v : int
            number of data points on the v-direction.
        degree_u : int
            degree of the output surface for the u-direction.
        degree_v : int
            degree of the output surface for the v-direction.

        Returns
        -------
        B-spline surface

        '''

        points = []
        for i in range(0, len(points_3d)):
            points.append((points_3d[i].x, points_3d[i].y, points_3d[i].z))

        surface = interpolate_surface(points, size_u, size_v, degree_u, degree_v)

        return cls.from_geomdl_surface(surface)

    @classmethod
    def points_approximate_into_bspline_surface(cls, points_3d, size_u, size_v, degree_u, degree_v, **kwargs):
        '''
        Bspline Surface approximate through 3d points

        Parameters
        ----------
        points_3d : volmdlr.Point3D
            data points
        size_u : int
            number of data points on the u-direction.
        size_v : int
            number of data points on the v-direction.
        degree_u : int
            degree of the output surface for the u-direction.
        degree_v : int
            degree of the output surface for the v-direction.

        Keyword Arguments:
            * ``ctrlpts_size_u``: number of control points on the u-direction. *Default: size_u - 1*
            * ``ctrlpts_size_v``: number of control points on the v-direction. *Default: size_v - 1*

        Returns
        -------
        B-spline surface: volmdlr.faces.BSplineSurface3D

        '''

        # Keyword arguments
        num_cpts_u = kwargs.get('ctrlpts_size_u', size_u - 1)  # number of datapts, r + 1 > number of ctrlpts, n + 1
        num_cpts_v = kwargs.get('ctrlpts_size_v', size_v - 1)  # number of datapts, s + 1 > number of ctrlpts, m + 1

        points = [tuple([*pt]) for pt in points_3d]

        surface = approximate_surface(points, size_u, size_v, degree_u, degree_v,
                                      ctrlpts_size_u=num_cpts_u, num_cpts_v=num_cpts_v)

        return cls.from_geomdl_surface(surface)

    @classmethod
    def from_cylindrical_faces(cls, cylindrical_faces, degree_u, degree_v,
                               points_x: int = 10, points_y: int = 10):
        '''
        define a bspline surface from a list of cylindrical faces

        Parameters
        ----------
        cylindrical_faces : List[volmdlr.faces.CylindricalFace3D]
            faces 3d
        degree_u : int
            degree of the output surface for the u-direction
        degree_v : int
            degree of the output surface for the v-direction
        points_x : int
            number of points in x-direction
        points_y : int
            number of points in y-direction

        Returns
        -------
        B-spline surface

        '''

        if len(cylindrical_faces) == 1:
            return cls.from_cylindrical_face(cylindrical_faces[0], degree_u, degree_v, 50, 50)

        if len(cylindrical_faces) > 1:
            bspline_surfaces = []
            direction = cylindrical_faces[0].adjacent_direction(cylindrical_faces[1])

            if direction == 'x':
                bounding_rectangle_0 = cylindrical_faces[0].surface2d.outer_contour.bounding_rectangle()
                ymin = bounding_rectangle_0[2]
                ymax = bounding_rectangle_0[3]
                for face in cylindrical_faces:
                    bounding_rectangle = face.surface2d.outer_contour.bounding_rectangle()
                    ymin = min(ymin, bounding_rectangle[2])
                    ymax = max(ymax, bounding_rectangle[3])
                for face in cylindrical_faces:
                    bounding_rectangle = face.surface2d.outer_contour.bounding_rectangle()

                    points_3d = face.surface3d.grid3d(
                        volmdlr.grid.Grid2D.from_properties(
                            x_limits=(bounding_rectangle[0], bounding_rectangle[1]),
                            y_limits=(ymin, ymax),
                            points_nbr=(points_x, points_y)))

                    bspline_surfaces.append(
                        cls.points_fitting_into_bspline_surface(
                            points_3d, points_x, points_y, degree_u, degree_v))

            elif direction == 'y':
                bounding_rectangle_0 = cylindrical_faces[0].surface2d.outer_contour.bounding_rectangle()
                xmin = bounding_rectangle_0[0]
                xmax = bounding_rectangle_0[1]
                for face in cylindrical_faces:
                    bounding_rectangle = face.surface2d.outer_contour.bounding_rectangle()
                    xmin = min(xmin, bounding_rectangle[0])
                    xmax = max(xmax, bounding_rectangle[1])
                for face in cylindrical_faces:
                    bounding_rectangle = face.surface2d.outer_contour.bounding_rectangle()

                    points_3d = face.surface3d.grid3d(
                        volmdlr.grid.Grid2D.from_properties(
                            x_limits=(xmin, xmax),
                            y_limits=(bounding_rectangle[2], bounding_rectangle[3]),
                            points_nbr=(points_x, points_y)))

                    bspline_surfaces.append(
                        cls.points_fitting_into_bspline_surface(
                            points_3d, points_x, points_y, degree_u, degree_v))

            to_be_merged = bspline_surfaces[0]
            for i in range(0, len(bspline_surfaces) - 1):
                merged = to_be_merged.merge_with(bspline_surfaces[i + 1])
                to_be_merged = merged

            bspline_surface = to_be_merged

            return bspline_surface

    @classmethod
    def from_cylindrical_face(cls, cylindrical_face, degree_u, degree_v,
                              **kwargs):  # points_x: int = 50, points_y: int = 50
        '''
        define a bspline surface from a cylindrical face

        Parameters
        ----------
        cylindrical_face : volmdlr.faces.CylindricalFace3D
            face 3d
        degree_u : int
            degree of the output surface for the u-direction.
        degree_v : int
            degree of the output surface for the v-direction.
        points_x : int
            number of points in x-direction
        points_y : int
            number of points in y-direction

        Returns
        -------
        B-spline surface

        '''

        points_x = kwargs['points_x']
        points_y = kwargs['points_y']
        bounding_rectangle = cylindrical_face.surface2d.outer_contour.bounding_rectangle()
        points_3d = cylindrical_face.surface3d.grid3d(
            volmdlr.grid.Grid2D.from_properties(x_limits=(bounding_rectangle[0],
                                                          bounding_rectangle[1]),
                                                y_limits=(bounding_rectangle[2],
                                                          bounding_rectangle[3]),
                                                points_nbr=(points_x, points_y)))

        return cls.points_fitting_into_bspline_surface(points_3d, points_x, points_x, degree_u, degree_v)

    def intersection_with(self, other_bspline_surface3d):
        '''
        compute intersection points between two Bspline surfaces
        return u,v parameters for intersection points for both surfaces
        '''

        def f(X):
            return (self.point2d_to_3d(volmdlr.Point2D(X[0], X[1])) -
                    other_bspline_surface3d.point2d_to_3d(volmdlr.Point2D(X[2], X[3]))).norm()

        x = npy.linspace(0, 1, 10)
        x_init = []
        for xi in x:
            for yi in x:
                x_init.append((xi, yi, xi, yi))

        u1, v1, u2, v2 = [], [], [], []
        solutions = []
        for x0 in x_init:
            z = scp.optimize.least_squares(f, x0=x0, bounds=([0, 1]))
            # print(z.cost)
            if z.fun < 1e-5:
                solution = z.x
                if solution not in solutions:
                    solutions.append(solution)
                    u1.append(solution[0])
                    v1.append(solution[1])
                    u2.append(solution[2])
                    v2.append(solution[3])

        # uv1 = [[min(u1),max(u1)],[min(v1),max(v1)]]
        # uv2 = [[min(u2),max(u2)],[min(v2),max(v2)]]

        return ((u1, v1), (u2, v2))  # (uv1, uv2)

    def plane_intersection(self, plane3d):
        '''
        compute intersection points between a Bspline surface and a plane3d
        '''

        def f(X):
            return ((self.surface.evaluate_single((X[0], X[1]))[0]) * plane3d.equation_coefficients()[0] +
                    (self.surface.evaluate_single((X[0], X[1]))[1]) * plane3d.equation_coefficients()[1] +
                    (self.surface.evaluate_single((X[0], X[1]))[2]) * plane3d.equation_coefficients()[2] +
                    plane3d.equation_coefficients()[3])

        x = npy.linspace(0, 1, 20)
        x_init = []
        for xi in x:
            for yi in x:
                x_init.append((xi, yi))

        # x_init = volmdlr.Point2D.grid2d(20, 20, 0, 1, 0, 1)

        intersection_points = []
        # solutions = []
        # u, v =[],  []

        for x0 in x_init:
            z = scp.optimize.least_squares(f, x0=x0, bounds=([0, 1]))
            if z.fun < 1e-20:
                #     cost.append(z.cost)
                # # print(z.cost)
                # if z.cost<1e-20:
                solution = z.x
                intersection_points.append(volmdlr.Point3D(self.surface.evaluate_single((solution[0], solution[1]))[0],
                                                           self.surface.evaluate_single((solution[0], solution[1]))[1],
                                                           self.surface.evaluate_single((solution[0], solution[1]))[
                                                               2]))
        # intersection_points.sort()
        # u.append(solution[0])
        # v.append(solution[1])
        # solutions.append(solution)

        # return (u,v)
        return intersection_points

    def error_with_point3d(self, point3d):
        '''
        compute the error/distance between the Bspline surface and a point3d
        '''

        def f(x):
            return (point3d - self.point2d_to_3d(volmdlr.Point2D(x[0], x[1]))).norm()

        cost = []

        for x0 in [(0, 0), (0, 1), (1, 0), (1, 1), (0.5, 0.5)]:
            z = scp.optimize.least_squares(f, x0=x0, bounds=([0, 1]))
            cost.append(z.fun)

        return min(cost)

    def error_with_edge3d(self, edge3d):
        '''
        compute the error/distance between the Bspline surface and an edge3d
        it's the mean of the start and end points errors'
        '''

        return (self.error_with_point3d(edge3d.start) + self.error_with_point3d(edge3d.end)) / 2

    def nearest_edges3d(self, contour3d, threshold: float):
        '''
        compute the nearest edges of a contour3d to a Bspline_surface3d based on a threshold
        '''

        nearest = []
        for primitive in contour3d.primitives:
            if self.error_with_edge3d(primitive) <= threshold:
                nearest.append(primitive)
        nearest_primitives = volmdlr.wires.Wire3D(nearest)

        return nearest_primitives

    def edge3d_to_2d_with_dimension(self, edge3d, grid2d: volmdlr.grid.Grid2D):
        '''
        compute the edge2d of a edge3d, on a Bspline surface, in the dimensioned frame
        '''

        # method_name = '{}_to_2d_with_dimension'.format(edge3d.__class__.__name__.lower())
        method_name = f'{edge3d.__class__.__name__.lower()}_to_2d_with_dimension'

        if hasattr(self, method_name):
            edge2d_dim = getattr(self, method_name)(edge3d, grid2d)
            if edge2d_dim:
                return edge2d_dim
            else:
                raise NotImplementedError
        else:
            raise NotImplementedError(
                # 'Class {} does not implement {}'.format(self.__class__.__name__,
                #                                         method_name))
                f'Class {self.__class__.__name__} does not implement {method_name}')

    def wire3d_to_2d(self, wire3d):
        '''
        compute the 2d of a wire3d, on a Bspline surface
        '''

        contour = self.contour3d_to_2d(wire3d)

        return volmdlr.wires.Wire2D(contour.primitives)

    def wire3d_to_2d_with_dimension(self, wire3d):
        '''
        compute the 2d of a wire3d, on a Bspline surface, in the dimensioned frame
        '''

        contour = self.contour3d_to_2d_with_dimension(wire3d, self._grids2d)

        return volmdlr.wires.Wire2D(contour.primitives)

    def split_surface_u(self, u: float):
        '''
        split the surface at the input parametric coordinate on the u-direction

        Parameters
        ----------
        u : float
            Parametric coordinate u choosen between 0 and 1

        Returns
        -------
        surfaces : list
            Two splitted surfaces

        '''

        surfaces_geo = split_surface_u(self.surface, u)
        surfaces = []
        for s in surfaces_geo:
            surfaces.append(volmdlr.faces.BSplineSurface3D.from_geomdl_surface(s))

        return surfaces

    def split_surface_v(self, v: float):
        '''
        split the surface at the input parametric coordinate on the v-direction

        Parameters
        ----------
        v : float
            Parametric coordinate v choosen between 0 and 1

        Returns
        -------
        surfaces : list
            Two splitted surfaces

        '''

        surfaces_geo = split_surface_v(self.surface, v)
        surfaces = []
        for s in surfaces_geo:
            surfaces.append(volmdlr.faces.BSplineSurface3D.from_geomdl_surface(s))

        return surfaces

    def split_surface_with_bspline_curve(self, bspline_curve3d: volmdlr.edges.BSplineCurve3D):
        '''
        cuts the surface into two pieces with a bspline curve

        Parameters
        ----------
        bspline_curve3d : volmdlr.edges.BSplineCurve3D


        Returns
        -------
        surfaces : list
            Two splitted surfaces

        '''

        surfaces = []
        bspline_curve2d = self.bsplinecurve3d_to_2d(bspline_curve3d)[0]
        # if type(bspline_curve2d) == list:
        #     points = [bspline_curve2d[0].start]
        #     for edge in bspline_curve2d:
        #         points.append(edge.end)
        #     bspline_curve2d = vme.BSplineCurve2D.from_points_approximation(points, 2, ctrlpts_size = 5)
        contour = self.rectangular_cut(0, 1, 0, 1).surface2d.outer_contour
        contours = contour.cut_by_bspline_curve(bspline_curve2d)

        du, dv = bspline_curve2d.end - bspline_curve2d.start
        resolution = 8

        for contour in contours:
            u_min, u_max, v_min, v_max = contour.bounding_rectangle()
            if du > dv:
                delta_u = u_max - u_min
                nlines_x = int(delta_u * resolution)
                lines_x = [vme.Line2D(volmdlr.Point2D(u_min, v_min),
                                      volmdlr.Point2D(u_min, v_max))]
                for i in range(nlines_x):
                    u = u_min + (i + 1) / (nlines_x + 1) * delta_u
                    lines_x.append(vme.Line2D(volmdlr.Point2D(u, v_min),
                                              volmdlr.Point2D(u, v_max)))
                lines_x.append(vme.Line2D(volmdlr.Point2D(u_max, v_min),
                                          volmdlr.Point2D(u_max, v_max)))
                lines = lines_x

            else:
                delta_v = v_max - v_min
                nlines_y = int(delta_v * resolution)
                lines_y = [vme.Line2D(volmdlr.Point2D(v_min, v_min),
                                      volmdlr.Point2D(v_max, v_min))]
                for i in range(nlines_y):
                    v = v_min + (i + 1) / (nlines_y + 1) * delta_v
                    lines_y.append(vme.Line2D(volmdlr.Point2D(v_min, v),
                                              volmdlr.Point2D(v_max, v)))
                lines_y.append(vme.Line2D(volmdlr.Point2D(v_min, v_max),
                                          volmdlr.Point2D(v_max, v_max)))
                lines = lines_y

            pt0 = volmdlr.O2D
            points = []

            for l in lines:
                inter = contour.line_intersections(l)
                if inter:
                    pt = [inter[0][0], inter[1][0]]
                else:
                    raise NotImplementedError

                pt = sorted(pt, key=lambda p: pt0.point_distance(p))
                pt0 = pt[0]
                edge = volmdlr.edges.LineSegment2D(pt[0], pt[1])

                points.extend(edge.discretization_points(10))

            points3d = []
            for p in points:
                points3d.append(self.point2d_to_3d(p))

            size_u, size_v, degree_u, degree_v = 10, 10, self.degree_u, self.degree_v
            surfaces.append(
                volmdlr.faces.BSplineSurface3D.points_fitting_into_bspline_surface(
                    points3d, size_u, size_v, degree_u, degree_v))

        return surfaces

    def point_belongs(self, point3d):
        '''
        check if a point3d belongs to the bspline_surface or not
        '''

        def f(x):
            p3d = self.point2d_to_3d(volmdlr.Point2D(x[0], x[1]))
            return point3d.point_distance(p3d)

        x = npy.linspace(0, 1, 5)
        x_init = []
        for xi in x:
            for yi in x:
                x_init.append((xi, yi))

        for x0 in x_init:
            z = scp.optimize.least_squares(f, x0=x0, bounds=([0, 1]))
            if z.fun < 1e-10:
                return True
        return False

    def is_intersected_with(self, other_bspline_surface3d):
        '''
        check if the two surfaces are intersected or not
        return True, when there are more 50points on the intersection zone
        '''

        # intersection_results = self.intersection_with(other_bspline_surface3d)
        # if len(intersection_results[0][0]) >= 50:
        #     return True
        # else:
        #     return False

        def f(X):
            return (self.point2d_to_3d(volmdlr.Point2D(X[0], X[1])) -
                    other_bspline_surface3d.point2d_to_3d(volmdlr.Point2D(X[2], X[3]))).norm()

        x = npy.linspace(0, 1, 10)
        x_init = []
        for xi in x:
            for yi in x:
                x_init.append((xi, yi, xi, yi))

        i = 0
        for x0 in x_init:
            z = scp.optimize.least_squares(f, x0=x0, bounds=([0, 1]))
            if z.fun < 1e-5:
                i += 1
                if i >= 50:
                    return True
        return False

    def merge_with(self, other_bspline_surface3d):
        '''
        merge two adjacent surfaces based on their faces

        Parameters
        ----------
        other_bspline_face3d : volmdlr.faces.BSplineSurface3D

        Returns
        -------
        merged_surface : volmdlr.faces.BSplineSurface3D

        '''

        bspline_face3d = self.rectangular_cut(0, 1, 0, 1)
        other_bspline_face3d = other_bspline_surface3d.rectangular_cut(0, 1, 0, 1)

        bsplines = [self, other_bspline_surface3d]
        bsplines_new = bsplines

        center = [bspline_face3d.surface2d.outer_contour.center_of_mass(),
                  other_bspline_face3d.surface2d.outer_contour.center_of_mass()]
        grid2d_direction = (bspline_face3d.pair_with(other_bspline_face3d))[1]

        if self.is_intersected_with(other_bspline_surface3d):
            # find pimitives to split with
            contour1 = bspline_face3d.outer_contour3d
            contour2 = other_bspline_face3d.outer_contour3d

            distances = []
            for p1 in contour1.primitives:
                dis = []
                for p2 in contour2.primitives:
                    point1 = (p1.start + p1.end) / 2
                    point2 = (p2.start + p2.end) / 2
                    dis.append(point1.point_distance(point2))
                distances.append(dis)

            i = distances.index((min(distances)))
            j = distances[i].index(min(distances[i]))

            curves = [contour2.primitives[j], contour1.primitives[i]]

            # split surface
            for i, bspline in enumerate(bsplines):
                surfaces = bspline.split_surface_with_bspline_curve(curves[i])

                errors = []
                for s in surfaces:
                    errors.append(s.error_with_point3d(bsplines[i].point2d_to_3d(center[i])))

                bsplines_new[i] = surfaces[errors.index(min(errors))]

            grid2d_direction = (
                bsplines_new[0].rectangular_cut(
                    0, 1, 0, 1).pair_with(
                    bsplines_new[1].rectangular_cut(
                        0, 1, 0, 1)))[1]

        # grid3d
        nb = 10
        points3d = []
        for i, bspline in enumerate(bsplines_new):
            grid3d = bspline.grid3d(volmdlr.grid.Grid2D.from_properties(x_limits=(0, 1),
                                                                        y_limits=(0, 1),
                                                                        points_nbr=(nb, nb),
                                                                        direction=grid2d_direction[i]))

            if (bspline_face3d.outer_contour3d.is_sharing_primitives_with(other_bspline_face3d.outer_contour3d)
                    or self.is_intersected_with(other_bspline_surface3d)):
                if i == 0:
                    points3d.extend(grid3d[0:nb * nb - nb])
                else:
                    points3d.extend(grid3d)
            else:
                points3d.extend(grid3d)

        # fitting
        size_u, size_v, degree_u, degree_v = (nb * 2) - 1, nb, 3, 3

        merged_surface = volmdlr.faces.BSplineSurface3D.points_fitting_into_bspline_surface(
            points3d, size_u, size_v, degree_u, degree_v)

        return merged_surface

    def xy_limits(self, other_bspline_surface3d):
        '''
        compute x, y limits to define grid2d
        '''

        grid2d_direction = (
            self.rectangular_cut(
                0, 1, 0, 1).pair_with(
                other_bspline_surface3d.rectangular_cut(
                    0, 1, 0, 1)))[1]

        xmin, xmax, ymin, ymax = [], [], [], []
        if grid2d_direction[0][1] == '+y':
            xmin.append(0)
            xmax.append(1)
            ymin.append(0)
            ymax.append(0.99)
        elif grid2d_direction[0][1] == '+x':
            xmin.append(0)
            xmax.append(0.99)
            ymin.append(0)
            ymax.append(1)
        elif grid2d_direction[0][1] == '-x':
            xmin.append(0.01)
            xmax.append(1)
            ymin.append(0)
            ymax.append(1)
        elif grid2d_direction[0][1] == '-y':
            xmin.append(0)
            xmax.append(1)
            ymin.append(0.01)
            ymax.append(1)

        xmin.append(0)
        xmax.append(1)
        ymin.append(0)
        ymax.append(1)

        return xmin, xmax, ymin, ymax


class BezierSurface3D(BSplineSurface3D):

    def __init__(self, degree_u: int, degree_v: int,
                 control_points: List[List[volmdlr.Point3D]],
                 nb_u: int, nb_v: int, name=''):
        u_knots = utilities.generate_knot_vector(degree_u, nb_u)
        v_knots = utilities.generate_knot_vector(degree_v, nb_v)

        u_multiplicities = [1] * len(u_knots)
        v_multiplicities = [1] * len(v_knots)

        BSplineSurface3D.__init__(self, degree_u, degree_v,
                                  control_points, nb_u, nb_v,
                                  u_multiplicities, v_multiplicities,
                                  u_knots, v_knots, None, name)


class Face3D(volmdlr.core.Primitive3D):
    min_x_density = 1
    min_y_density = 1

    def __init__(self, surface3d, surface2d: Surface2D,
                 name: str = ''):
        self.surface3d = surface3d
        self.surface2d = surface2d
        # self.bounding_box = self._bounding_box()

        volmdlr.core.Primitive3D.__init__(self, name=name)

    def __hash__(self):
        return hash(self.surface3d) + hash(self.surface2d)

    def __eq__(self, other_):
        if other_.__class__.__name__ != self.__class__.__name__:
            return False
        equal = (self.surface3d == other_.surface3d
                 and self.surface2d == other_.surface2d)
        return equal

    def point_belongs(self, point3d: volmdlr.Point3D):
        """
        Tells you if a point is on the 3D face and inside its contour
        """
        point2d = self.surface3d.point3d_to_2d(point3d)
        check_point3d = self.surface3d.point2d_to_3d(point2d)
        if check_point3d.point_distance(point3d) > 1e-6:
            return False

        return self.surface2d.point_belongs(point2d)

    @property
    def outer_contour3d(self):
        """

        """
        return self.surface3d.contour2d_to_3d(self.surface2d.outer_contour)

    @property
    def inner_contours3d(self):
        """

        """
        return [self.surface3d.contour2d_to_3d(c) for c in
                self.surface2d.inner_contours]

    @property
    def bounding_box(self):
        """
        this error is raised to enforce overloading of this method
        """
        raise NotImplementedError(
            f"bounding_box method must be"
            f"overloaded by {self.__class__.__name__}")

    @bounding_box.setter
    def bounding_box(self, new_bounding_box):
        """Sets the bounding box to a new value"""
        raise NotImplementedError(
            f"bounding_box setter method must be"
            f"overloaded by {self.__class__.__name__}")

    def get_bounding_box(self):
        raise NotImplementedError(
            f"self.__class__.__name__"
            f"overloaded by {self.__class__.__name__}")

    @classmethod
    def from_step(cls, arguments, object_dict):
        # contours = [object_dict[int(arguments[1][0][1:])]]
        contours = [object_dict[int(arg[1:])] for arg in arguments[1]]

        # Detecting inner and outer contours
        name = arguments[0][1:-1]
        surface = object_dict[int(arguments[2])]

        if hasattr(surface, 'face_from_contours3d'):
            if (len(contours) == 1) and isinstance(contours[0],
                                                   volmdlr.Point3D):
                return surface

            return surface.face_from_contours3d(contours, name)
        else:
            raise NotImplementedError(
                'Not implemented :face_from_contours3d in {}'.format(surface))

    # def area(self):
    #     """
    #     Calculates the face's area
    #     :return: face's area
    #     """
    #     raise NotImplementedError(
    #         f'area method must be overloaded by {self.__class__.__name__}')

    def to_step(self, current_id):
        xmin, xmax, ymin, ymax = self.surface2d.bounding_rectangle()
        subsurfaces2d = [self.surface2d]
        line_x = None
        if self.surface3d.x_periodicity and (xmax - xmin) >= 0.45 * self.surface3d.x_periodicity:
            line_x = vme.Line2D(volmdlr.Point2D(0.5 * (xmin + xmax), 0),
                                volmdlr.Point2D(
                                    0.5 * (xmin + xmax), 1))
        line_y = None
        if self.surface3d.y_periodicity and (
                ymax - ymin) >= 0.45 * self.surface3d.y_periodicity:
            line_y = vme.Line2D(
                volmdlr.Point2D(0., 0.5 * (ymin + ymax)),
                volmdlr.Point2D(1, 0.5 * (ymin + ymax)))

        if line_x:
            subsurfaces2 = []
            for subsurface2d in subsurfaces2d:
                subsurfaces2.extend(subsurface2d.cut_by_line(line_x))
            subsurfaces2d = subsurfaces2

        if line_y:
            subsurfaces2 = []
            for subsurface2d in subsurfaces2d:
                subsurfaces2.extend(subsurface2d.cut_by_line(line_y))
            subsurfaces2d = subsurfaces2

        if len(subsurfaces2d) > 1:
            content = ''
            face_ids = []
            for i, subsurface2d in enumerate(subsurfaces2d):
                face = self.__class__(self.surface3d, subsurface2d)
                face_content, face_id = face.to_step_without_splitting(
                    current_id)
                face_ids.append(face_id[0])
                content += face_content
                current_id = face_id[0] + 1
            return content, face_ids
        else:
            return self.to_step_without_splitting(current_id)

    def to_step_without_splitting(self, current_id):
        content, surface3d_ids = self.surface3d.to_step(current_id)
        current_id = max(surface3d_ids) + 1

        if len(surface3d_ids) != 1:
            raise NotImplementedError('What to do with more than 1 id ? with 0 id ?')
        outer_contour_content, outer_contour_id = self.outer_contour3d.to_step(
            current_id, surface_id=surface3d_ids[0], surface3d=self.surface3d)
        content += outer_contour_content
        content += "#{} = FACE_BOUND('{}',#{},.T.);\n".format(
            outer_contour_id + 1, self.name, outer_contour_id)
        contours_ids = [outer_contour_id + 1]
        current_id = outer_contour_id + 2
        for inner_contour3d in self.inner_contours3d:
            inner_contour_content, inner_contour_id = inner_contour3d.to_step(
                current_id)
            # surface_id=surface3d_id)
            content += inner_contour_content
            face_bound_id = inner_contour_id + 1
            content += "#{} = FACE_BOUND('',#{},.T.);\n".format(
                face_bound_id, inner_contour_id)
            contours_ids.append(face_bound_id)
            current_id = face_bound_id + 1

        content += "#{} = ADVANCED_FACE('{}',({}),#{},.T.);\n".format(
            current_id,
            self.name,
            volmdlr.core.step_ids_to_str(contours_ids),
            surface3d_ids[0])
        # TODO: create an ADVANCED_FACE for each surface3d_ids ?
        return content, [current_id]

    def triangulation_lines(self):
        return [], []

    def triangulation(self):
        lines_x, lines_y = self.triangulation_lines()
        if lines_x and lines_y:
            surfaces = []
            for surface in self.surface2d.split_by_lines(lines_x):
                surfaces.extend(surface.split_by_lines(lines_y))

        elif lines_x:
            # try:
            surfaces = self.surface2d.split_by_lines(lines_x)
            # except:
            #     self.plot()
            #     raise NotImplementedError
        elif lines_y:
            surfaces = self.surface2d.split_by_lines(lines_y)
        else:
            surfaces = [self.surface2d]

        # mesh2d = surfaces[0].triangulation()
        # print('ls', len(surfaces))
        # for subsurface in surfaces[1:]:
        #     # mesh2d += subsurface.triangulation()
        #     mesh2d.merge_mesh(subsurface.triangulation())
        meshes = [s.triangulation() for s in surfaces]
        mesh2d = vmd.DisplayMesh2D.merge_meshes(meshes)
        return vmd.DisplayMesh3D(
            [vmd.Node3D(*self.surface3d.point2d_to_3d(p)) for p in
             mesh2d.points],
            mesh2d.triangles)

    def plot2d(self, ax=None, color='k', alpha=1):
        if ax is None:
            _, ax = plt.subplots()
        self.outer_contour.plot()

    def rotation(self, center: volmdlr.Point3D,
                 axis: volmdlr.Vector3D, angle: float):
        """
        Face3D rotation
        :param center: rotation center
        :param axis: rotation axis
        :param angle: angle rotation
        :return: a new rotated Face3D
        """
        new_surface = self.surface3d.rotation(center=center, axis=axis,
                                              angle=angle)
        return self.__class__(new_surface, self.surface2d)

    def rotation_inplace(self, center: volmdlr.Point3D,
                         axis: volmdlr.Vector3D, angle: float):
        """
        Face3D rotation. Object is updated inplace
        :param center: rotation center
        :param axis: rotation axis
        :param angle: rotation angle
        """
        self.surface3d.rotation_inplace(center=center, axis=axis, angle=angle)
        new_bounding_box = self.get_bounding_box()
        self.bounding_box = new_bounding_box

    def translation(self, offset: volmdlr.Vector3D):
        """
        Face3D translation
        :param offset: translation vector
        :return: A new translated Face3D
        """
        new_surface3d = self.surface3d.translation(offset=offset)
        return self.__class__(new_surface3d, self.surface2d)

    def translation_inplace(self, offset: volmdlr.Vector3D):
        """
        Face3D translation. Object is updated inplace
        :param offset: translation vector
        """
        self.surface3d.translation_inplace(offset=offset)
        new_bounding_box = self.get_bounding_box()
        self.bounding_box = new_bounding_box

    def frame_mapping(self, frame: volmdlr.Frame3D, side: str):
        """
        Changes frame_mapping and return a new Face3D
        side = 'old' or 'new'
        """
        new_surface3d = self.surface3d.frame_mapping(frame, side)
        return self.__class__(new_surface3d, self.surface2d.copy(),
                              self.name)

    def frame_mapping_inplace(self, frame: volmdlr.Frame3D, side: str):
        """
        Changes frame_mapping and the object is updated inplace
        side = 'old' or 'new'
        """
        self.surface3d.frame_mapping_inplace(frame, side)
        new_bounding_box = self.get_bounding_box()
        self.bounding_box = new_bounding_box

    def copy(self, deep=True, memo=None):
        return self.__class__(self.surface3d.copy(), self.surface2d.copy(),
                              self.name)

    def line_intersections(self,
                           line: vme.Line3D,
                           ) -> List[volmdlr.Point3D]:
        intersections = []
        for intersection in self.surface3d.line_intersections(line):
            if self.point_belongs(intersection):
                intersections.append(intersection)

        return intersections

    def linesegment_intersections(self,
                                  linesegment: vme.LineSegment3D,
                                  ) -> List[volmdlr.Point3D]:
        intersections = []
        for intersection in self.surface3d.linesegment_intersections(
                linesegment):
            if self.point_belongs(intersection):
                intersections.append(intersection)

        return intersections

    def plot(self, ax=None, color='k', alpha=1, edge_details=False):
        if not ax:
            ax = plt.figure().add_subplot(111, projection='3d')
        self.outer_contour3d.plot(ax=ax, color=color, alpha=alpha,
                                  edge_details=edge_details)
        [contour3d.plot(ax=ax, color=color, alpha=alpha,
                        edge_details=edge_details)
         for contour3d in self.inner_contours3d]
        return ax

    def random_point_inside(self):
        point_inside2d = self.surface2d.random_point_inside()
        return self.surface3d.point2d_to_3d(point_inside2d)


class PlaneFace3D(Face3D):
    """
    :param contours: The face's contour2D
    :type contours: volmdlr.Contour2D
    :param plane: Plane used to place your face
    :type plane: Plane3D
    """
    _standalone_in_db = False
    _generic_eq = True
    _non_serializable_attributes = ['bounding_box', 'polygon2D']
    _non_eq_attributes = ['name', 'bounding_box', 'outer_contour3d',
                          'inner_contours3d']
    _non_hash_attributes = []

    def __init__(self, surface3d: Plane3D, surface2d: Surface2D,
                 name: str = ''):
        # if not isinstance(outer_contour2d, volmdlr.Contour2D):
        #     raise ValueError('Not a contour2D: {}'.format(outer_contour2d))
        self._bbox = None
        Face3D.__init__(self,
                        surface3d=surface3d,
                        surface2d=surface2d,
                        name=name)

    # @classmethod
    # def _repair_points_and_polygon2d(cls, points, plane):
    #     if points[0] == points[-1]:
    #         points = points[:-1]
    #     polygon_points = [
    #         p.to_2d(plane.origin, plane.vectors[0], plane.vectors[1]) for p in
    #         points]
    #     repaired_points = [p.copy() for p in points]
    #     polygon2D = volmdlr.ClosedPolygon2D(polygon_points)
    #     if polygon2D.SelfIntersect()[0]:
    #         repaired_points = [repaired_points[1]] + [
    #             repaired_points[0]] + repaired_points[2:]
    #         polygon_points = [polygon_points[1]] + [
    #             polygon_points[0]] + polygon_points[2:]
    #         if polygon_points[0] == polygon_points[-1]:
    #             repaired_points = repaired_points[:-1]
    #             polygon_points = polygon_points[:-1]
    #         polygon2D = volmdlr.ClosedPolygon2D(polygon_points)
    #     return repaired_points, polygon2D

    @classmethod
    def dict_to_object(cls, dict_, global_dict=None, pointers_memo: Dict[str, Any] = None, path: str = '#'):
        plane3d = Plane3D.dict_to_object(dict_['surface3d'],
                                         global_dict=global_dict,
                                         pointers_memo=pointers_memo,
                                         path=f'{path}/surface3d')
        surface2d = Surface2D.dict_to_object(dict_['surface2d'],
                                             global_dict=global_dict,
                                             pointers_memo=pointers_memo,
                                             path=f'{path}/surface2d')
        return cls(plane3d, surface2d, dict_['name'])

    def area(self):
        return self.surface2d.outer_contour.area()

    def copy(self, deep=True, memo=None):
        return PlaneFace3D(self.surface3d.copy(), self.surface2d.copy(),
                           self.name)

    @property
    def bounding_box(self):
        """
        """
        if not self._bbox:
            self._bbox = self.get_bounding_box()
        return self._bbox

    @bounding_box.setter
    def bounding_box(self, new_bounding_box):
        self._bbox = new_bounding_box

    def get_bounding_box(self):
        return self.outer_contour3d._bounding_box()

    def face_inside(self, face2):
        """
        verifies if a face is inside another face.
        It returns True if face2 is inside or False if the opposite
        """

        if self.surface3d.is_coincident(face2.surface3d):
            self_contour2d = self.outer_contour3d.to_2d(
                self.surface3d.frame.origin, self.surface3d.frame.u, self.surface3d.frame.v)
            face2_contour2d = face2.outer_contour3d.to_2d(
                self.surface3d.frame.origin, self.surface3d.frame.u, self.surface3d.frame.v)
            if self_contour2d.is_inside(face2_contour2d):
                return True
        return False

    def linesegment3d_inside(self, linesegement3d: volmdlr.edges.LineSegment3D):
        length = linesegement3d.length()
        points = [linesegement3d.point_at_abscissa(length * n / 20) for n in range(1, 19)]
        for point in points:
            if not self.point_belongs(point):
                return False

        return True

    # def average_center_point(self):
    #     """
    #     excluding holes
    #     """
    #     points = self.points
    #     nb = len(points)
    #     x = npy.sum([p[0] for p in points]) / nb
    #     y = npy.sum([p[1] for p in points]) / nb
    #     z = npy.sum([p[2] for p in points]) / nb
    #     return volmdlr.Point3D((x, y, z))

    def distance_to_point(self, point, return_other_point=False):
        # """
        # Only works if the surface is planar
        # TODO : this function does not take into account if Face has holes
        # """
        # On projette le point sur la surface plane
        # Si le point est à l'intérieur de la face,
        # on retourne la distance de projection
        # Si le point est à l'extérieur, on projette le point sur le plan
        # On calcule en 2D la distance entre la projection
        # et le polygone contour
        # On utilise le theroeme de Pythagore pour calculer
        # la distance minimale entre le point et le contour

        projected_pt = point.plane_projection3d(self.surface3d.frame.origin,
                                                self.surface3d.frame.u,
                                                self.surface3d.frame.v)
        projection_distance = point.point_distance(projected_pt)

        if self.point_belongs(projected_pt):
            if return_other_point:
                return projection_distance, projected_pt
            return projection_distance

        point_2D = point.to_2d(self.surface3d.frame.origin, self.surface3d.frame.u,
                               self.surface3d.frame.v)

        polygon2D = self.surface2d.outer_contour.to_polygon(angle_resolution=10)
        border_distance, other_point = polygon2D.point_border_distance(point_2D, return_other_point=True)

        other_point = self.surface3d.point2d_to_3d(volmdlr.Point2D(*other_point))

        if return_other_point:
            return (projection_distance ** 2 + border_distance ** 2) ** 0.5, \
                   other_point
        return (projection_distance ** 2 + border_distance ** 2) ** 0.5

    def minimum_distance_points_plane(self, other_plane_face,
                                      return_points=False):
        # """
        # Only works if the surface is planar
        # TODO : this function does not take into account if Face has holes
        # TODO : TRAITER LE CAS OU LA DISTANCE LA PLUS COURTE N'EST PAS D'UN SOMMET
        # """
        # On calcule la distance entre la face 1 et chaque point de la face 2
        # On calcule la distance entre la face 2 et chaque point de la face 1

        # if self.face_intersection(other_plane_face) is not None:
        #     return 0, None, None
        #
        # polygon1_points_3D = [volmdlr.Point3D(p.vector) for p in
        #                       self.contours3d[0].tessel_points]
        # polygon2_points_3D = [volmdlr.Point3D(p.vector) for p in
        #                       other_plane_face.contours3d[0].tessel_points]
        #
        # distances = []
        # if not return_points:
        #     d_min = other_plane_face.distance_to_point(polygon1_points_3D[0])
        #     for point1 in polygon1_points_3D[1:]:
        #         d = other_plane_face.distance_to_point(point1)
        #         if d < d_min:
        #             d_min = d
        #     for point2 in polygon2_points_3D:
        #         d = self.distance_to_point(point2)
        #         if d < d_min:
        #             d_min = d
        #     return d_min
        #
        # else:
        #     for point1 in polygon1_points_3D:
        #         d, other_point = other_plane_face.distance_to_point(
        #             point1,
        #             return_other_point=True)
        #         distances.append((d, point1, other_point))
        #     for point2 in polygon2_points_3D:
        #         d, other_point = self.distance_to_point(
        #             point2,
        #             return_other_point=True
        #         )
        #         distances.append((d, point2, other_point))
        #
        # d_min, point_min, other_point_min = distances[0]
        # for distance in distances[1:]:
        #     if distance[0] < d_min:
        #         d_min = distance[0]
        #         point_min = distance[1]
        #         other_point_min = distance[2]
        #
        # return point_min, other_point_min

        min_distance = math.inf
        for edge1 in self.outer_contour3d.primitives:
            for edge2 in other_plane_face.outer_contour3d.primitives:
                dist = edge1.minimum_distance(edge2,
                                              return_points=return_points)
                if return_points:
                    if dist[0] < min_distance:
                        min_distance = dist[0]
                        p1, p2 = dist[1], dist[2]
                else:
                    if dist < min_distance:
                        min_distance = dist
        if return_points:
            return min_distance, p1, p2
        else:
            return min_distance

    def edge_intersections(self, edge):
        intersections = []
        linesegment = vme.LineSegment3D(edge.start, edge.end)
        for surface3d_inter in self.surface3d.linesegment_intersections(linesegment):
            point2d = self.surface3d.point3d_to_2d(surface3d_inter)
            if self.surface2d.point_belongs(point2d):
                if surface3d_inter not in intersections:
                    intersections.append(surface3d_inter)
        if not intersections:
            for point in [edge.start, edge.end]:
                if self.point_belongs(point):

                    if point not in intersections:
                        intersections.append(point)
            for prim in self.outer_contour3d.primitives:
                intersection = prim.linesegment_intersection(edge)
                if intersection is not None:
                    if intersection not in intersections:
                        intersections.append(intersection)
        return intersections

    def face_intersections_outer_contour(self, face2):
        intersections = []
        for edge1 in self.outer_contour3d.primitives:
            intersection_points = face2.edge_intersections(edge1)
            if intersection_points:
                for point in intersection_points:
                    if point not in intersections:
                        intersections.append(point)

        return intersections

    def face_intersections_inner_contours(self, face2):
        intersections = []
        for inner_contour2d in face2.surface2d.inner_contours:
            inner_contour3d = face2.surface3d.contour2d_to_3d(inner_contour2d)
            for inner_edge2 in inner_contour3d.primitives:
                intersection_points = self.edge_intersections(inner_edge2)
                if intersection_points:
                    for point in intersection_points:
                        if point not in intersections:
                            intersections.append(point)

        return intersections

    def validate_inner_contour_intersections(self, intersections):
        intersection_primitives = []
        for point1, point2 in combinations(intersections, 2):
            if point1 != point2:

                line_segment3d = volmdlr.edges.LineSegment3D(point1, point2)
                if self.linesegment3d_inside(line_segment3d) and line_segment3d not in intersection_primitives:
                    intersection_primitives.append(line_segment3d)
        return intersection_primitives

    def get_face_intersections(self, face2):
        intersections = []
        if face2.surface2d.inner_contours:
            intersections.extend(self.face_intersections_inner_contours(face2))
        elif self.surface2d.inner_contours:
            intersections.extend(face2.face_intersections_inner_contours(self))
        face2_intersections = face2.face_intersections_outer_contour(self)
        self_face_intersections = self.face_intersections_outer_contour(face2)
        for point in self_face_intersections + face2_intersections:
            if point not in intersections:
                intersections.append(point)
        return intersections

    def validate_face_intersections(self, face2, intersections: List[volmdlr.Point3D]):
        if len(intersections) > 1:
            if intersections[0] == intersections[1]:
                return []
            if self.surface2d.inner_contours:
                intersection_primitives = self.validate_inner_contour_intersections(intersections)
            elif face2.surface2d.inner_contours:
                intersection_primitives = face2.validate_inner_contour_intersections(intersections)
            else:
                intersection_primitives = [volmdlr.edges.LineSegment3D(
                    intersections[0], intersections[1])]
            intersection_wires = [volmdlr.wires.Wire3D([primitive])
                                  for primitive in intersection_primitives]
            return intersection_wires
        return []

    def face_intersections(self, face2, tol=1e-8) -> List[volmdlr.wires.Wire3D]:
        # """
        # Only works if the surface is planar
        # TODO : this function does not take into account if Face has more than one hole
        # """

        bbox1 = self.bounding_box
        bbox2 = face2.bounding_box
        if not bbox1.bbox_intersection(bbox2) and \
                bbox1.distance_to_bbox(bbox2) >= tol:
            return []
        intersections = self.get_face_intersections(face2)
        valid_intersections = self.validate_face_intersections(face2, intersections)
        return valid_intersections

    def minimum_distance(self, other_face, return_points=False):
        if other_face.__class__ is CylindricalFace3D:
            p1, p2 = other_face.minimum_distance_points_cyl(self)
            if return_points:
                return p1.point_distance(p2), p1, p2
            else:
                return p1.point_distance(p2)

        if other_face.__class__ is PlaneFace3D:
            if return_points:
                dist, p1, p2 = self.minimum_distance_points_plane(other_face,
                                                                  return_points=return_points)
                return dist, p1, p2
            else:
                dist = self.minimum_distance_points_plane(other_face,
                                                          return_points=return_points)
                return dist

        if other_face.__class__ is ToroidalFace3D:
            p1, p2 = other_face.minimum_distance_points_plane(self)
            if return_points:
                return p1.point_distance(p2), p1, p2
            else:
                return p1.point_distance(p2)

        else:
            return NotImplementedError

    def get_face_cutting_contours(self, dict_intersecting_combinations):
        """
        :param dict_intersecting_combinations: dictionary containing as keys the combination of intersecting faces
         and as the values the resulting primitive from the intersection of these two faces
        return a list all contours cutting one particular face
        """
        face_intersecting_primitives2d = []
        for intersecting_combination in dict_intersecting_combinations.keys():
            if self in intersecting_combination:
                for intersection_wire in dict_intersecting_combinations[
                        intersecting_combination]:
                    primitive2 = intersection_wire.primitives[0]
                    primitive2_2d = volmdlr.edges.LineSegment2D(
                        self.surface3d.point3d_to_2d(
                            primitive2.start), self.surface3d.point3d_to_2d(
                            primitive2.end))
                    if not self.surface2d.outer_contour.primitive_over_contour(
                            primitive2_2d, tol=1e-7):
                        face_intersecting_primitives2d.append(primitive2_2d)

        if not face_intersecting_primitives2d:
            return []

        list_cutting_contours = volmdlr.wires.Contour2D.contours_from_edges(
            face_intersecting_primitives2d[:])
        if self.surface2d.inner_contours:
            cutting_contours = []
            for cutting_contour in list_cutting_contours:
                if self.surface2d.outer_contour.point_over_contour(cutting_contour.primitives[0].start) and \
                        self.surface2d.outer_contour.point_over_contour(cutting_contour.primitives[-1].end):
                    cutting_contours.append(cutting_contour)
            if len(cutting_contours) == len(list_cutting_contours):
                return cutting_contours
            for cutting_contour in cutting_contours:
                list_cutting_contours.remove(cutting_contour)

            lists_primitives1 = []
            lists_primitives2 = []

            for inner_contour in self.surface2d.inner_contours:
                primitives1 = []
                primitives2 = []
                inner_contour_spliting_points = []
                for cutting_contour in list_cutting_contours:
                    inner_contour_intersections = inner_contour.contour_intersections(cutting_contour)
                    if inner_contour_intersections:
                        inner_contour_spliting_points.extend(inner_contour_intersections)
                        if cutting_contour not in primitives1:
                            primitives1.extend(cutting_contour.primitives)
                        if cutting_contour not in primitives2:
                            primitives2.extend(cutting_contour.primitives)

                primitives1.extend(inner_contour.extract_with_points(inner_contour_spliting_points[0],
                                                                     inner_contour_spliting_points[1], True))
                primitives2.extend(inner_contour.extract_with_points(inner_contour_spliting_points[0],
                                                                     inner_contour_spliting_points[1], False))

                if not lists_primitives1:
                    lists_primitives1.append(primitives1)
                else:
                    for i, list_prim in enumerate(lists_primitives1):
                        if any(prim in list_prim for prim in primitives1):
                            new_primitives1 = list_prim + [prim for prim in primitives1 if prim not in list_prim]
                            lists_primitives1[i] = new_primitives1
                            break

                if not lists_primitives2:
                    lists_primitives2.append(primitives2)
                else:
                    for i, list_prim in enumerate(lists_primitives2):
                        if any(prim in list_prim for prim in primitives2):
                            new_primitives2 = list_prim + [prim for prim in primitives2 if prim not in list_prim]
                            lists_primitives2[i] = new_primitives2
                            break
            for list_primitives in lists_primitives1 + lists_primitives2:
                cutting_contours.append(volmdlr.wires.Contour2D(list_primitives).order_contour())
            return cutting_contours

        return list_cutting_contours

    def divide_face(self, list_cutting_contours, inside, intersection_method=True):
        '''
            :param list_cutting_contours: list of contours cutting the face
            :param inside: when extracting a contour from another contour. It defines the extracted contour as being between the two points if True and outside these points if False
            return a list new faces resulting from face division
        '''
        list_faces = []
        list_open_cutting_contours = []
        list_closed_cutting_contours = []
        for cutting_contour in list_cutting_contours:
            if cutting_contour.primitives[0].start != cutting_contour.primitives[-1].end:
                list_open_cutting_contours.append(cutting_contour)
            else:
                list_closed_cutting_contours.append(cutting_contour)
        if list_open_cutting_contours:
            new_faces_contours = self.surface2d.outer_contour.divide(
                list_open_cutting_contours, inside)
            if self.surface2d.inner_contours:
                valid_new_faces_contours = []
                for new_face_contour in new_faces_contours:
                    for inner_contour in self.surface2d.inner_contours:
                        if not new_face_contour.is_superposing(inner_contour) and \
                                new_face_contour not in valid_new_faces_contours:
                            valid_new_faces_contours.append(new_face_contour)
                new_faces_contours = valid_new_faces_contours
            for contour in new_faces_contours:
                list_faces.append(
                    PlaneFace3D(self.surface3d, Surface2D(contour, [])))

        if list_closed_cutting_contours:
            new_contour = list_closed_cutting_contours[0]
            if len(new_contour.primitives) >= 3 and new_contour.primitives[0].start == new_contour.primitives[-1].end:
                surf3d = self.surface3d
                surf2d = Surface2D(self.surface2d.outer_contour, [new_contour])
                new_plane = PlaneFace3D(surf3d, surf2d)
                list_faces.append(new_plane)
                list_faces.append(PlaneFace3D(surf3d, Surface2D(new_contour, [])))
            else:
                surf3d = self.surface3d
                surf2d = Surface2D(self.surface2d.outer_contour, [])
                new_plane = PlaneFace3D(surf3d, surf2d)
                list_faces.append(new_plane)

        return list_faces

    def is_adjacent(self, face2: Face3D):
        contour1 = self.outer_contour3d.to_2d(
            self.surface3d.frame.origin,
            self.surface3d.frame.u,
            self.surface3d.frame.v)
        contour2 = face2.outer_contour3d.to_2d(
            self.surface3d.frame.origin,
            self.surface3d.frame.u,
            self.surface3d.frame.v)
        if contour1.is_sharing_primitives_with(contour2):
            return True
        return False

    @staticmethod
    def merge_faces(list_coincident_faces: List[Face3D]):
        valid_coicident_faces = list_coincident_faces[:]
        list_new_faces = []
        list_inner_contours = []
        merge_finished = False
        face0 = valid_coicident_faces[0]
        merged_contour = face0.outer_contour3d.to_2d(face0.surface3d.frame.origin,
                                                     face0.surface3d.frame.u,
                                                     face0.surface3d.frame.v)
        valid_coicident_faces.remove(face0)
        while not merge_finished:
            adjacent_faces = False
            list_inner_contours = []
            for face in valid_coicident_faces:
                adjacent_faces = False
                face_inside = False
                contour = face.outer_contour3d.to_2d(face0.surface3d.frame.origin,
                                                     face0.surface3d.frame.u,
                                                     face0.surface3d.frame.v)
                if contour.is_sharing_primitives_with(merged_contour):
                    merged_contour_results = merged_contour.union(contour)
                    merged_contour = merged_contour_results[0]
                    merged_inner_contours = merged_contour_results[1:]
                    list_inner_contours.extend(merged_inner_contours)
                    list_inner_contours.extend(face.surface2d.inner_contours)
                    valid_coicident_faces.remove(face)
                    adjacent_faces = True
                    break
                if merged_contour.is_inside(contour):
                    valid_coicident_faces.remove(face)
                    face_inside = True
                    break
            if not adjacent_faces and not face_inside and valid_coicident_faces:
                list_new_faces.append(
                    PlaneFace3D(face0.surface3d,
                                Surface2D(merged_contour.copy(),
                                          face0.surface2d.inner_contours +
                                          list_inner_contours)))
                merged_contour = \
                    valid_coicident_faces[0].outer_contour3d.to_2d(
                        face0.surface3d.frame.origin,
                        face0.surface3d.frame.u,
                        face0.surface3d.frame.v)
                valid_coicident_faces.remove(valid_coicident_faces[0])

            if not valid_coicident_faces:
                merge_finished = True
        list_new_faces.append(
            PlaneFace3D(face0.surface3d,
                        Surface2D(merged_contour,
                                  face0.surface2d.inner_contours +
                                  list_inner_contours)))
        return list_new_faces

    def set_operations_new_faces(self, intersecting_combinations,
                                 contour_extract_inside):
        list_cutting_contours = self.get_face_cutting_contours(
            intersecting_combinations)
        if not list_cutting_contours:
            return [self]
        return self.divide_face(list_cutting_contours, contour_extract_inside)


class Triangle3D(PlaneFace3D):
    """
    :param point1: The first point
    :type point1: volmdlr.Point3D
    :param point2: The second point
    :type point2: volmdlr.Point3D
    :param point3: The third point
    :type point3: volmdlr.Point3D
    """
    _standalone_in_db = False

    # _generic_eq = True
    # _non_serializable_attributes = ['bounding_box', 'polygon2D']
    # _non_eq_attributes = ['name', 'bounding_box', 'outer_contour3d',
    #                       'inner_contours3d']
    # _non_hash_attributes = []

    def __init__(self, point1: volmdlr.Point3D, point2: volmdlr.Point3D,
                 point3: volmdlr.Point3D, alpha=1, color=None, name: str = ''):
        self.point1 = point1
        self.point2 = point2
        self.point3 = point3
        self.points = [self.point1, self.point2, self.point3]
        self.color = color
        self.alpha = alpha
        self.name = name

        self._utd_surface3d = False
        self._utd_surface2d = False
        self._bbox = None
        # self.bounding_box = self._bounding_box()

        dc.DessiaObject.__init__(self, name=name)

        # Don't use inheritence for performance: class method fakes face3D behavior
        # Face3D.__init__(self,
        #                 surface3d=plane3d,
        #                 surface2d=surface2d,
        #                 name=name)

    def _data_hash(self):
        """
        Using point approx hash to speed up
        """
        return self.point1.approx_hash() + self.point2.approx_hash() + self.point3.approx_hash()

    def _data_eq(self, other_):
        if other_.__class__.__name__ != self.__class__.__name__:
            return False
        self_set = set([self.point1, self.point2, self.point3])
        other_set = set([other_.point1, other_.point2, other_.point3])
        if self_set != other_set:
            return False
        return True

    @property
    def bounding_box(self):
        if not self._bbox:
            self._bbox = self.get_bounding_box()
        return self._bbox

    @bounding_box.setter
    def bounding_box(self, new_bouding_box):
        self._bbox = new_bouding_box

    def get_bounding_box(self):
        return volmdlr.core.BoundingBox.from_points([self.point1,
                                                     self.point2,
                                                     self.point3])

    @property
    def surface3d(self):
        if not self._utd_surface3d:
            self._surface3d = Plane3D.from_3_points(self.point1, self.point2, self.point3)
            self._utd_surface3d = True
        return self._surface3d

    @property
    def surface2d(self):
        if not self._utd_surface2d:
            plane3d = self.surface3d
            contour3d = volmdlr.wires.Contour3D([vme.LineSegment3D(self.point1, self.point2),
                                                 vme.LineSegment3D(self.point2, self.point3),
                                                 vme.LineSegment3D(self.point3, self.point1)])

            contour2d = contour3d.to_2d(plane3d.frame.origin,
                                        plane3d.frame.u, plane3d.frame.v)

            self._surface2d = Surface2D(outer_contour=contour2d, inner_contours=[])

            self._utd_surface2d = True
        return self._surface2d

    def to_dict(self, use_pointers: bool = False, memo=None, path: str = '#'):
        dict_ = dc.DessiaObject.base_dict(self)
        dict_['point1'] = self.point1.to_dict()
        dict_['point2'] = self.point2.to_dict()
        dict_['point3'] = self.point3.to_dict()
        dict_['name'] = self.name

        return dict_

    @classmethod
    def dict_to_object(cls, dict_, global_dict=None, pointers_memo: Dict[str, Any] = None, path: str = '#'):
        point1 = volmdlr.Point3D.dict_to_object(dict_['point1'])
        point2 = volmdlr.Point3D.dict_to_object(dict_['point2'])
        point3 = volmdlr.Point3D.dict_to_object(dict_['point3'])
        return cls(point1, point2, point3, dict_['name'])

    def area(self) -> float:
        """

        :return: area triangle
        :rtype: float

        Formula explained here: https://www.triangle-calculator.com/?what=vc

        """
        a = self.point1.point_distance(self.point2)
        b = self.point2.point_distance(self.point3)
        c = self.point3.point_distance(self.point1)

        semi_perimeter = (a + b + c) / 2

        try:
            # Area with Heron's formula
            area = math.sqrt(semi_perimeter * (semi_perimeter - a) * (semi_perimeter - b) * (semi_perimeter - c))
        except ValueError:
            area = 0

        return area

    def height(self):
        # Formula explained here: https://www.triangle-calculator.com/?what=vc
        # Basis = vector point1 to point2d
        return 2 * self.area() / self.point1.point_distance(self.point2)

    def frame_mapping(self, frame: volmdlr.Frame3D, side: str):
        """
        Changes frame_mapping and return a new Triangle3D
        side = 'old' or 'new'
        """
        np1 = self.point1.frame_mapping(frame, side)
        np2 = self.point2.frame_mapping(frame, side)
        np3 = self.point3.frame_mapping(frame, side)
        return self.__class__(np1, np2, np3, self.name)

    def frame_mapping_inplace(self, frame: volmdlr.Frame3D, side: str):
        """
        Changes frame_mapping and the object is updated inplace
        side = 'old' or 'new'
        """
        self.point1.frame_mapping_inplace(frame, side)
        self.point2.frame_mapping_inplace(frame, side)
        self.point3.frame_mapping_inplace(frame, side)
        new_bounding_box = self.get_bounding_box()
        self.bounding_box = new_bounding_box

    def copy(self, deep=True, memo=None):
        return Triangle3D(self.point1.copy(), self.point2.copy(), self.point3.copy(),
                          self.name)

    def triangulation(self):
        return vmd.DisplayMesh3D([vmd.Node3D.from_point(self.point1),
                                  vmd.Node3D.from_point(self.point2),
                                  vmd.Node3D.from_point(self.point3)],
                                 [(0, 1, 2)])

    def translation(self, offset: volmdlr.Vector3D):
        """
        Plane3D translation
        :param offset: translation vector
        :return: A new translated Plane3D
        """
        new_point1 = self.point1.translation(offset)
        new_point2 = self.point2.translation(offset)
        new_point3 = self.point3.translation(offset)

        new_triangle = Triangle3D(new_point1, new_point2, new_point3,
                                  self.alpha, self.color, self.name)
        return new_triangle

    def translation_inplace(self, offset: volmdlr.Vector3D):
        """
        Plane3D translation. Object is updated inplace
        :param offset: translation vector
        """
        self.point1.translation_inplace(offset)
        self.point2.translation_inplace(offset)
        self.point3.translation_inplace(offset)
        new_bounding_box = self.get_bounding_box()
        self.bounding_box = new_bounding_box

    def rotation(self, center: volmdlr.Point3D, axis: volmdlr.Vector3D,
                 angle: float):
        """
        Triangle3D rotation
        :param center: rotation center
        :param axis: rotation axis
        :param angle: angle rotation
        :return: a new rotated Triangle3D
        """
        new_point1 = self.point1.rotation(center, axis, angle)
        new_point2 = self.point2.rotation(center, axis, angle)
        new_point3 = self.point3.rotation(center, axis, angle)
        new_triangle = Triangle3D(new_point1, new_point2, new_point3,
                                  self.alpha, self.color, self.name)
        return new_triangle

    def rotation_inplace(self, center: volmdlr.Point3D, axis: volmdlr.Vector3D,
                         angle: float):
        """
        Triangle3D rotation. Object is updated inplace
        :param center: rotation center
        :param axis: rotation axis
        :param angle: rotation angle
        """
        self.point1.rotation_inplace(center, axis, angle)
        self.point2.rotation_inplace(center, axis, angle)
        self.point3.rotation_inplace(center, axis, angle)
        new_bounding_box = self.get_bounding_box()
        self.bounding_box = new_bounding_box

    def subdescription(self, resolution=0.01):
        frame = self.surface3d.frame
        pts2d = [pt.to_2d(frame.origin, frame.u, frame.v) for pt in self.points]

        t_poly2d = volmdlr.wires.ClosedPolygon2D(pts2d)

        xmin, xmax = min(pt.x for pt in pts2d), max(pt.x for pt in pts2d)
        ymin, ymax = min(pt.y for pt in pts2d), max(pt.y for pt in pts2d)

        nbx, nby = int(((xmax - xmin) / resolution) + 2), int(((ymax - ymin) / resolution) + 2)
        points_box = []
        for i in range(nbx):
            x = min(xmin + i * resolution, xmax)
            if x == xmin:
                x = xmin + 0.01 * resolution
            for j in range(nby):
                y = min(ymin + j * resolution, ymax)
                if y == ymin:
                    y = ymin + 0.01 * resolution
                points_box.append(volmdlr.Point2D(x, y))

        points = [pt.copy() for pt in self.points]
        for pt in points_box:
            if t_poly2d.point_belongs(pt):
                points.append(pt.to_3d(frame.origin, frame.u, frame.v))
            elif t_poly2d.point_over_contour(pt):
                points.append(pt.to_3d(frame.origin, frame.u, frame.v))

        return volmdlr.Vector3D.remove_duplicate(points)

    def subdescription_to_triangles(self, resolution=0.01):
        """
        This function will return a list of Triangle3D with resolution as max
        length of subtriangles side
        """

        frame = self.surface3d.frame
        pts2d = [pt.to_2d(frame.origin, frame.u, frame.v) for pt in self.points]

        t_poly2d = volmdlr.wires.ClosedPolygon2D(pts2d)

        sub_triangles2d = [t_poly2d]
        done = False
        while not done:
            triangles2d = []
            for t, subtri in enumerate(sub_triangles2d):
                ls_length = [ls.length() for ls in subtri.line_segments]
                ls_max = max(ls_length)

                if ls_max > resolution:
                    pos_ls_max = ls_length.index(ls_max)
                    taller = subtri.line_segments[pos_ls_max]
                    p1, p2 = taller.start, taller.end
                    p3 = list(set(subtri.points) - set([p1, p2]))[0]

                    pt_mid = (p1 + p2) / 2
                    new_triangles2d = [volmdlr.wires.ClosedPolygon2D([p1, pt_mid, p3]),
                                       volmdlr.wires.ClosedPolygon2D([p2, pt_mid, p3])]

                    triangles2d.extend(new_triangles2d)
                else:
                    triangles2d.append(subtri)

            if len(sub_triangles2d) == len(triangles2d):
                done = True
                break
            sub_triangles2d = triangles2d

        triangles3d = [Triangle3D(tri.points[0].to_3d(frame.origin, frame.u, frame.v),
                                  tri.points[1].to_3d(frame.origin, frame.u, frame.v),
                                  tri.points[2].to_3d(frame.origin, frame.u, frame.v)) for tri in sub_triangles2d]

        return triangles3d

    def middle(self):
        return (self.point1 + self.point2 + self.point3) / 3

    def normal(self):
        '''

        Returns
        -------
        normal to the face

        '''
        normal = self.surface3d.frame.w
        # vec12 = self.point2 - self.point1
        # vec13 = self.point3 - self.point1
        # normal  = vec12.cross(vec13)
        normal.normalize()
        return normal


class CylindricalFace3D(Face3D):
    """
    :param contours2d: The cylinder's contour2D
    :type contours2d: volmdlr.Contour2D
    :param cylindricalsurface3d: Information about the Cylinder
    :type cylindricalsurface3d: CylindricalSurface3D
    :param points: contours2d's point
    :type points: List of volmdlr.Point2D

    :Example:
        >>> contours2d is rectangular and will create a classic cylinder with x= 2*pi*radius, y=h
    """
    min_x_density = 5
    min_y_density = 1

    def __init__(self,
                 surface3d: CylindricalSurface3D,
                 surface2d: Surface2D,
                 name: str = ''):

        self.radius = surface3d.radius
        self.center = surface3d.frame.origin
        self.normal = surface3d.frame.w
        Face3D.__init__(self, surface3d=surface3d,
                        surface2d=surface2d,
                        name=name)
        self._bbox = None

    def copy(self, deep=True, memo=None):
        return CylindricalFace3D(self.surface3d.copy(), self.surface2d.copy(),
                                 self.name)

    @property
    def bounding_box(self):
        if not self._bbox:
            self._bbox = self.get_bounding_box()
        return self._bbox

    @bounding_box.setter
    def bounding_box(self, new_bouding_box):
        self._bbox = new_bouding_box

    def get_bounding_box(self):
        theta_min, theta_max, zmin, zmax = self.surface2d.outer_contour.bounding_rectangle()

        lower_center = self.surface3d.frame.origin + zmin * self.surface3d.frame.w
        upper_center = self.surface3d.frame.origin + zmax * self.surface3d.frame.w

        xmin, xmax = volmdlr.geometry.cos_image(theta_min, theta_max)
        ymin, ymax = volmdlr.geometry.sin_image(theta_min, theta_max)

        points = [(lower_center
                   + xmin * self.surface3d.radius * self.surface3d.frame.u
                   + ymin * self.surface3d.radius * self.surface3d.frame.v),
                  (lower_center
                   + xmax * self.surface3d.radius * self.surface3d.frame.u
                   + ymin * self.surface3d.radius * self.surface3d.frame.v),
                  (lower_center
                   + xmin * self.surface3d.radius * self.surface3d.frame.u
                   + ymax * self.surface3d.radius * self.surface3d.frame.v),
                  (lower_center
                   + xmax * self.surface3d.radius * self.surface3d.frame.u
                   + ymax * self.surface3d.radius * self.surface3d.frame.v),
                  (upper_center
                   + xmin * self.surface3d.radius * self.surface3d.frame.u
                   + ymin * self.surface3d.radius * self.surface3d.frame.v),
                  (upper_center
                   + xmax * self.surface3d.radius * self.surface3d.frame.u
                   + ymin * self.surface3d.radius * self.surface3d.frame.v),
                  (upper_center
                   + xmin * self.surface3d.radius * self.surface3d.frame.u
                   + ymax * self.surface3d.radius * self.surface3d.frame.v),
                  (upper_center
                   + xmax * self.surface3d.radius * self.surface3d.frame.u
                   + ymax * self.surface3d.radius * self.surface3d.frame.v)]

        return volmdlr.core.BoundingBox.from_points(points)

    def triangulation_lines(self, angle_resolution=5):
        theta_min, theta_max, zmin, zmax = self.surface2d.bounding_rectangle()
        delta_theta = theta_max - theta_min
        nlines = math.ceil(delta_theta * angle_resolution)
        lines = []
        for i in range(nlines):
            theta = theta_min + (i + 1) / (nlines + 1) * delta_theta
            lines.append(vme.Line2D(volmdlr.Point2D(theta, zmin),
                                    volmdlr.Point2D(theta, zmax)))
        return lines, []

    def range_closest(self, list_points):
        """
        This method has be edited as it was really bad coded:
            * parameter removed, use of self data instead
        """
        points_set = volmdlr.delete_double_point(list_points)
        points_set3D = CylindricalFace3D.points2d_to3d(None, [points_set],
                                                       self.radius, self.surface3d.frame)

        points_3dint = [points_set3D[0]]
        points_2dint = [points_set[0]]
        s = 1
        for k in range(1, len(points_set)):
            closest = points_set3D[s]
            while closest is None:
                s += 1
                closest = points_set3D[s]
            dist_min = (points_3dint[-1] - closest).norm()
            pos = s
            for i in range(s + 1, len(points_set3D)):
                close_test = points_set3D[i]
                if close_test is None:
                    continue
                else:
                    dist_test = (points_3dint[-1] - close_test).norm()
                    if dist_test <= dist_min:
                        dist_min = dist_test
                        closest = close_test
                        pos = i
            points_2dint.append(points_set[pos])
            points_set3D[pos] = None

        return points_2dint

    def minimum_maximum(self, contour2d, radius):
        points = contour2d.tessel_points
        min_h, min_theta = min(pt[1] for pt in points), min(pt[0] for pt in points)
        max_h, max_theta = max(pt[1] for pt in points), max(pt[0] for pt in points)

        return min_h, min_theta, max_h, max_theta

    def minimum_distance_points_cyl(self, other_cyl):
        r1, r2 = self.radius, other_cyl.radius
        min_h1, min_theta1, max_h1, max_theta1 = self.minimum_maximum(
            self.contours2d[0], r1)

        n1 = self.normal
        u1 = self.cylindricalsurface3d.frame.u
        v1 = self.cylindricalsurface3d.frame.v
        frame1 = volmdlr.Frame3D(self.center, u1, v1, n1)

        min_h2, min_theta2, max_h2, max_theta2 = self.minimum_maximum(
            other_cyl.contours2d[0], r2)

        n2 = other_cyl.normal
        u2 = other_cyl.cylindricalsurface3d.frame.u
        v2 = other_cyl.cylindricalsurface3d.frame.v
        frame2 = volmdlr.Frame3D(other_cyl.center, u2, v2, n2)
        # st2 = volmdlr.Point3D((r2*math.cos(min_theta2), r2*math.sin(min_theta2), min_h2))
        # start2 = frame2.old_coordinates(st2)

        w = other_cyl.center - self.center

        n1n1, n1u1, n1v1, n1n2, n1u2, n1v2 = n1.dot(n1), n1.dot(u1), n1.dot(
            v1), n1.dot(n2), n1.dot(u2), n1.dot(v2)
        u1u1, u1v1, u1n2, u1u2, u1v2 = u1.dot(u1), u1.dot(v1), u1.dot(
            n2), u1.dot(u2), u1.dot(v2)
        v1v1, v1n2, v1u2, v1v2 = v1.dot(v1), v1.dot(n2), v1.dot(u2), v1.dot(v2)
        n2n2, n2u2, n2v2 = n2.dot(n2), n2.dot(u2), n2.dot(v2)
        u2u2, u2v2, v2v2 = u2.dot(u2), u2.dot(v2), v2.dot(v2)

        w2, wn1, wu1, wv1, wn2, wu2, wv2 = w.dot(w), w.dot(n1), w.dot(
            u1), w.dot(v1), w.dot(n2), w.dot(u2), w.dot(v2)

        # x = (theta1, h1, theta2, h2)
        def distance_squared(x):
            return (n1n1 * (x[1] ** 2) + u1u1 * ((math.cos(x[0])) ** 2) * (
                    r1 ** 2) + v1v1 * ((math.sin(x[0])) ** 2) * (r1 ** 2)
                    + w2 + n2n2 * (x[3] ** 2) + u2u2 * (
                            (math.cos(x[2])) ** 2) * (r2 ** 2) + v2v2 * (
                            (math.sin(x[2])) ** 2) * (r2 ** 2)
                    + 2 * x[1] * r1 * math.cos(x[0]) * n1u1 + 2 * x[
                        1] * r1 * math.sin(x[0]) * n1v1 - 2 * x[1] * wn1
                    - 2 * x[1] * x[3] * n1n2 - 2 * x[1] * r2 * math.cos(
                        x[2]) * n1u2 - 2 * x[1] * r2 * math.sin(x[2]) * n1v2
                    + 2 * math.cos(x[0]) * math.sin(x[0]) * u1v1 * (
                            r1 ** 2) - 2 * r1 * math.cos(x[0]) * wu1
                    - 2 * r1 * x[3] * math.cos(
                        x[0]) * u1n2 - 2 * r1 * r2 * math.cos(x[0]) * math.cos(
                        x[2]) * u1u2
                    - 2 * r1 * r2 * math.cos(x[0]) * math.sin(
                        x[2]) * u1v2 - 2 * r1 * math.sin(x[0]) * wv1
                    - 2 * r1 * x[3] * math.sin(
                        x[0]) * v1n2 - 2 * r1 * r2 * math.sin(x[0]) * math.cos(
                        x[2]) * v1u2
                    - 2 * r1 * r2 * math.sin(x[0]) * math.sin(
                        x[2]) * v1v2 + 2 * x[3] * wn2 + 2 * r2 * math.cos(
                        x[2]) * wu2
                    + 2 * r2 * math.sin(x[2]) * wv2 + 2 * x[3] * r2 * math.cos(
                        x[2]) * n2u2 + 2 * x[3] * r2 * math.sin(x[2]) * n2v2
                    + 2 * math.cos(x[2]) * math.sin(x[2]) * u2v2 * (r2 ** 2))

        x01 = npy.array([(min_theta1 + max_theta1) / 2, (min_h1 + max_h1) / 2,
                         (min_theta2 + max_theta2) / 2, (min_h2 + max_h2) / 2])
        x02 = npy.array([min_theta1, (min_h1 + max_h1) / 2,
                         min_theta2, (min_h2 + max_h2) / 2])
        x03 = npy.array([max_theta1, (min_h1 + max_h1) / 2,
                         max_theta2, (min_h2 + max_h2) / 2])

        minimax = [(min_theta1, min_h1, min_theta2, min_h2),
                   (max_theta1, max_h1, max_theta2, max_h2)]

        res1 = scp.optimize.least_squares(distance_squared, x01,
                                          bounds=minimax)
        res2 = scp.optimize.least_squares(distance_squared, x02,
                                          bounds=minimax)
        res3 = scp.optimize.least_squares(distance_squared, x03,
                                          bounds=minimax)

        pt1 = volmdlr.Point3D(
            (r1 * math.cos(res1.x[0]), r1 * math.sin(res1.x[0]), res1.x[1]))
        p1 = frame1.old_coordinates(pt1)
        pt2 = volmdlr.Point3D(
            (r2 * math.cos(res1.x[2]), r2 * math.sin(res1.x[2]), res1.x[3]))
        p2 = frame2.old_coordinates(pt2)
        d = p1.point_distance(p2)
        result = res1

        res = [res2, res3]
        for couple in res:
            pttest1 = volmdlr.Point3D((r1 * math.cos(couple.x[0]),
                                       r1 * math.sin(couple.x[0]),
                                       couple.x[1]))
            pttest2 = volmdlr.Point3D((r2 * math.cos(couple.x[2]),
                                       r2 * math.sin(couple.x[2]),
                                       couple.x[3]))
            ptest1 = frame1.old_coordinates(pttest1)
            ptest2 = frame2.old_coordinates(pttest2)
            dtest = ptest1.point_distance(ptest2)
            if dtest < d:
                result = couple
                p1, p2 = ptest1, ptest2

        pt1_2d, pt2_2d = volmdlr.Point2D(
            (result.x[0], result.x[1])), volmdlr.Point2D(
            (result.x[2], result.x[3]))

        if not self.contours2d[0].point_belongs(pt1_2d):
            # Find the closest one
            points_contours1 = self.contours2d[0].tessel_points

            poly1 = volmdlr.ClosedPolygon2D(points_contours1)
            d1, new_pt1_2d = poly1.PointBorderDistance(pt1_2d,
                                                       return_other_point=True)
            pt1 = volmdlr.Point3D((r1 * math.cos(new_pt1_2d.vector[0]),
                                   r1 * math.sin(new_pt1_2d.vector[0]),
                                   new_pt1_2d.vector[1]))
            p1 = frame1.old_coordinates(pt1)

        if not other_cyl.contours2d[0].point_belongs(pt2_2d):
            # Find the closest one
            points_contours2 = other_cyl.contours2d[0].tessel_points

            poly2 = volmdlr.ClosedPolygon2D(points_contours2)
            d2, new_pt2_2d = poly2.PointBorderDistance(pt2_2d,
                                                       return_other_point=True)
            pt2 = volmdlr.Point3D((r2 * math.cos(new_pt2_2d.vector[0]),
                                   r2 * math.sin(new_pt2_2d.vector[0]),
                                   new_pt2_2d.vector[1]))
            p2 = frame2.old_coordinates(pt2)

        return p1, p2

    def minimum_distance_points_plane(self,
                                      planeface):  # Planeface with contour2D
        # ADD THE FACT THAT PLANEFACE.CONTOURS : [0] = contours totale, le reste = trous
        r = self.radius
        min_h1, min_theta1, max_h1, max_theta1 = self.minimum_maximum(
            self.contours2d[0], r)

        n1 = self.normal
        u1 = self.cylindricalsurface3d.frame.u
        v1 = self.cylindricalsurface3d.frame.v
        frame1 = volmdlr.Frame3D(self.center, u1, v1, n1)
        # st1 = volmdlr.Point3D((r*math.cos(min_theta1), r*math.sin(min_theta1), min_h1))
        # start1 = frame1.old_coordinates(st1)

        poly2d = planeface.polygon2D
        pfpoints = poly2d.points
        xmin, ymin = min(pt[0] for pt in pfpoints), min(pt[1] for pt in pfpoints)
        xmax, ymax = max(pt[0] for pt in pfpoints), max(pt[1] for pt in pfpoints)

        origin, vx, vy = planeface.plane.origin, planeface.plane.vectors[0], \
            planeface.plane.vectors[1]
        pf1_2d, pf2_2d = volmdlr.Point2D((xmin, ymin)), volmdlr.Point2D(
            (xmin, ymax))
        pf3_2d, pf4_2d = volmdlr.Point2D((xmax, ymin)), volmdlr.Point2D(
            (xmax, ymax))
        pf1, pf2 = pf1_2d.to_3d(origin, vx, vy), pf2_2d.to_3d(origin, vx, vy)
        pf3, _ = pf3_2d.to_3d(origin, vx, vy), pf4_2d.to_3d(origin, vx, vy)

        u, v = (pf3 - pf1), (pf2 - pf1)
        u.normalize()
        v.normalize()

        w = pf1 - self.center

        n1n1, n1u1, n1v1, n1u, n1v = n1.dot(n1), n1.dot(u1), n1.dot(
            v1), n1.dot(u), n1.dot(v)
        u1u1, u1v1, u1u, u1v = u1.dot(u1), u1.dot(v1), u1.dot(u), u1.dot(v)
        v1v1, v1u, v1v = v1.dot(v1), v1.dot(u), v1.dot(v)
        uu, uv, vv = u.dot(u), u.dot(v), v.dot(v)

        w2, wn1, wu1, wv1, wu, wv = w.dot(w), w.dot(n1), w.dot(u1), w.dot(
            v1), w.dot(u), w.dot(v)

        # x = (h, theta, x, y)
        def distance_squared(x):
            return (n1n1 * (x[0] ** 2) + ((math.cos(x[1])) ** 2) * u1u1 * (
                    r ** 2) + ((math.sin(x[1])) ** 2) * v1v1 * (r ** 2)
                    + w2 + uu * (x[2] ** 2) + vv * (x[3] ** 2) + 2 * x[
                        0] * math.cos(x[1]) * r * n1u1
                    + 2 * x[0] * math.sin(x[1]) * r * n1v1 - 2 * x[
                        0] * wn1 - 2 * x[0] * x[2] * n1u
                    - 2 * x[0] * x[3] * n1v + 2 * math.sin(x[1]) * math.cos(
                        x[1]) * u1v1 * (r ** 2)
                    - 2 * r * math.cos(x[1]) * wu1 - 2 * r * x[2] * math.cos(
                        x[1]) * u1u
                    - 2 * r * x[3] * math.sin(x[1]) * u1v - 2 * r * math.sin(
                        x[1]) * wv1
                    - 2 * r * x[2] * math.sin(x[1]) * v1u - 2 * r * x[
                        3] * math.sin(x[1]) * v1v
                    + 2 * x[2] * wu + 2 * x[3] * wv + 2 * x[2] * x[3] * uv)

        x01 = npy.array([(min_h1 + max_h1) / 2, (min_theta1 + max_theta1) / 2,
                         (xmax - xmin) / 2, (ymax - ymin) / 2])

        minimax = [(min_h1, min_theta1, 0, 0),
                   (max_h1, max_theta1, xmax - xmin, ymax - ymin)]

        res1 = scp.optimize.least_squares(distance_squared, x01,
                                          bounds=minimax)

        pt1 = volmdlr.Point3D(
            (r * math.cos(res1.x[1]), r * math.sin(res1.x[1]), res1.x[0]))
        p1 = frame1.old_coordinates(pt1)
        p2 = pf1 + res1.x[2] * u + res1.x[3] * v
        pt1_2d = volmdlr.Point2D((res1.x[1], res1.x[0]))
        pt2_2d = p2.to_2d(pf1, u, v)

        if not self.contours2d[0].point_belongs(pt1_2d):
            # Find the closest one
            points_contours1 = self.contours2d[0].tessel_points

            poly1 = volmdlr.ClosedPolygon2D(points_contours1)
            d1, new_pt1_2d = poly1.PointBorderDistance(pt1_2d,
                                                       return_other_point=True)
            pt1 = volmdlr.Point3D((r * math.cos(new_pt1_2d.vector[0]),
                                   r * math.sin(new_pt1_2d.vector[0]),
                                   new_pt1_2d.vector[1]))
            p1 = frame1.old_coordinates(pt1)

        if not planeface.contours[0].point_belongs(pt2_2d):
            # Find the closest one
            d2, new_pt2_2d = planeface.polygon2D.PointBorderDistance(pt2_2d,
                                                                     return_other_point=True)

            p2 = new_pt2_2d.to_3d(pf1, u, v)

        return p1, p2

    def minimum_distance(self, other_face, return_points=False):
        if other_face.__class__ is CylindricalFace3D:
            p1, p2 = self.minimum_distance_points_cyl(other_face)
            if return_points:
                return p1.point_distance(p2), p1, p2
            else:
                return p1.point_distance(p2)

        if other_face.__class__ is PlaneFace3D:
            p1, p2 = self.minimum_distance_points_plane(other_face)
            if return_points:
                return p1.point_distance(p2), p1, p2
            else:
                return p1.point_distance(p2)

        if other_face.__class__ is ToroidalFace3D:
            p1, p2 = other_face.minimum_distance_points_cyl(self)
            if return_points:
                return p1.point_distance(p2), p1, p2
            else:
                return p1.point_distance(p2)

        else:
            return NotImplementedError

    def adjacent_direction(self, other_face3d):
        '''
        find out in which direction the faces are adjacent
        Parameters
        ----------
        other_face3d : volmdlr.faces.CylindricalFace3D
        Returns
        -------
        adjacent_direction
        '''

        contour1 = self.outer_contour3d
        contour2 = other_face3d.outer_contour3d
        point1, point2 = contour1.shared_primitives_extremities(contour2)

        coord = point1 - point2
        coord = [abs(coord.x), abs(coord.y)]

        if coord.index(max(coord)) == 0:
            return 'x'
        else:
            return 'y'


class ToroidalFace3D(Face3D):
    """
    :param contours2d: The Tore's contour2D
    :type contours2d: volmdlr.Contour2D
    :param toroidalsurface3d: Information about the Tore
    :type toroidalsurface3d: ToroidalSurface3D
    :param theta: angle of cut in main circle direction
    :param phi: angle of cut in secondary circle direction
    :type points: List of float

    Example
        contours2d is rectangular and will create a classic tore with x:2*pi, y:2*pi
        x is for exterior, and y for the circle to revolute
        points = [pi, 2*pi] for an half tore
    """
    min_x_density = 5
    min_y_density = 1

    def __init__(self, surface3d: ToroidalSurface3D,
                 surface2d: Surface2D,
                 name: str = ''):

        # self.toroidalsurface3d = toroidalsurface3d

        self.center = surface3d.frame.origin
        self.normal = surface3d.frame.w

        theta_min, theta_max, phi_min, phi_max = surface2d.outer_contour.bounding_rectangle()

        self.theta_min = theta_min
        self.theta_max = theta_max
        self.phi_min = phi_min
        self.phi_max = phi_max

        # contours3d = [self.toroidalsurface3d.contour2d_to_3d(c)\
        #               for c in [outer_contour2d]+inners_contours2d]

        Face3D.__init__(self,
                        surface3d=surface3d,
                        surface2d=surface2d,
                        name=name)
        self._bbox = None

    def copy(self, deep=True, memo=None):
        return ToroidalFace3D(self.surface3d.copy(), self.surface2d.copy(),
                              self.name)

    def points_resolution(self, line, pos,
                          resolution):  # With a resolution wished
        points = []
        points.append(line.points[0])
        limit = line.points[1].vector[pos]
        start = line.points[0].vector[pos]
        vec = [0, 0]
        vec[pos] = start
        echelon = [line.points[0].vector[0] - vec[0],
                   line.points[0].vector[1] - vec[1]]
        flag = start + resolution
        while flag < limit:
            echelon[pos] = flag
            flag += resolution
            points.append(volmdlr.Point2D(echelon))
        points.append(line.points[1])
        return points

    @property
    def bounding_box(self):
        if not self._bbox:
            self._bbox = self.get_bounding_box()
        return self._bbox

    @bounding_box.setter
    def bounding_box(self, new_bouding_box):
        self._bbox = new_bouding_box

    def get_bounding_box(self):
        return self.surface3d._bounding_box()

    def triangulation_lines(self, angle_resolution=5):
        theta_min, theta_max, phi_min, phi_max = self.surface2d.bounding_rectangle()

        delta_theta = theta_max - theta_min
        nlines_x = int(delta_theta * angle_resolution)
        lines_x = []
        for i in range(nlines_x):
            theta = theta_min + (i + 1) / (nlines_x + 1) * delta_theta
            lines_x.append(vme.Line2D(volmdlr.Point2D(theta, phi_min),
                                      volmdlr.Point2D(theta, phi_max)))
        delta_phi = phi_max - phi_min
        nlines_y = int(delta_phi * angle_resolution)
        lines_y = []
        for i in range(nlines_y):
            phi = phi_min + (i + 1) / (nlines_y + 1) * delta_phi
            lines_y.append(vme.Line2D(volmdlr.Point2D(theta_min, phi),
                                      volmdlr.Point2D(theta_max, phi)))
        return lines_x, lines_y


# =============================================================================
#  This code seems buggy...
# =============================================================================

# def minimum_maximum_tore(self, contour2d):
#     points = contour2d.tessel_points

#     min_phi, min_theta = min([pt[1] for pt in points]), min(
#         [pt[0] for pt in points])
#     max_phi, max_theta = max([pt[1] for pt in points]), max(
#         [pt[0] for pt in points])
#     return min_phi, min_theta, max_phi, max_theta

# def minimum_distance_points_tore(self, other_tore):
#     raise NotImplementedError('This method seems unused, its code has been commented')
#     R1, r1, R2, r2 = self.rcenter, self.rcircle, other_tore.rcenter, other_tore.rcircle

#     min_phi1, min_theta1, max_phi1, max_theta1 = self.minimum_maximum_tore(
#         self.contours2d[0])

#     # start1 = self.start
#     n1 = self.normal
#     u1 = self.toroidalsurface3d.frame.u
#     v1 = self.toroidalsurface3d.frame.v
#     frame1 = volmdlr.Frame3D(self.center, u1, v1, n1)
#     # start1 = self.points2d_to3d([[min_theta1, min_phi1]], R1, r1, frame1)

#     min_phi2, min_theta2, max_phi2, max_theta2 = self.minimum_maximum_tore(
#         other_tore.contours2d[0])

#     # start2 = other_tore.start
#     n2 = other_tore.normal
#     u2 = other_tore.toroidalsurface3d.frame.u
#     v2 = other_tore.toroidalsurface3d.frame.v
#     frame2 = volmdlr.Frame3D(other_tore.center, u2, v2, n2)
#     # start2 = other_tore.points2d_to3d([[min_theta2, min_phi2]], R2, r2, frame2)

#     w = other_tore.center - self.center

#     n1n1, n1u1, n1v1, n1n2, n1u2, n1v2 = n1.dot(n1), n1.dot(u1), n1.dot(
#         v1), n1.dot(n2), n1.dot(u2), n1.dot(v2)
#     u1u1, u1v1, u1n2, u1u2, u1v2 = u1.dot(u1), u1.dot(v1), u1.dot(
#         n2), u1.dot(u2), u1.dot(v2)
#     v1v1, v1n2, v1u2, v1v2 = v1.dot(v1), v1.dot(n2), v1.dot(u2), v1.dot(v2)
#     n2n2, n2u2, n2v2 = n2.dot(n2), n2.dot(u2), n2.dot(v2)
#     u2u2, u2v2, v2v2 = u2.dot(u2), u2.dot(v2), v2.dot(v2)

#     w2, wn1, wu1, wv1, wn2, wu2, wv2 = w.dot(w), w.dot(n1), w.dot(
#         u1), w.dot(v1), w.dot(n2), w.dot(u2), w.dot(v2)

#     # x = (phi1, theta1, phi2, theta2)
#     def distance_squared(x):
#         return (u1u1 * (((R1 + r1 * math.cos(x[0])) * math.cos(x[1])) ** 2)
#                 + v1v1 * (((R1 + r1 * math.cos(x[0])) * math.sin(
#                     x[1])) ** 2)
#                 + n1n1 * ((math.sin(x[0])) ** 2) * (r1 ** 2) + w2
#                 + u2u2 * (((R2 + r2 * math.cos(x[2])) * math.cos(
#                     x[3])) ** 2)
#                 + v2v2 * (((R2 + r2 * math.cos(x[2])) * math.sin(
#                     x[3])) ** 2)
#                 + n2n2 * ((math.sin(x[2])) ** 2) * (r2 ** 2)
#                 + 2 * u1v1 * math.cos(x[1]) * math.sin(x[1]) * (
#                         (R1 + r1 * math.cos(x[0])) ** 2)
#                 + 2 * (R1 + r1 * math.cos(x[0])) * math.cos(
#                     x[1]) * r1 * math.sin(x[0]) * n1u1
#                 - 2 * (R1 + r1 * math.cos(x[0])) * math.cos(x[1]) * wu1
#                 - 2 * (R1 + r1 * math.cos(x[0])) * (
#                         R2 + r2 * math.cos(x[2])) * math.cos(
#                     x[1]) * math.cos(x[3]) * u1u2
#                 - 2 * (R1 + r1 * math.cos(x[0])) * (
#                         R2 + r2 * math.cos(x[2])) * math.cos(
#                     x[1]) * math.sin(x[3]) * u1v2
#                 - 2 * (R1 + r1 * math.cos(x[0])) * math.cos(
#                     x[1]) * r2 * math.sin(x[2]) * u1n2
#                 + 2 * (R1 + r1 * math.cos(x[0])) * math.sin(
#                     x[1]) * r1 * math.sin(x[0]) * n1v1
#                 - 2 * (R1 + r1 * math.cos(x[0])) * math.sin(x[1]) * wv1
#                 - 2 * (R1 + r1 * math.cos(x[0])) * (
#                         R2 + r2 * math.cos(x[2])) * math.sin(
#                     x[1]) * math.cos(x[3]) * v1u2
#                 - 2 * (R1 + r1 * math.cos(x[0])) * (
#                         R2 + r2 * math.cos(x[2])) * math.sin(
#                     x[1]) * math.sin(x[3]) * v1v2
#                 - 2 * (R1 + r1 * math.cos(x[0])) * math.sin(
#                     x[1]) * r2 * math.sin(x[2]) * v1n2
#                 - 2 * r1 * math.sin(x[0]) * wn1
#                 - 2 * r1 * math.sin(x[0]) * (
#                         R2 + r2 * math.cos(x[2])) * math.cos(
#                     x[3]) * n1u2
#                 - 2 * r1 * math.sin(x[0]) * (
#                         R2 + r2 * math.cos(x[2])) * math.sin(
#                     x[3]) * n1v2
#                 - 2 * r1 * r2 * math.sin(x[0]) * math.sin(x[2]) * n1n2
#                 + 2 * (R2 + r2 * math.cos(x[2])) * math.cos(x[3]) * wu2
#                 + 2 * (R2 + r2 * math.cos(x[2])) * math.sin(x[3]) * wv2
#                 + 2 * r2 * math.sin(x[2]) * wn2
#                 + 2 * u2v2 * math.cos(x[3]) * math.sin(x[3]) * (
#                         (R2 + r2 * math.cos(x[2])) ** 2)
#                 + 2 * math.cos(x[3]) * (
#                         R2 + r2 * math.cos(x[2])) * r2 * math.sin(
#                     x[2]) * n2u2
#                 + 2 * math.sin(x[3]) * (
#                         R2 + r2 * math.cos(x[2])) * r2 * math.sin(
#                     x[2]) * n2v2)

#     x01 = npy.array(
#         [(min_phi1 + max_phi1) / 2, (min_theta1 + max_theta1) / 2,
#          (min_phi2 + max_phi2) / 2, (min_theta2 + max_theta2) / 2])
#     x02 = npy.array([min_phi1, min_theta1,
#                      min_phi2, min_theta2])
#     x03 = npy.array([max_phi1, max_theta1,
#                      max_phi2, max_theta2])

#     minimax = [(min_phi1, min_theta1, min_phi2, min_theta2),
#                (max_phi1, max_theta1, max_phi2, max_theta2)]

#     res1 = scp.optimize.least_squares(distance_squared, x01,
#                                       bounds=minimax)
#     res2 = scp.optimize.least_squares(distance_squared, x02,
#                                       bounds=minimax)
#     res3 = scp.optimize.least_squares(distance_squared, x03,
#                                       bounds=minimax)

#     # frame1, frame2 = volmdlr.Frame3D(self.center, u1, v1, n1), volmdlr.Frame3D(other_tore.center, u2, v2, n2)
#     pt1 = self.points2d_to3d([[res1.x[1], res1.x[0]]], R1, r1, frame1)
#     pt2 = self.points2d_to3d([[res1.x[3], res1.x[2]]], R2, r2, frame2)
#     p1, p2 = pt1[0], pt2[0]
#     d = p1.point_distance(p2)
#     result = res1

#     res = [res2, res3]
#     for couple in res:
#         ptest1 = self.points2d_to3d([[couple.x[1], couple.x[0]]], R1, r1,
#                                     frame1)
#         ptest2 = self.points2d_to3d([[couple.x[3], couple.x[2]]], R2, r2,
#                                     frame2)
#         dtest = ptest1[0].point_distance(ptest2[0])
#         if dtest < d:
#             result = couple
#             p1, p2 = ptest1[0], ptest2[0]

#     pt1_2d, pt2_2d = volmdlr.Point2D(
#         (result.x[1], result.x[0])), volmdlr.Point2D(
#         (result.x[3], result.x[2]))

#     if not self.contours2d[0].point_belongs(pt1_2d):
#         # Find the closest one
#         points_contours1 = self.contours2d[0].tessel_points

#         poly1 = volmdlr.ClosedPolygon2D(points_contours1)
#         d1, new_pt1_2d = poly1.PointBorderDistance(pt1_2d,
#                                                    return_other_point=True)

#         pt1 = self.points2d_to3d([new_pt1_2d], R1, r1, frame1)
#         p1 = pt1[0]

#     if not other_tore.contours2d[0].point_belongs(pt2_2d):
#         # Find the closest one
#         points_contours2 = other_tore.contours2d[0].tessel_points

#         poly2 = volmdlr.ClosedPolygon2D(points_contours2)
#         d2, new_pt2_2d = poly2.PointBorderDistance(pt2_2d,
#                                                    return_other_point=True)

#         pt2 = self.points2d_to3d([new_pt2_2d], R2, r2, frame2)
#         p2 = pt2[0]

#     return p1, p2

# def minimum_distance_points_cyl(self, cyl):
#     R2, r2, r = self.rcenter, self.rcircle, cyl.radius

#     min_h, min_theta, max_h, max_theta = cyl.minimum_maximum(
#         cyl.contours2d[0], r)

#     n1 = cyl.normal
#     u1 = cyl.cylindricalsurface3d.frame.u
#     v1 = cyl.cylindricalsurface3d.frame.v
#     frame1 = volmdlr.Frame3D(cyl.center, u1, v1, n1)
#     # st1 = volmdlr.Point3D((r*math.cos(min_theta), r*math.sin(min_theta), min_h))
#     # start1 = frame1.old_coordinates(st1)

#     min_phi2, min_theta2, max_phi2, max_theta2 = self.minimum_maximum_tore(
#         self.contours2d[0])

#     n2 = self.normal
#     u2 = self.toroidalsurface3d.frame.u
#     v2 = self.toroidalsurface3d.frame.v
#     frame2 = volmdlr.Frame3D(self.center, u2, v2, n2)
#     # start2 = self.points2d_to3d([[min_theta2, min_phi2]], R2, r2, frame2)

#     w = self.center - cyl.center

#     n1n1, n1u1, n1v1, n1n2, n1u2, n1v2 = n1.dot(n1), n1.dot(u1), n1.dot(
#         v1), n1.dot(n2), n1.dot(u2), n1.dot(v2)
#     u1u1, u1v1, u1n2, u1u2, u1v2 = u1.dot(u1), u1.dot(v1), u1.dot(
#         n2), u1.dot(u2), u1.dot(v2)
#     v1v1, v1n2, v1u2, v1v2 = v1.dot(v1), v1.dot(n2), v1.dot(u2), v1.dot(v2)
#     n2n2, n2u2, n2v2 = n2.dot(n2), n2.dot(u2), n2.dot(v2)
#     u2u2, u2v2, v2v2 = u2.dot(u2), u2.dot(v2), v2.dot(v2)

#     w2, wn1, wu1, wv1, wn2, wu2, wv2 = w.dot(w), w.dot(n1), w.dot(
#         u1), w.dot(v1), w.dot(n2), w.dot(u2), w.dot(v2)

#     # x = (theta, h, phi2, theta2)
#     def distance_squared(x):
#         return (u1u1 * ((math.cos(x[0]) * r) ** 2) + v1v1 * (
#                 (math.sin(x[0]) * r) ** 2)
#                 + n1n1 * (x[1] ** 2) + w2
#                 + u2u2 * (((R2 + r2 * math.cos(x[2])) * math.cos(
#                     x[3])) ** 2)
#                 + v2v2 * (((R2 + r2 * math.cos(x[2])) * math.sin(
#                     x[3])) ** 2)
#                 + n2n2 * ((math.sin(x[2])) ** 2) * (r2 ** 2)
#                 + 2 * u1v1 * math.cos(x[0]) * math.sin(x[0]) * (r ** 2)
#                 + 2 * r * math.cos(x[0]) * x[1] * n1u1 - 2 * r * math.cos(
#                     x[0]) * wu1
#                 - 2 * r * math.cos(x[0]) * (
#                         R2 + r2 * math.cos(x[2])) * math.cos(
#                     x[3]) * u1u2
#                 - 2 * r * math.cos(x[0]) * (
#                         R2 + r2 * math.cos(x[2])) * math.sin(
#                     x[3]) * u1v2
#                 - 2 * r * math.cos(x[0]) * r2 * math.sin(x[2]) * u1n2
#                 + 2 * r * math.sin(x[0]) * x[1] * n1v1 - 2 * r * math.sin(
#                     x[0]) * wv1
#                 - 2 * r * math.sin(x[0]) * (
#                         R2 + r2 * math.cos(x[2])) * math.cos(
#                     x[3]) * v1u2
#                 - 2 * r * math.sin(x[0]) * (
#                         R2 + r2 * math.cos(x[2])) * math.sin(
#                     x[3]) * v1v2
#                 - 2 * r * math.sin(x[0]) * r2 * math.sin(x[2]) * v1n2 - 2 *
#                 x[1] * wn1
#                 - 2 * x[1] * (R2 + r2 * math.cos(x[2])) * math.cos(
#                     x[3]) * n1u2
#                 - 2 * x[1] * (R2 + r2 * math.cos(x[2])) * math.sin(
#                     x[3]) * n1v2
#                 - 2 * x[1] * r2 * math.sin(x[2]) * n1n2
#                 + 2 * (R2 + r2 * math.cos(x[2])) * math.cos(x[3]) * wu2
#                 + 2 * (R2 + r2 * math.cos(x[2])) * math.sin(x[3]) * wv2
#                 + 2 * r2 * math.sin(x[2]) * wn2
#                 + 2 * u2v2 * math.cos(x[3]) * math.sin(x[3]) * (
#                         (R2 + r2 * math.cos(x[2])) ** 2)
#                 + 2 * math.cos(x[3]) * (
#                         R2 + r2 * math.cos(x[2])) * r2 * math.sin(
#                     x[2]) * n2u2
#                 + 2 * math.sin(x[3]) * (
#                         R2 + r2 * math.cos(x[2])) * r2 * math.sin(
#                     x[2]) * n2v2)

#     x01 = npy.array([(min_theta + max_theta) / 2, (min_h + max_h) / 2,
#                      (min_phi2 + max_phi2) / 2,
#                      (min_theta2 + max_theta2) / 2])
#     x02 = npy.array([min_theta, min_h,
#                      min_phi2, min_theta2])
#     x03 = npy.array([max_theta, max_h,
#                      max_phi2, max_theta2])

#     minimax = [(min_theta, min_h, min_phi2, min_theta2),
#                (max_theta, max_h, max_phi2, max_theta2)]

#     res1 = scp.optimize.least_squares(distance_squared, x01,
#                                       bounds=minimax)
#     res2 = scp.optimize.least_squares(distance_squared, x02,
#                                       bounds=minimax)
#     res3 = scp.optimize.least_squares(distance_squared, x03,
#                                       bounds=minimax)

#     pt1 = volmdlr.Point3D(
#         (r * math.cos(res1.x[0]), r * math.sin(res1.x[0]), res1.x[1]))
#     p1 = frame1.old_coordinates(pt1)
#     pt2 = self.points2d_to3d([[res1.x[3], res1.x[2]]], R2, r2, frame2)
#     p2 = pt2[0]
#     d = p1.point_distance(p2)
#     result = res1

#     res = [res2, res3]
#     for couple in res:
#         pttest1 = volmdlr.Point3D((r * math.cos(couple.x[0]),
#                                    r * math.sin(couple.x[0]), couple.x[1]))
#         ptest1 = frame1.old_coordinates(pttest1)
#         ptest2 = self.points2d_to3d([[couple.x[3], couple.x[2]]], R2, r2,
#                                     frame2)
#         dtest = ptest1.point_distance(ptest2[0])
#         if dtest < d:
#             result = couple
#             p1, p2 = ptest1, ptest2[0]

#     pt1_2d, pt2_2d = volmdlr.Point2D(
#         (result.x[0], result.x[1])), volmdlr.Point2D(
#         (result.x[3], result.x[2]))

#     if not self.contours2d[0].point_belongs(pt2_2d):
#         # Find the closest one
#         points_contours2 = self.contours2d[0].tessel_points

#         poly2 = volmdlr.ClosedPolygon2D(points_contours2)
#         d2, new_pt2_2d = poly2.PointBorderDistance(pt2_2d,
#                                                    return_other_point=True)

#         pt2 = self.points2d_to3d([new_pt2_2d], R2, r2, frame2)
#         p2 = pt2[0]

#     if not cyl.contours2d[0].point_belongs(pt1_2d):
#         # Find the closest one
#         points_contours1 = cyl.contours2d[0].tessel_points

#         poly1 = volmdlr.ClosedPolygon2D(points_contours1)
#         d1, new_pt1_2d = poly1.PointBorderDistance(pt1_2d,
#                                                    return_other_point=True)

#         pt1 = volmdlr.Point3D((r * math.cos(new_pt1_2d.vector[0]),
#                                r * math.sin(new_pt1_2d.vector[0]),
#                                new_pt1_2d.vector[1]))
#         p1 = frame1.old_coordinates(pt1)

#     return p1, p2

# def minimum_distance_points_plane(self,
#                                   planeface):  # Planeface with contour2D
#     # TODO: check that it takes into account holes

#     poly2d = planeface.polygon2D
#     pfpoints = poly2d.points
#     xmin, ymin = min([pt[0] for pt in pfpoints]), min(
#         [pt[1] for pt in pfpoints])
#     xmax, ymax = max([pt[0] for pt in pfpoints]), max(
#         [pt[1] for pt in pfpoints])
#     origin, vx, vy = planeface.plane.origin, planeface.plane.vectors[0], \
#                      planeface.plane.vectors[1]
#     pf1_2d, pf2_2d = volmdlr.Point2D((xmin, ymin)), volmdlr.Point2D(
#         (xmin, ymax))
#     pf3_2d, pf4_2d = volmdlr.Point2D((xmax, ymin)), volmdlr.Point2D(
#         (xmax, ymax))
#     pf1, pf2 = pf1_2d.to_3d(origin, vx, vy), pf2_2d.to_3d(origin, vx, vy)
#     pf3, _ = pf3_2d.to_3d(origin, vx, vy), pf4_2d.to_3d(origin, vx, vy)

#     u, v = (pf3 - pf1), (pf2 - pf1)
#     u.normalize()
#     v.normalize()

#     R1, r1 = self.rcenter, self.rcircle
#     min_phi1, min_theta1, max_phi1, max_theta1 = self.minimum_maximum_tore(
#         self.contours2d[0])

#     n1 = self.normal
#     u1 = self.toroidalsurface3d.frame.u
#     v1 = self.toroidalsurface3d.frame.v
#     frame1 = volmdlr.Frame3D(self.center, u1, v1, n1)
#     # start1 = self.points2d_to3d([[min_theta1, min_phi1]], R1, r1, frame1)

#     w = self.center - pf1

#     n1n1, n1u1, n1v1, n1u, n1v = n1.dot(n1), n1.dot(u1), n1.dot(
#         v1), n1.dot(u), n1.dot(v)
#     u1u1, u1v1, u1u, u1v = u1.dot(u1), u1.dot(v1), u1.dot(u), u1.dot(v)
#     v1v1, v1u, v1v = v1.dot(v1), v1.dot(u), v1.dot(v)
#     uu, uv, vv = u.dot(u), u.dot(v), v.dot(v)

#     w2, wn1, wu1, wv1, wu, wv = w.dot(w), w.dot(n1), w.dot(u1), w.dot(
#         v1), w.dot(u), w.dot(v)

#     # x = (x, y, phi1, theta1)
#     def distance_squared(x):
#         return (uu * (x[0] ** 2) + vv * (x[1] ** 2) + w2
#                 + u1u1 * (((R1 + r1 * math.cos(x[2])) * math.cos(
#                     x[3])) ** 2)
#                 + v1v1 * (((R1 + r1 * math.cos(x[2])) * math.sin(
#                     x[3])) ** 2)
#                 + n1n1 * ((math.sin(x[2])) ** 2) * (r1 ** 2)
#                 + 2 * x[0] * x[1] * uv - 2 * x[0] * wu
#                 - 2 * x[0] * (R1 + r1 * math.cos(x[2])) * math.cos(
#                     x[3]) * u1u
#                 - 2 * x[0] * (R1 + r1 * math.cos(x[2])) * math.sin(
#                     x[3]) * v1u
#                 - 2 * x[0] * math.sin(x[2]) * r1 * n1u - 2 * x[1] * wv
#                 - 2 * x[1] * (R1 + r1 * math.cos(x[2])) * math.cos(
#                     x[3]) * u1v
#                 - 2 * x[1] * (R1 + r1 * math.cos(x[2])) * math.sin(
#                     x[3]) * v1v
#                 - 2 * x[1] * math.sin(x[2]) * r1 * n1v
#                 + 2 * (R1 + r1 * math.cos(x[2])) * math.cos(x[3]) * wu1
#                 + 2 * (R1 + r1 * math.cos(x[2])) * math.sin(x[3]) * wv1
#                 + 2 * math.sin(x[2]) * r1 * wn1
#                 + 2 * u1v1 * math.cos(x[3]) * math.sin(x[3]) * (
#                         (R1 + r1 * math.cos(x[2])) ** 2)
#                 + 2 * (R1 + r1 * math.cos(x[2])) * math.cos(
#                     x[3]) * r1 * math.sin(x[2]) * n1u1
#                 + 2 * (R1 + r1 * math.cos(x[2])) * math.sin(
#                     x[3]) * r1 * math.sin(x[2]) * n1v1)

#     x01 = npy.array([(xmax - xmin) / 2, (ymax - ymin) / 2,
#                      (min_phi1 + max_phi1) / 2,
#                      (min_theta1 + max_theta1) / 2])

#     minimax = [(0, 0, min_phi1, min_theta1),
#                (xmax - xmin, ymax - ymin, max_phi1, max_theta1)]

#     res1 = scp.optimize.least_squares(distance_squared, x01,
#                                       bounds=minimax)

#     # frame1 = volmdlr.Frame3D(self.center, u1, v1, n1)
#     pt1 = self.points2d_to3d([[res1.x[3], res1.x[2]]], R1, r1, frame1)
#     p1 = pt1[0]
#     p2 = pf1 + res1.x[2] * u + res1.x[3] * v

#     pt1_2d = volmdlr.Point2D((res1.x[3], res1.x[2]))
#     pt2_2d = p2.to_2d(pf1, u, v)

#     if not self.contours2d[0].point_belongs(pt1_2d):
#         # Find the closest one
#         points_contours1 = self.contours2d[0].tessel_points

#         poly1 = volmdlr.ClosedPolygon2D(points_contours1)
#         d1, new_pt1_2d = poly1.PointBorderDistance(pt1_2d,
#                                                    return_other_point=True)

#         pt1 = self.points2d_to3d([new_pt1_2d], R1, r1, frame1)
#         p1 = pt1[0]

#     if not planeface.contours[0].point_belongs(pt2_2d):
#         # Find the closest one
#         d2, new_pt2_2d = planeface.polygon2D.PointBorderDistance(pt2_2d,
#                                                                  return_other_point=True)

#         p2 = new_pt2_2d.to_3d(pf1, u, v)

#     return p1, p2

# def minimum_distance(self, other_face, return_points=False):
#     if other_face.__class__ is ToroidalFace3D:
#         p1, p2 = self.minimum_distance_points_tore(other_face)
#         if return_points:
#             return p1.point_distance(p2), p1, p2
#         else:
#             return p1.point_distance(p2)

#     if other_face.__class__ is CylindricalFace3D:
#         p1, p2 = self.minimum_distance_points_cyl(other_face)
#         if return_points:
#             return p1.point_distance(p2), p1, p2
#         else:
#             return p1.point_distance(p2)

#     if other_face.__class__ is PlaneFace3D:
#         p1, p2 = self.minimum_distance_points_plane(other_face)
#         if return_points:
#             return p1.point_distance(p2), p1, p2
#         else:
#             return p1.point_distance(p2)
#     else:
#         return NotImplementedError


class ConicalFace3D(Face3D):
    """
    :param contours2d: The Cone's contour2D
    :type contours2d: volmdlr.Contour2D
    :param conicalsurface3d: Information about the Cone
    :type conicalsurface3d: ConicalSurface3D
    :param points: Contour2d's parameter Cone
    :type points: List of float

    """
    min_x_density = 5
    min_y_density = 1

    def __init__(self, surface3d: ConicalSurface3D,
                 surface2d: Surface2D,
                 name: str = ''):

        Face3D.__init__(self,
                        surface3d=surface3d,
                        surface2d=surface2d,
                        name=name)
        self._bbox = None

    @property
    def bounding_box(self):
        if not self._bbox:
            self._bbox = self.get_bounding_box()
        return self._bbox

    @bounding_box.setter
    def bounding_box(self, new_bouding_box):
        self._bbox = new_bouding_box

    def get_bounding_box(self):
        theta_min, theta_max, zmin, zmax = self.surface2d.outer_contour.bounding_rectangle()

        xp = (volmdlr.X3D.dot(self.surface3d.frame.u) * self.surface3d.frame.u
              + volmdlr.X3D.dot(
                    self.surface3d.frame.v) * self.surface3d.frame.v)
        try:
            xp.normalize()
        except ZeroDivisionError:
            pass
        yp = (volmdlr.Y3D.dot(self.surface3d.frame.u) * self.surface3d.frame.u
              + volmdlr.Y3D.dot(
                    self.surface3d.frame.v) * self.surface3d.frame.v)

        try:
            yp.normalize()
        except ZeroDivisionError:
            pass

        zp = (volmdlr.Z3D.dot(self.surface3d.frame.u) * self.surface3d.frame.u
              + volmdlr.Z3D.dot(
                    self.surface3d.frame.v) * self.surface3d.frame.v)
        try:
            zp.normalize()
        except ZeroDivisionError:
            pass

        lower_center = self.surface3d.frame.origin + zmin * self.surface3d.frame.w
        upper_center = self.surface3d.frame.origin + zmax * self.surface3d.frame.w
        lower_radius = math.tan(self.surface3d.semi_angle) * zmin
        upper_radius = math.tan(self.surface3d.semi_angle) * zmax

        points = [lower_center - lower_radius * xp,
                  lower_center + lower_radius * xp,
                  lower_center - lower_radius * yp,
                  lower_center + lower_radius * yp,
                  lower_center - lower_radius * zp,
                  lower_center + lower_radius * zp,
                  upper_center - upper_radius * xp,
                  upper_center + upper_radius * xp,
                  upper_center - upper_radius * yp,
                  upper_center + upper_radius * yp,
                  upper_center - upper_radius * zp,
                  upper_center + upper_radius * zp,
                  ]

        return volmdlr.core.BoundingBox.from_points(points)

    def triangulation_lines(self, angle_resolution=5):
        theta_min, theta_max, zmin, zmax = self.surface2d.bounding_rectangle()
        delta_theta = theta_max - theta_min
        nlines = int(delta_theta * angle_resolution)
        lines_x = []
        for i in range(nlines):
            theta = theta_min + (i + 1) / (nlines + 1) * delta_theta
            lines_x.append(vme.Line2D(volmdlr.Point2D(theta, zmin),
                                      volmdlr.Point2D(theta, zmax)))

        if zmin < 1e-9:
            delta_z = zmax - zmin
            lines_y = [vme.Line2D(volmdlr.Point2D(theta_min, zmin + 0.1 * delta_z),
                                  volmdlr.Point2D(theta_max, zmin + 0.1 * delta_z))]
        else:
            lines_y = []
        return lines_x, lines_y

    # def create_triangle(self, all_contours_points, part):
    #     Triangles, ts = [], []
    #     pts, h_list = [], []
    #     for listpt in all_contours_points:
    #         for pt in listpt:
    #             pts.append(pt)
    #             h_list.append(pt[1])
    #     if part == 'bot':
    #         h_concerned = min(h_list)
    #     else:
    #         h_concerned = max(h_list)
    #     peak_list, other = [], []
    #     for pt in pts:
    #         if pt[1] == h_concerned:
    #             peak_list.append(pt)
    #         else:
    #             other.append(pt)
    #     points = [peak_list[0]] + other
    #
    #     for i in range(1, len(points)):
    #         if i == len(points) - 1:
    #             vertices = [points[i].vector, points[0].vector,
    #                         points[1].vector]
    #             segments = [[0, 1], [1, 2], [2, 0]]
    #             listindice = [i, 0, 1]
    #         else:
    #             vertices = [points[i].vector, points[0].vector,
    #                         points[i + 1].vector]
    #             segments = [[0, 1], [1, 2], [2, 0]]
    #             listindice = [i, 0, i + 1]
    #         tri = {'vertices': vertices, 'segments': segments}
    #         t = triangle.triangulate(tri, 'p')
    #         if 'triangles' in t:
    #             triangles = t['triangles'].tolist()
    #             triangles[0] = listindice
    #             Triangles.append(triangles)
    #         else:
    #             Triangles.append(None)
    #         ts.append(t)
    #
    #     return points, Triangles


class SphericalFace3D(Face3D):
    """
    :param contours2d: The Sphere's contour2D
    :type contours2d: volmdlr.Contour2D
    :param sphericalsurface3d: Information about the Sphere
    :type sphericalsurface3d: SphericalSurface3D
    :param points: Angle's Sphere
    :type points: List of float

    """
    min_x_density = 5
    min_y_density = 5

    def __init__(self, surface3d: SphericalSurface3D,
                 surface2d: Surface2D,
                 name: str = ''):
        Face3D.__init__(self,
                        surface3d=surface3d,
                        surface2d=surface2d,
                        name=name)
        self._bbox = None

    @property
    def bounding_box(self):
        if not self._bbox:
            self._bbox = self.get_bounding_box()
        return self._bbox

    @bounding_box.setter
    def bounding_box(self, new_bouding_box):
        self._bbox = new_bouding_box

    def get_bounding_box(self):
        # To be enhanced
        return self.surface3d._bounding_box()

    def triangulation_lines(self, angle_resolution=7):
        theta_min, theta_max, phi_min, phi_max = self.surface2d.bounding_rectangle()

        delta_theta = theta_max - theta_min
        nlines_x = int(delta_theta * angle_resolution)
        lines_x = []
        for i in range(nlines_x):
            theta = theta_min + (i + 1) / (nlines_x + 1) * delta_theta
            lines_x.append(vme.Line2D(volmdlr.Point2D(theta, phi_min),
                                      volmdlr.Point2D(theta, phi_max)))
        delta_phi = phi_max - phi_min
        nlines_y = int(delta_phi * angle_resolution)
        lines_y = []
        for i in range(nlines_y):
            phi = phi_min + (i + 1) / (nlines_y + 1) * delta_phi
            lines_y.append(vme.Line2D(volmdlr.Point2D(theta_min, phi),
                                      volmdlr.Point2D(theta_max, phi)))
        return lines_x, lines_y


class RuledFace3D(Face3D):
    """

    """
    min_x_density = 50
    min_y_density = 1

    def __init__(self,
                 surface3d: RuledSurface3D,
                 surface2d: Surface2D,
                 name: str = '',
                 color=None):
        Face3D.__init__(self, surface3d=surface3d,
                        surface2d=surface2d,
                        name=name)
        self._bbox = None

    @property
    def bounding_box(self):
        if not self._bbox:
            self._bbox = self.get_bounding_box()
        return self._bbox

    @bounding_box.setter
    def bounding_box(self, new_bouding_box):
        self._bbox = new_bouding_box

    def get_bounding_box(self):
        # To be enhance by restricting wires to cut
        # xmin, xmax, ymin, ymax = self.surface2d.outer_contour.bounding_rectangle()
        points = [self.surface3d.point2d_to_3d(volmdlr.Point2D(i / 30, 0.)) for
                  i in range(31)]
        points.extend(
            [self.surface3d.point2d_to_3d(volmdlr.Point2D(i / 30, 1.)) for i
             in range(31)])

        return volmdlr.core.BoundingBox.from_points(points)

    def triangulation_lines(self, angle_resolution=10):
        xmin, xmax, ymin, ymax = self.surface2d.bounding_rectangle()
        delta_x = xmax - xmin
        nlines = int(delta_x * angle_resolution)
        lines = []
        for i in range(nlines):
            x = xmin + (i + 1) / (nlines + 1) * delta_x
            lines.append(vme.Line2D(volmdlr.Point2D(x, ymin),
                                    volmdlr.Point2D(x, ymax)))
        return lines, []


class BSplineFace3D(Face3D):
    def __init__(self, surface3d: BSplineSurface3D,
                 surface2d: Surface2D,
                 name: str = ''):
        Face3D.__init__(self,
                        surface3d=surface3d,
                        surface2d=surface2d,
                        name=name)
        self._bbox = None

    @property
    def bounding_box(self):
        if not self._bbox:
            self._bbox = self.get_bounding_box()
        return self._bbox

    @bounding_box.setter
    def bounding_box(self, new_bounding_box):
        self._bbox = new_bounding_box

    def get_bounding_box(self):
        return self.surface3d._bounding_box()

    def triangulation_lines(self, resolution=25):
        u_min, u_max, v_min, v_max = self.surface2d.bounding_rectangle()

        delta_u = u_max - u_min
        nlines_x = int(delta_u * resolution)
        lines_x = []
        for i in range(nlines_x):
            u = u_min + (i + 1) / (nlines_x + 1) * delta_u
            lines_x.append(vme.Line2D(volmdlr.Point2D(u, v_min),
                                      volmdlr.Point2D(u, v_max)))
        delta_v = v_max - v_min
        nlines_y = int(delta_v * resolution)
        lines_y = []
        for i in range(nlines_y):
            v = v_min + (i + 1) / (nlines_y + 1) * delta_v
            lines_y.append(vme.Line2D(volmdlr.Point2D(v_min, v),
                                      volmdlr.Point2D(v_max, v)))
        return lines_x, lines_y

    def pair_with(self, other_bspline_face3d):
        '''
        find out how the uv parametric frames are located compared to each other, and also how grid3d can be defined respected to these directions

        Parameters
        ----------
        other_bspline_face3d : volmdlr.faces.BSplineFace3D

        Returns
        -------
        corresponding_direction
        grid2d_direction
        '''

        adjacent_direction1, diff1, adjacent_direction2, diff2 = self.adjacent_direction(other_bspline_face3d)
        corresponding_directions = []
        if (diff1 > 0 and diff2 > 0) or (diff1 < 0 and diff2 < 0):
            corresponding_directions.append(('+' + adjacent_direction1, '+' + adjacent_direction2))
        else:
            corresponding_directions.append(('+' + adjacent_direction1, '-' + adjacent_direction2))

        if adjacent_direction1 == 'u' and adjacent_direction2 == 'u':
            corresponding_directions, grid2d_direction = self.adjacent_direction_uu(
                other_bspline_face3d, corresponding_directions)
        elif adjacent_direction1 == 'v' and adjacent_direction2 == 'v':
            corresponding_directions, grid2d_direction = self.adjacent_direction_vv(
                other_bspline_face3d, corresponding_directions)
        elif adjacent_direction1 == 'u' and adjacent_direction2 == 'v':
            corresponding_directions, grid2d_direction = self.adjacent_direction_uv(
                other_bspline_face3d, corresponding_directions)
        elif adjacent_direction1 == 'v' and adjacent_direction2 == 'u':
            corresponding_directions, grid2d_direction = self.adjacent_direction_vu(
                other_bspline_face3d, corresponding_directions)

        return corresponding_directions, grid2d_direction

    def adjacent_direction_uu(self, other_bspline_face3d, corresponding_directions):

        extremities = self.extremities(other_bspline_face3d)
        start1, start2 = extremities[0], extremities[2]
        borders_points = [volmdlr.Point2D(0, 0), volmdlr.Point2D(1, 0),
                          volmdlr.Point2D(1, 1), volmdlr.Point2D(0, 1)]

        # TODO: compute nearest_point in 'bounding_box points' instead of borders_points
        nearest_start1 = start1.nearest_point(borders_points)
        # nearest_end1 = end1.nearest_point(borders_points)
        nearest_start2 = start2.nearest_point(borders_points)
        # nearest_end2 = end2.nearest_point(borders_points)

        v1 = nearest_start1[1]
        v2 = nearest_start2[1]

        if (v1 == 0 and v2 == 0):
            corresponding_directions.append(('+v', '-v'))
            grid2d_direction = [['+x', '-y'], ['+x', '+y']]

        elif (v1 == 1 and v2 == 1):
            if corresponding_directions == [('+u', '-u')]:
                grid2d_direction = [['+x', '+y'], ['-x', '-y']]
            else:
                grid2d_direction = [['+x', '+y'], ['+x', '-y']]
            corresponding_directions.append(('+v', '-v'))

        elif (v1 == 1 and v2 == 0):
            corresponding_directions.append(('+v', '+v'))
            grid2d_direction = [['+x', '+y'], ['+x', '+y']]

        elif (v1 == 0 and v2 == 1):
            corresponding_directions.append(('+v', '+v'))
            grid2d_direction = [['+x', '-y'], ['+x', '-y']]

        return corresponding_directions, grid2d_direction

    def adjacent_direction_vv(self, other_bspline_face3d, corresponding_directions):

        extremities = self.extremities(other_bspline_face3d)
        start1, start2 = extremities[0], extremities[2]
        borders_points = [volmdlr.Point2D(0, 0), volmdlr.Point2D(1, 0),
                          volmdlr.Point2D(1, 1), volmdlr.Point2D(0, 1)]

        # TODO: compute nearest_point in 'bounding_box points' instead of borders_points
        nearest_start1 = start1.nearest_point(borders_points)
        # nearest_end1 = end1.nearest_point(borders_points)
        nearest_start2 = start2.nearest_point(borders_points)
        # nearest_end2 = end2.nearest_point(borders_points)

        u1 = nearest_start1[0]
        u2 = nearest_start2[0]

        if (u1 == 0 and u2 == 0):
            corresponding_directions.append(('+u', '-v'))
            grid2d_direction = [['-y', '-x'], ['-y', '+x']]

        elif (u1 == 1 and u2 == 1):
            corresponding_directions.append(('+u', '-v'))
            grid2d_direction = [['+y', '+x'], ['+y', '-x']]

        elif (u1 == 0 and u2 == 1):
            corresponding_directions.append(('+u', '+u'))
            grid2d_direction = [['+y', '-x'], ['+y', '-x']]

        elif (u1 == 1 and u2 == 0):
            corresponding_directions.append(('+u', '+u'))
            grid2d_direction = [['+y', '+x'], ['+y', '+x']]

        return corresponding_directions, grid2d_direction

    def adjacent_direction_uv(self, other_bspline_face3d, corresponding_directions):

        extremities = self.extremities(other_bspline_face3d)
        start1, start2 = extremities[0], extremities[2]
        borders_points = [volmdlr.Point2D(0, 0), volmdlr.Point2D(1, 0),
                          volmdlr.Point2D(1, 1), volmdlr.Point2D(0, 1)]

        # TODO: compute nearest_point in 'bounding_box points' instead of borders_points
        nearest_start1 = start1.nearest_point(borders_points)
        # nearest_end1 = end1.nearest_point(borders_points)
        nearest_start2 = start2.nearest_point(borders_points)
        # nearest_end2 = end2.nearest_point(borders_points)

        v1 = nearest_start1[1]
        u2 = nearest_start2[0]

        if (v1 == 1 and u2 == 0):
            corresponding_directions.append(('+v', '+u'))
            grid2d_direction = [['+x', '+y'], ['+y', '+x']]

        elif (v1 == 0 and u2 == 1):
            corresponding_directions.append(('+v', '+u'))
            grid2d_direction = [['-x', '-y'], ['-y', '-x']]

        elif (v1 == 1 and u2 == 1):
            corresponding_directions.append(('+v', '-u'))
            grid2d_direction = [['+x', '+y'], ['-y', '-x']]

        elif (v1 == 0 and u2 == 0):
            corresponding_directions.append(('+v', '-u'))
            grid2d_direction = [['-x', '-y'], ['-y', '+x']]

        return corresponding_directions, grid2d_direction

    def adjacent_direction_vu(self, other_bspline_face3d, corresponding_directions):

        extremities = self.extremities(other_bspline_face3d)
        start1, start2 = extremities[0], extremities[2]
        borders_points = [volmdlr.Point2D(0, 0), volmdlr.Point2D(1, 0),
                          volmdlr.Point2D(1, 1), volmdlr.Point2D(0, 1)]

        # TODO: compute nearest_point in 'bounding_box points' instead of borders_points
        nearest_start1 = start1.nearest_point(borders_points)
        # nearest_end1 = end1.nearest_point(borders_points)
        nearest_start2 = start2.nearest_point(borders_points)
        # nearest_end2 = end2.nearest_point(borders_points)

        u1 = nearest_start1[0]
        v2 = nearest_start2[1]

        if (u1 == 1 and v2 == 0):
            corresponding_directions.append(('+u', '+v'))
            grid2d_direction = [['+y', '+x'], ['+x', '+y']]

        elif (u1 == 0 and v2 == 1):
            corresponding_directions.append(('+u', '+v'))
            grid2d_direction = [['-y', '-x'], ['+x', '-y']]

        elif (u1 == 0 and v2 == 0):
            corresponding_directions.append(('+u', '-v'))
            grid2d_direction = [['+y', '-x'], ['+x', '+y']]

        elif (u1 == 1 and v2 == 1):
            if corresponding_directions == [('+v', '-u')]:
                grid2d_direction = [['+y', '+x'], ['-x', '-y']]
            else:
                grid2d_direction = [['+y', '+x'], ['+x', '-y']]
            corresponding_directions.append(('+u', '-v'))

        return corresponding_directions, grid2d_direction

    def extremities(self, other_bspline_face3d):
        '''
        find points extremities for nearest edges of two faces
        '''

        contour1 = self.outer_contour3d
        contour2 = other_bspline_face3d.outer_contour3d

        contour1_2d = self.surface2d.outer_contour
        contour2_2d = other_bspline_face3d.surface2d.outer_contour

        points1 = [p.start for p in contour1.primitives]
        points2 = [p.start for p in contour2.primitives]

        dis, ind = [], []
        for p in points1:
            pt = p.nearest_point(points2)
            ind.append(points2.index(pt))
            dis.append(p.point_distance(pt))

        dis_sorted = sorted(dis)

        shared = []
        for k, p1 in enumerate(contour1.primitives):
            if dis_sorted[0] == dis_sorted[1]:
                indices = npy.where(npy.array(dis) == dis_sorted[0])[0]
                index1 = indices[0]
                index2 = indices[1]
            else:
                index1 = dis.index(dis_sorted[0])
                index2 = dis.index(dis_sorted[1])
            if ((p1.start == points1[index1] and p1.end == points1[index2])
                    or
                    (p1.end == points1[index1] and p1.start == points1[index2])):
                shared.append(p1)
                i = k

        for k, p2 in enumerate(contour2.primitives):
            if ((p2.start == points2[ind[index1]] and p2.end == points2[ind[index2]])
                    or
                    (p2.end == points2[ind[index1]] and p2.start == points2[ind[index2]])):
                shared.append(p2)
                j = k

        points = [contour2.primitives[j].start, contour2.primitives[j].end]

        if points.index(contour1.primitives[i].start.nearest_point(points)) == 1:
            start1 = contour1_2d.primitives[i].start
            end1 = contour1_2d.primitives[i].end

            start2 = contour2_2d.primitives[j].end
            end2 = contour2_2d.primitives[j].start

        else:
            start1 = contour1_2d.primitives[i].start
            end1 = contour1_2d.primitives[i].end

            start2 = contour2_2d.primitives[j].start
            end2 = contour2_2d.primitives[j].end

        return start1, end1, start2, end2

    def adjacent_direction(self, other_bspline_face3d):
        '''
        find directions (u or v) between two faces, in the nearest edges between them
        '''

        start1, end1, start2, end2 = self.extremities(other_bspline_face3d)

        du1 = abs((end1 - start1)[0])
        dv1 = abs((end1 - start1)[1])

        if du1 < dv1:
            adjacent_direction1 = 'v'
            diff1 = (end1 - start1)[1]
        else:
            adjacent_direction1 = 'u'
            diff1 = (end1 - start1)[0]

        du2 = abs((end2 - start2)[0])
        dv2 = abs((end2 - start2)[1])

        if du2 < dv2:
            adjacent_direction2 = 'v'
            diff2 = (end2 - start2)[1]
        else:
            adjacent_direction2 = 'u'
            diff2 = (end2 - start2)[0]

        return adjacent_direction1, diff1, adjacent_direction2, diff2

    def adjacent_direction_xy(self, other_face3d):
        '''
        find out in which direction the faces are adjacent

        Parameters
        ----------
        other_face3d : volmdlr.faces.BSplineFace3D

        Returns
        -------
        adjacent_direction
        '''

        contour1 = self.outer_contour3d
        contour2 = other_face3d.outer_contour3d
        point1, point2 = contour1.shared_primitives_extremities(contour2)

        coord = point1 - point2
        coord = [abs(coord.x), abs(coord.y)]

        if coord.index(max(coord)) == 0:
            return 'x'
        else:
            return 'y'

    def merge_with(self, other_bspline_face3d):
        '''
        merge two adjacent faces

        Parameters
        ----------
        other_bspline_face3d : volmdlr.faces.BSplineFace3D

        Returns
        -------
        merged_face : volmdlr.faces.BSplineFace3D
        '''

        merged_surface = self.surface3d.merge_with(other_bspline_face3d.surface3d)
        contours = self.outer_contour3d.merge_with(other_bspline_face3d.outer_contour3d)
        contours.extend(self.inner_contours3d)
        contours.extend(other_bspline_face3d.inner_contours3d)
        merged_face = merged_surface.face_from_contours3d(contours)

        return merged_face


class OpenShell3D(volmdlr.core.CompositePrimitive3D):
    _standalone_in_db = True
    _non_serializable_attributes = ['bounding_box']
    _non_eq_attributes = ['name', 'color', 'alpha', 'bounding_box']
    _non_hash_attributes = []
    STEP_FUNCTION = 'OPEN_SHELL'

    def __init__(self, faces: List[Face3D],
                 color: Tuple[float, float, float] = None,
                 alpha: float = 1., name: str = ''):
        self.faces = faces
        self.name = name
        if not color:
            self.color = (0.8, 0.8, 0.8)
        else:
            self.color = color
        self.alpha = alpha
        self._bbox = None
        # self.bounding_box = self._bounding_box()

    def _data_hash(self):
        return sum(face._data_hash() for face in self.faces)

    def _data_eq(self, other_):
        if other_.__class__.__name__ != self.__class__.__name__:
            return False
        for face1, face2 in zip(self.faces, other_.faces):
            if not face1._data_eq(face2):
                return False

        return True

    @classmethod
    def from_step(cls, arguments, object_dict):
        faces = []
        for face in arguments[1]:
            faces.append(object_dict[int(face[1:])])
        return cls(faces, name=arguments[0][1:-1])

    def to_step(self, current_id):
        step_content = ''
        face_ids = []
        for face in self.faces:
            face_content, face_sub_ids = face.to_step(current_id)
            step_content += face_content
            face_ids.extend(face_sub_ids)
            current_id = max(face_sub_ids) + 1

        shell_id = current_id
        step_content += "#{} = {}('{}',({}));\n".format(current_id,
                                                        self.STEP_FUNCTION,
                                                        self.name,
                                                        volmdlr.core.step_ids_to_str(
                                                            face_ids))
        manifold_id = shell_id + 1
        # step_content += "#{} = MANIFOLD_SOLID_BREP('{}',#{});\n".format(
        #     manifold_id, self.name, shell_id)
        step_content += "#{} = SHELL_BASED_SURFACE_MODEL('{}',(#{}));\n".format(
            manifold_id, self.name, shell_id)

        frame_content, frame_id = volmdlr.OXYZ.to_step(manifold_id + 1)
        step_content += frame_content
        brep_id = frame_id + 1
        # step_content += "#{} = ADVANCED_BREP_SHAPE_REPRESENTATION('',(#{},#{}),#7);\n".format(
        #     brep_id, frame_id, manifold_id)
        step_content += "#{} = MANIFOLD_SURFACE_SHAPE_REPRESENTATION('',(#{},#{}),#7);\n".format(
            brep_id, frame_id, manifold_id)

        return step_content, brep_id

<<<<<<< HEAD
    def to_step_face_ids(self, current_id):
        step_content = ''
        face_ids = []
        for face in self.faces:
            face_content, face_sub_ids = face.to_step(current_id)
            step_content += face_content
            face_ids.extend(face_sub_ids)
            current_id = max(face_sub_ids) + 1

        shell_id = current_id
        step_content += "#{} = {}('{}',({}));\n".format(current_id,
                                                        self.STEP_FUNCTION,
                                                        self.name,
                                                        volmdlr.core.step_ids_to_str(
                                                            face_ids))
        manifold_id = shell_id + 1
        # step_content += "#{} = MANIFOLD_SOLID_BREP('{}',#{});\n".format(
        #     manifold_id, self.name, shell_id)
        step_content += "#{} = SHELL_BASED_SURFACE_MODEL('{}',(#{}));\n".format(
            manifold_id, self.name, shell_id)

        frame_content, frame_id = volmdlr.OXYZ.to_step(manifold_id + 1)
        step_content += frame_content
        brep_id = frame_id + 1
        # step_content += "#{} = ADVANCED_BREP_SHAPE_REPRESENTATION('',(#{},#{}),#7);\n".format(
        #     brep_id, frame_id, manifold_id)
        step_content += "#{} = MANIFOLD_SURFACE_SHAPE_REPRESENTATION('',(#{},#{}),#7);\n".format(
            brep_id, frame_id, manifold_id)

        return step_content, brep_id, face_ids

    def rotation(self, center, axis, angle, copy=True):
        if copy:
            new_faces = [face.rotation(center, axis, angle, copy=True) for face
                         in self.faces]
            return OpenShell3D(new_faces, color=self.color, alpha=self.alpha, name=self.name)
        else:
            for face in self.faces:
                face.rotation(center, axis, angle, copy=False)
            new_bounding_box = self.get_bounding_box()
            self.bounding_box = new_bounding_box

    def translation(self, offset, copy=True):
        if copy:
            new_faces = [face.translation(offset, copy=True) for face in
                         self.faces]
            return OpenShell3D(new_faces, color=self.color, alpha=self.alpha, name=self.name)
        else:
            for face in self.faces:
                face.translation(offset, copy=False)
            new_bounding_box = self.get_bounding_box()
            self.bounding_box = new_bounding_box
=======
    def rotation(self, center: volmdlr.Point3D, axis: volmdlr.Vector3D,
                 angle: float):
        """
        OpenShell3D rotation
        :param center: rotation center
        :param axis: rotation axis
        :param angle: angle rotation
        :return: a new rotated OpenShell3D
        """
        new_faces = [face.rotation(center, axis, angle) for face
                     in self.faces]
        return OpenShell3D(new_faces, color=self.color, alpha=self.alpha,
                           name=self.name)
>>>>>>> a723d0d1

    def rotation_inplace(self, center: volmdlr.Point3D, axis: volmdlr.Vector3D,
                         angle: float):
        """
        OpenShell3D rotation. Object is updated inplace
        :param center: rotation center
        :param axis: rotation axis
        :param angle: rotation angle
        """
        for face in self.faces:
            face.rotation_inplace(center, axis, angle)
        new_bounding_box = self.get_bounding_box()
        self.bounding_box = new_bounding_box

    def translation(self, offset: volmdlr.Vector3D):
        """
        OpenShell3D translation
        :param offset: translation vector
        :return: A new translated OpenShell3D
        """
        new_faces = [face.translation(offset) for face in
                     self.faces]
        return OpenShell3D(new_faces, color=self.color, alpha=self.alpha,
                           name=self.name)

    def translation_inplace(self, offset: volmdlr.Vector3D):
        """
        OpenShell3D translation. Object is updated inplace
        :param offset: translation vector
        """
        for face in self.faces:
            face.translation_inplace(offset)
        new_bounding_box = self.get_bounding_box()
        self.bounding_box = new_bounding_box

    def frame_mapping(self, frame: volmdlr.Frame3D, side: str):
        """
        Changes frame_mapping and return a new OpenShell3D
        side = 'old' or 'new'
        """
        new_faces = [face.frame_mapping(frame, side) for face in
                     self.faces]
        return self.__class__(new_faces, name=self.name)

    def frame_mapping_inplace(self, frame: volmdlr.Frame3D, side: str):
        """
        Changes frame_mapping and the object is updated inplace
        side = 'old' or 'new'
        """
        for face in self.faces:
            face.frame_mapping_inplace(frame, side)
        new_bounding_box = self.get_bounding_box()
        self.bounding_box = new_bounding_box

    def copy(self, deep=True, memo=None):
        new_faces = [face.copy() for face in self.faces]
        return self.__class__(new_faces, color=self.color, alpha=self.alpha,
                              name=self.name)

    def union(self, shell2):
        new_faces = self.faces + shell2.faces
        new_name = self.name + ' union ' + shell2.name
        new_color = self.color
        return self.__class__(new_faces, name=new_name, color=new_color)

    def volume(self):
        """
        Does not consider holes
        """
        volume = 0
        for face in self.faces:
            display3d = face.triangulation()
            for triangle_index in display3d.triangles:
                point1 = display3d.points[triangle_index[0]]
                point2 = display3d.points[triangle_index[1]]
                point3 = display3d.points[triangle_index[2]]

                v321 = point3[0] * point2[1] * point1[2]
                v231 = point2[0] * point3[1] * point1[2]
                v312 = point3[0] * point1[1] * point2[2]
                v132 = point1[0] * point3[1] * point2[2]
                v213 = point2[0] * point1[1] * point3[2]
                v123 = point1[0] * point2[1] * point3[2]
                volume_tetraedre = 1 / 6 * (-v321 + v231 + v312 - v132 - v213 + v123)

                volume += volume_tetraedre

        return abs(volume)

    @property
    def bounding_box(self):
        """
        Returns the boundary box
        """
        if not self._bbox:
            self._bbox = self.get_bounding_box()
        return self._bbox

    @bounding_box.setter
    def bounding_box(self, new_bounding_box):
        self._bbox = new_bounding_box

    def get_bounding_box(self):
        bbox = self.faces[0].bounding_box
        for face in self.faces[1:]:
            bbox += face.bounding_box
        return bbox

    def cut_by_plane(self, plane_3d: Plane3D):
        frame_block = self.bounding_box.to_frame()
        frame_block.u = 1.1 * frame_block.u
        frame_block.v = 1.1 * frame_block.v
        frame_block.w = 1.1 * frame_block.w
        block = volmdlr.primitives3d.Block(frame_block,
                                           color=(0.1, 0.2, 0.2),
                                           alpha=0.6)
        face_3d = block.cut_by_orthogonal_plane(plane_3d)
        intersection_primitives = []
        for face in self.faces:
            intersection_wires = face.face_intersections(face_3d)
            if intersection_wires:
                for intersection_wire in intersection_wires:
                    intersection_primitives.extend(intersection_wire.primitives)
        contours3d = volmdlr.wires.Contour3D.contours_from_edges(
            intersection_primitives[:])
        if not contours3d:
            return []
        contours2d = [contour.to_2d(plane_3d.frame.origin,
                                    plane_3d.frame.u,
                                    plane_3d.frame.v) for contour in contours3d]
        resulting_faces = []
        for contour2d in contours2d:
            if contour2d.area() > 1e-7:
                surface2d = Surface2D(contour2d, [])
                resulting_faces.append(PlaneFace3D(plane_3d, surface2d))
        return resulting_faces

    def linesegment_intersections(self,
                                  linesegment3d: vme.LineSegment3D) \
            -> List[Tuple[Face3D, List[volmdlr.Point3D]]]:
        intersections = []
        for face in self.faces:
            face_intersections = face.linesegment_intersections(linesegment3d)
            if face_intersections:
                intersections.append((face, face_intersections))
        return intersections

    def line_intersections(self,
                           line3d: vme.Line3D) \
            -> List[Tuple[Face3D, List[volmdlr.Point3D]]]:
        intersections = []
        for face in self.faces:
            face_intersections = face.line_intersections(line3d)
            if face_intersections:
                intersections.append((face, face_intersections))
        return intersections

    def minimum_distance_points(self, shell2, resolution):
        """
        Returns a Mesure object if the distance is not zero, otherwise returns None
        """
        shell2_inter = self.shell_intersection(shell2, resolution)
        if shell2_inter is not None and shell2_inter != 1:
            return None

        # distance_min, point1_min, point2_min = self.faces[0].distance_to_face(shell2.faces[0], return_points=True)
        distance_min, point1_min, point2_min = self.faces[0].minimum_distance(
            shell2.faces[0], return_points=True)
        for face1 in self.faces:
            bbox1 = face1.bounding_box
            for face2 in shell2.faces:
                bbox2 = face2.bounding_box
                bbox_distance = bbox1.distance_to_bbox(bbox2)

                if bbox_distance < distance_min:
                    # distance, point1, point2 = face1.distance_to_face(face2, return_points=True)
                    distance, point1, point2 = face1.minimum_distance(face2,
                                                                      return_points=True)
                    if distance == 0:
                        return None
                    elif distance < distance_min:
                        distance_min, point1_min, point2_min = distance, point1, point2

        return point1_min, point2_min

    def distance_to_shell(self, other_shell: 'OpenShell3D', resolution: float):
        min_dist = self.minimum_distance_points(other_shell, resolution)
        if min_dist is not None:
            p1, p2 = min_dist
            return p1.point_distance(p2)
        else:
            return None

    def minimum_distance_point(self,
                               point: volmdlr.Point3D) -> volmdlr.Point3D:
        """
        Computes the distance of a point to a Shell3D, whether it is inside or outside the Shell3D
        """
        distance_min, point1_min = self.faces[0].distance_to_point(point,
                                                                   return_other_point=True)
        for face in self.faces[1:]:
            bbox_distance = self.bounding_box.distance_to_point(point)
            if bbox_distance < distance_min:
                distance, point1 = face.distance_to_point(point,
                                                          return_other_point=True)
                if distance < distance_min:
                    distance_min, point1_min = distance, point1

        return point1_min

    def intersection_internal_aabb_volume(self, shell2: 'OpenShell3D',
                                          resolution: float):
        """
        aabb made of the intersection points and the points of self internal to shell2
        """
        intersections_points = []
        for face1 in self.faces:
            for face2 in shell2.faces:
                intersection_points = face1.face_intersections(face2)
                if intersection_points:
                    intersection_points = [
                        intersection_points[0].primitives[0].start,
                        intersection_points[0].primitives[0].end]
                    intersections_points.extend(intersection_points)

        shell1_points_inside_shell2 = []
        for face in self.faces:
            for point in face.outer_contour3d.discretization_points(
                    resolution):
                if shell2.point_belongs(point):
                    shell1_points_inside_shell2.append(point)

        if len(intersections_points + shell1_points_inside_shell2) == 0:
            return 0
        bbox = volmdlr.core.BoundingBox.from_points(
            intersections_points + shell1_points_inside_shell2)
        return bbox.volume()

    def intersection_external_aabb_volume(self, shell2: 'OpenShell3D',
                                          resolution: float):
        """
        aabb made of the intersection points and the points of self external to shell2
        """
        intersections_points = []
        for face1 in self.faces:
            for face2 in shell2.faces:
                intersection_points = face1.face_intersections(face2)
                if intersection_points:
                    intersection_points = [
                        intersection_points[0].primitives[0].start,
                        intersection_points[0].primitives[0].end]
                    intersections_points.extend(intersection_points)

        shell1_points_outside_shell2 = []
        for face in self.faces:
            for point in face.outer_contour3d.discretization_points(
                    resolution):
                if not shell2.point_belongs(point):
                    shell1_points_outside_shell2.append(point)

        if len(intersections_points + shell1_points_outside_shell2) == 0:
            return 0
        bbox = volmdlr.core.BoundingBox.from_points(
            intersections_points + shell1_points_outside_shell2)
        return bbox.volume()

    def primitive_inside_bbox(self, bounding_box: volmdlr.core.BoundingBox):
        for primitive in self.primitives:
            bbox = primitive.bounding_box

    def triangulation(self):
        # mesh = vmd.DisplayMesh3D([], [])
        meshes = []
        for i, face in enumerate(self.faces):
            # try:
            face_mesh = face.triangulation()
            meshes.append(face_mesh)
            # mesh.merge_mesh(face_mesh)
            # except NotImplementedError:
            #     print('Warning: a face has been skipped in rendering')
        return vmd.DisplayMesh3D.merge_meshes(meshes)

    def babylon_script(self, name='primitive_mesh'):
        s = f'var {name} = new BABYLON.Mesh("{name}", scene);\n'

        mesh = self.babylon_meshes()[0]

        s += 'var positions = {};\n'.format(mesh['positions'])
        s += 'var indices = {};\n'.format(mesh['indices'])
        s += 'var normals = [];\n'
        s += 'var vertexData = new BABYLON.VertexData();\n'
        s += 'BABYLON.VertexData.ComputeNormals(positions, indices, normals);\n'
        s += 'vertexData.positions = positions;\n'
        s += 'vertexData.indices = indices;\n'
        s += 'vertexData.normals = normals;\n'
        s += 'vertexData.applyToMesh({});\n'.format(name)
        s += '{}.enableEdgesRendering(0.9);\n'.format(name)
        s += '{}.edgesWidth = 0.1;\n'.format(name)
        s += '{}.edgesColor = new BABYLON.Color4(0, 0, 0, 0.6);\n'.format(name)
        s += 'var mat = new BABYLON.StandardMaterial("mat", scene);\n'
        #        s += 'mat.diffuseColor = BABYLON.Color3.Green();\n'
        #        s += 'mat.specularColor = new BABYLON.Color3(0.5, 0.6, 0.87);\n'
        #        s += 'mat.emissiveColor = new BABYLON.Color3(1, 1, 1);\n'
        #        s += 'mat.ambientColor = new BABYLON.Color3(0.23, 0.98, 0.53);\n'
        s += 'mat.backFaceCulling = false;\n'
        s += 'mat.alpha = {};\n'.format(self.alpha)
        s += '{}.material = mat;\n'.format(name)
        if self.color is not None:
            s += 'mat.diffuseColor = new BABYLON.Color3({}, {}, {});\n'.format(
                *self.color)
        return s

    def plot(self, ax=None, color: str = 'k', alpha: float = 1):
        if ax is None:
            ax = plt.figure().add_subplot(111, projection='3d')

        for face in self.faces:
            face.plot(ax=ax, color=color, alpha=alpha)

        return ax


class ClosedShell3D(OpenShell3D):
    _standalone_in_db = True
    _non_serializable_attributes = ['bounding_box']
    _non_eq_attributes = ['name', 'color', 'alpha', 'bounding_box']
    STEP_FUNCTION = 'CLOSED_SHELL'

    def rotation(self, center: volmdlr.Point3D, axis: volmdlr.Vector3D,
                 angle: float):
        """
        ClosedShell3D rotation
        :param center: rotation center
        :param axis: rotation axis
        :param angle: angle rotation
        :return: a new rotated ClosedShell3D
        """
        new_faces = [face.rotation(center, axis, angle) for face
                     in self.faces]
        return ClosedShell3D(new_faces, color=self.color,
                             alpha=self.alpha, name=self.name)

    def rotation_inplace(self, center: volmdlr.Point3D, axis: volmdlr.Vector3D,
                         angle: float):
        """
        ClosedShell3D rotation. Object is updated inplace
        :param center: rotation center
        :param axis: rotation axis
        :param angle: rotation angle
        """
        for face in self.faces:
            face.rotation_inplace(center, axis, angle)
        new_bounding_box = self.get_bounding_box()
        self.bounding_box = new_bounding_box

    def translation(self, offset: volmdlr.Vector3D):
        """
        ClosedShell3D translation
        :param offset: translation vector
        :return: A new translated ClosedShell3D
        """
        new_faces = [face.translation(offset) for face in
                     self.faces]
        return ClosedShell3D(new_faces, color=self.color, alpha=self.alpha,
                             name=self.name)

    def translation_inplace(self, offset: volmdlr.Vector3D):
        """
        ClosedShell3D translation. Object is updated inplace
        :param offset: translation vector
        """
        for face in self.faces:
            face.translation_inplace(offset)
        new_bounding_box = self.get_bounding_box()
        self.bounding_box = new_bounding_box

    def frame_mapping(self, frame: volmdlr.Frame3D, side: str):
        """
        Changes frame_mapping and return a new ClosedShell3D
        side = 'old' or 'new'
        """
        new_faces = [face.frame_mapping(frame, side) for face in
                     self.faces]
        return ClosedShell3D(new_faces, name=self.name)

    def frame_mapping_inplace(self, frame: volmdlr.Frame3D, side: str):
        """
        Changes frame_mapping and the object is updated inplace
        side = 'old' or 'new'
        """
        for face in self.faces:
            face.frame_mapping_inplace(frame, side)
        new_bounding_box = self.get_bounding_box()
        self.bounding_box = new_bounding_box

    def copy(self, deep=True, memo=None):
        new_faces = [face.copy() for face in self.faces]
        return self.__class__(new_faces, color=self.color, alpha=self.alpha,
                              name=self.name)

    def face_on_shell(self, face):
        """
        Verifies if a face lies on the shell's surface
        """
        for fc in self.faces:
            if fc.face_inside(face):
                return True
        return False

    def is_face_inside(self, face: Face3D):
        for point in face.outer_contour3d.discretization_points(0.01):
            point_inside_shell = self.point_belongs(point)
            point_in_shells_faces = self.point_in_shell_face(point)
            if (not point_inside_shell) and (not point_in_shells_faces):
                return False
        return True

    def shell_intersection(self, shell2: 'OpenShell3D', resolution: float):
        """
        Return None if disjointed
        Return (1, 0) or (0, 1) if one is inside the other
        Return (n1, n2) if intersection

        4 cases :
            (n1, n2) with face intersection             => (n1, n2)
            (0, 0) with face intersection               => (0, 0)
            (0, 0) with no face intersection            => None
            (1, 0) or (0, 1) with no face intersection  => 1
        """
        # Check if boundary boxes don't intersect
        bbox1 = self.bounding_box
        bbox2 = shell2.bounding_box
        if not bbox1.bbox_intersection(bbox2):
            # print("No intersection of shells' BBox")
            return None

        # Check if any point of the first shell is in the second shell
        points1 = []
        for face in self.faces:
            points1.extend(
                face.outer_contour3d.discretization_points(resolution))
        points2 = []
        for face in shell2.faces:
            points2.extend(
                face.outer_contour3d.discretization_points(resolution))

        nb_pts1 = len(points1)
        nb_pts2 = len(points2)
        compteur1 = 0
        compteur2 = 0
        for point1 in points1:
            if shell2.point_belongs(point1):
                compteur1 += 1
        for point2 in points2:
            if self.point_belongs(point2):
                compteur2 += 1

        inter1 = compteur1 / nb_pts1
        inter2 = compteur2 / nb_pts2

        for face1 in self.faces:
            for face2 in shell2.faces:
                intersection_points = face1.face_intersections(face2)
                if intersection_points:
                    return inter1, inter2

        if inter1 == 0. and inter2 == 0.:
            return None
        return 1

    def point_belongs(self, point3d: volmdlr.Point3D, nb_rays: int = 1):
        """
        Ray Casting algorithm
        Returns True if the point is inside the Shell, False otherwise
        """

        bbox = self.bounding_box
        if not bbox.point_belongs(point3d):
            return False

        min_ray_length = 2 * max((bbox.xmax - bbox.xmin,
                                  bbox.ymax - bbox.ymin,
                                  bbox.zmax - bbox.zmin))
        two_min_ray_length = 2 * min_ray_length

        rays = []
        for k in range(0, nb_rays):
            rays.append(vme.LineSegment3D(
                point3d,
                point3d + volmdlr.Point3D.random(min_ray_length,
                                                 two_min_ray_length,
                                                 min_ray_length,
                                                 two_min_ray_length,
                                                 min_ray_length,
                                                 two_min_ray_length)))
        rays = sorted(rays, key=lambda ray: ray.length())

        rays_intersections = []
        tests = []

        # for ray in rays[:3]:
        for ray in rays[:nb_rays]:
            #
            count = 0
            ray_intersection = []
            is_inside = True
            for face, point_inters in self.linesegment_intersections(ray):
                count += len(point_inters)

            if count % 2 == 0:
                is_inside = False
            tests.append(is_inside)
            rays_intersections.append(ray_intersection)

        for test1, test2 in zip(tests[:-1], tests[1:]):
            if test1 != test2:
                raise ValueError
        return tests[0]

    def point_in_shell_face(self, point: volmdlr.Point3D):

        for face in self.faces:
            point2d = face.surface3d.point3d_to_2d(point)
            if (face.surface3d.point_on_plane(point) and face.point_belongs(point)) or \
                    face.surface2d.outer_contour.point_over_contour(
                        point2d, abs_tol=1e-7):
                return True
        return False

    def is_inside_shell(self, shell2, resolution: float):
        """
        Returns True if all the points of self are inside shell2 and no face \
        are intersecting
        This method is not exact
        """
        bbox1 = self.bounding_box
        bbox2 = shell2.bounding_box
        if not bbox1.is_inside_bbox(bbox2):
            return False
        for face in self.faces:
            if not shell2.is_face_inside(face):
                return False
        return True

    def is_disjoint_from(self, shell2, tol=1e-8):
        '''
             verifies and rerturns a bool if two shells are disjointed or not.
        '''
        disjoint = True
        if self.bounding_box.bbox_intersection(shell2.bounding_box) or \
                self.bounding_box.distance_to_bbox(shell2.bounding_box) <= tol:
            return False
        return disjoint

    def intersecting_faces_combinations(self, shell2,
                                        list_coincident_faces, tol=1e-8):
        '''
            :param shell2: ClosedShell3D
            for two closed shells, it calculates and return a list of face
            combinations (list = [(face_shell1, face_shell2),...])
            for intersecting faces. if two faces can not be intersected,
            there is no combination for those
            :param tol: Corresponde to the tolerance to consider two faces as intersecting faces
        '''
        # list_coicident_faces = self.get_coincident_faces(shell2)
        face_combinations = []
        for face1 in self.faces:
            for face2 in shell2.faces:
                if (face1.bounding_box.bbox_intersection(
                        face2.bounding_box) or
                    face1.bounding_box.distance_to_bbox(
                        face2.bounding_box) <= tol) and \
                        (face1, face2) not in list_coincident_faces:
                    edge_intersections = []
                    for prim1 in face1.outer_contour3d.primitives:
                        edge_intersections = face2.edge_intersections(prim1)
                        if edge_intersections:
                            break
                    if not edge_intersections:
                        for prim2 in face2.outer_contour3d.primitives:
                            edge_intersections = face1.edge_intersections(prim2)
                            if edge_intersections:
                                break
                    if edge_intersections:
                        face_combinations.append((face1, face2))
                    # face_combinations.append((face1, face2))

        return face_combinations

    @staticmethod
    def dict_intersecting_combinations(intersecting_faces_combinations, tol=1e-8):
        '''
            :param intersecting_faces_combinations: list of face combinations (list = [(face_shell1, face_shell2),...]) for intersecting faces.
            :type intersecting_faces_combinations: list of face objects combinaitons
            returns a dictionary containing as keys the combination of intersecting faces
            and as the values the resulting primitive from the two intersecting faces.
            It is done so it is not needed to calculate the same intersecting primitive twice.
        '''
        intersecting_combinations = {}
        for k, combination in enumerate(intersecting_faces_combinations):
            face_intersections = combination[0].face_intersections(combination[1], tol)
            if face_intersections:
                intersecting_combinations[combination] = face_intersections

        return intersecting_combinations

    @staticmethod
    def get_intersecting_faces(dict_intersecting_combinations):
        '''
            :param dict_intersecting_combinations: dictionary containing as keys the combination of intersecting faces
            and as the values the resulting primitive from the two intersecting faces

            returns two lists. One for the intersecting faces in shell1 and the other for the shell2
        '''
        intersecting_faces_shell1 = []
        intersecting_faces_shell2 = []
        for face in list(dict_intersecting_combinations.keys()):
            if face[0] not in intersecting_faces_shell1:
                intersecting_faces_shell1.append(face[0])
            if face[1] not in intersecting_faces_shell2:
                intersecting_faces_shell2.append(face[1])
        return intersecting_faces_shell1, intersecting_faces_shell2

    def get_non_intersecting_faces(self, shell2, intersecting_faces,
                                   intersection_method=False):
        '''
            :param shell2: ClosedShell3D
            :param intersecting_faces:
            returns a list of all the faces that never intersect any
            face of the other shell
        '''
        non_intersecting_faces = []

        for face in self.faces:
            if (face not in intersecting_faces) and (face not in non_intersecting_faces):
                if not intersection_method:
                    if not face.bounding_box.is_inside_bbox(
                            shell2.bounding_box) or \
                            not shell2.is_face_inside(face):
                        coincident_plane = False
                        for face2 in shell2.faces:
                            if face.surface3d.is_coincident(face2.surface3d) and \
                                    face.bounding_box.is_inside_bbox(
                                        face2.bounding_box):
                                coincident_plane = True
                                break
                        if not coincident_plane:
                            non_intersecting_faces.append(face)
                else:
                    if face.bounding_box.is_inside_bbox(
                            shell2.bounding_box) and \
                            shell2.is_face_inside(face):
                        non_intersecting_faces.append(face)

        return non_intersecting_faces

    def get_coincident_and_adjacent_faces(self, shell2):
        coincident_and_adjacent_faces = []
        for face1 in self.faces:
            for face2 in shell2.faces:
                if face1.surface3d.is_coincident(face2.surface3d) and \
                        face1.is_adjacent(face2):
                    coincident_and_adjacent_faces.append((face1, face2))

        return coincident_and_adjacent_faces

    def get_coincident_faces(self, shell2):
        """
        Finds all pairs of faces that are coincidents faces, that is,
        faces lying on the same plane

        returns a List of tuples with the face pairs
        """
        list_coincident_faces = []
        for face1 in self.faces:
            for face2 in shell2.faces:
                if face1.surface3d.is_coincident(face2.surface3d):
                    contour1 = face1.outer_contour3d.to_2d(
                        face1.surface3d.frame.origin,
                        face1.surface3d.frame.u,
                        face1.surface3d.frame.v)
                    contour2 = face2.outer_contour3d.to_2d(
                        face1.surface3d.frame.origin,
                        face1.surface3d.frame.u,
                        face1.surface3d.frame.v)
                    inters = contour1.contour_intersections(contour2)
                    if len(inters) >= 2:
                        list_coincident_faces.append((face1, face2))

        return list_coincident_faces

    def two_shells_intersecting_contour(self, shell2,
                                        list_coincident_faces: List[Face3D],
                                        dict_intersecting_combinations=None):
        '''
            :param shell2: ClosedShell3D
            :param dict_intersecting_combinations: dictionary containing as keys the combination of intersecting faces
             and as the values the resulting primitive from the two intersecting faces

            :returns: intersecting contour for two intersecting shells
        '''
        if dict_intersecting_combinations is None:
            face_combinations = self.intersecting_faces_combinations(
                shell2, list_coincident_faces)
            dict_intersecting_combinations = \
                self.dict_intersecting_combinations(face_combinations)
        intersecting_lines = list(dict_intersecting_combinations.values())
        intersecting_contour = \
            volmdlr.wires.Contour3D([wire.primitives[0] for
                                     wire in intersecting_lines])
        return intersecting_contour

    def reference_shell(self, shell2, face):
        if face in shell2.faces:
            contour_extract_inside = True
            reference_shell = self
        else:
            contour_extract_inside = False
            reference_shell = shell2
        return contour_extract_inside, reference_shell

    def set_operations_valid_exterior_faces(self, new_faces: List[Face3D],
                                            valid_faces: List[Face3D],
                                            list_coincident_faces: List[Face3D],
                                            shell2, reference_shell):
        for new_face in new_faces:
            inside_reference_shell = reference_shell.point_belongs(
                new_face.random_point_inside())
            if self.set_operations_exterior_face(new_face, valid_faces,
                                                 inside_reference_shell,
                                                 list_coincident_faces,
                                                 shell2):
                valid_faces.append(new_face)
        return valid_faces

    def union_faces(self, shell2, intersecting_faces,
                    intersecting_combinations,
                    list_coincident_faces):
        faces = []
        for face in intersecting_faces:
            contour_extract_inside, reference_shell = \
                self.reference_shell(shell2, face)
            new_faces = face.set_operations_new_faces(
                intersecting_combinations, contour_extract_inside)
            faces = self.set_operations_valid_exterior_faces(
                new_faces, faces,
                list_coincident_faces,
                shell2, reference_shell)
        return faces

    def get_subtraction_valid_faces(self, new_faces, valid_faces,
                                    reference_shell,
                                    # list_coincident_faces,
                                    shell2, keep_interior_faces):
        faces = []
        for new_face in new_faces:
            inside_reference_shell = reference_shell.point_belongs(new_face.random_point_inside())
            if keep_interior_faces:
                if self.set_operations_interior_face(new_face, valid_faces,
                                                     inside_reference_shell,
                                                     # list_coincident_faces
                                                     ):
                    faces.append(new_face)
            elif self.set_operations_exterior_face(new_face, faces,
                                                   inside_reference_shell,
                                                   [],
                                                   shell2):
                faces.append(new_face)
        return faces

    def subtraction_faces(self, shell2, intersecting_faces,
                          intersecting_combinations,
                          # list_coincident_faces
                          ):
        faces = []
        for k, face in enumerate(intersecting_faces):
            keep_interior_faces = False
            if face in shell2.faces:
                keep_interior_faces = True
            contour_extract_inside, reference_shell = \
                self.reference_shell(shell2, face)
            new_faces = face.set_operations_new_faces(
                intersecting_combinations, contour_extract_inside)
            faces.extend(self.get_subtraction_valid_faces(
                new_faces, faces, reference_shell,
                # list_coincident_faces,
                shell2, keep_interior_faces))

        return faces

    def valid_intersection_faces(self, new_faces, valid_faces,
                                 reference_shell,
                                 # list_coincident_faces
                                 ):
        faces = []
        for new_face in new_faces:
            inside_reference_shell = reference_shell.point_belongs(
                new_face.random_point_inside())
            if self.set_operations_interior_face(new_face, valid_faces,
                                                 inside_reference_shell,
                                                 # list_coincident_faces
                                                 ):
                faces.append(new_face)

        return faces

    def intersection_faces(self, shell2, intersecting_faces,
                           intersecting_combinations,
                           # list_coincident_faces
                           ):
        faces = []
        for face in intersecting_faces:
            contour_extract_inside, reference_shell = \
                self.reference_shell(shell2, face)
            new_faces = face.set_operations_new_faces(
                intersecting_combinations, contour_extract_inside)
            faces.extend(self.valid_intersection_faces(
                new_faces, faces, reference_shell,
                # list_coincident_faces
            ))

        valid_faces = []
        for i, fc1 in enumerate(faces):
            valid_face = True
            for j, fc2 in enumerate(faces):
                if i != j:
                    if fc2.face_inside(fc1):
                        valid_face = False
            if valid_face and fc1 not in valid_faces:
                valid_faces.append(fc1)
        return valid_faces

    @staticmethod
    def set_operations_interior_face(new_face, faces, inside_reference_shell,
                                     # list_coincident_faces
                                     ):
        if inside_reference_shell and new_face not in faces:
            return True
        return False

    def is_face_between_shells(self, shell2, face):
        if face.surface2d.inner_contours:
            normal_0 = face.surface2d.outer_contour.primitives[0].normal_vector()
            middle_point_0 = face.surface2d.outer_contour.primitives[0].middle_point()
            point1 = middle_point_0 + 0.0001 * normal_0
            point2 = middle_point_0 - 0.0001 * normal_0
            points = [point1, point2]
        else:
            points = [face.surface2d.outer_contour.center_of_mass()]

        for point in points:
            point3d = face.surface3d.point2d_to_3d(point)
            if face.point_belongs(point3d):
                normal1 = point3d - 0.00001 * face.surface3d.frame.w
                normal2 = point3d + 0.00001 * face.surface3d.frame.w
                if (self.point_belongs(normal1) and
                    shell2.point_belongs(normal2)) or \
                        (shell2.point_belongs(normal1) and
                         self.point_belongs(normal2)):
                    return True
        return False

    def set_operations_exterior_face(self, new_face, valid_faces,
                                     inside_reference_shell,
                                     list_coincident_faces,
                                     shell2):
        if new_face.area() < 1e-8:
            return False
        if new_face not in valid_faces and not inside_reference_shell:
            if list_coincident_faces:
                if self.is_face_between_shells(shell2, new_face):
                    return False
            return True
        return False

    def validate_set_operation(self, shell2, tol):
        '''
        Verifies if two shells are valid for union or subtractions operations,
        that is, if they are disjointed or if one is totaly inside the other
        If it returns an empty list, it means the two shells are valid to continue the
        operation.
        '''
        if self.is_disjoint_from(shell2, tol):
            return [self, shell2]
        if self.is_inside_shell(shell2, resolution=0.01):
            return [shell2]
        if shell2.is_inside_shell(self, resolution=0.01):
            return [self]
        return []

    def is_clean(self):
        """
        Verifies if closed shell\'s faces are clean or
        if it is needed to be cleaned
        :return: True if clean and False Otherwise
        """
        for face1, face2 in product(self.faces, repeat=2):
            if face1 != face2 and \
                    face1.surface3d.is_coincident(face2.surface3d) and \
                    face1.is_adjacent(face2):
                return False
        return True

    def union(self, shell2: 'ClosedShell3D', tol: float = 1e-8):
        '''
            Given Two closed shells, it returns
            a new united ClosedShell3D object
        '''

        validate_set_operation = \
            self.validate_set_operation(shell2, tol)
        if validate_set_operation:
            return validate_set_operation
        list_coincident_faces = self.get_coincident_faces(shell2)
        face_combinations = self.intersecting_faces_combinations(shell2, list_coincident_faces, tol)
        intersecting_combinations = self.dict_intersecting_combinations(face_combinations, tol)
        intersecting_faces1, intersecting_faces2 = self.get_intersecting_faces(intersecting_combinations)
        intersecting_faces = intersecting_faces1 + intersecting_faces2
        faces = self.get_non_intersecting_faces(shell2, intersecting_faces) + \
            shell2.get_non_intersecting_faces(self, intersecting_faces)
        if len(faces) == len(self.faces + shell2.faces) and not intersecting_faces:
            return [self, shell2]
        new_valid_faces = self.union_faces(shell2, intersecting_faces,
                                           intersecting_combinations,
                                           list_coincident_faces
                                           )
        faces += new_valid_faces
        new_shell = ClosedShell3D(faces)
        return [new_shell]

    @staticmethod
    def get_faces_to_be_merged(union_faces):
        coincident_planes_faces = []
        for i, face1 in enumerate(union_faces):
            for j, face2 in enumerate(union_faces):
                if j != i and face1.surface3d.is_coincident(face2.surface3d):
                    if face1 not in coincident_planes_faces:
                        coincident_planes_faces.append(face1)
                    coincident_planes_faces.append(face2)
            if coincident_planes_faces:
                break
        return coincident_planes_faces

    @staticmethod
    def clean_faces(union_faces, list_new_faces):
        list_remove_faces = []
        if union_faces:
            for face1 in union_faces:
                for face2 in list_new_faces:
                    if face1.face_inside(face2):
                        list_remove_faces.append(face2)
                    elif face2.face_inside(face1):
                        list_remove_faces.append(face1)
        list_new_faces += union_faces
        for face in list_remove_faces:
            list_new_faces.remove(face)
        return list_new_faces

    def merge_faces(self):
        union_faces = self.faces
        finished = False
        list_new_faces = []
        count = 0
        while not finished:
            valid_coicident_faces = \
                ClosedShell3D.get_faces_to_be_merged(union_faces)
            list_valid_coincident_faces = valid_coicident_faces[:]
            if valid_coicident_faces:
                list_new_faces += PlaneFace3D.merge_faces(valid_coicident_faces)
            for face in list_valid_coincident_faces:
                union_faces.remove(face)
            count += 1
            if (count >= len(self.faces) and not list_valid_coincident_faces):
                finished = True

        list_new_faces = self.clean_faces(union_faces, list_new_faces)

        self.faces = list_new_faces

    def subtract(self, shell2, tol=1e-8):
        '''
            Given Two closed shells, it returns a new subtracted OpenShell3D object
        '''
        validate_set_operation = self.validate_set_operation(shell2, tol)
        if validate_set_operation:
            return validate_set_operation

        list_coincident_faces = self.get_coincident_faces(shell2)
        face_combinations = self.intersecting_faces_combinations(
            shell2, list_coincident_faces, tol)

        intersecting_combinations = self.dict_intersecting_combinations(face_combinations, tol)

        if len(intersecting_combinations) == 0:
            return [self, shell2]

        intersecting_faces, _ = self.get_intersecting_faces(intersecting_combinations)

        faces = self.get_non_intersecting_faces(shell2, intersecting_faces)
        new_valid_faces = self.union_faces(shell2, intersecting_faces,
                                           intersecting_combinations,
                                           list_coincident_faces
                                           )
        faces += new_valid_faces
        return [OpenShell3D(faces)]

    def subtract_to_closed_shell(self, shell2, tol=1e-8):
        """
        Given Two closed shells, it returns a new subtracted ClosedShell3D object
        :param shell2:
        :param tol:
        :return:
        """

        validate_set_operation = self.validate_set_operation(shell2, tol)
        if validate_set_operation:
            return validate_set_operation

        list_coincident_faces = self.get_coincident_faces(shell2)
        face_combinations = self.intersecting_faces_combinations(
            shell2, list_coincident_faces, tol)
        intersecting_combinations = self.dict_intersecting_combinations(face_combinations, tol)

        if len(intersecting_combinations) == 0:
            return [self, shell2]

        intersecting_faces1, intersecting_faces2 = self.get_intersecting_faces(
            intersecting_combinations)
        intersecting_faces = intersecting_faces1 + intersecting_faces2

        faces = self.get_non_intersecting_faces(shell2, intersecting_faces)
        faces += shell2.get_non_intersecting_faces(self, intersecting_faces,
                                                   intersection_method=True)

        new_valid_faces = self.subtraction_faces(shell2, intersecting_faces,
                                                 intersecting_combinations,
                                                 # list_coincident_faces
                                                 )
        # coincident_and_adjacent_faces =\
        #     self.get_coincident_and_adjacent_faces(shell2)
        # print('coincident_and_adjacent_faces:', len(coincident_and_adjacent_faces))
        faces += new_valid_faces
        new_shell = ClosedShell3D(faces)
        # if coincident_and_adjacent_faces:
        #     new_shell.merge_union_faces()
        #     print('passing hereeeee -- subtraction')
        return [new_shell]

    def intersection(self, shell2, tol=1e-8):
        """
        Given two ClosedShell3D, it returns the new objet resulting
        from the intersection of the two
        """
        validate_set_operation = self.validate_set_operation(
            shell2, tol)
        if validate_set_operation:
            return validate_set_operation

        list_coincident_faces = self.get_coincident_faces(shell2)
        face_combinations = self.intersecting_faces_combinations(
            shell2, list_coincident_faces, tol)

        intersecting_combinations = self.dict_intersecting_combinations(
            face_combinations, tol)

        if len(intersecting_combinations) == 0:
            return [self, shell2]

        intersecting_faces1, intersecting_faces2 = self.get_intersecting_faces(
            intersecting_combinations)
        intersecting_faces = intersecting_faces1 + intersecting_faces2
        faces = self.intersection_faces(shell2, intersecting_faces,
                                        intersecting_combinations,
                                        # list_coincident_faces
                                        )
        faces += self.get_non_intersecting_faces(shell2,
                                                 intersecting_faces,
                                                 intersection_method=True) + shell2.get_non_intersecting_faces(self,
                                                                                                               intersecting_faces,
                                                                                                               intersection_method=True)

        new_shell = ClosedShell3D(faces)
        return [new_shell]<|MERGE_RESOLUTION|>--- conflicted
+++ resolved
@@ -259,8 +259,6 @@
 
         return cutted_contours
 
-<<<<<<< HEAD
-=======
     def cut_by_line2(self, line):
         all_contours = []
         inner_1 = self.inner_contours[0]
@@ -524,7 +522,6 @@
 
         return all_contours
 
->>>>>>> a723d0d1
     def bounding_rectangle(self):
         return self.outer_contour.bounding_rectangle()
 
@@ -2283,13 +2280,11 @@
             raise NotImplementedError
 
         elif flag:
-<<<<<<< HEAD
-=======
             x_perio = self.x_periodicity if self.x_periodicity is not None \
                 else 1.
             y_perio = self.y_periodicity if self.y_periodicity is not None \
                 else 1.
->>>>>>> a723d0d1
+
             p1 = self.point3d_to_2d(bspline_curve3d.points[0],
                                     max_bound_x=x_perio,
                                     max_bound_y=y_perio)
@@ -6662,7 +6657,6 @@
 
         return step_content, brep_id
 
-<<<<<<< HEAD
     def to_step_face_ids(self, current_id):
         step_content = ''
         face_ids = []
@@ -6694,28 +6688,6 @@
 
         return step_content, brep_id, face_ids
 
-    def rotation(self, center, axis, angle, copy=True):
-        if copy:
-            new_faces = [face.rotation(center, axis, angle, copy=True) for face
-                         in self.faces]
-            return OpenShell3D(new_faces, color=self.color, alpha=self.alpha, name=self.name)
-        else:
-            for face in self.faces:
-                face.rotation(center, axis, angle, copy=False)
-            new_bounding_box = self.get_bounding_box()
-            self.bounding_box = new_bounding_box
-
-    def translation(self, offset, copy=True):
-        if copy:
-            new_faces = [face.translation(offset, copy=True) for face in
-                         self.faces]
-            return OpenShell3D(new_faces, color=self.color, alpha=self.alpha, name=self.name)
-        else:
-            for face in self.faces:
-                face.translation(offset, copy=False)
-            new_bounding_box = self.get_bounding_box()
-            self.bounding_box = new_bounding_box
-=======
     def rotation(self, center: volmdlr.Point3D, axis: volmdlr.Vector3D,
                  angle: float):
         """
@@ -6729,7 +6701,6 @@
                      in self.faces]
         return OpenShell3D(new_faces, color=self.color, alpha=self.alpha,
                            name=self.name)
->>>>>>> a723d0d1
 
     def rotation_inplace(self, center: volmdlr.Point3D, axis: volmdlr.Vector3D,
                          angle: float):
