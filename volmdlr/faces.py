--- conflicted
+++ resolved
@@ -26,11 +26,7 @@
 
 
 def octree_decomposition(bbox, faces):
-<<<<<<< HEAD
-    """Decomposes a list of faces into eight BoundingBox subdivided boxes."""
-=======
     """Decomposes a list of faces into eight Bounding boxes subdivided boxes."""
->>>>>>> 8a1d8b64
     decomposition = {octant: [] for octant in bbox.octree()}
     for face in faces:
         center = face.bounding_box.center
