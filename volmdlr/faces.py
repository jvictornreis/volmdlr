--- conflicted
+++ resolved
@@ -2238,7 +2238,6 @@
 class BSplineSurface3D(Surface3D):
     """
     Defines a BSplineSurface.
-<<<<<<< HEAD
 
     :param degree_u: ADD DESCRIPTION
     :type degree_u: int
@@ -2261,11 +2260,7 @@
     """
     face_class = "BSplineFace3D"
     _non_serializable_attributes = ["surface", "curves"]
-=======
-    """
-    face_class = 'BSplineFace3D'
-    _non_serializable_attributes = ['surface']
->>>>>>> 47c7fb33
+
 
     def __init__(self, degree_u, degree_v, control_points, nb_u, nb_v,
                  u_multiplicities, v_multiplicities, u_knots, v_knots,
@@ -2336,7 +2331,6 @@
     @property
     def x_periodicity(self):
         if self._x_periodicity is False:
-<<<<<<< HEAD
             u = self.curves['u']
             a, b = self.surface.domain[0]
             u0 = u[0]
@@ -2344,13 +2338,6 @@
             p_b = u0.evaluate_single(b)
             if p_a == p_b:
                 self._x_periodicity = self.surface.range[0]
-=======
-            p3d_x1 = self.point2d_to_3d(volmdlr.Point2D(1., 0.5))
-            p2d_x0 = self.point3d_to_2d(p3d_x1)
-            if self.point2d_to_3d(p2d_x0) == p3d_x1 and \
-                    not math.isclose(p2d_x0.x, 1, abs_tol=1e-3):
-                self._x_periodicity = 1 - p2d_x0.x
->>>>>>> 47c7fb33
             else:
                 self._x_periodicity = None
         return self._x_periodicity
@@ -2358,7 +2345,6 @@
     @property
     def y_periodicity(self):
         if self._y_periodicity is False:
-<<<<<<< HEAD
             v = self.curves['v']
             c, d = self.surface.domain[1]
             v0 = v[0]
@@ -2366,13 +2352,6 @@
             p_d = v0.evaluate_single(d)
             if p_c == p_d:
                 self._y_periodicity = self.surface.range[1]
-=======
-            p3d_y1 = self.point2d_to_3d(volmdlr.Point2D(0.5, 1))
-            p2d_y0 = self.point3d_to_2d(p3d_y1)
-            if self.point2d_to_3d(p2d_y0) == p3d_y1 and \
-                    not math.isclose(p2d_y0.y, 1, abs_tol=1e-3):
-                self._y_periodicity = 1 - p2d_y0.y
->>>>>>> 47c7fb33
             else:
                 self._y_periodicity = None
         return self._y_periodicity
