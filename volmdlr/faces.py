"""
Surfaces & faces
"""

from typing import List, Tuple, Dict, Any
import math

from itertools import product, combinations, chain

import triangle
import numpy as npy

import scipy as scp
import scipy.optimize as opt

import matplotlib.pyplot as plt
# import matplotlib.tri as plt_tri
# from pygeodesic import geodesic

from geomdl import BSpline
from geomdl import utilities
from geomdl.fitting import interpolate_surface, approximate_surface
from geomdl.operations import split_surface_u, split_surface_v

import gmsh

import dessia_common as dc
import volmdlr.core
import volmdlr.core_compiled
import volmdlr.edges as vme
import volmdlr.wires
import volmdlr.display as vmd
import volmdlr.geometry
import volmdlr.grid


def knots_vector_inv(knots_vector):
    '''
    compute knot elements and multiplicities based on the global knot vector
    '''

    knots = sorted(set(knots_vector))
    multiplicities = []
    for knot in knots:
        multiplicities.append(knots_vector.count(knot))

    return (knots, multiplicities)


class Surface2D(volmdlr.core.Primitive2D):
    """
    A surface bounded by an outer contour
    """

    def __init__(self, outer_contour: volmdlr.wires.Contour2D,
                 inner_contours: List[volmdlr.wires.Contour2D],
                 name: str = 'name'):
        self.outer_contour = outer_contour
        self.inner_contours = inner_contours

        volmdlr.core.Primitive2D.__init__(self, name=name)

    def area(self):
        return self.outer_contour.area() - sum(contour.area() for contour in self.inner_contours)

    def second_moment_area(self, point: volmdlr.Point2D):
        Ix, Iy, Ixy = self.outer_contour.second_moment_area(point)
        for contour in self.inner_contours:
            Ixc, Iyc, Ixyc = contour.second_moment_area(point)
            Ix -= Ixc
            Iy -= Iyc
            Ixy -= Ixyc
        return Ix, Iy, Ixy

    def center_of_mass(self):
        center = self.outer_contour.area() * self.outer_contour.center_of_mass()
        for contour in self.inner_contours:
            center -= contour.area() * contour.center_of_mass()
        return center / self.area()

    def point_belongs(self, point2d: volmdlr.Point2D):
        if not self.outer_contour.point_belongs(point2d):
            return False

        for inner_contour in self.inner_contours:
            if inner_contour.point_belongs(point2d):
                return False
        return True

    def random_point_inside(self):
        '''
             returns a random point inside surface2d. Considers if it has holes
        '''
        valid_point = False
        point_inside_outer_contour = None
        while not valid_point:
            point_inside_outer_contour = self.outer_contour.random_point_inside()
            inside_inner_contour = False
            for inner_contour in self.inner_contours:
                if inner_contour.point_belongs(point_inside_outer_contour):
                    inside_inner_contour = True
            if not inside_inner_contour and \
                    point_inside_outer_contour is not None:
                valid_point = True

        return point_inside_outer_contour

    def triangulation(self, min_x_density=None, min_y_density=None):

        if self.area() == 0.:
            return vmd.DisplayMesh2D([], triangles=[])

        outer_polygon = self.outer_contour.to_polygon(angle_resolution=10)

        if not self.inner_contours:  # No holes
            return outer_polygon.triangulation()
        points = [vmd.Node2D(*p) for p in outer_polygon.points]
        vertices = [(p.x, p.y) for p in points]
        n = len(outer_polygon.points)
        segments = [(i, i + 1) for i in range(n - 1)]
        segments.append((n - 1, 0))
        point_index = {p: i for i, p in enumerate(points)}
        holes = []

        for inner_contour in self.inner_contours:
            inner_polygon = inner_contour.to_polygon(angle_resolution=10)

            for point in inner_polygon.points:
                if point not in point_index:
                    points.append(point)
                    vertices.append((point.x, point.y))
                    point_index[point] = n
                    n += 1
            for point1, point2 in zip(inner_polygon.points[:-1],
                                      inner_polygon.points[1:]):
                segments.append((point_index[point1],
                                 point_index[point2]))
            segments.append((point_index[inner_polygon.points[-1]],
                             point_index[inner_polygon.points[0]]))
            rpi = inner_contour.random_point_inside()
            holes.append((rpi.x, rpi.y))

        tri = {'vertices': npy.array(vertices).reshape((-1, 2)),
               'segments': npy.array(segments).reshape((-1, 2)),
               }
        if holes:
            tri['holes'] = npy.array(holes).reshape((-1, 2))
        t = triangle.triangulate(tri, 'p')
        triangles = t['triangles'].tolist()
        np = t['vertices'].shape[0]
        points = [vmd.Node2D(*t['vertices'][i, :]) for i in
                  range(np)]

        return vmd.DisplayMesh2D(points, triangles=triangles, edges=None)

    def split_by_lines(self, lines):
        cutted_surfaces = []
        iteration_surfaces = self.cut_by_line(lines[0])

        for line in lines[1:]:
            iteration_surfaces2 = []
            for surface in iteration_surfaces:
                line_cutted_surfaces = surface.cut_by_line(line)

                llcs = len(line_cutted_surfaces)

                if llcs == 1:
                    cutted_surfaces.append(line_cutted_surfaces[0])
                else:
                    iteration_surfaces2.extend(line_cutted_surfaces)

            iteration_surfaces = iteration_surfaces2[:]

        cutted_surfaces.extend(iteration_surfaces)
        return cutted_surfaces

    def split_regularly(self, n):
        """
        Split in n slices
        """
        bounding_rectangle = self.outer_contour.bounding_rectangle()
        lines = []
        for i in range(n - 1):
            xi = bounding_rectangle[0] + (i + 1) * (bounding_rectangle[1] - bounding_rectangle[0]) / n
            lines.append(vme.Line2D(volmdlr.Point2D(xi, 0),
                                    volmdlr.Point2D(xi, 1)))
        return self.split_by_lines(lines)

    def cut_by_line(self, line: vme.Line2D):
        """
        This method makes inner contour disappear for now
        """
        splitted_outer_contours = self.outer_contour.cut_by_line(line)

        return [Surface2D(oc, []) for oc in splitted_outer_contours]

    def split_at_centers(self):
        """
        Split in n slices
        """
        # xmin, xmax, ymin, ymax = self.outer_contour.bounding_rectangle()

        cutted_contours = []
        iteration_contours = []
        c1 = self.inner_contours[0].center_of_mass()
        c2 = self.inner_contours[1].center_of_mass()
        cut_line = vme.Line2D(c1, c2)

        iteration_contours2 = []

        sc = self.cut_by_line2(cut_line)

        iteration_contours2.extend(sc)

        iteration_contours = iteration_contours2[:]
        cutted_contours.extend(iteration_contours)

        return cutted_contours

    def cut_by_line2(self, line):
        all_contours = []
        inner_1 = self.inner_contours[0]
        inner_2 = self.inner_contours[1]

        inner_intersections_1 = inner_1.line_intersections(line)
        inner_intersections_2 = inner_2.line_intersections(line)

        Arc1, Arc2 = inner_1.split(inner_intersections_1[1],
                                   inner_intersections_1[0])
        Arc3, Arc4 = inner_2.split(inner_intersections_2[1],
                                   inner_intersections_2[0])
        new_inner_1 = volmdlr.wires.Contour2D([Arc1, Arc2])
        new_inner_2 = volmdlr.wires.Contour2D([Arc3, Arc4])

        intersections = []
        intersections.append((inner_intersections_1[0], Arc1))
        intersections.append((inner_intersections_1[1], Arc2))
        intersections += self.outer_contour.line_intersections(line)
        intersections.append((inner_intersections_2[0], Arc3))
        intersections.append((inner_intersections_2[1], Arc4))
        intersections += self.outer_contour.line_intersections(line)

        if not intersections:
            all_contours.extend([self])
        if len(intersections) < 4:
            return [self]
        if len(intersections) >= 4:
            if isinstance(intersections[0][0], volmdlr.Point2D) and \
                    isinstance(intersections[1][0], volmdlr.Point2D):
                ip1, ip2 = sorted(
                    [new_inner_1.primitives.index(intersections[0][1]),
                     new_inner_1.primitives.index(intersections[1][1])])
                ip5, ip6 = sorted(
                    [new_inner_2.primitives.index(intersections[4][1]),
                     new_inner_2.primitives.index(intersections[5][1])])
                ip3, ip4 = sorted(
                    [self.outer_contour.primitives.index(intersections[2][1]),
                     self.outer_contour.primitives.index(intersections[3][1])])

                # sp11, sp12 = intersections[2][1].split(intersections[2][0])
                # sp21, sp22 = intersections[3][1].split(intersections[3][0])
                sp33, sp34 = intersections[6][1].split(intersections[6][0])
                sp44, sp43 = intersections[7][1].split(intersections[7][0])

                primitives1 = []
                primitives1.append(
                    volmdlr.edges.LineSegment2D(intersections[6][0],
                                                intersections[1][0]))
                primitives1.append(new_inner_1.primitives[ip1])
                primitives1.append(
                    volmdlr.edges.LineSegment2D(intersections[0][0],
                                                intersections[5][0]))
                primitives1.append(new_inner_2.primitives[ip5])
                primitives1.append(
                    volmdlr.edges.LineSegment2D(intersections[4][0],
                                                intersections[7][0]))
                primitives1.append(sp44)
                primitives1.extend(self.outer_contour.primitives[ip3 + 1:ip4])
                primitives1.append(sp34)

                primitives2 = []
                primitives2.append(
                    volmdlr.edges.LineSegment2D(intersections[7][0],
                                                intersections[4][0]))
                primitives2.append(new_inner_2.primitives[ip6])
                primitives2.append(
                    volmdlr.edges.LineSegment2D(intersections[5][0],
                                                intersections[0][0]))
                primitives2.append(new_inner_1.primitives[ip2])
                primitives2.append(
                    volmdlr.edges.LineSegment2D(intersections[1][0],
                                                intersections[6][0]))
                primitives2.append(sp33)
                a = self.outer_contour.primitives[:ip3]
                a.reverse()
                primitives2.extend(a)
                primitives2.append(sp43)

                all_contours.extend([volmdlr.wires.Contour2D(primitives1),
                                     volmdlr.wires.Contour2D(primitives2)])

            else:
                raise NotImplementedError(
                    'Non convex contour not supported yet')
                # raise NotImplementedError(
                #     '{} intersections not supported yet'.format(
                #         len(intersections)))

        return all_contours

    def cut_by_line3(self, line):
        # ax=self.outer_contour.plot()
        all_contours = []
        inner = self.inner_contours[0]
        inner_2 = self.inner_contours[1]
        inner_3 = self.inner_contours[2]

        c = inner.center_of_mass()
        c_2 = inner_2.center_of_mass()
        c_3 = inner_3.center_of_mass()
        direction_vector = line.normal_vector()
        direction_line = volmdlr.edges.Line2D(c, volmdlr.Point2D(
            (direction_vector.y * c.x - direction_vector.x * c.y) / (
                direction_vector.y), 0))
        direction_line_2 = volmdlr.edges.Line2D(c_2, volmdlr.Point2D(
            (direction_vector.y * c_2.x - direction_vector.x * c_2.y) / (
                direction_vector.y), 0))

        direction_line_3 = volmdlr.edges.Line2D(c_3, volmdlr.Point2D(
            (direction_vector.y * c_3.x - direction_vector.x * c_3.y) / (
                direction_vector.y), 0))
        inner_intersections = inner.line_intersections(direction_line)
        inner_intersections_2 = inner_2.line_intersections(direction_line_2)
        inner_intersections_3 = inner_3.line_intersections(direction_line_3)
        Arc1, Arc2 = inner.split(inner_intersections[1],
                                 inner_intersections[0])
        Arc3, Arc4 = inner_2.split(inner_intersections_2[1],
                                   inner_intersections_2[0])
        Arc5, Arc6 = inner_3.split(inner_intersections_3[1],
                                   inner_intersections_3[0])
        new_inner = volmdlr.wires.Contour2D([Arc1, Arc2])
        new_inner_2 = volmdlr.wires.Contour2D([Arc3, Arc4])
        new_inner_3 = volmdlr.wires.Contour2D([Arc5, Arc6])
        intersections = []

        intersections.append((inner_intersections[0], Arc1))
        intersections.append((inner_intersections[1], Arc2))
        if len(self.outer_contour.line_intersections(direction_line)) > 2:

            intersections.append(
                self.outer_contour.line_intersections(direction_line)[0])
            intersections.append(
                self.outer_contour.line_intersections(direction_line)[2])
        else:
            intersections.append(
                self.outer_contour.line_intersections(direction_line)[0])
            intersections.append(
                self.outer_contour.line_intersections(direction_line)[1])
        intersections.append((inner_intersections_2[0], Arc3))
        intersections.append((inner_intersections_2[1], Arc4))
        if len(self.outer_contour.line_intersections(direction_line_2)) > 2:
            intersections.append(
                self.outer_contour.line_intersections(direction_line_2)[0])
            intersections.append(
                self.outer_contour.line_intersections(direction_line_2)[2])
        else:
            intersections.append(
                self.outer_contour.line_intersections(direction_line_2)[0])
            intersections.append(
                self.outer_contour.line_intersections(direction_line_2)[1])
        intersections.append((inner_intersections_3[0], Arc5))
        intersections.append((inner_intersections_3[1], Arc6))
        if len(self.outer_contour.line_intersections(direction_line_3)) > 2:

            intersections.append(
                self.outer_contour.line_intersections(direction_line_3)[0])
            intersections.append(
                self.outer_contour.line_intersections(direction_line_3)[2])
        else:
            intersections.append(
                self.outer_contour.line_intersections(direction_line_3)[0])
            intersections.append(
                self.outer_contour.line_intersections(direction_line_3)[1])

        if isinstance(intersections[0][0], volmdlr.Point2D) and \
                isinstance(intersections[1][0], volmdlr.Point2D):
            ip1, ip2 = sorted([new_inner.primitives.index(intersections[0][1]),
                               new_inner.primitives.index(
                                   intersections[1][1])])
            ip5, ip6 = sorted(
                [new_inner_2.primitives.index(intersections[4][1]),
                 new_inner_2.primitives.index(intersections[5][1])])
            ip7, ip8 = sorted(
                [new_inner_3.primitives.index(intersections[8][1]),
                 new_inner_3.primitives.index(intersections[9][1])])
            ip3, ip4 = sorted(
                [self.outer_contour.primitives.index(intersections[2][1]),
                 self.outer_contour.primitives.index(intersections[3][1])])

            sp11, sp12 = intersections[2][1].split(intersections[2][0])
            sp21, sp22 = intersections[3][1].split(intersections[3][0])
            sp33, sp34 = intersections[6][1].split(intersections[6][0])
            sp44, sp43 = intersections[7][1].split(intersections[7][0])
            sp55, sp56 = intersections[10][1].split(intersections[10][0])
            sp66, sp65 = intersections[11][1].split(intersections[11][0])

            primitives1 = []
            primitives1.append(volmdlr.edges.LineSegment2D(intersections[7][0],
                                                           intersections[5][
                                                               0]))
            primitives1.append(new_inner_2.primitives[ip5])
            primitives1.append(volmdlr.edges.LineSegment2D(intersections[6][0],
                                                           intersections[4][
                                                               0]))
            primitives1.append(sp33)
            primitives1.append(sp43)

            primitives2 = []
            primitives2.append(volmdlr.edges.LineSegment2D(intersections[6][0],
                                                           intersections[4][
                                                               0]))
            primitives2.append(new_inner_2.primitives[ip6])
            primitives2.append(volmdlr.edges.LineSegment2D(intersections[5][0],
                                                           intersections[7][
                                                               0]))
            primitives2.append(volmdlr.edges.LineSegment2D(intersections[7][0],
                                                           intersections[11][
                                                               0]))
            primitives2.append(
                volmdlr.edges.LineSegment2D(intersections[11][0],
                                            intersections[9][0]))
            primitives2.append(new_inner_3.primitives[ip7])
            primitives2.append(volmdlr.edges.LineSegment2D(intersections[8][0],
                                                           intersections[10][
                                                               0]))
            primitives2.append(sp34)

            primitives3 = []
            primitives3.append(
                volmdlr.edges.LineSegment2D(intersections[10][0],
                                            intersections[8][0]))
            primitives3.append(new_inner_3.primitives[ip8])
            primitives3.append(volmdlr.edges.LineSegment2D(intersections[9][0],
                                                           intersections[11][
                                                               0]))
            primitives3.append(sp22)
            primitives3.append(volmdlr.edges.LineSegment2D(intersections[3][0],
                                                           intersections[1][
                                                               0]))
            primitives3.append(new_inner.primitives[ip1])
            primitives3.append(volmdlr.edges.LineSegment2D(intersections[0][0],
                                                           intersections[2][
                                                               0]))
            primitives3.append(volmdlr.edges.LineSegment2D(intersections[2][0],
                                                           intersections[10][
                                                               0]))

            primitives4 = []
            primitives4.append(volmdlr.edges.LineSegment2D(intersections[3][0],
                                                           intersections[1][
                                                               0]))
            a = volmdlr.edges.Arc2D(new_inner.primitives[ip2].end,
                                    new_inner.primitives[ip2].interior,
                                    new_inner.primitives[ip2].start)
            primitives4.append(a)
            primitives4.append(volmdlr.edges.LineSegment2D(intersections[0][0],
                                                           intersections[2][
                                                               0]))
            primitives4.append(sp12)
            primitives4.append(sp21)

            # Contour2D(primitives1),Contour2D(primitives2),
            #                      Contour2D(primitives3),
            all_contours.extend([volmdlr.wires.Contour2D(primitives4)])

        else:
            raise NotImplementedError(
                '{} intersections not supported yet'.format(
                    len(intersections)))

        return all_contours

    def bounding_rectangle(self):
        return self.outer_contour.bounding_rectangle()

    def plot(self, ax=None, color='k', alpha=1, equal_aspect=False):

        if ax is None:
            fig, ax = plt.subplots()
        self.outer_contour.plot(ax=ax, color=color, alpha=alpha,
                                equal_aspect=equal_aspect)
        for inner_contour in self.inner_contours:
            inner_contour.plot(ax=ax, color=color, alpha=alpha,
                               equal_aspect=equal_aspect)

        if equal_aspect:
            ax.set_aspect('equal')

        ax.margins(0.1)
        return ax

    def axial_symmetry(self, line):
        '''
        finds out the symmetric surface2d according to a line
        '''

        outer_contour = self.outer_contour.axial_symmetry(line)
        inner_contours = []
        if self.inner_contours != []:
            inner_contours = [contour.axial_symmetry(line) for contour in self.inner_contours]

        return self.__class__(outer_contour=outer_contour,
                              inner_contours=inner_contours)

    def rotation(self, center, angle):

        outer_contour = self.outer_contour.rotation(center, angle)
        if self.inner_contours != []:
            inner_contours = [contour.rotation(center, angle) for contour in self.inner_contours]
        else:
            inner_contours = []

        return self.__class__(outer_contour, inner_contours)

    def rotation_inplace(self, center, angle):

        new_surface2d = self.rotation(center, angle)
        self.outer_contour = new_surface2d.outer_contour
        self.inner_contours = new_surface2d.inner_contours

    def translation(self, offset: volmdlr.Vector2D):
        outer_contour = self.outer_contour.translation(offset)
        inner_contours = [contour.translation(offset) for contour in self.inner_contours]
        return self.__class__(outer_contour, inner_contours)

    def translation_inplace(self, offset: volmdlr.Vector2D):
        new_contour = self.translation(offset)
        self.outer_contour = new_contour.outer_contour
        self.inner_contours = new_contour.inner_contours

    def frame_mapping(self, frame: volmdlr.Frame2D, side: str):
        outer_contour = self.outer_contour.frame_mapping(frame, side)
        inner_contours = [contour.frame_mapping(frame, side) for contour in self.inner_contours]
        return self.__class__(outer_contour, inner_contours)

    def frame_mapping_inplace(self, frame: volmdlr.Frame2D, side: str):
        new_contour = self.frame_mapping(frame, side)
        self.outer_contour = new_contour.outer_contour
        self.inner_contours = new_contour.inner_contours

    def geo_lines(self, mesh_size_list=None):
        """
        gets the lines that define a Surface2D in a .geo file
        """

        lines, line_surface, lines_tags = [], [], []
        point_account, line_account, line_loop_account = 0, 0, 1
        for c, contour in enumerate(list(chain(*[[self.outer_contour], self.inner_contours]))):

            if isinstance(contour, volmdlr.wires.Circle2D):
                points = [volmdlr.Point2D(contour.center.x-contour.radius, contour.center.y),
                          contour.center,
                          volmdlr.Point2D(contour.center.x+contour.radius, contour.center.y)]
                index = []
                for i, point in enumerate(points):
                    lines.append(point.get_geo_lines(tag=point_account + i + 1,
                                                     point_mesh_size=None))
                    index.append(point_account + i + 1)
<<<<<<< HEAD

                lines.append('Circle('+str(line_account+1)+') = {'+str(index[0])+', '+str(index[1])+', '+str(index[2])+'};')
                lines.append('Circle('+str(line_account+2)+') = {'+str(index[2])+', '+str(index[1])+', '+str(index[0])+'};')

                lines_tags.append(line_account + 1)
                lines_tags.append(line_account + 2)

=======

                lines.append('Circle('+str(line_account+1)+') = {'+str(index[0])+', '+str(index[1])+', '+str(index[2])+'};')
                lines.append('Circle('+str(line_account+2)+') = {'+str(index[2])+', '+str(index[1])+', '+str(index[0])+'};')

                lines_tags.append(line_account + 1)
                lines_tags.append(line_account + 2)

>>>>>>> 620fa776
                lines.append('Line Loop(' + str(c + 1) + ') = {' + str(lines_tags)[1:-1] + '};')
                line_surface.append(line_loop_account)

                point_account, line_account, line_loop_account = point_account + 2 + 1, line_account + 1 + 1, line_loop_account + 1
                lines_tags = []

            elif isinstance(contour, (volmdlr.wires.Contour2D, volmdlr.wires.ClosedPolygon2D)):
                if not isinstance(contour, volmdlr.wires.ClosedPolygon2D):
                    contour = contour.to_polygon(1)
                for i, point in enumerate(contour.points):
                    lines.append(point.get_geo_lines(tag=point_account + i + 1,
                                                     point_mesh_size=None))

                for p, primitive in enumerate(contour.primitives):
                    if p != len(contour.primitives) - 1:
                        lines.append(primitive.get_geo_lines(tag=line_account + p + 1,
                                                             start_point_tag=point_account + p + 1,
                                                             end_point_tag=point_account + p + 2))
                    else:
                        lines.append(primitive.get_geo_lines(tag=line_account + p + 1,
                                                             start_point_tag=point_account + p + 1,
                                                             end_point_tag=point_account + 1))
                    lines_tags.append(line_account + p + 1)

                lines.append('Line Loop(' + str(c + 1) + ') = {' + str(lines_tags)[1:-1] + '};')
                line_surface.append(line_loop_account)
                point_account, line_account, line_loop_account = point_account + i + 1, line_account + p + 1, line_loop_account + 1
                lines_tags = []

        lines.append('Plane Surface(' + str(1) + ') = {' + str(line_surface)[1:-1] + '};')

        return lines

    def mesh_lines(self,
                   factor: float,
                   curvature_mesh_size: int = None,
                   min_points: int = None,
                   initial_mesh_size: float = 5):
            """
            gets the lines that define mesh parameters for a Surface2D, to be added to a .geo file

            :param factor: A float, between 0 and 1, that describes the mesh quality
            (1 for coarse mesh - 0 for fine mesh)
            :type factor: float
            :param curvature_mesh_size: Activate the calculation of mesh element sizes based on curvature
            (with curvature_mesh_size elements per 2*Pi radians), defaults to 0
            :type curvature_mesh_size: int, optional
            :param min_points: Check if there are enough points on small edges (if it is not, we force to have min_points on that edge), defaults to None
            :type min_points: int, optional
            :param initial_mesh_size: If factor=1, it will be initial_mesh_size elements per dimension, defaults to 5
            :type initial_mesh_size: float, optional

            :return: A list of lines that describe mesh parameters
            :rtype: List[str]
            """

            lines = []
            if factor == 0:
                factor = 1e-3

            size = (math.sqrt(self.area())/initial_mesh_size) * factor

            if min_points:
                primitives, primitives_length = [], []
                for c, contour in enumerate(list(chain(*[[self.outer_contour], self.inner_contours]))):
                    if isinstance(contour, volmdlr.wires.Circle2D):
                        primitives.append(contour)
                        primitives.append(contour)
                        primitives_length(contour.length()/2)
                        primitives_length(contour.length()/2)
                    else:
                        for p, primitive in enumerate(contour.primitives):
                            if ((primitive not in primitives)
                                    and (primitive.reverse() not in primitives)):
                                primitives.append(primitive)
                                primitives_length(primitive.length())

                for i, length in enumerate(primitives_length):
                    if length < min_points*size:
                        lines.append('Transfinite Curve {'+str(i)+'} = '+str(min_points)+' Using Progression 1;')

            lines.append('Field[1] = MathEval;')
            lines.append('Field[1].F = "'+str(size)+'";')
            lines.append('Background Field = 1;')
            if curvature_mesh_size:
                lines.append('Mesh.MeshSizeFromCurvature = '+str(curvature_mesh_size)+';')

            # lines.append('Coherence;')

            return lines

    def to_geo(self, file_name: str,
               factor: float,
               curvature_mesh_size: int = None,
               min_points: int = None,
               initial_mesh_size: float = 5):
        '''
        gets the .geo file for the Surface2D
        '''

        lines = self.geo_lines()
        lines.extend(self.mesh_lines(factor, curvature_mesh_size,
                                     min_points, initial_mesh_size))

        with open(file_name + '.geo', 'w', encoding="utf-8") as f:
            for line in lines:
                f.write(line)
                f.write('\n')
        f.close()

    def to_msh(self, file_name: str, mesh_dimension: int,
               factor: float,
               curvature_mesh_size: int = 0,
               min_points: int = None,
               initial_mesh_size: float = 5):
        """
        gets .msh file for the Surface2D generated by gmsh

        :param file_name: The msh. file name
        :type file_name: str
        :param mesh_dimension: The mesh dimesion (1: 1D-Edge, 2: 2D-Triangle, 3D-Tetrahedra)
        :type mesh_dimension: int
        :param factor: A float, between 0 and 1, that describes the mesh quality
        (1 for coarse mesh - 0 for fine mesh)
        :type factor: float
        :param curvature_mesh_size: Activate the calculation of mesh element sizes based on curvature
        (with curvature_mesh_size elements per 2*Pi radians), defaults to 0
        :type curvature_mesh_size: int, optional
        :param min_points: Check if there are enough points on small edges (if it is not, we force to have min_points on that edge), defaults to None
        :type min_points: int, optional
        :param initial_mesh_size: If factor=1, it will be initial_mesh_size elements per dimension, defaults to 5
        :type initial_mesh_size: float, optional

        :return: A txt file
        :rtype: .txt
        """

        self.to_geo(file_name, factor,
                    curvature_mesh_size,
                    min_points,
                    initial_mesh_size)

        gmsh.initialize()
        gmsh.open(file_name+".geo")

        gmsh.model.geo.synchronize()
        gmsh.model.mesh.generate(mesh_dimension)

        gmsh.write(file_name+".msh")

        gmsh.finalize()


class Surface3D(dc.DessiaObject):
    x_periodicity = None
    y_periodicity = None
    """
    Abstract class
    """

    def face_from_contours3d(self,
                             contours3d: List[volmdlr.wires.Contour3D],
                             name: str = ''):
        """
        """

        lc3d = len(contours3d)

        if lc3d == 1:
            outer_contour2d = self.contour3d_to_2d(contours3d[0])
            inner_contours2d = []
        elif lc3d > 1:
            area = -1
            inner_contours2d = []
            for contour3d in contours3d:
                contour2d = self.contour3d_to_2d(contour3d)
                inner_contours2d.append(contour2d)
                contour_area = contour2d.area()
                if contour_area > area:
                    area = contour_area
                    outer_contour2d = contour2d
            inner_contours2d.remove(outer_contour2d)
        else:
            raise ValueError('Must have at least one contour')

        if isinstance(self.face_class, str):
            class_ = globals()[self.face_class]
        else:
            class_ = self.face_class

        surface2d = Surface2D(outer_contour=outer_contour2d,
                              inner_contours=inner_contours2d)
        return class_(self,
                      surface2d=surface2d,
                      name=name)

    def repair_primitives_periodicity(self, primitives, last_primitive):
        delta_x1 = abs(primitives[0].start.x
                       - last_primitive.end.x)
        delta_x2 = abs(primitives[-1].end.x
                       - last_primitive.end.x)
        delta_y1 = abs(primitives[0].start.y
                       - last_primitive.end.y)
        delta_y2 = abs(primitives[-1].end.y
                       - last_primitive.end.y)

        if self.x_periodicity \
                and not (math.isclose(delta_x1, 0,
                                      abs_tol=5e-5)
                         or math.isclose(delta_x2, 0,
                                         abs_tol=5e-5)):
            delta_x1 = delta_x1 % self.x_periodicity
            delta_x2 = delta_x2 % self.x_periodicity
            if math.isclose(delta_x1, self.x_periodicity,
                            abs_tol=1e-4):
                delta_x1 = 0.
            if math.isclose(delta_x2, self.x_periodicity,
                            abs_tol=1e-4):
                delta_x2 = 0.
            for prim in primitives:
                prim.start.x = abs(self.x_periodicity
                                   - prim.start.x)
                prim.end.x = abs(self.x_periodicity
                                 - prim.end.x)

        if self.y_periodicity \
                and not (math.isclose(delta_y1, 0,
                                      abs_tol=5e-5)
                         or math.isclose(delta_y2, 0,
                                         abs_tol=5e-5)):
            delta_y1 = delta_y1 % self.y_periodicity
            delta_y2 = delta_y2 % self.y_periodicity
            if math.isclose(delta_y1, self.y_periodicity,
                            abs_tol=1e-4):
                delta_y1 = 0.
            if math.isclose(delta_y2, self.y_periodicity,
                            abs_tol=1e-4):
                delta_y2 = 0.
            for prim in primitives:
                prim.start.y = abs(self.y_periodicity
                                   - prim.start.y)
                prim.end.y = abs(self.y_periodicity
                                 - prim.end.y)

        return primitives, delta_x1, delta_x2, delta_y1, delta_y2

    def contour3d_to_2d(self, contour3d):
        primitives2d = []
        last_primitive = None

        for primitive3d in contour3d.primitives:
            method_name = '{}_to_2d'.format(
                primitive3d.__class__.__name__.lower())
            if hasattr(self, method_name):
                primitives = getattr(self, method_name)(primitive3d)

                if primitives is None:
                    continue

                if last_primitive:
                    primitives, delta_x1, delta_x2, delta_y1, delta_y2 = \
                        self.repair_primitives_periodicity(primitives,
                                                           last_primitive)

                    dist1 = primitive3d.start.point_distance(
                        last_primitive3d.end)
                    dist2 = primitive3d.end.point_distance(
                        last_primitive3d.end)
                    if (math.isclose(delta_x1, 0., abs_tol=1e-3)
                            and math.isclose(delta_y1, 0., abs_tol=1e-3)
                            and math.isclose(dist1, 0, abs_tol=5e-5)):
                        pass
                    elif (math.isclose(delta_x2, 0., abs_tol=1e-3)
                          and math.isclose(delta_y2, 0., abs_tol=1e-3)
                          and math.isclose(dist2, 0, abs_tol=5e-5)):
                        primitives = [p.reverse() for p in primitives[::-1]]
                    else:
                        ax2 = contour3d.plot()
                        primitive3d.plot(ax=ax2, color='r')
                        last_primitive3d.plot(ax=ax2, color='b')
                        self.plot(ax=ax2)

                        ax = last_primitive.plot(color='b', plot_points=True)
                        # primitives[0].plot(ax=ax, color='r', plot_points=True)
                        # primitives[-1].plot(ax=ax, color='r', plot_points=True)
                        for p in primitives:
                            p.plot(ax=ax, color='r', plot_points=True)
                        if self.x_periodicity:
                            vme.Line2D(volmdlr.Point2D(self.x_periodicity, 0),
                                       volmdlr.Point2D(self.x_periodicity, 1)) \
                                .plot(ax=ax)
                        print('Surface 3D:', self)
                        print('3D primitive in red:', primitive3d)
                        print('Previous 3D primitive:', last_primitive3d)
                        raise ValueError(
                            'Primitives not following each other in contour:',
                            'delta1={}, {}, {} ; '
                            'delta2={}, {}, {}'.format(
                                delta_x1, delta_y1, dist1,
                                delta_x2, delta_y2, dist2))

                if primitives:
                    last_primitive = primitives[-1]
                    last_primitive3d = primitive3d
                    primitives2d.extend(primitives)
            else:
                raise NotImplementedError(
                    'Class {} does not implement {}'.format(
                        self.__class__.__name__,
                        method_name))

        return volmdlr.wires.Contour2D(primitives2d)

    def contour2d_to_3d(self, contour2d):
        primitives3d = []
        for primitive2d in contour2d.primitives:
            method_name = '{}_to_3d'.format(
                primitive2d.__class__.__name__.lower())
            if hasattr(self, method_name):
                try:
                    primitives3d.extend(getattr(self, method_name)(primitive2d))
                except NotImplementedError:
                    print('Error NotImplementedError')
            else:
                raise NotImplementedError(
                    'Class {} does not implement {}'.format(
                        self.__class__.__name__,
                        method_name))

        return volmdlr.wires.Contour3D(primitives3d)

    def linesegment3d_to_2d(self, linesegment3d):
        """
        a line segment on a surface will be in any case a line in 2D?
        """
        return [vme.LineSegment2D(self.point3d_to_2d(linesegment3d.start),
                                  self.point3d_to_2d(linesegment3d.end))]

    def bsplinecurve3d_to_2d(self, bspline_curve3d):
        """
        Is this right?
        """
        control_points = [self.point3d_to_2d(p)
                          for p in bspline_curve3d.control_points]
        return [vme.BSplineCurve2D(
            bspline_curve3d.degree,
            control_points=control_points,
            knot_multiplicities=bspline_curve3d.knot_multiplicities,
            knots=bspline_curve3d.knots,
            weights=bspline_curve3d.weights,
            periodic=bspline_curve3d.periodic)]

    def bsplinecurve2d_to_3d(self, bspline_curve2d):
        """
        Is this right?
        """
        control_points = [self.point2d_to_3d(p)
                          for p in bspline_curve2d.control_points]
        return [vme.BSplineCurve3D(
            bspline_curve2d.degree,
            control_points=control_points,
            knot_multiplicities=bspline_curve2d.knot_multiplicities,
            knots=bspline_curve2d.knots,
            weights=bspline_curve2d.weights,
            periodic=bspline_curve2d.periodic)]

    def normal_from_point2d(self, point2d):

        raise NotImplementedError('NotImplemented')

    def normal_from_point3d(self, point3d):
        """
        evaluates the normal vector of the bspline surface at this point3d.
        """

        return (self.normal_from_point2d(self.point3d_to_2d(point3d)))[1]

    def geodesic_distance_from_points2d(self, point1_2d: volmdlr.Point2D,
                                        point2_2d: volmdlr.Point2D, number_points: int = 50):
        """
        Approximation of geodesic distance via linesegments length sum in 3D
        """
        # points = [point1_2d]
        current_point3d = self.point2d_to_3d(point1_2d)
        distance = 0.
        for i in range(number_points):
            next_point3d = self.point2d_to_3d(point1_2d + (i + 1) / (number_points) * (point2_2d - point1_2d))
            distance += next_point3d.point_distance(current_point3d)
            current_point3d = next_point3d
        return distance

    def geodesic_distance(self, point1_3d: volmdlr.Point3D, point2_3d: volmdlr.Point3D):
        """
        Approximation of geodesic distance between 2 3D points supposed to be on the surface
        """
        point1_2d = self.point3d_to_2d(point1_3d)
        point2_2d = self.point3d_to_2d(point2_3d)
        return self.geodesic_distance_from_points2d(point1_2d, point2_2d)

    def frame_mapping_parameters(self, frame: volmdlr.Frame3D, side: str):
        basis = frame.basis()
        if side == 'new':
            new_origin = frame.new_coordinates(self.frame.origin)
            new_u = basis.new_coordinates(self.frame.u)
            new_v = basis.new_coordinates(self.frame.v)
            new_w = basis.new_coordinates(self.frame.w)
            new_frame = volmdlr.Frame3D(new_origin, new_u, new_v, new_w)
        elif side == 'old':
            new_origin = frame.old_coordinates(self.frame.origin)
            new_u = basis.old_coordinates(self.frame.u)
            new_v = basis.old_coordinates(self.frame.v)
            new_w = basis.old_coordinates(self.frame.w)
            new_frame = volmdlr.Frame3D(new_origin, new_u, new_v, new_w)
        else:
            raise ValueError(f'side value not valid, please specify'
                             f'a correct value: \'old\' or \'new\'')
        return new_frame


class Plane3D(Surface3D):
    face_class = 'PlaneFace3D'

    def __init__(self, frame: volmdlr.Frame3D, name: str = ''):
        """
        :param frame: u and v of frame describe the plane, w is the normal
        """
        self.frame = frame
        self.name = name
        Surface3D.__init__(self, name=name)

    def __hash__(self):
        return hash(self.frame)

    def __eq__(self, other_plane):
        if other_plane.__class__.__name__ != self.__class__.__name__:
            return False
        return self.frame == other_plane.frame
        # return (self.frame.origin == other_plane.frame.origin and
        #         self.frame.w.is_colinear_to(other_plane.frame.w))

    # def to_dict(self, use_pointers: bool = True, memo=None, path: str = '#'):
    #     # improve the object structure ?
    #     dict_ = dc.DessiaObject.base_dict(self)
    #     dict_['frame'] = self.frame.to_dict(use_pointers=use_pointers, memo=memo, path=path + '/frame')
    #     return dict_

    @classmethod
    def from_step(cls, arguments, object_dict):
        frame3d = object_dict[arguments[1]]
        frame3d.normalize()
        frame = volmdlr.Frame3D(frame3d.origin,
                                frame3d.v, frame3d.w, frame3d.u)
        return cls(frame, arguments[0][1:-1])

    def to_step(self, current_id):
        frame = volmdlr.Frame3D(self.frame.origin, self.frame.w, self.frame.u,
                                self.frame.v)
        content, frame_id = frame.to_step(current_id)
        plane_id = frame_id + 1
        content += "#{} = PLANE('{}',#{});\n".format(plane_id, self.name,
                                                     frame_id)
        return content, [plane_id]

    @classmethod
    def from_3_points(cls, point1, point2, point3):
        """
        Point 1 is used as origin of the plane
        """
        vector1 = point2 - point1
        vector2 = point3 - point1

        vector1.normalize()
        vector2.normalize()
        normal = vector1.cross(vector2)
        normal.normalize()
        frame = volmdlr.Frame3D(point1, vector1, normal.cross(vector1), normal)
        return cls(frame)

    @classmethod
    def from_normal(cls, point, normal):
        v1 = normal.deterministic_unit_normal_vector()
        v2 = v1.cross(normal)
        return cls(volmdlr.Frame3D(point, v1, v2, normal))

    @classmethod
    def from_plane_vectors(cls, plane_origin: volmdlr.Point3D,
                           plane_x: volmdlr.Vector3D,
                           plane_y: volmdlr.Vector3D):
        normal = plane_x.cross(plane_y)
        return cls(volmdlr.Frame3D(plane_origin, plane_x, plane_y, normal))

    @classmethod
    def from_points(cls, points):
        if len(points) < 3:
            raise ValueError
        elif len(points) == 3:
            return cls.from_3_points(volmdlr.Point3D(points[0].vector),
                                     volmdlr.Vector3D(points[1].vector),
                                     volmdlr.Vector3D(points[2].vector))
        else:
            points = [p.copy() for p in points]
            indexes_to_del = []
            for i, point in enumerate(points[1:]):
                if point == points[0]:
                    indexes_to_del.append(i)
            for index in indexes_to_del[::-1]:
                del points[index + 1]

            origin = points[0]
            vector1 = points[1] - origin
            vector1.normalize()
            vector2_min = points[2] - origin
            vector2_min.normalize()
            dot_min = abs(vector1.dot(vector2_min))
            for point in points[3:]:
                vector2 = point - origin
                vector2.normalize()
                dot = abs(vector1.dot(vector2))
                if dot < dot_min:
                    vector2_min = vector2
                    dot_min = dot
            return cls.from_3_points(origin, vector1 + origin,
                                     vector2_min + origin)

    def point_on_plane(self, point):
        if math.isclose(self.frame.w.dot(point - self.frame.origin), 0,
                        abs_tol=1e-6):
            return True
        return False

    def line_intersections(self, line):
        u = line.point2 - line.point1
        w = line.point1 - self.frame.origin
        if math.isclose(self.frame.w.dot(u), 0, abs_tol=1e-08):
            return []
        intersection_abscissea = - self.frame.w.dot(w) / self.frame.w.dot(u)
        return [line.point1 + intersection_abscissea * u]

    def linesegment_intersections(self, linesegment: vme.LineSegment3D) \
            -> List[volmdlr.Point3D]:
        u = linesegment.end - linesegment.start
        w = linesegment.start - self.frame.origin
        normaldotu = self.frame.w.dot(u)
        if math.isclose(normaldotu, 0, abs_tol=1e-08):
            return []
        intersection_abscissea = - self.frame.w.dot(w) / normaldotu
        if intersection_abscissea < 0 or intersection_abscissea > 1:
            return []
        return [linesegment.start + intersection_abscissea * u]

    def equation_coefficients(self):
        """
        returns the a,b,c,d coefficient from equation ax+by+cz+d = 0
        """
        a, b, c = self.frame.w
        d = -self.frame.origin.dot(self.frame.w)
        return (a, b, c, d)

    def plane_intersection(self, other_plane):
        line_direction = self.frame.w.cross(other_plane.frame.w)

        if line_direction.norm() < 1e-6:
            return None

        a1, b1, c1, d1 = self.equation_coefficients()
        a2, b2, c2, d2 = other_plane.equation_coefficients()

        if a1 * b2 - a2 * b1 != 0.:
            x0 = (b1 * d2 - b2 * d1) / (a1 * b2 - a2 * b1)
            y0 = (a2 * d1 - a1 * d2) / (a1 * b2 - a2 * b1)
            point1 = volmdlr.Point3D((x0, y0, 0))
        else:
            y0 = (b2 * d2 - c2 * d1) / (b1 * c2 - c1 * b2)
            z0 = (c1 * d1 - b1 * d2) / (b1 * c2 - c1 * b2)
            point1 = volmdlr.Point3D((0, y0, z0))

        # point2 = point1 + line_direction
        # return volmdlr.Line3D(point1, point2)
        return volmdlr.Line3D(point1, point1 + line_direction)

    def is_coincident(self, plane2):
        """
        Verifies if two planes are parallel and coincident
        """
        if self.frame.w.is_colinear_to(plane2.frame.w):
            if plane2.point_on_plane(self.frame.origin):
                return True
        return False

    def rotation(self, center: volmdlr.Point3D, axis: volmdlr.Vector3D, angle: float):
        """
        Plane3D rotation
        :param center: rotation center
        :param axis: rotation axis
        :param angle: angle rotation
        :return: a new rotated Plane3D
        """
        new_frame = self.frame.rotation(center=center, axis=axis, angle=angle)
        return Plane3D(new_frame)

    def rotation_inplace(self, center: volmdlr.Point3D, axis: volmdlr.Vector3D, angle: float):
        """
        Plane3D rotation. Object is updated inplace
        :param center: rotation center
        :param axis: rotation axis
        :param angle: rotation angle
        """
        self.frame.rotation_inplace(center=center, axis=axis, angle=angle)

    def translation(self, offset: volmdlr.Vector3D):
        """
        Plane3D translation
        :param offset: translation vector
        :return: A new translated Plane3D
        """
        new_frame = self.frame.translation(offset)
        return Plane3D(new_frame)

    def translation_inplace(self, offset: volmdlr.Vector3D):
        """
        Plane3D translation. Object is updated inplace
        :param offset: translation vector
        """
        self.frame.translation_inplace(offset)

    def frame_mapping(self, frame: volmdlr.Frame3D, side: str):
        """
        Changes frame_mapping and return a new Frame3D
        side = 'old' or 'new'
        """
        new_frame = self.frame_mapping_parameters(frame, side)
        return Plane3D(new_frame, self.name)

    def frame_mapping_inplace(self, frame: volmdlr.Frame3D, side: str):
        """
        Changes frame_mapping and the object is updated inplace
        side = 'old' or 'new'
        """
        new_frame = self.frame_mapping_parameters(frame, side)
        self.frame.origin = new_frame.origin
        self.frame.u = new_frame.u
        self.frame.v = new_frame.v
        self.frame.w = new_frame.w

    def copy(self, deep=True, memo=None):
        new_frame = self.frame.copy()
        return Plane3D(new_frame, self.name)

    def plot(self, ax=None):
        if ax is None:
            fig = plt.figure()
            ax = fig.add_subplot(111, projection='3d')
        else:
            fig = ax.figure

        self.frame.origin.plot(ax)
        self.frame.u.plot(ax, color='r')
        self.frame.v.plot(ax, color='g')
        return ax

    def babylon_script(self):
        s = 'var myPlane = BABYLON.MeshBuilder.CreatePlane("myPlane", {width: 0.5, height: 0.5, sideOrientation: BABYLON.Mesh.DOUBLESIDE}, scene);\n'
        s += 'myPlane.setPositionWithLocalVector(new BABYLON.Vector3({},{},{}));\n'.format(
            self.origin[0], self.origin[1], self.origin[2])

        s += 'var axis1 = new BABYLON.Vector3({}, {}, {});\n'.format(
            self.vectors[0][0], self.vectors[0][1], self.vectors[0][2])
        s += 'var axis2 = new BABYLON.Vector3({}, {}, {});\n'.format(
            self.vectors[1][0], self.vectors[1][1], self.vectors[1][2])
        s += 'var axis3 = new BABYLON.Vector3({}, {}, {});\n'.format(
            self.normal[0], self.normal[1], self.normal[2])
        s += 'var orientation = BABYLON.Vector3.rotationFromAxis(axis1, axis2, axis3);\n'
        s += 'myPlane.rotation = orientation;\n'

        s += 'var planemat = new BABYLON.StandardMaterial("planemat", scene);\n'
        s += 'planemat.alpha = 0.4;\n'
        s += 'myPlane.material = planemat;\n'

        return s

    def point2d_to_3d(self, point2d):
        return point2d.to_3d(self.frame.origin, self.frame.u, self.frame.v)

    def point3d_to_2d(self, point3d):
        return point3d.to_2d(self.frame.origin, self.frame.u, self.frame.v)

    def contour2d_to_3d(self, contour2d):
        return contour2d.to_3d(self.frame.origin, self.frame.u, self.frame.v)

    def contour3d_to_2d(self, contour3d):
        return contour3d.to_2d(self.frame.origin, self.frame.u, self.frame.v)

    def bsplinecurve3d_to_2d(self, bspline_curve3d):
        control_points = [self.point3d_to_2d(p)
                          for p in bspline_curve3d.control_points]
        return [vme.BSplineCurve2D(
            bspline_curve3d.degree,
            control_points=control_points,
            knot_multiplicities=bspline_curve3d.knot_multiplicities,
            knots=bspline_curve3d.knots,
            weights=bspline_curve3d.weights,
            periodic=bspline_curve3d.periodic)]

    def bsplinecurve2d_to_3d(self, bspline_curve2d):
        control_points = [self.point2d_to_3d(p)
                          for p in bspline_curve2d.control_points]
        return [vme.BSplineCurve3D(
            bspline_curve2d.degree,
            control_points=control_points,
            knot_multiplicities=bspline_curve2d.knot_multiplicities,
            knots=bspline_curve2d.knots,
            weights=bspline_curve2d.weights,
            periodic=bspline_curve2d.periodic)]

    def rectangular_cut(self, x1: float, x2: float,
                        y1: float, y2: float, name: str = ''):

        p1 = volmdlr.Point2D(x1, y1)
        p2 = volmdlr.Point2D(x2, y1)
        p3 = volmdlr.Point2D(x2, y2)
        p4 = volmdlr.Point2D(x1, y2)
        outer_contour = volmdlr.wires.ClosedPolygon2D([p1, p2, p3, p4])
        surface = Surface2D(outer_contour, [])
        return PlaneFace3D(self, surface, name)


PLANE3D_OXY = Plane3D(volmdlr.OXYZ)
PLANE3D_OYZ = Plane3D(volmdlr.OYZX)
PLANE3D_OZX = Plane3D(volmdlr.OZXY)


class CylindricalSurface3D(Surface3D):
    face_class = 'CylindricalFace3D'
    x_periodicity = volmdlr.TWO_PI
    """
    The local plane is defined by (theta, z)
    :param frame: frame.w is axis, frame.u is theta=0 frame.v theta=pi/2
    :param radius: Cylinder's radius
    """

    def __init__(self, frame, radius, name=''):
        self.frame = frame
        self.radius = radius
        self.name = name

    def point2d_to_3d(self, point2d: volmdlr.Point2D):
        p = volmdlr.Point3D(self.radius * math.cos(point2d.x),
                            self.radius * math.sin(point2d.x),
                            point2d.y)
        return self.frame.old_coordinates(p)

    def point3d_to_2d(self, point3d):
        x, y, z = self.frame.new_coordinates(point3d)
        u1 = x / self.radius
        u2 = y / self.radius
        # theta = volmdlr.core.sin_cos_angle(u1, u2)
        theta = math.atan2(u2, u1)
        return volmdlr.Point2D(theta, z)

    def arc3d_to_2d(self, arc3d):
        start = self.point3d_to_2d(arc3d.start)
        end = self.point3d_to_2d(arc3d.end)
        # angle = abs(start.x-end.x)
        # if arc3d.is_trigo:
        # end = start + volmdlr.Point2D(arc3d.angle, 0)
        # else:
        #     end = start + volmdlr.Point2D(-arc3d.angle, 0)
        # interior = self.point3d_to_2d(arc3d.interior)
        # if start.x < interior.x:
        #     end = start + volmdlr.Point2D(arc3d.angle, 0)
        # else:
        #     end = start - volmdlr.Point2D(arc3d.angle, 0)
        return [vme.LineSegment2D(start, end)]

    def linesegment2d_to_3d(self, linesegment2d):
        theta1, z1 = linesegment2d.start
        theta2, z2 = linesegment2d.end
        if math.isclose(theta1, theta2, abs_tol=1e-9):
            return [vme.LineSegment3D(
                self.point2d_to_3d(linesegment2d.start),
                self.point2d_to_3d(linesegment2d.end),
            )]
        elif math.isclose(z1, z2, abs_tol=1e-9):
            if abs(theta1 - theta2) == volmdlr.TWO_PI:
                return [vme.FullArc3D(center=self.frame.origin + z1 * self.frame.w,
                                      start_end=self.point2d_to_3d(linesegment2d.start),
                                      normal=self.frame.w)]
            else:
                interior = self.point2d_to_3d(linesegment2d.point_at_abscissa(linesegment2d.length() * 0.5))
                return [vme.Arc3D(
                    self.point2d_to_3d(linesegment2d.start),
                    self.point2d_to_3d(
                        volmdlr.Point2D(0.5 * (theta1 + theta2), z1)),
                    self.point2d_to_3d(linesegment2d.end),
                )]
        else:
            # TODO: this is a non exact method!
            return [vme.LineSegment3D(self.point2d_to_3d(linesegment2d.start), self.point2d_to_3d(linesegment2d.end))]
            # raise NotImplementedError('Ellipse? delta_theta={} delta_z={}'.format(abs(theta2-theta1), abs(z1-z2)))

    def fullarc3d_to_2d(self, fullarc3d):
        if self.frame.w.is_colinear_to(fullarc3d.normal):
            p1 = self.point3d_to_2d(fullarc3d.start)
            return [vme.LineSegment2D(p1, p1 + volmdlr.TWO_PI * volmdlr.X2D)]
        else:
            print(fullarc3d.normal, self.frame.w)
            raise ValueError('Impossible!')

    def circle3d_to_2d(self, circle3d):
        return []

    def bsplinecurve3d_to_2d(self, bspline_curve3d):
        # TODO: enhance this, this is a non exact method!
        l = bspline_curve3d.length()
        points = [self.point3d_to_2d(bspline_curve3d.point_at_abscissa(i / 10 * l))
                  for i in range(11)]
        return [vme.LineSegment2D(p1, p2)
                for p1, p2 in zip(points[:-1], points[1:])]

    @classmethod
    def from_step(cls, arguments, object_dict):
        frame3d = object_dict[arguments[1]]
        U, W = frame3d.v, -frame3d.u
        U.normalize()
        W.normalize()
        V = W.cross(U)
        frame_direct = volmdlr.Frame3D(frame3d.origin, U, V, W)
        radius = float(arguments[2]) / 1000
        return cls(frame_direct, radius, arguments[0][1:-1])

    def to_step(self, current_id):
        frame = volmdlr.Frame3D(self.frame.origin, self.frame.w, self.frame.u,
                                self.frame.v)
        content, frame_id = frame.to_step(current_id)
        current_id = frame_id + 1
        content += "#{} = CYLINDRICAL_SURFACE('{}',#{},{});\n" \
            .format(current_id, self.name, frame_id,
                    round(1000 * self.radius, 3))
        return content, [current_id]

    def frame_mapping(self, frame: volmdlr.Frame3D, side: str):
        """
        Changes frame_mapping and return a new CylindricalSurface3D
        side = 'old' or 'new'
        """
        new_frame = self.frame_mapping_parameters(frame, side)
        return CylindricalSurface3D(new_frame, self.radius,
                                    name=self.name)

    def frame_mapping_inplace(self, frame: volmdlr.Frame3D, side: str):
        """
        Changes frame_mapping and the object is updated inplace
        side = 'old' or 'new'
        """
        new_frame = self.frame_mapping_parameters(frame, side)
        self.frame = new_frame

    def rectangular_cut(self, theta1: float, theta2: float,
                        z1: float, z2: float, name: str = ''):

        if theta1 == theta2:
            theta2 += volmdlr.TWO_PI

        p1 = volmdlr.Point2D(theta1, z1)
        p2 = volmdlr.Point2D(theta2, z1)
        p3 = volmdlr.Point2D(theta2, z2)
        p4 = volmdlr.Point2D(theta1, z2)
        outer_contour = volmdlr.wires.ClosedPolygon2D([p1, p2, p3, p4])
        surface2d = Surface2D(outer_contour, [])
        return volmdlr.faces.CylindricalFace3D(self, surface2d, name)

    def rotation(self, center: volmdlr.Point3D, axis: volmdlr.Vector3D, angle: float):
        """
        CylindricalFace3D rotation
        :param center: rotation center
        :param axis: rotation axis
        :param angle: angle rotation
        :return: a new rotated Plane3D
        """
        new_frame = self.frame.rotation(center=center, axis=axis,
                                        angle=angle)
        return CylindricalFace3D(new_frame, self.radius)

    def rotation_inplace(self, center: volmdlr.Point3D, axis: volmdlr.Vector3D, angle: float):
        """
        CylindricalFace3D rotation. Object is updated inplace
        :param center: rotation center
        :param axis: rotation axis
        :param angle: rotation angle
        """
        self.frame.rotation_inplace(center, axis, angle)

    def translation(self, offset: volmdlr.Vector3D):
        """
        CylindricalFace3D translation
        :param offset: translation vector
        :return: A new translated CylindricalFace3D
        """
        return CylindricalFace3D(self.frame.translation(offset), self.radius)

    def translation_inplace(self, offset: volmdlr.Vector3D):
        """
        CylindricalFace3D translation. Object is updated inplace
        :param offset: translation vector
        """
        self.frame.translation_inplace(offset)

    def grid3d(self, grid2d: volmdlr.grid.Grid2D):
        '''
        generate 3d grid points of a Cylindrical surface, based on a Grid2D
        '''

        points_2d = grid2d.points
        points_3d = [self.point2d_to_3d(point2d) for point2d in points_2d]

        return points_3d


class ToroidalSurface3D(Surface3D):
    face_class = 'ToroidalFace3D'
    x_periodicity = volmdlr.TWO_PI
    y_periodicity = volmdlr.TWO_PI
    """
    The local plane is defined by (theta, phi)
    theta is the angle around the big (R) circle and phi around the small(r)

    :param frame: Tore's frame: origin is the center, u is pointing at
                    theta=0
    :param R: Tore's radius
    :param r: Circle to revolute radius
    Definitions of R and r according to https://en.wikipedia.org/wiki/Torus
    """

    def __init__(self, frame: volmdlr.Frame3D,
                 R: float, r: float, name: str = ''):
        self.frame = frame
        self.R = R
        self.r = r
        self.name = name

    def _bounding_box(self):
        d = self.R + self.r
        p1 = self.frame.origin + self.frame.u * d + self.frame.v * d + self.frame.w * self.r
        p2 = self.frame.origin + self.frame.u * d + self.frame.v * d - self.frame.w * self.r
        p3 = self.frame.origin + self.frame.u * d - self.frame.v * d + self.frame.w * self.r
        p4 = self.frame.origin + self.frame.u * d - self.frame.v * d - self.frame.w * self.r
        p5 = self.frame.origin - self.frame.u * d + self.frame.v * d + self.frame.w * self.r
        p6 = self.frame.origin - self.frame.u * d + self.frame.v * d - self.frame.w * self.r
        p7 = self.frame.origin - self.frame.u * d - self.frame.v * d + self.frame.w * self.r
        p8 = self.frame.origin - self.frame.u * d - self.frame.v * d - self.frame.w * self.r

        return volmdlr.core.BoundingBox.from_points(
            [p1, p2, p3, p4, p5, p6, p7, p8])

    def point2d_to_3d(self, point2d: volmdlr.Point2D):
        theta, phi = point2d
        x = (self.R + self.r * math.cos(phi)) * math.cos(theta)
        y = (self.R + self.r * math.cos(phi)) * math.sin(theta)
        z = self.r * math.sin(phi)
        return self.frame.old_coordinates(volmdlr.Point3D(x, y, z))

    def point3d_to_2d(self, point3d):
        # points_2D = []
        x, y, z = self.frame.new_coordinates(point3d)
        if z < -self.r:
            z = -self.r
        elif z > self.r:
            z = self.r

        zr = z / self.r
        phi = math.asin(zr)

        u = self.R + math.sqrt((self.r ** 2) - (z ** 2))
        u1, u2 = round(x / u, 5), round(y / u, 5)
        theta = volmdlr.core.sin_cos_angle(u1, u2)

        return volmdlr.Point2D(theta, phi)

    @classmethod
    def from_step(cls, arguments, object_dict):
        frame3d = object_dict[arguments[1]]
        U, W = frame3d.v, -frame3d.u
        U.normalize()
        W.normalize()
        V = W.cross(U)
        frame_direct = volmdlr.Frame3D(frame3d.origin, U, V, W)
        rcenter = float(arguments[2]) / 1000
        rcircle = float(arguments[3]) / 1000
        return cls(frame_direct, rcenter, rcircle, arguments[0][1:-1])

    def to_step(self, current_id):
        frame = volmdlr.Frame3D(self.frame.origin, self.frame.w, self.frame.u,
                                self.frame.v)
        content, frame_id = frame.to_step(current_id)
        current_id = frame_id + 1
        content += "#{} = TOROIDAL_SURFACE('{}',#{},{},{});\n" \
            .format(current_id, self.name, frame_id,
                    round(1000 * self.R, 3),
                    round(1000 * self.r, 3))
        return content, [current_id]

    def frame_mapping(self, frame: volmdlr.Frame3D, side: str):
        """
        Changes frame_mapping and return a new ToroidalSurface3D
        side = 'old' or 'new'
        """
        new_frame = self.frame_mapping_parameters(frame, side)
        return ToroidalSurface3D(new_frame, self.R, self.r, name=self.name)

    def frame_mapping_inplace(self, frame: volmdlr.Frame3D, side: str):
        """
        Changes frame_mapping and the object is updated inplace
        side = 'old' or 'new'
        """
        new_frame = self.frame_mapping_parameters(frame, side)
        self.frame = new_frame

    def rectangular_cut(self, theta1, theta2, phi1, phi2, name=''):
        if phi1 == phi2:
            phi2 += volmdlr.TWO_PI
        elif phi2 < phi1:
            phi2 += volmdlr.TWO_PI
        if theta1 == theta2:
            theta2 += volmdlr.TWO_PI
        elif theta2 < theta1:
            theta2 += volmdlr.TWO_PI

        p1 = volmdlr.Point2D(theta1, phi1)
        p2 = volmdlr.Point2D(theta2, phi1)
        p3 = volmdlr.Point2D(theta2, phi2)
        p4 = volmdlr.Point2D(theta1, phi2)
        outer_contour = volmdlr.wires.ClosedPolygon2D([p1, p2, p3, p4])
        return ToroidalFace3D(self,
                              Surface2D(outer_contour, []),
                              name)

    def linesegment2d_to_3d(self, linesegment2d):
        theta1, phi1 = linesegment2d.start
        theta2, phi2 = linesegment2d.end
        if theta1 == theta2:
            if math.isclose(phi1 - phi2, volmdlr.TWO_PI, abs_tol=1e-9):
                u = self.frame.u.rotation(self.frame.origin, self.frame.w,
                                          angle=theta1)
                v = self.frame.u.rotation(self.frame.origin, self.frame.w,
                                          angle=theta1)
                center = self.frame.origin + self.R * u
                return [vme.FullArc3D(center=center,
                                      start_end=center + self.r * u,
                                      normal=v)]
            else:
                return [vme.Arc3D(
                    self.point2d_to_3d(linesegment2d.start),
                    self.point2d_to_3d(volmdlr.Point2D(theta1, 0.5 * (phi1 + phi2))),
                    self.point2d_to_3d(linesegment2d.end),
                )]
        elif math.isclose(phi1, phi2, abs_tol=1e-9):
            if abs(theta1 - theta2) == volmdlr.TWO_PI:
                center = self.frame.origin + self.r * math.sin(phi1) * self.frame.w
                start_end = center + self.frame.u * (self.r + self.R)
                return [vme.FullArc3D(center=center,
                                      start_end=start_end,
                                      normal=self.frame.w)]
            else:
                return [vme.Arc3D(
                    self.point2d_to_3d(linesegment2d.start),
                    self.point2d_to_3d(volmdlr.Point2D(0.5 * (theta1 + theta2), phi1)),
                    self.point2d_to_3d(linesegment2d.end),
                )]
        else:
            raise NotImplementedError('Ellipse?')

    def fullarc3d_to_2d(self, fullarc3d):
        if self.frame.w.is_colinear_to(fullarc3d.normal):
            p1 = self.point3d_to_2d(fullarc3d.start)
            return [vme.LineSegment2D(p1, p1 + volmdlr.TWO_PI * volmdlr.X2D)]
        elif fullarc3d.normal.dot(self.frame.w):
            p1 = self.point3d_to_2d(fullarc3d.start)
            return [vme.LineSegment2D(p1, p1 + volmdlr.TWO_PI * volmdlr.Y2D)]
        else:
            raise ValueError('Impossible!')

    def circle3d_to_2d(self, circle3d):
        return []

    def triangulation(self):
        face = self.rectangular_cut(0, volmdlr.TWO_PI, 0, volmdlr.TWO_PI)
        return face.triangulation()

    def translation(self, offset: volmdlr.Vector3D):
        """
        ToroidalSurface3D translation
        :param offset: translation vector
        :return: A new translated ToroidalSurface3D
        """
        return ToroidalSurface3D(self.frame.translation(
            offset), self.R, self.r)

    def translation_inplace(self, offset: volmdlr.Vector3D):
        """
        ToroidalSurface3D translation. Object is updated inplace
        :param offset: translation vector
        """
        self.frame.translation_inplace(offset)

    def rotation(self, center: volmdlr.Point3D, axis: volmdlr.Vector3D, angle: float):
        """
        ToroidalSurface3D rotation
        :param center: rotation center
        :param axis: rotation axis
        :param angle: angle rotation
        :return: a new rotated ToroidalSurface3D
        """
        new_frame = self.frame.rotation(center=center, axis=axis,
                                        angle=angle)
        return self.__class__(new_frame, self.R, self.r)

    def rotation_inplace(self, center: volmdlr.Point3D, axis: volmdlr.Vector3D, angle: float):
        """
        ToroidalSurface3D rotation. Object is updated inplace
        :param center: rotation center
        :param axis: rotation axis
        :param angle: rotation angle
        """
        self.frame.rotation_inplace(center, axis, angle)


class ConicalSurface3D(Surface3D):
    face_class = 'ConicalFace3D'
    x_periodicity = volmdlr.TWO_PI
    """
    The local plane is defined by (theta, z)
    :param frame: Cone's frame to position it: frame.w is axis of cone
                    frame.origin is at the angle of the cone
    :param semi_angle: Cone's semi-angle
    """

    def __init__(self, frame: volmdlr.Frame3D, semi_angle: float,
                 name: str = ''):
        self.frame = frame
        self.semi_angle = semi_angle
        self.name = name

    @classmethod
    def from_step(cls, arguments, object_dict):
        frame3d = object_dict[arguments[1]]
        U, W = frame3d.v, frame3d.u
        U.normalize()
        W.normalize()
        V = W.cross(U)
        radius = float(arguments[2]) / 1000
        semi_angle = float(arguments[3])
        origin = frame3d.origin - radius / math.tan(semi_angle) * W
        frame_direct = volmdlr.Frame3D(origin, U, V, W)
        return cls(frame_direct, semi_angle, arguments[0][1:-1])

    def to_step(self, current_id):
        frame = volmdlr.Frame3D(self.frame.origin, self.frame.w, self.frame.u,
                                self.frame.v)
        content, frame_id = frame.to_step(current_id)
        current_id = frame_id + 1
        content += "#{} = CONICAL_SURFACE('{}',#{},{},{});\n" \
            .format(current_id, self.name, frame_id,
                    0.,
                    round(self.semi_angle, 3))
        return content, [current_id]

    def frame_mapping(self, frame: volmdlr.Frame3D, side: str):
        """
        Changes frame_mapping and return a new ConicalSurface3D
        side = 'old' or 'new'
        """
        new_frame = self.frame_mapping_parameters(frame, side)
        return ConicalSurface3D(new_frame, self.semi_angle, name=self.name)

    def frame_mapping_inplace(self, frame: volmdlr.Frame3D, side: str):
        """
        Changes frame_mapping and the object is updated inplace
        side = 'old' or 'new'
        """
        new_frame = self.frame_mapping_parameters(frame, side)
        self.frame = new_frame

    def point2d_to_3d(self, point2d: volmdlr.Point2D):
        theta, z = point2d
        r = math.tan(self.semi_angle) * z
        new_point = volmdlr.Point3D(r * math.cos(theta),
                                    r * math.sin(theta),
                                    z)
        return self.frame.old_coordinates(new_point)

    # def point3d_to_2d(self, point3d: volmdlr.Point3D):
    #     z = self.frame.w.dot(point3d)
    #     x, y = point3d.plane_projection2d(self.frame.origin, self.frame.u,
    #                                       self.frame.v)
    #     theta = math.atan2(y, x)
    #     return volmdlr.Point2D(theta, z+0.003)

    def point3d_to_2d(self, point3d: volmdlr.Point3D):
        x, y, z = self.frame.new_coordinates(point3d)
        # x, y = point3d.plane_projection2d(self.frame.origin, self.frame.u,
        #                                   self.frame.v)
        theta = math.atan2(y, x)
        return volmdlr.Point2D(theta, z)

    def rectangular_cut(self, theta1: float, theta2: float,
                        z1: float, z2: float, name: str = ''):
        # theta1 = angle_principal_measure(theta1)
        # theta2 = angle_principal_measure(theta2)
        if theta1 == theta2:
            theta2 += volmdlr.TWO_PI

        p1 = volmdlr.Point2D(theta1, z1)
        p2 = volmdlr.Point2D(theta2, z1)
        p3 = volmdlr.Point2D(theta2, z2)
        p4 = volmdlr.Point2D(theta1, z2)
        outer_contour = volmdlr.wires.ClosedPolygon2D([p1, p2, p3, p4])
        return ConicalFace3D(self, Surface2D(outer_contour, []), name)

    def fullarc3d_to_2d(self, fullarc3d):
        if self.frame.w.is_colinear_to(fullarc3d.normal):
            p1 = self.point3d_to_2d(fullarc3d.start)
            return [vme.LineSegment2D(p1, p1 + volmdlr.TWO_PI * volmdlr.X2D)]
        else:
            raise ValueError('Impossible!')

    def circle3d_to_2d(self, circle3d):
        return []

    def linesegment2d_to_3d(self, linesegment2d):
        theta1, z1 = linesegment2d.start
        theta2, z2 = linesegment2d.end
        if math.isclose(z1, z2, abs_tol=1e-9) and math.isclose(z1, 0.,
                                                               abs_tol=1e-9):
            return []
        elif math.isclose(abs(theta1 - theta2) % volmdlr.TWO_PI, 0., abs_tol=1e-9):
            return [vme.LineSegment3D(
                self.point2d_to_3d(linesegment2d.start),
                self.point2d_to_3d(linesegment2d.end),
            )]
        elif math.isclose(z1, z2, abs_tol=1e-9):

            if abs(theta1 - theta2) % volmdlr.TWO_PI == 0.:
                return [vme.FullArc3D(center=self.frame.origin + z1 * self.frame.w,
                                      start_end=self.point2d_to_3d(linesegment2d.start),
                                      normal=self.frame.w)]
            else:
                return [vme.Arc3D(
                    self.point2d_to_3d(linesegment2d.start),
                    self.point2d_to_3d(
                        volmdlr.Point2D(0.5 * (theta1 + theta2), z1)),
                    self.point2d_to_3d(linesegment2d.end))
                ]
        else:
            raise NotImplementedError('Ellipse?')

    def translation(self, offset: volmdlr.Vector3D):
        """
        ConicalSurface3D translation
        :param offset: translation vector
        :return: A new translated ConicalSurface3D
        """
        return self.__class__(self.frame.translation(offset),
                              self.semi_angle)

    def translation_inplace(self, offset: volmdlr.Vector3D):
        """
        ConicalSurface3D translation. Object is updated inplace
        :param offset: translation vector
        """
        self.frame.translation_inplace(offset)

    def rotation(self, center: volmdlr.Point3D,
                 axis: volmdlr.Vector3D, angle: float):
        """
        ConicalSurface3D rotation
        :param center: rotation center
        :param axis: rotation axis
        :param angle: angle rotation
        :return: a new rotated ConicalSurface3D
        """
        new_frame = self.frame.rotation(center=center, axis=axis, angle=angle)
        return self.__class__(new_frame, self.semi_angle)

    def rotation_inplace(self, center: volmdlr.Point3D,
                         axis: volmdlr.Vector3D, angle: float):
        """
        ConicalSurface3D rotation. Object is updated inplace
        :param center: rotation center
        :param axis: rotation axis
        :param angle: rotation angle
        """
        self.frame.rotation_inplace(center, axis, angle)


class SphericalSurface3D(Surface3D):
    face_class = 'SphericalFace3D'
    """
    :param frame: Sphere's frame to position it
    :type frame: volmdlr.Frame3D
    :param radius: Sphere's radius
    :type radius: float
    """

    def __init__(self, frame, radius, name=''):
        self.frame = frame
        self.radius = radius
        self.name = name
        # V = frame.v
        # V.normalize()
        # W = frame.w
        # W.normalize()
        # self.plane = Plane3D(frame.origin, V, W)

    def _bounding_box(self):
        points = [self.frame.origin + volmdlr.Point3D(-self.radius,
                                                      -self.radius,
                                                      -self.radius),
                  self.frame.origin + volmdlr.Point3D(self.radius,
                                                      self.radius,
                                                      self.radius),

                  ]
        return volmdlr.core.BoundingBox.from_points(points)

    @classmethod
    def from_step(cls, arguments, object_dict):
        frame3d = object_dict[arguments[1]]
        U, W = frame3d.v, frame3d.u
        U.normalize()
        W.normalize()
        V = W.cross(U)
        frame_direct = volmdlr.Frame3D(frame3d.origin, U, V, W)
        radius = float(arguments[2]) / 1000
        return cls(frame_direct, radius, arguments[0][1:-1])

    def point2d_to_3d(self, point2d):
        # source mathcurve.com/surfaces/sphere
        # -pi<theta<pi, -pi/2<phi<pi/2
        theta, phi = point2d
        x = self.radius * math.cos(phi) * math.cos(theta)
        y = self.radius * math.cos(phi) * math.sin(theta)
        z = self.radius * math.sin(phi)
        return self.frame.old_coordinates(volmdlr.Point3D(x, y, z))

    def point3d_to_2d(self, point3d):
        x, y, z = point3d
        if z < -self.radius:
            z = -self.radius
        elif z > self.radius:
            z = self.radius

        zr = z / self.radius
        phi = math.asin(zr)

        u = math.sqrt((self.radius ** 2) - (z ** 2))
        if u == 0:
            u1, u2 = x, y
        else:
            u1, u2 = round(x / u, 5), round(y / u, 5)
        theta = volmdlr.sin_cos_angle(u1, u2)
        return volmdlr.Point2D(theta, phi)

    def linesegment2d_to_3d(self, linesegment2d):
        start = self.point2d_to_3d(linesegment2d.start)
        interior = self.point2d_to_3d(0.5 * (linesegment2d.start + linesegment2d.end))
        end = self.point2d_to_3d(linesegment2d.end)
        if start == end:
            u = start - self.frame.origin
            u.normalize()
            v = interior - self.frame.origin
            v.normalize()
            normal = u.cross(v)
            return [vme.FullArc3D(self.frame.origin, start, normal)]
        return [vme.Arc3D(start, interior, end)]

    def plot(self, ax=None, color='grey', alpha=0.5):
        # points = []
        for i in range(20):
            theta = i / 20. * volmdlr.TWO_PI
            t_points = []
            for j in range(20):
                phi = j / 20. * volmdlr.TWO_PI
                t_points.append(self.point2d_to_3d(volmdlr.Point2D(theta, phi)))
            ax = volmdlr.wires.ClosedPolygon3D(t_points).plot(ax=ax, color=color, alpha=alpha)

        return ax

    def rectangular_cut(self, theta1, theta2, phi1, phi2, name=''):
        if phi1 == phi2:
            phi2 += volmdlr.TWO_PI
        elif phi2 < phi1:
            phi2 += volmdlr.TWO_PI
        if theta1 == theta2:
            theta2 += volmdlr.TWO_PI
        elif theta2 < theta1:
            theta2 += volmdlr.TWO_PI

        p1 = volmdlr.Point2D(theta1, phi1)
        p2 = volmdlr.Point2D(theta2, phi1)
        p3 = volmdlr.Point2D(theta2, phi2)
        p4 = volmdlr.Point2D(theta1, phi2)
        outer_contour = volmdlr.wires.ClosedPolygon2D([p1, p2, p3, p4])
        return SphericalFace3D(self,
                               Surface2D(outer_contour, []),
                               name=name)


class RuledSurface3D(Surface3D):
    face_class = 'RuledFace3D'
    """
    :param frame: frame.w is axis, frame.u is theta=0 frame.v theta=pi/2
    :type frame: volmdlr.Frame3D
    :param radius: Cylinder's radius
    :type radius: float
    """

    def __init__(self,
                 wire1: volmdlr.wires.Wire3D,
                 wire2: volmdlr.wires.Wire3D,
                 name: str = ''):
        self.wire1 = wire1
        self.wire2 = wire2
        self.length1 = wire1.length()
        self.length2 = wire2.length()
        self.name = name

    def point2d_to_3d(self, point2d: volmdlr.Point2D):
        x, y = point2d
        point1 = self.wire1.point_at_abscissa(x * self.length1)
        point2 = self.wire2.point_at_abscissa(x * self.length2)
        joining_line = vme.LineSegment3D(point1, point2)
        point = joining_line.point_at_abscissa(y * joining_line.length())
        return point

    def point3d_to_2d(self, point3d):
        raise NotImplementedError

    def rectangular_cut(self, x1: float, x2: float,
                        y1: float, y2: float, name: str = ''):
        p1 = volmdlr.Point2D(x1, y1)
        p2 = volmdlr.Point2D(x2, y1)
        p3 = volmdlr.Point2D(x2, y2)
        p4 = volmdlr.Point2D(x1, y2)
        outer_contour = volmdlr.wires.ClosedPolygon2D([p1, p2, p3, p4])
        surface2d = Surface2D(outer_contour, [])
        return volmdlr.faces.RuledFace3D(self, surface2d, name)


class BSplineSurface3D(Surface3D):
    face_class = 'BSplineFace3D'
    _non_serializable_attributes = ['surface']

    def __init__(self, degree_u, degree_v, control_points, nb_u, nb_v,
                 u_multiplicities, v_multiplicities, u_knots, v_knots,
                 weights=None, name=''):
        self.control_points = control_points
        self.degree_u = degree_u
        self.degree_v = degree_v
        self.nb_u = nb_u
        self.nb_v = nb_v

        u_knots = vme.standardize_knot_vector(u_knots)
        v_knots = vme.standardize_knot_vector(v_knots)
        self.u_knots = u_knots
        self.v_knots = v_knots
        self.u_multiplicities = u_multiplicities
        self.v_multiplicities = v_multiplicities
        self.weights = weights

        self.control_points_table = []
        points_row = []
        i = 1
        for pt in control_points:
            points_row.append(pt)
            if i == nb_v:
                self.control_points_table.append(points_row)
                points_row = []
                i = 1
            else:
                i += 1
        surface = BSpline.Surface()
        surface.degree_u = degree_u
        surface.degree_v = degree_v
        if weights is None:
            P = [(control_points[i][0], control_points[i][1],
                  control_points[i][2]) for i in range(len(control_points))]
            surface.set_ctrlpts(P, nb_u, nb_v)
        else:
            Pw = [(control_points[i][0] * weights[i],
                   control_points[i][1] * weights[i],
                   control_points[i][2] * weights[i],
                   weights[i]) for i in range(len(control_points))]
            surface.set_ctrlpts(Pw, nb_u, nb_v)
        knot_vector_u = []
        for i, u_knot in enumerate(u_knots):
            knot_vector_u.extend([u_knot] * u_multiplicities[i])
        knot_vector_v = []
        for i, v_knot in enumerate(v_knots):
            knot_vector_v.extend([v_knot] * v_multiplicities[i])
        surface.knotvector_u = knot_vector_u
        surface.knotvector_v = knot_vector_v
        surface.delta = 0.05
        # surface_points = surface.evalpts

        self.surface = surface
        # self.points = [volmdlr.Point3D(*p) for p in surface_points]
        volmdlr.core.Primitive3D.__init__(self, name=name)

        # Hidden Attributes
        self._displacements = None
        self._grids2d = None
        self._grids2d_deformed = None

    @property
    def x_periodicity(self):
        p3d_x1 = self.point2d_to_3d(volmdlr.Point2D(1., 0.5))
        p2d_x0 = self.point3d_to_2d(p3d_x1, 0., 0.5)
        if self.point2d_to_3d(p2d_x0) == p3d_x1 and \
                not math.isclose(p2d_x0.x, 1, abs_tol=1e-3):
            return 1 - p2d_x0.x
        else:
            return None

    @property
    def y_periodicity(self):
        p3d_y1 = self.point2d_to_3d(volmdlr.Point2D(0.5, 1))
        p2d_y0 = self.point3d_to_2d(p3d_y1, 0., 0.5)
        if self.point2d_to_3d(p2d_y0) == p3d_y1 and \
                not math.isclose(p2d_y0.y, 1, abs_tol=1e-3):
            return 1 - p2d_y0.y
        else:
            return None

    def control_points_matrix(self, coordinates):
        '''
        define control points like a matrix, for each coordinate: x:0, y:1, z:2
        '''

        P = npy.empty((self.nb_u, self.nb_v))
        for i in range(0, self.nb_u):
            for j in range(0, self.nb_v):
                P[i][j] = self.control_points_table[i][j][coordinates]
        return P

    # Knots_vector
    def knots_vector_u(self):
        '''
        compute the global knot vector (u direction) based on knot elements and multiplicities
        '''

        knots = self.u_knots
        multiplicities = self.u_multiplicities

        knots_vec = []
        for i in range(0, len(knots)):
            for j in range(0, multiplicities[i]):
                knots_vec.append(knots[i])
        return knots_vec

    def knots_vector_v(self):
        '''
        compute the global knot vector (v direction) based on knot elements and multiplicities
        '''

        knots = self.v_knots
        multiplicities = self.v_multiplicities

        knots_vec = []
        for i in range(0, len(knots)):
            for j in range(0, multiplicities[i]):
                knots_vec.append(knots[i])
        return knots_vec

    def basis_functions_u(self, u, k, i):
        '''
        compute basis functions Bi in u direction for u=u and degree=k
        '''

        # k = self.degree_u
        t = self.knots_vector_u()

        if k == 0:
            return 1.0 if t[i] <= u < t[i + 1] else 0.0
        if t[i + k] == t[i]:
            c1 = 0.0
        else:
            c1 = (u - t[i]) / (t[i + k] - t[i]) * self.basis_functions_u(u, k - 1, i)
        if t[i + k + 1] == t[i + 1]:
            c2 = 0.0
        else:
            c2 = (t[i + k + 1] - u) / (t[i + k + 1] - t[i + 1]) * self.basis_functions_u(u, k - 1, i + 1)
        return c1 + c2

    def basis_functions_v(self, v, k, i):
        '''
        compute basis functions Bi in v direction for v=v and degree=k
        '''

        # k = self.degree_u
        t = self.knots_vector_v()

        if k == 0:
            return 1.0 if t[i] <= v < t[i + 1] else 0.0
        if t[i + k] == t[i]:
            c1 = 0.0
        else:
            c1 = (v - t[i]) / (t[i + k] - t[i]) * self.basis_functions_v(v, k - 1, i)
        if t[i + k + 1] == t[i + 1]:
            c2 = 0.0
        else:
            c2 = (t[i + k + 1] - v) / (t[i + k + 1] - t[i + 1]) * self.basis_functions_v(v, k - 1, i + 1)
        return c1 + c2

    def blending_vector_u(self, u):
        '''
        compute a vector of basis_functions in u direction for u=u
        '''

        blending_vect = npy.empty((1, self.nb_u))
        for j in range(0, self.nb_u):
            blending_vect[0][j] = self.basis_functions_u(u, self.degree_u, j)

        return blending_vect

    def blending_vector_v(self, v):
        '''
        compute a vector of basis_functions in v direction for v=v
        '''

        blending_vect = npy.empty((1, self.nb_v))
        for j in range(0, self.nb_v):
            blending_vect[0][j] = self.basis_functions_v(v, self.degree_v, j)

        return blending_vect

    def blending_matrix_u(self, u):
        '''
        compute a matrix of basis_functions in u direction for a vector u like [0,1]
        '''

        blending_mat = npy.empty((len(u), self.nb_u))
        for i in range(0, len(u)):
            for j in range(0, self.nb_u):
                blending_mat[i][j] = self.basis_functions_u(u[i], self.degree_u, j)
        return blending_mat

    def blending_matrix_v(self, v):
        '''
        compute a matrix of basis_functions in v direction for a vector v like [0,1]
        '''

        blending_mat = npy.empty((len(v), self.nb_v))
        for i in range(0, len(v)):
            for j in range(0, self.nb_v):
                blending_mat[i][j] = self.basis_functions_v(v[i], self.degree_v, j)
        return blending_mat

    def point2d_to_3d(self, point2d: volmdlr.Point2D):
        x, y = point2d
        if x < 0:
            x = 0.
        elif 1 < x:
            x = 1
        if y < 0:
            y = 0
        elif y > 1:
            y = 1

        return volmdlr.Point3D(*self.surface.evaluate_single((x, y)))

    def point3d_to_2d(self, point3d: volmdlr.Point3D, min_bound_x: float = 0.,
                      max_bound_x: float = 1., min_bound_y: float = 0.,
                      max_bound_y: float = 1., tol=1e-9):
        def f(x):
            p3d = self.point2d_to_3d(volmdlr.Point2D(x[0], x[1]))
            return point3d.point_distance(p3d)

        results = []

        delta_bound_x = max_bound_x - min_bound_x
        delta_bound_y = max_bound_y - min_bound_y
        x0s = [((min_bound_x + max_bound_x) / 2, (min_bound_y + max_bound_y) / 2),
               (min_bound_x + delta_bound_x / 10, min_bound_y + delta_bound_y / 10),
               (min_bound_x + delta_bound_x / 10, max_bound_y - delta_bound_y / 10),
               (max_bound_x - delta_bound_x / 10, min_bound_y + delta_bound_y / 10),
               (max_bound_x - delta_bound_x / 10, max_bound_y - delta_bound_y / 10)]

        for x0 in x0s:
            z = scp.optimize.least_squares(f, x0=x0, bounds=([min_bound_x,
                                                              min_bound_y],
                                                             [max_bound_x,
                                                              max_bound_y]),
                                           ftol=tol / 10,
                                           xtol=tol / 10,
                                           # loss='soft_l1'
                                           )
            # z.cost represent the value of the cost function at the solution
            if z.fun < tol:
                return volmdlr.Point2D(*z.x)

            res = scp.optimize.minimize(f, x0=npy.array(x0),
                                        bounds=[(min_bound_x, max_bound_x),
                                                (min_bound_y, max_bound_y)],
                                        tol=tol)
            # res.fun represent the value of the objective function
            if res.fun < tol:
                return volmdlr.Point2D(*res.x)

            results.append((z.x, z.fun))
            results.append((res.x, res.fun))
        return (volmdlr.Point2D(*min(results, key=lambda r: r[1])[0]))

    def linesegment2d_to_3d(self, linesegment2d):
        # TODO: this is a non exact method!
        lth = linesegment2d.length()
        points = [self.point2d_to_3d(
            linesegment2d.point_at_abscissa(i * lth / 10.)) for i in range(11)]

        linesegment = vme.LineSegment3D(points[0], points[-1])
        flag = True
        for pt in points:
            if not linesegment.point_belongs(pt):
                flag = False
                break

        periodic = False
        if self.x_periodicity is not None and \
                math.isclose(lth, self.x_periodicity, abs_tol=1e-6) and \
                math.isclose(linesegment2d.start.y, linesegment2d.end.y,
                             abs_tol=1e-6):
            periodic = True
        elif self.y_periodicity is not None and \
                math.isclose(lth, self.y_periodicity, abs_tol=1e-6) and \
                math.isclose(linesegment2d.start.x, linesegment2d.end.x,
                             abs_tol=1e-6):
            periodic = True

        if flag:
            # All the points are on the same LineSegment3D
            linesegments = [linesegment]
        else:
            linesegments = [vme.BSplineCurve3D.from_points_interpolation(
                points, max(self.degree_u, self.degree_v), periodic=periodic)]
            # linesegments = [vme.LineSegment3D(p1, p2)
            #                 for p1, p2 in zip(points[:-1], points[1:])]
        return linesegments

    def linesegment3d_to_2d(self, linesegment3d):
        """
        a line segment on a BSplineSurface3D will be in any case a line in 2D?
        """
        x_perio = self.x_periodicity if self.x_periodicity is not None else 1.
        y_perio = self.y_periodicity if self.y_periodicity is not None else 1.
        return [vme.LineSegment2D(self.point3d_to_2d(linesegment3d.start,
                                                     max_bound_x=x_perio,
                                                     max_bound_y=y_perio),
                                  self.point3d_to_2d(linesegment3d.end,
                                                     max_bound_x=x_perio,
                                                     max_bound_y=y_perio))]

    def bsplinecurve3d_to_2d(self, bspline_curve3d):
        # TODO: enhance this, it is a non exact method!
        # TODO: bsplinecurve can be periodic but not around the bsplinesurface
        bsc_linesegment = vme.LineSegment3D(bspline_curve3d.points[0],
                                            bspline_curve3d.points[-1])
        flag = True
        for pt in bspline_curve3d.points:
            if not bsc_linesegment.point_belongs(pt):
                flag = False
                break

        if self.x_periodicity and not self.y_periodicity \
                and bspline_curve3d.periodic:
            p1 = self.point3d_to_2d(bspline_curve3d.points[0], min_bound_x=0.,
                                    max_bound_x=self.x_periodicity)
            p1_sup = self.point3d_to_2d(bspline_curve3d.points[0],
                                        min_bound_x=1 - self.x_periodicity)
            new_x = p1.x - p1_sup.x + self.x_periodicity
            new_x = new_x if 0 <= new_x else 0
            reverse = False
            if new_x < 0:
                new_x = 0
            elif math.isclose(new_x, self.x_periodicity, abs_tol=1e-5):
                new_x = 0
                reverse = True

            linesegments = [
                vme.LineSegment2D(
                    volmdlr.Point2D(new_x, p1.y),
                    volmdlr.Point2D(self.x_periodicity, p1.y))]
            if reverse:
                linesegments[0] = linesegments[0].reverse()

        elif self.y_periodicity and not self.x_periodicity \
                and bspline_curve3d.periodic:
            p1 = self.point3d_to_2d(bspline_curve3d.points[0], min_bound_y=0.,
                                    max_bound_y=self.y_periodicity)
            p1_sup = self.point3d_to_2d(bspline_curve3d.points[0],
                                        min_bound_y=1 - self.y_periodicity)
            new_y = p1.y - p1_sup.y + self.y_periodicity
            new_y = new_y if 0 <= new_y else 0
            reverse = False
            if new_y < 0:
                new_y = 0
            elif math.isclose(new_y, self.y_periodicity, abs_tol=1e-5):
                new_y = 0
                reverse = True

            linesegments = [
                vme.LineSegment2D(
                    volmdlr.Point2D(p1.x, new_y),
                    volmdlr.Point2D(p1.x, self.y_periodicity))]
            if reverse:
                linesegments[0] = linesegments[0].reverse()

        elif self.x_periodicity and self.y_periodicity \
                and bspline_curve3d.periodic:
            raise NotImplementedError

        elif flag:
            x_perio = self.x_periodicity if self.x_periodicity is not None \
                else 1.
            y_perio = self.y_periodicity if self.y_periodicity is not None \
                else 1.
            p1 = self.point3d_to_2d(bspline_curve3d.points[0],
                                    max_bound_x=x_perio,
                                    max_bound_y=y_perio)
            p2 = self.point3d_to_2d(bspline_curve3d.points[-1],
                                    max_bound_x=x_perio,
                                    max_bound_y=y_perio)

            if p1 == p2:
                print('BSplineCruve3D skipped because it is too small')
                linesegments = None
            else:
                p1_sup = self.point3d_to_2d(bspline_curve3d.points[0],
                                            min_bound_x=1 - x_perio,
                                            min_bound_y=1 - y_perio)
                p2_sup = self.point3d_to_2d(bspline_curve3d.points[-1],
                                            min_bound_x=1 - x_perio,
                                            min_bound_y=1 - y_perio)
                if self.x_periodicity and p1.point_distance(p1_sup) > 1e-5:
                    p1.x -= p1_sup.x - x_perio
                    p2.x -= p2_sup.x - x_perio
                if self.y_periodicity and p1.point_distance(p1_sup) > 1e-5:
                    p1.y -= p1_sup.y - y_perio
                    p2.y -= p2_sup.y - y_perio
                linesegments = [vme.LineSegment2D(p1, p2)]
            # How to check if end of surface overlaps start or the opposite ?
        else:
            lth = bspline_curve3d.length()
            if lth > 1e-5:
                points = [self.point3d_to_2d(
                    bspline_curve3d.point_at_abscissa(i / 10 * lth)
                    # max_bound_x=self.x_periodicity,
                    # max_bound_y=self.y_periodicity
                ) for i in range(11)]
                # linesegments = [vme.LineSegment2D(p1, p2)
                #                 for p1, p2 in zip(points[:-1], points[1:])]
                linesegments = [vme.BSplineCurve2D.from_points_interpolation(
                    points, max(self.degree_u, self.degree_v))]
            elif 1e-6 < lth <= 1e-5:
                linesegments = [vme.LineSegment2D(
                    self.point3d_to_2d(bspline_curve3d.start),
                    self.point3d_to_2d(bspline_curve3d.end))]
            else:
                print('BSplineCruve3D skipped because it is too small')
                linesegments = None

        # print(bspline_curve3d.start, bspline_curve3d.end)
        # print([(l.start, l.end) for l in linesegments])
        # print()
        return linesegments

    def arc3d_to_2d(self, arc3d):
        number_points = math.ceil(arc3d.angle * 10) + 1  # 10 points per radian
        l = arc3d.length()
        points = [self.point3d_to_2d(arc3d.point_at_abscissa(
            i * l / (number_points - 1))) for i in range(number_points)]
        # return [vme.LineSegment2D(p1, p2)
        #         for p1, p2 in zip(points[:-1], points[1:])]
        return [vme.BSplineCurve2D.from_points_interpolation(
            points, max(self.degree_u, self.degree_v))]

    def arc2d_to_3d(self, arc2d):
        number_points = math.ceil(arc2d.angle * 7) + 1  # 7 points per radian
        l = arc2d.length()
        points = [self.point2d_to_3d(arc2d.point_at_abscissa(
            i * l / (number_points - 1))) for i in range(number_points)]
        return [vme.BSplineCurve3D.from_points_interpolation(
            points, max(self.degree_u, self.degree_v))]

    def _bounding_box(self):
        return volmdlr.core.BoundingBox.from_points(self.control_points)

    def rectangular_cut(self, u1: float, u2: float,
                        v1: float, v2: float, name: str = ''):
        p1 = volmdlr.Point2D(u1, v1)
        p2 = volmdlr.Point2D(u2, v1)
        p3 = volmdlr.Point2D(u2, v2)
        p4 = volmdlr.Point2D(u1, v2)
        outer_contour = volmdlr.wires.ClosedPolygon2D([p1, p2, p3, p4])
        surface = Surface2D(outer_contour, [])
        return BSplineFace3D(self, surface, name)  # PlaneFace3D

    def FreeCADExport(self, ip, ndigits=3):
        name = 'primitive{}'.format(ip)
        script = ""
        points = '['
        for i, pts_row in enumerate(self.control_points_table):
            pts = '['
            for j, pt in enumerate(pts_row):
                point = 'fc.Vector({},{},{}),'.format(pt[0], pt[1], pt[2])
                pts += point
            pts = pts[:-1] + '],'
            points += pts
        points = points[:-1] + ']'

        script += '{} = Part.BSplineSurface()\n'.format(name)
        if self.weights is None:
            script += '{}.buildFromPolesMultsKnots({},{},{},udegree={},vdegree={},uknots={},vknots={})\n'.format(
                name, points, self.u_multiplicities, self.v_multiplicities,
                self.degree_u, self.degree_v, self.u_knots, self.v_knots)
        else:
            script += '{}.buildFromPolesMultsKnots({},{},{},udegree={},vdegree={},uknots={},vknots={},weights={})\n'.format(
                name, points, self.u_multiplicities, self.v_multiplicities,
                self.degree_u, self.degree_v, self.u_knots, self.v_knots,
                self.weights)

        return script

    def rotation(self, center: volmdlr.Vector3D,
                 axis: volmdlr.Vector3D, angle: float):
        """
        BSplineSurface3D rotation
        :param center: rotation center
        :param axis: rotation axis
        :param angle: angle rotation
        :return: a new rotated BSplineSurface3D
        """
        new_control_points = [p.rotation(center, axis, angle)
                              for p in self.control_points]
        new_bsplinesurface3d = BSplineSurface3D(self.degree_u, self.degree_v,
                                                new_control_points, self.nb_u,
                                                self.nb_v,
                                                self.u_multiplicities,
                                                self.v_multiplicities,
                                                self.u_knots, self.v_knots,
                                                self.weights, self.name)
        return new_bsplinesurface3d

    def rotation_inplace(self, center: volmdlr.Vector3D,
                         axis: volmdlr.Vector3D, angle: float):
        """
        BSplineSurface3D rotation. Object is updated inplace
        :param center: rotation center
        :param axis: rotation axis
        :param angle: rotation angle
        """
        new_bsplinesurface3d = self.rotation(center, axis, angle)
        self.control_points = new_bsplinesurface3d.control_points
        self.surface = new_bsplinesurface3d.surface

    def translation(self, offset: volmdlr.Vector3D):
        """
        BSplineSurface3D translation
        :param offset: translation vector
        :return: A new translated BSplineSurface3D
        """
        new_control_points = [p.translation(offset) for p in
                              self.control_points]
        new_bsplinesurface3d = BSplineSurface3D(self.degree_u, self.degree_v,
                                                new_control_points, self.nb_u,
                                                self.nb_v,
                                                self.u_multiplicities,
                                                self.v_multiplicities,
                                                self.u_knots, self.v_knots,
                                                self.weights, self.name)

        return new_bsplinesurface3d

    def translation_inplace(self, offset: volmdlr.Vector3D):
        """
        BSplineSurface3D translation. Object is updated inplace
        :param offset: translation vector
        """
        new_bsplinesurface3d = self.translation(offset)
        self.control_points = new_bsplinesurface3d.control_points
        self.surface = new_bsplinesurface3d.surface

    def frame_mapping(self, frame: volmdlr.Frame3D, side: str):
        """
        Changes frame_mapping and return a new BSplineSurface3D
        side = 'old' or 'new'
        """
        new_control_points = [p.frame_mapping(frame, side) for p in
                              self.control_points]
        new_bsplinesurface3d = BSplineSurface3D(self.degree_u, self.degree_v,
                                                new_control_points, self.nb_u,
                                                self.nb_v,
                                                self.u_multiplicities,
                                                self.v_multiplicities,
                                                self.u_knots, self.v_knots,
                                                self.weights, self.name)
        return new_bsplinesurface3d

    def frame_mapping_inplace(self, frame: volmdlr.Frame3D, side: str):
        """
        Changes frame_mapping and the object is updated inplace
        side = 'old' or 'new'
        """
        new_bsplinesurface3d = self.frame_mapping(frame, side)
        self.control_points = new_bsplinesurface3d.control_points
        self.surface = new_bsplinesurface3d.surface

    def plot(self, ax=None):
        for p in self.control_points:
            ax = p.plot(ax=ax)
        return ax

    @classmethod
    def from_step(cls, arguments, object_dict):
        name = arguments[0][1:-1]
        degree_u = int(arguments[1])
        degree_v = int(arguments[2])
        points_sets = arguments[3][1:-1].split("),")
        points_sets = [elem + ")" for elem in points_sets[:-1]] + [
            points_sets[-1]]
        control_points = []
        for points_set in points_sets:
            points = [object_dict[int(i[1:])] for i in
                      points_set[1:-1].split(",")]
            nb_v = len(points)
            control_points.extend(points)
        nb_u = int(len(control_points) / nb_v)
        surface_form = arguments[4]
        if arguments[5] == '.F.':
            u_closed = False
        elif arguments[5] == '.T.':
            u_closed = True
        else:
            raise ValueError
        if arguments[6] == '.F.':
            v_closed = False
        elif arguments[6] == '.T.':
            v_closed = True
        else:
            raise ValueError
        self_intersect = arguments[7]
        u_multiplicities = [int(i) for i in arguments[8][1:-1].split(",")]
        v_multiplicities = [int(i) for i in arguments[9][1:-1].split(",")]
        u_knots = [float(i) for i in arguments[10][1:-1].split(",")]
        v_knots = [float(i) for i in arguments[11][1:-1].split(",")]
        knot_spec = arguments[12]

        if 13 in range(len(arguments)):
            weight_data = [
                float(i) for i in
                arguments[13][1:-1].replace("(", "").replace(")", "").split(",")
            ]
        else:
            weight_data = None

        bsplinesurface = cls(degree_u, degree_v, control_points, nb_u, nb_v,
                             u_multiplicities, v_multiplicities, u_knots,
                             v_knots, weight_data, name)
        # if u_closed:
        #     bsplinesurface.x_periodicity = bsplinesurface.get_x_periodicity()
        # if v_closed:
        #     bsplinesurface.y_periodicity = bsplinesurface.get_y_periodicity()
        return bsplinesurface

    def to_step(self, current_id):
        content = ''
        point_matrix_ids = '('
        for points in self.control_points_table:
            point_ids = '('
            for point in points:
                point_content, point_id = point.to_step(current_id)
                content += point_content
                point_ids += '#{},'.format(point_id)
                current_id = point_id + 1
            point_ids = point_ids[:-1]
            point_ids += '),'
            point_matrix_ids += point_ids
        point_matrix_ids = point_matrix_ids[:-1]
        point_matrix_ids += ')'

        u_close = '.T.' if self.x_periodicity else '.F.'
        v_close = '.T.' if self.y_periodicity else '.F.'

        content += "#{} = B_SPLINE_SURFACE_WITH_KNOTS('{}',{},{},{},.UNSPECIFIED.,{},{},.F.,{},{},{},{},.UNSPECIFIED.);\n" \
            .format(current_id, self.name, self.degree_u, self.degree_v,
                    point_matrix_ids, u_close, v_close,
                    tuple(self.u_multiplicities), tuple(self.v_multiplicities),
                    tuple(self.u_knots), tuple(self.v_knots))
        return content, [current_id]

    def grid3d(self, grid2d: volmdlr.grid.Grid2D):
        '''
        generate 3d grid points of a Bspline surface, based on a Grid2D
        '''

        if not self._grids2d:
            self._grids2d = grid2d

        points_2d = grid2d.points
        points_3d = [self.point2d_to_3d(point2d) for point2d in points_2d]

        return points_3d

    def grid2d_deformed(self, grid2d: volmdlr.grid.Grid2D):
        '''
        dimension and deform a Grid2D points based on a Bspline surface
        '''

        points_2d = grid2d.points
        points_3d = self.grid3d(grid2d)

        (xmin, xmax), (ymin, ymax) = grid2d.limits_xy
        points_x, points_y = grid2d.points_xy

        # Parameters
        index_x = {}  # grid point position(i,j), x coordinates position in X(unknown variable)
        index_y = {}  # grid point position(i,j), y coordinates position in X(unknown variable)
        index_points = {}  # grid point position(j,i), point position in points_2d (or points_3d)
        k, p = 0, 0
        for i in range(0, points_x):
            for j in range(0, points_y):
                index_x.update({(j, i): k})
                index_y.update({(j, i): k + 1})
                index_points.update({(j, i): p})
                k = k + 2
                p = p + 1

        equation_points = []  # points combination to compute distances between 2D and 3D grid points
        for i in range(0, points_y):  # row from (0,i)
            for j in range(1, points_x):
                equation_points.append(((0, i), (j, i)))
        for i in range(0, points_x):  # column from (i,0)
            for j in range(1, points_y):
                equation_points.append(((i, 0), (i, j)))
        for i in range(0, points_y):  # row
            for j in range(0, points_x - 1):
                equation_points.append(((j, i), (j + 1, i)))
        for i in range(0, points_x):  # column
            for j in range(0, points_x - 1):
                equation_points.append(((i, j), (i, j + 1)))
        for i in range(0, points_y - 1):  # diagonal
            for j in range(0, points_x - 1):
                equation_points.append(((j, i), (j + 1, i + 1)))

        for i in range(0, points_y):  # row 2segments (before.point.after)
            for j in range(1, points_x - 1):
                equation_points.append(((j - 1, i), (j + 1, i)))

        for i in range(0, points_x):  # column 2segments (before.point.after)
            for j in range(1, points_y - 1):
                equation_points.append(((i, j - 1), (i, j + 1)))

        # Euclidean distance
        # D=[] # distances between 3D grid points (based on points combination [equation_points])
        # for i in range(0, len(equation_points)):
        #     D.append((points_3d[index_points[equation_points[i][0]]].point_distance(points_3d[index_points[equation_points[i][1]]]))**2)

        # Geodesic distance
        # xx=[]
        # for p in points_2d:
        #     xx.append(p.x)
        # yy=[]
        # for p in points_2d:
        #     yy.append(p.y)

        # triang = plt_tri.Triangulation(xx, yy)
        # faces = triang.triangles
        # points = npy.empty([len(points_3d),3])
        # for i in range(0,len(points_3d)):
        #     points[i] = npy.array([points_3d[i].x,points_3d[i].y,points_3d[i].z])

        # geoalg = geodesic.PyGeodesicAlgorithmExact(points, faces)
        D = []  # geodesic distances between 3D grid points (based on points combination [equation_points])
        for i in range(0, len(equation_points)):
            D.append((self.geodesic_distance(
                points_3d[index_points[equation_points[i][0]]], points_3d[index_points[equation_points[i][1]]])) ** 2)

        # System of nonlinear equations
        def non_linear_equations(X):
            F = npy.empty(len(equation_points) + 2)
            for i in range(0, len(equation_points)):
                F[i] = abs((X[index_x[equation_points[i][0]]] ** 2 +
                            X[index_x[equation_points[i][1]]] ** 2 +
                            X[index_y[equation_points[i][0]]] ** 2 +
                            X[index_y[equation_points[i][1]]] ** 2 -
                            2 *
                            X[index_x[equation_points[i][0]]] *
                            X[index_x[equation_points[i][1]]] -
                            2 *
                            X[index_y[equation_points[i][0]]] *
                            X[index_y[equation_points[i][1]]] -
                            D[i]) /
                           D[i])

            F[i + 1] = X[0] * 1000
            F[i + 2] = X[1] * 1000
            # i=i+2
            # # F[i+3] = X[(len(points_2d)-points_x)*2]
            # l= 3
            # for f in range(1, points_x):
            #     F[i+f] = X[l]*1000
            #     l = l+2
            ## F[i+3] = X[3]*1000
            ## F[i+4] = X[5]*1000
            ## F[i+4] = X[points_x*2]*1000

            return F

        # Solution with "least_squares"
        x_init = []  # initial guess (2D grid points)
        for i in range(0, len(points_2d)):
            x_init.append(points_2d[i][0])
            x_init.append(points_2d[i][1])
        z = opt.least_squares(non_linear_equations, x_init)

        points_2d_deformed = []  # deformed 2d grid points
        for i in range(0, len(z.x), 2):
            points_2d_deformed.append(volmdlr.Point2D(z.x[i], z.x[i + 1]))

        grid2d_deformed = volmdlr.grid.Grid2D.from_points(points=points_2d_deformed,
                                                          points_dim_1=points_x,
                                                          direction=grid2d.direction)

        self._grids2d_deformed = grid2d_deformed

        return points_2d_deformed

    def grid2d_deformation(self, grid2d: volmdlr.grid.Grid2D):
        '''
        compute the deformation/displacement (dx/dy) of a Grid2D based on a Bspline surface
        '''

        if not self._grids2d_deformed:
            self.grid2d_deformed(grid2d)

        displacement = self._grids2d_deformed.displacement_compared_to(grid2d)
        self._displacements = displacement

        return displacement

    def point2d_parametric_to_dimension(self, point2d: volmdlr.Point3D, grid2d: volmdlr.grid.Grid2D):
        '''
        convert a point2d from the parametric to the dimensioned frame
        '''

        # Check if the 0<point2d.x<1 and 0<point2d.y<1
        if point2d.x < 0:
            point2d.x = 0
        elif point2d.x > 1:
            point2d.x = 1
        if point2d.y < 0:
            point2d.y = 0
        elif point2d.y > 1:
            point2d.y = 1

        if self._grids2d == grid2d:
            points_2d = self._grids2d.points
        else:
            points_2d = grid2d.points
            self._grids2d = grid2d

        if self._displacements is not None:
            displacement = self._displacements
        else:
            displacement = self.grid2d_deformation(grid2d)

        points_x, points_y = grid2d.points_xy

        # Parameters
        index_points = {}  # grid point position(j,i), point position in points_2d (or points_3d)
        p = 0
        for i in range(0, points_x):
            for j in range(0, points_y):
                index_points.update({(j, i): p})
                p = p + 1

        # Form function "Finite Elements"
        def form_function(s, t):
            N = npy.empty(4)
            N[0] = (1 - s) * (1 - t) / 4
            N[1] = (1 + s) * (1 - t) / 4
            N[2] = (1 + s) * (1 + t) / 4
            N[3] = (1 - s) * (1 + t) / 4
            return N

        finite_elements_points = []  # 2D grid points index that define one element
        for j in range(0, points_y - 1):
            for i in range(0, points_x - 1):
                finite_elements_points.append(((i, j), (i + 1, j), (i + 1, j + 1), (i, j + 1)))
        finite_elements = []  # finite elements defined with closed polygon
        for i in range(0, len(finite_elements_points)):
            finite_elements.append(
                volmdlr.wires.ClosedPolygon2D((points_2d[index_points[finite_elements_points[i][0]]],
                                               points_2d[index_points[finite_elements_points[i][1]]],
                                               points_2d[index_points[finite_elements_points[i][2]]],
                                               points_2d[index_points[finite_elements_points[i][3]]])))

        for k in range(0, len(finite_elements_points)):
            if (volmdlr.wires.Contour2D(finite_elements[k].primitives).point_belongs(
                    point2d)  # finite_elements[k].point_belongs(point2d)
                    or volmdlr.wires.Contour2D(finite_elements[k].primitives).point_over_contour(point2d)
                    or ((points_2d[index_points[finite_elements_points[k][0]]][0] < point2d.x <
                         points_2d[index_points[finite_elements_points[k][1]]][0])
                        and point2d.y == points_2d[index_points[finite_elements_points[k][0]]][1])
                    or ((points_2d[index_points[finite_elements_points[k][1]]][1] < point2d.y <
                         points_2d[index_points[finite_elements_points[k][2]]][1])
                        and point2d.x == points_2d[index_points[finite_elements_points[k][1]]][0])
                    or ((points_2d[index_points[finite_elements_points[k][3]]][0] < point2d.x <
                         points_2d[index_points[finite_elements_points[k][2]]][0])
                        and point2d.y == points_2d[index_points[finite_elements_points[k][1]]][1])
                    or ((points_2d[index_points[finite_elements_points[k][0]]][1] < point2d.y <
                         points_2d[index_points[finite_elements_points[k][3]]][1])
                        and point2d.x == points_2d[index_points[finite_elements_points[k][0]]][0])):
                break

        x0 = points_2d[index_points[finite_elements_points[k][0]]][0]
        y0 = points_2d[index_points[finite_elements_points[k][0]]][1]
        x1 = points_2d[index_points[finite_elements_points[k][1]]][0]
        y2 = points_2d[index_points[finite_elements_points[k][2]]][1]
        x = point2d.x
        y = point2d.y
        s = 2 * ((x - x0) / (x1 - x0)) - 1
        t = 2 * ((y - y0) / (y2 - y0)) - 1

        N = form_function(s, t)
        dx = npy.array([displacement[index_points[finite_elements_points[k][0]]][0],
                        displacement[index_points[finite_elements_points[k][1]]][0],
                        displacement[index_points[finite_elements_points[k][2]]][0],
                        displacement[index_points[finite_elements_points[k][3]]][0]])
        dy = npy.array([displacement[index_points[finite_elements_points[k][0]]][1],
                        displacement[index_points[finite_elements_points[k][1]]][1],
                        displacement[index_points[finite_elements_points[k][2]]][1],
                        displacement[index_points[finite_elements_points[k][3]]][1]])

        return volmdlr.Point2D(point2d.x + npy.transpose(N).dot(dx), point2d.y + npy.transpose(N).dot(dy))

    def point3d_to_2d_with_dimension(self, point3d: volmdlr.Point3D, grid2d: volmdlr.grid.Grid2D):
        '''
        compute the point2d of a point3d, on a Bspline surface, in the dimensioned frame
        '''

        point2d = self.point3d_to_2d(point3d)

        point2d_with_dimension = self.point2d_parametric_to_dimension(point2d, grid2d)

        return point2d_with_dimension

    def point2d_with_dimension_to_parametric_frame(self, point2d, grid2d: volmdlr.grid.Grid2D):
        '''
        convert a point2d from the dimensioned to the parametric frame
        '''

        if self._grids2d != grid2d:
            self._grids2d = grid2d
        if not self._grids2d_deformed:
            self.grid2d_deformed(grid2d)

        points_2d = grid2d.points
        points_2d_deformed = self._grids2d_deformed.points
        points_x, points_y = grid2d.points_xy

        # Parameters
        index_points = {}  # grid point position(j,i), point position in points_2d (or points_3d)
        p = 0
        for i in range(0, points_x):
            for j in range(0, points_y):
                index_points.update({(j, i): p})
                p = p + 1

        finite_elements_points = []  # 2D grid points index that define one element
        for j in range(0, points_y - 1):
            for i in range(0, points_x - 1):
                finite_elements_points.append(((i, j), (i + 1, j), (i + 1, j + 1), (i, j + 1)))
        finite_elements = []  # finite elements defined with closed polygon  DEFORMED
        for i in range(0, len(finite_elements_points)):
            finite_elements.append(
                volmdlr.wires.ClosedPolygon2D((points_2d_deformed[index_points[finite_elements_points[i][0]]],
                                               points_2d_deformed[index_points[finite_elements_points[i][1]]],
                                               points_2d_deformed[index_points[finite_elements_points[i][2]]],
                                               points_2d_deformed[index_points[finite_elements_points[i][3]]])))

        finite_elements_initial = []  # finite elements defined with closed polygon  INITIAL
        for i in range(0, len(finite_elements_points)):
            finite_elements_initial.append(
                volmdlr.wires.ClosedPolygon2D((points_2d[index_points[finite_elements_points[i][0]]],
                                               points_2d[index_points[finite_elements_points[i][1]]],
                                               points_2d[index_points[finite_elements_points[i][2]]],
                                               points_2d[index_points[finite_elements_points[i][3]]])))

        for k in range(0, len(finite_elements_points)):
            if (finite_elements[k].point_belongs(point2d)
                    or ((points_2d_deformed[index_points[finite_elements_points[k][0]]][0] < point2d.x <
                         points_2d_deformed[index_points[finite_elements_points[k][1]]][0])
                        and point2d.y == points_2d_deformed[index_points[finite_elements_points[k][0]]][1])
                    or ((points_2d_deformed[index_points[finite_elements_points[k][1]]][1] < point2d.y <
                         points_2d_deformed[index_points[finite_elements_points[k][2]]][1])
                        and point2d.x == points_2d_deformed[index_points[finite_elements_points[k][1]]][0])
                    or ((points_2d_deformed[index_points[finite_elements_points[k][3]]][0] < point2d.x <
                         points_2d_deformed[index_points[finite_elements_points[k][2]]][0])
                        and point2d.y == points_2d_deformed[index_points[finite_elements_points[k][1]]][1])
                    or ((points_2d_deformed[index_points[finite_elements_points[k][0]]][1] < point2d.y <
                         points_2d_deformed[index_points[finite_elements_points[k][3]]][1])
                        and point2d.x == points_2d_deformed[index_points[finite_elements_points[k][0]]][0])
                    or finite_elements[k].primitives[0].point_belongs(point2d) or finite_elements[k].primitives[
                        1].point_belongs(point2d)
                    or finite_elements[k].primitives[2].point_belongs(point2d) or finite_elements[k].primitives[
                        3].point_belongs(point2d)):
                break

        frame_deformed = volmdlr.Frame2D(finite_elements[k].center_of_mass(),
                                         volmdlr.Vector2D(finite_elements[k].primitives[1].middle_point()[0] -
                                                          finite_elements[k].center_of_mass()[0],
                                                          finite_elements[k].primitives[1].middle_point()[1] -
                                                          finite_elements[k].center_of_mass()[1]),
                                         volmdlr.Vector2D(finite_elements[k].primitives[0].middle_point()[0] -
                                                          finite_elements[k].center_of_mass()[0],
                                                          finite_elements[k].primitives[0].middle_point()[1] -
                                                          finite_elements[k].center_of_mass()[1]))

        point2d_frame_deformed = volmdlr.Point2D(point2d.frame_mapping(frame_deformed, 'new')[0],
                                                 point2d.frame_mapping(frame_deformed, 'new')[1])

        frame_inital = volmdlr.Frame2D(finite_elements_initial[k].center_of_mass(),
                                       volmdlr.Vector2D(finite_elements_initial[k].primitives[1].middle_point()[0] -
                                                        finite_elements_initial[k].center_of_mass()[0],
                                                        finite_elements_initial[k].primitives[1].middle_point()[1] -
                                                        finite_elements_initial[k].center_of_mass()[1]),
                                       volmdlr.Vector2D(finite_elements_initial[k].primitives[0].middle_point()[0] -
                                                        finite_elements_initial[k].center_of_mass()[0],
                                                        finite_elements_initial[k].primitives[0].middle_point()[1] -
                                                        finite_elements_initial[k].center_of_mass()[1]))

        X = point2d_frame_deformed.frame_mapping(frame_inital, 'old')[0]
        if X < 0:
            X = 0
        elif X > 1:
            X = 1
        Y = point2d_frame_deformed.frame_mapping(frame_inital, 'old')[1]
        if Y < 0:
            Y = 0
        elif Y > 1:
            Y = 1

        return volmdlr.Point2D(X, Y)

    def point2d_with_dimension_to_3d(self, point2d, grid2d: volmdlr.grid.Grid2D):
        '''
        compute the point3d, on a Bspline surface, of a point2d define in the dimensioned frame
        '''

        point2d_01 = self.point2d_with_dimension_to_parametric_frame(point2d, grid2d)

        return self.point2d_to_3d(point2d_01)

    def linesegment2d_parametric_to_dimension(self, linesegment2d, grid2d: volmdlr.grid.Grid2D):
        '''
        convert a linesegment2d from the parametric to the dimensioned frame
        '''

        points = linesegment2d.discretization_points(20)
        points_dim = [
            self.point2d_parametric_to_dimension(
                p, grid2d) for p in points]

        return vme.BSplineCurve2D.from_points_interpolation(
            points_dim, max(self.degree_u, self.degree_v))

    def linesegment3d_to_2d_with_dimension(self, linesegment3d, grid2d: volmdlr.grid.Grid2D):
        '''
        compute the linesegment2d of a linesegment3d, on a Bspline surface, in the dimensioned frame
        '''

        linesegment2d = self.linesegment3d_to_2d(linesegment3d)
        bsplinecurve2d_with_dimension = self.linesegment2d_parametric_to_dimension(linesegment2d, grid2d)

        return bsplinecurve2d_with_dimension

    def linesegment2d_with_dimension_to_parametric_frame(self, linesegment2d):
        '''
        convert a linesegment2d from the dimensioned to the parametric frame
        '''

        try:
            linesegment2d = volmdlr.edges.LineSegment2D(
                self.point2d_with_dimension_to_parametric_frame(linesegment2d.start, self._grids2d),
                self.point2d_with_dimension_to_parametric_frame(linesegment2d.end, self._grids2d))
        except NotImplementedError:
            return None

        return linesegment2d

    def linesegment2d_with_dimension_to_3d(self, linesegment2d):
        '''
        compute the linesegment3d, on a Bspline surface, of a linesegment2d defined in the dimensioned frame
        '''

        linesegment2d_01 = self.linesegment2d_with_dimension_to_parametric_frame(linesegment2d)
        linesegment3d = self.linesegment2d_to_3d(linesegment2d_01)

        return linesegment3d

    def bsplinecurve2d_parametric_to_dimension(self, bsplinecurve2d, grid2d: volmdlr.grid.Grid2D):
        '''
        convert a bsplinecurve2d from the parametric to the dimensioned frame
        '''

        # check if bsplinecurve2d is in a list
        if isinstance(bsplinecurve2d, list):
            bsplinecurve2d = bsplinecurve2d[0]
        points = bsplinecurve2d.control_points
        points_dim = []

        for p in points:
            points_dim.append(self.point2d_parametric_to_dimension(p, grid2d))

        bsplinecurve2d_with_dimension = volmdlr.edges.BSplineCurve2D(bsplinecurve2d.degree, points_dim,
                                                                     bsplinecurve2d.knot_multiplicities,
                                                                     bsplinecurve2d.knots,
                                                                     bsplinecurve2d.weights,
                                                                     bsplinecurve2d.periodic)

        return bsplinecurve2d_with_dimension

    def bsplinecurve3d_to_2d_with_dimension(self, bsplinecurve3d, grid2d: volmdlr.grid.Grid2D):
        '''
        compute the bsplinecurve2d of a bsplinecurve3d, on a Bspline surface, in the dimensioned frame
        '''

        bsplinecurve2d_01 = self.bsplinecurve3d_to_2d(bsplinecurve3d)
        bsplinecurve2d_with_dimension = self.bsplinecurve2d_parametric_to_dimension(
            bsplinecurve2d_01, grid2d)

        return bsplinecurve2d_with_dimension

    def bsplinecurve2d_with_dimension_to_parametric_frame(self, bsplinecurve2d):
        '''
        convert a bsplinecurve2d from the dimensioned to the parametric frame
        '''

        points_dim = bsplinecurve2d.control_points
        points = []
        for p in points_dim:
            points.append(
                self.point2d_with_dimension_to_parametric_frame(p, self._grids2d))

        bsplinecurve2d = volmdlr.edges.BSplineCurve2D(bsplinecurve2d.degree, points,
                                                      bsplinecurve2d.knot_multiplicities,
                                                      bsplinecurve2d.knots,
                                                      bsplinecurve2d.weights,
                                                      bsplinecurve2d.periodic)
        return bsplinecurve2d

    def bsplinecurve2d_with_dimension_to_3d(self, bsplinecurve2d):
        '''
        compute the bsplinecurve3d, on a Bspline surface, of a bsplinecurve2d defined in the dimensioned frame
        '''

        bsplinecurve2d_01 = self.bsplinecurve2d_with_dimension_to_parametric_frame(bsplinecurve2d)
        bsplinecurve3d = self.bsplinecurve2d_to_3d(bsplinecurve2d_01)

        return bsplinecurve3d

    def arc2d_parametric_to_dimension(self, arc2d, grid2d: volmdlr.grid.Grid2D):
        '''
        convert a arc2d from the parametric to the dimensioned frame
        '''

        number_points = math.ceil(arc2d.angle * 7) + 1
        l = arc2d.length()
        points = [self.point2d_parametric_to_dimension(arc2d.point_at_abscissa(
            i * l / (number_points - 1)), grid2d) for i in range(number_points)]

        return vme.BSplineCurve2D.from_points_interpolation(
            points, max(self.degree_u, self.degree_v))

    def arc3d_to_2d_with_dimension(self, arc3d, grid2d: volmdlr.grid.Grid2D):
        '''
        compute the arc2d of a arc3d, on a Bspline surface, in the dimensioned frame
        '''

        bsplinecurve2d = self.arc3d_to_2d(arc3d)[0]  # it's a bsplinecurve2d
        arc2d_with_dimension = self.bsplinecurve2d_parametric_to_dimension(bsplinecurve2d, grid2d)

        return arc2d_with_dimension  # it's a bsplinecurve2d-dimension

    def arc2d_with_dimension_to_parametric_frame(self, arc2d):
        '''
        convert a arc2d from the dimensioned to the parametric frame
        '''

        number_points = math.ceil(arc2d.angle * 7) + 1
        l = arc2d.length()

        points = [self.point2d_with_dimension_to_parametric_frame(arc2d.point_at_abscissa(
            i * l / (number_points - 1)), self._grids2d) for i in range(number_points)]

        return vme.BSplineCurve2D.from_points_interpolation(
            points, max(self.degree_u, self.degree_v))

    def arc2d_with_dimension_to_3d(self, arc2d):
        '''
        compute the  arc3d, on a Bspline surface, of a arc2d in the dimensioned frame
        '''

        arc2d_01 = self.arc2d_with_dimension_to_parametric_frame(arc2d)
        arc3d = self.arc2d_to_3d(arc2d_01)

        return arc3d  # it's a bsplinecurve3d

    def contour2d_parametric_to_dimension(self, contour2d: volmdlr.wires.Contour2D,
                                          grid2d: volmdlr.grid.Grid2D):
        '''
        convert a contour2d from the parametric to the dimensioned frame
        '''

        primitives2d_dim = []

        for primitive2d in contour2d.primitives:
            # method_name = '{}_parametric_to_dimension'.format(
            #     primitive2d.__class__.__name__.lower())
            method_name = f'{primitive2d.__class__.__name__.lower()}_parametric_to_dimension'

            if hasattr(self, method_name):
                primitives = getattr(self, method_name)(primitive2d, grid2d)
                if primitives:
                    primitives2d_dim.append(primitives)

            else:
                raise NotImplementedError(
                    f'Class {self.__class__.__name__} does not implement {method_name}')

        return volmdlr.wires.Contour2D(primitives2d_dim)

    def contour3d_to_2d_with_dimension(self, contour3d: volmdlr.wires.Contour3D,
                                       grid2d: volmdlr.grid.Grid2D):
        '''
        compute the contou2d of a contour3d, on a Bspline surface, in the dimensioned frame
        '''

        contour2d_01 = self.contour3d_to_2d(contour3d)

        return self.contour2d_parametric_to_dimension(contour2d_01, grid2d)

    def contour2d_with_dimension_to_parametric_frame(self, contour2d):
        '''
        convert a contour2d from the dimensioned to the parametric frame
        '''

        # TODO: check and avoid primitives with start=end
        primitives2d = []

        for primitive2d in contour2d.primitives:
            method_name = f'{primitive2d.__class__.__name__.lower()}_with_dimension_to_parametric_frame'

            if hasattr(self, method_name):
                primitives = getattr(self, method_name)(primitive2d)
                if primitives:
                    primitives2d.append(primitives)

            else:
                raise NotImplementedError(
                    # 'Class {} does not implement {}'.format(self.__class__.__name__,
                    #                                         method_name))
                    f'Class {self.__class__.__name__} does not implement {method_name}')

        # #Avoid to have primitives with start=end
        # start_points = []
        # for i in range(0, len(new_start_points)-1):
        #     if new_start_points[i] != new_start_points[i+1]:
        #         start_points.append(new_start_points[i])
        # if new_start_points[-1] != new_start_points[0]:
        #     start_points.append(new_start_points[-1])

        return volmdlr.wires.Contour2D(primitives2d)

    def contour2d_with_dimension_to_3d(self, contour2d):
        '''
        compute the contour3d, on a Bspline surface, of a contour2d define in the dimensioned frame
        '''

        contour01 = self.contour2d_with_dimension_to_parametric_frame(contour2d)

        return self.contour2d_to_3d(contour01)

    @classmethod
    def from_geomdl_surface(cls, surface):
        '''
        create a volmdlr's BSpline_Surface3D from a geomdl's one
        '''

        control_points = []
        for i in range(0, len(surface.ctrlpts)):
            control_points.append(volmdlr.Point3D(surface.ctrlpts[i][0], surface.ctrlpts[i][1], surface.ctrlpts[i][2]))

        (u_knots, u_multiplicities) = knots_vector_inv((surface.knotvector_u))
        (v_knots, v_multiplicities) = knots_vector_inv((surface.knotvector_v))

        bspline_surface = cls(degree_u=surface.degree_u,
                              degree_v=surface.degree_v,
                              control_points=control_points,
                              nb_u=surface.ctrlpts_size_u,
                              nb_v=surface.ctrlpts_size_v,
                              u_multiplicities=u_multiplicities,
                              v_multiplicities=v_multiplicities,
                              u_knots=u_knots,
                              v_knots=v_knots)

        return bspline_surface

    @classmethod
    def points_fitting_into_bspline_surface(cls, points_3d, size_u, size_v, degree_u, degree_v):
        '''
        Bspline Surface interpolation through 3d points

        Parameters
        ----------
        points_3d : volmdlr.Point3D
            data points
        size_u : int
            number of data points on the u-direction.
        size_v : int
            number of data points on the v-direction.
        degree_u : int
            degree of the output surface for the u-direction.
        degree_v : int
            degree of the output surface for the v-direction.

        Returns
        -------
        B-spline surface

        '''

        points = []
        for i in range(0, len(points_3d)):
            points.append((points_3d[i].x, points_3d[i].y, points_3d[i].z))

        surface = interpolate_surface(points, size_u, size_v, degree_u, degree_v)

        return cls.from_geomdl_surface(surface)

    @classmethod
    def points_approximate_into_bspline_surface(cls, points_3d, size_u, size_v, degree_u, degree_v, **kwargs):
        '''
        Bspline Surface approximate through 3d points

        Parameters
        ----------
        points_3d : volmdlr.Point3D
            data points
        size_u : int
            number of data points on the u-direction.
        size_v : int
            number of data points on the v-direction.
        degree_u : int
            degree of the output surface for the u-direction.
        degree_v : int
            degree of the output surface for the v-direction.

        Keyword Arguments:
            * ``ctrlpts_size_u``: number of control points on the u-direction. *Default: size_u - 1*
            * ``ctrlpts_size_v``: number of control points on the v-direction. *Default: size_v - 1*

        Returns
        -------
        B-spline surface: volmdlr.faces.BSplineSurface3D

        '''

        # Keyword arguments
        num_cpts_u = kwargs.get('ctrlpts_size_u', size_u - 1)  # number of datapts, r + 1 > number of ctrlpts, n + 1
        num_cpts_v = kwargs.get('ctrlpts_size_v', size_v - 1)  # number of datapts, s + 1 > number of ctrlpts, m + 1

        points = [tuple([*pt]) for pt in points_3d]

        surface = approximate_surface(points, size_u, size_v, degree_u, degree_v,
                                      ctrlpts_size_u=num_cpts_u, num_cpts_v=num_cpts_v)

        return cls.from_geomdl_surface(surface)

    @classmethod
    def from_cylindrical_faces(cls, cylindrical_faces, degree_u, degree_v,
                               points_x: int = 10, points_y: int = 10):
        '''
        define a bspline surface from a list of cylindrical faces

        Parameters
        ----------
        cylindrical_faces : List[volmdlr.faces.CylindricalFace3D]
            faces 3d
        degree_u : int
            degree of the output surface for the u-direction
        degree_v : int
            degree of the output surface for the v-direction
        points_x : int
            number of points in x-direction
        points_y : int
            number of points in y-direction

        Returns
        -------
        B-spline surface

        '''

        if len(cylindrical_faces) == 1:
            return cls.from_cylindrical_face(cylindrical_faces[0], degree_u, degree_v, points_x=50, points_y=50)

        if len(cylindrical_faces) > 1:
            bspline_surfaces = []
            direction = cylindrical_faces[0].adjacent_direction(cylindrical_faces[1])

            if direction == 'x':
                bounding_rectangle_0 = cylindrical_faces[0].surface2d.outer_contour.bounding_rectangle()
                ymin = bounding_rectangle_0[2]
                ymax = bounding_rectangle_0[3]
                for face in cylindrical_faces:
                    bounding_rectangle = face.surface2d.outer_contour.bounding_rectangle()
                    ymin = min(ymin, bounding_rectangle[2])
                    ymax = max(ymax, bounding_rectangle[3])
                for face in cylindrical_faces:
                    bounding_rectangle = face.surface2d.outer_contour.bounding_rectangle()

                    points_3d = face.surface3d.grid3d(
                        volmdlr.grid.Grid2D.from_properties(
                            x_limits=(bounding_rectangle[0], bounding_rectangle[1]),
                            y_limits=(ymin, ymax),
                            points_nbr=(points_x, points_y)))

                    bspline_surfaces.append(
                        cls.points_fitting_into_bspline_surface(
                            points_3d, points_x, points_y, degree_u, degree_v))

            elif direction == 'y':
                bounding_rectangle_0 = cylindrical_faces[0].surface2d.outer_contour.bounding_rectangle()
                xmin = bounding_rectangle_0[0]
                xmax = bounding_rectangle_0[1]
                for face in cylindrical_faces:
                    bounding_rectangle = face.surface2d.outer_contour.bounding_rectangle()
                    xmin = min(xmin, bounding_rectangle[0])
                    xmax = max(xmax, bounding_rectangle[1])
                for face in cylindrical_faces:
                    bounding_rectangle = face.surface2d.outer_contour.bounding_rectangle()

                    points_3d = face.surface3d.grid3d(
                        volmdlr.grid.Grid2D.from_properties(
                            x_limits=(xmin, xmax),
                            y_limits=(bounding_rectangle[2], bounding_rectangle[3]),
                            points_nbr=(points_x, points_y)))

                    bspline_surfaces.append(
                        cls.points_fitting_into_bspline_surface(
                            points_3d, points_x, points_y, degree_u, degree_v))

            to_be_merged = bspline_surfaces[0]
            for i in range(0, len(bspline_surfaces) - 1):
                merged = to_be_merged.merge_with(bspline_surfaces[i + 1])
                to_be_merged = merged

            bspline_surface = to_be_merged

            return bspline_surface

    @classmethod
    def from_cylindrical_face(cls, cylindrical_face, degree_u, degree_v,
                              **kwargs):  # points_x: int = 50, points_y: int = 50
        '''
        define a bspline surface from a cylindrical face

        Parameters
        ----------
        cylindrical_face : volmdlr.faces.CylindricalFace3D
            face 3d
        degree_u : int
            degree of the output surface for the u-direction.
        degree_v : int
            degree of the output surface for the v-direction.
        points_x : int
            number of points in x-direction
        points_y : int
            number of points in y-direction

        Returns
        -------
        B-spline surface

        '''

        points_x = kwargs['points_x']
        points_y = kwargs['points_y']
        bounding_rectangle = cylindrical_face.surface2d.outer_contour.bounding_rectangle()
        points_3d = cylindrical_face.surface3d.grid3d(
            volmdlr.grid.Grid2D.from_properties(x_limits=(bounding_rectangle[0],
                                                          bounding_rectangle[1]),
                                                y_limits=(bounding_rectangle[2],
                                                          bounding_rectangle[3]),
                                                points_nbr=(points_x, points_y)))

        return cls.points_fitting_into_bspline_surface(points_3d, points_x, points_x, degree_u, degree_v)

    def intersection_with(self, other_bspline_surface3d):
        '''
        compute intersection points between two Bspline surfaces
        return u,v parameters for intersection points for both surfaces
        '''

        def f(X):
            return (self.point2d_to_3d(volmdlr.Point2D(X[0], X[1])) -
                    other_bspline_surface3d.point2d_to_3d(volmdlr.Point2D(X[2], X[3]))).norm()

        x = npy.linspace(0, 1, 10)
        x_init = []
        for xi in x:
            for yi in x:
                x_init.append((xi, yi, xi, yi))

        u1, v1, u2, v2 = [], [], [], []
        solutions = []
        for x0 in x_init:
            z = scp.optimize.least_squares(f, x0=x0, bounds=([0, 1]))
            # print(z.cost)
            if z.fun < 1e-5:
                solution = z.x
                if solution not in solutions:
                    solutions.append(solution)
                    u1.append(solution[0])
                    v1.append(solution[1])
                    u2.append(solution[2])
                    v2.append(solution[3])

        # uv1 = [[min(u1),max(u1)],[min(v1),max(v1)]]
        # uv2 = [[min(u2),max(u2)],[min(v2),max(v2)]]

        return ((u1, v1), (u2, v2))  # (uv1, uv2)

    def plane_intersection(self, plane3d):
        '''
        compute intersection points between a Bspline surface and a plane3d
        '''

        def f(X):
            return ((self.surface.evaluate_single((X[0], X[1]))[0]) * plane3d.equation_coefficients()[0] +
                    (self.surface.evaluate_single((X[0], X[1]))[1]) * plane3d.equation_coefficients()[1] +
                    (self.surface.evaluate_single((X[0], X[1]))[2]) * plane3d.equation_coefficients()[2] +
                    plane3d.equation_coefficients()[3])

        x = npy.linspace(0, 1, 20)
        x_init = []
        for xi in x:
            for yi in x:
                x_init.append((xi, yi))

        # x_init = volmdlr.Point2D.grid2d(20, 20, 0, 1, 0, 1)

        intersection_points = []
        # solutions = []
        # u, v =[],  []

        for x0 in x_init:
            z = scp.optimize.least_squares(f, x0=x0, bounds=([0, 1]))
            if z.fun < 1e-20:
                #     cost.append(z.cost)
                # # print(z.cost)
                # if z.cost<1e-20:
                solution = z.x
                intersection_points.append(volmdlr.Point3D(self.surface.evaluate_single((solution[0], solution[1]))[0],
                                                           self.surface.evaluate_single((solution[0], solution[1]))[1],
                                                           self.surface.evaluate_single((solution[0], solution[1]))[
                                                               2]))
        # intersection_points.sort()
        # u.append(solution[0])
        # v.append(solution[1])
        # solutions.append(solution)

        # return (u,v)
        return intersection_points

    def error_with_point3d(self, point3d):
        '''
        compute the error/distance between the Bspline surface and a point3d
        '''

        def f(x):
            return (point3d - self.point2d_to_3d(volmdlr.Point2D(x[0], x[1]))).norm()

        cost = []

        for x0 in [(0, 0), (0, 1), (1, 0), (1, 1), (0.5, 0.5)]:
            z = scp.optimize.least_squares(f, x0=x0, bounds=([0, 1]))
            cost.append(z.fun)

        return min(cost)

    def error_with_edge3d(self, edge3d):
        '''
        compute the error/distance between the Bspline surface and an edge3d
        it's the mean of the start and end points errors'
        '''

        return (self.error_with_point3d(edge3d.start) + self.error_with_point3d(edge3d.end)) / 2

    def nearest_edges3d(self, contour3d, threshold: float):
        '''
        compute the nearest edges of a contour3d to a Bspline_surface3d based on a threshold
        '''

        nearest = []
        for primitive in contour3d.primitives:
            if self.error_with_edge3d(primitive) <= threshold:
                nearest.append(primitive)
        nearest_primitives = volmdlr.wires.Wire3D(nearest)

        return nearest_primitives

    def edge3d_to_2d_with_dimension(self, edge3d, grid2d: volmdlr.grid.Grid2D):
        '''
        compute the edge2d of a edge3d, on a Bspline surface, in the dimensioned frame
        '''

        # method_name = '{}_to_2d_with_dimension'.format(edge3d.__class__.__name__.lower())
        method_name = f'{edge3d.__class__.__name__.lower()}_to_2d_with_dimension'

        if hasattr(self, method_name):
            edge2d_dim = getattr(self, method_name)(edge3d, grid2d)
            if edge2d_dim:
                return edge2d_dim
            else:
                raise NotImplementedError
        else:
            raise NotImplementedError(
                # 'Class {} does not implement {}'.format(self.__class__.__name__,
                #                                         method_name))
                f'Class {self.__class__.__name__} does not implement {method_name}')

    def wire3d_to_2d(self, wire3d):
        '''
        compute the 2d of a wire3d, on a Bspline surface
        '''

        contour = self.contour3d_to_2d(wire3d)

        return volmdlr.wires.Wire2D(contour.primitives)

    def wire3d_to_2d_with_dimension(self, wire3d):
        '''
        compute the 2d of a wire3d, on a Bspline surface, in the dimensioned frame
        '''

        contour = self.contour3d_to_2d_with_dimension(wire3d, self._grids2d)

        return volmdlr.wires.Wire2D(contour.primitives)

    def split_surface_u(self, u: float):
        '''
        split the surface at the input parametric coordinate on the u-direction

        Parameters
        ----------
        u : float
            Parametric coordinate u choosen between 0 and 1

        Returns
        -------
        surfaces : list
            Two splitted surfaces

        '''

        surfaces_geo = split_surface_u(self.surface, u)
        surfaces = []
        for s in surfaces_geo:
            surfaces.append(volmdlr.faces.BSplineSurface3D.from_geomdl_surface(s))

        return surfaces

    def split_surface_v(self, v: float):
        '''
        split the surface at the input parametric coordinate on the v-direction

        Parameters
        ----------
        v : float
            Parametric coordinate v choosen between 0 and 1

        Returns
        -------
        surfaces : list
            Two splitted surfaces

        '''

        surfaces_geo = split_surface_v(self.surface, v)
        surfaces = []
        for s in surfaces_geo:
            surfaces.append(volmdlr.faces.BSplineSurface3D.from_geomdl_surface(s))

        return surfaces

    def split_surface_with_bspline_curve(self, bspline_curve3d: volmdlr.edges.BSplineCurve3D):
        '''
        cuts the surface into two pieces with a bspline curve

        Parameters
        ----------
        bspline_curve3d : volmdlr.edges.BSplineCurve3D


        Returns
        -------
        surfaces : list
            Two splitted surfaces

        '''

        surfaces = []
        bspline_curve2d = self.bsplinecurve3d_to_2d(bspline_curve3d)[0]
        # if type(bspline_curve2d) == list:
        #     points = [bspline_curve2d[0].start]
        #     for edge in bspline_curve2d:
        #         points.append(edge.end)
        #     bspline_curve2d = vme.BSplineCurve2D.from_points_approximation(points, 2, ctrlpts_size = 5)
        contour = self.rectangular_cut(0, 1, 0, 1).surface2d.outer_contour
        contours = contour.cut_by_bspline_curve(bspline_curve2d)

        du, dv = bspline_curve2d.end - bspline_curve2d.start
        resolution = 8

        for contour in contours:
            u_min, u_max, v_min, v_max = contour.bounding_rectangle()
            if du > dv:
                delta_u = u_max - u_min
                nlines_x = int(delta_u * resolution)
                lines_x = [vme.Line2D(volmdlr.Point2D(u_min, v_min),
                                      volmdlr.Point2D(u_min, v_max))]
                for i in range(nlines_x):
                    u = u_min + (i + 1) / (nlines_x + 1) * delta_u
                    lines_x.append(vme.Line2D(volmdlr.Point2D(u, v_min),
                                              volmdlr.Point2D(u, v_max)))
                lines_x.append(vme.Line2D(volmdlr.Point2D(u_max, v_min),
                                          volmdlr.Point2D(u_max, v_max)))
                lines = lines_x

            else:
                delta_v = v_max - v_min
                nlines_y = int(delta_v * resolution)
                lines_y = [vme.Line2D(volmdlr.Point2D(v_min, v_min),
                                      volmdlr.Point2D(v_max, v_min))]
                for i in range(nlines_y):
                    v = v_min + (i + 1) / (nlines_y + 1) * delta_v
                    lines_y.append(vme.Line2D(volmdlr.Point2D(v_min, v),
                                              volmdlr.Point2D(v_max, v)))
                lines_y.append(vme.Line2D(volmdlr.Point2D(v_min, v_max),
                                          volmdlr.Point2D(v_max, v_max)))
                lines = lines_y

            pt0 = volmdlr.O2D
            points = []

            for line in lines:
                inter = contour.line_intersections(line)
                if inter:
                    pt = set()
                    for p in inter:
                        pt.add(p[0])
                else:
                    raise NotImplementedError

                pt = sorted(pt, key=lambda p: pt0.point_distance(p))
                pt0 = pt[0]
                edge = volmdlr.edges.LineSegment2D(pt[0], pt[1])

                points.extend(edge.discretization_points(number_points=10))

            points3d = []
            for p in points:
                points3d.append(self.point2d_to_3d(p))

            size_u, size_v, degree_u, degree_v = 10, 10, self.degree_u, self.degree_v
            surfaces.append(
                volmdlr.faces.BSplineSurface3D.points_fitting_into_bspline_surface(
                    points3d, size_u, size_v, degree_u, degree_v))

        return surfaces

    def point_belongs(self, point3d):
        '''
        check if a point3d belongs to the bspline_surface or not
        '''

        def f(x):
            p3d = self.point2d_to_3d(volmdlr.Point2D(x[0], x[1]))
            return point3d.point_distance(p3d)

        x = npy.linspace(0, 1, 5)
        x_init = []
        for xi in x:
            for yi in x:
                x_init.append((xi, yi))

        for x0 in x_init:
            z = scp.optimize.least_squares(f, x0=x0, bounds=([0, 1]))
            if z.fun < 1e-10:
                return True
        return False

    def is_intersected_with(self, other_bspline_surface3d):
        '''
        check if the two surfaces are intersected or not
        return True, when there are more 50points on the intersection zone
        '''

        # intersection_results = self.intersection_with(other_bspline_surface3d)
        # if len(intersection_results[0][0]) >= 50:
        #     return True
        # else:
        #     return False

        def f(X):
            return (self.point2d_to_3d(volmdlr.Point2D(X[0], X[1])) -
                    other_bspline_surface3d.point2d_to_3d(volmdlr.Point2D(X[2], X[3]))).norm()

        x = npy.linspace(0, 1, 10)
        x_init = []
        for xi in x:
            for yi in x:
                x_init.append((xi, yi, xi, yi))

        i = 0
        for x0 in x_init:
            z = scp.optimize.least_squares(f, x0=x0, bounds=([0, 1]))
            if z.fun < 1e-5:
                i += 1
                if i >= 50:
                    return True
        return False

    def merge_with(self, other_bspline_surface3d):
        '''
        merge two adjacent surfaces based on their faces

        Parameters
        ----------
        other_bspline_face3d : volmdlr.faces.BSplineSurface3D

        Returns
        -------
        merged_surface : volmdlr.faces.BSplineSurface3D

        '''

        bspline_face3d = self.rectangular_cut(0, 1, 0, 1)
        other_bspline_face3d = other_bspline_surface3d.rectangular_cut(0, 1, 0, 1)

        bsplines = [self, other_bspline_surface3d]
        bsplines_new = bsplines

        center = [bspline_face3d.surface2d.outer_contour.center_of_mass(),
                  other_bspline_face3d.surface2d.outer_contour.center_of_mass()]
        grid2d_direction = (bspline_face3d.pair_with(other_bspline_face3d))[1]

        if bspline_face3d.outer_contour3d.is_sharing_primitives_with(other_bspline_face3d.outer_contour3d):

            xmin, xmax, ymin, ymax = self.xy_limits(other_bspline_surface3d)

        elif self.is_intersected_with(other_bspline_surface3d):
            # find pimitives to split with
            contour1 = bspline_face3d.outer_contour3d
            contour2 = other_bspline_face3d.outer_contour3d

            distances = []
            for p1 in contour1.primitives:
                dis = []
                for p2 in contour2.primitives:
                    point1 = (p1.start + p1.end) / 2
                    point2 = (p2.start + p2.end) / 2
                    dis.append(point1.point_distance(point2))
                distances.append(dis)

            i = distances.index((min(distances)))
            j = distances[i].index(min(distances[i]))

            curves = [contour2.primitives[j], contour1.primitives[i]]

            # split surface
            for i, bspline in enumerate(bsplines):
                surfaces = bspline.split_surface_with_bspline_curve(curves[i])

                errors = []
                for s in surfaces:
                    errors.append(s.error_with_point3d(bsplines[i].point2d_to_3d(center[i])))

                bsplines_new[i] = surfaces[errors.index(min(errors))]

            xmin, xmax, ymin, ymax = [0] * len(bsplines_new), [1] * len(bsplines_new), [0] * \
                len(bsplines_new), [1] * len(bsplines_new)

            grid2d_direction = (
                bsplines_new[0].rectangular_cut(
                    0, 1, 0, 1).pair_with(
                    bsplines_new[1].rectangular_cut(
                        0, 1, 0, 1)))[1]

        else:
            xmin, xmax, ymin, ymax = [0] * len(bsplines_new), [1] * len(bsplines_new), [0] * \
                                               len(bsplines_new), [1] * len(bsplines_new)

        # grid3d
        points3d = []
        for i, bspline in enumerate(bsplines_new):
            grid3d = bspline.grid3d(volmdlr.grid.Grid2D.from_properties(x_limits=(0, 1),
                                                                        y_limits=(0, 1),
                                                                        points_nbr=(nb, nb),
                                                                        direction=grid2d_direction[i]))

            points3d.extend(grid3d)

            # fitting
        size_u, size_v, degree_u, degree_v = 100, 50, max(
            bsplines[0].degree_u, bsplines[1].degree_u), max(
            bsplines[0].degree_v, bsplines[1].degree_v)

        merged_surface = volmdlr.faces.BSplineSurface3D.points_fitting_into_bspline_surface(
            points3d, size_u, size_v, degree_u, degree_v)

        return merged_surface

    def xy_limits(self, other_bspline_surface3d):
        '''
        compute x, y limits to define grid2d
        '''

        grid2d_direction = (
            self.rectangular_cut(
                0, 1, 0, 1).pair_with(
                other_bspline_surface3d.rectangular_cut(
                    0, 1, 0, 1)))[1]

        xmin, xmax, ymin, ymax = [], [], [], []
        if grid2d_direction[0][1] == '+y':
            xmin.append(0)
            xmax.append(1)
            ymin.append(0)
            ymax.append(0.99)
        elif grid2d_direction[0][1] == '+x':
            xmin.append(0)
            xmax.append(0.99)
            ymin.append(0)
            ymax.append(1)
        elif grid2d_direction[0][1] == '-x':
            xmin.append(0.01)
            xmax.append(1)
            ymin.append(0)
            ymax.append(1)
        elif grid2d_direction[0][1] == '-y':
            xmin.append(0)
            xmax.append(1)
            ymin.append(0.01)
            ymax.append(1)

        xmin.append(0)
        xmax.append(1)
        ymin.append(0)
        ymax.append(1)

        return xmin, xmax, ymin, ymax


class BezierSurface3D(BSplineSurface3D):

    def __init__(self, degree_u: int, degree_v: int,
                 control_points: List[List[volmdlr.Point3D]],
                 nb_u: int, nb_v: int, name=''):
        u_knots = utilities.generate_knot_vector(degree_u, nb_u)
        v_knots = utilities.generate_knot_vector(degree_v, nb_v)

        u_multiplicities = [1] * len(u_knots)
        v_multiplicities = [1] * len(v_knots)

        BSplineSurface3D.__init__(self, degree_u, degree_v,
                                  control_points, nb_u, nb_v,
                                  u_multiplicities, v_multiplicities,
                                  u_knots, v_knots, None, name)


class Face3D(volmdlr.core.Primitive3D):
    min_x_density = 1
    min_y_density = 1

    def __init__(self, surface3d, surface2d: Surface2D,
                 name: str = ''):
        self.surface3d = surface3d
        self.surface2d = surface2d
        # self.bounding_box = self._bounding_box()

        volmdlr.core.Primitive3D.__init__(self, name=name)

    def __hash__(self):
        return hash(self.surface3d) + hash(self.surface2d)

    def __eq__(self, other_):
        if other_.__class__.__name__ != self.__class__.__name__:
            return False
        equal = (self.surface3d == other_.surface3d
                 and self.surface2d == other_.surface2d)
        return equal

    def point_belongs(self, point3d: volmdlr.Point3D):
        """
        Tells you if a point is on the 3D face and inside its contour
        """
        point2d = self.surface3d.point3d_to_2d(point3d)
        check_point3d = self.surface3d.point2d_to_3d(point2d)
        if check_point3d.point_distance(point3d) > 1e-6:
            return False

        return self.surface2d.point_belongs(point2d)

    @property
    def outer_contour3d(self):
        """

        """
        return self.surface3d.contour2d_to_3d(self.surface2d.outer_contour)

    @property
    def inner_contours3d(self):
        """

        """
        return [self.surface3d.contour2d_to_3d(c) for c in
                self.surface2d.inner_contours]

    @property
    def bounding_box(self):
        """
        this error is raised to enforce overloading of this method
        """
        raise NotImplementedError(
            f"bounding_box method must be"
            f"overloaded by {self.__class__.__name__}")

    @bounding_box.setter
    def bounding_box(self, new_bounding_box):
        """Sets the bounding box to a new value"""
        raise NotImplementedError(
            f"bounding_box setter method must be"
            f"overloaded by {self.__class__.__name__}")

    def get_bounding_box(self):
        raise NotImplementedError(
            f"self.__class__.__name__"
            f"overloaded by {self.__class__.__name__}")

    @classmethod
    def from_step(cls, arguments, object_dict):
        contours = [object_dict[int(arguments[1][0][1:])]]

        # Detecting inner and outer contours
        name = arguments[0][1:-1]
        surface = object_dict[int(arguments[2])]

        if hasattr(surface, 'face_from_contours3d'):
            if (len(contours) == 1) and isinstance(contours[0],
                                                   volmdlr.Point3D):
                return surface

            return surface.face_from_contours3d(contours, name)
        else:
            raise NotImplementedError(
                'Not implemented :face_from_contours3d in {}'.format(surface))

    # def area(self):
    #     """
    #     Calculates the face's area
    #     :return: face's area
    #     """
    #     raise NotImplementedError(
    #         f'area method must be overloaded by {self.__class__.__name__}')

    def to_step(self, current_id, sens: str = 'T'):
        xmin, xmax, ymin, ymax = self.surface2d.bounding_rectangle()
        subsurfaces2d = [self.surface2d]
        line_x = None
        if self.surface3d.x_periodicity and (xmax - xmin) >= 0.45 * self.surface3d.x_periodicity:
            line_x = vme.Line2D(volmdlr.Point2D(0.5 * (xmin + xmax), 0),
                                volmdlr.Point2D(
                                    0.5 * (xmin + xmax), 1))
        line_y = None
        if self.surface3d.y_periodicity and (
                ymax - ymin) >= 0.45 * self.surface3d.y_periodicity:
            line_y = vme.Line2D(
                volmdlr.Point2D(0., 0.5 * (ymin + ymax)),
                volmdlr.Point2D(1, 0.5 * (ymin + ymax)))

        if line_x:
            subsurfaces2 = []
            for subsurface2d in subsurfaces2d:
                subsurfaces2.extend(subsurface2d.cut_by_line(line_x))
            subsurfaces2d = subsurfaces2

        if line_y:
            subsurfaces2 = []
            for subsurface2d in subsurfaces2d:
                subsurfaces2.extend(subsurface2d.cut_by_line(line_y))
            subsurfaces2d = subsurfaces2

        if len(subsurfaces2d) > 1:
            content = ''
            face_ids = []
            for i, subsurface2d in enumerate(subsurfaces2d):
                face = self.__class__(self.surface3d, subsurface2d)
                face_content, face_id = face.to_step_without_splitting(
                    current_id, sens)
                face_ids.append(face_id[0])
                content += face_content
                current_id = face_id[0] + 1
            return content, face_ids
        else:
            return self.to_step_without_splitting(current_id, sens)

    def to_step_without_splitting(self, current_id, sens: str = 'T'):
        content, surface3d_ids = self.surface3d.to_step(current_id)
        current_id = max(surface3d_ids) + 1

        outer_contour_content, outer_contour_id = self.outer_contour3d.to_step(
            current_id)
        # surface_id=surface3d_id)
        content += outer_contour_content
        content += "#{} = FACE_BOUND('{}',#{},.{}.);\n".format(
            outer_contour_id + 1, self.name, outer_contour_id, sens)
        contours_ids = [outer_contour_id + 1]
        current_id = outer_contour_id + 2
        for inner_contour3d in self.inner_contours3d:
            inner_contour_content, inner_contour_id = inner_contour3d.to_step(
                current_id)
            # surface_id=surface3d_id)
            content += inner_contour_content
            face_bound_id = inner_contour_id + 1
            content += "#{} = FACE_BOUND('',#{},.{}.);\n".format(
                face_bound_id, inner_contour_id, sens)
            contours_ids.append(face_bound_id)
            current_id = face_bound_id + 1

        content += "#{} = ADVANCED_FACE('{}',({}),#{},.{}.);\n".format(
            current_id,
            self.name,
            volmdlr.core.step_ids_to_str(contours_ids),
            surface3d_ids[0], sens)
        # TODO: create an ADVANCED_FACE for each surface3d_ids ?
        return content, [current_id]

    def triangulation_lines(self):
        return [], []

    def triangulation(self):

        lines_x, lines_y = self.triangulation_lines()
        if lines_x and lines_y:
            surfaces = []
            for surface in self.surface2d.split_by_lines(lines_x):
                surfaces.extend(surface.split_by_lines(lines_y))

        elif lines_x:
            # try:
            surfaces = self.surface2d.split_by_lines(lines_x)
            # except:
            #     self.plot()
            #     raise NotImplementedError
        elif lines_y:
            surfaces = self.surface2d.split_by_lines(lines_y)
        else:
            surfaces = [self.surface2d]

        # mesh2d = surfaces[0].triangulation()
        # print('ls', len(surfaces))
        # for subsurface in surfaces[1:]:
        #     # mesh2d += subsurface.triangulation()
        #     mesh2d.merge_mesh(subsurface.triangulation())

        meshes = [s.triangulation() for s in surfaces]
        mesh2d = vmd.DisplayMesh2D.merge_meshes(meshes)
        return vmd.DisplayMesh3D(
            [vmd.Node3D(*self.surface3d.point2d_to_3d(p)) for p in
             mesh2d.points],
            mesh2d.triangles)

    def plot2d(self, ax=None, color='k', alpha=1):
        if ax is None:
            _, ax = plt.subplots()

        self.outer_contour.plot()

    def rotation(self, center: volmdlr.Point3D,
                 axis: volmdlr.Vector3D, angle: float):
        """
        Face3D rotation
        :param center: rotation center
        :param axis: rotation axis
        :param angle: angle rotation
        :return: a new rotated Face3D
        """
        new_surface = self.surface3d.rotation(center=center, axis=axis,
                                              angle=angle)
        return self.__class__(new_surface, self.surface2d)

    def rotation_inplace(self, center: volmdlr.Point3D,
                         axis: volmdlr.Vector3D, angle: float):
        """
        Face3D rotation. Object is updated inplace
        :param center: rotation center
        :param axis: rotation axis
        :param angle: rotation angle
        """
        self.surface3d.rotation_inplace(center=center, axis=axis, angle=angle)
        new_bounding_box = self.get_bounding_box()
        self.bounding_box = new_bounding_box

    def translation(self, offset: volmdlr.Vector3D):
        """
        Face3D translation
        :param offset: translation vector
        :return: A new translated Face3D
        """
        new_surface3d = self.surface3d.translation(offset=offset)
        return self.__class__(new_surface3d, self.surface2d)

    def translation_inplace(self, offset: volmdlr.Vector3D):
        """
        Face3D translation. Object is updated inplace
        :param offset: translation vector
        """
        self.surface3d.translation_inplace(offset=offset)
        new_bounding_box = self.get_bounding_box()
        self.bounding_box = new_bounding_box

    def frame_mapping(self, frame: volmdlr.Frame3D, side: str):
        """
        Changes frame_mapping and return a new Face3D
        side = 'old' or 'new'
        """
        new_surface3d = self.surface3d.frame_mapping(frame, side)
        return self.__class__(new_surface3d, self.surface2d.copy(),
                              self.name)

    def frame_mapping_inplace(self, frame: volmdlr.Frame3D, side: str):
        """
        Changes frame_mapping and the object is updated inplace
        side = 'old' or 'new'
        """
        self.surface3d.frame_mapping_inplace(frame, side)
        new_bounding_box = self.get_bounding_box()
        self.bounding_box = new_bounding_box

    def copy(self, deep=True, memo=None):
        return self.__class__(self.surface3d.copy(), self.surface2d.copy(),
                              self.name)

    def line_intersections(self,
                           line: vme.Line3D,
                           ) -> List[volmdlr.Point3D]:
        intersections = []
        for intersection in self.surface3d.line_intersections(line):
            if self.point_belongs(intersection):
                intersections.append(intersection)

        return intersections

    def linesegment_intersections(self,
                                  linesegment: vme.LineSegment3D,
                                  ) -> List[volmdlr.Point3D]:
        intersections = []
        for intersection in self.surface3d.linesegment_intersections(
                linesegment):
            if self.point_belongs(intersection):
                intersections.append(intersection)

        return intersections

    def plot(self, ax=None, color='k', alpha=1, edge_details=False):
        if not ax:
            ax = plt.figure().add_subplot(111, projection='3d')
        self.outer_contour3d.plot(ax=ax, color=color, alpha=alpha,
                                  edge_details=edge_details)
        [contour3d.plot(ax=ax, color=color, alpha=alpha,
                        edge_details=edge_details)
         for contour3d in self.inner_contours3d]
        return ax

    def random_point_inside(self):
        point_inside2d = self.surface2d.random_point_inside()
        return self.surface3d.point2d_to_3d(point_inside2d)

    def geo_lines(self, mesh_size_list=None):
        """
        gets the lines that define a Face3D in a .geo file
        """

        lines, line_surface, lines_tags = [], [], []
        point_account, line_account, line_loop_account = 0, 0, 1
        for c, contour in enumerate(list(chain(*[[self.outer_contour3d], self.inner_contours3d]))):

            if isinstance(contour, volmdlr.wires.Circle2D):
                # point=[contour.radius, contour.center.y, 0]
                # lines.append('Point('+str(point_account+1)+') = {'+str(point)[1:-1]+', '+str(mesh_size)+'};')

                # point = [*contour.center, 0]
                # lines.append('Point('+str(point_account+2)+') = {'+str(point)[1:-1]+', '+str(mesh_size)+'};')

                # point=[-contour.radius, contour.center.y, 0]
                # lines.append('Point('+str(point_account+3)+') = {'+str(point)[1:-1]+', '+str(mesh_size)+'};')

                # lines.append('Circle('+str(line_account+1)+') = {'+str(point_account+1)+','+str(point_account+2)+','+str(point_account+3)+'};')
                # lines.append('Circle('+str(line_account+2)+') = {'+str(point_account+3)+','+str(point_account+2)+','+str(point_account+1)+'};')

                # lines_tags.extend([line_account+1, line_account+2])

                # lines.append('Line Loop('+str(line_loop_account+1)+') = {'+str(lines_tags)[1:-1]+'};')

                # line_surface.append(line_loop_account+1)

                # lines_tags = []
                # point_account, line_account, line_loop_account = point_account+3, line_account+2, line_loop_account+1

                pass

            elif isinstance(contour, (volmdlr.wires.Contour3D, volmdlr.wires.ClosedPolygon3D)):
                if not isinstance(contour, volmdlr.wires.ClosedPolygon3D):
                    contour = contour.to_polygon(1)
                for i, point in enumerate(contour.points):
                    lines.append(point.get_geo_lines(tag=point_account + i + 1,
                                                     point_mesh_size=None))

                for p, primitive in enumerate(contour.primitives):
                    if p != len(contour.primitives) - 1:
                        lines.append(primitive.get_geo_lines(tag=line_account + p + 1,
                                                             start_point_tag=point_account + p + 1,
                                                             end_point_tag=point_account + p + 2))
                    else:
                        lines.append(primitive.get_geo_lines(tag=line_account + p + 1,
                                                             start_point_tag=point_account + p + 1,
                                                             end_point_tag=point_account + 1))
                    lines_tags.append(line_account + p + 1)

                lines.append('Line Loop(' + str(c + 1) + ') = {' + str(lines_tags)[1:-1] + '};')
                line_surface.append(line_loop_account)
                point_account, line_account, line_loop_account = point_account + i + 1, line_account + p + 1, line_loop_account + 1
                lines_tags = []

        lines.append('Plane Surface(' + str(1) + ') = {' + str(line_surface)[1:-1] + '};')

        return lines

    def to_geo(self, file_name: str, mesh_size_list=None):
        '''
        gets the .geo file for the Face3D
        '''

        lines = self.geo_lines(mesh_size_list)

        with open(file_name + '.geo', 'w', encoding="utf-8") as f:
            for line in lines:
                f.write(line)
                f.write('\n')
        f.close()


class PlaneFace3D(Face3D):
    """
    :param contours: The face's contour2D
    :type contours: volmdlr.Contour2D
    :param plane: Plane used to place your face
    :type plane: Plane3D
    """
    _standalone_in_db = False
    _generic_eq = True
    _non_serializable_attributes = ['bounding_box', 'polygon2D']
    _non_data_eq_attributes = ['name', 'bounding_box', 'outer_contour3d',
                               'inner_contours3d']
    _non_data_hash_attributes = []

    def __init__(self, surface3d: Plane3D, surface2d: Surface2D,
                 name: str = ''):
        # if not isinstance(outer_contour2d, volmdlr.Contour2D):
        #     raise ValueError('Not a contour2D: {}'.format(outer_contour2d))
        self._bbox = None
        Face3D.__init__(self,
                        surface3d=surface3d,
                        surface2d=surface2d,
                        name=name)

    # @classmethod
    # def _repair_points_and_polygon2d(cls, points, plane):
    #     if points[0] == points[-1]:
    #         points = points[:-1]
    #     polygon_points = [
    #         p.to_2d(plane.origin, plane.vectors[0], plane.vectors[1]) for p in
    #         points]
    #     repaired_points = [p.copy() for p in points]
    #     polygon2D = volmdlr.ClosedPolygon2D(polygon_points)
    #     if polygon2D.SelfIntersect()[0]:
    #         repaired_points = [repaired_points[1]] + [
    #             repaired_points[0]] + repaired_points[2:]
    #         polygon_points = [polygon_points[1]] + [
    #             polygon_points[0]] + polygon_points[2:]
    #         if polygon_points[0] == polygon_points[-1]:
    #             repaired_points = repaired_points[:-1]
    #             polygon_points = polygon_points[:-1]
    #         polygon2D = volmdlr.ClosedPolygon2D(polygon_points)
    #     return repaired_points, polygon2D

    # @classmethod
    # def dict_to_object(cls, dict_, global_dict=None, pointers_memo: Dict[str, Any] = None, path: str = '#'):
    #     plane3d = Plane3D.dict_to_object(dict_['surface3d'],
    #                                      global_dict=global_dict,
    #                                      pointers_memo=pointers_memo,
    #                                      path=f'{path}/surface3d')
    #     surface2d = Surface2D.dict_to_object(dict_['surface2d'],
    #                                          global_dict=global_dict,
    #                                          pointers_memo=pointers_memo,
    #                                          path=f'{path}/surface2d')
    #     return cls(plane3d, surface2d, dict_['name'])

    def area(self):
        return self.surface2d.outer_contour.area()

    def copy(self, deep=True, memo=None):
        return PlaneFace3D(self.surface3d.copy(), self.surface2d.copy(),
                           self.name)

    @property
    def bounding_box(self):
        """
        """
        if not self._bbox:
            self._bbox = self.get_bounding_box()
        return self._bbox

    @bounding_box.setter
    def bounding_box(self, new_bounding_box):
        self._bbox = new_bounding_box

    def get_bounding_box(self):
        return self.outer_contour3d._bounding_box()

    def face_inside(self, face2):
        """
        verifies if a face is inside another face.
        It returns True if face2 is inside or False if the opposite
        """

        if self.surface3d.is_coincident(face2.surface3d):
            self_contour2d = self.outer_contour3d.to_2d(
                self.surface3d.frame.origin, self.surface3d.frame.u, self.surface3d.frame.v)
            face2_contour2d = face2.outer_contour3d.to_2d(
                self.surface3d.frame.origin, self.surface3d.frame.u, self.surface3d.frame.v)
            if self_contour2d.is_inside(face2_contour2d):
                return True
        return False

    def linesegment3d_inside(self, linesegement3d: volmdlr.edges.LineSegment3D):
        length = linesegement3d.length()
        points = [linesegement3d.point_at_abscissa(length * n / 20) for n in range(1, 19)]
        for point in points:
            if not self.point_belongs(point):
                return False

        return True

    # def average_center_point(self):
    #     """
    #     excluding holes
    #     """
    #     points = self.points
    #     nb = len(points)
    #     x = npy.sum([p[0] for p in points]) / nb
    #     y = npy.sum([p[1] for p in points]) / nb
    #     z = npy.sum([p[2] for p in points]) / nb
    #     return volmdlr.Point3D((x, y, z))

    def distance_to_point(self, point, return_other_point=False):
        # """
        # Only works if the surface is planar
        # TODO : this function does not take into account if Face has holes
        # """
        # On projette le point sur la surface plane
        # Si le point est à l'intérieur de la face,
        # on retourne la distance de projection
        # Si le point est à l'extérieur, on projette le point sur le plan
        # On calcule en 2D la distance entre la projection
        # et le polygone contour
        # On utilise le theroeme de Pythagore pour calculer
        # la distance minimale entre le point et le contour

        projected_pt = point.plane_projection3d(self.surface3d.frame.origin,
                                                self.surface3d.frame.u,
                                                self.surface3d.frame.v)
        projection_distance = point.point_distance(projected_pt)

        if self.point_belongs(projected_pt):
            if return_other_point:
                return projection_distance, projected_pt
            return projection_distance

        point_2D = point.to_2d(self.surface3d.frame.origin, self.surface3d.frame.u,
                               self.surface3d.frame.v)

        polygon2D = self.surface2d.outer_contour.to_polygon(angle_resolution=10)
        border_distance, other_point = polygon2D.point_border_distance(point_2D, return_other_point=True)

        other_point = self.surface3d.point2d_to_3d(volmdlr.Point2D(*other_point))

        if return_other_point:
            return (projection_distance ** 2 + border_distance ** 2) ** 0.5, \
                   other_point
        return (projection_distance ** 2 + border_distance ** 2) ** 0.5

    def minimum_distance_points_plane(self, other_plane_face,
                                      return_points=False):
        # """
        # Only works if the surface is planar
        # TODO : this function does not take into account if Face has holes
        # TODO : TRAITER LE CAS OU LA DISTANCE LA PLUS COURTE N'EST PAS D'UN SOMMET
        # """
        # On calcule la distance entre la face 1 et chaque point de la face 2
        # On calcule la distance entre la face 2 et chaque point de la face 1

        # if self.face_intersection(other_plane_face) is not None:
        #     return 0, None, None
        #
        # polygon1_points_3D = [volmdlr.Point3D(p.vector) for p in
        #                       self.contours3d[0].tessel_points]
        # polygon2_points_3D = [volmdlr.Point3D(p.vector) for p in
        #                       other_plane_face.contours3d[0].tessel_points]
        #
        # distances = []
        # if not return_points:
        #     d_min = other_plane_face.distance_to_point(polygon1_points_3D[0])
        #     for point1 in polygon1_points_3D[1:]:
        #         d = other_plane_face.distance_to_point(point1)
        #         if d < d_min:
        #             d_min = d
        #     for point2 in polygon2_points_3D:
        #         d = self.distance_to_point(point2)
        #         if d < d_min:
        #             d_min = d
        #     return d_min
        #
        # else:
        #     for point1 in polygon1_points_3D:
        #         d, other_point = other_plane_face.distance_to_point(
        #             point1,
        #             return_other_point=True)
        #         distances.append((d, point1, other_point))
        #     for point2 in polygon2_points_3D:
        #         d, other_point = self.distance_to_point(
        #             point2,
        #             return_other_point=True
        #         )
        #         distances.append((d, point2, other_point))
        #
        # d_min, point_min, other_point_min = distances[0]
        # for distance in distances[1:]:
        #     if distance[0] < d_min:
        #         d_min = distance[0]
        #         point_min = distance[1]
        #         other_point_min = distance[2]
        #
        # return point_min, other_point_min

        min_distance = math.inf
        for edge1 in self.outer_contour3d.primitives:
            for edge2 in other_plane_face.outer_contour3d.primitives:
                dist = edge1.minimum_distance(edge2,
                                              return_points=return_points)
                if return_points:
                    if dist[0] < min_distance:
                        min_distance = dist[0]
                        p1, p2 = dist[1], dist[2]
                else:
                    if dist < min_distance:
                        min_distance = dist
        if return_points:
            return min_distance, p1, p2
        else:
            return min_distance

    def edge_intersections(self, edge):
        intersections = []
        linesegment = vme.LineSegment3D(edge.start, edge.end)
        for surface3d_inter in self.surface3d.linesegment_intersections(linesegment):
            point2d = self.surface3d.point3d_to_2d(surface3d_inter)
            if self.surface2d.point_belongs(point2d):
                if surface3d_inter not in intersections:
                    intersections.append(surface3d_inter)
        if not intersections:
            for point in [edge.start, edge.end]:
                if self.point_belongs(point):

                    if point not in intersections:
                        intersections.append(point)
            for prim in self.outer_contour3d.primitives:
                intersection = prim.linesegment_intersection(edge)
                if intersection is not None:
                    if intersection not in intersections:
                        intersections.append(intersection)
        return intersections

    def face_intersections_outer_contour(self, face2):
        intersections = []
        for edge1 in self.outer_contour3d.primitives:
            intersection_points = face2.edge_intersections(edge1)
            if intersection_points:
                for point in intersection_points:
                    if point not in intersections:
                        intersections.append(point)

        return intersections

    def face_intersections_inner_contours(self, face2):
        intersections = []
        for inner_contour2d in face2.surface2d.inner_contours:
            inner_contour3d = face2.surface3d.contour2d_to_3d(inner_contour2d)
            for inner_edge2 in inner_contour3d.primitives:
                intersection_points = self.edge_intersections(inner_edge2)
                if intersection_points:
                    for point in intersection_points:
                        if point not in intersections:
                            intersections.append(point)

        return intersections

    def validate_inner_contour_intersections(self, intersections):
        intersection_primitives = []
        for point1, point2 in combinations(intersections, 2):
            if point1 != point2:

                line_segment3d = volmdlr.edges.LineSegment3D(point1, point2)
                if self.linesegment3d_inside(line_segment3d) and line_segment3d not in intersection_primitives:
                    intersection_primitives.append(line_segment3d)
        return intersection_primitives

    def get_face_intersections(self, face2):
        intersections = []
        if face2.surface2d.inner_contours:
            intersections.extend(self.face_intersections_inner_contours(face2))
        elif self.surface2d.inner_contours:
            intersections.extend(face2.face_intersections_inner_contours(self))
        face2_intersections = face2.face_intersections_outer_contour(self)
        self_face_intersections = self.face_intersections_outer_contour(face2)
        for point in self_face_intersections + face2_intersections:
            if point not in intersections:
                intersections.append(point)
        return intersections

    def validate_face_intersections(self, face2, intersections: List[volmdlr.Point3D]):
        if len(intersections) > 1:
            if intersections[0] == intersections[1]:
                return []
            if self.surface2d.inner_contours:
                intersection_primitives = self.validate_inner_contour_intersections(intersections)
            elif face2.surface2d.inner_contours:
                intersection_primitives = face2.validate_inner_contour_intersections(intersections)
            elif len(intersections) > 2:
                intersection_primitives = self.validate_inner_contour_intersections(intersections)
                if not intersections:
                    raise NotImplementedError
            else:
                intersection_primitives = [volmdlr.edges.LineSegment3D(
                    intersections[0], intersections[1])]
            intersection_wires = [volmdlr.wires.Wire3D([primitive])
                                  for primitive in intersection_primitives]
            return intersection_wires
        return []

    def face_intersections(self, face2, tol=1e-8) -> List[volmdlr.wires.Wire3D]:
        # """
        # Only works if the surface is planar
        # TODO : this function does not take into account if Face has more than one hole
        # """

        bbox1 = self.bounding_box
        bbox2 = face2.bounding_box
        if not bbox1.bbox_intersection(bbox2) and \
                bbox1.distance_to_bbox(bbox2) >= tol:
            return []
        if self.face_inside(face2) or face2.face_inside(self):
            return []
        intersections = self.get_face_intersections(face2)
        valid_intersections = self.validate_face_intersections(face2, intersections)
        return valid_intersections

    def minimum_distance(self, other_face, return_points=False):
        if other_face.__class__ is CylindricalFace3D:
            p1, p2 = other_face.minimum_distance_points_cyl(self)
            if return_points:
                return p1.point_distance(p2), p1, p2
            else:
                return p1.point_distance(p2)

        if other_face.__class__ is PlaneFace3D:
            if return_points:
                dist, p1, p2 = self.minimum_distance_points_plane(other_face,
                                                                  return_points=return_points)
                return dist, p1, p2
            else:
                dist = self.minimum_distance_points_plane(other_face,
                                                          return_points=return_points)
                return dist

        if other_face.__class__ is ToroidalFace3D:
            p1, p2 = other_face.minimum_distance_points_plane(self)
            if return_points:
                return p1.point_distance(p2), p1, p2
            else:
                return p1.point_distance(p2)

        else:
            return NotImplementedError

    def get_face_cutting_contours(self, dict_intersecting_combinations):
        """
        :param dict_intersecting_combinations: dictionary containing as keys the combination of intersecting faces
         and as the values the resulting primitive from the intersection of these two faces
        return a list all contours cutting one particular face
        """
        face_intersecting_primitives2d = []
        for intersecting_combination in dict_intersecting_combinations.keys():
            if self in intersecting_combination:
                for intersection_wire in dict_intersecting_combinations[
                        intersecting_combination]:
                    primitive2 = intersection_wire.primitives[0]
                    primitive2_2d = volmdlr.edges.LineSegment2D(
                        self.surface3d.point3d_to_2d(
                            primitive2.start), self.surface3d.point3d_to_2d(
                            primitive2.end))
                    if not self.surface2d.outer_contour.primitive_over_contour(
                            primitive2_2d, tol=1e-7):
                        face_intersecting_primitives2d.append(primitive2_2d)

        if not face_intersecting_primitives2d:
            return []

        list_cutting_contours = volmdlr.wires.Contour2D.contours_from_edges(
            face_intersecting_primitives2d[:])
        if self.surface2d.inner_contours:
            cutting_contours = []
            for cutting_contour in list_cutting_contours:
                if self.surface2d.outer_contour.point_over_contour(cutting_contour.primitives[0].start) and \
                        self.surface2d.outer_contour.point_over_contour(cutting_contour.primitives[-1].end):
                    cutting_contours.append(cutting_contour)
            if len(cutting_contours) == len(list_cutting_contours):
                return cutting_contours
            for cutting_contour in cutting_contours:
                list_cutting_contours.remove(cutting_contour)

            lists_primitives1 = []
            lists_primitives2 = []

            for inner_contour in self.surface2d.inner_contours:
                primitives1 = []
                primitives2 = []
                inner_contour_spliting_points = []
                for cutting_contour in list_cutting_contours:
                    inner_contour_intersections = inner_contour.contour_intersections(cutting_contour)
                    if inner_contour_intersections:
                        inner_contour_spliting_points.extend(inner_contour_intersections)
                        if cutting_contour not in primitives1:
                            primitives1.extend(cutting_contour.primitives)
                        if cutting_contour not in primitives2:
                            primitives2.extend(cutting_contour.primitives)

                primitives1.extend(inner_contour.extract_with_points(inner_contour_spliting_points[0],
                                                                     inner_contour_spliting_points[1], True))
                primitives2.extend(inner_contour.extract_with_points(inner_contour_spliting_points[0],
                                                                     inner_contour_spliting_points[1], False))

                if not lists_primitives1:
                    lists_primitives1.append(primitives1)
                else:
                    for i, list_prim in enumerate(lists_primitives1):
                        if any(prim in list_prim for prim in primitives1):
                            new_primitives1 = list_prim + [prim for prim in primitives1 if prim not in list_prim]
                            lists_primitives1[i] = new_primitives1
                            break

                if not lists_primitives2:
                    lists_primitives2.append(primitives2)
                else:
                    for i, list_prim in enumerate(lists_primitives2):
                        if any(prim in list_prim for prim in primitives2):
                            new_primitives2 = list_prim + [prim for prim in primitives2 if prim not in list_prim]
                            lists_primitives2[i] = new_primitives2
                            break
            for list_primitives in lists_primitives1 + lists_primitives2:
                cutting_contours.append(volmdlr.wires.Contour2D(list_primitives).order_contour())
            return cutting_contours

        return list_cutting_contours

    def divide_face(self, list_cutting_contours, inside, intersection_method=True):
        '''
            :param list_cutting_contours: list of contours cutting the face
            :param inside: when extracting a contour from another contour. It defines the extracted contour as being between the two points if True and outside these points if False
            return a list new faces resulting from face division
        '''
        list_faces = []
        list_open_cutting_contours = []
        list_closed_cutting_contours = []
        for cutting_contour in list_cutting_contours:
            if cutting_contour.primitives[0].start != cutting_contour.primitives[-1].end:
                list_open_cutting_contours.append(cutting_contour)
            else:
                list_closed_cutting_contours.append(cutting_contour)
        if list_open_cutting_contours:
            new_faces_contours = self.surface2d.outer_contour.divide(
                list_open_cutting_contours, inside)
            if self.surface2d.inner_contours:
                valid_new_faces_contours = []
                for new_face_contour in new_faces_contours:
                    for inner_contour in self.surface2d.inner_contours:
                        if not new_face_contour.is_superposing(inner_contour) and \
                                new_face_contour not in valid_new_faces_contours:
                            valid_new_faces_contours.append(new_face_contour)
                new_faces_contours = valid_new_faces_contours
            for contour in new_faces_contours:
                list_faces.append(
                    PlaneFace3D(self.surface3d, Surface2D(contour, [])))

        if list_closed_cutting_contours:
            new_contour = list_closed_cutting_contours[0]
            if len(new_contour.primitives) >= 3 and new_contour.primitives[0].start == new_contour.primitives[-1].end:
                surf3d = self.surface3d
                surf2d = Surface2D(self.surface2d.outer_contour, [new_contour])
                new_plane = PlaneFace3D(surf3d, surf2d)
                list_faces.append(new_plane)
                list_faces.append(PlaneFace3D(surf3d, Surface2D(new_contour, [])))
            else:
                surf3d = self.surface3d
                surf2d = Surface2D(self.surface2d.outer_contour, [])
                new_plane = PlaneFace3D(surf3d, surf2d)
                list_faces.append(new_plane)

        return list_faces

    def is_adjacent(self, face2: Face3D):
        contour1 = self.outer_contour3d.to_2d(
            self.surface3d.frame.origin,
            self.surface3d.frame.u,
            self.surface3d.frame.v)
        contour2 = face2.outer_contour3d.to_2d(
            self.surface3d.frame.origin,
            self.surface3d.frame.u,
            self.surface3d.frame.v)
        if contour1.is_sharing_primitives_with(contour2, False):
            return True
        return False

    @staticmethod
    def merge_faces(list_coincident_faces: List[Face3D]):
        valid_coicident_faces = list_coincident_faces[:]
        list_new_faces = []
        list_inner_contours = []
        merge_finished = False
        face0 = valid_coicident_faces[0]
        merged_contour = face0.outer_contour3d.to_2d(face0.surface3d.frame.origin,
                                                     face0.surface3d.frame.u,
                                                     face0.surface3d.frame.v)
        valid_coicident_faces.remove(face0)
        while not merge_finished:
            adjacent_faces = False
            list_inner_contours = []
            for face in valid_coicident_faces:
                adjacent_faces = False
                face_inside = False
                contour = face.outer_contour3d.to_2d(face0.surface3d.frame.origin,
                                                     face0.surface3d.frame.u,
                                                     face0.surface3d.frame.v)
                if contour.is_sharing_primitives_with(merged_contour):
                    merged_contour_results = merged_contour.union(contour)
                    merged_contour = merged_contour_results[0]
                    merged_inner_contours = merged_contour_results[1:]
                    list_inner_contours.extend(merged_inner_contours)
                    list_inner_contours.extend(face.surface2d.inner_contours)
                    valid_coicident_faces.remove(face)
                    adjacent_faces = True
                    break
                if merged_contour.is_inside(contour):
                    valid_coicident_faces.remove(face)
                    face_inside = True
                    break
            if not adjacent_faces and not face_inside and valid_coicident_faces:
                list_new_faces.append(
                    PlaneFace3D(face0.surface3d,
                                Surface2D(merged_contour.copy(),
                                          face0.surface2d.inner_contours +
                                          list_inner_contours)))
                merged_contour = \
                    valid_coicident_faces[0].outer_contour3d.to_2d(
                        face0.surface3d.frame.origin,
                        face0.surface3d.frame.u,
                        face0.surface3d.frame.v)
                valid_coicident_faces.remove(valid_coicident_faces[0])

            if not valid_coicident_faces:
                merge_finished = True
        list_new_faces.append(
            PlaneFace3D(face0.surface3d,
                        Surface2D(merged_contour,
                                  face0.surface2d.inner_contours +
                                  list_inner_contours)))
        return list_new_faces

    def set_operations_new_faces(self, intersecting_combinations,
                                 contour_extract_inside):
        list_cutting_contours = self.get_face_cutting_contours(
            intersecting_combinations)
        if not list_cutting_contours:
            return [self]
        return self.divide_face(list_cutting_contours, contour_extract_inside)

    def get_geo_lines(self, tag: int, line_loop_tag: List[int]):
        '''
        gets the lines that define a PlaneFace3D in a .geo file
        '''

        return 'Plane Surface(' + str(tag) + ') = {' + str(line_loop_tag)[1:-1] + '};'


class Triangle3D(PlaneFace3D):
    """
    :param point1: The first point
    :type point1: volmdlr.Point3D
    :param point2: The second point
    :type point2: volmdlr.Point3D
    :param point3: The third point
    :type point3: volmdlr.Point3D
    """
    _standalone_in_db = False

    # _generic_eq = True
    # _non_serializable_attributes = ['bounding_box', 'polygon2D']
    # _non_data_eq_attributes = ['name', 'bounding_box', 'outer_contour3d',
    #                       'inner_contours3d']
    # _non_data_hash_attributes = []

    def __init__(self, point1: volmdlr.Point3D, point2: volmdlr.Point3D,
                 point3: volmdlr.Point3D, alpha=1, color=None, name: str = ''):
        self.point1 = point1
        self.point2 = point2
        self.point3 = point3
        self.points = [self.point1, self.point2, self.point3]
        self.color = color
        self.alpha = alpha
        self.name = name

        self._utd_surface3d = False
        self._utd_surface2d = False
        self._bbox = None
        # self.bounding_box = self._bounding_box()

        dc.DessiaObject.__init__(self, name=name)

        # Don't use inheritence for performance: class method fakes face3D behavior
        # Face3D.__init__(self,
        #                 surface3d=plane3d,
        #                 surface2d=surface2d,
        #                 name=name)

    def _data_hash(self):
        """
        Using point approx hash to speed up
        """
        return self.point1.approx_hash() + self.point2.approx_hash() + self.point3.approx_hash()

    def _data_eq(self, other_object):
        if other_object.__class__.__name__ != self.__class__.__name__:
            return False
        self_set = set([self.point1, self.point2, self.point3])
        other_set = set([other_object.point1, other_object.point2, other_object.point3])
        if self_set != other_set:
            return False
        return True

    @property
    def bounding_box(self):
        if not self._bbox:
            self._bbox = self.get_bounding_box()
        return self._bbox

    @bounding_box.setter
    def bounding_box(self, new_bouding_box):
        self._bbox = new_bouding_box

    def get_bounding_box(self):
        return volmdlr.core.BoundingBox.from_points([self.point1,
                                                     self.point2,
                                                     self.point3])

    @property
    def surface3d(self):
        if not self._utd_surface3d:
            self._surface3d = Plane3D.from_3_points(self.point1, self.point2, self.point3)
            self._utd_surface3d = True
        return self._surface3d

    @property
    def surface2d(self):
        if not self._utd_surface2d:
            plane3d = self.surface3d
            contour3d = volmdlr.wires.Contour3D([vme.LineSegment3D(self.point1, self.point2),
                                                 vme.LineSegment3D(self.point2, self.point3),
                                                 vme.LineSegment3D(self.point3, self.point1)])

            contour2d = contour3d.to_2d(plane3d.frame.origin,
                                        plane3d.frame.u, plane3d.frame.v)

            self._surface2d = Surface2D(outer_contour=contour2d, inner_contours=[])

            self._utd_surface2d = True
        return self._surface2d

    def to_dict(self, use_pointers: bool = False, memo=None, path: str = '#'):
        dict_ = dc.DessiaObject.base_dict(self)
        dict_['point1'] = self.point1.to_dict()
        dict_['point2'] = self.point2.to_dict()
        dict_['point3'] = self.point3.to_dict()
        dict_['name'] = self.name

        return dict_

    @classmethod
    def dict_to_object(cls, dict_, global_dict=None, pointers_memo: Dict[str, Any] = None, path: str = '#'):
        point1 = volmdlr.Point3D.dict_to_object(dict_['point1'])
        point2 = volmdlr.Point3D.dict_to_object(dict_['point2'])
        point3 = volmdlr.Point3D.dict_to_object(dict_['point3'])
        return cls(point1, point2, point3, dict_['name'])

    def area(self) -> float:
        """

        :return: area triangle
        :rtype: float

        Formula explained here: https://www.triangle-calculator.com/?what=vc

        """
        a = self.point1.point_distance(self.point2)
        b = self.point2.point_distance(self.point3)
        c = self.point3.point_distance(self.point1)

        semi_perimeter = (a + b + c) / 2

        try:
            # Area with Heron's formula
            area = math.sqrt(semi_perimeter * (semi_perimeter - a) * (semi_perimeter - b) * (semi_perimeter - c))
        except ValueError:
            area = 0

        return area

    def height(self):
        # Formula explained here: https://www.triangle-calculator.com/?what=vc
        # Basis = vector point1 to point2d
        return 2 * self.area() / self.point1.point_distance(self.point2)

    def frame_mapping(self, frame: volmdlr.Frame3D, side: str):
        """
        Changes frame_mapping and return a new Triangle3D
        side = 'old' or 'new'
        """
        np1 = self.point1.frame_mapping(frame, side)
        np2 = self.point2.frame_mapping(frame, side)
        np3 = self.point3.frame_mapping(frame, side)
        return self.__class__(np1, np2, np3, self.name)

    def frame_mapping_inplace(self, frame: volmdlr.Frame3D, side: str):
        """
        Changes frame_mapping and the object is updated inplace
        side = 'old' or 'new'
        """
        self.point1.frame_mapping_inplace(frame, side)
        self.point2.frame_mapping_inplace(frame, side)
        self.point3.frame_mapping_inplace(frame, side)
        new_bounding_box = self.get_bounding_box()
        self.bounding_box = new_bounding_box

    def copy(self, deep=True, memo=None):
        return Triangle3D(self.point1.copy(), self.point2.copy(), self.point3.copy(),
                          self.name)

    def triangulation(self):
        return vmd.DisplayMesh3D([vmd.Node3D.from_point(self.point1),
                                  vmd.Node3D.from_point(self.point2),
                                  vmd.Node3D.from_point(self.point3)],
                                 [(0, 1, 2)])

    def translation(self, offset: volmdlr.Vector3D):
        """
        Plane3D translation
        :param offset: translation vector
        :return: A new translated Plane3D
        """
        new_point1 = self.point1.translation(offset)
        new_point2 = self.point2.translation(offset)
        new_point3 = self.point3.translation(offset)

        new_triangle = Triangle3D(new_point1, new_point2, new_point3,
                                  self.alpha, self.color, self.name)
        return new_triangle

    def translation_inplace(self, offset: volmdlr.Vector3D):
        """
        Plane3D translation. Object is updated inplace
        :param offset: translation vector
        """
        self.point1.translation_inplace(offset)
        self.point2.translation_inplace(offset)
        self.point3.translation_inplace(offset)
        new_bounding_box = self.get_bounding_box()
        self.bounding_box = new_bounding_box

    def rotation(self, center: volmdlr.Point3D, axis: volmdlr.Vector3D,
                 angle: float):
        """
        Triangle3D rotation
        :param center: rotation center
        :param axis: rotation axis
        :param angle: angle rotation
        :return: a new rotated Triangle3D
        """
        new_point1 = self.point1.rotation(center, axis, angle)
        new_point2 = self.point2.rotation(center, axis, angle)
        new_point3 = self.point3.rotation(center, axis, angle)
        new_triangle = Triangle3D(new_point1, new_point2, new_point3,
                                  self.alpha, self.color, self.name)
        return new_triangle

    def rotation_inplace(self, center: volmdlr.Point3D, axis: volmdlr.Vector3D,
                         angle: float):
        """
        Triangle3D rotation. Object is updated inplace
        :param center: rotation center
        :param axis: rotation axis
        :param angle: rotation angle
        """
        self.point1.rotation_inplace(center, axis, angle)
        self.point2.rotation_inplace(center, axis, angle)
        self.point3.rotation_inplace(center, axis, angle)
        new_bounding_box = self.get_bounding_box()
        self.bounding_box = new_bounding_box

    def subdescription(self, resolution=0.01):
        frame = self.surface3d.frame
        pts2d = [pt.to_2d(frame.origin, frame.u, frame.v) for pt in self.points]

        t_poly2d = volmdlr.wires.ClosedPolygon2D(pts2d)

        xmin, xmax = min(pt.x for pt in pts2d), max(pt.x for pt in pts2d)
        ymin, ymax = min(pt.y for pt in pts2d), max(pt.y for pt in pts2d)

        nbx, nby = int(((xmax - xmin) / resolution) + 2), int(((ymax - ymin) / resolution) + 2)
        points_box = []
        for i in range(nbx):
            x = min(xmin + i * resolution, xmax)
            if x == xmin:
                x = xmin + 0.01 * resolution
            for j in range(nby):
                y = min(ymin + j * resolution, ymax)
                if y == ymin:
                    y = ymin + 0.01 * resolution
                points_box.append(volmdlr.Point2D(x, y))

        points = [pt.copy() for pt in self.points]
        for pt in points_box:
            if t_poly2d.point_belongs(pt):
                points.append(pt.to_3d(frame.origin, frame.u, frame.v))
            elif t_poly2d.point_over_contour(pt):
                points.append(pt.to_3d(frame.origin, frame.u, frame.v))

        return volmdlr.Vector3D.remove_duplicate(points)

    def subdescription_to_triangles(self, resolution=0.01):
        """
        This function will return a list of Triangle3D with resolution as max
        length of subtriangles side
        """

        frame = self.surface3d.frame
        pts2d = [pt.to_2d(frame.origin, frame.u, frame.v) for pt in self.points]

        t_poly2d = volmdlr.wires.ClosedPolygon2D(pts2d)

        sub_triangles2d = [t_poly2d]
        done = False
        while not done:
            triangles2d = []
            for t, subtri in enumerate(sub_triangles2d):
                ls_length = [ls.length() for ls in subtri.line_segments]
                ls_max = max(ls_length)

                if ls_max > resolution:
                    pos_ls_max = ls_length.index(ls_max)
                    taller = subtri.line_segments[pos_ls_max]
                    p1, p2 = taller.start, taller.end
                    p3 = list(set(subtri.points) - set([p1, p2]))[0]

                    pt_mid = (p1 + p2) / 2
                    new_triangles2d = [volmdlr.wires.ClosedPolygon2D([p1, pt_mid, p3]),
                                       volmdlr.wires.ClosedPolygon2D([p2, pt_mid, p3])]

                    triangles2d.extend(new_triangles2d)
                else:
                    triangles2d.append(subtri)

            if len(sub_triangles2d) == len(triangles2d):
                done = True
                break
            sub_triangles2d = triangles2d

        triangles3d = [Triangle3D(tri.points[0].to_3d(frame.origin, frame.u, frame.v),
                                  tri.points[1].to_3d(frame.origin, frame.u, frame.v),
                                  tri.points[2].to_3d(frame.origin, frame.u, frame.v)) for tri in sub_triangles2d]

        return triangles3d

    def middle(self):
        return (self.point1 + self.point2 + self.point3) / 3

    def normal(self):
        '''

        Returns
        -------
        normal to the face

        '''
        normal = self.surface3d.frame.w
        # vec12 = self.point2 - self.point1
        # vec13 = self.point3 - self.point1
        # normal  = vec12.cross(vec13)
        normal.normalize()
        return normal


class CylindricalFace3D(Face3D):
    """
    :param contours2d: The cylinder's contour2D
    :type contours2d: volmdlr.Contour2D
    :param cylindricalsurface3d: Information about the Cylinder
    :type cylindricalsurface3d: CylindricalSurface3D
    :param points: contours2d's point
    :type points: List of volmdlr.Point2D

    :Example:
        >>> contours2d is rectangular and will create a classic cylinder with x= 2*pi*radius, y=h
    """
    min_x_density = 5
    min_y_density = 1

    def __init__(self,
                 surface3d: CylindricalSurface3D,
                 surface2d: Surface2D,
                 name: str = ''):

        self.radius = surface3d.radius
        self.center = surface3d.frame.origin
        self.normal = surface3d.frame.w
        Face3D.__init__(self, surface3d=surface3d,
                        surface2d=surface2d,
                        name=name)
        self._bbox = None

    def copy(self, deep=True, memo=None):
        return CylindricalFace3D(self.surface3d.copy(), self.surface2d.copy(),
                                 self.name)

    @property
    def bounding_box(self):
        if not self._bbox:
            self._bbox = self.get_bounding_box()
        return self._bbox

    @bounding_box.setter
    def bounding_box(self, new_bouding_box):
        self._bbox = new_bouding_box

    def get_bounding_box(self):
        theta_min, theta_max, zmin, zmax = self.surface2d.outer_contour.bounding_rectangle()

        lower_center = self.surface3d.frame.origin + zmin * self.surface3d.frame.w
        upper_center = self.surface3d.frame.origin + zmax * self.surface3d.frame.w

        xmin, xmax = volmdlr.geometry.cos_image(theta_min, theta_max)
        ymin, ymax = volmdlr.geometry.sin_image(theta_min, theta_max)

        points = [(lower_center
                   + xmin * self.surface3d.radius * self.surface3d.frame.u
                   + ymin * self.surface3d.radius * self.surface3d.frame.v),
                  (lower_center
                   + xmax * self.surface3d.radius * self.surface3d.frame.u
                   + ymin * self.surface3d.radius * self.surface3d.frame.v),
                  (lower_center
                   + xmin * self.surface3d.radius * self.surface3d.frame.u
                   + ymax * self.surface3d.radius * self.surface3d.frame.v),
                  (lower_center
                   + xmax * self.surface3d.radius * self.surface3d.frame.u
                   + ymax * self.surface3d.radius * self.surface3d.frame.v),
                  (upper_center
                   + xmin * self.surface3d.radius * self.surface3d.frame.u
                   + ymin * self.surface3d.radius * self.surface3d.frame.v),
                  (upper_center
                   + xmax * self.surface3d.radius * self.surface3d.frame.u
                   + ymin * self.surface3d.radius * self.surface3d.frame.v),
                  (upper_center
                   + xmin * self.surface3d.radius * self.surface3d.frame.u
                   + ymax * self.surface3d.radius * self.surface3d.frame.v),
                  (upper_center
                   + xmax * self.surface3d.radius * self.surface3d.frame.u
                   + ymax * self.surface3d.radius * self.surface3d.frame.v)]

        return volmdlr.core.BoundingBox.from_points(points)

    def triangulation_lines(self, angle_resolution=5):
        theta_min, theta_max, zmin, zmax = self.surface2d.bounding_rectangle()
        delta_theta = theta_max - theta_min
        nlines = math.ceil(delta_theta * angle_resolution)
        lines = []
        for i in range(nlines):
            theta = theta_min + (i + 1) / (nlines + 1) * delta_theta
            lines.append(vme.Line2D(volmdlr.Point2D(theta, zmin),
                                    volmdlr.Point2D(theta, zmax)))
        return lines, []

    def range_closest(self, list_points):
        """
        This method has be edited as it was really bad coded:
            * parameter removed, use of self data instead
        """
        points_set = volmdlr.delete_double_point(list_points)
        points_set3D = CylindricalFace3D.points2d_to3d(None, [points_set],
                                                       self.radius, self.surface3d.frame)

        points_3dint = [points_set3D[0]]
        points_2dint = [points_set[0]]
        s = 1
        for k in range(1, len(points_set)):
            closest = points_set3D[s]
            while closest is None:
                s += 1
                closest = points_set3D[s]
            dist_min = (points_3dint[-1] - closest).norm()
            pos = s
            for i in range(s + 1, len(points_set3D)):
                close_test = points_set3D[i]
                if close_test is None:
                    continue
                else:
                    dist_test = (points_3dint[-1] - close_test).norm()
                    if dist_test <= dist_min:
                        dist_min = dist_test
                        closest = close_test
                        pos = i
            points_2dint.append(points_set[pos])
            points_set3D[pos] = None

        return points_2dint

    def minimum_maximum(self, contour2d, radius):
        points = contour2d.tessel_points
        min_h, min_theta = min(pt[1] for pt in points), min(pt[0] for pt in points)
        max_h, max_theta = max(pt[1] for pt in points), max(pt[0] for pt in points)
        return min_h, min_theta, max_h, max_theta

    def minimum_distance_points_cyl(self, other_cyl):
        r1, r2 = self.radius, other_cyl.radius
        min_h1, min_theta1, max_h1, max_theta1 = self.minimum_maximum(
            self.contours2d[0], r1)

        n1 = self.normal
        u1 = self.cylindricalsurface3d.frame.u
        v1 = self.cylindricalsurface3d.frame.v
        frame1 = volmdlr.Frame3D(self.center, u1, v1, n1)

        min_h2, min_theta2, max_h2, max_theta2 = self.minimum_maximum(
            other_cyl.contours2d[0], r2)

        n2 = other_cyl.normal
        u2 = other_cyl.cylindricalsurface3d.frame.u
        v2 = other_cyl.cylindricalsurface3d.frame.v
        frame2 = volmdlr.Frame3D(other_cyl.center, u2, v2, n2)
        # st2 = volmdlr.Point3D((r2*math.cos(min_theta2), r2*math.sin(min_theta2), min_h2))
        # start2 = frame2.old_coordinates(st2)

        w = other_cyl.center - self.center

        n1n1, n1u1, n1v1, n1n2, n1u2, n1v2 = n1.dot(n1), n1.dot(u1), n1.dot(
            v1), n1.dot(n2), n1.dot(u2), n1.dot(v2)
        u1u1, u1v1, u1n2, u1u2, u1v2 = u1.dot(u1), u1.dot(v1), u1.dot(
            n2), u1.dot(u2), u1.dot(v2)
        v1v1, v1n2, v1u2, v1v2 = v1.dot(v1), v1.dot(n2), v1.dot(u2), v1.dot(v2)
        n2n2, n2u2, n2v2 = n2.dot(n2), n2.dot(u2), n2.dot(v2)
        u2u2, u2v2, v2v2 = u2.dot(u2), u2.dot(v2), v2.dot(v2)

        w2, wn1, wu1, wv1, wn2, wu2, wv2 = w.dot(w), w.dot(n1), w.dot(
            u1), w.dot(v1), w.dot(n2), w.dot(u2), w.dot(v2)

        # x = (theta1, h1, theta2, h2)
        def distance_squared(x):
            return (n1n1 * (x[1] ** 2) + u1u1 * ((math.cos(x[0])) ** 2) * (
                    r1 ** 2) + v1v1 * ((math.sin(x[0])) ** 2) * (r1 ** 2)
                    + w2 + n2n2 * (x[3] ** 2) + u2u2 * (
                            (math.cos(x[2])) ** 2) * (r2 ** 2) + v2v2 * (
                            (math.sin(x[2])) ** 2) * (r2 ** 2)
                    + 2 * x[1] * r1 * math.cos(x[0]) * n1u1 + 2 * x[
                        1] * r1 * math.sin(x[0]) * n1v1 - 2 * x[1] * wn1
                    - 2 * x[1] * x[3] * n1n2 - 2 * x[1] * r2 * math.cos(
                        x[2]) * n1u2 - 2 * x[1] * r2 * math.sin(x[2]) * n1v2
                    + 2 * math.cos(x[0]) * math.sin(x[0]) * u1v1 * (
                            r1 ** 2) - 2 * r1 * math.cos(x[0]) * wu1
                    - 2 * r1 * x[3] * math.cos(
                        x[0]) * u1n2 - 2 * r1 * r2 * math.cos(x[0]) * math.cos(
                        x[2]) * u1u2
                    - 2 * r1 * r2 * math.cos(x[0]) * math.sin(
                        x[2]) * u1v2 - 2 * r1 * math.sin(x[0]) * wv1
                    - 2 * r1 * x[3] * math.sin(
                        x[0]) * v1n2 - 2 * r1 * r2 * math.sin(x[0]) * math.cos(
                        x[2]) * v1u2
                    - 2 * r1 * r2 * math.sin(x[0]) * math.sin(
                        x[2]) * v1v2 + 2 * x[3] * wn2 + 2 * r2 * math.cos(
                        x[2]) * wu2
                    + 2 * r2 * math.sin(x[2]) * wv2 + 2 * x[3] * r2 * math.cos(
                        x[2]) * n2u2 + 2 * x[3] * r2 * math.sin(x[2]) * n2v2
                    + 2 * math.cos(x[2]) * math.sin(x[2]) * u2v2 * (r2 ** 2))

        x01 = npy.array([(min_theta1 + max_theta1) / 2, (min_h1 + max_h1) / 2,
                         (min_theta2 + max_theta2) / 2, (min_h2 + max_h2) / 2])
        x02 = npy.array([min_theta1, (min_h1 + max_h1) / 2,
                         min_theta2, (min_h2 + max_h2) / 2])
        x03 = npy.array([max_theta1, (min_h1 + max_h1) / 2,
                         max_theta2, (min_h2 + max_h2) / 2])

        minimax = [(min_theta1, min_h1, min_theta2, min_h2),
                   (max_theta1, max_h1, max_theta2, max_h2)]

        res1 = scp.optimize.least_squares(distance_squared, x01,
                                          bounds=minimax)
        res2 = scp.optimize.least_squares(distance_squared, x02,
                                          bounds=minimax)
        res3 = scp.optimize.least_squares(distance_squared, x03,
                                          bounds=minimax)

        pt1 = volmdlr.Point3D(
            (r1 * math.cos(res1.x[0]), r1 * math.sin(res1.x[0]), res1.x[1]))
        p1 = frame1.old_coordinates(pt1)
        pt2 = volmdlr.Point3D(
            (r2 * math.cos(res1.x[2]), r2 * math.sin(res1.x[2]), res1.x[3]))
        p2 = frame2.old_coordinates(pt2)
        d = p1.point_distance(p2)
        result = res1

        res = [res2, res3]
        for couple in res:
            pttest1 = volmdlr.Point3D((r1 * math.cos(couple.x[0]),
                                       r1 * math.sin(couple.x[0]),
                                       couple.x[1]))
            pttest2 = volmdlr.Point3D((r2 * math.cos(couple.x[2]),
                                       r2 * math.sin(couple.x[2]),
                                       couple.x[3]))
            ptest1 = frame1.old_coordinates(pttest1)
            ptest2 = frame2.old_coordinates(pttest2)
            dtest = ptest1.point_distance(ptest2)
            if dtest < d:
                result = couple
                p1, p2 = ptest1, ptest2

        pt1_2d, pt2_2d = volmdlr.Point2D(
            (result.x[0], result.x[1])), volmdlr.Point2D(
            (result.x[2], result.x[3]))

        if not self.contours2d[0].point_belongs(pt1_2d):
            # Find the closest one
            points_contours1 = self.contours2d[0].tessel_points

            poly1 = volmdlr.ClosedPolygon2D(points_contours1)
            d1, new_pt1_2d = poly1.PointBorderDistance(pt1_2d,
                                                       return_other_point=True)
            pt1 = volmdlr.Point3D((r1 * math.cos(new_pt1_2d.vector[0]),
                                   r1 * math.sin(new_pt1_2d.vector[0]),
                                   new_pt1_2d.vector[1]))
            p1 = frame1.old_coordinates(pt1)

        if not other_cyl.contours2d[0].point_belongs(pt2_2d):
            # Find the closest one
            points_contours2 = other_cyl.contours2d[0].tessel_points

            poly2 = volmdlr.ClosedPolygon2D(points_contours2)
            d2, new_pt2_2d = poly2.PointBorderDistance(pt2_2d,
                                                       return_other_point=True)
            pt2 = volmdlr.Point3D((r2 * math.cos(new_pt2_2d.vector[0]),
                                   r2 * math.sin(new_pt2_2d.vector[0]),
                                   new_pt2_2d.vector[1]))
            p2 = frame2.old_coordinates(pt2)

        return p1, p2

    def minimum_distance_points_plane(self,
                                      planeface):  # Planeface with contour2D
        # ADD THE FACT THAT PLANEFACE.CONTOURS : [0] = contours totale, le reste = trous
        r = self.radius
        min_h1, min_theta1, max_h1, max_theta1 = self.minimum_maximum(
            self.contours2d[0], r)

        n1 = self.normal
        u1 = self.cylindricalsurface3d.frame.u
        v1 = self.cylindricalsurface3d.frame.v
        frame1 = volmdlr.Frame3D(self.center, u1, v1, n1)
        # st1 = volmdlr.Point3D((r*math.cos(min_theta1), r*math.sin(min_theta1), min_h1))
        # start1 = frame1.old_coordinates(st1)

        poly2d = planeface.polygon2D
        pfpoints = poly2d.points
        xmin, ymin = min(pt[0] for pt in pfpoints), min(pt[1] for pt in pfpoints)
        xmax, ymax = max(pt[0] for pt in pfpoints), max(pt[1] for pt in pfpoints)

        origin, vx, vy = planeface.plane.origin, planeface.plane.vectors[0], \
            planeface.plane.vectors[1]
        pf1_2d, pf2_2d = volmdlr.Point2D((xmin, ymin)), volmdlr.Point2D(
            (xmin, ymax))
        pf3_2d, pf4_2d = volmdlr.Point2D((xmax, ymin)), volmdlr.Point2D(
            (xmax, ymax))
        pf1, pf2 = pf1_2d.to_3d(origin, vx, vy), pf2_2d.to_3d(origin, vx, vy)
        pf3, _ = pf3_2d.to_3d(origin, vx, vy), pf4_2d.to_3d(origin, vx, vy)

        u, v = (pf3 - pf1), (pf2 - pf1)
        u.normalize()
        v.normalize()

        w = pf1 - self.center

        n1n1, n1u1, n1v1, n1u, n1v = n1.dot(n1), n1.dot(u1), n1.dot(
            v1), n1.dot(u), n1.dot(v)
        u1u1, u1v1, u1u, u1v = u1.dot(u1), u1.dot(v1), u1.dot(u), u1.dot(v)
        v1v1, v1u, v1v = v1.dot(v1), v1.dot(u), v1.dot(v)
        uu, uv, vv = u.dot(u), u.dot(v), v.dot(v)

        w2, wn1, wu1, wv1, wu, wv = w.dot(w), w.dot(n1), w.dot(u1), w.dot(
            v1), w.dot(u), w.dot(v)

        # x = (h, theta, x, y)
        def distance_squared(x):
            return (n1n1 * (x[0] ** 2) + ((math.cos(x[1])) ** 2) * u1u1 * (
                    r ** 2) + ((math.sin(x[1])) ** 2) * v1v1 * (r ** 2)
                    + w2 + uu * (x[2] ** 2) + vv * (x[3] ** 2) + 2 * x[
                        0] * math.cos(x[1]) * r * n1u1
                    + 2 * x[0] * math.sin(x[1]) * r * n1v1 - 2 * x[
                        0] * wn1 - 2 * x[0] * x[2] * n1u
                    - 2 * x[0] * x[3] * n1v + 2 * math.sin(x[1]) * math.cos(
                        x[1]) * u1v1 * (r ** 2)
                    - 2 * r * math.cos(x[1]) * wu1 - 2 * r * x[2] * math.cos(
                        x[1]) * u1u
                    - 2 * r * x[3] * math.sin(x[1]) * u1v - 2 * r * math.sin(
                        x[1]) * wv1
                    - 2 * r * x[2] * math.sin(x[1]) * v1u - 2 * r * x[
                        3] * math.sin(x[1]) * v1v
                    + 2 * x[2] * wu + 2 * x[3] * wv + 2 * x[2] * x[3] * uv)

        x01 = npy.array([(min_h1 + max_h1) / 2, (min_theta1 + max_theta1) / 2,
                         (xmax - xmin) / 2, (ymax - ymin) / 2])

        minimax = [(min_h1, min_theta1, 0, 0),
                   (max_h1, max_theta1, xmax - xmin, ymax - ymin)]

        res1 = scp.optimize.least_squares(distance_squared, x01,
                                          bounds=minimax)

        pt1 = volmdlr.Point3D(
            (r * math.cos(res1.x[1]), r * math.sin(res1.x[1]), res1.x[0]))
        p1 = frame1.old_coordinates(pt1)
        p2 = pf1 + res1.x[2] * u + res1.x[3] * v
        pt1_2d = volmdlr.Point2D((res1.x[1], res1.x[0]))
        pt2_2d = p2.to_2d(pf1, u, v)

        if not self.contours2d[0].point_belongs(pt1_2d):
            # Find the closest one
            points_contours1 = self.contours2d[0].tessel_points

            poly1 = volmdlr.ClosedPolygon2D(points_contours1)
            d1, new_pt1_2d = poly1.PointBorderDistance(pt1_2d,
                                                       return_other_point=True)
            pt1 = volmdlr.Point3D((r * math.cos(new_pt1_2d.vector[0]),
                                   r * math.sin(new_pt1_2d.vector[0]),
                                   new_pt1_2d.vector[1]))
            p1 = frame1.old_coordinates(pt1)

        if not planeface.contours[0].point_belongs(pt2_2d):
            # Find the closest one
            d2, new_pt2_2d = planeface.polygon2D.PointBorderDistance(pt2_2d,
                                                                     return_other_point=True)

            p2 = new_pt2_2d.to_3d(pf1, u, v)

        return p1, p2

    def minimum_distance(self, other_face, return_points=False):
        if other_face.__class__ is CylindricalFace3D:
            p1, p2 = self.minimum_distance_points_cyl(other_face)
            if return_points:
                return p1.point_distance(p2), p1, p2
            else:
                return p1.point_distance(p2)

        if other_face.__class__ is PlaneFace3D:
            p1, p2 = self.minimum_distance_points_plane(other_face)
            if return_points:
                return p1.point_distance(p2), p1, p2
            else:
                return p1.point_distance(p2)

        if other_face.__class__ is ToroidalFace3D:
            p1, p2 = other_face.minimum_distance_points_cyl(self)
            if return_points:
                return p1.point_distance(p2), p1, p2
            else:
                return p1.point_distance(p2)

        else:
            return NotImplementedError

    def adjacent_direction(self, other_face3d):
        '''
        find out in which direction the faces are adjacent
        Parameters
        ----------
        other_face3d : volmdlr.faces.CylindricalFace3D
        Returns
        -------
        adjacent_direction
        '''

        contour1 = self.outer_contour3d
        contour2 = other_face3d.outer_contour3d
        point1, point2 = contour1.shared_primitives_extremities(contour2)

        coord = point1 - point2
        coord = [abs(coord.x), abs(coord.y)]

        if coord.index(max(coord)) == 0:
            return 'x'
        else:
            return 'y'

    def get_geo_lines(self, tag: int, line_loop_tag: List[int]):
        '''
        gets the lines that define a CylindricalFace3D in a .geo file
        '''

        return 'Surface(' + str(tag) + ') = {' + str(line_loop_tag)[1:-1] + '};'


class ToroidalFace3D(Face3D):
    """
    :param contours2d: The Tore's contour2D
    :type contours2d: volmdlr.Contour2D
    :param toroidalsurface3d: Information about the Tore
    :type toroidalsurface3d: ToroidalSurface3D
    :param theta: angle of cut in main circle direction
    :param phi: angle of cut in secondary circle direction
    :type points: List of float

    Example
        contours2d is rectangular and will create a classic tore with x:2*pi, y:2*pi
        x is for exterior, and y for the circle to revolute
        points = [pi, 2*pi] for an half tore
    """
    min_x_density = 5
    min_y_density = 1

    def __init__(self, surface3d: ToroidalSurface3D,
                 surface2d: Surface2D,
                 name: str = ''):

        # self.toroidalsurface3d = toroidalsurface3d

        self.center = surface3d.frame.origin
        self.normal = surface3d.frame.w

        theta_min, theta_max, phi_min, phi_max = surface2d.outer_contour.bounding_rectangle()

        self.theta_min = theta_min
        self.theta_max = theta_max
        self.phi_min = phi_min
        self.phi_max = phi_max

        # contours3d = [self.toroidalsurface3d.contour2d_to_3d(c)\
        #               for c in [outer_contour2d]+inners_contours2d]

        Face3D.__init__(self,
                        surface3d=surface3d,
                        surface2d=surface2d,
                        name=name)
        self._bbox = None

    def copy(self, deep=True, memo=None):
        return ToroidalFace3D(self.surface3d.copy(), self.surface2d.copy(),
                              self.name)

    def points_resolution(self, line, pos,
                          resolution):  # With a resolution wished
        points = []
        points.append(line.points[0])
        limit = line.points[1].vector[pos]
        start = line.points[0].vector[pos]
        vec = [0, 0]
        vec[pos] = start
        echelon = [line.points[0].vector[0] - vec[0],
                   line.points[0].vector[1] - vec[1]]
        flag = start + resolution
        while flag < limit:
            echelon[pos] = flag
            flag += resolution
            points.append(volmdlr.Point2D(echelon))
        points.append(line.points[1])
        return points

    @property
    def bounding_box(self):
        if not self._bbox:
            self._bbox = self.get_bounding_box()
        return self._bbox

    @bounding_box.setter
    def bounding_box(self, new_bouding_box):
        self._bbox = new_bouding_box

    def get_bounding_box(self):
        return self.surface3d._bounding_box()

    def triangulation_lines(self, angle_resolution=5):
        theta_min, theta_max, phi_min, phi_max = self.surface2d.bounding_rectangle()

        delta_theta = theta_max - theta_min
        nlines_x = int(delta_theta * angle_resolution)
        lines_x = []
        for i in range(nlines_x):
            theta = theta_min + (i + 1) / (nlines_x + 1) * delta_theta
            lines_x.append(vme.Line2D(volmdlr.Point2D(theta, phi_min),
                                      volmdlr.Point2D(theta, phi_max)))
        delta_phi = phi_max - phi_min
        nlines_y = int(delta_phi * angle_resolution)
        lines_y = []
        for i in range(nlines_y):
            phi = phi_min + (i + 1) / (nlines_y + 1) * delta_phi
            lines_y.append(vme.Line2D(volmdlr.Point2D(theta_min, phi),
                                      volmdlr.Point2D(theta_max, phi)))
        return lines_x, lines_y


# =============================================================================
#  This code seems buggy...
# =============================================================================

# def minimum_maximum_tore(self, contour2d):
#     points = contour2d.tessel_points

#     min_phi, min_theta = min([pt[1] for pt in points]), min(
#         [pt[0] for pt in points])
#     max_phi, max_theta = max([pt[1] for pt in points]), max(
#         [pt[0] for pt in points])
#     return min_phi, min_theta, max_phi, max_theta

# def minimum_distance_points_tore(self, other_tore):
#     raise NotImplementedError('This method seems unused, its code has been commented')
#     R1, r1, R2, r2 = self.rcenter, self.rcircle, other_tore.rcenter, other_tore.rcircle

#     min_phi1, min_theta1, max_phi1, max_theta1 = self.minimum_maximum_tore(
#         self.contours2d[0])

#     # start1 = self.start
#     n1 = self.normal
#     u1 = self.toroidalsurface3d.frame.u
#     v1 = self.toroidalsurface3d.frame.v
#     frame1 = volmdlr.Frame3D(self.center, u1, v1, n1)
#     # start1 = self.points2d_to3d([[min_theta1, min_phi1]], R1, r1, frame1)

#     min_phi2, min_theta2, max_phi2, max_theta2 = self.minimum_maximum_tore(
#         other_tore.contours2d[0])

#     # start2 = other_tore.start
#     n2 = other_tore.normal
#     u2 = other_tore.toroidalsurface3d.frame.u
#     v2 = other_tore.toroidalsurface3d.frame.v
#     frame2 = volmdlr.Frame3D(other_tore.center, u2, v2, n2)
#     # start2 = other_tore.points2d_to3d([[min_theta2, min_phi2]], R2, r2, frame2)

#     w = other_tore.center - self.center

#     n1n1, n1u1, n1v1, n1n2, n1u2, n1v2 = n1.dot(n1), n1.dot(u1), n1.dot(
#         v1), n1.dot(n2), n1.dot(u2), n1.dot(v2)
#     u1u1, u1v1, u1n2, u1u2, u1v2 = u1.dot(u1), u1.dot(v1), u1.dot(
#         n2), u1.dot(u2), u1.dot(v2)
#     v1v1, v1n2, v1u2, v1v2 = v1.dot(v1), v1.dot(n2), v1.dot(u2), v1.dot(v2)
#     n2n2, n2u2, n2v2 = n2.dot(n2), n2.dot(u2), n2.dot(v2)
#     u2u2, u2v2, v2v2 = u2.dot(u2), u2.dot(v2), v2.dot(v2)

#     w2, wn1, wu1, wv1, wn2, wu2, wv2 = w.dot(w), w.dot(n1), w.dot(
#         u1), w.dot(v1), w.dot(n2), w.dot(u2), w.dot(v2)

#     # x = (phi1, theta1, phi2, theta2)
#     def distance_squared(x):
#         return (u1u1 * (((R1 + r1 * math.cos(x[0])) * math.cos(x[1])) ** 2)
#                 + v1v1 * (((R1 + r1 * math.cos(x[0])) * math.sin(
#                     x[1])) ** 2)
#                 + n1n1 * ((math.sin(x[0])) ** 2) * (r1 ** 2) + w2
#                 + u2u2 * (((R2 + r2 * math.cos(x[2])) * math.cos(
#                     x[3])) ** 2)
#                 + v2v2 * (((R2 + r2 * math.cos(x[2])) * math.sin(
#                     x[3])) ** 2)
#                 + n2n2 * ((math.sin(x[2])) ** 2) * (r2 ** 2)
#                 + 2 * u1v1 * math.cos(x[1]) * math.sin(x[1]) * (
#                         (R1 + r1 * math.cos(x[0])) ** 2)
#                 + 2 * (R1 + r1 * math.cos(x[0])) * math.cos(
#                     x[1]) * r1 * math.sin(x[0]) * n1u1
#                 - 2 * (R1 + r1 * math.cos(x[0])) * math.cos(x[1]) * wu1
#                 - 2 * (R1 + r1 * math.cos(x[0])) * (
#                         R2 + r2 * math.cos(x[2])) * math.cos(
#                     x[1]) * math.cos(x[3]) * u1u2
#                 - 2 * (R1 + r1 * math.cos(x[0])) * (
#                         R2 + r2 * math.cos(x[2])) * math.cos(
#                     x[1]) * math.sin(x[3]) * u1v2
#                 - 2 * (R1 + r1 * math.cos(x[0])) * math.cos(
#                     x[1]) * r2 * math.sin(x[2]) * u1n2
#                 + 2 * (R1 + r1 * math.cos(x[0])) * math.sin(
#                     x[1]) * r1 * math.sin(x[0]) * n1v1
#                 - 2 * (R1 + r1 * math.cos(x[0])) * math.sin(x[1]) * wv1
#                 - 2 * (R1 + r1 * math.cos(x[0])) * (
#                         R2 + r2 * math.cos(x[2])) * math.sin(
#                     x[1]) * math.cos(x[3]) * v1u2
#                 - 2 * (R1 + r1 * math.cos(x[0])) * (
#                         R2 + r2 * math.cos(x[2])) * math.sin(
#                     x[1]) * math.sin(x[3]) * v1v2
#                 - 2 * (R1 + r1 * math.cos(x[0])) * math.sin(
#                     x[1]) * r2 * math.sin(x[2]) * v1n2
#                 - 2 * r1 * math.sin(x[0]) * wn1
#                 - 2 * r1 * math.sin(x[0]) * (
#                         R2 + r2 * math.cos(x[2])) * math.cos(
#                     x[3]) * n1u2
#                 - 2 * r1 * math.sin(x[0]) * (
#                         R2 + r2 * math.cos(x[2])) * math.sin(
#                     x[3]) * n1v2
#                 - 2 * r1 * r2 * math.sin(x[0]) * math.sin(x[2]) * n1n2
#                 + 2 * (R2 + r2 * math.cos(x[2])) * math.cos(x[3]) * wu2
#                 + 2 * (R2 + r2 * math.cos(x[2])) * math.sin(x[3]) * wv2
#                 + 2 * r2 * math.sin(x[2]) * wn2
#                 + 2 * u2v2 * math.cos(x[3]) * math.sin(x[3]) * (
#                         (R2 + r2 * math.cos(x[2])) ** 2)
#                 + 2 * math.cos(x[3]) * (
#                         R2 + r2 * math.cos(x[2])) * r2 * math.sin(
#                     x[2]) * n2u2
#                 + 2 * math.sin(x[3]) * (
#                         R2 + r2 * math.cos(x[2])) * r2 * math.sin(
#                     x[2]) * n2v2)

#     x01 = npy.array(
#         [(min_phi1 + max_phi1) / 2, (min_theta1 + max_theta1) / 2,
#          (min_phi2 + max_phi2) / 2, (min_theta2 + max_theta2) / 2])
#     x02 = npy.array([min_phi1, min_theta1,
#                      min_phi2, min_theta2])
#     x03 = npy.array([max_phi1, max_theta1,
#                      max_phi2, max_theta2])

#     minimax = [(min_phi1, min_theta1, min_phi2, min_theta2),
#                (max_phi1, max_theta1, max_phi2, max_theta2)]

#     res1 = scp.optimize.least_squares(distance_squared, x01,
#                                       bounds=minimax)
#     res2 = scp.optimize.least_squares(distance_squared, x02,
#                                       bounds=minimax)
#     res3 = scp.optimize.least_squares(distance_squared, x03,
#                                       bounds=minimax)

#     # frame1, frame2 = volmdlr.Frame3D(self.center, u1, v1, n1), volmdlr.Frame3D(other_tore.center, u2, v2, n2)
#     pt1 = self.points2d_to3d([[res1.x[1], res1.x[0]]], R1, r1, frame1)
#     pt2 = self.points2d_to3d([[res1.x[3], res1.x[2]]], R2, r2, frame2)
#     p1, p2 = pt1[0], pt2[0]
#     d = p1.point_distance(p2)
#     result = res1

#     res = [res2, res3]
#     for couple in res:
#         ptest1 = self.points2d_to3d([[couple.x[1], couple.x[0]]], R1, r1,
#                                     frame1)
#         ptest2 = self.points2d_to3d([[couple.x[3], couple.x[2]]], R2, r2,
#                                     frame2)
#         dtest = ptest1[0].point_distance(ptest2[0])
#         if dtest < d:
#             result = couple
#             p1, p2 = ptest1[0], ptest2[0]

#     pt1_2d, pt2_2d = volmdlr.Point2D(
#         (result.x[1], result.x[0])), volmdlr.Point2D(
#         (result.x[3], result.x[2]))

#     if not self.contours2d[0].point_belongs(pt1_2d):
#         # Find the closest one
#         points_contours1 = self.contours2d[0].tessel_points

#         poly1 = volmdlr.ClosedPolygon2D(points_contours1)
#         d1, new_pt1_2d = poly1.PointBorderDistance(pt1_2d,
#                                                    return_other_point=True)

#         pt1 = self.points2d_to3d([new_pt1_2d], R1, r1, frame1)
#         p1 = pt1[0]

#     if not other_tore.contours2d[0].point_belongs(pt2_2d):
#         # Find the closest one
#         points_contours2 = other_tore.contours2d[0].tessel_points

#         poly2 = volmdlr.ClosedPolygon2D(points_contours2)
#         d2, new_pt2_2d = poly2.PointBorderDistance(pt2_2d,
#                                                    return_other_point=True)

#         pt2 = self.points2d_to3d([new_pt2_2d], R2, r2, frame2)
#         p2 = pt2[0]

#     return p1, p2

# def minimum_distance_points_cyl(self, cyl):
#     R2, r2, r = self.rcenter, self.rcircle, cyl.radius

#     min_h, min_theta, max_h, max_theta = cyl.minimum_maximum(
#         cyl.contours2d[0], r)

#     n1 = cyl.normal
#     u1 = cyl.cylindricalsurface3d.frame.u
#     v1 = cyl.cylindricalsurface3d.frame.v
#     frame1 = volmdlr.Frame3D(cyl.center, u1, v1, n1)
#     # st1 = volmdlr.Point3D((r*math.cos(min_theta), r*math.sin(min_theta), min_h))
#     # start1 = frame1.old_coordinates(st1)

#     min_phi2, min_theta2, max_phi2, max_theta2 = self.minimum_maximum_tore(
#         self.contours2d[0])

#     n2 = self.normal
#     u2 = self.toroidalsurface3d.frame.u
#     v2 = self.toroidalsurface3d.frame.v
#     frame2 = volmdlr.Frame3D(self.center, u2, v2, n2)
#     # start2 = self.points2d_to3d([[min_theta2, min_phi2]], R2, r2, frame2)

#     w = self.center - cyl.center

#     n1n1, n1u1, n1v1, n1n2, n1u2, n1v2 = n1.dot(n1), n1.dot(u1), n1.dot(
#         v1), n1.dot(n2), n1.dot(u2), n1.dot(v2)
#     u1u1, u1v1, u1n2, u1u2, u1v2 = u1.dot(u1), u1.dot(v1), u1.dot(
#         n2), u1.dot(u2), u1.dot(v2)
#     v1v1, v1n2, v1u2, v1v2 = v1.dot(v1), v1.dot(n2), v1.dot(u2), v1.dot(v2)
#     n2n2, n2u2, n2v2 = n2.dot(n2), n2.dot(u2), n2.dot(v2)
#     u2u2, u2v2, v2v2 = u2.dot(u2), u2.dot(v2), v2.dot(v2)

#     w2, wn1, wu1, wv1, wn2, wu2, wv2 = w.dot(w), w.dot(n1), w.dot(
#         u1), w.dot(v1), w.dot(n2), w.dot(u2), w.dot(v2)

#     # x = (theta, h, phi2, theta2)
#     def distance_squared(x):
#         return (u1u1 * ((math.cos(x[0]) * r) ** 2) + v1v1 * (
#                 (math.sin(x[0]) * r) ** 2)
#                 + n1n1 * (x[1] ** 2) + w2
#                 + u2u2 * (((R2 + r2 * math.cos(x[2])) * math.cos(
#                     x[3])) ** 2)
#                 + v2v2 * (((R2 + r2 * math.cos(x[2])) * math.sin(
#                     x[3])) ** 2)
#                 + n2n2 * ((math.sin(x[2])) ** 2) * (r2 ** 2)
#                 + 2 * u1v1 * math.cos(x[0]) * math.sin(x[0]) * (r ** 2)
#                 + 2 * r * math.cos(x[0]) * x[1] * n1u1 - 2 * r * math.cos(
#                     x[0]) * wu1
#                 - 2 * r * math.cos(x[0]) * (
#                         R2 + r2 * math.cos(x[2])) * math.cos(
#                     x[3]) * u1u2
#                 - 2 * r * math.cos(x[0]) * (
#                         R2 + r2 * math.cos(x[2])) * math.sin(
#                     x[3]) * u1v2
#                 - 2 * r * math.cos(x[0]) * r2 * math.sin(x[2]) * u1n2
#                 + 2 * r * math.sin(x[0]) * x[1] * n1v1 - 2 * r * math.sin(
#                     x[0]) * wv1
#                 - 2 * r * math.sin(x[0]) * (
#                         R2 + r2 * math.cos(x[2])) * math.cos(
#                     x[3]) * v1u2
#                 - 2 * r * math.sin(x[0]) * (
#                         R2 + r2 * math.cos(x[2])) * math.sin(
#                     x[3]) * v1v2
#                 - 2 * r * math.sin(x[0]) * r2 * math.sin(x[2]) * v1n2 - 2 *
#                 x[1] * wn1
#                 - 2 * x[1] * (R2 + r2 * math.cos(x[2])) * math.cos(
#                     x[3]) * n1u2
#                 - 2 * x[1] * (R2 + r2 * math.cos(x[2])) * math.sin(
#                     x[3]) * n1v2
#                 - 2 * x[1] * r2 * math.sin(x[2]) * n1n2
#                 + 2 * (R2 + r2 * math.cos(x[2])) * math.cos(x[3]) * wu2
#                 + 2 * (R2 + r2 * math.cos(x[2])) * math.sin(x[3]) * wv2
#                 + 2 * r2 * math.sin(x[2]) * wn2
#                 + 2 * u2v2 * math.cos(x[3]) * math.sin(x[3]) * (
#                         (R2 + r2 * math.cos(x[2])) ** 2)
#                 + 2 * math.cos(x[3]) * (
#                         R2 + r2 * math.cos(x[2])) * r2 * math.sin(
#                     x[2]) * n2u2
#                 + 2 * math.sin(x[3]) * (
#                         R2 + r2 * math.cos(x[2])) * r2 * math.sin(
#                     x[2]) * n2v2)

#     x01 = npy.array([(min_theta + max_theta) / 2, (min_h + max_h) / 2,
#                      (min_phi2 + max_phi2) / 2,
#                      (min_theta2 + max_theta2) / 2])
#     x02 = npy.array([min_theta, min_h,
#                      min_phi2, min_theta2])
#     x03 = npy.array([max_theta, max_h,
#                      max_phi2, max_theta2])

#     minimax = [(min_theta, min_h, min_phi2, min_theta2),
#                (max_theta, max_h, max_phi2, max_theta2)]

#     res1 = scp.optimize.least_squares(distance_squared, x01,
#                                       bounds=minimax)
#     res2 = scp.optimize.least_squares(distance_squared, x02,
#                                       bounds=minimax)
#     res3 = scp.optimize.least_squares(distance_squared, x03,
#                                       bounds=minimax)

#     pt1 = volmdlr.Point3D(
#         (r * math.cos(res1.x[0]), r * math.sin(res1.x[0]), res1.x[1]))
#     p1 = frame1.old_coordinates(pt1)
#     pt2 = self.points2d_to3d([[res1.x[3], res1.x[2]]], R2, r2, frame2)
#     p2 = pt2[0]
#     d = p1.point_distance(p2)
#     result = res1

#     res = [res2, res3]
#     for couple in res:
#         pttest1 = volmdlr.Point3D((r * math.cos(couple.x[0]),
#                                    r * math.sin(couple.x[0]), couple.x[1]))
#         ptest1 = frame1.old_coordinates(pttest1)
#         ptest2 = self.points2d_to3d([[couple.x[3], couple.x[2]]], R2, r2,
#                                     frame2)
#         dtest = ptest1.point_distance(ptest2[0])
#         if dtest < d:
#             result = couple
#             p1, p2 = ptest1, ptest2[0]

#     pt1_2d, pt2_2d = volmdlr.Point2D(
#         (result.x[0], result.x[1])), volmdlr.Point2D(
#         (result.x[3], result.x[2]))

#     if not self.contours2d[0].point_belongs(pt2_2d):
#         # Find the closest one
#         points_contours2 = self.contours2d[0].tessel_points

#         poly2 = volmdlr.ClosedPolygon2D(points_contours2)
#         d2, new_pt2_2d = poly2.PointBorderDistance(pt2_2d,
#                                                    return_other_point=True)

#         pt2 = self.points2d_to3d([new_pt2_2d], R2, r2, frame2)
#         p2 = pt2[0]

#     if not cyl.contours2d[0].point_belongs(pt1_2d):
#         # Find the closest one
#         points_contours1 = cyl.contours2d[0].tessel_points

#         poly1 = volmdlr.ClosedPolygon2D(points_contours1)
#         d1, new_pt1_2d = poly1.PointBorderDistance(pt1_2d,
#                                                    return_other_point=True)

#         pt1 = volmdlr.Point3D((r * math.cos(new_pt1_2d.vector[0]),
#                                r * math.sin(new_pt1_2d.vector[0]),
#                                new_pt1_2d.vector[1]))
#         p1 = frame1.old_coordinates(pt1)

#     return p1, p2

# def minimum_distance_points_plane(self,
#                                   planeface):  # Planeface with contour2D
#     # TODO: check that it takes into account holes

#     poly2d = planeface.polygon2D
#     pfpoints = poly2d.points
#     xmin, ymin = min([pt[0] for pt in pfpoints]), min(
#         [pt[1] for pt in pfpoints])
#     xmax, ymax = max([pt[0] for pt in pfpoints]), max(
#         [pt[1] for pt in pfpoints])
#     origin, vx, vy = planeface.plane.origin, planeface.plane.vectors[0], \
#                      planeface.plane.vectors[1]
#     pf1_2d, pf2_2d = volmdlr.Point2D((xmin, ymin)), volmdlr.Point2D(
#         (xmin, ymax))
#     pf3_2d, pf4_2d = volmdlr.Point2D((xmax, ymin)), volmdlr.Point2D(
#         (xmax, ymax))
#     pf1, pf2 = pf1_2d.to_3d(origin, vx, vy), pf2_2d.to_3d(origin, vx, vy)
#     pf3, _ = pf3_2d.to_3d(origin, vx, vy), pf4_2d.to_3d(origin, vx, vy)

#     u, v = (pf3 - pf1), (pf2 - pf1)
#     u.normalize()
#     v.normalize()

#     R1, r1 = self.rcenter, self.rcircle
#     min_phi1, min_theta1, max_phi1, max_theta1 = self.minimum_maximum_tore(
#         self.contours2d[0])

#     n1 = self.normal
#     u1 = self.toroidalsurface3d.frame.u
#     v1 = self.toroidalsurface3d.frame.v
#     frame1 = volmdlr.Frame3D(self.center, u1, v1, n1)
#     # start1 = self.points2d_to3d([[min_theta1, min_phi1]], R1, r1, frame1)

#     w = self.center - pf1

#     n1n1, n1u1, n1v1, n1u, n1v = n1.dot(n1), n1.dot(u1), n1.dot(
#         v1), n1.dot(u), n1.dot(v)
#     u1u1, u1v1, u1u, u1v = u1.dot(u1), u1.dot(v1), u1.dot(u), u1.dot(v)
#     v1v1, v1u, v1v = v1.dot(v1), v1.dot(u), v1.dot(v)
#     uu, uv, vv = u.dot(u), u.dot(v), v.dot(v)

#     w2, wn1, wu1, wv1, wu, wv = w.dot(w), w.dot(n1), w.dot(u1), w.dot(
#         v1), w.dot(u), w.dot(v)

#     # x = (x, y, phi1, theta1)
#     def distance_squared(x):
#         return (uu * (x[0] ** 2) + vv * (x[1] ** 2) + w2
#                 + u1u1 * (((R1 + r1 * math.cos(x[2])) * math.cos(
#                     x[3])) ** 2)
#                 + v1v1 * (((R1 + r1 * math.cos(x[2])) * math.sin(
#                     x[3])) ** 2)
#                 + n1n1 * ((math.sin(x[2])) ** 2) * (r1 ** 2)
#                 + 2 * x[0] * x[1] * uv - 2 * x[0] * wu
#                 - 2 * x[0] * (R1 + r1 * math.cos(x[2])) * math.cos(
#                     x[3]) * u1u
#                 - 2 * x[0] * (R1 + r1 * math.cos(x[2])) * math.sin(
#                     x[3]) * v1u
#                 - 2 * x[0] * math.sin(x[2]) * r1 * n1u - 2 * x[1] * wv
#                 - 2 * x[1] * (R1 + r1 * math.cos(x[2])) * math.cos(
#                     x[3]) * u1v
#                 - 2 * x[1] * (R1 + r1 * math.cos(x[2])) * math.sin(
#                     x[3]) * v1v
#                 - 2 * x[1] * math.sin(x[2]) * r1 * n1v
#                 + 2 * (R1 + r1 * math.cos(x[2])) * math.cos(x[3]) * wu1
#                 + 2 * (R1 + r1 * math.cos(x[2])) * math.sin(x[3]) * wv1
#                 + 2 * math.sin(x[2]) * r1 * wn1
#                 + 2 * u1v1 * math.cos(x[3]) * math.sin(x[3]) * (
#                         (R1 + r1 * math.cos(x[2])) ** 2)
#                 + 2 * (R1 + r1 * math.cos(x[2])) * math.cos(
#                     x[3]) * r1 * math.sin(x[2]) * n1u1
#                 + 2 * (R1 + r1 * math.cos(x[2])) * math.sin(
#                     x[3]) * r1 * math.sin(x[2]) * n1v1)

#     x01 = npy.array([(xmax - xmin) / 2, (ymax - ymin) / 2,
#                      (min_phi1 + max_phi1) / 2,
#                      (min_theta1 + max_theta1) / 2])

#     minimax = [(0, 0, min_phi1, min_theta1),
#                (xmax - xmin, ymax - ymin, max_phi1, max_theta1)]

#     res1 = scp.optimize.least_squares(distance_squared, x01,
#                                       bounds=minimax)

#     # frame1 = volmdlr.Frame3D(self.center, u1, v1, n1)
#     pt1 = self.points2d_to3d([[res1.x[3], res1.x[2]]], R1, r1, frame1)
#     p1 = pt1[0]
#     p2 = pf1 + res1.x[2] * u + res1.x[3] * v

#     pt1_2d = volmdlr.Point2D((res1.x[3], res1.x[2]))
#     pt2_2d = p2.to_2d(pf1, u, v)

#     if not self.contours2d[0].point_belongs(pt1_2d):
#         # Find the closest one
#         points_contours1 = self.contours2d[0].tessel_points

#         poly1 = volmdlr.ClosedPolygon2D(points_contours1)
#         d1, new_pt1_2d = poly1.PointBorderDistance(pt1_2d,
#                                                    return_other_point=True)

#         pt1 = self.points2d_to3d([new_pt1_2d], R1, r1, frame1)
#         p1 = pt1[0]

#     if not planeface.contours[0].point_belongs(pt2_2d):
#         # Find the closest one
#         d2, new_pt2_2d = planeface.polygon2D.PointBorderDistance(pt2_2d,
#                                                                  return_other_point=True)

#         p2 = new_pt2_2d.to_3d(pf1, u, v)

#     return p1, p2

# def minimum_distance(self, other_face, return_points=False):
#     if other_face.__class__ is ToroidalFace3D:
#         p1, p2 = self.minimum_distance_points_tore(other_face)
#         if return_points:
#             return p1.point_distance(p2), p1, p2
#         else:
#             return p1.point_distance(p2)

#     if other_face.__class__ is CylindricalFace3D:
#         p1, p2 = self.minimum_distance_points_cyl(other_face)
#         if return_points:
#             return p1.point_distance(p2), p1, p2
#         else:
#             return p1.point_distance(p2)

#     if other_face.__class__ is PlaneFace3D:
#         p1, p2 = self.minimum_distance_points_plane(other_face)
#         if return_points:
#             return p1.point_distance(p2), p1, p2
#         else:
#             return p1.point_distance(p2)
#     else:
#         return NotImplementedError


class ConicalFace3D(Face3D):
    """
    :param contours2d: The Cone's contour2D
    :type contours2d: volmdlr.Contour2D
    :param conicalsurface3d: Information about the Cone
    :type conicalsurface3d: ConicalSurface3D
    :param points: Contour2d's parameter Cone
    :type points: List of float

    """
    min_x_density = 5
    min_y_density = 1

    def __init__(self, surface3d: ConicalSurface3D,
                 surface2d: Surface2D,
                 name: str = ''):

        Face3D.__init__(self,
                        surface3d=surface3d,
                        surface2d=surface2d,
                        name=name)
        self._bbox = None

    @property
    def bounding_box(self):
        if not self._bbox:
            self._bbox = self.get_bounding_box()
        return self._bbox

    @bounding_box.setter
    def bounding_box(self, new_bouding_box):
        self._bbox = new_bouding_box

    def get_bounding_box(self):
        theta_min, theta_max, zmin, zmax = self.surface2d.outer_contour.bounding_rectangle()

        xp = (volmdlr.X3D.dot(self.surface3d.frame.u) * self.surface3d.frame.u
              + volmdlr.X3D.dot(
                    self.surface3d.frame.v) * self.surface3d.frame.v)
        try:
            xp.normalize()
        except ZeroDivisionError:
            pass
        yp = (volmdlr.Y3D.dot(self.surface3d.frame.u) * self.surface3d.frame.u
              + volmdlr.Y3D.dot(
                    self.surface3d.frame.v) * self.surface3d.frame.v)

        try:
            yp.normalize()
        except ZeroDivisionError:
            pass

        zp = (volmdlr.Z3D.dot(self.surface3d.frame.u) * self.surface3d.frame.u
              + volmdlr.Z3D.dot(
                    self.surface3d.frame.v) * self.surface3d.frame.v)
        try:
            zp.normalize()
        except ZeroDivisionError:
            pass

        lower_center = self.surface3d.frame.origin + zmin * self.surface3d.frame.w
        upper_center = self.surface3d.frame.origin + zmax * self.surface3d.frame.w
        lower_radius = math.tan(self.surface3d.semi_angle) * zmin
        upper_radius = math.tan(self.surface3d.semi_angle) * zmax

        points = [lower_center - lower_radius * xp,
                  lower_center + lower_radius * xp,
                  lower_center - lower_radius * yp,
                  lower_center + lower_radius * yp,
                  lower_center - lower_radius * zp,
                  lower_center + lower_radius * zp,
                  upper_center - upper_radius * xp,
                  upper_center + upper_radius * xp,
                  upper_center - upper_radius * yp,
                  upper_center + upper_radius * yp,
                  upper_center - upper_radius * zp,
                  upper_center + upper_radius * zp,
                  ]

        return volmdlr.core.BoundingBox.from_points(points)

    def triangulation_lines(self, angle_resolution=5):
        theta_min, theta_max, zmin, zmax = self.surface2d.bounding_rectangle()
        delta_theta = theta_max - theta_min
        nlines = int(delta_theta * angle_resolution)
        lines_x = []
        for i in range(nlines):
            theta = theta_min + (i + 1) / (nlines + 1) * delta_theta
            lines_x.append(vme.Line2D(volmdlr.Point2D(theta, zmin),
                                      volmdlr.Point2D(theta, zmax)))

        if zmin < 1e-9:
            delta_z = zmax - zmin
            lines_y = [vme.Line2D(volmdlr.Point2D(theta_min, zmin + 0.1 * delta_z),
                                  volmdlr.Point2D(theta_max, zmin + 0.1 * delta_z))]
        else:
            lines_y = []
        return lines_x, lines_y

    # def create_triangle(self, all_contours_points, part):
    #     Triangles, ts = [], []
    #     pts, h_list = [], []
    #     for listpt in all_contours_points:
    #         for pt in listpt:
    #             pts.append(pt)
    #             h_list.append(pt[1])
    #     if part == 'bot':
    #         h_concerned = min(h_list)
    #     else:
    #         h_concerned = max(h_list)
    #     peak_list, other = [], []
    #     for pt in pts:
    #         if pt[1] == h_concerned:
    #             peak_list.append(pt)
    #         else:
    #             other.append(pt)
    #     points = [peak_list[0]] + other
    #
    #     for i in range(1, len(points)):
    #         if i == len(points) - 1:
    #             vertices = [points[i].vector, points[0].vector,
    #                         points[1].vector]
    #             segments = [[0, 1], [1, 2], [2, 0]]
    #             listindice = [i, 0, 1]
    #         else:
    #             vertices = [points[i].vector, points[0].vector,
    #                         points[i + 1].vector]
    #             segments = [[0, 1], [1, 2], [2, 0]]
    #             listindice = [i, 0, i + 1]
    #         tri = {'vertices': vertices, 'segments': segments}
    #         t = triangle.triangulate(tri, 'p')
    #         if 'triangles' in t:
    #             triangles = t['triangles'].tolist()
    #             triangles[0] = listindice
    #             Triangles.append(triangles)
    #         else:
    #             Triangles.append(None)
    #         ts.append(t)
    #
    #     return points, Triangles


class SphericalFace3D(Face3D):
    """
    :param contours2d: The Sphere's contour2D
    :type contours2d: volmdlr.Contour2D
    :param sphericalsurface3d: Information about the Sphere
    :type sphericalsurface3d: SphericalSurface3D
    :param points: Angle's Sphere
    :type points: List of float

    """
    min_x_density = 5
    min_y_density = 5

    def __init__(self, surface3d: SphericalSurface3D,
                 surface2d: Surface2D,
                 name: str = ''):
        Face3D.__init__(self,
                        surface3d=surface3d,
                        surface2d=surface2d,
                        name=name)
        self._bbox = None

    @property
    def bounding_box(self):
        if not self._bbox:
            self._bbox = self.get_bounding_box()
        return self._bbox

    @bounding_box.setter
    def bounding_box(self, new_bouding_box):
        self._bbox = new_bouding_box

    def get_bounding_box(self):
        # To be enhanced
        return self.surface3d._bounding_box()

    def triangulation_lines(self, angle_resolution=7):
        theta_min, theta_max, phi_min, phi_max = self.surface2d.bounding_rectangle()

        delta_theta = theta_max - theta_min
        nlines_x = int(delta_theta * angle_resolution)
        lines_x = []
        for i in range(nlines_x):
            theta = theta_min + (i + 1) / (nlines_x + 1) * delta_theta
            lines_x.append(vme.Line2D(volmdlr.Point2D(theta, phi_min),
                                      volmdlr.Point2D(theta, phi_max)))
        delta_phi = phi_max - phi_min
        nlines_y = int(delta_phi * angle_resolution)
        lines_y = []
        for i in range(nlines_y):
            phi = phi_min + (i + 1) / (nlines_y + 1) * delta_phi
            lines_y.append(vme.Line2D(volmdlr.Point2D(theta_min, phi),
                                      volmdlr.Point2D(theta_max, phi)))
        return lines_x, lines_y


class RuledFace3D(Face3D):
    """

    """
    min_x_density = 50
    min_y_density = 1

    def __init__(self,
                 surface3d: RuledSurface3D,
                 surface2d: Surface2D,
                 name: str = '',
                 color=None):
        Face3D.__init__(self, surface3d=surface3d,
                        surface2d=surface2d,
                        name=name)
        self._bbox = None

    @property
    def bounding_box(self):
        if not self._bbox:
            self._bbox = self.get_bounding_box()
        return self._bbox

    @bounding_box.setter
    def bounding_box(self, new_bouding_box):
        self._bbox = new_bouding_box

    def get_bounding_box(self):
        # To be enhance by restricting wires to cut
        # xmin, xmax, ymin, ymax = self.surface2d.outer_contour.bounding_rectangle()
        points = [self.surface3d.point2d_to_3d(volmdlr.Point2D(i / 30, 0.)) for
                  i in range(31)]
        points.extend(
            [self.surface3d.point2d_to_3d(volmdlr.Point2D(i / 30, 1.)) for i
             in range(31)])

        return volmdlr.core.BoundingBox.from_points(points)

    def triangulation_lines(self, angle_resolution=10):
        xmin, xmax, ymin, ymax = self.surface2d.bounding_rectangle()
        delta_x = xmax - xmin
        nlines = int(delta_x * angle_resolution)
        lines = []
        for i in range(nlines):
            x = xmin + (i + 1) / (nlines + 1) * delta_x
            lines.append(vme.Line2D(volmdlr.Point2D(x, ymin),
                                    volmdlr.Point2D(x, ymax)))
        return lines, []


class BSplineFace3D(Face3D):
    def __init__(self, surface3d: BSplineSurface3D,
                 surface2d: Surface2D,
                 name: str = ''):
        Face3D.__init__(self,
                        surface3d=surface3d,
                        surface2d=surface2d,
                        name=name)
        self._bbox = None

    @property
    def bounding_box(self):
        if not self._bbox:
            self._bbox = self.get_bounding_box()
        return self._bbox

    @bounding_box.setter
    def bounding_box(self, new_bounding_box):
        self._bbox = new_bounding_box

    def get_bounding_box(self):
        return self.surface3d._bounding_box()

    def triangulation_lines(self, resolution=25):
        u_min, u_max, v_min, v_max = self.surface2d.bounding_rectangle()

        delta_u = u_max - u_min
        nlines_x = int(delta_u * resolution)
        lines_x = []
        for i in range(nlines_x):
            u = u_min + (i + 1) / (nlines_x + 1) * delta_u
            lines_x.append(vme.Line2D(volmdlr.Point2D(u, v_min),
                                      volmdlr.Point2D(u, v_max)))
        delta_v = v_max - v_min
        nlines_y = int(delta_v * resolution)
        lines_y = []
        for i in range(nlines_y):
            v = v_min + (i + 1) / (nlines_y + 1) * delta_v
            lines_y.append(vme.Line2D(volmdlr.Point2D(v_min, v),
                                      volmdlr.Point2D(v_max, v)))
        return lines_x, lines_y

    def pair_with(self, other_bspline_face3d):
        '''
        find out how the uv parametric frames are located compared to each other, and also how grid3d can be defined respected to these directions

        Parameters
        ----------
        other_bspline_face3d : volmdlr.faces.BSplineFace3D
        Returns
        -------
        corresponding_direction
        grid2d_direction
        '''

        adjacent_direction1, diff1, adjacent_direction2, diff2 = self.adjacent_direction(other_bspline_face3d)
        corresponding_directions = []
        if (diff1 > 0 and diff2 > 0) or (diff1 < 0 and diff2 < 0):
            corresponding_directions.append(('+' + adjacent_direction1, '+' + adjacent_direction2))
        else:
            corresponding_directions.append(('+' + adjacent_direction1, '-' + adjacent_direction2))

        if adjacent_direction1 == 'u' and adjacent_direction2 == 'u':
            corresponding_directions, grid2d_direction = self.adjacent_direction_uu(
                other_bspline_face3d, corresponding_directions)
        elif adjacent_direction1 == 'v' and adjacent_direction2 == 'v':
            corresponding_directions, grid2d_direction = self.adjacent_direction_vv(
                other_bspline_face3d, corresponding_directions)
        elif adjacent_direction1 == 'u' and adjacent_direction2 == 'v':
            corresponding_directions, grid2d_direction = self.adjacent_direction_uv(
                other_bspline_face3d, corresponding_directions)
        elif adjacent_direction1 == 'v' and adjacent_direction2 == 'u':
            corresponding_directions, grid2d_direction = self.adjacent_direction_vu(
                other_bspline_face3d, corresponding_directions)

        return corresponding_directions, grid2d_direction

    def adjacent_direction_uu(self, other_bspline_face3d, corresponding_directions):

        extremities = self.extremities(other_bspline_face3d)
        start1, start2 = extremities[0], extremities[2]
        borders_points = [volmdlr.Point2D(0, 0), volmdlr.Point2D(1, 0),
                          volmdlr.Point2D(1, 1), volmdlr.Point2D(0, 1)]

        # TODO: compute nearest_point in 'bounding_box points' instead of borders_points
        nearest_start1 = start1.nearest_point(borders_points)
        # nearest_end1 = end1.nearest_point(borders_points)
        nearest_start2 = start2.nearest_point(borders_points)
        # nearest_end2 = end2.nearest_point(borders_points)

        v1 = nearest_start1[1]
        v2 = nearest_start2[1]

        if (v1 == 0 and v2 == 0):
            corresponding_directions.append(('+v', '-v'))
            grid2d_direction = [['+x', '-y'], ['+x', '+y']]

        elif (v1 == 1 and v2 == 1):
            if corresponding_directions == [('+u', '-u')]:
                grid2d_direction = [['+x', '+y'], ['-x', '-y']]
            else:
                grid2d_direction = [['+x', '+y'], ['+x', '-y']]
            corresponding_directions.append(('+v', '-v'))

        elif (v1 == 1 and v2 == 0):
            corresponding_directions.append(('+v', '+v'))
            grid2d_direction = [['+x', '+y'], ['+x', '+y']]

        elif (v1 == 0 and v2 == 1):
            corresponding_directions.append(('+v', '+v'))
            grid2d_direction = [['+x', '-y'], ['+x', '-y']]

        return corresponding_directions, grid2d_direction

    def adjacent_direction_vv(self, other_bspline_face3d, corresponding_directions):

        extremities = self.extremities(other_bspline_face3d)
        start1, start2 = extremities[0], extremities[2]
        borders_points = [volmdlr.Point2D(0, 0), volmdlr.Point2D(1, 0),
                          volmdlr.Point2D(1, 1), volmdlr.Point2D(0, 1)]

        # TODO: compute nearest_point in 'bounding_box points' instead of borders_points
        nearest_start1 = start1.nearest_point(borders_points)
        # nearest_end1 = end1.nearest_point(borders_points)
        nearest_start2 = start2.nearest_point(borders_points)
        # nearest_end2 = end2.nearest_point(borders_points)

        u1 = nearest_start1[0]
        u2 = nearest_start2[0]

        if (u1 == 0 and u2 == 0):
            corresponding_directions.append(('+u', '-v'))
            grid2d_direction = [['-y', '-x'], ['-y', '+x']]

        elif (u1 == 1 and u2 == 1):
            corresponding_directions.append(('+u', '-v'))
            grid2d_direction = [['+y', '+x'], ['+y', '-x']]

        elif (u1 == 0 and u2 == 1):
            corresponding_directions.append(('+u', '+u'))
            grid2d_direction = [['+y', '-x'], ['+y', '-x']]

        elif (u1 == 1 and u2 == 0):
            corresponding_directions.append(('+u', '+u'))
            grid2d_direction = [['+y', '+x'], ['+y', '+x']]

        return corresponding_directions, grid2d_direction

    def adjacent_direction_uv(self, other_bspline_face3d, corresponding_directions):

        extremities = self.extremities(other_bspline_face3d)
        start1, start2 = extremities[0], extremities[2]
        borders_points = [volmdlr.Point2D(0, 0), volmdlr.Point2D(1, 0),
                          volmdlr.Point2D(1, 1), volmdlr.Point2D(0, 1)]

        # TODO: compute nearest_point in 'bounding_box points' instead of borders_points
        nearest_start1 = start1.nearest_point(borders_points)
        # nearest_end1 = end1.nearest_point(borders_points)
        nearest_start2 = start2.nearest_point(borders_points)
        # nearest_end2 = end2.nearest_point(borders_points)

        v1 = nearest_start1[1]
        u2 = nearest_start2[0]

        if (v1 == 1 and u2 == 0):
            corresponding_directions.append(('+v', '+u'))
            grid2d_direction = [['+x', '+y'], ['+y', '+x']]

        elif (v1 == 0 and u2 == 1):
            corresponding_directions.append(('+v', '+u'))
            grid2d_direction = [['-x', '-y'], ['-y', '-x']]

        elif (v1 == 1 and u2 == 1):
            corresponding_directions.append(('+v', '-u'))
            grid2d_direction = [['+x', '+y'], ['-y', '-x']]

        elif (v1 == 0 and u2 == 0):
            corresponding_directions.append(('+v', '-u'))
            grid2d_direction = [['-x', '-y'], ['-y', '+x']]

        return corresponding_directions, grid2d_direction

    def adjacent_direction_vu(self, other_bspline_face3d, corresponding_directions):

        extremities = self.extremities(other_bspline_face3d)
        start1, start2 = extremities[0], extremities[2]
        borders_points = [volmdlr.Point2D(0, 0), volmdlr.Point2D(1, 0),
                          volmdlr.Point2D(1, 1), volmdlr.Point2D(0, 1)]

        # TODO: compute nearest_point in 'bounding_box points' instead of borders_points
        nearest_start1 = start1.nearest_point(borders_points)
        # nearest_end1 = end1.nearest_point(borders_points)
        nearest_start2 = start2.nearest_point(borders_points)
        # nearest_end2 = end2.nearest_point(borders_points)

        u1 = nearest_start1[0]
        v2 = nearest_start2[1]

        if (u1 == 1 and v2 == 0):
            corresponding_directions.append(('+u', '+v'))
            grid2d_direction = [['+y', '+x'], ['+x', '+y']]

        elif (u1 == 0 and v2 == 1):
            corresponding_directions.append(('+u', '+v'))
            grid2d_direction = [['-y', '-x'], ['+x', '-y']]

        elif (u1 == 0 and v2 == 0):
            corresponding_directions.append(('+u', '-v'))
            grid2d_direction = [['+y', '-x'], ['+x', '+y']]

        elif (u1 == 1 and v2 == 1):
            if corresponding_directions == [('+v', '-u')]:
                grid2d_direction = [['+y', '+x'], ['-x', '-y']]
            else:
                grid2d_direction = [['+y', '+x'], ['+x', '-y']]
            corresponding_directions.append(('+u', '-v'))

        return corresponding_directions, grid2d_direction

    def extremities(self, other_bspline_face3d):
        '''
        find points extremities for nearest edges of two faces
        '''
        contour1 = self.outer_contour3d
        contour2 = other_bspline_face3d.outer_contour3d

        contour1_2d = self.surface2d.outer_contour
        contour2_2d = other_bspline_face3d.surface2d.outer_contour

        points1 = [p.start for p in contour1.primitives]
        points2 = [p.start for p in contour2.primitives]

        dis, ind = [], []
        for p in points1:
            pt = p.nearest_point(points2)
            ind.append(points2.index(pt))
            dis.append(p.point_distance(pt))

        dis_sorted = sorted(dis)

        shared = []
        for k, p1 in enumerate(contour1.primitives):
            if dis_sorted[0] == dis_sorted[1]:
                indices = npy.where(npy.array(dis) == dis_sorted[0])[0]
                index1 = indices[0]
                index2 = indices[1]
            else:
                index1 = dis.index(dis_sorted[0])
                index2 = dis.index(dis_sorted[1])
            if ((p1.start == points1[index1] and p1.end == points1[index2])
                    or
                    (p1.end == points1[index1] and p1.start == points1[index2])):
                shared.append(p1)
                i = k

        for k, p2 in enumerate(contour2.primitives):
            if ((p2.start == points2[ind[index1]] and p2.end == points2[ind[index2]])
                    or
                    (p2.end == points2[ind[index1]] and p2.start == points2[ind[index2]])):
                shared.append(p2)
                j = k

        points = [contour2.primitives[j].start, contour2.primitives[j].end]

        if points.index(contour1.primitives[i].start.nearest_point(points)) == 1:
            start1 = contour1_2d.primitives[i].start
            end1 = contour1_2d.primitives[i].end

            start2 = contour2_2d.primitives[j].end
            end2 = contour2_2d.primitives[j].start

        else:
            start1 = contour1_2d.primitives[i].start
            end1 = contour1_2d.primitives[i].end

            start2 = contour2_2d.primitives[j].start
            end2 = contour2_2d.primitives[j].end

        return start1, end1, start2, end2

    def adjacent_direction(self, other_bspline_face3d):
        '''
        find directions (u or v) between two faces, in the nearest edges between them
        '''

        start1, end1, start2, end2 = self.extremities(other_bspline_face3d)

        du1 = abs((end1 - start1)[0])
        dv1 = abs((end1 - start1)[1])

        if du1 < dv1:
            adjacent_direction1 = 'v'
            diff1 = (end1 - start1)[1]
        else:
            adjacent_direction1 = 'u'
            diff1 = (end1 - start1)[0]

        du2 = abs((end2 - start2)[0])
        dv2 = abs((end2 - start2)[1])

        if du2 < dv2:
            adjacent_direction2 = 'v'
            diff2 = (end2 - start2)[1]
        else:
            adjacent_direction2 = 'u'
            diff2 = (end2 - start2)[0]

        return adjacent_direction1, diff1, adjacent_direction2, diff2

    def adjacent_direction_xy(self, other_face3d):
        '''
        find out in which direction the faces are adjacent
        Parameters
        ----------
        other_face3d : volmdlr.faces.BSplineFace3D
        Returns
        -------
        adjacent_direction
        '''

        contour1 = self.outer_contour3d
        contour2 = other_face3d.outer_contour3d
        point1, point2 = contour1.shared_primitives_extremities(contour2)

        coord = point1 - point2
        coord = [abs(coord.x), abs(coord.y)]

        if coord.index(max(coord)) == 0:
            return 'x'
        else:
            return 'y'

    def merge_with(self, other_bspline_face3d):
        '''
        merge two adjacent faces
        Parameters
        ----------
        other_bspline_face3d : volmdlr.faces.BSplineFace3D
        Returns
        -------
        merged_face : volmdlr.faces.BSplineFace3D
        '''

        merged_surface = self.surface3d.merge_with(other_bspline_face3d.surface3d)
        contours = self.outer_contour3d.merge_with(other_bspline_face3d.outer_contour3d)
        contours.extend(self.inner_contours3d)
        contours.extend(other_bspline_face3d.inner_contours3d)
        merged_face = merged_surface.face_from_contours3d(contours)

        return merged_face


class OpenShell3D(volmdlr.core.CompositePrimitive3D):
    _standalone_in_db = True
    _non_serializable_attributes = ['bounding_box', 'primitives']
    _non_data_eq_attributes = ['name', 'color', 'alpha', 'bounding_box', 'primitives']
    _non_data_hash_attributes = []
    STEP_FUNCTION = 'OPEN_SHELL'

    def __init__(self, faces: List[Face3D],
                 color: Tuple[float, float, float] = None,
                 alpha: float = 1., name: str = ''):
        self.faces = faces
        if not color:
            self.color = (0.8, 0.8, 0.8)
        else:
            self.color = color
        self.alpha = alpha
        self._bbox = None
        # self.bounding_box = self._bounding_box()
        volmdlr.core.CompositePrimitive3D.__init__(self,
                                                   primitives=faces, color=color, alpha=alpha,
                                                   name=name)

    def _data_hash(self):
        return sum(face._data_hash() for face in self.faces)

    def _data_eq(self, other_object):
        if other_object.__class__.__name__ != self.__class__.__name__:
            return False
        for face1, face2 in zip(self.faces, other_object.faces):
            if not face1._data_eq(face2):
                return False

        return True

    @classmethod
    def from_step(cls, arguments, object_dict):
        faces = []
        for face in arguments[1]:
            faces.append(object_dict[int(face[1:])])
        return cls(faces, name=arguments[0][1:-1])

    def to_step(self, current_id):
        step_content = ''
        face_ids = []
        for face in self.faces:           
            p0 = face.outer_contour3d.average_center_point()
            print('-')
            p1 = p0 + 0.001*face.surface3d.frame.w
            if self.point_belongs(p1):
                sens = 'F'
            else:
                sens = 'T'

            face_content, face_sub_ids = face.to_step(current_id, sens)
            step_content += face_content
            face_ids.extend(face_sub_ids)
            current_id = max(face_sub_ids) + 1

        shell_id = current_id
        step_content += "#{} = {}('{}',({}));\n".format(current_id,
                                                        self.STEP_FUNCTION,
                                                        self.name,
                                                        volmdlr.core.step_ids_to_str(
                                                            face_ids))
        manifold_id = shell_id + 1
        step_content += "#{} = MANIFOLD_SOLID_BREP('{}',#{});\n".format(
            manifold_id,
            self.name,
            shell_id)

        frame_content, frame_id = volmdlr.OXYZ.to_step(manifold_id + 1)
        step_content += frame_content
        brep_id = frame_id + 1
        step_content += "#{} = ADVANCED_BREP_SHAPE_REPRESENTATION('',(#{},#{}),#7);\n".format(
            brep_id, frame_id, manifold_id)

        return step_content, brep_id

    def rotation(self, center: volmdlr.Point3D, axis: volmdlr.Vector3D,
                 angle: float):
        """
        OpenShell3D rotation
        :param center: rotation center
        :param axis: rotation axis
        :param angle: angle rotation
        :return: a new rotated OpenShell3D
        """
        new_faces = [face.rotation(center, axis, angle) for face
                     in self.faces]
        return OpenShell3D(new_faces, color=self.color, alpha=self.alpha,
                           name=self.name)

    def rotation_inplace(self, center: volmdlr.Point3D, axis: volmdlr.Vector3D,
                         angle: float):
        """
        OpenShell3D rotation. Object is updated inplace
        :param center: rotation center
        :param axis: rotation axis
        :param angle: rotation angle
        """
        for face in self.faces:
            face.rotation_inplace(center, axis, angle)
        new_bounding_box = self.get_bounding_box()
        self.bounding_box = new_bounding_box

    def translation(self, offset: volmdlr.Vector3D):
        """
        OpenShell3D translation
        :param offset: translation vector
        :return: A new translated OpenShell3D
        """
        new_faces = [face.translation(offset) for face in
                     self.faces]
        return OpenShell3D(new_faces, color=self.color, alpha=self.alpha,
                           name=self.name)

    def translation_inplace(self, offset: volmdlr.Vector3D):
        """
        OpenShell3D translation. Object is updated inplace
        :param offset: translation vector
        """
        for face in self.faces:
            face.translation_inplace(offset)
        new_bounding_box = self.get_bounding_box()
        self.bounding_box = new_bounding_box

    def frame_mapping(self, frame: volmdlr.Frame3D, side: str):
        """
        Changes frame_mapping and return a new OpenShell3D
        side = 'old' or 'new'
        """
        new_faces = [face.frame_mapping(frame, side) for face in
                     self.faces]
        return self.__class__(new_faces, name=self.name)

    def frame_mapping_inplace(self, frame: volmdlr.Frame3D, side: str):
        """
        Changes frame_mapping and the object is updated inplace
        side = 'old' or 'new'
        """
        for face in self.faces:
            face.frame_mapping_inplace(frame, side)
        new_bounding_box = self.get_bounding_box()
        self.bounding_box = new_bounding_box

    def copy(self, deep=True, memo=None):
        new_faces = [face.copy() for face in self.faces]
        return self.__class__(new_faces, color=self.color, alpha=self.alpha,
                              name=self.name)

    def union(self, shell2):
        new_faces = self.faces + shell2.faces
        new_name = self.name + ' union ' + shell2.name
        new_color = self.color
        return self.__class__(new_faces, name=new_name, color=new_color)

    def volume(self):
        """
        Does not consider holes
        """
        volume = 0
        for face in self.faces:
            display3d = face.triangulation()
            for triangle_index in display3d.triangles:
                point1 = display3d.points[triangle_index[0]]
                point2 = display3d.points[triangle_index[1]]
                point3 = display3d.points[triangle_index[2]]

                v321 = point3[0] * point2[1] * point1[2]
                v231 = point2[0] * point3[1] * point1[2]
                v312 = point3[0] * point1[1] * point2[2]
                v132 = point1[0] * point3[1] * point2[2]
                v213 = point2[0] * point1[1] * point3[2]
                v123 = point1[0] * point2[1] * point3[2]
                volume_tetraedre = 1 / 6 * (-v321 + v231 + v312 - v132 - v213 + v123)

                volume += volume_tetraedre

        return abs(volume)

    @property
    def bounding_box(self):
        """
        Returns the boundary box
        """
        if not self._bbox:
            self._bbox = self.get_bounding_box()
        return self._bbox

    @bounding_box.setter
    def bounding_box(self, new_bounding_box):
        self._bbox = new_bounding_box

    def get_bounding_box(self):
        bbox = self.faces[0].bounding_box
        for face in self.faces[1:]:
            bbox += face.bounding_box
        return bbox

    def cut_by_plane(self, plane_3d: Plane3D):
        frame_block = self.bounding_box.to_frame()
        frame_block.u = 1.1 * frame_block.u
        frame_block.v = 1.1 * frame_block.v
        frame_block.w = 1.1 * frame_block.w
        block = volmdlr.primitives3d.Block(frame_block,
                                           color=(0.1, 0.2, 0.2),
                                           alpha=0.6)
        face_3d = block.cut_by_orthogonal_plane(plane_3d)
        intersection_primitives = []
        for face in self.faces:
            intersection_wires = face.face_intersections(face_3d)
            if intersection_wires:
                for intersection_wire in intersection_wires:
                    intersection_primitives.extend(intersection_wire.primitives)
        contours3d = volmdlr.wires.Contour3D.contours_from_edges(
            intersection_primitives[:])
        if not contours3d:
            return []
        contours2d = [contour.to_2d(plane_3d.frame.origin,
                                    plane_3d.frame.u,
                                    plane_3d.frame.v) for contour in contours3d]
        resulting_faces = []
        for contour2d in contours2d:
            if contour2d.area() > 1e-7:
                surface2d = Surface2D(contour2d, [])
                resulting_faces.append(PlaneFace3D(plane_3d, surface2d))
        return resulting_faces

    def linesegment_intersections(self,
                                  linesegment3d: vme.LineSegment3D) \
            -> List[Tuple[Face3D, List[volmdlr.Point3D]]]:
        intersections = []
        for face in self.faces:
            face_intersections = face.linesegment_intersections(linesegment3d)
            if face_intersections:
                intersections.append((face, face_intersections))
        return intersections

    def line_intersections(self,
                           line3d: vme.Line3D) \
            -> List[Tuple[Face3D, List[volmdlr.Point3D]]]:
        intersections = []
        for face in self.faces:
            face_intersections = face.line_intersections(line3d)
            if face_intersections:
                intersections.append((face, face_intersections))
        return intersections

    def minimum_distance_points(self, shell2, resolution):
        """
        Returns a Mesure object if the distance is not zero, otherwise returns None
        """
        shell2_inter = self.shell_intersection(shell2, resolution)
        if shell2_inter is not None and shell2_inter != 1:
            return None

        # distance_min, point1_min, point2_min = self.faces[0].distance_to_face(shell2.faces[0], return_points=True)
        distance_min, point1_min, point2_min = self.faces[0].minimum_distance(
            shell2.faces[0], return_points=True)
        for face1 in self.faces:
            bbox1 = face1.bounding_box
            for face2 in shell2.faces:
                bbox2 = face2.bounding_box
                bbox_distance = bbox1.distance_to_bbox(bbox2)

                if bbox_distance < distance_min:
                    # distance, point1, point2 = face1.distance_to_face(face2, return_points=True)
                    distance, point1, point2 = face1.minimum_distance(face2,
                                                                      return_points=True)
                    if distance == 0:
                        return None
                    elif distance < distance_min:
                        distance_min, point1_min, point2_min = distance, point1, point2

        return point1_min, point2_min

    def distance_to_shell(self, other_shell: 'OpenShell3D', resolution: float):
        min_dist = self.minimum_distance_points(other_shell, resolution)
        if min_dist is not None:
            p1, p2 = min_dist
            return p1.point_distance(p2)
        return 0

    def minimum_distance_point(self,
                               point: volmdlr.Point3D) -> volmdlr.Point3D:
        """
        Computes the distance of a point to a Shell3D, whether it is inside or outside the Shell3D
        """
        distance_min, point1_min = self.faces[0].distance_to_point(point,
                                                                   return_other_point=True)
        for face in self.faces[1:]:
            bbox_distance = self.bounding_box.distance_to_point(point)
            if bbox_distance < distance_min:
                distance, point1 = face.distance_to_point(point,
                                                          return_other_point=True)
                if distance < distance_min:
                    distance_min, point1_min = distance, point1

        return point1_min

    def intersection_internal_aabb_volume(self, shell2: 'OpenShell3D',
                                          resolution: float):
        """
        aabb made of the intersection points and the points of self internal to shell2
        """
        intersections_points = []
        for face1 in self.faces:
            for face2 in shell2.faces:
                intersection_points = face1.face_intersections(face2)
                if intersection_points:
                    intersection_points = [
                        intersection_points[0].primitives[0].start,
                        intersection_points[0].primitives[0].end]
                    intersections_points.extend(intersection_points)

        shell1_points_inside_shell2 = []
        for face in self.faces:
            for point in face.outer_contour3d.discretization_points(
                    resolution):
                if shell2.point_belongs(point):
                    shell1_points_inside_shell2.append(point)

        if len(intersections_points + shell1_points_inside_shell2) == 0:
            return 0
        bbox = volmdlr.core.BoundingBox.from_points(
            intersections_points + shell1_points_inside_shell2)
        return bbox.volume()

    def intersection_external_aabb_volume(self, shell2: 'OpenShell3D',
                                          resolution: float):
        """
        aabb made of the intersection points and the points of self external to shell2
        """
        intersections_points = []
        for face1 in self.faces:
            for face2 in shell2.faces:
                intersection_points = face1.face_intersections(face2)
                if intersection_points:
                    intersection_points = [
                        intersection_points[0].primitives[0].start,
                        intersection_points[0].primitives[0].end]
                    intersections_points.extend(intersection_points)

        shell1_points_outside_shell2 = []
        for face in self.faces:
            for point in face.outer_contour3d.discretization_points(
                    resolution):
                if not shell2.point_belongs(point):
                    shell1_points_outside_shell2.append(point)

        if len(intersections_points + shell1_points_outside_shell2) == 0:
            return 0
        bbox = volmdlr.core.BoundingBox.from_points(
            intersections_points + shell1_points_outside_shell2)
        return bbox.volume()

    def primitive_inside_bbox(self, bounding_box: volmdlr.core.BoundingBox):
        for primitive in self.primitives:
            bbox = primitive.bounding_box

    def triangulation(self):
        # mesh = vmd.DisplayMesh3D([], [])
        meshes = []
        for i, face in enumerate(self.faces):
            try:
                face_mesh = face.triangulation()
                meshes.append(face_mesh)
                # mesh.merge_mesh(face_mesh)
            except NotImplementedError:
                print('Warning: a face has been skipped in rendering')
        return vmd.DisplayMesh3D.merge_meshes(meshes)

    def babylon_script(self, name='primitive_mesh'):
        s = f'var {name} = new BABYLON.Mesh("{name}", scene);\n'

        mesh = self.babylon_meshes()[0]

        s += 'var positions = {};\n'.format(mesh['positions'])
        s += 'var indices = {};\n'.format(mesh['indices'])
        s += 'var normals = [];\n'
        s += 'var vertexData = new BABYLON.VertexData();\n'
        s += 'BABYLON.VertexData.ComputeNormals(positions, indices, normals);\n'
        s += 'vertexData.positions = positions;\n'
        s += 'vertexData.indices = indices;\n'
        s += 'vertexData.normals = normals;\n'
        s += 'vertexData.applyToMesh({});\n'.format(name)
        s += '{}.enableEdgesRendering(0.9);\n'.format(name)
        s += '{}.edgesWidth = 0.1;\n'.format(name)
        s += '{}.edgesColor = new BABYLON.Color4(0, 0, 0, 0.6);\n'.format(name)
        s += 'var mat = new BABYLON.StandardMaterial("mat", scene);\n'
        #        s += 'mat.diffuseColor = BABYLON.Color3.Green();\n'
        #        s += 'mat.specularColor = new BABYLON.Color3(0.5, 0.6, 0.87);\n'
        #        s += 'mat.emissiveColor = new BABYLON.Color3(1, 1, 1);\n'
        #        s += 'mat.ambientColor = new BABYLON.Color3(0.23, 0.98, 0.53);\n'
        s += 'mat.backFaceCulling = false;\n'
        s += 'mat.alpha = {};\n'.format(self.alpha)
        s += '{}.material = mat;\n'.format(name)
        if self.color is not None:
            s += 'mat.diffuseColor = new BABYLON.Color3({}, {}, {});\n'.format(
                *self.color)
        return s

    def plot(self, ax=None, color: str = 'k', alpha: float = 1):
        if ax is None:
            ax = plt.figure().add_subplot(111, projection='3d')

        for face in self.faces:
            face.plot(ax=ax, color=color, alpha=alpha)

        return ax

    def get_geo_lines(self, update_data = {'point_account':0,
                                           'line_account':0,
                                           'line_loop_account':0,
                                           'surface_account':0,
                                           'surface_loop_account':0},
                      point_mesh_size: float = None):
        """
        gets the lines that define an OpenShell3D geometry in a .geo file

        :param update_data: Data used for VolumeModel defined with different shells
        defaults to {'point_account':0,'line_account':0,'line_loop_account':0, 'surface_account':0'surface_loop_account':0}
        :type update_data: dict, optional
        :param point_mesh_size: The mesh size at a specific point, defaults to None
        :type point_mesh_size: float, optional

        :return: A list of lines that describe the geomery & the updated data
        :rtype: Tuple(List[str], dict)
        """

        primitives = []
        points = set()
        for face in self.faces:
            for c, contour in enumerate(list(chain(*[[face.outer_contour3d], face.inner_contours3d]))):
                if isinstance(contour, volmdlr.wires.Circle2D):
                    points.add(volmdlr.Point3D(contour.radius, contour.center.y, 0))
                    points.add(volmdlr.Point3D(contour.center.x, contour.center.y, 0))
                    points.add(volmdlr.Point3D(-contour.radius, contour.center.y, 0))

                else:
                    for p, primitive in enumerate(contour.primitives):
                        if isinstance(primitive, volmdlr.edges.LineSegment):
                            points.add(primitive.start)
                            points.add(primitive.end)

                        if isinstance(primitive, volmdlr.edges.Arc):
                            points.add(primitive.start)
                            points.add(primitive.center)
                            points.add(primitive.end)

                        if isinstance(primitive, volmdlr.edges.BSplineCurve3D):
                            for point in primitive.control_points:
                                points.add(point)

                        if ((primitive not in primitives)
                                and (primitive.reverse() not in primitives)):
                            primitives.append(primitive)

        indices_check = len(primitives) * [None]

        point_account = update_data['point_account']
        line_account, line_loop_account = update_data['line_account']+1, update_data['line_loop_account']
        lines, line_surface, lines_tags = [], [], []

        points = list(points)
        for p, point in enumerate(points):
            lines.append(point.get_geo_lines(tag=p + point_account + 1,
                                             point_mesh_size=point_mesh_size))

        for f, face in enumerate(self.faces):
            line_surface = []
            for c, contour in enumerate(list(chain(*[[face.outer_contour3d], face.inner_contours3d]))):
                lines_tags = []
                if isinstance(contour, volmdlr.wires.Circle2D):
                    pass
                else:
                    for p, primitive in enumerate(contour.primitives):

                        try:
                            # line_account += 1
                            # print(line_account)
                            index = primitives.index(primitive)
                            if isinstance(primitive, volmdlr.edges.LineSegment):
                                start_point_tag = points.index(primitive.start) + 1
                                end_point_tag = points.index(primitive.end) + 1
                                lines.append(primitive.get_geo_lines(tag=line_account,
                                                                     start_point_tag=start_point_tag+point_account,
                                                                     end_point_tag=end_point_tag+point_account))
                            elif isinstance(primitive, volmdlr.edges.Arc):
                                start_point_tag = points.index(primitive.start) + 1
                                center_point_tag = points.index(primitive.center) + 1
                                end_point_tag = points.index(primitive.end) + 1
                                lines.append(primitive.get_geo_lines(tag=line_account,
                                                                     start_point_tag=start_point_tag+point_account,
                                                                     center_point_tag=center_point_tag+point_account,
                                                                     end_point_tag=end_point_tag+point_account))

                            lines_tags.append(line_account)
                            indices_check[index] = line_account
                            line_account += 1

                        except ValueError:
                            index = primitives.index(primitive.reverse())
                            lines_tags.append(-indices_check[index])

                    lines.append(contour.get_geo_lines(line_loop_account+1, lines_tags))

                    line_surface.append(line_loop_account+1)
                    line_loop_account += 1
                    lines_tags = []

            lines.append(face.get_geo_lines((f + 1 + update_data['surface_account']),
                                            line_surface))

            line_surface = []

        lines.append('Surface Loop(' + str(1 + update_data['surface_loop_account']) + ') = {' + str(list(range(update_data['surface_account']+1,
                                                                                                               update_data['surface_account'] + len(self.faces) + 1)))[1:-1] + '};')

        update_data['point_account'] += len(points)
        update_data['line_account'] += line_account-1
        update_data['line_loop_account'] += line_loop_account
        update_data['surface_account'] += len(self.faces)
        update_data['surface_loop_account'] += 1

        return lines, update_data


class ClosedShell3D(OpenShell3D):
    STEP_FUNCTION = 'CLOSED_SHELL'

    def rotation(self, center: volmdlr.Point3D, axis: volmdlr.Vector3D,
                 angle: float):
        """
        ClosedShell3D rotation
        :param center: rotation center
        :param axis: rotation axis
        :param angle: angle rotation
        :return: a new rotated ClosedShell3D
        """
        new_faces = [face.rotation(center, axis, angle) for face
                     in self.faces]
        return ClosedShell3D(new_faces, color=self.color,
                             alpha=self.alpha, name=self.name)

    def rotation_inplace(self, center: volmdlr.Point3D, axis: volmdlr.Vector3D,
                         angle: float):
        """
        ClosedShell3D rotation. Object is updated inplace
        :param center: rotation center
        :param axis: rotation axis
        :param angle: rotation angle
        """
        for face in self.faces:
            face.rotation_inplace(center, axis, angle)
        new_bounding_box = self.get_bounding_box()
        self.bounding_box = new_bounding_box

    def translation(self, offset: volmdlr.Vector3D):
        """
        ClosedShell3D translation
        :param offset: translation vector
        :return: A new translated ClosedShell3D
        """
        new_faces = [face.translation(offset) for face in
                     self.faces]
        return ClosedShell3D(new_faces, color=self.color, alpha=self.alpha,
                             name=self.name)

    def translation_inplace(self, offset: volmdlr.Vector3D):
        """
        ClosedShell3D translation. Object is updated inplace
        :param offset: translation vector
        """
        for face in self.faces:
            face.translation_inplace(offset)
        new_bounding_box = self.get_bounding_box()
        self.bounding_box = new_bounding_box

    def frame_mapping(self, frame: volmdlr.Frame3D, side: str):
        """
        Changes frame_mapping and return a new ClosedShell3D
        side = 'old' or 'new'
        """
        new_faces = [face.frame_mapping(frame, side) for face in
                     self.faces]
        return ClosedShell3D(new_faces, name=self.name)

    def frame_mapping_inplace(self, frame: volmdlr.Frame3D, side: str):
        """
        Changes frame_mapping and the object is updated inplace
        side = 'old' or 'new'
        """
        for face in self.faces:
            face.frame_mapping_inplace(frame, side)
        new_bounding_box = self.get_bounding_box()
        self.bounding_box = new_bounding_box

    def copy(self, deep=True, memo=None):
        new_faces = [face.copy() for face in self.faces]
        return self.__class__(new_faces, color=self.color, alpha=self.alpha,
                              name=self.name)

    def face_on_shell(self, face):
        """
        Verifies if a face lies on the shell's surface
        """
        for fc in self.faces:
            if fc.face_inside(face):
                return True
        return False

    def is_face_inside(self, face: Face3D):
        for point in face.outer_contour3d.discretization_points(0.01):
            point_inside_shell = self.point_belongs(point)
            point_in_shells_faces = self.point_in_shell_face(point)
            if (not point_inside_shell) and (not point_in_shells_faces):
                return False
        return True

    def shell_intersection(self, shell2: 'OpenShell3D', resolution: float):
        """
        Return None if disjointed
        Return (1, 0) or (0, 1) if one is inside the other
        Return (n1, n2) if intersection

        4 cases :
            (n1, n2) with face intersection             => (n1, n2)
            (0, 0) with face intersection               => (0, 0)
            (0, 0) with no face intersection            => None
            (1, 0) or (0, 1) with no face intersection  => 1
        """
        # Check if boundary boxes don't intersect
        bbox1 = self.bounding_box
        bbox2 = shell2.bounding_box
        if not bbox1.bbox_intersection(bbox2):
            # print("No intersection of shells' BBox")
            return None

        # Check if any point of the first shell is in the second shell
        points1 = []
        for face in self.faces:
            points1.extend(
                face.outer_contour3d.discretization_points(resolution))
        points2 = []
        for face in shell2.faces:
            points2.extend(
                face.outer_contour3d.discretization_points(resolution))

        nb_pts1 = len(points1)
        nb_pts2 = len(points2)
        compteur1 = 0
        compteur2 = 0
        for point1 in points1:
            if shell2.point_belongs(point1):
                compteur1 += 1
        for point2 in points2:
            if self.point_belongs(point2):
                compteur2 += 1

        inter1 = compteur1 / nb_pts1
        inter2 = compteur2 / nb_pts2

        for face1 in self.faces:
            for face2 in shell2.faces:
                intersection_points = face1.face_intersections(face2)
                if intersection_points:
                    return inter1, inter2

        if inter1 == 0. and inter2 == 0.:
            return None
        return 1

    def point_belongs(self, point3d: volmdlr.Point3D, nb_rays: int = 1):
        """
        Ray Casting algorithm
        Returns True if the point is inside the Shell, False otherwise
        """

        bbox = self.bounding_box
        if not bbox.point_belongs(point3d):
            return False

        min_ray_length = 2 * max((bbox.xmax - bbox.xmin,
                                  bbox.ymax - bbox.ymin,
                                  bbox.zmax - bbox.zmin))
        two_min_ray_length = 2 * min_ray_length

        rays = []
        for k in range(0, nb_rays):
            rays.append(vme.LineSegment3D(
                point3d,
                point3d + volmdlr.Point3D.random(min_ray_length,
                                                 two_min_ray_length,
                                                 min_ray_length,
                                                 two_min_ray_length,
                                                 min_ray_length,
                                                 two_min_ray_length)))
        rays = sorted(rays, key=lambda ray: ray.length())

        rays_intersections = []
        tests = []

        # for ray in rays[:3]:
        for ray in rays[:nb_rays]:
            #
            count = 0
            ray_intersection = []
            is_inside = True
            for face, point_inters in self.linesegment_intersections(ray):
                count += len(point_inters)

            if count % 2 == 0:
                is_inside = False
            tests.append(is_inside)
            rays_intersections.append(ray_intersection)

        for test1, test2 in zip(tests[:-1], tests[1:]):
            if test1 != test2:
                raise ValueError
        return tests[0]

    def point_in_shell_face(self, point: volmdlr.Point3D):

        for face in self.faces:
            point2d = face.surface3d.point3d_to_2d(point)
            if (face.surface3d.point_on_plane(point) and face.point_belongs(point)) or \
                    face.surface2d.outer_contour.point_over_contour(
                        point2d, abs_tol=1e-7):
                return True
        return False

    def is_inside_shell(self, shell2, resolution: float):
        """
        Returns True if all the points of self are inside shell2 and no face \
        are intersecting
        This method is not exact
        """
        bbox1 = self.bounding_box
        bbox2 = shell2.bounding_box
        if not bbox1.is_inside_bbox(bbox2):
            return False
        for face in self.faces:
            if not shell2.is_face_inside(face):
                return False
        return True

    def is_disjoint_from(self, shell2, tol=1e-8):
        '''
             verifies and rerturns a bool if two shells are disjointed or not.
        '''
        disjoint = True
        if self.bounding_box.bbox_intersection(shell2.bounding_box) or \
                self.bounding_box.distance_to_bbox(shell2.bounding_box) <= tol:
            return False
        return disjoint

    def intersecting_faces_combinations(self, shell2,
                                        list_coincident_faces, tol=1e-8):
        '''
            :param shell2: ClosedShell3D
            for two closed shells, it calculates and return a list of face
            combinations (list = [(face_shell1, face_shell2),...])
            for intersecting faces. if two faces can not be intersected,
            there is no combination for those
            :param tol: Corresponde to the tolerance to consider two faces as intersecting faces
        '''
        # list_coicident_faces = self.get_coincident_faces(shell2)
        face_combinations = []
        for face1 in self.faces:
            for face2 in shell2.faces:
                if (face1.bounding_box.bbox_intersection(
                        face2.bounding_box) or
                    face1.bounding_box.distance_to_bbox(
                        face2.bounding_box) <= tol) and \
                        (face1, face2) not in list_coincident_faces:
                    edge_intersections = []
                    for prim1 in face1.outer_contour3d.primitives:
                        edge_intersections = face2.edge_intersections(prim1)
                        if edge_intersections:
                            break
                    if not edge_intersections:
                        for prim2 in face2.outer_contour3d.primitives:
                            edge_intersections = face1.edge_intersections(prim2)
                            if edge_intersections:
                                break
                    if edge_intersections:
                        face_combinations.append((face1, face2))
                    # face_combinations.append((face1, face2))

        return face_combinations

    @staticmethod
    def dict_intersecting_combinations(intersecting_faces_combinations, tol=1e-8):
        '''
            :param intersecting_faces_combinations: list of face combinations (list = [(face_shell1, face_shell2),...]) for intersecting faces.
            :type intersecting_faces_combinations: list of face objects combinaitons
            returns a dictionary containing as keys the combination of intersecting faces
            and as the values the resulting primitive from the two intersecting faces.
            It is done so it is not needed to calculate the same intersecting primitive twice.
        '''
        intersecting_combinations = {}
        for k, combination in enumerate(intersecting_faces_combinations):
            face_intersections = combination[0].face_intersections(combination[1], tol)
            if face_intersections:
                intersecting_combinations[combination] = face_intersections

        return intersecting_combinations

    @staticmethod
    def get_intersecting_faces(dict_intersecting_combinations):
        '''
            :param dict_intersecting_combinations: dictionary containing as keys the combination of intersecting faces
            and as the values the resulting primitive from the two intersecting faces

            returns two lists. One for the intersecting faces in shell1 and the other for the shell2
        '''
        intersecting_faces_shell1 = []
        intersecting_faces_shell2 = []
        for face in list(dict_intersecting_combinations.keys()):
            if face[0] not in intersecting_faces_shell1:
                intersecting_faces_shell1.append(face[0])
            if face[1] not in intersecting_faces_shell2:
                intersecting_faces_shell2.append(face[1])
        return intersecting_faces_shell1, intersecting_faces_shell2

    def get_non_intersecting_faces(self, shell2, intersecting_faces,
                                   intersection_method=False):
        '''
            :param shell2: ClosedShell3D
            :param intersecting_faces:
            returns a list of all the faces that never intersect any
            face of the other shell
        '''
        non_intersecting_faces = []

        for face in self.faces:
            if (face not in intersecting_faces) and (face not in non_intersecting_faces):
                if not intersection_method:
                    if not face.bounding_box.is_inside_bbox(
                            shell2.bounding_box) or \
                            not shell2.is_face_inside(face):
                        coincident_plane = False
                        for face2 in shell2.faces:
                            if face.surface3d.is_coincident(face2.surface3d) and \
                                    face.bounding_box.is_inside_bbox(
                                        face2.bounding_box):
                                coincident_plane = True
                                break
                        if not coincident_plane:
                            non_intersecting_faces.append(face)
                else:
                    if face.bounding_box.is_inside_bbox(
                            shell2.bounding_box) and \
                            shell2.is_face_inside(face):
                        non_intersecting_faces.append(face)

        return non_intersecting_faces

    def get_coincident_and_adjacent_faces(self, shell2):
        coincident_and_adjacent_faces = []
        for face1 in self.faces:
            for face2 in shell2.faces:
                if face1.surface3d.is_coincident(face2.surface3d) and \
                        face1.is_adjacent(face2):
                    coincident_and_adjacent_faces.append((face1, face2))

        return coincident_and_adjacent_faces

    def get_coincident_faces(self, shell2):
        """
        Finds all pairs of faces that are coincidents faces, that is,
        faces lying on the same plane

        returns a List of tuples with the face pairs
        """
        list_coincident_faces = []
        for face1 in self.faces:
            for face2 in shell2.faces:
                if face1.surface3d.is_coincident(face2.surface3d):
                    contour1 = face1.outer_contour3d.to_2d(
                        face1.surface3d.frame.origin,
                        face1.surface3d.frame.u,
                        face1.surface3d.frame.v)
                    contour2 = face2.outer_contour3d.to_2d(
                        face1.surface3d.frame.origin,
                        face1.surface3d.frame.u,
                        face1.surface3d.frame.v)
                    inters = contour1.contour_intersections(contour2)
                    if len(inters) >= 2:
                        list_coincident_faces.append((face1, face2))

        return list_coincident_faces

    def two_shells_intersecting_contour(self, shell2,
                                        list_coincident_faces: List[Face3D],
                                        dict_intersecting_combinations=None):
        '''
            :param shell2: ClosedShell3D
            :param dict_intersecting_combinations: dictionary containing as keys the combination of intersecting faces
             and as the values the resulting primitive from the two intersecting faces

            :returns: intersecting contour for two intersecting shells
        '''
        if dict_intersecting_combinations is None:
            face_combinations = self.intersecting_faces_combinations(
                shell2, list_coincident_faces)
            dict_intersecting_combinations = \
                self.dict_intersecting_combinations(face_combinations)
        intersecting_lines = list(dict_intersecting_combinations.values())
        intersecting_contour = \
            volmdlr.wires.Contour3D([wire.primitives[0] for
                                     wire in intersecting_lines])
        return intersecting_contour

    def reference_shell(self, shell2, face):
        if face in shell2.faces:
            contour_extract_inside = True
            reference_shell = self
        else:
            contour_extract_inside = False
            reference_shell = shell2
        return contour_extract_inside, reference_shell

    def set_operations_valid_exterior_faces(self, new_faces: List[Face3D],
                                            valid_faces: List[Face3D],
                                            list_coincident_faces: List[Face3D],
                                            shell2, reference_shell):
        for new_face in new_faces:
            inside_reference_shell = reference_shell.point_belongs(
                new_face.random_point_inside())
            if self.set_operations_exterior_face(new_face, valid_faces,
                                                 inside_reference_shell,
                                                 list_coincident_faces,
                                                 shell2):
                valid_faces.append(new_face)
        return valid_faces

    def union_faces(self, shell2, intersecting_faces,
                    intersecting_combinations,
                    list_coincident_faces):
        faces = []
        for face in intersecting_faces:
            contour_extract_inside, reference_shell = \
                self.reference_shell(shell2, face)
            new_faces = face.set_operations_new_faces(
                intersecting_combinations, contour_extract_inside)
            faces = self.set_operations_valid_exterior_faces(
                new_faces, faces,
                list_coincident_faces,
                shell2, reference_shell)
        return faces

    def get_subtraction_valid_faces(self, new_faces, valid_faces,
                                    reference_shell,
                                    # list_coincident_faces,
                                    shell2, keep_interior_faces):
        faces = []
        for new_face in new_faces:
            inside_reference_shell = reference_shell.point_belongs(new_face.random_point_inside())
            if keep_interior_faces:
                if self.set_operations_interior_face(new_face, valid_faces,
                                                     inside_reference_shell,
                                                     # list_coincident_faces
                                                     ):
                    faces.append(new_face)
            elif self.set_operations_exterior_face(new_face, faces,
                                                   inside_reference_shell,
                                                   [],
                                                   shell2):
                faces.append(new_face)
        return faces

    def subtraction_faces(self, shell2, intersecting_faces,
                          intersecting_combinations,
                          # list_coincident_faces
                          ):
        faces = []
        for k, face in enumerate(intersecting_faces):
            keep_interior_faces = False
            if face in shell2.faces:
                keep_interior_faces = True
            contour_extract_inside, reference_shell = \
                self.reference_shell(shell2, face)
            new_faces = face.set_operations_new_faces(
                intersecting_combinations, contour_extract_inside)
            faces.extend(self.get_subtraction_valid_faces(
                new_faces, faces, reference_shell,
                # list_coincident_faces,
                shell2, keep_interior_faces))

        return faces

    def valid_intersection_faces(self, new_faces, valid_faces,
                                 reference_shell,
                                 # list_coincident_faces
                                 ):
        faces = []
        for new_face in new_faces:
            inside_reference_shell = reference_shell.point_belongs(
                new_face.random_point_inside())
            if self.set_operations_interior_face(new_face, valid_faces,
                                                 inside_reference_shell,
                                                 # list_coincident_faces
                                                 ):
                faces.append(new_face)

        return faces

    def intersection_faces(self, shell2, intersecting_faces,
                           intersecting_combinations,
                           # list_coincident_faces
                           ):
        faces = []
        for face in intersecting_faces:
            contour_extract_inside, reference_shell = \
                self.reference_shell(shell2, face)
            new_faces = face.set_operations_new_faces(
                intersecting_combinations, contour_extract_inside)
            faces.extend(self.valid_intersection_faces(
                new_faces, faces, reference_shell,
                # list_coincident_faces
            ))

        valid_faces = []
        for i, fc1 in enumerate(faces):
            valid_face = True
            for j, fc2 in enumerate(faces):
                if i != j:
                    if fc2.face_inside(fc1):
                        valid_face = False
            if valid_face and fc1 not in valid_faces:
                valid_faces.append(fc1)
        return valid_faces

    @staticmethod
    def set_operations_interior_face(new_face, faces, inside_reference_shell,
                                     # list_coincident_faces
                                     ):
        if inside_reference_shell and new_face not in faces:
            return True
        return False

    def is_face_between_shells(self, shell2, face):
        if face.surface2d.inner_contours:
            normal_0 = face.surface2d.outer_contour.primitives[0].normal_vector()
            middle_point_0 = face.surface2d.outer_contour.primitives[0].middle_point()
            point1 = middle_point_0 + 0.0001 * normal_0
            point2 = middle_point_0 - 0.0001 * normal_0
            points = [point1, point2]
        else:
            points = [face.surface2d.outer_contour.center_of_mass()]

        for point in points:
            point3d = face.surface3d.point2d_to_3d(point)
            if face.point_belongs(point3d):
                normal1 = point3d - 0.00001 * face.surface3d.frame.w
                normal2 = point3d + 0.00001 * face.surface3d.frame.w
                if (self.point_belongs(normal1) and
                    shell2.point_belongs(normal2)) or \
                        (shell2.point_belongs(normal1) and
                         self.point_belongs(normal2)):
                    return True
        return False

    def set_operations_exterior_face(self, new_face, valid_faces,
                                     inside_reference_shell,
                                     list_coincident_faces,
                                     shell2):
        if new_face.area() < 1e-8:
            return False
        if new_face not in valid_faces and not inside_reference_shell:
            if list_coincident_faces:
                if self.is_face_between_shells(shell2, new_face):
                    return False
            return True
        return False

    def validate_set_operation(self, shell2, tol):
        '''
        Verifies if two shells are valid for union or subtractions operations,
        that is, if they are disjointed or if one is totaly inside the other
        If it returns an empty list, it means the two shells are valid to continue the
        operation.
        '''
        if self.is_disjoint_from(shell2, tol):
            return [self, shell2]
        if self.is_inside_shell(shell2, resolution=0.01):
            return [shell2]
        if shell2.is_inside_shell(self, resolution=0.01):
            return [self]
        return []

    def is_clean(self):
        """
        Verifies if closed shell\'s faces are clean or
        if it is needed to be cleaned
        :return: True if clean and False Otherwise
        """
        for face1, face2 in product(self.faces, repeat=2):
            if face1 != face2 and \
                    face1.surface3d.is_coincident(face2.surface3d) and \
                    face1.is_adjacent(face2):
                return False
        return True

    def union(self, shell2: 'ClosedShell3D', tol: float = 1e-8):
        '''
            Given Two closed shells, it returns
            a new united ClosedShell3D object
        '''

        validate_set_operation = \
            self.validate_set_operation(shell2, tol)
        if validate_set_operation:
            return validate_set_operation
        list_coincident_faces = self.get_coincident_faces(shell2)
        face_combinations = self.intersecting_faces_combinations(shell2, list_coincident_faces, tol)
        intersecting_combinations = self.dict_intersecting_combinations(face_combinations, tol)
        intersecting_faces1, intersecting_faces2 = self.get_intersecting_faces(intersecting_combinations)
        intersecting_faces = intersecting_faces1 + intersecting_faces2
        faces = self.get_non_intersecting_faces(shell2, intersecting_faces) + \
            shell2.get_non_intersecting_faces(self, intersecting_faces)
        if len(faces) == len(self.faces + shell2.faces) and not intersecting_faces:
            return [self, shell2]
        new_valid_faces = self.union_faces(shell2, intersecting_faces,
                                           intersecting_combinations,
                                           list_coincident_faces
                                           )
        faces += new_valid_faces
        new_shell = ClosedShell3D(faces)
        return [new_shell]

    @staticmethod
    def get_faces_to_be_merged(union_faces):
        coincident_planes_faces = []
        for i, face1 in enumerate(union_faces):
            for j, face2 in enumerate(union_faces):
                if j != i and face1.surface3d.is_coincident(face2.surface3d):
                    if face1 not in coincident_planes_faces:
                        coincident_planes_faces.append(face1)
                    coincident_planes_faces.append(face2)
            if coincident_planes_faces:
                break
        return coincident_planes_faces

    @staticmethod
    def clean_faces(union_faces, list_new_faces):
        list_remove_faces = []
        if union_faces:
            for face1 in union_faces:
                for face2 in list_new_faces:
                    if face1.face_inside(face2):
                        list_remove_faces.append(face2)
                    elif face2.face_inside(face1):
                        list_remove_faces.append(face1)
        list_new_faces += union_faces
        for face in list_remove_faces:
            list_new_faces.remove(face)
        return list_new_faces

    def merge_faces(self):
        union_faces = self.faces
        finished = False
        list_new_faces = []
        count = 0
        while not finished:
            valid_coicident_faces = \
                ClosedShell3D.get_faces_to_be_merged(union_faces)
            list_valid_coincident_faces = valid_coicident_faces[:]
            if valid_coicident_faces:
                list_new_faces += PlaneFace3D.merge_faces(valid_coicident_faces)
            for face in list_valid_coincident_faces:
                union_faces.remove(face)
            count += 1
            if (count >= len(self.faces) and not list_valid_coincident_faces):
                finished = True

        list_new_faces = self.clean_faces(union_faces, list_new_faces)

        self.faces = list_new_faces

    def subtract(self, shell2, tol=1e-8):
        '''
            Given Two closed shells, it returns a new subtracted OpenShell3D object
        '''
        validate_set_operation = self.validate_set_operation(shell2, tol)
        if validate_set_operation:
            return validate_set_operation

        list_coincident_faces = self.get_coincident_faces(shell2)
        face_combinations = self.intersecting_faces_combinations(
            shell2, list_coincident_faces, tol)

        intersecting_combinations = self.dict_intersecting_combinations(face_combinations, tol)

        if len(intersecting_combinations) == 0:
            return [self, shell2]

        intersecting_faces, _ = self.get_intersecting_faces(intersecting_combinations)

        faces = self.get_non_intersecting_faces(shell2, intersecting_faces)
        new_valid_faces = self.union_faces(shell2, intersecting_faces,
                                           intersecting_combinations,
                                           list_coincident_faces
                                           )
        faces += new_valid_faces
        return [OpenShell3D(faces)]

    def subtract_to_closed_shell(self, shell2, tol=1e-8):
        """
        Given Two closed shells, it returns a new subtracted ClosedShell3D object
        :param shell2:
        :param tol:
        :return:
        """

        validate_set_operation = self.validate_set_operation(shell2, tol)
        if validate_set_operation:
            return validate_set_operation

        list_coincident_faces = self.get_coincident_faces(shell2)
        face_combinations = self.intersecting_faces_combinations(
            shell2, list_coincident_faces, tol)
        intersecting_combinations = self.dict_intersecting_combinations(face_combinations, tol)

        if len(intersecting_combinations) == 0:
            return [self, shell2]

        intersecting_faces1, intersecting_faces2 = self.get_intersecting_faces(
            intersecting_combinations)
        intersecting_faces = intersecting_faces1 + intersecting_faces2

        faces = self.get_non_intersecting_faces(shell2, intersecting_faces)
        faces += shell2.get_non_intersecting_faces(self, intersecting_faces,
                                                   intersection_method=True)

        new_valid_faces = self.subtraction_faces(shell2, intersecting_faces,
                                                 intersecting_combinations,
                                                 # list_coincident_faces
                                                 )
        # coincident_and_adjacent_faces =\
        #     self.get_coincident_and_adjacent_faces(shell2)
        # print('coincident_and_adjacent_faces:', len(coincident_and_adjacent_faces))
        faces += new_valid_faces
        new_shell = ClosedShell3D(faces)
        # if coincident_and_adjacent_faces:
        #     new_shell.merge_union_faces()
        #     print('passing hereeeee -- subtraction')
        return [new_shell]

    def intersection(self, shell2, tol=1e-8):
        """
        Given two ClosedShell3D, it returns the new objet resulting
        from the intersection of the two
        """
        validate_set_operation = self.validate_set_operation(
            shell2, tol)
        if validate_set_operation:
            return validate_set_operation

        list_coincident_faces = self.get_coincident_faces(shell2)
        face_combinations = self.intersecting_faces_combinations(
            shell2, list_coincident_faces, tol)

        intersecting_combinations = self.dict_intersecting_combinations(
            face_combinations, tol)

        if len(intersecting_combinations) == 0:
            return [self, shell2]

        intersecting_faces1, intersecting_faces2 = self.get_intersecting_faces(
            intersecting_combinations)
        intersecting_faces = intersecting_faces1 + intersecting_faces2
        faces = self.intersection_faces(shell2, intersecting_faces,
                                        intersecting_combinations,
                                        # list_coincident_faces
                                        )
        faces += self.get_non_intersecting_faces(shell2,
                                                 intersecting_faces,
                                                 intersection_method=True) + shell2.get_non_intersecting_faces(self,
                                                                                                               intersecting_faces,
                                                                                                               intersection_method=True)

        new_shell = ClosedShell3D(faces)
        return [new_shell]<|MERGE_RESOLUTION|>--- conflicted
+++ resolved
@@ -566,23 +566,12 @@
                     lines.append(point.get_geo_lines(tag=point_account + i + 1,
                                                      point_mesh_size=None))
                     index.append(point_account + i + 1)
-<<<<<<< HEAD
-
                 lines.append('Circle('+str(line_account+1)+') = {'+str(index[0])+', '+str(index[1])+', '+str(index[2])+'};')
                 lines.append('Circle('+str(line_account+2)+') = {'+str(index[2])+', '+str(index[1])+', '+str(index[0])+'};')
 
                 lines_tags.append(line_account + 1)
                 lines_tags.append(line_account + 2)
 
-=======
-
-                lines.append('Circle('+str(line_account+1)+') = {'+str(index[0])+', '+str(index[1])+', '+str(index[2])+'};')
-                lines.append('Circle('+str(line_account+2)+') = {'+str(index[2])+', '+str(index[1])+', '+str(index[0])+'};')
-
-                lines_tags.append(line_account + 1)
-                lines_tags.append(line_account + 2)
-
->>>>>>> 620fa776
                 lines.append('Line Loop(' + str(c + 1) + ') = {' + str(lines_tags)[1:-1] + '};')
                 line_surface.append(line_loop_account)
 
