"""
Surfaces & faces
"""

from typing import List, Tuple, Dict, Any
import math

from itertools import product, combinations

import networkx as nx
import triangle
import numpy as npy

import scipy as scp
import scipy.optimize as opt

import matplotlib.pyplot as plt
# import matplotlib.tri as plt_tri
# from pygeodesic import geodesic

from geomdl import BSpline
from geomdl import utilities
from geomdl.fitting import interpolate_surface, approximate_surface
from geomdl.operations import split_surface_u, split_surface_v

# import dessia_common
from dessia_common.core import DessiaObject
import volmdlr.core
import volmdlr.core_compiled
import volmdlr.edges as vme
import volmdlr.wires
import volmdlr.display as vmd
import volmdlr.geometry
import volmdlr.grid


def knots_vector_inv(knots_vector):
    """
    Compute knot elements and multiplicities based on the global knot vector.
    """

    knots = sorted(set(knots_vector))
    multiplicities = []
    for knot in knots:
        multiplicities.append(knots_vector.count(knot))

    return (knots, multiplicities)


class Surface2D(volmdlr.core.Primitive2D):
    """
    A surface bounded by an outer contour.

    """

    def __init__(self, outer_contour: volmdlr.wires.Contour2D,
                 inner_contours: List[volmdlr.wires.Contour2D],
                 name: str = 'name'):
        self.outer_contour = outer_contour
        self.inner_contours = inner_contours

        volmdlr.core.Primitive2D.__init__(self, name=name)

    def copy(self):
        """
        Copies the surface2d.

        """
        return self.__class__(outer_contour=self.outer_contour.copy(),
                              inner_contours=[c.copy() for c in self.inner_contours],
                              name=self.name)

    def area(self):
        """
        Computes the area of the surface.
        """
        return self.outer_contour.area() - sum(contour.area() for contour in self.inner_contours)

    def second_moment_area(self, point: volmdlr.Point2D):
        """
        Computes the second moment area of the surface.
        """
        Ix, Iy, Ixy = self.outer_contour.second_moment_area(point)
        for contour in self.inner_contours:
            Ixc, Iyc, Ixyc = contour.second_moment_area(point)
            Ix -= Ixc
            Iy -= Iyc
            Ixy -= Ixyc
        return Ix, Iy, Ixy

    def center_of_mass(self):
        """
        Returns the center of mass of the Surface2d.
        """
        center = self.outer_contour.area() * self.outer_contour.center_of_mass()
        for contour in self.inner_contours:
            center -= contour.area() * contour.center_of_mass()
        return center / self.area()

    def point_belongs(self, point2d: volmdlr.Point2D):
        """
        Returns if the given point belongs to the surface2d.

        """
        if not self.outer_contour.point_belongs(point2d):
            if self.outer_contour.point_over_contour(point2d):
                return True
            return False

        for inner_contour in self.inner_contours:
            if inner_contour.point_belongs(point2d):
                return False
        return True

    def random_point_inside(self):
        """
        Returns a random point inside surface2d. Considers if it has holes.
        """
        valid_point = False
        point_inside_outer_contour = None
        while not valid_point:
            point_inside_outer_contour = self.outer_contour.random_point_inside()
            inside_inner_contour = False
            for inner_contour in self.inner_contours:
                if inner_contour.point_belongs(point_inside_outer_contour):
                    inside_inner_contour = True
            if not inside_inner_contour and \
                    point_inside_outer_contour is not None:
                valid_point = True

        return point_inside_outer_contour

    def triangulation(self, min_x_density=None, min_y_density=None):
        if self.area() == 0.:
            return vmd.DisplayMesh2D([], triangles=[])

        outer_polygon = self.outer_contour.to_polygon(angle_resolution=10)

        if not self.inner_contours:  # No holes
            return outer_polygon.triangulation()
        points = [vmd.Node2D(*p) for p in outer_polygon.points]
        vertices = [(p.x, p.y) for p in points]
        n = len(outer_polygon.points)
        segments = [(i, i + 1) for i in range(n - 1)]
        segments.append((n - 1, 0))
        point_index = {p: i for i, p in enumerate(points)}
        holes = []

        for inner_contour in self.inner_contours:
            inner_polygon = inner_contour.to_polygon(angle_resolution=10)

            for point in inner_polygon.points:
                if point not in point_index:
                    points.append(point)
                    vertices.append((point.x, point.y))
                    point_index[point] = n
                    n += 1
            for point1, point2 in zip(inner_polygon.points[:-1],
                                      inner_polygon.points[1:]):
                segments.append((point_index[point1],
                                 point_index[point2]))
            segments.append((point_index[inner_polygon.points[-1]],
                             point_index[inner_polygon.points[0]]))
            rpi = inner_contour.random_point_inside()
            holes.append((rpi.x, rpi.y))

        tri = {'vertices': npy.array(vertices).reshape((-1, 2)),
               'segments': npy.array(segments).reshape((-1, 2)),
               }
        if holes:
            tri['holes'] = npy.array(holes).reshape((-1, 2))
        t = triangle.triangulate(tri, 'p')
        triangles = t['triangles'].tolist()
        np = t['vertices'].shape[0]
        points = [vmd.Node2D(*t['vertices'][i, :]) for i in
                  range(np)]

        return vmd.DisplayMesh2D(points, triangles=triangles, edges=None)

    def split_by_lines(self, lines):
        """
        Returns a list of cutted surfaces given by the lines provided as argument.
        """
        cutted_surfaces = []
        iteration_surfaces = self.cut_by_line(lines[0])

        for line in lines[1:]:
            iteration_surfaces2 = []
            for surface in iteration_surfaces:
                line_cutted_surfaces = surface.cut_by_line(line)

                llcs = len(line_cutted_surfaces)

                if llcs == 1:
                    cutted_surfaces.append(line_cutted_surfaces[0])
                else:
                    iteration_surfaces2.extend(line_cutted_surfaces)

            iteration_surfaces = iteration_surfaces2[:]

        cutted_surfaces.extend(iteration_surfaces)
        return cutted_surfaces

    def split_regularly(self, n):
        """
        Split in n slices.
        """
        bounding_rectangle = self.outer_contour.bounding_rectangle()
        lines = []
        for i in range(n - 1):
            xi = bounding_rectangle[0] + (i + 1) * (bounding_rectangle[1] - bounding_rectangle[0]) / n
            lines.append(vme.Line2D(volmdlr.Point2D(xi, 0),
                                    volmdlr.Point2D(xi, 1)))
        return self.split_by_lines(lines)

    def cut_by_line(self, line: vme.Line2D):
        """
        Returns a list of cutted Surface2D by the given line.
        """
        surfaces = []
        splitted_outer_contours = self.outer_contour.cut_by_line(line)
        splitted_inner_contours_table = []
        for inner_contour in self.inner_contours:
            splitted_inner_contours = inner_contour.cut_by_line(line)
            splitted_inner_contours_table.append(splitted_inner_contours)

        # First part of the external contour
        for outer_split in splitted_outer_contours:
            inner_contours = []
            for splitted_inner_contours in splitted_inner_contours_table:
                for inner_split in splitted_inner_contours:
                    inner_split.order_contour()
                    point = inner_split.random_point_inside()
                    if outer_split.point_belongs(point):
                        inner_contours.append(inner_split)

            if inner_contours:
                surface2d = self.from_contours(outer_split, inner_contours)
                surfaces.append(surface2d)
            else:
                surfaces.append(Surface2D(outer_split, []))
        return surfaces

    def line_crossings(self, line: 'volmdlr.edges.Line2D'):
        """
        Returns a list of crossings with in the form of a tuple (point,
        primitive) of the wire primitives intersecting with the line
        """
        intersection_points = []
        for primitive in self.outer_contour.primitives:
            for p in primitive.line_crossings(line):
                if (p, primitive) not in intersection_points:
                    intersection_points.append((p, primitive))
        for inner_contour in self.inner_contours:
            for primitive in inner_contour.primitives:
                for p in primitive.line_crossings(line):
                    if (p, primitive) not in intersection_points:
                        intersection_points.append((p, primitive))
        return sorted(intersection_points, key=lambda ip: line.abscissa(ip[0]))

    def split_at_centers(self):
        """
        Split in n slices
        """
        # xmin, xmax, ymin, ymax = self.outer_contour.bounding_rectangle()

        cutted_contours = []
        iteration_contours = []
        c1 = self.inner_contours[0].center_of_mass()
        c2 = self.inner_contours[1].center_of_mass()
        cut_line = vme.Line2D(c1, c2)

        iteration_contours2 = []

        sc = self.cut_by_line(cut_line)

        iteration_contours2.extend(sc)

        iteration_contours = iteration_contours2[:]
        cutted_contours.extend(iteration_contours)

        return cutted_contours

    def cut_by_line2(self, line):
        all_contours = []
        inner_1 = self.inner_contours[0]
        inner_2 = self.inner_contours[1]

        inner_intersections_1 = inner_1.line_intersections(line)
        inner_intersections_2 = inner_2.line_intersections(line)

        Arc1, Arc2 = inner_1.split(inner_intersections_1[1],
                                   inner_intersections_1[0])
        Arc3, Arc4 = inner_2.split(inner_intersections_2[1],
                                   inner_intersections_2[0])
        new_inner_1 = volmdlr.wires.Contour2D([Arc1, Arc2])
        new_inner_2 = volmdlr.wires.Contour2D([Arc3, Arc4])

        intersections = []
        intersections.append((inner_intersections_1[0], Arc1))
        intersections.append((inner_intersections_1[1], Arc2))
        intersections += self.outer_contour.line_intersections(line)
        intersections.append((inner_intersections_2[0], Arc3))
        intersections.append((inner_intersections_2[1], Arc4))
        intersections += self.outer_contour.line_intersections(line)

        if not intersections:
            all_contours.extend([self])
        if len(intersections) < 4:
            return [self]
        if len(intersections) >= 4:
            if isinstance(intersections[0][0], volmdlr.Point2D) and \
                    isinstance(intersections[1][0], volmdlr.Point2D):
                ip1, ip2 = sorted(
                    [new_inner_1.primitives.index(intersections[0][1]),
                     new_inner_1.primitives.index(intersections[1][1])])
                ip5, ip6 = sorted(
                    [new_inner_2.primitives.index(intersections[4][1]),
                     new_inner_2.primitives.index(intersections[5][1])])
                ip3, ip4 = sorted(
                    [self.outer_contour.primitives.index(intersections[2][1]),
                     self.outer_contour.primitives.index(intersections[3][1])])

                # sp11, sp12 = intersections[2][1].split(intersections[2][0])
                # sp21, sp22 = intersections[3][1].split(intersections[3][0])
                sp33, sp34 = intersections[6][1].split(intersections[6][0])
                sp44, sp43 = intersections[7][1].split(intersections[7][0])

                primitives1 = []
                primitives1.append(
                    volmdlr.edges.LineSegment2D(intersections[6][0],
                                                intersections[1][0]))
                primitives1.append(new_inner_1.primitives[ip1])
                primitives1.append(
                    volmdlr.edges.LineSegment2D(intersections[0][0],
                                                intersections[5][0]))
                primitives1.append(new_inner_2.primitives[ip5])
                primitives1.append(
                    volmdlr.edges.LineSegment2D(intersections[4][0],
                                                intersections[7][0]))
                primitives1.append(sp44)
                primitives1.extend(self.outer_contour.primitives[ip3 + 1:ip4])
                primitives1.append(sp34)

                primitives2 = []
                primitives2.append(
                    volmdlr.edges.LineSegment2D(intersections[7][0],
                                                intersections[4][0]))
                primitives2.append(new_inner_2.primitives[ip6])
                primitives2.append(
                    volmdlr.edges.LineSegment2D(intersections[5][0],
                                                intersections[0][0]))
                primitives2.append(new_inner_1.primitives[ip2])
                primitives2.append(
                    volmdlr.edges.LineSegment2D(intersections[1][0],
                                                intersections[6][0]))
                primitives2.append(sp33)
                a = self.outer_contour.primitives[:ip3]
                a.reverse()
                primitives2.extend(a)
                primitives2.append(sp43)

                all_contours.extend([volmdlr.wires.Contour2D(primitives1),
                                     volmdlr.wires.Contour2D(primitives2)])

            else:
                raise NotImplementedError(
                    'Non convex contour not supported yet')
                # raise NotImplementedError(
                #     '{} intersections not supported yet'.format(
                #         len(intersections)))

        return all_contours

    def cut_by_line3(self, line):
        # ax=self.outer_contour.plot()
        all_contours = []
        inner = self.inner_contours[0]
        inner_2 = self.inner_contours[1]
        inner_3 = self.inner_contours[2]

        c = inner.center_of_mass()
        c_2 = inner_2.center_of_mass()
        c_3 = inner_3.center_of_mass()
        direction_vector = line.normal_vector()
        direction_line = volmdlr.edges.Line2D(c, volmdlr.Point2D(
            (direction_vector.y * c.x - direction_vector.x * c.y) / (
                direction_vector.y), 0))
        direction_line_2 = volmdlr.edges.Line2D(c_2, volmdlr.Point2D(
            (direction_vector.y * c_2.x - direction_vector.x * c_2.y) / (
                direction_vector.y), 0))

        direction_line_3 = volmdlr.edges.Line2D(c_3, volmdlr.Point2D(
            (direction_vector.y * c_3.x - direction_vector.x * c_3.y) / (
                direction_vector.y), 0))
        inner_intersections = inner.line_intersections(direction_line)
        inner_intersections_2 = inner_2.line_intersections(direction_line_2)
        inner_intersections_3 = inner_3.line_intersections(direction_line_3)
        Arc1, Arc2 = inner.split(inner_intersections[1],
                                 inner_intersections[0])
        Arc3, Arc4 = inner_2.split(inner_intersections_2[1],
                                   inner_intersections_2[0])
        Arc5, Arc6 = inner_3.split(inner_intersections_3[1],
                                   inner_intersections_3[0])
        new_inner = volmdlr.wires.Contour2D([Arc1, Arc2])
        new_inner_2 = volmdlr.wires.Contour2D([Arc3, Arc4])
        new_inner_3 = volmdlr.wires.Contour2D([Arc5, Arc6])
        intersections = []

        intersections.append((inner_intersections[0], Arc1))
        intersections.append((inner_intersections[1], Arc2))
        if len(self.outer_contour.line_intersections(direction_line)) > 2:

            intersections.append(
                self.outer_contour.line_intersections(direction_line)[0])
            intersections.append(
                self.outer_contour.line_intersections(direction_line)[2])
        else:
            intersections.append(
                self.outer_contour.line_intersections(direction_line)[0])
            intersections.append(
                self.outer_contour.line_intersections(direction_line)[1])
        intersections.append((inner_intersections_2[0], Arc3))
        intersections.append((inner_intersections_2[1], Arc4))
        if len(self.outer_contour.line_intersections(direction_line_2)) > 2:
            intersections.append(
                self.outer_contour.line_intersections(direction_line_2)[0])
            intersections.append(
                self.outer_contour.line_intersections(direction_line_2)[2])
        else:
            intersections.append(
                self.outer_contour.line_intersections(direction_line_2)[0])
            intersections.append(
                self.outer_contour.line_intersections(direction_line_2)[1])
        intersections.append((inner_intersections_3[0], Arc5))
        intersections.append((inner_intersections_3[1], Arc6))
        if len(self.outer_contour.line_intersections(direction_line_3)) > 2:

            intersections.append(
                self.outer_contour.line_intersections(direction_line_3)[0])
            intersections.append(
                self.outer_contour.line_intersections(direction_line_3)[2])
        else:
            intersections.append(
                self.outer_contour.line_intersections(direction_line_3)[0])
            intersections.append(
                self.outer_contour.line_intersections(direction_line_3)[1])

        if isinstance(intersections[0][0], volmdlr.Point2D) and \
                isinstance(intersections[1][0], volmdlr.Point2D):
            ip1, ip2 = sorted([new_inner.primitives.index(intersections[0][1]),
                               new_inner.primitives.index(
                                   intersections[1][1])])
            ip5, ip6 = sorted(
                [new_inner_2.primitives.index(intersections[4][1]),
                 new_inner_2.primitives.index(intersections[5][1])])
            ip7, ip8 = sorted(
                [new_inner_3.primitives.index(intersections[8][1]),
                 new_inner_3.primitives.index(intersections[9][1])])
            ip3, ip4 = sorted(
                [self.outer_contour.primitives.index(intersections[2][1]),
                 self.outer_contour.primitives.index(intersections[3][1])])

            sp11, sp12 = intersections[2][1].split(intersections[2][0])
            sp21, sp22 = intersections[3][1].split(intersections[3][0])
            sp33, sp34 = intersections[6][1].split(intersections[6][0])
            sp44, sp43 = intersections[7][1].split(intersections[7][0])
            sp55, sp56 = intersections[10][1].split(intersections[10][0])
            sp66, sp65 = intersections[11][1].split(intersections[11][0])

            primitives1 = []
            primitives1.append(volmdlr.edges.LineSegment2D(intersections[7][0],
                                                           intersections[5][
                                                               0]))
            primitives1.append(new_inner_2.primitives[ip5])
            primitives1.append(volmdlr.edges.LineSegment2D(intersections[6][0],
                                                           intersections[4][
                                                               0]))
            primitives1.append(sp33)
            primitives1.append(sp43)

            primitives2 = []
            primitives2.append(volmdlr.edges.LineSegment2D(intersections[6][0],
                                                           intersections[4][
                                                               0]))
            primitives2.append(new_inner_2.primitives[ip6])
            primitives2.append(volmdlr.edges.LineSegment2D(intersections[5][0],
                                                           intersections[7][
                                                               0]))
            primitives2.append(volmdlr.edges.LineSegment2D(intersections[7][0],
                                                           intersections[11][
                                                               0]))
            primitives2.append(
                volmdlr.edges.LineSegment2D(intersections[11][0],
                                            intersections[9][0]))
            primitives2.append(new_inner_3.primitives[ip7])
            primitives2.append(volmdlr.edges.LineSegment2D(intersections[8][0],
                                                           intersections[10][
                                                               0]))
            primitives2.append(sp34)

            primitives3 = []
            primitives3.append(
                volmdlr.edges.LineSegment2D(intersections[10][0],
                                            intersections[8][0]))
            primitives3.append(new_inner_3.primitives[ip8])
            primitives3.append(volmdlr.edges.LineSegment2D(intersections[9][0],
                                                           intersections[11][
                                                               0]))
            primitives3.append(sp22)
            primitives3.append(volmdlr.edges.LineSegment2D(intersections[3][0],
                                                           intersections[1][
                                                               0]))
            primitives3.append(new_inner.primitives[ip1])
            primitives3.append(volmdlr.edges.LineSegment2D(intersections[0][0],
                                                           intersections[2][
                                                               0]))
            primitives3.append(volmdlr.edges.LineSegment2D(intersections[2][0],
                                                           intersections[10][
                                                               0]))

            primitives4 = []
            primitives4.append(volmdlr.edges.LineSegment2D(intersections[3][0],
                                                           intersections[1][
                                                               0]))
            a = volmdlr.edges.Arc2D(new_inner.primitives[ip2].end,
                                    new_inner.primitives[ip2].interior,
                                    new_inner.primitives[ip2].start)
            primitives4.append(a)
            primitives4.append(volmdlr.edges.LineSegment2D(intersections[0][0],
                                                           intersections[2][
                                                               0]))
            primitives4.append(sp12)
            primitives4.append(sp21)

            # Contour2D(primitives1),Contour2D(primitives2),
            #                      Contour2D(primitives3),
            all_contours.extend([volmdlr.wires.Contour2D(primitives4)])

        else:
            raise NotImplementedError(
                '{} intersections not supported yet'.format(
                    len(intersections)))

        return all_contours

    def bounding_rectangle(self):
        return self.outer_contour.bounding_rectangle()

    @classmethod
    def from_contours(cls, outer_contour, inner_contours):
        surface2d_inner_contours = []
        surface2d_outer_contour = outer_contour
        for inner_contour in inner_contours:
            if surface2d_outer_contour.shared_primitives_extremities(
                    inner_contour):
                # inner_contour will be merged with outer_contour
                merged_contours = surface2d_outer_contour.merge_with(
                    inner_contour)
                if len(merged_contours) >= 2:
                    raise NotImplementedError
                surface2d_outer_contour = merged_contours[0]
            else:
                # inner_contour will be added to the inner contours of the
                # Surface2D
                surface2d_inner_contours.append(inner_contour)
        return cls(surface2d_outer_contour, surface2d_inner_contours)

    def plot(self, ax=None, color='k', alpha=1, equal_aspect=False):

        if ax is None:
            fig, ax = plt.subplots()
        self.outer_contour.plot(ax=ax, color=color, alpha=alpha,
                                equal_aspect=equal_aspect)
        for inner_contour in self.inner_contours:
            inner_contour.plot(ax=ax, color=color, alpha=alpha,
                               equal_aspect=equal_aspect)

        if equal_aspect:
            ax.set_aspect('equal')

        ax.margins(0.1)
        return ax

    def axial_symmetry(self, line):
        """
        Finds out the symmetric surface2d according to a line.

        """

        outer_contour = self.outer_contour.axial_symmetry(line)
        inner_contours = []
        if self.inner_contours != []:
            inner_contours = [contour.axial_symmetry(line) for contour in self.inner_contours]

        return self.__class__(outer_contour=outer_contour,
                              inner_contours=inner_contours)

    def rotation(self, center, angle):

        outer_contour = self.outer_contour.rotation(center, angle)
        if self.inner_contours != []:
            inner_contours = [contour.rotation(center, angle) for contour in self.inner_contours]
        else:
            inner_contours = []

        return self.__class__(outer_contour, inner_contours)

    def rotation_inplace(self, center, angle):

        new_surface2d = self.rotation(center, angle)
        self.outer_contour = new_surface2d.outer_contour
        self.inner_contours = new_surface2d.inner_contours

    def translation(self, offset: volmdlr.Vector2D):
        outer_contour = self.outer_contour.translation(offset)
        inner_contours = [contour.translation(offset) for contour in self.inner_contours]
        return self.__class__(outer_contour, inner_contours)

    def translation_inplace(self, offset: volmdlr.Vector2D):
        new_contour = self.translation(offset)
        self.outer_contour = new_contour.outer_contour
        self.inner_contours = new_contour.inner_contours

    def frame_mapping(self, frame: volmdlr.Frame2D, side: str):
        outer_contour = self.outer_contour.frame_mapping(frame, side)
        inner_contours = [contour.frame_mapping(frame, side) for contour in self.inner_contours]
        return self.__class__(outer_contour, inner_contours)

    def frame_mapping_inplace(self, frame: volmdlr.Frame2D, side: str):
        new_contour = self.frame_mapping(frame, side)
        self.outer_contour = new_contour.outer_contour
        self.inner_contours = new_contour.inner_contours


class Surface3D(DessiaObject):
    """
    Abstract class.

    """
    x_periodicity = None
    y_periodicity = None

    def face_from_contours3d(self,
                             contours3d: List[volmdlr.wires.Contour3D],
                             name: str = ''):
        """
        """

        lc3d = len(contours3d)

        if lc3d == 1:
            outer_contour2d = self.contour3d_to_2d(contours3d[0])
            inner_contours2d = []
        elif lc3d > 1:
            area = -1
            inner_contours2d = []
            for contour3d in contours3d:
                contour2d = self.contour3d_to_2d(contour3d)
                inner_contours2d.append(contour2d)
                contour_area = contour2d.area()
                if contour_area > area:
                    area = contour_area
                    outer_contour2d = contour2d
            inner_contours2d.remove(outer_contour2d)
        else:
            raise ValueError('Must have at least one contour')

        if isinstance(self.face_class, str):
            class_ = globals()[self.face_class]
        else:
            class_ = self.face_class

        surface2d = Surface2D(outer_contour=outer_contour2d,
                              inner_contours=inner_contours2d)
        return class_(self,
                      surface2d=surface2d,
                      name=name)

    def repair_primitives_periodicity(self, primitives, last_primitive):
        delta_x1 = abs(primitives[0].start.x
                       - last_primitive.end.x)
        delta_x2 = abs(primitives[-1].end.x
                       - last_primitive.end.x)
        delta_y1 = abs(primitives[0].start.y
                       - last_primitive.end.y)
        delta_y2 = abs(primitives[-1].end.y
                       - last_primitive.end.y)

        if self.x_periodicity \
                and not (math.isclose(delta_x1, 0,
                                      abs_tol=5e-5)
                         or math.isclose(delta_x2, 0,
                                         abs_tol=5e-5)):
            delta_x1 = delta_x1 % self.x_periodicity
            delta_x2 = delta_x2 % self.x_periodicity
            if math.isclose(delta_x1, self.x_periodicity,
                            abs_tol=1e-4):
                delta_x1 = 0.
            if math.isclose(delta_x2, self.x_periodicity,
                            abs_tol=1e-4):
                delta_x2 = 0.
            for prim in primitives:
                prim.start.x = abs(self.x_periodicity
                                   - prim.start.x)
                prim.end.x = abs(self.x_periodicity
                                 - prim.end.x)

        if self.y_periodicity \
                and not (math.isclose(delta_y1, 0,
                                      abs_tol=5e-5)
                         or math.isclose(delta_y2, 0,
                                         abs_tol=5e-5)):
            delta_y1 = delta_y1 % self.y_periodicity
            delta_y2 = delta_y2 % self.y_periodicity
            if math.isclose(delta_y1, self.y_periodicity,
                            abs_tol=1e-4):
                delta_y1 = 0.
            if math.isclose(delta_y2, self.y_periodicity,
                            abs_tol=1e-4):
                delta_y2 = 0.
            for prim in primitives:
                prim.start.y = abs(self.y_periodicity
                                   - prim.start.y)
                prim.end.y = abs(self.y_periodicity
                                 - prim.end.y)

        return primitives, delta_x1, delta_x2, delta_y1, delta_y2

    def contour3d_to_2d(self, contour3d):
        primitives2d = []
        last_primitive = None

        for primitive3d in contour3d.primitives:
            method_name = '{}_to_2d'.format(
                primitive3d.__class__.__name__.lower())
            if hasattr(self, method_name):
                primitives = getattr(self, method_name)(primitive3d)

                if primitives is None:
                    continue

                if last_primitive:
                    primitives, delta_x1, delta_x2, delta_y1, delta_y2 = \
                        self.repair_primitives_periodicity(primitives,
                                                           last_primitive)

                    dist1 = primitive3d.start.point_distance(
                        last_primitive3d.end)
                    dist2 = primitive3d.end.point_distance(
                        last_primitive3d.end)
                    if (math.isclose(delta_x1, 0., abs_tol=1e-3)
                            and math.isclose(delta_y1, 0., abs_tol=1e-3)
                            and math.isclose(dist1, 0, abs_tol=5e-5)):
                        pass
                    elif (math.isclose(delta_x2, 0., abs_tol=1e-3)
                          and math.isclose(delta_y2, 0., abs_tol=1e-3)
                          and math.isclose(dist2, 0, abs_tol=5e-5)):
                        primitives = [p.reverse() for p in primitives[::-1]]
                    else:
                        ax2 = contour3d.plot()
                        primitive3d.plot(ax=ax2, color='r')
                        last_primitive3d.plot(ax=ax2, color='b')
                        self.plot(ax=ax2)

                        ax = last_primitive.plot(color='b', plot_points=True)
                        # primitives[0].plot(ax=ax, color='r', plot_points=True)
                        # primitives[-1].plot(ax=ax, color='r', plot_points=True)
                        for p in primitives:
                            p.plot(ax=ax, color='r', plot_points=True)
                        if self.x_periodicity:
                            vme.Line2D(volmdlr.Point2D(self.x_periodicity, 0),
                                       volmdlr.Point2D(self.x_periodicity, 1)) \
                                .plot(ax=ax)
                        print('Surface 3D:', self)
                        print('3D primitive in red:', primitive3d)
                        print('Previous 3D primitive:', last_primitive3d)
                        raise ValueError(
                            'Primitives not following each other in contour:',
                            'delta1={}, {}, {} ; '
                            'delta2={}, {}, {}'.format(
                                delta_x1, delta_y1, dist1,
                                delta_x2, delta_y2, dist2))

                if primitives:
                    last_primitive = primitives[-1]
                    last_primitive3d = primitive3d
                    primitives2d.extend(primitives)
            else:
                raise NotImplementedError(
                    'Class {} does not implement {}'.format(
                        self.__class__.__name__,
                        method_name))

        return volmdlr.wires.Contour2D(primitives2d)

    def contour2d_to_3d(self, contour2d):
        primitives3d = []
        for primitive2d in contour2d.primitives:
            method_name = '{}_to_3d'.format(
                primitive2d.__class__.__name__.lower())
            if hasattr(self, method_name):
                try:
                    primitives3d.extend(getattr(self, method_name)(primitive2d))
                except NotImplementedError:
                    print('Error NotImplementedError')
            else:
                raise NotImplementedError(
                    'Class {} does not implement {}'.format(
                        self.__class__.__name__,
                        method_name))

        return volmdlr.wires.Contour3D(primitives3d)

    def linesegment3d_to_2d(self, linesegment3d):
        """
        A line segment on a surface will be in any case a line in 2D?
        """
        return [vme.LineSegment2D(self.point3d_to_2d(linesegment3d.start),
                                  self.point3d_to_2d(linesegment3d.end))]

    def bsplinecurve3d_to_2d(self, bspline_curve3d):
        """
        Is this right?
        """
        control_points = [self.point3d_to_2d(p)
                          for p in bspline_curve3d.control_points]
        return [vme.BSplineCurve2D(
            bspline_curve3d.degree,
            control_points=control_points,
            knot_multiplicities=bspline_curve3d.knot_multiplicities,
            knots=bspline_curve3d.knots,
            weights=bspline_curve3d.weights,
            periodic=bspline_curve3d.periodic)]

    def bsplinecurve2d_to_3d(self, bspline_curve2d):
        """
        Is this right?
        """
        control_points = [self.point2d_to_3d(p)
                          for p in bspline_curve2d.control_points]
        return [vme.BSplineCurve3D(
            bspline_curve2d.degree,
            control_points=control_points,
            knot_multiplicities=bspline_curve2d.knot_multiplicities,
            knots=bspline_curve2d.knots,
            weights=bspline_curve2d.weights,
            periodic=bspline_curve2d.periodic)]

    def normal_from_point2d(self, point2d):

        raise NotImplementedError('NotImplemented')

    def normal_from_point3d(self, point3d):
        """
        Evaluates the normal vector of the bspline surface at this point3d.
        """

        return (self.normal_from_point2d(self.point3d_to_2d(point3d)))[1]

    def geodesic_distance_from_points2d(self, point1_2d: volmdlr.Point2D,
                                        point2_2d: volmdlr.Point2D, number_points: int = 50):
        """
        Approximation of geodesic distance via linesegments length sum in 3D
        """
        # points = [point1_2d]
        current_point3d = self.point2d_to_3d(point1_2d)
        distance = 0.
        for i in range(number_points):
            next_point3d = self.point2d_to_3d(point1_2d + (i + 1) / (number_points) * (point2_2d - point1_2d))
            distance += next_point3d.point_distance(current_point3d)
            current_point3d = next_point3d
        return distance

    def geodesic_distance(self, point1_3d: volmdlr.Point3D, point2_3d: volmdlr.Point3D):
        """
        Approximation of geodesic distance between 2 3D points supposed to be on the surface
        """
        point1_2d = self.point3d_to_2d(point1_3d)
        point2_2d = self.point3d_to_2d(point2_3d)
        return self.geodesic_distance_from_points2d(point1_2d, point2_2d)

    def frame_mapping_parameters(self, frame: volmdlr.Frame3D, side: str):
        basis = frame.basis()
        if side == 'new':
            new_origin = frame.new_coordinates(self.frame.origin)
            new_u = basis.new_coordinates(self.frame.u)
            new_v = basis.new_coordinates(self.frame.v)
            new_w = basis.new_coordinates(self.frame.w)
            new_frame = volmdlr.Frame3D(new_origin, new_u, new_v, new_w)
        elif side == 'old':
            new_origin = frame.old_coordinates(self.frame.origin)
            new_u = basis.old_coordinates(self.frame.u)
            new_v = basis.old_coordinates(self.frame.v)
            new_w = basis.old_coordinates(self.frame.w)
            new_frame = volmdlr.Frame3D(new_origin, new_u, new_v, new_w)
        else:
            raise ValueError('side value not valid, please specify'
                             'a correct value: \'old\' or \'new\'')
        return new_frame


class Plane3D(Surface3D):
    face_class = 'PlaneFace3D'

    def __init__(self, frame: volmdlr.Frame3D, name: str = ''):
        """
        :param frame: u and v of frame describe the plane, w is the normal
        """
        self.frame = frame
        self.name = name
        Surface3D.__init__(self, name=name)

    def __hash__(self):
        return hash(self.frame)

    def __eq__(self, other_plane):
        if other_plane.__class__.__name__ != self.__class__.__name__:
            return False
        return self.frame == other_plane.frame
        # return (self.frame.origin == other_plane.frame.origin and
        #         self.frame.w.is_colinear_to(other_plane.frame.w))

    # def to_dict(self, use_pointers: bool = True, memo=None, path: str = '#'):
    #     # improve the object structure ?
    #     dict_ = dc.DessiaObject.base_dict(self)
    #     dict_['frame'] = self.frame.to_dict(use_pointers=use_pointers, memo=memo, path=path + '/frame')
    #     return dict_

    @classmethod
    def from_step(cls, arguments, object_dict):
        frame3d = object_dict[arguments[1]]
        frame3d.normalize()
        frame = volmdlr.Frame3D(frame3d.origin,
                                frame3d.v, frame3d.w, frame3d.u)
        return cls(frame, arguments[0][1:-1])

    def to_step(self, current_id):
        frame = volmdlr.Frame3D(self.frame.origin, self.frame.w, self.frame.u,
                                self.frame.v)
        content, frame_id = frame.to_step(current_id)
        plane_id = frame_id + 1
        content += "#{} = PLANE('{}',#{});\n".format(plane_id, self.name,
                                                     frame_id)
        return content, [plane_id]

    @classmethod
    def from_3_points(cls, point1, point2, point3):
        """
        Point 1 is used as origin of the plane.
        """
        vector1 = point2 - point1
        vector2 = point3 - point1

        vector1.normalize()
        vector2.normalize()
        normal = vector1.cross(vector2)
        normal.normalize()
        frame = volmdlr.Frame3D(point1, vector1, normal.cross(vector1), normal)
        return cls(frame)

    @classmethod
    def from_normal(cls, point, normal):
        v1 = normal.deterministic_unit_normal_vector()
        v2 = v1.cross(normal)
        return cls(volmdlr.Frame3D(point, v1, v2, normal))

    @classmethod
    def from_plane_vectors(cls, plane_origin: volmdlr.Point3D,
                           plane_x: volmdlr.Vector3D,
                           plane_y: volmdlr.Vector3D):
        normal = plane_x.cross(plane_y)
        return cls(volmdlr.Frame3D(plane_origin, plane_x, plane_y, normal))

    @classmethod
    def from_points(cls, points):
        """
        Returns the plane3d that goes through the 3 first points on the list.
        Why for more than 3 points we only do some check and never raise error?
        """
        if len(points) < 3:
            raise ValueError
        elif len(points) == 3:
            return cls.from_3_points(volmdlr.Point3D(points[0].vector),
                                     volmdlr.Vector3D(points[1].vector),
                                     volmdlr.Vector3D(points[2].vector))
        else:
            points = [p.copy() for p in points]
            indexes_to_del = []
            for i, point in enumerate(points[1:]):
                if point == points[0]:
                    indexes_to_del.append(i)
            for index in indexes_to_del[::-1]:
                del points[index + 1]

            origin = points[0]
            vector1 = points[1] - origin
            vector1.normalize()
            vector2_min = points[2] - origin
            vector2_min.normalize()
            dot_min = abs(vector1.dot(vector2_min))
            for point in points[3:]:
                vector2 = point - origin
                vector2.normalize()
                dot = abs(vector1.dot(vector2))
                if dot < dot_min:
                    vector2_min = vector2
                    dot_min = dot
            return cls.from_3_points(origin, vector1 + origin,
                                     vector2_min + origin)

    def point_on_plane(self, point):
        """
        Return if the point belongs to the plane at a tolerance of 1e-6.
        """
        if math.isclose(self.frame.w.dot(point - self.frame.origin), 0,
                        abs_tol=1e-6):
            return True
        return False

    def point_distance(self, point3d):
        """
        Calculates the distance of a point to plane.

        :param point3d: point to verify distance
        :return: a float, point distance to plane
        """
        coefficient_a, coefficient_b, coefficient_c, coefficient_d = self.equation_coefficients()
        return abs(self.frame.w.dot(point3d) + coefficient_d) / math.sqrt(coefficient_a**2 +
                                                                          coefficient_b**2 + coefficient_c**2)

    def line_intersections(self, line):
        u = line.point2 - line.point1
        w = line.point1 - self.frame.origin
        if math.isclose(self.frame.w.dot(u), 0, abs_tol=1e-08):
            return []
        intersection_abscissea = - self.frame.w.dot(w) / self.frame.w.dot(u)
        return [line.point1 + intersection_abscissea * u]

    def linesegment_intersections(self, linesegment: vme.LineSegment3D) \
            -> List[volmdlr.Point3D]:
        u = linesegment.end - linesegment.start
        w = linesegment.start - self.frame.origin
        normaldotu = self.frame.w.dot(u)
        if math.isclose(normaldotu, 0, abs_tol=1e-08):
            return []
        intersection_abscissea = - self.frame.w.dot(w) / normaldotu
        if intersection_abscissea < 0 or intersection_abscissea > 1:
            return []
        return [linesegment.start + intersection_abscissea * u]

    def equation_coefficients(self):
        """
        Returns the a,b,c,d coefficient from equation ax+by+cz+d = 0.

        """
        a, b, c = self.frame.w
        d = -self.frame.origin.dot(self.frame.w)
        return (a, b, c, d)

    def plane_intersection(self, other_plane):
        """
<<<<<<< HEAD
        Calculates the intersections between two Plane 3D.
=======
        Computes intersection points between two Planes 3D.
>>>>>>> beccd6ba

        """
        line_direction = self.frame.w.cross(other_plane.frame.w)

        if line_direction.norm() < 1e-6:
            return None

        a1, b1, c1, d1 = self.equation_coefficients()
        a2, b2, c2, d2 = other_plane.equation_coefficients()

        if a1 * b2 - a2 * b1 != 0.:
            x0 = (b1 * d2 - b2 * d1) / (a1 * b2 - a2 * b1)
            y0 = (a2 * d1 - a1 * d2) / (a1 * b2 - a2 * b1)
            point1 = volmdlr.Point3D((x0, y0, 0))
        else:
            y0 = (b2 * d2 - c2 * d1) / (b1 * c2 - c1 * b2)
            z0 = (c1 * d1 - b1 * d2) / (b1 * c2 - c1 * b2)
            point1 = volmdlr.Point3D((0, y0, z0))

        # point2 = point1 + line_direction
        # return volmdlr.Line3D(point1, point2)
        return volmdlr.Line3D(point1, point1 + line_direction)

    def is_coincident(self, plane2):
        """
        Verifies if two planes are parallel and coincident
        """
        if self.frame.w.is_colinear_to(plane2.frame.w):
            if plane2.point_on_plane(self.frame.origin):
                return True
        return False

    def rotation(self, center: volmdlr.Point3D, axis: volmdlr.Vector3D, angle: float):
        """
        Plane3D rotation
        :param center: rotation center
        :param axis: rotation axis
        :param angle: angle rotation
        :return: a new rotated Plane3D
        """
        new_frame = self.frame.rotation(center=center, axis=axis, angle=angle)
        return Plane3D(new_frame)

    def rotation_inplace(self, center: volmdlr.Point3D, axis: volmdlr.Vector3D, angle: float):
        """
        Plane3D rotation. Object is updated inplace
        :param center: rotation center
        :param axis: rotation axis
        :param angle: rotation angle
        """
        self.frame.rotation_inplace(center=center, axis=axis, angle=angle)

    def translation(self, offset: volmdlr.Vector3D):
        """
        Plane3D translation
        :param offset: translation vector
        :return: A new translated Plane3D
        """
        new_frame = self.frame.translation(offset)
        return Plane3D(new_frame)

    def translation_inplace(self, offset: volmdlr.Vector3D):
        """
        Plane3D translation. Object is updated inplace
        :param offset: translation vector
        """
        self.frame.translation_inplace(offset)

    def frame_mapping(self, frame: volmdlr.Frame3D, side: str):
        """
        Changes frame_mapping and return a new Frame3D
        side = 'old' or 'new'
        """
        new_frame = self.frame_mapping_parameters(frame, side)
        return Plane3D(new_frame, self.name)

    def frame_mapping_inplace(self, frame: volmdlr.Frame3D, side: str):
        """
        Changes frame_mapping and the object is updated inplace
        side = 'old' or 'new'
        """
        new_frame = self.frame_mapping_parameters(frame, side)
        self.frame.origin = new_frame.origin
        self.frame.u = new_frame.u
        self.frame.v = new_frame.v
        self.frame.w = new_frame.w

    def copy(self, deep=True, memo=None):
        new_frame = self.frame.copy(deep, memo)
        return Plane3D(new_frame, self.name)

    def plot(self, ax=None):
        if ax is None:
            fig = plt.figure()
            ax = fig.add_subplot(111, projection='3d')
        else:
            fig = ax.figure

        self.frame.origin.plot(ax)
        self.frame.u.plot(ax, color='r')
        self.frame.v.plot(ax, color='g')
        return ax

    def babylon_script(self):
        s = 'var myPlane = BABYLON.MeshBuilder.CreatePlane("myPlane", {width: 0.5, height: 0.5, sideOrientation: BABYLON.Mesh.DOUBLESIDE}, scene);\n'
        s += 'myPlane.setPositionWithLocalVector(new BABYLON.Vector3({},{},{}));\n'.format(
            self.origin[0], self.origin[1], self.origin[2])

        s += 'var axis1 = new BABYLON.Vector3({}, {}, {});\n'.format(
            self.vectors[0][0], self.vectors[0][1], self.vectors[0][2])
        s += 'var axis2 = new BABYLON.Vector3({}, {}, {});\n'.format(
            self.vectors[1][0], self.vectors[1][1], self.vectors[1][2])
        s += 'var axis3 = new BABYLON.Vector3({}, {}, {});\n'.format(
            self.normal[0], self.normal[1], self.normal[2])
        s += 'var orientation = BABYLON.Vector3.rotationFromAxis(axis1, axis2, axis3);\n'
        s += 'myPlane.rotation = orientation;\n'

        s += 'var planemat = new BABYLON.StandardMaterial("planemat", scene);\n'
        s += 'planemat.alpha = 0.4;\n'
        s += 'myPlane.material = planemat;\n'

        return s

    def point2d_to_3d(self, point2d):
        return point2d.to_3d(self.frame.origin, self.frame.u, self.frame.v)

    def point3d_to_2d(self, point3d):
        return point3d.to_2d(self.frame.origin, self.frame.u, self.frame.v)

    def contour2d_to_3d(self, contour2d):
        return contour2d.to_3d(self.frame.origin, self.frame.u, self.frame.v)

    def contour3d_to_2d(self, contour3d):
        return contour3d.to_2d(self.frame.origin, self.frame.u, self.frame.v)

    def bsplinecurve3d_to_2d(self, bspline_curve3d):
        control_points = [self.point3d_to_2d(p)
                          for p in bspline_curve3d.control_points]
        return [vme.BSplineCurve2D(
            bspline_curve3d.degree,
            control_points=control_points,
            knot_multiplicities=bspline_curve3d.knot_multiplicities,
            knots=bspline_curve3d.knots,
            weights=bspline_curve3d.weights,
            periodic=bspline_curve3d.periodic)]

    def bsplinecurve2d_to_3d(self, bspline_curve2d):
        control_points = [self.point2d_to_3d(p)
                          for p in bspline_curve2d.control_points]
        return [vme.BSplineCurve3D(
            bspline_curve2d.degree,
            control_points=control_points,
            knot_multiplicities=bspline_curve2d.knot_multiplicities,
            knots=bspline_curve2d.knots,
            weights=bspline_curve2d.weights,
            periodic=bspline_curve2d.periodic)]

    def rectangular_cut(self, x1: float, x2: float,
                        y1: float, y2: float, name: str = ''):

        p1 = volmdlr.Point2D(x1, y1)
        p2 = volmdlr.Point2D(x2, y1)
        p3 = volmdlr.Point2D(x2, y2)
        p4 = volmdlr.Point2D(x1, y2)
        outer_contour = volmdlr.wires.ClosedPolygon2D([p1, p2, p3, p4])
        surface = Surface2D(outer_contour, [])
        return PlaneFace3D(self, surface, name)


PLANE3D_OXY = Plane3D(volmdlr.OXYZ)
PLANE3D_OYZ = Plane3D(volmdlr.OYZX)
PLANE3D_OZX = Plane3D(volmdlr.OZXY)


class CylindricalSurface3D(Surface3D):
    """
    The local plane is defined by (theta, z).

    :param frame: frame.w is axis, frame.u is theta=0 frame.v theta=pi/2
    :param radius: Cylinder's radius
    """
    face_class = 'CylindricalFace3D'
    x_periodicity = volmdlr.TWO_PI

    def __init__(self, frame, radius, name=''):
        self.frame = frame
        self.radius = radius
        self.name = name

    def point2d_to_3d(self, point2d: volmdlr.Point2D):
        p = volmdlr.Point3D(self.radius * math.cos(point2d.x),
                            self.radius * math.sin(point2d.x),
                            point2d.y)
        return self.frame.old_coordinates(p)

    def point3d_to_2d(self, point3d):
        x, y, z = self.frame.new_coordinates(point3d)
        u1 = x / self.radius
        u2 = y / self.radius
        # theta = volmdlr.core.sin_cos_angle(u1, u2)
        theta = math.atan2(u2, u1)
        return volmdlr.Point2D(theta, z)

    def arc3d_to_2d(self, arc3d):
        start = self.point3d_to_2d(arc3d.start)
        end = self.point3d_to_2d(arc3d.end)
        # angle = abs(start.x-end.x)
        # if arc3d.is_trigo:
        # end = start + volmdlr.Point2D(arc3d.angle, 0)
        # else:
        #     end = start + volmdlr.Point2D(-arc3d.angle, 0)
        # interior = self.point3d_to_2d(arc3d.interior)
        # if start.x < interior.x:
        #     end = start + volmdlr.Point2D(arc3d.angle, 0)
        # else:
        #     end = start - volmdlr.Point2D(arc3d.angle, 0)
        return [vme.LineSegment2D(start, end)]

    def linesegment2d_to_3d(self, linesegment2d):
        theta1, z1 = linesegment2d.start
        theta2, z2 = linesegment2d.end
        if math.isclose(theta1, theta2, abs_tol=1e-9):
            return [vme.LineSegment3D(
                self.point2d_to_3d(linesegment2d.start),
                self.point2d_to_3d(linesegment2d.end),
            )]
        elif math.isclose(z1, z2, abs_tol=1e-9):
            if abs(theta1 - theta2) == volmdlr.TWO_PI:
                return [vme.FullArc3D(center=self.frame.origin + z1 * self.frame.w,
                                      start_end=self.point2d_to_3d(linesegment2d.start),
                                      normal=self.frame.w)]
            else:
                interior = self.point2d_to_3d(linesegment2d.point_at_abscissa(linesegment2d.length() * 0.5))
                return [vme.Arc3D(
                    self.point2d_to_3d(linesegment2d.start),
                    self.point2d_to_3d(
                        volmdlr.Point2D(0.5 * (theta1 + theta2), z1)),
                    self.point2d_to_3d(linesegment2d.end),
                )]
        else:
            # TODO: this is a non exact method!
            return [vme.LineSegment3D(self.point2d_to_3d(linesegment2d.start), self.point2d_to_3d(linesegment2d.end))]
            # raise NotImplementedError('Ellipse? delta_theta={} delta_z={}'.format(abs(theta2-theta1), abs(z1-z2)))

    def fullarc3d_to_2d(self, fullarc3d):
        if self.frame.w.is_colinear_to(fullarc3d.normal):
            p1 = self.point3d_to_2d(fullarc3d.start)
            return [vme.LineSegment2D(p1, p1 + volmdlr.TWO_PI * volmdlr.X2D)]
        else:
            print(fullarc3d.normal, self.frame.w)
            raise ValueError('Impossible!')

    def circle3d_to_2d(self, circle3d):
        """
        Transformation of an circle3d to 2d, in a cylindrical surface.

        """
        return []

    def arcellipse3d_to_2d(self, arcellipse3d):
        """
        Transformation of an arcellipse3d to 2d, in a cylindrical surface.

        """
        points3d = arcellipse3d.discretization_points(number_points=50)
        points2d = [self.point3d_to_2d(point) for point in points3d]
        bsplinecurve2d = vme.BSplineCurve2D.from_points_interpolation(points2d, degree=2)
        return [bsplinecurve2d]

    def ellipse3d_to_2d(self, ellipse3d):
        """
        Transformation of an ellipse3d to 2d, in a cylindrical surface.

        """
        # points3d = ellipse3d.discretization_points(number_points = 50)
        # points2d = [self.point3d_to_2d(point) for point in points3d]
        # return points2d
        raise NotImplementedError

    def bsplinecurve3d_to_2d(self, bspline_curve3d):
        # TODO: enhance this, this is a non exact method!
        l = bspline_curve3d.length()
        points = [self.point3d_to_2d(bspline_curve3d.point_at_abscissa(i / 10 * l))
                  for i in range(11)]
        return [vme.LineSegment2D(p1, p2)
                for p1, p2 in zip(points[:-1], points[1:])]

    @classmethod
    def from_step(cls, arguments, object_dict):
        frame3d = object_dict[arguments[1]]
        U, W = frame3d.v, -frame3d.u
        U.normalize()
        W.normalize()
        V = W.cross(U)
        frame_direct = volmdlr.Frame3D(frame3d.origin, U, V, W)
        radius = float(arguments[2]) / 1000
        return cls(frame_direct, radius, arguments[0][1:-1])

    def to_step(self, current_id):
        frame = volmdlr.Frame3D(self.frame.origin, self.frame.w, self.frame.u,
                                self.frame.v)
        content, frame_id = frame.to_step(current_id)
        current_id = frame_id + 1
        content += "#{} = CYLINDRICAL_SURFACE('{}',#{},{});\n" \
            .format(current_id, self.name, frame_id,
                    round(1000 * self.radius, 3))
        return content, [current_id]

    def frame_mapping(self, frame: volmdlr.Frame3D, side: str):
        """
        Changes frame_mapping and return a new CylindricalSurface3D
        side = 'old' or 'new'
        """
        new_frame = self.frame_mapping_parameters(frame, side)
        return CylindricalSurface3D(new_frame, self.radius,
                                    name=self.name)

    def frame_mapping_inplace(self, frame: volmdlr.Frame3D, side: str):
        """
        Changes frame_mapping and the object is updated inplace
        side = 'old' or 'new'
        """
        new_frame = self.frame_mapping_parameters(frame, side)
        self.frame = new_frame

    def rectangular_cut(self, theta1: float, theta2: float,
                        z1: float, z2: float, name: str = ''):

        if theta1 == theta2:
            theta2 += volmdlr.TWO_PI

        p1 = volmdlr.Point2D(theta1, z1)
        p2 = volmdlr.Point2D(theta2, z1)
        p3 = volmdlr.Point2D(theta2, z2)
        p4 = volmdlr.Point2D(theta1, z2)
        outer_contour = volmdlr.wires.ClosedPolygon2D([p1, p2, p3, p4])
        surface2d = Surface2D(outer_contour, [])
        return volmdlr.faces.CylindricalFace3D(self, surface2d, name)

    def rotation(self, center: volmdlr.Point3D, axis: volmdlr.Vector3D, angle: float):
        """
        CylindricalFace3D rotation.

        :param center: rotation center.
        :param axis: rotation axis.
        :param angle: angle rotation.
        :return: a new rotated Plane3D.
        """
        new_frame = self.frame.rotation(center=center, axis=axis,
                                        angle=angle)
        return CylindricalFace3D(new_frame, self.radius)

    def rotation_inplace(self, center: volmdlr.Point3D, axis: volmdlr.Vector3D, angle: float):
        """
        CylindricalFace3D rotation. Object is updated inplace.

        :param center: rotation center.
        :param axis: rotation axis.
        :param angle: rotation angle.
        """
        self.frame.rotation_inplace(center, axis, angle)

    def translation(self, offset: volmdlr.Vector3D):
        """
        CylindricalFace3D translation.

        :param offset: translation vector.
        :return: A new translated CylindricalFace3D.
        """
        return CylindricalFace3D(self.frame.translation(offset), self.radius)

    def translation_inplace(self, offset: volmdlr.Vector3D):
        """
        CylindricalFace3D translation. Object is updated inplace.

        :param offset: translation vector
        """
        self.frame.translation_inplace(offset)

    def grid3d(self, grid2d: volmdlr.grid.Grid2D):
        """
        Generate 3d grid points of a Cylindrical surface, based on a Grid2D.

        """

        points_2d = grid2d.points
        points_3d = [self.point2d_to_3d(point2d) for point2d in points_2d]

        return points_3d

    def line_intersections(self, line: vme.Line3D):
        line_2d = line.to_2d(self.frame.origin, self.frame.u, self.frame.v)
        if line_2d is None:
            return []
        origin2d = self.frame.origin.to_2d(self.frame.origin, self.frame.u, self.frame.v)
        distance_line2d_to_origin = line_2d.point_distance(origin2d)
        if distance_line2d_to_origin > self.radius:
            return []
        a_prime = line_2d.point1
        b_prime = line_2d.point2
        a_prime_minus_b_prime = a_prime - b_prime
        t_param = a_prime.dot(a_prime_minus_b_prime) / a_prime_minus_b_prime.dot(a_prime_minus_b_prime)
        k_param = math.sqrt(
            (self.radius ** 2 - distance_line2d_to_origin ** 2) / a_prime_minus_b_prime.dot(a_prime_minus_b_prime))
        intersection1 = line.point1 + (t_param + k_param) * (line.direction_vector())
        intersection2 = line.point1 + (t_param - k_param) * (line.direction_vector())
        if intersection1 == intersection2:
            return [intersection1]

        return [intersection1, intersection2]

    def linesegment_intersections(self, linesegment: vme.LineSegment3D):
        line = linesegment.to_line()
        line_intersections = self.line_intersections(line)
        linesegment_intersections = [inters for inters in line_intersections if linesegment.point_belongs(inters)]
        return linesegment_intersections

    def parallel_plane_intersection(self, plane3d):
        """
        Cylinder plane intersections when plane's normal is perpendicular with the cylinder axis.

        :param plane3d: intersecting plane
        :return: list of intersecting curves
        """
        distance_plane_cylinder_axis = plane3d.point_distance(self.frame.origin)
        if distance_plane_cylinder_axis > self.radius:
            return []
        if math.isclose(self.frame.w.dot(plane3d.frame.u), 0, abs_tol=1e-6):
            line = volmdlr.edges.Line3D(plane3d.frame.origin, plane3d.frame.origin + plane3d.frame.u)
        else:
            line = volmdlr.edges.Line3D(plane3d.frame.origin, plane3d.frame.origin + plane3d.frame.v)
        line_intersections = self.line_intersections(line)
        lines = []
        for intersection in line_intersections:
            lines.append(volmdlr.edges.Line3D(intersection, intersection + self.frame.w))
        return lines

    def perpendicular_plane_intersection(self, plane3d):
        """
        Cylinder plane intersections when plane's normal is parallel with the cylinder axis.

        :param plane3d: intersecting plane
        :return: list of intersecting curves
        """
        line = vme.Line3D(self.frame.origin, self.frame.origin + self.frame.w)
        center3d_plane = plane3d.line_intersections(line)[0]
        circle3d = volmdlr.wires.Circle3D(volmdlr.Frame3D(center3d_plane, plane3d.frame.u,
                                                          plane3d.frame.v, plane3d.frame.w), self.radius)
        return [circle3d]

    def concurent_plane_intersection(self, plane3d):
        """
        Cylinder plane intersections when plane's normal is concurent with the cylinder axis, but not orthogonal.

        # Ellipse vector equation : < rcos(t), rsin(t), -(1 / c)*(d + arcos(t) + brsint(t)); d = - (ax_0 + by_0 + cz_0)
        :param plane3d: intersecting plane
        :return: list of intersecting curves
        """
        line = vme.Line3D(self.frame.origin, self.frame.origin + self.frame.w)
        center3d_plane = plane3d.line_intersections(line)[0]
        plane_coefficient_a, plane_coefficient_b, plane_coefficient_c, plane_coefficient_d =\
            plane3d.equation_coefficients()
        ellipse_0 = volmdlr.Point3D(
            self.radius * math.cos(0),
            self.radius * math.sin(0),
            - (1 / plane_coefficient_c) * (plane_coefficient_d + plane_coefficient_a * self.radius * math.cos(0) +
                                           plane_coefficient_b * self.radius * math.sin(0)))
        ellipse_pi_by_2 = volmdlr.Point3D(
            self.radius * math.cos(math.pi / 2),
            self.radius * math.sin(math.pi / 2),
            - (1 / plane_coefficient_c) * (
                    plane_coefficient_d + plane_coefficient_a * self.radius * math.cos(math.pi / 2)
                    + plane_coefficient_b * self.radius * math.sin(math.pi / 2)))
        axis_1 = center3d_plane.point_distance(ellipse_0)
        axis_2 = center3d_plane.point_distance(ellipse_pi_by_2)
        if axis_1 > axis_2:
            major_axis = axis_1
            minor_axis = axis_2
            major_dir = ellipse_0 - center3d_plane
        else:
            major_axis = axis_2
            minor_axis = axis_1
            major_dir = ellipse_pi_by_2 - center3d_plane
        return [volmdlr.wires.Ellipse3D(major_axis, minor_axis, center3d_plane, plane3d.frame.w, major_dir)]

    def plane_intersection(self, plane3d):
        """
        Cylinder intersections with a plane.

        :param plane3d: intersecting plane.
        :return: list of intersecting curves.
        """
        if math.isclose(abs(plane3d.frame.w.dot(self.frame.w)), 0, abs_tol=1e-6):
            return self.parallel_plane_intersection(plane3d)
        if math.isclose(abs(plane3d.frame.w.dot(self.frame.w)), 1, abs_tol=1e-6):
            return self.perpendicular_plane_intersection(plane3d)
        return self.concurent_plane_intersection(plane3d)

    def is_coincident(self, surface3d):
        """
        Verifies if two CylindricalSurfaces are coincident.

        :param surface3d: surface to verify.
        :return: True if they are coincident, False otherwise.
        """
        if not isinstance(self, surface3d.__class__):
            return False
        if math.isclose(abs(self.frame.w.dot(surface3d.frame.w)), 1.0, abs_tol=1e-6) and\
                self.radius == surface3d.radius:
            return True
        return False

    def point_on_surface(self, point3d):
        """
        Verifies if a given point is on the CylindricalSurface3D.

        :param point3d: point to verify.
        :return: True if point on surface, False otherwise.
        """
        new_point = self.frame.new_coordinates(point3d)
        if math.isclose(new_point.x ** 2 + new_point.y ** 2, self.radius ** 2, abs_tol=1e-6):
            return True
        return False


class ToroidalSurface3D(Surface3D):
    """
    The local plane is defined by (theta, phi).
    theta is the angle around the big (R) circle and phi around the small(r)

    :param frame: Tore's frame: origin is the center, u is pointing at
                    theta=0
    :param R: Tore's radius
    :param r: Circle to revolute radius
    Definitions of R and r according to https://en.wikipedia.org/wiki/Torus
    """
    face_class = 'ToroidalFace3D'
    x_periodicity = volmdlr.TWO_PI
    y_periodicity = volmdlr.TWO_PI

    def __init__(self, frame: volmdlr.Frame3D,
                 R: float, r: float, name: str = ''):
        self.frame = frame
        self.R = R
        self.r = r
        self.name = name

    @property
    def bounding_box(self):
        if not self._bbox:
            self._bbox = self.get_bounding_box()
        return self._bbox

    def _bounding_box(self):
        d = self.R + self.r
        p1 = self.frame.origin + self.frame.u * d + self.frame.v * d + self.frame.w * self.r
        p2 = self.frame.origin + self.frame.u * d + self.frame.v * d - self.frame.w * self.r
        p3 = self.frame.origin + self.frame.u * d - self.frame.v * d + self.frame.w * self.r
        p4 = self.frame.origin + self.frame.u * d - self.frame.v * d - self.frame.w * self.r
        p5 = self.frame.origin - self.frame.u * d + self.frame.v * d + self.frame.w * self.r
        p6 = self.frame.origin - self.frame.u * d + self.frame.v * d - self.frame.w * self.r
        p7 = self.frame.origin - self.frame.u * d - self.frame.v * d + self.frame.w * self.r
        p8 = self.frame.origin - self.frame.u * d - self.frame.v * d - self.frame.w * self.r

        return volmdlr.core.BoundingBox.from_points(
            [p1, p2, p3, p4, p5, p6, p7, p8])

    def point2d_to_3d(self, point2d: volmdlr.Point2D):
        theta, phi = point2d
        x = (self.R + self.r * math.cos(phi)) * math.cos(theta)
        y = (self.R + self.r * math.cos(phi)) * math.sin(theta)
        z = self.r * math.sin(phi)
        return self.frame.old_coordinates(volmdlr.Point3D(x, y, z))

    def point3d_to_2d(self, point3d):
        # points_2D = []
        x, y, z = self.frame.new_coordinates(point3d)
        if z < -self.r:
            z = -self.r
        elif z > self.r:
            z = self.r

        zr = z / self.r
        phi = math.asin(zr)

        u = self.R + math.sqrt((self.r ** 2) - (z ** 2))
        u1, u2 = round(x / u, 5), round(y / u, 5)
        theta = volmdlr.core.sin_cos_angle(u1, u2)

        return volmdlr.Point2D(theta, phi)

    @classmethod
    def from_step(cls, arguments, object_dict):
        frame3d = object_dict[arguments[1]]
        U, W = frame3d.v, -frame3d.u
        U.normalize()
        W.normalize()
        V = W.cross(U)
        frame_direct = volmdlr.Frame3D(frame3d.origin, U, V, W)
        rcenter = float(arguments[2]) / 1000
        rcircle = float(arguments[3]) / 1000
        return cls(frame_direct, rcenter, rcircle, arguments[0][1:-1])

    def to_step(self, current_id):
        frame = volmdlr.Frame3D(self.frame.origin, self.frame.w, self.frame.u,
                                self.frame.v)
        content, frame_id = frame.to_step(current_id)
        current_id = frame_id + 1
        content += "#{} = TOROIDAL_SURFACE('{}',#{},{},{});\n" \
            .format(current_id, self.name, frame_id,
                    round(1000 * self.R, 3),
                    round(1000 * self.r, 3))
        return content, [current_id]

    def frame_mapping(self, frame: volmdlr.Frame3D, side: str):
        """
        Changes frame_mapping and return a new ToroidalSurface3D
        side = 'old' or 'new'
        """
        new_frame = self.frame_mapping_parameters(frame, side)
        return ToroidalSurface3D(new_frame, self.R, self.r, name=self.name)

    def frame_mapping_inplace(self, frame: volmdlr.Frame3D, side: str):
        """
        Changes frame_mapping and the object is updated inplace
        side = 'old' or 'new'
        """
        new_frame = self.frame_mapping_parameters(frame, side)
        self.frame = new_frame

    def rectangular_cut(self, theta1, theta2, phi1, phi2, name=''):
        if phi1 == phi2:
            phi2 += volmdlr.TWO_PI
        elif phi2 < phi1:
            phi2 += volmdlr.TWO_PI
        if theta1 == theta2:
            theta2 += volmdlr.TWO_PI
        elif theta2 < theta1:
            theta2 += volmdlr.TWO_PI

        p1 = volmdlr.Point2D(theta1, phi1)
        p2 = volmdlr.Point2D(theta2, phi1)
        p3 = volmdlr.Point2D(theta2, phi2)
        p4 = volmdlr.Point2D(theta1, phi2)
        outer_contour = volmdlr.wires.ClosedPolygon2D([p1, p2, p3, p4])
        return ToroidalFace3D(self,
                              Surface2D(outer_contour, []),
                              name)

    def linesegment2d_to_3d(self, linesegment2d):
        theta1, phi1 = linesegment2d.start
        theta2, phi2 = linesegment2d.end
        if theta1 == theta2:
            if math.isclose(phi1 - phi2, volmdlr.TWO_PI, abs_tol=1e-9):
                u = self.frame.u.rotation(self.frame.origin, self.frame.w,
                                          angle=theta1)
                v = self.frame.u.rotation(self.frame.origin, self.frame.w,
                                          angle=theta1)
                center = self.frame.origin + self.R * u
                return [vme.FullArc3D(center=center,
                                      start_end=center + self.r * u,
                                      normal=v)]
            else:
                return [vme.Arc3D(
                    self.point2d_to_3d(linesegment2d.start),
                    self.point2d_to_3d(volmdlr.Point2D(theta1, 0.5 * (phi1 + phi2))),
                    self.point2d_to_3d(linesegment2d.end),
                )]
        elif math.isclose(phi1, phi2, abs_tol=1e-9):
            if abs(theta1 - theta2) == volmdlr.TWO_PI:
                center = self.frame.origin + self.r * math.sin(phi1) * self.frame.w
                start_end = center + self.frame.u * (self.r + self.R)
                return [vme.FullArc3D(center=center,
                                      start_end=start_end,
                                      normal=self.frame.w)]
            else:
                return [vme.Arc3D(
                    self.point2d_to_3d(linesegment2d.start),
                    self.point2d_to_3d(volmdlr.Point2D(0.5 * (theta1 + theta2), phi1)),
                    self.point2d_to_3d(linesegment2d.end),
                )]
        else:
            raise NotImplementedError('Ellipse?')

    def fullarc3d_to_2d(self, fullarc3d):
        if self.frame.w.is_colinear_to(fullarc3d.normal):
            p1 = self.point3d_to_2d(fullarc3d.start)
            return [vme.LineSegment2D(p1, p1 + volmdlr.TWO_PI * volmdlr.X2D)]
        elif fullarc3d.normal.dot(self.frame.w):
            p1 = self.point3d_to_2d(fullarc3d.start)
            return [vme.LineSegment2D(p1, p1 + volmdlr.TWO_PI * volmdlr.Y2D)]
        else:
            raise ValueError('Impossible!')

    def circle3d_to_2d(self, circle3d):
        return []

    def triangulation(self):
        face = self.rectangular_cut(0, volmdlr.TWO_PI, 0, volmdlr.TWO_PI)
        return face.triangulation()

    def translation(self, offset: volmdlr.Vector3D):
        """
        ToroidalSurface3D translation
        :param offset: translation vector
        :return: A new translated ToroidalSurface3D
        """
        return ToroidalSurface3D(self.frame.translation(
            offset), self.R, self.r)

    def translation_inplace(self, offset: volmdlr.Vector3D):
        """
        ToroidalSurface3D translation. Object is updated inplace.

        :param offset: translation vector.
        """
        self.frame.translation_inplace(offset)

    def rotation(self, center: volmdlr.Point3D, axis: volmdlr.Vector3D, angle: float):
        """
        ToroidalSurface3D rotation.

<<<<<<< HEAD
        :param center: rotation center
        :param axis: rotation axis
        :param angle: angle rotation
        :return: a new rotated ToroidalSurface3D
=======
        :param center: rotation center.
        :param axis: rotation axis.
        :param angle: angle rotation.
        :return: a new rotated ToroidalSurface3D.
>>>>>>> beccd6ba
        """
        new_frame = self.frame.rotation(center=center, axis=axis,
                                        angle=angle)
        return self.__class__(new_frame, self.R, self.r)

    def rotation_inplace(self, center: volmdlr.Point3D, axis: volmdlr.Vector3D, angle: float):
        """
        ToroidalSurface3D rotation. Object is updated inplace.

        :param center: rotation center.
        :param axis: rotation axis.
        :param angle: rotation angle.
        """
        self.frame.rotation_inplace(center, axis, angle)


class ConicalSurface3D(Surface3D):
    """
    The local plane is defined by (theta, z).

    :param frame: Cone's frame to position it: frame.w is axis of cone
                    frame.origin is at the angle of the cone
    :param semi_angle: Cone's semi-angle
    """
    face_class = 'ConicalFace3D'
    x_periodicity = volmdlr.TWO_PI

    def __init__(self, frame: volmdlr.Frame3D, semi_angle: float,
                 name: str = ''):
        self.frame = frame
        self.semi_angle = semi_angle
        self.name = name

    @classmethod
    def from_step(cls, arguments, object_dict):
        frame3d = object_dict[arguments[1]]
        U, W = frame3d.v, frame3d.u
        U.normalize()
        W.normalize()
        V = W.cross(U)
        radius = float(arguments[2]) / 1000
        semi_angle = float(arguments[3])
        origin = frame3d.origin - radius / math.tan(semi_angle) * W
        frame_direct = volmdlr.Frame3D(origin, U, V, W)
        return cls(frame_direct, semi_angle, arguments[0][1:-1])

    def to_step(self, current_id):
        frame = volmdlr.Frame3D(self.frame.origin, self.frame.w, self.frame.u,
                                self.frame.v)
        content, frame_id = frame.to_step(current_id)
        current_id = frame_id + 1
        content += "#{} = CONICAL_SURFACE('{}',#{},{},{});\n" \
            .format(current_id, self.name, frame_id,
                    0.,
                    round(self.semi_angle, 3))
        return content, [current_id]

    def frame_mapping(self, frame: volmdlr.Frame3D, side: str):
        """
        Changes frame_mapping and return a new ConicalSurface3D.

        :param side: 'old' or 'new'
        """
        new_frame = self.frame_mapping_parameters(frame, side)
        return ConicalSurface3D(new_frame, self.semi_angle, name=self.name)

    def frame_mapping_inplace(self, frame: volmdlr.Frame3D, side: str):
        """
        Changes frame_mapping and the object is updated inplace.

        :param side:'old' or 'new'
        """
        new_frame = self.frame_mapping_parameters(frame, side)
        self.frame = new_frame

    def point2d_to_3d(self, point2d: volmdlr.Point2D):
        theta, z = point2d
        r = math.tan(self.semi_angle) * z
        new_point = volmdlr.Point3D(r * math.cos(theta),
                                    r * math.sin(theta),
                                    z)
        return self.frame.old_coordinates(new_point)

    # def point3d_to_2d(self, point3d: volmdlr.Point3D):
    #     z = self.frame.w.dot(point3d)
    #     x, y = point3d.plane_projection2d(self.frame.origin, self.frame.u,
    #                                       self.frame.v)
    #     theta = math.atan2(y, x)
    #     return volmdlr.Point2D(theta, z+0.003)

    def point3d_to_2d(self, point3d: volmdlr.Point3D):
        x, y, z = self.frame.new_coordinates(point3d)
        # x, y = point3d.plane_projection2d(self.frame.origin, self.frame.u,
        #                                   self.frame.v)
        theta = math.atan2(y, x)
        return volmdlr.Point2D(theta, z)

    def rectangular_cut(self, theta1: float, theta2: float,
                        z1: float, z2: float, name: str = ''):
        # theta1 = angle_principal_measure(theta1)
        # theta2 = angle_principal_measure(theta2)
        if theta1 == theta2:
            theta2 += volmdlr.TWO_PI

        p1 = volmdlr.Point2D(theta1, z1)
        p2 = volmdlr.Point2D(theta2, z1)
        p3 = volmdlr.Point2D(theta2, z2)
        p4 = volmdlr.Point2D(theta1, z2)
        outer_contour = volmdlr.wires.ClosedPolygon2D([p1, p2, p3, p4])
        return ConicalFace3D(self, Surface2D(outer_contour, []), name)

    def fullarc3d_to_2d(self, fullarc3d):
        if self.frame.w.is_colinear_to(fullarc3d.normal):
            p1 = self.point3d_to_2d(fullarc3d.start)
            return [vme.LineSegment2D(p1, p1 + volmdlr.TWO_PI * volmdlr.X2D)]
        else:
            raise ValueError('Impossible!')

    def circle3d_to_2d(self, circle3d):
        return []

    def linesegment2d_to_3d(self, linesegment2d):
        theta1, z1 = linesegment2d.start
        theta2, z2 = linesegment2d.end
        if math.isclose(z1, z2, abs_tol=1e-9) and math.isclose(z1, 0.,
                                                               abs_tol=1e-9):
            return []
        elif math.isclose(abs(theta1 - theta2) % volmdlr.TWO_PI, 0., abs_tol=1e-9):
            return [vme.LineSegment3D(
                self.point2d_to_3d(linesegment2d.start),
                self.point2d_to_3d(linesegment2d.end),
            )]
        elif math.isclose(z1, z2, abs_tol=1e-9):

            if abs(theta1 - theta2) % volmdlr.TWO_PI == 0.:
                return [vme.FullArc3D(center=self.frame.origin + z1 * self.frame.w,
                                      start_end=self.point2d_to_3d(linesegment2d.start),
                                      normal=self.frame.w)]
            else:
                return [vme.Arc3D(
                    self.point2d_to_3d(linesegment2d.start),
                    self.point2d_to_3d(
                        volmdlr.Point2D(0.5 * (theta1 + theta2), z1)),
                    self.point2d_to_3d(linesegment2d.end))
                ]
        else:
            raise NotImplementedError('Ellipse?')

    def translation(self, offset: volmdlr.Vector3D):
        """
        ConicalSurface3D translation.

        :param offset: translation vector.
        :return: A new translated ConicalSurface3D.
        """
        return self.__class__(self.frame.translation(offset),
                              self.semi_angle)

    def translation_inplace(self, offset: volmdlr.Vector3D):
        """
        ConicalSurface3D translation. Object is updated inplace.

        :param offset: translation vector.
        """
        self.frame.translation_inplace(offset)

    def rotation(self, center: volmdlr.Point3D,
                 axis: volmdlr.Vector3D, angle: float):
        """
        ConicalSurface3D rotation.

        :param center: rotation center
        :param axis: rotation axis
        :param angle: angle rotation
        :return: a new rotated ConicalSurface3D
        """
        new_frame = self.frame.rotation(center=center, axis=axis, angle=angle)
        return self.__class__(new_frame, self.semi_angle)

    def rotation_inplace(self, center: volmdlr.Point3D,
                         axis: volmdlr.Vector3D, angle: float):
        """
        ConicalSurface3D rotation. Object is updated inplace
        :param center: rotation center
        :param axis: rotation axis
        :param angle: rotation angle
        """
        self.frame.rotation_inplace(center, axis, angle)


class SphericalSurface3D(Surface3D):
    """
    :param frame: Sphere's frame to position it
    :type frame: volmdlr.Frame3D
    :param radius: Sphere's radius
    :type radius: float
    """
    face_class = 'SphericalFace3D'

    def __init__(self, frame, radius, name=''):
        self.frame = frame
        self.radius = radius
        self.name = name
        # V = frame.v
        # V.normalize()
        # W = frame.w
        # W.normalize()
        # self.plane = Plane3D(frame.origin, V, W)

    def _bounding_box(self):
        points = [self.frame.origin + volmdlr.Point3D(-self.radius,
                                                      -self.radius,
                                                      -self.radius),
                  self.frame.origin + volmdlr.Point3D(self.radius,
                                                      self.radius,
                                                      self.radius),

                  ]
        return volmdlr.core.BoundingBox.from_points(points)

    @classmethod
    def from_step(cls, arguments, object_dict):
        frame3d = object_dict[arguments[1]]
        U, W = frame3d.v, frame3d.u
        U.normalize()
        W.normalize()
        V = W.cross(U)
        frame_direct = volmdlr.Frame3D(frame3d.origin, U, V, W)
        radius = float(arguments[2]) / 1000
        return cls(frame_direct, radius, arguments[0][1:-1])

    def point2d_to_3d(self, point2d):
        # source mathcurve.com/surfaces/sphere
        # -pi<theta<pi, -pi/2<phi<pi/2
        theta, phi = point2d
        x = self.radius * math.cos(phi) * math.cos(theta)
        y = self.radius * math.cos(phi) * math.sin(theta)
        z = self.radius * math.sin(phi)
        return self.frame.old_coordinates(volmdlr.Point3D(x, y, z))

    def point3d_to_2d(self, point3d):
        x, y, z = point3d
        if z < -self.radius:
            z = -self.radius
        elif z > self.radius:
            z = self.radius

        zr = z / self.radius
        phi = math.asin(zr)

        u = math.sqrt((self.radius ** 2) - (z ** 2))
        if u == 0:
            u1, u2 = x, y
        else:
            u1, u2 = round(x / u, 5), round(y / u, 5)
        theta = volmdlr.sin_cos_angle(u1, u2)
        return volmdlr.Point2D(theta, phi)

    def linesegment2d_to_3d(self, linesegment2d):
        start = self.point2d_to_3d(linesegment2d.start)
        interior = self.point2d_to_3d(0.5 * (linesegment2d.start + linesegment2d.end))
        end = self.point2d_to_3d(linesegment2d.end)
        if start == end:
            u = start - self.frame.origin
            u.normalize()
            v = interior - self.frame.origin
            v.normalize()
            normal = u.cross(v)
            return [vme.FullArc3D(self.frame.origin, start, normal)]
        return [vme.Arc3D(start, interior, end)]

    def plot(self, ax=None, color='grey', alpha=0.5):
        # points = []
        for i in range(20):
            theta = i / 20. * volmdlr.TWO_PI
            t_points = []
            for j in range(20):
                phi = j / 20. * volmdlr.TWO_PI
                t_points.append(self.point2d_to_3d(volmdlr.Point2D(theta, phi)))
            ax = volmdlr.wires.ClosedPolygon3D(t_points).plot(ax=ax, color=color, alpha=alpha)

        return ax

    def rectangular_cut(self, theta1, theta2, phi1, phi2, name=''):
        if phi1 == phi2:
            phi2 += volmdlr.TWO_PI
        elif phi2 < phi1:
            phi2 += volmdlr.TWO_PI
        if theta1 == theta2:
            theta2 += volmdlr.TWO_PI
        elif theta2 < theta1:
            theta2 += volmdlr.TWO_PI

        p1 = volmdlr.Point2D(theta1, phi1)
        p2 = volmdlr.Point2D(theta2, phi1)
        p3 = volmdlr.Point2D(theta2, phi2)
        p4 = volmdlr.Point2D(theta1, phi2)
        outer_contour = volmdlr.wires.ClosedPolygon2D([p1, p2, p3, p4])
        return SphericalFace3D(self,
                               Surface2D(outer_contour, []),
                               name=name)


class RuledSurface3D(Surface3D):
    """
    :param frame: frame.w is axis, frame.u is theta=0 frame.v theta=pi/2
    :type frame: volmdlr.Frame3D
    :param radius: Cylinder's radius
    :type radius: float
    """
    face_class = 'RuledFace3D'

    def __init__(self,
                 wire1: volmdlr.wires.Wire3D,
                 wire2: volmdlr.wires.Wire3D,
                 name: str = ''):
        self.wire1 = wire1
        self.wire2 = wire2
        self.length1 = wire1.length()
        self.length2 = wire2.length()
        self.name = name

    def point2d_to_3d(self, point2d: volmdlr.Point2D):
        x, y = point2d
        point1 = self.wire1.point_at_abscissa(x * self.length1)
        point2 = self.wire2.point_at_abscissa(x * self.length2)
        joining_line = vme.LineSegment3D(point1, point2)
        point = joining_line.point_at_abscissa(y * joining_line.length())
        return point

    def point3d_to_2d(self, point3d):
        raise NotImplementedError

    def rectangular_cut(self, x1: float, x2: float,
                        y1: float, y2: float, name: str = ''):
        p1 = volmdlr.Point2D(x1, y1)
        p2 = volmdlr.Point2D(x2, y1)
        p3 = volmdlr.Point2D(x2, y2)
        p4 = volmdlr.Point2D(x1, y2)
        outer_contour = volmdlr.wires.ClosedPolygon2D([p1, p2, p3, p4])
        surface2d = Surface2D(outer_contour, [])
        return volmdlr.faces.RuledFace3D(self, surface2d, name)


class BSplineSurface3D(Surface3D):
    face_class = 'BSplineFace3D'
    _non_serializable_attributes = ['surface']

    def __init__(self, degree_u, degree_v, control_points, nb_u, nb_v,
                 u_multiplicities, v_multiplicities, u_knots, v_knots,
                 weights=None, name=''):
        self.control_points = control_points
        self.degree_u = degree_u
        self.degree_v = degree_v
        self.nb_u = nb_u
        self.nb_v = nb_v

        u_knots = vme.standardize_knot_vector(u_knots)
        v_knots = vme.standardize_knot_vector(v_knots)
        self.u_knots = u_knots
        self.v_knots = v_knots
        self.u_multiplicities = u_multiplicities
        self.v_multiplicities = v_multiplicities
        self.weights = weights

        self.control_points_table = []
        points_row = []
        i = 1
        for pt in control_points:
            points_row.append(pt)
            if i == nb_v:
                self.control_points_table.append(points_row)
                points_row = []
                i = 1
            else:
                i += 1
        surface = BSpline.Surface()
        surface.degree_u = degree_u
        surface.degree_v = degree_v
        if weights is None:
            P = [(control_points[i][0], control_points[i][1],
                  control_points[i][2]) for i in range(len(control_points))]
            surface.set_ctrlpts(P, nb_u, nb_v)
        else:
            Pw = [(control_points[i][0] * weights[i],
                   control_points[i][1] * weights[i],
                   control_points[i][2] * weights[i],
                   weights[i]) for i in range(len(control_points))]
            surface.set_ctrlpts(Pw, nb_u, nb_v)
        knot_vector_u = []
        for i, u_knot in enumerate(u_knots):
            knot_vector_u.extend([u_knot] * u_multiplicities[i])
        knot_vector_v = []
        for i, v_knot in enumerate(v_knots):
            knot_vector_v.extend([v_knot] * v_multiplicities[i])
        surface.knotvector_u = knot_vector_u
        surface.knotvector_v = knot_vector_v
        surface.delta = 0.05
        # surface_points = surface.evalpts

        self.surface = surface
        # self.points = [volmdlr.Point3D(*p) for p in surface_points]
        Surface3D.__init__(self, name=name)

        # Hidden Attributes
        self._displacements = None
        self._grids2d = None
        self._grids2d_deformed = None

    @property
    def x_periodicity(self):
        p3d_x1 = self.point2d_to_3d(volmdlr.Point2D(1., 0.5))
        p2d_x0 = self.point3d_to_2d(p3d_x1, 0., 0.5)
        if self.point2d_to_3d(p2d_x0) == p3d_x1 and \
                not math.isclose(p2d_x0.x, 1, abs_tol=1e-3):
            return 1 - p2d_x0.x
        else:
            return None

    @property
    def y_periodicity(self):
        p3d_y1 = self.point2d_to_3d(volmdlr.Point2D(0.5, 1))
        p2d_y0 = self.point3d_to_2d(p3d_y1, 0., 0.5)
        if self.point2d_to_3d(p2d_y0) == p3d_y1 and \
                not math.isclose(p2d_y0.y, 1, abs_tol=1e-3):
            return 1 - p2d_y0.y
        else:
            return None

    def control_points_matrix(self, coordinates):
        """
        define control points like a matrix, for each coordinate: x:0, y:1, z:2
        """

        P = npy.empty((self.nb_u, self.nb_v))
        for i in range(0, self.nb_u):
            for j in range(0, self.nb_v):
                P[i][j] = self.control_points_table[i][j][coordinates]
        return P

    # Knots_vector
    def knots_vector_u(self):
        """
        Compute the global knot vector (u direction) based on knot elements and multiplicities.

        """

        knots = self.u_knots
        multiplicities = self.u_multiplicities

        knots_vec = []
        for i in range(0, len(knots)):
            for j in range(0, multiplicities[i]):
                knots_vec.append(knots[i])
        return knots_vec

    def knots_vector_v(self):
        """
        Compute the global knot vector (v direction) based on knot elements and multiplicities.

        """

        knots = self.v_knots
        multiplicities = self.v_multiplicities

        knots_vec = []
        for i in range(0, len(knots)):
            for j in range(0, multiplicities[i]):
                knots_vec.append(knots[i])
        return knots_vec

    def basis_functions_u(self, u, k, i):
        """
        Compute basis functions Bi in u direction for u=u and degree=k.

        """

        # k = self.degree_u
        t = self.knots_vector_u()

        if k == 0:
            return 1.0 if t[i] <= u < t[i + 1] else 0.0
        if t[i + k] == t[i]:
            c1 = 0.0
        else:
            c1 = (u - t[i]) / (t[i + k] - t[i]) * self.basis_functions_u(u, k - 1, i)
        if t[i + k + 1] == t[i + 1]:
            c2 = 0.0
        else:
            c2 = (t[i + k + 1] - u) / (t[i + k + 1] - t[i + 1]) * self.basis_functions_u(u, k - 1, i + 1)
        return c1 + c2

    def basis_functions_v(self, v, k, i):
        """
        Compute basis functions Bi in v direction for v=v and degree=k.

        """

        # k = self.degree_u
        t = self.knots_vector_v()

        if k == 0:
            return 1.0 if t[i] <= v < t[i + 1] else 0.0
        if t[i + k] == t[i]:
            c1 = 0.0
        else:
            c1 = (v - t[i]) / (t[i + k] - t[i]) * self.basis_functions_v(v, k - 1, i)
        if t[i + k + 1] == t[i + 1]:
            c2 = 0.0
        else:
            c2 = (t[i + k + 1] - v) / (t[i + k + 1] - t[i + 1]) * self.basis_functions_v(v, k - 1, i + 1)
        return c1 + c2

    def blending_vector_u(self, u):
        """
        Compute a vector of basis_functions in u direction for u=u.

        """

        blending_vect = npy.empty((1, self.nb_u))
        for j in range(0, self.nb_u):
            blending_vect[0][j] = self.basis_functions_u(u, self.degree_u, j)

        return blending_vect

    def blending_vector_v(self, v):
        """
        Compute a vector of basis_functions in v direction for v=v.

        """

        blending_vect = npy.empty((1, self.nb_v))
        for j in range(0, self.nb_v):
            blending_vect[0][j] = self.basis_functions_v(v, self.degree_v, j)

        return blending_vect

    def blending_matrix_u(self, u):
        """
        compute a matrix of basis_functions in u direction for a vector u like [0,1]
        """

        blending_mat = npy.empty((len(u), self.nb_u))
        for i in range(0, len(u)):
            for j in range(0, self.nb_u):
                blending_mat[i][j] = self.basis_functions_u(u[i], self.degree_u, j)
        return blending_mat

    def blending_matrix_v(self, v):
        """
        compute a matrix of basis_functions in v direction for a vector v like [0,1]
        """

        blending_mat = npy.empty((len(v), self.nb_v))
        for i in range(0, len(v)):
            for j in range(0, self.nb_v):
                blending_mat[i][j] = self.basis_functions_v(v[i], self.degree_v, j)
        return blending_mat

    def point2d_to_3d(self, point2d: volmdlr.Point2D):
        x, y = point2d
        if x < 0:
            x = 0.
        elif 1 < x:
            x = 1
        if y < 0:
            y = 0
        elif y > 1:
            y = 1

        return volmdlr.Point3D(*self.surface.evaluate_single((x, y)))

    def point3d_to_2d(self, point3d: volmdlr.Point3D, min_bound_x: float = 0.,
                      max_bound_x: float = 1., min_bound_y: float = 0.,
                      max_bound_y: float = 1., tol=1e-9):
        def f(x):
            p3d = self.point2d_to_3d(volmdlr.Point2D(x[0], x[1]))
            return point3d.point_distance(p3d)

        results = []

        delta_bound_x = max_bound_x - min_bound_x
        delta_bound_y = max_bound_y - min_bound_y
        x0s = [((min_bound_x + max_bound_x) / 2, (min_bound_y + max_bound_y) / 2),
               (min_bound_x + delta_bound_x / 10, min_bound_y + delta_bound_y / 10),
               (min_bound_x + delta_bound_x / 10, max_bound_y - delta_bound_y / 10),
               (max_bound_x - delta_bound_x / 10, min_bound_y + delta_bound_y / 10),
               (max_bound_x - delta_bound_x / 10, max_bound_y - delta_bound_y / 10)]

        for x0 in x0s:
            z = scp.optimize.least_squares(f, x0=x0, bounds=([min_bound_x,
                                                              min_bound_y],
                                                             [max_bound_x,
                                                              max_bound_y]),
                                           ftol=tol / 10,
                                           xtol=tol / 10,
                                           # loss='soft_l1'
                                           )
            # z.cost represent the value of the cost function at the solution
            if z.fun < tol:
                return volmdlr.Point2D(*z.x)

            res = scp.optimize.minimize(f, x0=npy.array(x0),
                                        bounds=[(min_bound_x, max_bound_x),
                                                (min_bound_y, max_bound_y)],
                                        tol=tol)
            # res.fun represent the value of the objective function
            if res.fun < tol:
                return volmdlr.Point2D(*res.x)

            results.append((z.x, z.fun))
            results.append((res.x, res.fun))
        return (volmdlr.Point2D(*min(results, key=lambda r: r[1])[0]))

    def linesegment2d_to_3d(self, linesegment2d):
        # TODO: this is a non exact method!
        lth = linesegment2d.length()
        points = [self.point2d_to_3d(
            linesegment2d.point_at_abscissa(i * lth / 10.)) for i in range(11)]

        linesegment = vme.LineSegment3D(points[0], points[-1])
        flag = True
        for pt in points:
            if not linesegment.point_belongs(pt):
                flag = False
                break

        periodic = False
        if self.x_periodicity is not None and \
                math.isclose(lth, self.x_periodicity, abs_tol=1e-6) and \
                math.isclose(linesegment2d.start.y, linesegment2d.end.y,
                             abs_tol=1e-6):
            periodic = True
        elif self.y_periodicity is not None and \
                math.isclose(lth, self.y_periodicity, abs_tol=1e-6) and \
                math.isclose(linesegment2d.start.x, linesegment2d.end.x,
                             abs_tol=1e-6):
            periodic = True

        if flag:
            # All the points are on the same LineSegment3D
            linesegments = [linesegment]
        else:
            linesegments = [vme.BSplineCurve3D.from_points_interpolation(
                points, max(self.degree_u, self.degree_v), periodic=periodic)]
            # linesegments = [vme.LineSegment3D(p1, p2)
            #                 for p1, p2 in zip(points[:-1], points[1:])]
        return linesegments

    def linesegment3d_to_2d(self, linesegment3d):
        """
        a line segment on a BSplineSurface3D will be in any case a line in 2D?
        """
        x_perio = self.x_periodicity if self.x_periodicity is not None else 1.
        y_perio = self.y_periodicity if self.y_periodicity is not None else 1.
        return [vme.LineSegment2D(self.point3d_to_2d(linesegment3d.start,
                                                     max_bound_x=x_perio,
                                                     max_bound_y=y_perio),
                                  self.point3d_to_2d(linesegment3d.end,
                                                     max_bound_x=x_perio,
                                                     max_bound_y=y_perio))]

    def bsplinecurve3d_to_2d(self, bspline_curve3d):
        # TODO: enhance this, it is a non exact method!
        # TODO: bsplinecurve can be periodic but not around the bsplinesurface
        bsc_linesegment = vme.LineSegment3D(bspline_curve3d.points[0],
                                            bspline_curve3d.points[-1])
        flag = True
        for pt in bspline_curve3d.points:
            if not bsc_linesegment.point_belongs(pt):
                flag = False
                break

        x_perio = self.x_periodicity if self.x_periodicity is not None \
            else 1.
        y_perio = self.y_periodicity if self.y_periodicity is not None \
            else 1.

        if self.x_periodicity and not self.y_periodicity \
                and bspline_curve3d.periodic:
            p1 = self.point3d_to_2d(bspline_curve3d.points[0], min_bound_x=0.,
                                    max_bound_x=self.x_periodicity)
            p1_sup = self.point3d_to_2d(bspline_curve3d.points[0],
                                        min_bound_x=1 - self.x_periodicity)
            new_x = p1.x - p1_sup.x + self.x_periodicity
            new_x = new_x if 0 <= new_x else 0
            reverse = False
            if new_x < 0:
                new_x = 0
            elif math.isclose(new_x, self.x_periodicity, abs_tol=1e-5):
                new_x = 0
                reverse = True

            linesegments = [
                vme.LineSegment2D(
                    volmdlr.Point2D(new_x, p1.y),
                    volmdlr.Point2D(self.x_periodicity, p1.y))]
            if reverse:
                linesegments[0] = linesegments[0].reverse()

        elif self.y_periodicity and not self.x_periodicity \
                and bspline_curve3d.periodic:
            p1 = self.point3d_to_2d(bspline_curve3d.points[0], min_bound_y=0.,
                                    max_bound_y=self.y_periodicity)
            p1_sup = self.point3d_to_2d(bspline_curve3d.points[0],
                                        min_bound_y=1 - self.y_periodicity)
            new_y = p1.y - p1_sup.y + self.y_periodicity
            new_y = new_y if 0 <= new_y else 0
            reverse = False
            if new_y < 0:
                new_y = 0
            elif math.isclose(new_y, self.y_periodicity, abs_tol=1e-5):
                new_y = 0
                reverse = True

            linesegments = [
                vme.LineSegment2D(
                    volmdlr.Point2D(p1.x, new_y),
                    volmdlr.Point2D(p1.x, self.y_periodicity))]
            if reverse:
                linesegments[0] = linesegments[0].reverse()

        elif self.x_periodicity and self.y_periodicity \
                and bspline_curve3d.periodic:
            raise NotImplementedError

        elif flag:
            x_perio = self.x_periodicity if self.x_periodicity is not None \
                else 1.
            y_perio = self.y_periodicity if self.y_periodicity is not None \
                else 1.

            p1 = self.point3d_to_2d(bspline_curve3d.points[0],
                                    max_bound_x=x_perio,
                                    max_bound_y=y_perio)
            p2 = self.point3d_to_2d(bspline_curve3d.points[-1],
                                    max_bound_x=x_perio,
                                    max_bound_y=y_perio)

            if p1 == p2:
                print('BSplineCruve3D skipped because it is too small')
                linesegments = None
            else:
                p1_sup = self.point3d_to_2d(bspline_curve3d.points[0],
                                            min_bound_x=1 - x_perio,
                                            min_bound_y=1 - y_perio)
                p2_sup = self.point3d_to_2d(bspline_curve3d.points[-1],
                                            min_bound_x=1 - x_perio,
                                            min_bound_y=1 - y_perio)
                if self.x_periodicity and p1.point_distance(p1_sup) > 1e-5:
                    p1.x -= p1_sup.x - x_perio
                    p2.x -= p2_sup.x - x_perio
                if self.y_periodicity and p1.point_distance(p1_sup) > 1e-5:
                    p1.y -= p1_sup.y - y_perio
                    p2.y -= p2_sup.y - y_perio
                linesegments = [vme.LineSegment2D(p1, p2)]
            # How to check if end of surface overlaps start or the opposite ?
        else:
            lth = bspline_curve3d.length()
            if lth > 1e-5:
                points = [self.point3d_to_2d(
                    bspline_curve3d.point_at_abscissa(i / 10 * lth)
                    # max_bound_x=self.x_periodicity,
                    # max_bound_y=self.y_periodicity
                ) for i in range(11)]
                # linesegments = [vme.LineSegment2D(p1, p2)
                #                 for p1, p2 in zip(points[:-1], points[1:])]
                linesegments = [vme.BSplineCurve2D.from_points_interpolation(
                    points, min(self.degree_u, self.degree_v))]
                # bs = vme.BSplineCurve2D.from_points_interpolation(
                #     points, min(self.degree_u, self.degree_v))
                # ax = bs.plot()
                # [p.plot(ax=ax) for p in points]
                # print(points)
            elif 1e-6 < lth <= 1e-5:
                linesegments = [vme.LineSegment2D(
                    self.point3d_to_2d(bspline_curve3d.start),
                    self.point3d_to_2d(bspline_curve3d.end))]
            else:
                print('BSplineCruve3D skipped because it is too small')
                linesegments = None

        # print(bspline_curve3d.start, bspline_curve3d.end)
        # print([(l.start, l.end) for l in linesegments])
        # print()
        return linesegments

    def arc3d_to_2d(self, arc3d):
        number_points = math.ceil(arc3d.angle * 10) + 1  # 10 points per radian
        l = arc3d.length()
        points = [self.point3d_to_2d(arc3d.point_at_abscissa(
            i * l / (number_points - 1))) for i in range(number_points)]
        # return [vme.LineSegment2D(p1, p2)
        #         for p1, p2 in zip(points[:-1], points[1:])]
        return [vme.BSplineCurve2D.from_points_interpolation(
            points, max(self.degree_u, self.degree_v))]

    def arc2d_to_3d(self, arc2d):
        number_points = math.ceil(arc2d.angle * 7) + 1  # 7 points per radian
        l = arc2d.length()
        points = [self.point2d_to_3d(arc2d.point_at_abscissa(
            i * l / (number_points - 1))) for i in range(number_points)]
        return [vme.BSplineCurve3D.from_points_interpolation(
            points, max(self.degree_u, self.degree_v))]

    def _bounding_box(self):
        return volmdlr.core.BoundingBox.from_points(self.control_points)

    def rectangular_cut(self, u1: float, u2: float,
                        v1: float, v2: float, name: str = ''):
        p1 = volmdlr.Point2D(u1, v1)
        p2 = volmdlr.Point2D(u2, v1)
        p3 = volmdlr.Point2D(u2, v2)
        p4 = volmdlr.Point2D(u1, v2)
        outer_contour = volmdlr.wires.ClosedPolygon2D([p1, p2, p3, p4])
        surface = Surface2D(outer_contour, [])
        return BSplineFace3D(self, surface, name)  # PlaneFace3D

    def FreeCADExport(self, ip, ndigits=3):
        name = 'primitive{}'.format(ip)
        script = ""
        points = '['
        for i, pts_row in enumerate(self.control_points_table):
            pts = '['
            for j, pt in enumerate(pts_row):
                point = 'fc.Vector({},{},{}),'.format(pt[0], pt[1], pt[2])
                pts += point
            pts = pts[:-1] + '],'
            points += pts
        points = points[:-1] + ']'

        script += '{} = Part.BSplineSurface()\n'.format(name)
        if self.weights is None:
            script += '{}.buildFromPolesMultsKnots({},{},{},udegree={},vdegree={},uknots={},vknots={})\n'.format(
                name, points, self.u_multiplicities, self.v_multiplicities,
                self.degree_u, self.degree_v, self.u_knots, self.v_knots)
        else:
            script += '{}.buildFromPolesMultsKnots({},{},{},udegree={},vdegree={},uknots={},vknots={},weights={})\n'.format(
                name, points, self.u_multiplicities, self.v_multiplicities,
                self.degree_u, self.degree_v, self.u_knots, self.v_knots,
                self.weights)

        return script

    def rotation(self, center: volmdlr.Vector3D,
                 axis: volmdlr.Vector3D, angle: float):
        """
        BSplineSurface3D rotation
        :param center: rotation center
        :param axis: rotation axis
        :param angle: angle rotation
        :return: a new rotated BSplineSurface3D
        """
        new_control_points = [p.rotation(center, axis, angle)
                              for p in self.control_points]
        new_bsplinesurface3d = BSplineSurface3D(self.degree_u, self.degree_v,
                                                new_control_points, self.nb_u,
                                                self.nb_v,
                                                self.u_multiplicities,
                                                self.v_multiplicities,
                                                self.u_knots, self.v_knots,
                                                self.weights, self.name)
        return new_bsplinesurface3d

    def rotation_inplace(self, center: volmdlr.Vector3D,
                         axis: volmdlr.Vector3D, angle: float):
        """
        BSplineSurface3D rotation. Object is updated inplace
        :param center: rotation center
        :param axis: rotation axis
        :param angle: rotation angle
        """
        new_bsplinesurface3d = self.rotation(center, axis, angle)
        self.control_points = new_bsplinesurface3d.control_points
        self.surface = new_bsplinesurface3d.surface

    def translation(self, offset: volmdlr.Vector3D):
        """
        BSplineSurface3D translation
        :param offset: translation vector
        :return: A new translated BSplineSurface3D
        """
        new_control_points = [p.translation(offset) for p in
                              self.control_points]
        new_bsplinesurface3d = BSplineSurface3D(self.degree_u, self.degree_v,
                                                new_control_points, self.nb_u,
                                                self.nb_v,
                                                self.u_multiplicities,
                                                self.v_multiplicities,
                                                self.u_knots, self.v_knots,
                                                self.weights, self.name)

        return new_bsplinesurface3d

    def translation_inplace(self, offset: volmdlr.Vector3D):
        """
        BSplineSurface3D translation. Object is updated inplace
        :param offset: translation vector
        """
        new_bsplinesurface3d = self.translation(offset)
        self.control_points = new_bsplinesurface3d.control_points
        self.surface = new_bsplinesurface3d.surface

    def frame_mapping(self, frame: volmdlr.Frame3D, side: str):
        """
        Changes frame_mapping and return a new BSplineSurface3D
        side = 'old' or 'new'
        """
        new_control_points = [p.frame_mapping(frame, side) for p in
                              self.control_points]
        new_bsplinesurface3d = BSplineSurface3D(self.degree_u, self.degree_v,
                                                new_control_points, self.nb_u,
                                                self.nb_v,
                                                self.u_multiplicities,
                                                self.v_multiplicities,
                                                self.u_knots, self.v_knots,
                                                self.weights, self.name)
        return new_bsplinesurface3d

    def frame_mapping_inplace(self, frame: volmdlr.Frame3D, side: str):
        """
        Changes frame_mapping and the object is updated inplace
        side = 'old' or 'new'
        """
        new_bsplinesurface3d = self.frame_mapping(frame, side)
        self.control_points = new_bsplinesurface3d.control_points
        self.surface = new_bsplinesurface3d.surface

    def plot(self, ax=None):
        for p in self.control_points:
            ax = p.plot(ax=ax)
        return ax

    def simplify_surface(self):
        """
        Verifies if BSplineSurface3D could be a Plane3D
        :return: simplified surface if possible, otherwis, returns self
        """
        points = [self.control_points[0], self.control_points[math.ceil(len(self.control_points) / 2)],
                  self.control_points[-1]]
        plane3d = Plane3D.from_3_points(*points)
        if all(plane3d.point_on_plane(point) for point in self.control_points):
            return plane3d
        return self

    @classmethod
    def from_step(cls, arguments, object_dict):
        name = arguments[0][1:-1]
        degree_u = int(arguments[1])
        degree_v = int(arguments[2])
        points_sets = arguments[3][1:-1].split("),")
        points_sets = [elem + ")" for elem in points_sets[:-1]] + [
            points_sets[-1]]
        control_points = []
        for points_set in points_sets:
            points = [object_dict[int(i[1:])] for i in
                      points_set[1:-1].split(",")]
            nb_v = len(points)
            control_points.extend(points)
        nb_u = int(len(control_points) / nb_v)
        surface_form = arguments[4]
        if arguments[5] == '.F.':
            u_closed = False
        elif arguments[5] == '.T.':
            u_closed = True
        else:
            raise ValueError
        if arguments[6] == '.F.':
            v_closed = False
        elif arguments[6] == '.T.':
            v_closed = True
        else:
            raise ValueError
        self_intersect = arguments[7]
        u_multiplicities = [int(i) for i in arguments[8][1:-1].split(",")]
        v_multiplicities = [int(i) for i in arguments[9][1:-1].split(",")]
        u_knots = [float(i) for i in arguments[10][1:-1].split(",")]
        v_knots = [float(i) for i in arguments[11][1:-1].split(",")]
        knot_spec = arguments[12]

        if 13 in range(len(arguments)):
            weight_data = [
                float(i) for i in
                arguments[13][1:-1].replace("(", "").replace(")", "").split(",")
            ]
        else:
            weight_data = None

        bsplinesurface = cls(degree_u, degree_v, control_points, nb_u, nb_v,
                             u_multiplicities, v_multiplicities, u_knots,
                             v_knots, weight_data, name)
        bsplinesurface = bsplinesurface.simplify_surface()
        # if u_closed:
        #     bsplinesurface.x_periodicity = bsplinesurface.get_x_periodicity()
        # if v_closed:
        #     bsplinesurface.y_periodicity = bsplinesurface.get_y_periodicity()
        return bsplinesurface

    def to_step(self, current_id):
        content = ''
        point_matrix_ids = '('
        for points in self.control_points_table:
            point_ids = '('
            for point in points:
                point_content, point_id = point.to_step(current_id)
                content += point_content
                point_ids += '#{},'.format(point_id)
                current_id = point_id + 1
            point_ids = point_ids[:-1]
            point_ids += '),'
            point_matrix_ids += point_ids
        point_matrix_ids = point_matrix_ids[:-1]
        point_matrix_ids += ')'

        u_close = '.T.' if self.x_periodicity else '.F.'
        v_close = '.T.' if self.y_periodicity else '.F.'

        content += "#{} = B_SPLINE_SURFACE_WITH_KNOTS('{}',{},{},{},.UNSPECIFIED.,{},{},.F.,{},{},{},{},.UNSPECIFIED.);\n" \
            .format(current_id, self.name, self.degree_u, self.degree_v,
                    point_matrix_ids, u_close, v_close,
                    tuple(self.u_multiplicities), tuple(self.v_multiplicities),
                    tuple(self.u_knots), tuple(self.v_knots))
        return content, [current_id]

    def grid3d(self, grid2d: volmdlr.grid.Grid2D):
        """
        generate 3d grid points of a Bspline surface, based on a Grid2D
        """

        if not self._grids2d:
            self._grids2d = grid2d

        points_2d = grid2d.points
        points_3d = [self.point2d_to_3d(point2d) for point2d in points_2d]

        return points_3d

    def grid2d_deformed(self, grid2d: volmdlr.grid.Grid2D):
        """
        dimension and deform a Grid2D points based on a Bspline surface
        """

        points_2d = grid2d.points
        points_3d = self.grid3d(grid2d)

        (xmin, xmax), (ymin, ymax) = grid2d.limits_xy
        points_x, points_y = grid2d.points_xy

        # Parameters
        index_x = {}  # grid point position(i,j), x coordinates position in X(unknown variable)
        index_y = {}  # grid point position(i,j), y coordinates position in X(unknown variable)
        index_points = {}  # grid point position(j,i), point position in points_2d (or points_3d)
        k, p = 0, 0
        for i in range(0, points_x):
            for j in range(0, points_y):
                index_x.update({(j, i): k})
                index_y.update({(j, i): k + 1})
                index_points.update({(j, i): p})
                k = k + 2
                p = p + 1

        equation_points = []  # points combination to compute distances between 2D and 3D grid points
        for i in range(0, points_y):  # row from (0,i)
            for j in range(1, points_x):
                equation_points.append(((0, i), (j, i)))
        for i in range(0, points_x):  # column from (i,0)
            for j in range(1, points_y):
                equation_points.append(((i, 0), (i, j)))
        for i in range(0, points_y):  # row
            for j in range(0, points_x - 1):
                equation_points.append(((j, i), (j + 1, i)))
        for i in range(0, points_x):  # column
            for j in range(0, points_x - 1):
                equation_points.append(((i, j), (i, j + 1)))
        for i in range(0, points_y - 1):  # diagonal
            for j in range(0, points_x - 1):
                equation_points.append(((j, i), (j + 1, i + 1)))

        for i in range(0, points_y):  # row 2segments (before.point.after)
            for j in range(1, points_x - 1):
                equation_points.append(((j - 1, i), (j + 1, i)))

        for i in range(0, points_x):  # column 2segments (before.point.after)
            for j in range(1, points_y - 1):
                equation_points.append(((i, j - 1), (i, j + 1)))

        # Euclidean distance
        # D=[] # distances between 3D grid points (based on points combination [equation_points])
        # for i in range(0, len(equation_points)):
        #     D.append((points_3d[index_points[equation_points[i][0]]].point_distance(points_3d[index_points[equation_points[i][1]]]))**2)

        # Geodesic distance
        # xx=[]
        # for p in points_2d:
        #     xx.append(p.x)
        # yy=[]
        # for p in points_2d:
        #     yy.append(p.y)

        # triang = plt_tri.Triangulation(xx, yy)
        # faces = triang.triangles
        # points = npy.empty([len(points_3d),3])
        # for i in range(0,len(points_3d)):
        #     points[i] = npy.array([points_3d[i].x,points_3d[i].y,points_3d[i].z])

        # geoalg = geodesic.PyGeodesicAlgorithmExact(points, faces)
        D = []  # geodesic distances between 3D grid points (based on points combination [equation_points])
        for i in range(0, len(equation_points)):
            D.append((self.geodesic_distance(
                points_3d[index_points[equation_points[i][0]]], points_3d[index_points[equation_points[i][1]]])) ** 2)

        # System of nonlinear equations
        def non_linear_equations(X):
            F = npy.empty(len(equation_points) + 2)
            for i in range(0, len(equation_points)):
                F[i] = abs((X[index_x[equation_points[i][0]]] ** 2 +
                            X[index_x[equation_points[i][1]]] ** 2 +
                            X[index_y[equation_points[i][0]]] ** 2 +
                            X[index_y[equation_points[i][1]]] ** 2 -
                            2 *
                            X[index_x[equation_points[i][0]]] *
                            X[index_x[equation_points[i][1]]] -
                            2 *
                            X[index_y[equation_points[i][0]]] *
                            X[index_y[equation_points[i][1]]] -
                            D[i]) /
                           D[i])

            F[i + 1] = X[0] * 1000
            F[i + 2] = X[1] * 1000
            # i=i+2
            # # F[i+3] = X[(len(points_2d)-points_x)*2]
            # l= 3
            # for f in range(1, points_x):
            #     F[i+f] = X[l]*1000
            #     l = l+2
            ## F[i+3] = X[3]*1000
            ## F[i+4] = X[5]*1000
            ## F[i+4] = X[points_x*2]*1000

            return F

        # Solution with "least_squares"
        x_init = []  # initial guess (2D grid points)
        for i in range(0, len(points_2d)):
            x_init.append(points_2d[i][0])
            x_init.append(points_2d[i][1])
        z = opt.least_squares(non_linear_equations, x_init)

        points_2d_deformed = []  # deformed 2d grid points
        for i in range(0, len(z.x), 2):
            points_2d_deformed.append(volmdlr.Point2D(z.x[i], z.x[i + 1]))

        grid2d_deformed = volmdlr.grid.Grid2D.from_points(points=points_2d_deformed,
                                                          points_dim_1=points_x,
                                                          direction=grid2d.direction)

        self._grids2d_deformed = grid2d_deformed

        return points_2d_deformed

    def grid2d_deformation(self, grid2d: volmdlr.grid.Grid2D):
        """
        compute the deformation/displacement (dx/dy) of a Grid2D based on a Bspline surface
        """

        if not self._grids2d_deformed:
            self.grid2d_deformed(grid2d)

        displacement = self._grids2d_deformed.displacement_compared_to(grid2d)
        self._displacements = displacement

        return displacement

    def point2d_parametric_to_dimension(self, point2d: volmdlr.Point3D, grid2d: volmdlr.grid.Grid2D):
        """
        convert a point2d from the parametric to the dimensioned frame
        """

        # Check if the 0<point2d.x<1 and 0<point2d.y<1
        if point2d.x < 0:
            point2d.x = 0
        elif point2d.x > 1:
            point2d.x = 1
        if point2d.y < 0:
            point2d.y = 0
        elif point2d.y > 1:
            point2d.y = 1

        if self._grids2d == grid2d:
            points_2d = self._grids2d.points
        else:
            points_2d = grid2d.points
            self._grids2d = grid2d

        if self._displacements is not None:
            displacement = self._displacements
        else:
            displacement = self.grid2d_deformation(grid2d)

        points_x, points_y = grid2d.points_xy

        # Parameters
        index_points = {}  # grid point position(j,i), point position in points_2d (or points_3d)
        p = 0
        for i in range(0, points_x):
            for j in range(0, points_y):
                index_points.update({(j, i): p})
                p = p + 1

        # Form function "Finite Elements"
        def form_function(s, t):
            N = npy.empty(4)
            N[0] = (1 - s) * (1 - t) / 4
            N[1] = (1 + s) * (1 - t) / 4
            N[2] = (1 + s) * (1 + t) / 4
            N[3] = (1 - s) * (1 + t) / 4
            return N

        finite_elements_points = []  # 2D grid points index that define one element
        for j in range(0, points_y - 1):
            for i in range(0, points_x - 1):
                finite_elements_points.append(((i, j), (i + 1, j), (i + 1, j + 1), (i, j + 1)))
        finite_elements = []  # finite elements defined with closed polygon
        for i in range(0, len(finite_elements_points)):
            finite_elements.append(
                volmdlr.wires.ClosedPolygon2D((points_2d[index_points[finite_elements_points[i][0]]],
                                               points_2d[index_points[finite_elements_points[i][1]]],
                                               points_2d[index_points[finite_elements_points[i][2]]],
                                               points_2d[index_points[finite_elements_points[i][3]]])))

        for k in range(0, len(finite_elements_points)):
            if (volmdlr.wires.Contour2D(finite_elements[k].primitives).point_belongs(
                    point2d)  # finite_elements[k].point_belongs(point2d)
                    or volmdlr.wires.Contour2D(finite_elements[k].primitives).point_over_contour(point2d)
                    or ((points_2d[index_points[finite_elements_points[k][0]]][0] < point2d.x <
                         points_2d[index_points[finite_elements_points[k][1]]][0])
                        and point2d.y == points_2d[index_points[finite_elements_points[k][0]]][1])
                    or ((points_2d[index_points[finite_elements_points[k][1]]][1] < point2d.y <
                         points_2d[index_points[finite_elements_points[k][2]]][1])
                        and point2d.x == points_2d[index_points[finite_elements_points[k][1]]][0])
                    or ((points_2d[index_points[finite_elements_points[k][3]]][0] < point2d.x <
                         points_2d[index_points[finite_elements_points[k][2]]][0])
                        and point2d.y == points_2d[index_points[finite_elements_points[k][1]]][1])
                    or ((points_2d[index_points[finite_elements_points[k][0]]][1] < point2d.y <
                         points_2d[index_points[finite_elements_points[k][3]]][1])
                        and point2d.x == points_2d[index_points[finite_elements_points[k][0]]][0])):
                break

        x0 = points_2d[index_points[finite_elements_points[k][0]]][0]
        y0 = points_2d[index_points[finite_elements_points[k][0]]][1]
        x1 = points_2d[index_points[finite_elements_points[k][1]]][0]
        y2 = points_2d[index_points[finite_elements_points[k][2]]][1]
        x = point2d.x
        y = point2d.y
        s = 2 * ((x - x0) / (x1 - x0)) - 1
        t = 2 * ((y - y0) / (y2 - y0)) - 1

        N = form_function(s, t)
        dx = npy.array([displacement[index_points[finite_elements_points[k][0]]][0],
                        displacement[index_points[finite_elements_points[k][1]]][0],
                        displacement[index_points[finite_elements_points[k][2]]][0],
                        displacement[index_points[finite_elements_points[k][3]]][0]])
        dy = npy.array([displacement[index_points[finite_elements_points[k][0]]][1],
                        displacement[index_points[finite_elements_points[k][1]]][1],
                        displacement[index_points[finite_elements_points[k][2]]][1],
                        displacement[index_points[finite_elements_points[k][3]]][1]])

        return volmdlr.Point2D(point2d.x + npy.transpose(N).dot(dx), point2d.y + npy.transpose(N).dot(dy))

    def point3d_to_2d_with_dimension(self, point3d: volmdlr.Point3D, grid2d: volmdlr.grid.Grid2D):
        """
        compute the point2d of a point3d, on a Bspline surface, in the dimensioned frame
        """

        point2d = self.point3d_to_2d(point3d)

        point2d_with_dimension = self.point2d_parametric_to_dimension(point2d, grid2d)

        return point2d_with_dimension

    def point2d_with_dimension_to_parametric_frame(self, point2d, grid2d: volmdlr.grid.Grid2D):
        """
        convert a point2d from the dimensioned to the parametric frame
        """

        if self._grids2d != grid2d:
            self._grids2d = grid2d
        if not self._grids2d_deformed:
            self.grid2d_deformed(grid2d)

        points_2d = grid2d.points
        points_2d_deformed = self._grids2d_deformed.points
        points_x, points_y = grid2d.points_xy

        # Parameters
        index_points = {}  # grid point position(j,i), point position in points_2d (or points_3d)
        p = 0
        for i in range(0, points_x):
            for j in range(0, points_y):
                index_points.update({(j, i): p})
                p = p + 1

        finite_elements_points = []  # 2D grid points index that define one element
        for j in range(0, points_y - 1):
            for i in range(0, points_x - 1):
                finite_elements_points.append(((i, j), (i + 1, j), (i + 1, j + 1), (i, j + 1)))
        finite_elements = []  # finite elements defined with closed polygon  DEFORMED
        for i in range(0, len(finite_elements_points)):
            finite_elements.append(
                volmdlr.wires.ClosedPolygon2D((points_2d_deformed[index_points[finite_elements_points[i][0]]],
                                               points_2d_deformed[index_points[finite_elements_points[i][1]]],
                                               points_2d_deformed[index_points[finite_elements_points[i][2]]],
                                               points_2d_deformed[index_points[finite_elements_points[i][3]]])))

        finite_elements_initial = []  # finite elements defined with closed polygon  INITIAL
        for i in range(0, len(finite_elements_points)):
            finite_elements_initial.append(
                volmdlr.wires.ClosedPolygon2D((points_2d[index_points[finite_elements_points[i][0]]],
                                               points_2d[index_points[finite_elements_points[i][1]]],
                                               points_2d[index_points[finite_elements_points[i][2]]],
                                               points_2d[index_points[finite_elements_points[i][3]]])))

        for k in range(0, len(finite_elements_points)):
            if (finite_elements[k].point_belongs(point2d)
                    or ((points_2d_deformed[index_points[finite_elements_points[k][0]]][0] < point2d.x <
                         points_2d_deformed[index_points[finite_elements_points[k][1]]][0])
                        and point2d.y == points_2d_deformed[index_points[finite_elements_points[k][0]]][1])
                    or ((points_2d_deformed[index_points[finite_elements_points[k][1]]][1] < point2d.y <
                         points_2d_deformed[index_points[finite_elements_points[k][2]]][1])
                        and point2d.x == points_2d_deformed[index_points[finite_elements_points[k][1]]][0])
                    or ((points_2d_deformed[index_points[finite_elements_points[k][3]]][0] < point2d.x <
                         points_2d_deformed[index_points[finite_elements_points[k][2]]][0])
                        and point2d.y == points_2d_deformed[index_points[finite_elements_points[k][1]]][1])
                    or ((points_2d_deformed[index_points[finite_elements_points[k][0]]][1] < point2d.y <
                         points_2d_deformed[index_points[finite_elements_points[k][3]]][1])
                        and point2d.x == points_2d_deformed[index_points[finite_elements_points[k][0]]][0])
                    or finite_elements[k].primitives[0].point_belongs(point2d) or finite_elements[k].primitives[
                        1].point_belongs(point2d)
                    or finite_elements[k].primitives[2].point_belongs(point2d) or finite_elements[k].primitives[
                        3].point_belongs(point2d)):
                break

        frame_deformed = volmdlr.Frame2D(finite_elements[k].center_of_mass(),
                                         volmdlr.Vector2D(finite_elements[k].primitives[1].middle_point()[0] -
                                                          finite_elements[k].center_of_mass()[0],
                                                          finite_elements[k].primitives[1].middle_point()[1] -
                                                          finite_elements[k].center_of_mass()[1]),
                                         volmdlr.Vector2D(finite_elements[k].primitives[0].middle_point()[0] -
                                                          finite_elements[k].center_of_mass()[0],
                                                          finite_elements[k].primitives[0].middle_point()[1] -
                                                          finite_elements[k].center_of_mass()[1]))

        point2d_frame_deformed = volmdlr.Point2D(point2d.frame_mapping(frame_deformed, 'new')[0],
                                                 point2d.frame_mapping(frame_deformed, 'new')[1])

        frame_inital = volmdlr.Frame2D(finite_elements_initial[k].center_of_mass(),
                                       volmdlr.Vector2D(finite_elements_initial[k].primitives[1].middle_point()[0] -
                                                        finite_elements_initial[k].center_of_mass()[0],
                                                        finite_elements_initial[k].primitives[1].middle_point()[1] -
                                                        finite_elements_initial[k].center_of_mass()[1]),
                                       volmdlr.Vector2D(finite_elements_initial[k].primitives[0].middle_point()[0] -
                                                        finite_elements_initial[k].center_of_mass()[0],
                                                        finite_elements_initial[k].primitives[0].middle_point()[1] -
                                                        finite_elements_initial[k].center_of_mass()[1]))

        X = point2d_frame_deformed.frame_mapping(frame_inital, 'old')[0]
        if X < 0:
            X = 0
        elif X > 1:
            X = 1
        Y = point2d_frame_deformed.frame_mapping(frame_inital, 'old')[1]
        if Y < 0:
            Y = 0
        elif Y > 1:
            Y = 1

        return volmdlr.Point2D(X, Y)

    def point2d_with_dimension_to_3d(self, point2d, grid2d: volmdlr.grid.Grid2D):
        """
        compute the point3d, on a Bspline surface, of a point2d define in the dimensioned frame
        """

        point2d_01 = self.point2d_with_dimension_to_parametric_frame(point2d, grid2d)

        return self.point2d_to_3d(point2d_01)

    def linesegment2d_parametric_to_dimension(self, linesegment2d, grid2d: volmdlr.grid.Grid2D):
        """
        convert a linesegment2d from the parametric to the dimensioned frame
        """

        points = linesegment2d.discretization_points(number_points=20)
        points_dim = [
            self.point2d_parametric_to_dimension(
                p, grid2d) for p in points]

        return vme.BSplineCurve2D.from_points_interpolation(
            points_dim, max(self.degree_u, self.degree_v))

    def linesegment3d_to_2d_with_dimension(self, linesegment3d, grid2d: volmdlr.grid.Grid2D):
        """
        compute the linesegment2d of a linesegment3d, on a Bspline surface, in the dimensioned frame
        """

        linesegment2d = self.linesegment3d_to_2d(linesegment3d)
        bsplinecurve2d_with_dimension = self.linesegment2d_parametric_to_dimension(linesegment2d, grid2d)

        return bsplinecurve2d_with_dimension

    def linesegment2d_with_dimension_to_parametric_frame(self, linesegment2d):
        """
        convert a linesegment2d from the dimensioned to the parametric frame
        """

        try:
            linesegment2d = volmdlr.edges.LineSegment2D(
                self.point2d_with_dimension_to_parametric_frame(linesegment2d.start, self._grids2d),
                self.point2d_with_dimension_to_parametric_frame(linesegment2d.end, self._grids2d))
        except NotImplementedError:
            return None

        return linesegment2d

    def linesegment2d_with_dimension_to_3d(self, linesegment2d):
        """
        compute the linesegment3d, on a Bspline surface, of a linesegment2d defined in the dimensioned frame
        """

        linesegment2d_01 = self.linesegment2d_with_dimension_to_parametric_frame(linesegment2d)
        linesegment3d = self.linesegment2d_to_3d(linesegment2d_01)

        return linesegment3d

    def bsplinecurve2d_parametric_to_dimension(self, bsplinecurve2d, grid2d: volmdlr.grid.Grid2D):
        """
        convert a bsplinecurve2d from the parametric to the dimensioned frame
        """

        # check if bsplinecurve2d is in a list
        if isinstance(bsplinecurve2d, list):
            bsplinecurve2d = bsplinecurve2d[0]
        points = bsplinecurve2d.control_points
        points_dim = []

        for p in points:
            points_dim.append(self.point2d_parametric_to_dimension(p, grid2d))

        bsplinecurve2d_with_dimension = volmdlr.edges.BSplineCurve2D(bsplinecurve2d.degree, points_dim,
                                                                     bsplinecurve2d.knot_multiplicities,
                                                                     bsplinecurve2d.knots,
                                                                     bsplinecurve2d.weights,
                                                                     bsplinecurve2d.periodic)

        return bsplinecurve2d_with_dimension

    def bsplinecurve3d_to_2d_with_dimension(self, bsplinecurve3d, grid2d: volmdlr.grid.Grid2D):
        """
        compute the bsplinecurve2d of a bsplinecurve3d, on a Bspline surface, in the dimensioned frame
        """

        bsplinecurve2d_01 = self.bsplinecurve3d_to_2d(bsplinecurve3d)
        bsplinecurve2d_with_dimension = self.bsplinecurve2d_parametric_to_dimension(
            bsplinecurve2d_01, grid2d)

        return bsplinecurve2d_with_dimension

    def bsplinecurve2d_with_dimension_to_parametric_frame(self, bsplinecurve2d):
        """
        convert a bsplinecurve2d from the dimensioned to the parametric frame
        """

        points_dim = bsplinecurve2d.control_points
        points = []
        for p in points_dim:
            points.append(
                self.point2d_with_dimension_to_parametric_frame(p, self._grids2d))

        bsplinecurve2d = volmdlr.edges.BSplineCurve2D(bsplinecurve2d.degree, points,
                                                      bsplinecurve2d.knot_multiplicities,
                                                      bsplinecurve2d.knots,
                                                      bsplinecurve2d.weights,
                                                      bsplinecurve2d.periodic)
        return bsplinecurve2d

    def bsplinecurve2d_with_dimension_to_3d(self, bsplinecurve2d):
        """
        compute the bsplinecurve3d, on a Bspline surface, of a bsplinecurve2d defined in the dimensioned frame
        """

        bsplinecurve2d_01 = self.bsplinecurve2d_with_dimension_to_parametric_frame(bsplinecurve2d)
        bsplinecurve3d = self.bsplinecurve2d_to_3d(bsplinecurve2d_01)

        return bsplinecurve3d

    def arc2d_parametric_to_dimension(self, arc2d, grid2d: volmdlr.grid.Grid2D):
        """
        convert a arc2d from the parametric to the dimensioned frame
        """

        number_points = math.ceil(arc2d.angle * 7) + 1
        l = arc2d.length()
        points = [self.point2d_parametric_to_dimension(arc2d.point_at_abscissa(
            i * l / (number_points - 1)), grid2d) for i in range(number_points)]

        return vme.BSplineCurve2D.from_points_interpolation(
            points, max(self.degree_u, self.degree_v))

    def arc3d_to_2d_with_dimension(self, arc3d, grid2d: volmdlr.grid.Grid2D):
        """
        compute the arc2d of a arc3d, on a Bspline surface, in the dimensioned frame
        """

        bsplinecurve2d = self.arc3d_to_2d(arc3d)[0]  # it's a bsplinecurve2d
        arc2d_with_dimension = self.bsplinecurve2d_parametric_to_dimension(bsplinecurve2d, grid2d)

        return arc2d_with_dimension  # it's a bsplinecurve2d-dimension

    def arc2d_with_dimension_to_parametric_frame(self, arc2d):
        """
        convert a arc2d from the dimensioned to the parametric frame
        """

        number_points = math.ceil(arc2d.angle * 7) + 1
        l = arc2d.length()

        points = [self.point2d_with_dimension_to_parametric_frame(arc2d.point_at_abscissa(
            i * l / (number_points - 1)), self._grids2d) for i in range(number_points)]

        return vme.BSplineCurve2D.from_points_interpolation(
            points, max(self.degree_u, self.degree_v))

    def arc2d_with_dimension_to_3d(self, arc2d):
        """
        compute the  arc3d, on a Bspline surface, of a arc2d in the dimensioned frame
        """

        arc2d_01 = self.arc2d_with_dimension_to_parametric_frame(arc2d)
        arc3d = self.arc2d_to_3d(arc2d_01)

        return arc3d  # it's a bsplinecurve3d

    def contour2d_parametric_to_dimension(self, contour2d: volmdlr.wires.Contour2D,
                                          grid2d: volmdlr.grid.Grid2D):
        """
        convert a contour2d from the parametric to the dimensioned frame
        """

        primitives2d_dim = []

        for primitive2d in contour2d.primitives:
            # method_name = '{}_parametric_to_dimension'.format(
            #     primitive2d.__class__.__name__.lower())
            method_name = f'{primitive2d.__class__.__name__.lower()}_parametric_to_dimension'

            if hasattr(self, method_name):
                primitives = getattr(self, method_name)(primitive2d, grid2d)
                if primitives:
                    primitives2d_dim.append(primitives)

            else:
                raise NotImplementedError(
                    f'Class {self.__class__.__name__} does not implement {method_name}')

        return volmdlr.wires.Contour2D(primitives2d_dim)

    def contour3d_to_2d_with_dimension(self, contour3d: volmdlr.wires.Contour3D,
                                       grid2d: volmdlr.grid.Grid2D):
        """
        compute the contou2d of a contour3d, on a Bspline surface, in the dimensioned frame
        """

        contour2d_01 = self.contour3d_to_2d(contour3d)

        return self.contour2d_parametric_to_dimension(contour2d_01, grid2d)

    def contour2d_with_dimension_to_parametric_frame(self, contour2d):
        """
        convert a contour2d from the dimensioned to the parametric frame
        """

        # TODO: check and avoid primitives with start=end
        primitives2d = []

        for primitive2d in contour2d.primitives:
            method_name = f'{primitive2d.__class__.__name__.lower()}_with_dimension_to_parametric_frame'

            if hasattr(self, method_name):
                primitives = getattr(self, method_name)(primitive2d)
                if primitives:
                    primitives2d.append(primitives)

            else:
                raise NotImplementedError(
                    # 'Class {} does not implement {}'.format(self.__class__.__name__,
                    #                                         method_name))
                    f'Class {self.__class__.__name__} does not implement {method_name}')

        # #Avoid to have primitives with start=end
        # start_points = []
        # for i in range(0, len(new_start_points)-1):
        #     if new_start_points[i] != new_start_points[i+1]:
        #         start_points.append(new_start_points[i])
        # if new_start_points[-1] != new_start_points[0]:
        #     start_points.append(new_start_points[-1])

        return volmdlr.wires.Contour2D(primitives2d)

    def contour2d_with_dimension_to_3d(self, contour2d):
        """
        compute the contour3d, on a Bspline surface, of a contour2d define in the dimensioned frame
        """

        contour01 = self.contour2d_with_dimension_to_parametric_frame(contour2d)

        return self.contour2d_to_3d(contour01)

    @classmethod
    def from_geomdl_surface(cls, surface):
        """
        create a volmdlr's BSpline_Surface3D from a geomdl's one
        """

        control_points = []
        for i in range(0, len(surface.ctrlpts)):
            control_points.append(volmdlr.Point3D(surface.ctrlpts[i][0], surface.ctrlpts[i][1], surface.ctrlpts[i][2]))

        (u_knots, u_multiplicities) = knots_vector_inv((surface.knotvector_u))
        (v_knots, v_multiplicities) = knots_vector_inv((surface.knotvector_v))

        bspline_surface = cls(degree_u=surface.degree_u,
                              degree_v=surface.degree_v,
                              control_points=control_points,
                              nb_u=surface.ctrlpts_size_u,
                              nb_v=surface.ctrlpts_size_v,
                              u_multiplicities=u_multiplicities,
                              v_multiplicities=v_multiplicities,
                              u_knots=u_knots,
                              v_knots=v_knots)

        return bspline_surface

    @classmethod
    def points_fitting_into_bspline_surface(cls, points_3d, size_u, size_v, degree_u, degree_v):
        """
        Bspline Surface interpolation through 3d points

        Parameters
        ----------
        points_3d : volmdlr.Point3D
            data points
        size_u : int
            number of data points on the u-direction.
        size_v : int
            number of data points on the v-direction.
        degree_u : int
            degree of the output surface for the u-direction.
        degree_v : int
            degree of the output surface for the v-direction.

        Returns
        -------
        B-spline surface

        """

        points = []
        for i in range(0, len(points_3d)):
            points.append((points_3d[i].x, points_3d[i].y, points_3d[i].z))

        surface = interpolate_surface(points, size_u, size_v, degree_u, degree_v)

        return cls.from_geomdl_surface(surface)

    @classmethod
    def points_approximate_into_bspline_surface(cls, points_3d, size_u, size_v, degree_u, degree_v, **kwargs):
        """
        Bspline Surface approximate through 3d points

        Parameters
        ----------
        points_3d : volmdlr.Point3D
            data points
        size_u : int
            number of data points on the u-direction.
        size_v : int
            number of data points on the v-direction.
        degree_u : int
            degree of the output surface for the u-direction.
        degree_v : int
            degree of the output surface for the v-direction.

        Keyword Arguments:
            * ``ctrlpts_size_u``: number of control points on the u-direction. *Default: size_u - 1*
            * ``ctrlpts_size_v``: number of control points on the v-direction. *Default: size_v - 1*

        Returns
        -------
        B-spline surface: volmdlr.faces.BSplineSurface3D

        """

        # Keyword arguments
        num_cpts_u = kwargs.get('ctrlpts_size_u', size_u - 1)  # number of datapts, r + 1 > number of ctrlpts, n + 1
        num_cpts_v = kwargs.get('ctrlpts_size_v', size_v - 1)  # number of datapts, s + 1 > number of ctrlpts, m + 1

        points = [tuple([*pt]) for pt in points_3d]

        surface = approximate_surface(points, size_u, size_v, degree_u, degree_v,
                                      ctrlpts_size_u=num_cpts_u, num_cpts_v=num_cpts_v)

        return cls.from_geomdl_surface(surface)

    @classmethod
    def from_cylindrical_faces(cls, cylindrical_faces, degree_u, degree_v,
                               points_x: int = 10, points_y: int = 10):
        """
        define a bspline surface from a list of cylindrical faces

        Parameters
        ----------
        cylindrical_faces : List[volmdlr.faces.CylindricalFace3D]
            faces 3d
        degree_u : int
            degree of the output surface for the u-direction
        degree_v : int
            degree of the output surface for the v-direction
        points_x : int
            number of points in x-direction
        points_y : int
            number of points in y-direction

        Returns
        -------
        B-spline surface

        """

        if len(cylindrical_faces) == 1:
            return cls.from_cylindrical_face(cylindrical_faces[0], degree_u, degree_v, points_x=50, points_y=50)

        if len(cylindrical_faces) > 1:
            bspline_surfaces = []
            direction = cylindrical_faces[0].adjacent_direction(cylindrical_faces[1])

            if direction == 'x':
                bounding_rectangle_0 = cylindrical_faces[0].surface2d.outer_contour.bounding_rectangle()
                ymin = bounding_rectangle_0[2]
                ymax = bounding_rectangle_0[3]
                for face in cylindrical_faces:
                    bounding_rectangle = face.surface2d.outer_contour.bounding_rectangle()
                    ymin = min(ymin, bounding_rectangle[2])
                    ymax = max(ymax, bounding_rectangle[3])
                for face in cylindrical_faces:
                    bounding_rectangle = face.surface2d.outer_contour.bounding_rectangle()

                    points_3d = face.surface3d.grid3d(
                        volmdlr.grid.Grid2D.from_properties(
                            x_limits=(bounding_rectangle[0], bounding_rectangle[1]),
                            y_limits=(ymin, ymax),
                            points_nbr=(points_x, points_y)))

                    bspline_surfaces.append(
                        cls.points_fitting_into_bspline_surface(
                            points_3d, points_x, points_y, degree_u, degree_v))

            elif direction == 'y':
                bounding_rectangle_0 = cylindrical_faces[0].surface2d.outer_contour.bounding_rectangle()
                xmin = bounding_rectangle_0[0]
                xmax = bounding_rectangle_0[1]
                for face in cylindrical_faces:
                    bounding_rectangle = face.surface2d.outer_contour.bounding_rectangle()
                    xmin = min(xmin, bounding_rectangle[0])
                    xmax = max(xmax, bounding_rectangle[1])
                for face in cylindrical_faces:
                    bounding_rectangle = face.surface2d.outer_contour.bounding_rectangle()

                    points_3d = face.surface3d.grid3d(
                        volmdlr.grid.Grid2D.from_properties(
                            x_limits=(xmin, xmax),
                            y_limits=(bounding_rectangle[2], bounding_rectangle[3]),
                            points_nbr=(points_x, points_y)))

                    bspline_surfaces.append(
                        cls.points_fitting_into_bspline_surface(
                            points_3d, points_x, points_y, degree_u, degree_v))

            to_be_merged = bspline_surfaces[0]
            for i in range(0, len(bspline_surfaces) - 1):
                merged = to_be_merged.merge_with(bspline_surfaces[i + 1])
                to_be_merged = merged

            bspline_surface = to_be_merged

            return bspline_surface

    @classmethod
    def from_cylindrical_face(cls, cylindrical_face, degree_u, degree_v,
                              **kwargs):  # points_x: int = 50, points_y: int = 50
        """
        define a bspline surface from a cylindrical face

        Parameters
        ----------
        cylindrical_face : volmdlr.faces.CylindricalFace3D
            face 3d
        degree_u : int
            degree of the output surface for the u-direction.
        degree_v : int
            degree of the output surface for the v-direction.
        points_x : int
            number of points in x-direction
        points_y : int
            number of points in y-direction

        Returns
        -------
        B-spline surface

        """

        points_x = kwargs['points_x']
        points_y = kwargs['points_y']
        bounding_rectangle = cylindrical_face.surface2d.outer_contour.bounding_rectangle()
        points_3d = cylindrical_face.surface3d.grid3d(
            volmdlr.grid.Grid2D.from_properties(x_limits=(bounding_rectangle[0],
                                                          bounding_rectangle[1]),
                                                y_limits=(bounding_rectangle[2],
                                                          bounding_rectangle[3]),
                                                points_nbr=(points_x, points_y)))

        return cls.points_fitting_into_bspline_surface(points_3d, points_x, points_x, degree_u, degree_v)

    def intersection_with(self, other_bspline_surface3d):
        """
        compute intersection points between two Bspline surfaces
        return u,v parameters for intersection points for both surfaces
        """

        def f(X):
            return (self.point2d_to_3d(volmdlr.Point2D(X[0], X[1])) -
                    other_bspline_surface3d.point2d_to_3d(volmdlr.Point2D(X[2], X[3]))).norm()

        x = npy.linspace(0, 1, 10)
        x_init = []
        for xi in x:
            for yi in x:
                x_init.append((xi, yi, xi, yi))

        u1, v1, u2, v2 = [], [], [], []
        solutions = []
        for x0 in x_init:
            z = scp.optimize.least_squares(f, x0=x0, bounds=([0, 1]))
            # print(z.cost)
            if z.fun < 1e-5:
                solution = z.x
                if solution not in solutions:
                    solutions.append(solution)
                    u1.append(solution[0])
                    v1.append(solution[1])
                    u2.append(solution[2])
                    v2.append(solution[3])

        # uv1 = [[min(u1),max(u1)],[min(v1),max(v1)]]
        # uv2 = [[min(u2),max(u2)],[min(v2),max(v2)]]

        return ((u1, v1), (u2, v2))  # (uv1, uv2)

    def plane_intersection(self, plane3d):
        """
        compute intersection points between a Bspline surface and a plane3d
        """

        def f(X):
            return ((self.surface.evaluate_single((X[0], X[1]))[0]) * plane3d.equation_coefficients()[0] +
                    (self.surface.evaluate_single((X[0], X[1]))[1]) * plane3d.equation_coefficients()[1] +
                    (self.surface.evaluate_single((X[0], X[1]))[2]) * plane3d.equation_coefficients()[2] +
                    plane3d.equation_coefficients()[3])

        x = npy.linspace(0, 1, 20)
        x_init = []
        for xi in x:
            for yi in x:
                x_init.append((xi, yi))

        # x_init = volmdlr.Point2D.grid2d(20, 20, 0, 1, 0, 1)

        intersection_points = []
        # solutions = []
        # u, v =[],  []

        for x0 in x_init:
            z = scp.optimize.least_squares(f, x0=x0, bounds=([0, 1]))
            if z.fun < 1e-20:
                #     cost.append(z.cost)
                # # print(z.cost)
                # if z.cost<1e-20:
                solution = z.x
                intersection_points.append(volmdlr.Point3D(self.surface.evaluate_single((solution[0], solution[1]))[0],
                                                           self.surface.evaluate_single((solution[0], solution[1]))[1],
                                                           self.surface.evaluate_single((solution[0], solution[1]))[
                                                               2]))
        # intersection_points.sort()
        # u.append(solution[0])
        # v.append(solution[1])
        # solutions.append(solution)

        # return (u,v)
        return intersection_points

    def error_with_point3d(self, point3d):
        """
        compute the error/distance between the Bspline surface and a point3d
        """

        def f(x):
            return (point3d - self.point2d_to_3d(volmdlr.Point2D(x[0], x[1]))).norm()

        cost = []

        for x0 in [(0, 0), (0, 1), (1, 0), (1, 1), (0.5, 0.5)]:
            z = scp.optimize.least_squares(f, x0=x0, bounds=([0, 1]))
            cost.append(z.fun)

        return min(cost)

    def error_with_edge3d(self, edge3d):
        """
        compute the error/distance between the Bspline surface and an edge3d
        it's the mean of the start and end points errors'
        """

        return (self.error_with_point3d(edge3d.start) + self.error_with_point3d(edge3d.end)) / 2

    def nearest_edges3d(self, contour3d, threshold: float):
        """
        compute the nearest edges of a contour3d to a Bspline_surface3d based on a threshold
        """

        nearest = []
        for primitive in contour3d.primitives:
            if self.error_with_edge3d(primitive) <= threshold:
                nearest.append(primitive)
        nearest_primitives = volmdlr.wires.Wire3D(nearest)

        return nearest_primitives

    def edge3d_to_2d_with_dimension(self, edge3d, grid2d: volmdlr.grid.Grid2D):
        """
        compute the edge2d of a edge3d, on a Bspline surface, in the dimensioned frame
        """

        # method_name = '{}_to_2d_with_dimension'.format(edge3d.__class__.__name__.lower())
        method_name = f'{edge3d.__class__.__name__.lower()}_to_2d_with_dimension'

        if hasattr(self, method_name):
            edge2d_dim = getattr(self, method_name)(edge3d, grid2d)
            if edge2d_dim:
                return edge2d_dim
            else:
                raise NotImplementedError
        else:
            raise NotImplementedError(
                # 'Class {} does not implement {}'.format(self.__class__.__name__,
                #                                         method_name))
                f'Class {self.__class__.__name__} does not implement {method_name}')

    def wire3d_to_2d(self, wire3d):
        """
        compute the 2d of a wire3d, on a Bspline surface
        """

        contour = self.contour3d_to_2d(wire3d)

        return volmdlr.wires.Wire2D(contour.primitives)

    def wire3d_to_2d_with_dimension(self, wire3d):
        """
        compute the 2d of a wire3d, on a Bspline surface, in the dimensioned frame
        """

        contour = self.contour3d_to_2d_with_dimension(wire3d, self._grids2d)

        return volmdlr.wires.Wire2D(contour.primitives)

    def split_surface_u(self, u: float):
        """
        Splits the surface at the input parametric coordinate on the
        u-direction.

        :param u: Parametric coordinate u chosen between 0 and 1
        :type u: float
        :return: Two splitted surfaces
        :rtype: List[:class:`volmdlr.faces.BSplineSurface3D`]
        """

        surfaces_geo = split_surface_u(self.surface, u)
        surfaces = []
        for s in surfaces_geo:
            surfaces.append(volmdlr.faces.BSplineSurface3D.from_geomdl_surface(s))

        return surfaces

    def split_surface_v(self, v: float):
        """
        Splits the surface at the input parametric coordinate on the
        v-direction.

        :param v: Parametric coordinate v chosen between 0 and 1
        :type v: float
        :return: Two splitted surfaces
        :rtype: List[:class:`volmdlr.faces.BSplineSurface3D`]
        """

        surfaces_geo = split_surface_v(self.surface, v)
        surfaces = []
        for s in surfaces_geo:
            surfaces.append(volmdlr.faces.BSplineSurface3D.from_geomdl_surface(s))

        return surfaces

    def split_surface_with_bspline_curve(self, bspline_curve3d: volmdlr.edges.BSplineCurve3D):
        """
        Cuts the surface into two pieces with a bspline curve.

        :param bspline_curve3d: A BSplineCurve3d used for cutting
        :type bspline_curve3d: :class:`volmdlr.edges.BSplineCurve3D`
        :return: Two splitted surfaces
        :rtype: List[:class:`volmdlr.faces.BSplineSurface3D`]
        """

        surfaces = []
        bspline_curve2d = self.bsplinecurve3d_to_2d(bspline_curve3d)[0]
        # if type(bspline_curve2d) == list:
        #     points = [bspline_curve2d[0].start]
        #     for edge in bspline_curve2d:
        #         points.append(edge.end)
        #     bspline_curve2d = vme.BSplineCurve2D.from_points_approximation(points, 2, ctrlpts_size = 5)
        contour = self.rectangular_cut(0, 1, 0, 1).surface2d.outer_contour
        contours = contour.cut_by_bspline_curve(bspline_curve2d)

        du, dv = bspline_curve2d.end - bspline_curve2d.start
        resolution = 8

        for contour in contours:
            u_min, u_max, v_min, v_max = contour.bounding_rectangle().bounds()
            if du > dv:
                delta_u = u_max - u_min
                nlines_x = int(delta_u * resolution)
                lines_x = [vme.Line2D(volmdlr.Point2D(u_min, v_min),
                                      volmdlr.Point2D(u_min, v_max))]
                for i in range(nlines_x):
                    u = u_min + (i + 1) / (nlines_x + 1) * delta_u
                    lines_x.append(vme.Line2D(volmdlr.Point2D(u, v_min),
                                              volmdlr.Point2D(u, v_max)))
                lines_x.append(vme.Line2D(volmdlr.Point2D(u_max, v_min),
                                          volmdlr.Point2D(u_max, v_max)))
                lines = lines_x

            else:
                delta_v = v_max - v_min
                nlines_y = int(delta_v * resolution)
                lines_y = [vme.Line2D(volmdlr.Point2D(v_min, v_min),
                                      volmdlr.Point2D(v_max, v_min))]
                for i in range(nlines_y):
                    v = v_min + (i + 1) / (nlines_y + 1) * delta_v
                    lines_y.append(vme.Line2D(volmdlr.Point2D(v_min, v),
                                              volmdlr.Point2D(v_max, v)))
                lines_y.append(vme.Line2D(volmdlr.Point2D(v_min, v_max),
                                          volmdlr.Point2D(v_max, v_max)))
                lines = lines_y

            pt0 = volmdlr.O2D
            points = []

            for line in lines:
                inter = contour.line_intersections(line)
                if inter:
                    pt = set()
                    for p in inter:
                        pt.add(p[0])
                else:
                    raise NotImplementedError

                pt = sorted(pt, key=lambda p: pt0.point_distance(p))
                pt0 = pt[0]
                edge = volmdlr.edges.LineSegment2D(pt[0], pt[1])

                points.extend(edge.discretization_points(number_points=10))

            points3d = []
            for p in points:
                points3d.append(self.point2d_to_3d(p))

            size_u, size_v, degree_u, degree_v = 10, 10, self.degree_u, self.degree_v
            surfaces.append(
                volmdlr.faces.BSplineSurface3D.points_fitting_into_bspline_surface(
                    points3d, size_u, size_v, degree_u, degree_v))

        return surfaces

    def point_belongs(self, point3d):
        """
        check if a point3d belongs to the bspline_surface or not
        """

        def f(x):
            p3d = self.point2d_to_3d(volmdlr.Point2D(x[0], x[1]))
            return point3d.point_distance(p3d)

        x = npy.linspace(0, 1, 5)
        x_init = []
        for xi in x:
            for yi in x:
                x_init.append((xi, yi))

        for x0 in x_init:
            z = scp.optimize.least_squares(f, x0=x0, bounds=([0, 1]))
            if z.fun < 1e-10:
                return True
        return False

    def is_intersected_with(self, other_bspline_surface3d):
        """
        check if the two surfaces are intersected or not
        return True, when there are more 50points on the intersection zone
        """

        # intersection_results = self.intersection_with(other_bspline_surface3d)
        # if len(intersection_results[0][0]) >= 50:
        #     return True
        # else:
        #     return False

        def f(X):
            return (self.point2d_to_3d(volmdlr.Point2D(X[0], X[1])) -
                    other_bspline_surface3d.point2d_to_3d(volmdlr.Point2D(X[2], X[3]))).norm()

        x = npy.linspace(0, 1, 10)
        x_init = []
        for xi in x:
            for yi in x:
                x_init.append((xi, yi, xi, yi))

        i = 0
        for x0 in x_init:
            z = scp.optimize.least_squares(f, x0=x0, bounds=([0, 1]))
            if z.fun < 1e-5:
                i += 1
                if i >= 50:
                    return True
        return False

    def merge_with(self, other_bspline_surface3d):
        """
        Merges two adjacent surfaces based on their faces.

        :param other_bspline_surface3d: Other adjacent surface
        :type other_bspline_surface3d: :class:`volmdlr.faces.BSplineSurface3D`
        :return: Merged surface
        :rtype: :class:`volmdlr.faces.BSplineSurface3D`
        """

        bspline_face3d = self.rectangular_cut(0, 1, 0, 1)
        other_bspline_face3d = other_bspline_surface3d.rectangular_cut(0, 1, 0, 1)

        bsplines = [self, other_bspline_surface3d]
        bsplines_new = bsplines

        center = [bspline_face3d.surface2d.outer_contour.center_of_mass(),
                  other_bspline_face3d.surface2d.outer_contour.center_of_mass()]
        grid2d_direction = (bspline_face3d.pair_with(other_bspline_face3d))[1]

        if bspline_face3d.outer_contour3d.is_sharing_primitives_with(other_bspline_face3d.outer_contour3d):

            xmin, xmax, ymin, ymax = self.xy_limits(other_bspline_surface3d)

        elif self.is_intersected_with(other_bspline_surface3d):
            # find pimitives to split with
            contour1 = bspline_face3d.outer_contour3d
            contour2 = other_bspline_face3d.outer_contour3d

            distances = []
            for p1 in contour1.primitives:
                dis = []
                for p2 in contour2.primitives:
                    point1 = (p1.start + p1.end) / 2
                    point2 = (p2.start + p2.end) / 2
                    dis.append(point1.point_distance(point2))
                distances.append(dis)

            i = distances.index((min(distances)))
            j = distances[i].index(min(distances[i]))

            curves = [contour2.primitives[j], contour1.primitives[i]]

            # split surface
            for i, bspline in enumerate(bsplines):
                surfaces = bspline.split_surface_with_bspline_curve(curves[i])

                errors = []
                for s in surfaces:
                    errors.append(s.error_with_point3d(bsplines[i].point2d_to_3d(center[i])))

                bsplines_new[i] = surfaces[errors.index(min(errors))]

            xmin, xmax, ymin, ymax = [0] * len(bsplines_new), [1] * len(bsplines_new), [0] * \
                len(bsplines_new), [1] * len(bsplines_new)

            grid2d_direction = (
                bsplines_new[0].rectangular_cut(
                    0, 1, 0, 1).pair_with(
                    bsplines_new[1].rectangular_cut(
                        0, 1, 0, 1)))[1]

        else:
            xmin, xmax, ymin, ymax = [0] * len(bsplines_new), [1] * len(bsplines_new), [0] * \
                                               len(bsplines_new), [1] * len(bsplines_new)

        # grid3d
        points3d = []
        for i, bspline in enumerate(bsplines_new):
            grid3d = bspline.grid3d(volmdlr.grid.Grid2D.from_properties(x_limits=(0, 1),
                                                                        y_limits=(0, 1),
                                                                        points_nbr=(50, 50),
                                                                        direction=grid2d_direction[i]))

            points3d.extend(grid3d)

            # fitting
        size_u, size_v, degree_u, degree_v = 100, 50, max(
            bsplines[0].degree_u, bsplines[1].degree_u), max(
            bsplines[0].degree_v, bsplines[1].degree_v)

        merged_surface = volmdlr.faces.BSplineSurface3D.points_fitting_into_bspline_surface(
            points3d, size_u, size_v, degree_u, degree_v)

        return merged_surface

    def xy_limits(self, other_bspline_surface3d):
        """
        compute x, y limits to define grid2d
        """

        grid2d_direction = (
            self.rectangular_cut(
                0, 1, 0, 1).pair_with(
                other_bspline_surface3d.rectangular_cut(
                    0, 1, 0, 1)))[1]

        xmin, xmax, ymin, ymax = [], [], [], []
        if grid2d_direction[0][1] == '+y':
            xmin.append(0)
            xmax.append(1)
            ymin.append(0)
            ymax.append(0.99)
        elif grid2d_direction[0][1] == '+x':
            xmin.append(0)
            xmax.append(0.99)
            ymin.append(0)
            ymax.append(1)
        elif grid2d_direction[0][1] == '-x':
            xmin.append(0.01)
            xmax.append(1)
            ymin.append(0)
            ymax.append(1)
        elif grid2d_direction[0][1] == '-y':
            xmin.append(0)
            xmax.append(1)
            ymin.append(0.01)
            ymax.append(1)

        xmin.append(0)
        xmax.append(1)
        ymin.append(0)
        ymax.append(1)

        return xmin, xmax, ymin, ymax


class BezierSurface3D(BSplineSurface3D):

    def __init__(self, degree_u: int, degree_v: int,
                 control_points: List[List[volmdlr.Point3D]],
                 nb_u: int, nb_v: int, name=''):
        u_knots = utilities.generate_knot_vector(degree_u, nb_u)
        v_knots = utilities.generate_knot_vector(degree_v, nb_v)

        u_multiplicities = [1] * len(u_knots)
        v_multiplicities = [1] * len(v_knots)

        BSplineSurface3D.__init__(self, degree_u, degree_v,
                                  control_points, nb_u, nb_v,
                                  u_multiplicities, v_multiplicities,
                                  u_knots, v_knots, None, name)


class Face3D(volmdlr.core.Primitive3D):
    min_x_density = 1
    min_y_density = 1

    def __init__(self, surface3d, surface2d: Surface2D,
                 name: str = ''):
        self.surface3d = surface3d
        self.surface2d = surface2d
        # self.bounding_box = self._bounding_box()

        volmdlr.core.Primitive3D.__init__(self, name=name)

    def __hash__(self):
        return hash(self.surface3d) + hash(self.surface2d)

    def __eq__(self, other_):
        if other_.__class__.__name__ != self.__class__.__name__:
            return False
        equal = (self.surface3d == other_.surface3d
                 and self.surface2d == other_.surface2d)
        return equal

    def point_belongs(self, point3d: volmdlr.Point3D):
        """
        Tells you if a point is on the 3D face and inside its contour
        """
        point2d = self.surface3d.point3d_to_2d(point3d)
        point2d_plus_2pi = point2d.translation(volmdlr.Point2D(volmdlr.TWO_PI, 0))
        point2d_minus_2pi = point2d.translation(volmdlr.Point2D(-volmdlr.TWO_PI, 0))
        check_point3d = self.surface3d.point2d_to_3d(point2d)
        if check_point3d.point_distance(point3d) > 1e-6:
            return False

        return any(self.surface2d.point_belongs(pt2d) for pt2d in [point2d, point2d_plus_2pi, point2d_minus_2pi])

    @property
    def outer_contour3d(self):
        """

        """
        return self.surface3d.contour2d_to_3d(self.surface2d.outer_contour)

    @property
    def inner_contours3d(self):
        """

        """
        return [self.surface3d.contour2d_to_3d(c) for c in
                self.surface2d.inner_contours]

    @property
    def bounding_box(self):
        """
        Needs to be overriden if an error is raised.
        """
        raise NotImplementedError(
            f"bounding_box method must be"
            f"overloaded by {self.__class__.__name__}")

    @bounding_box.setter
    def bounding_box(self, new_bounding_box):
        """Sets the bounding box to a new value"""
        raise NotImplementedError(
            f"bounding_box setter method must be"
            f"overloaded by {self.__class__.__name__}")

    def get_bounding_box(self):
        raise NotImplementedError(
            f"self.__class__.__name__"
            f"overloaded by {self.__class__.__name__}")

    @classmethod
    def from_step(cls, arguments, object_dict):
        name = arguments[0][1:-1]
        contours = [object_dict[int(arg[1:])] for arg in arguments[1]]
        surface = object_dict[int(arguments[2])]
        if hasattr(surface, 'face_from_contours3d'):
            if (len(contours) == 1) and isinstance(contours[0],
                                                   volmdlr.Point3D):
                return surface

            return surface.face_from_contours3d(contours, name)
        raise NotImplementedError(
            'Not implemented :face_from_contours3d in {}'.format(surface))

    def to_step(self, current_id):
        xmin, xmax, ymin, ymax = self.surface2d.bounding_rectangle().bounds()
        subsurfaces2d = [self.surface2d]
        line_x = None
        if self.surface3d.x_periodicity and (xmax - xmin) >= 0.45 * self.surface3d.x_periodicity:
            line_x = vme.Line2D(volmdlr.Point2D(0.5 * (xmin + xmax), 0),
                                volmdlr.Point2D(
                                    0.5 * (xmin + xmax), 1))
        line_y = None
        if self.surface3d.y_periodicity and (
                ymax - ymin) >= 0.45 * self.surface3d.y_periodicity:
            line_y = vme.Line2D(
                volmdlr.Point2D(0., 0.5 * (ymin + ymax)),
                volmdlr.Point2D(1, 0.5 * (ymin + ymax)))

        if line_x:
            subsurfaces2 = []
            for subsurface2d in subsurfaces2d:
                subsurfaces2.extend(subsurface2d.cut_by_line(line_x))
            subsurfaces2d = subsurfaces2

        if line_y:
            subsurfaces2 = []
            for subsurface2d in subsurfaces2d:
                subsurfaces2.extend(subsurface2d.cut_by_line(line_y))
            subsurfaces2d = subsurfaces2

        if len(subsurfaces2d) > 1:
            content = ''
            face_ids = []
            for i, subsurface2d in enumerate(subsurfaces2d):
                face = self.__class__(self.surface3d, subsurface2d)
                face_content, face_id = face.to_step_without_splitting(
                    current_id)
                face_ids.append(face_id[0])
                content += face_content
                current_id = face_id[0] + 1
            return content, face_ids
        else:
            return self.to_step_without_splitting(current_id)

    def to_step_without_splitting(self, current_id):
        content, surface3d_ids = self.surface3d.to_step(current_id)
        current_id = max(surface3d_ids) + 1

        if len(surface3d_ids) != 1:
            raise NotImplementedError('What to do with more than 1 id ? with 0 id ?')
        outer_contour_content, outer_contour_id = self.outer_contour3d.to_step(
            current_id, surface_id=surface3d_ids[0], surface3d=self.surface3d)
        content += outer_contour_content
        content += "#{} = FACE_BOUND('{}',#{},.T.);\n".format(
            outer_contour_id + 1, self.name, outer_contour_id)
        contours_ids = [outer_contour_id + 1]
        current_id = outer_contour_id + 2
        for inner_contour3d in self.inner_contours3d:
            inner_contour_content, inner_contour_id = inner_contour3d.to_step(
                current_id)
            # surface_id=surface3d_id)
            content += inner_contour_content
            face_bound_id = inner_contour_id + 1
            content += "#{} = FACE_BOUND('',#{},.T.);\n".format(
                face_bound_id, inner_contour_id)
            contours_ids.append(face_bound_id)
            current_id = face_bound_id + 1

        content += "#{} = ADVANCED_FACE('{}',({}),#{},.T.);\n".format(
            current_id,
            self.name,
            volmdlr.core.step_ids_to_str(contours_ids),
            surface3d_ids[0])
        # TODO: create an ADVANCED_FACE for each surface3d_ids ?
        return content, [current_id]

    def triangulation_lines(self):
        return [], []

    def triangulation(self):
        lines_x, lines_y = self.triangulation_lines()
        if lines_x and lines_y:
            surfaces = []
            for surface in self.surface2d.split_by_lines(lines_x):
                surfaces.extend(surface.split_by_lines(lines_y))
                # for surface in surface.split_by_lines(lines_y):
                #     ax = self.surface2d.plot()
                #     surface.plot(ax=ax, color='r')

        elif lines_x:
            # try:
            surfaces = self.surface2d.split_by_lines(lines_x)
            # except:
            #     self.plot()
            #     raise NotImplementedError
        elif lines_y:
            surfaces = self.surface2d.split_by_lines(lines_y)
        else:
            surfaces = [self.surface2d]

        # mesh2d = surfaces[0].triangulation()
        # print('ls', len(surfaces))
        # for subsurface in surfaces[1:]:
        #     # mesh2d += subsurface.triangulation()
        #     mesh2d.merge_mesh(subsurface.triangulation())
        meshes = [s.triangulation() for s in surfaces]
        mesh2d = vmd.DisplayMesh2D.merge_meshes(meshes)
        return vmd.DisplayMesh3D(
            [vmd.Node3D(*self.surface3d.point2d_to_3d(p)) for p in
             mesh2d.points],
            mesh2d.triangles)

    def plot2d(self, ax=None, color='k', alpha=1):
        if ax is None:
            _, ax = plt.subplots()
        self.outer_contour.plot()

    def rotation(self, center: volmdlr.Point3D,
                 axis: volmdlr.Vector3D, angle: float):
        """
        Face3D rotation
        :param center: rotation center
        :param axis: rotation axis
        :param angle: angle rotation
        :return: a new rotated Face3D
        """
        new_surface = self.surface3d.rotation(center=center, axis=axis,
                                              angle=angle)
        return self.__class__(new_surface, self.surface2d)

    def rotation_inplace(self, center: volmdlr.Point3D,
                         axis: volmdlr.Vector3D, angle: float):
        """
        Face3D rotation. Object is updated inplace
        :param center: rotation center
        :param axis: rotation axis
        :param angle: rotation angle
        """
        self.surface3d.rotation_inplace(center=center, axis=axis, angle=angle)
        new_bounding_box = self.get_bounding_box()
        self.bounding_box = new_bounding_box

    def translation(self, offset: volmdlr.Vector3D):
        """
        Face3D translation
        :param offset: translation vector
        :return: A new translated Face3D
        """
        new_surface3d = self.surface3d.translation(offset=offset)
        return self.__class__(new_surface3d, self.surface2d)

    def translation_inplace(self, offset: volmdlr.Vector3D):
        """
        Face3D translation. Object is updated inplace
        :param offset: translation vector
        """
        self.surface3d.translation_inplace(offset=offset)
        new_bounding_box = self.get_bounding_box()
        self.bounding_box = new_bounding_box

    def frame_mapping(self, frame: volmdlr.Frame3D, side: str):
        """
        Changes frame_mapping and return a new Face3D
        side = 'old' or 'new'
        """
        new_surface3d = self.surface3d.frame_mapping(frame, side)
        return self.__class__(new_surface3d, self.surface2d.copy(),
                              self.name)

    def frame_mapping_inplace(self, frame: volmdlr.Frame3D, side: str):
        """
        Changes frame_mapping and the object is updated inplace
        side = 'old' or 'new'
        """
        self.surface3d.frame_mapping_inplace(frame, side)
        new_bounding_box = self.get_bounding_box()
        self.bounding_box = new_bounding_box

    def copy(self, deep=True, memo=None):
        return self.__class__(self.surface3d.copy(deep, memo), self.surface2d.copy(),
                              self.name)

    def line_intersections(self,
                           line: vme.Line3D,
                           ) -> List[volmdlr.Point3D]:
        intersections = []
        for intersection in self.surface3d.line_intersections(line):
            if self.point_belongs(intersection):
                intersections.append(intersection)
        if not intersections:
            for prim in self.outer_contour3d.primitives:
                intersection = prim.line_intersections(line)
                if intersection:
                    if intersection not in intersections:
                        intersections.append(intersection)

        return intersections

    def linesegment_intersections(self,
                                  linesegment: vme.LineSegment3D,
                                  ) -> List[volmdlr.Point3D]:
        intersections = []
        for intersection in self.surface3d.linesegment_intersections(linesegment):
            if self.point_belongs(intersection):
                intersections.append(intersection)
        if not intersections:
            for prim in self.outer_contour3d.primitives:
                intersection = prim.linesegment_intersection(linesegment)
                if intersection is not None:
                    if intersection not in intersections:
                        intersections.append(intersection)
        return intersections

    def plot(self, ax=None, color='k', alpha=1, edge_details=False):
        if not ax:
            ax = plt.figure().add_subplot(111, projection='3d')
        self.outer_contour3d.plot(ax=ax, color=color, alpha=alpha,
                                  edge_details=edge_details)
        for contour3d in self.inner_contours3d:
            contour3d.plot(ax=ax, color=color, alpha=alpha,
                           edge_details=edge_details)
        return ax

    def random_point_inside(self):
        point_inside2d = self.surface2d.random_point_inside()
        return self.surface3d.point2d_to_3d(point_inside2d)

    def is_adjacent(self, face2: 'Face3D'):
        contour1 = self.outer_contour3d.to_2d(
            self.surface3d.frame.origin,
            self.surface3d.frame.u,
            self.surface3d.frame.v)
        contour2 = face2.outer_contour3d.to_2d(
            self.surface3d.frame.origin,
            self.surface3d.frame.u,
            self.surface3d.frame.v)
        if contour1.is_sharing_primitives_with(contour2):
            return True
        return False


class PlaneFace3D(Face3D):
    """
    :param contours: The face's contour2D
    :type contours: volmdlr.Contour2D
    :param plane: Plane used to place your face
    :type plane: Plane3D
    """
    _standalone_in_db = False
    _generic_eq = True
    _non_serializable_attributes = ['bounding_box', 'polygon2D']
    _non_data_eq_attributes = ['name', 'bounding_box', 'outer_contour3d',
                               'inner_contours3d']
    _non_data_hash_attributes = []

    def __init__(self, surface3d: Plane3D, surface2d: Surface2D,
                 name: str = ''):
        # if not isinstance(outer_contour2d, volmdlr.Contour2D):
        #     raise ValueError('Not a contour2D: {}'.format(outer_contour2d))
        self._bbox = None
        Face3D.__init__(self,
                        surface3d=surface3d,
                        surface2d=surface2d,
                        name=name)

    # @classmethod
    # def _repair_points_and_polygon2d(cls, points, plane):
    #     if points[0] == points[-1]:
    #         points = points[:-1]
    #     polygon_points = [
    #         p.to_2d(plane.origin, plane.vectors[0], plane.vectors[1]) for p in
    #         points]
    #     repaired_points = [p.copy() for p in points]
    #     polygon2D = volmdlr.ClosedPolygon2D(polygon_points)
    #     if polygon2D.SelfIntersect()[0]:
    #         repaired_points = [repaired_points[1]] + [
    #             repaired_points[0]] + repaired_points[2:]
    #         polygon_points = [polygon_points[1]] + [
    #             polygon_points[0]] + polygon_points[2:]
    #         if polygon_points[0] == polygon_points[-1]:
    #             repaired_points = repaired_points[:-1]
    #             polygon_points = polygon_points[:-1]
    #         polygon2D = volmdlr.ClosedPolygon2D(polygon_points)
    #     return repaired_points, polygon2D

    # @classmethod
    # def dict_to_object(cls, dict_, global_dict=None, pointers_memo: Dict[str, Any] = None, path: str = '#'):
    #     plane3d = Plane3D.dict_to_object(dict_['surface3d'],
    #                                      global_dict=global_dict,
    #                                      pointers_memo=pointers_memo,
    #                                      path=f'{path}/surface3d')
    #     surface2d = Surface2D.dict_to_object(dict_['surface2d'],
    #                                          global_dict=global_dict,
    #                                          pointers_memo=pointers_memo,
    #                                          path=f'{path}/surface2d')
    #     return cls(plane3d, surface2d, dict_['name'])

    def area(self):
        return self.surface2d.area()

    def copy(self, deep=True, memo=None):
        return PlaneFace3D(self.surface3d.copy(deep, memo), self.surface2d.copy(),
                           self.name)

    @property
    def bounding_box(self):
        """
        """
        if not self._bbox:
            self._bbox = self.get_bounding_box()
        return self._bbox

    @bounding_box.setter
    def bounding_box(self, new_bounding_box):
        self._bbox = new_bounding_box

    def get_bounding_box(self):
        return self.outer_contour3d._bounding_box()

    def face_inside(self, face2):
        """
        verifies if a face is inside another face.
        It returns True if face2 is inside or False if the opposite
        """

        if self.surface3d.is_coincident(face2.surface3d):
            self_contour2d = self.outer_contour3d.to_2d(
                self.surface3d.frame.origin, self.surface3d.frame.u, self.surface3d.frame.v)
            face2_contour2d = face2.outer_contour3d.to_2d(
                self.surface3d.frame.origin, self.surface3d.frame.u, self.surface3d.frame.v)
            if self_contour2d.is_inside(face2_contour2d):
                return True
        return False

    def linesegment3d_inside(self, linesegement3d: volmdlr.edges.LineSegment3D):
        length = linesegement3d.length()
        points = [linesegement3d.point_at_abscissa(length * n / 200) for n in range(1, 199)]
        for point in points:
            if not self.point_belongs(point):
                return False

        return True

    # def average_center_point(self):
    #     """
    #     excluding holes
    #     """
    #     points = self.points
    #     nb = len(points)
    #     x = npy.sum([p[0] for p in points]) / nb
    #     y = npy.sum([p[1] for p in points]) / nb
    #     z = npy.sum([p[2] for p in points]) / nb
    #     return volmdlr.Point3D((x, y, z))

    def distance_to_point(self, point, return_other_point=False):
        # """
        # Only works if the surface is planar
        # TODO : this function does not take into account if Face has holes
        # """
        # On projette le point sur la surface plane
        # Si le point est à l'intérieur de la face,
        # on retourne la distance de projection
        # Si le point est à l'extérieur, on projette le point sur le plan
        # On calcule en 2D la distance entre la projection
        # et le polygone contour
        # On utilise le theroeme de Pythagore pour calculer
        # la distance minimale entre le point et le contour

        projected_pt = point.plane_projection3d(self.surface3d.frame.origin,
                                                self.surface3d.frame.u,
                                                self.surface3d.frame.v)
        projection_distance = point.point_distance(projected_pt)

        if self.point_belongs(projected_pt):
            if return_other_point:
                return projection_distance, projected_pt
            return projection_distance

        point_2D = point.to_2d(self.surface3d.frame.origin, self.surface3d.frame.u,
                               self.surface3d.frame.v)

        polygon2D = self.surface2d.outer_contour.to_polygon(angle_resolution=10)
        border_distance, other_point = polygon2D.point_border_distance(point_2D, return_other_point=True)

        other_point = self.surface3d.point2d_to_3d(volmdlr.Point2D(*other_point))

        if return_other_point:
            return (projection_distance ** 2 + border_distance ** 2) ** 0.5, \
                   other_point
        return (projection_distance ** 2 + border_distance ** 2) ** 0.5

    def minimum_distance_points_plane(self, other_plane_face,
                                      return_points=False):
        # """
        # Only works if the surface is planar
        # TODO : this function does not take into account if Face has holes
        # TODO : TRAITER LE CAS OU LA DISTANCE LA PLUS COURTE N'EST PAS D'UN SOMMET
        # """
        # On calcule la distance entre la face 1 et chaque point de la face 2
        # On calcule la distance entre la face 2 et chaque point de la face 1

        # if self.face_intersection(other_plane_face) is not None:
        #     return 0, None, None
        #
        # polygon1_points_3D = [volmdlr.Point3D(p.vector) for p in
        #                       self.contours3d[0].tessel_points]
        # polygon2_points_3D = [volmdlr.Point3D(p.vector) for p in
        #                       other_plane_face.contours3d[0].tessel_points]
        #
        # distances = []
        # if not return_points:
        #     d_min = other_plane_face.distance_to_point(polygon1_points_3D[0])
        #     for point1 in polygon1_points_3D[1:]:
        #         d = other_plane_face.distance_to_point(point1)
        #         if d < d_min:
        #             d_min = d
        #     for point2 in polygon2_points_3D:
        #         d = self.distance_to_point(point2)
        #         if d < d_min:
        #             d_min = d
        #     return d_min
        #
        # else:
        #     for point1 in polygon1_points_3D:
        #         d, other_point = other_plane_face.distance_to_point(
        #             point1,
        #             return_other_point=True)
        #         distances.append((d, point1, other_point))
        #     for point2 in polygon2_points_3D:
        #         d, other_point = self.distance_to_point(
        #             point2,
        #             return_other_point=True
        #         )
        #         distances.append((d, point2, other_point))
        #
        # d_min, point_min, other_point_min = distances[0]
        # for distance in distances[1:]:
        #     if distance[0] < d_min:
        #         d_min = distance[0]
        #         point_min = distance[1]
        #         other_point_min = distance[2]
        #
        # return point_min, other_point_min

        min_distance = math.inf
        for edge1 in self.outer_contour3d.primitives:
            for edge2 in other_plane_face.outer_contour3d.primitives:
                dist = edge1.minimum_distance(edge2,
                                              return_points=return_points)
                if return_points:
                    if dist[0] < min_distance:
                        min_distance = dist[0]
                        p1, p2 = dist[1], dist[2]
                else:
                    if dist < min_distance:
                        min_distance = dist
        if return_points:
            return min_distance, p1, p2
        else:
            return min_distance

    def edge_intersections(self, edge):
        # intersections = []
        linesegment = vme.LineSegment3D(edge.start, edge.end)
        intersections = self.linesegment_intersections(linesegment)
        if not intersections:
            for point in [edge.start, edge.end]:
                if self.point_belongs(point):

                    if point not in intersections:
                        intersections.append(point)
        return intersections

    def face_intersections_outer_contour(self, face2):
        intersections = []
        for edge1 in self.outer_contour3d.primitives:
            intersection_points = face2.edge_intersections(edge1)
            if intersection_points:
                for point in intersection_points:
                    if point not in intersections:
                        intersections.append(point)

        return intersections

    def face_intersections_inner_contours(self, face2):
        intersections = []
        for inner_contour2d in face2.surface2d.inner_contours:
            inner_contour3d = face2.surface3d.contour2d_to_3d(inner_contour2d)
            for inner_edge2 in inner_contour3d.primitives:
                intersection_points = self.edge_intersections(inner_edge2)
                if intersection_points:
                    for point in intersection_points:
                        if point not in intersections:
                            intersections.append(point)

        return intersections

    def validate_inner_contour_intersections(self, intersections, face2=None):
        intersection_primitives = []
        for point1, point2 in combinations(intersections, 2):
            if point1 != point2:
                line_segment3d = volmdlr.edges.LineSegment3D(point1, point2)
                if self.linesegment3d_inside(line_segment3d) and line_segment3d not in intersection_primitives:
                    if face2 is not None:
                        if face2.linesegment3d_inside(line_segment3d):
                            intersection_primitives.append(line_segment3d)
                    else:
                        intersection_primitives.append(line_segment3d)
        return intersection_primitives

    def get_face_intersections(self, face2):
        intersections = []
        if face2.surface2d.inner_contours:
            intersections.extend(self.face_intersections_inner_contours(face2))
        if self.surface2d.inner_contours:
            intersections.extend(face2.face_intersections_inner_contours(self))
        face2_intersections = face2.face_intersections_outer_contour(self)
        self_face_intersections = self.face_intersections_outer_contour(face2)
        for point in self_face_intersections + face2_intersections:
            if point not in intersections:
                intersections.append(point)
        return intersections

    def validate_face_intersections(self, face2, intersections: List[volmdlr.Point3D]):
        if len(intersections) > 1:
            if intersections[0] == intersections[1]:
                return []
            if self.surface2d.inner_contours:
                intersection_primitives = self.validate_inner_contour_intersections(intersections, face2)
            elif face2.surface2d.inner_contours:
                intersection_primitives = face2.validate_inner_contour_intersections(intersections, self)
            elif len(intersections) > 2:
                intersection_primitives = self.validate_inner_contour_intersections(intersections, face2)
                if not intersections:
                    raise NotImplementedError
            else:
                intersection_primitives = [volmdlr.edges.LineSegment3D(
                    intersections[0], intersections[1])]
            intersection_wires = [volmdlr.wires.Wire3D([primitive])
                                  for primitive in intersection_primitives]
            return intersection_wires
        return []

    def face_intersections(self, face2, tol=1e-6) -> List[volmdlr.wires.Wire3D]:
        # """
        # Only works if the surface is planar
        # TODO : this function does not take into account if Face has more than one hole
        # """

        bbox1 = self.bounding_box
        bbox2 = face2.bounding_box
        if not bbox1.bbox_intersection(bbox2) and \
                bbox1.distance_to_bbox(bbox2) >= tol:
            return []
        if self.face_inside(face2) or face2.face_inside(self):
            return []
        intersections = self.get_face_intersections(face2)
        valid_intersections = self.validate_face_intersections(face2, intersections)
        return valid_intersections

    def minimum_distance(self, other_face, return_points=False):
        if other_face.__class__ is CylindricalFace3D:
            p1, p2 = other_face.minimum_distance_points_cyl(self)
            if return_points:
                return p1.point_distance(p2), p1, p2
            else:
                return p1.point_distance(p2)

        if other_face.__class__ is PlaneFace3D:
            if return_points:
                dist, p1, p2 = self.minimum_distance_points_plane(other_face,
                                                                  return_points=return_points)
                return dist, p1, p2
            else:
                dist = self.minimum_distance_points_plane(other_face,
                                                          return_points=return_points)
                return dist

        if other_face.__class__ is ToroidalFace3D:
            p1, p2 = other_face.minimum_distance_points_plane(self)
            if return_points:
                return p1.point_distance(p2), p1, p2
            else:
                return p1.point_distance(p2)

        else:
            return NotImplementedError

    def inner_contours_recalculation(self, inner_contour, spliting_points, spliting_points_and_cutting_contour,
                                     connectig_to_outer_contour):
        """
        Verifies if there is a cutting contours from face intersections connected to an inner contour at the two ends,
        if true this inner contour is updated with this cutting contour
        :param inner_contour: inner contour
        :param spliting_points: current inner contour spliting points
        :param spliting_points_and_cutting_contour: dictionnary containing all spliting points and
        the corresponding cutting contour
        :param connectig_to_outer_contour: list of the cutting contours connected to the outer contour
        :return: spliting points to be removed from list of spliting points and current inner contour updated
        """
        j = self.surface2d.inner_contours.index(inner_contour)
        remove_spliting_points = []
        remove_cutting_contour = []
        for point1, point2 in zip(spliting_points[:-1], spliting_points[1:]):
            if spliting_points_and_cutting_contour[point1] not in connectig_to_outer_contour and \
                    spliting_points_and_cutting_contour[point2] not in connectig_to_outer_contour and \
                    spliting_points_and_cutting_contour[point1] == spliting_points_and_cutting_contour[point2]:
                remove_cutting_contour.append(spliting_points_and_cutting_contour[point1])
                remove_spliting_points.extend([point1, point2])
                primitives1 = inner_contour.extract_with_points(point1, point2, True) + \
                    spliting_points_and_cutting_contour[point1].primitives
                primitives2 = inner_contour.extract_with_points(point1, point2, False) + \
                    spliting_points_and_cutting_contour[point1].primitives
                contour1 = volmdlr.wires.Contour2D(primitives1).order_contour()
                contour2 = volmdlr.wires.Contour2D(primitives2).order_contour()
                if contour1.is_inside(inner_contour):
                    self.surface2d.inner_contours[j] = contour1
                    inner_contour = self.surface2d.inner_contours[j]
                    remove_spliting_points.extend([point1, point2])
                elif contour2.is_inside(inner_contour):
                    self.surface2d.inner_contours[j] = contour2
                    inner_contour = self.surface2d.inner_contours[j]
                    remove_spliting_points.extend([point1, point2])
        return remove_spliting_points, inner_contour, remove_cutting_contour

    @staticmethod
    def get_connecting_contour(lists_primitives, inner_primitives):
        """
        Find which contour from resulting inner contour spliting is connected to saved cutting_contours
        :param lists_primitives: saved cutting contours
        :param inner_primitives: splited inner contour
        :return: updated saved cutting contours
        """
        if not lists_primitives:
            lists_primitives.extend(inner_primitives)
            return lists_primitives
        new_list_primitives = lists_primitives[:]
        for i, list_prim in enumerate(lists_primitives):
            if any(prim in list_prim for prim in inner_primitives):
                new_primitives = list_prim + [prim for prim in inner_primitives if prim not in list_prim]
                new_list_primitives[i] = new_primitives
                break
        lists_primitives = new_list_primitives[:]
        return lists_primitives

    def select_face_intersecting_primitives(self, dict_intersecting_combinations):
        """
        Select face intersecting primitives from a dictionary containing all intersection combinations
        :param dict_intersecting_combinations: dictionary containing all intersection combinations
        :return: list of intersecting primitives for current face
        """
        face_intersecting_primitives2d = []
        for intersecting_combination in dict_intersecting_combinations.keys():
            if self in intersecting_combination:
                for intersection_wire in dict_intersecting_combinations[intersecting_combination]:
                    if len(intersection_wire.primitives) != 1:
                        raise NotImplementedError
                    primitive2 = intersection_wire.primitives[0]
                    primitive2_2d = self.surface3d.contour3d_to_2d(primitive2)
                    if not self.surface2d.outer_contour.primitive_over_contour(primitive2_2d, tol=1e-7):
                        face_intersecting_primitives2d.append(primitive2_2d)
        return face_intersecting_primitives2d

    @staticmethod
    def updated_dictionnaries_cutting_contours(remove_spliting_points, remove_cutting_contour, spliting_points,
                                               dict_cutting_contour_intersections, old_inner_contour,
                                               new_inner_contour, list_cutting_contours,
                                               dict_inner_contour_intersections,
                                               inner_contours_connected_cutting_contour):
        for remove_point in remove_spliting_points:
            if remove_point in spliting_points:
                spliting_points.remove(remove_point)
            if remove_point in dict_cutting_contour_intersections:
                del dict_cutting_contour_intersections[remove_point]
        del dict_inner_contour_intersections[old_inner_contour]
        dict_inner_contour_intersections[new_inner_contour] = spliting_points
        for contour in remove_cutting_contour:
            if contour in list_cutting_contours:
                list_cutting_contours.remove(contour)
            if contour in inner_contours_connected_cutting_contour:
                del inner_contours_connected_cutting_contour[contour]
        for cutting_contour, innr_cntrs in inner_contours_connected_cutting_contour.items():
            if old_inner_contour in innr_cntrs:
                inner_contours_connected_cutting_contour[cutting_contour].remove(old_inner_contour)
                inner_contours_connected_cutting_contour[cutting_contour].append(new_inner_contour)
        return (dict_cutting_contour_intersections, dict_inner_contour_intersections,
                inner_contours_connected_cutting_contour, list_cutting_contours)

    def dictionnaries_cutting_contours(self, list_cutting_contours, connectig_to_outer_contour):
        inner_contours_connected_cutting_contour = {}
        dict_inner_contour_intersections = {}
        dict_cutting_contour_intersections = {}
        for inner_contour in self.surface2d.inner_contours:
            if not inner_contour.edge_polygon.is_trigo():
                inner_contour.invert_inplace()
            dict_inner_contour_intersections[inner_contour] = []
            for cutting_contour in list_cutting_contours:
                inner_contour_intersections = inner_contour.contour_intersections(cutting_contour)
                if inner_contour_intersections:
                    dict_inner_contour_intersections[inner_contour].extend(inner_contour_intersections)
                    if cutting_contour not in inner_contours_connected_cutting_contour:
                        inner_contours_connected_cutting_contour[cutting_contour] = [inner_contour]
                    else:
                        inner_contours_connected_cutting_contour[cutting_contour].append(inner_contour)
                for intersection in inner_contour_intersections:
                    dict_cutting_contour_intersections[intersection] = cutting_contour
            spliting_points = dict_inner_contour_intersections[inner_contour]
            spliting_points = list(sorted(
                spliting_points, key=lambda point, ic=inner_contour: ic.abscissa(point)))
            remove_spliting_points, new_inner_contour, remove_cutting_contour = self.inner_contours_recalculation(
                inner_contour, spliting_points, dict_cutting_contour_intersections, connectig_to_outer_contour)
            (dict_cutting_contour_intersections, dict_inner_contour_intersections,
             inner_contours_connected_cutting_contour, list_cutting_contours) = \
                self.updated_dictionnaries_cutting_contours(remove_spliting_points, remove_cutting_contour,
                                                            spliting_points, dict_cutting_contour_intersections,
                                                            inner_contour, new_inner_contour, list_cutting_contours,
                                                            dict_inner_contour_intersections,
                                                            inner_contours_connected_cutting_contour)
            inner_contour = new_inner_contour
        return (inner_contours_connected_cutting_contour, dict_inner_contour_intersections,
                dict_cutting_contour_intersections, list_cutting_contours)

    @staticmethod
    def inner_contour_cutting_points(inner_contour_spliting_points, cutting_contour):
        """
        Searches the inner contour points where it must be cutted
        :param inner_contour_spliting_points: all points os intersection with this inner contour
        :param cutting_contour: first cutting contour being used to cut inner contour
        :return: point1, point2
        """
        if cutting_contour.primitives[0].start in inner_contour_spliting_points:
            index_point1 = inner_contour_spliting_points.index(cutting_contour.primitives[0].start)
        else:
            index_point1 = inner_contour_spliting_points.index(cutting_contour.primitives[-1].end)
        if index_point1 != len(inner_contour_spliting_points) - 1:
            index_point2 = index_point1 + 1
        else:
            index_point2 = 0
        point1 = inner_contour_spliting_points[index_point1]
        point2 = inner_contour_spliting_points[index_point2]
        return point1, point2

    @staticmethod
    def is_inside_portion(cutting_contour, inner_contour_spliting_points1, inner_contour_spliting_points2):
        """
        For multiple inner contour intersections with cutting contours, defines if we get the inside or outside portion
        of the inner contour pair
        :param cutting_contour: cutting_contour cutting the two inner contours
        :param inner_contour_spliting_points1: spliting points for contour1
        :param inner_contour_spliting_points2: spliting points for contour1
        :return:
        """
        if (cutting_contour.primitives[0].start != inner_contour_spliting_points1[-1] and
            cutting_contour.primitives[-1].end != inner_contour_spliting_points2[-1]) or \
                (cutting_contour.primitives[0].start != inner_contour_spliting_points2[-1] and
                 cutting_contour.primitives[-1].end != inner_contour_spliting_points2[-1]):
            is_inside1 = True
            is_inside2 = False
        elif (cutting_contour.primitives[0].start == inner_contour_spliting_points1[-1] and
              cutting_contour.primitives[-1].end == inner_contour_spliting_points2[-1]):
            is_inside1 = True
            is_inside2 = False
        elif (cutting_contour.primitives[0].start != inner_contour_spliting_points1[-1] and
              cutting_contour.primitives[-1].end == inner_contour_spliting_points2[-1]) or \
                (cutting_contour.primitives[0].start == inner_contour_spliting_points1[-1] and
                 cutting_contour.primitives[-1].end != inner_contour_spliting_points2[-1]):
            is_inside1 = True
            is_inside2 = True
        else:
            raise NotImplementedError
        return is_inside1, is_inside2

    def get_inner_contours_cutting_primitives(self, list_cutting_contours, connectig_to_outer_contour):
        """
        Gets cutting primitives connected to face inner_contours
        :param list_cutting_contours: list of contours for resulting from intersection with other faces
        :param connectig_to_outer_contour: list of contours from list_cutting_contours connected to the outer contour
        and not to any outer contour
        :return: lists for final face cutting primitives
        """
        (inner_contours_connected_cutting_contour, dict_inner_contour_intersections,
         dict_cutting_contour_intersections, list_cutting_contours) = self.dictionnaries_cutting_contours(
            list_cutting_contours, connectig_to_outer_contour)
        valid_cutting_contours = []
        list_primitives1 = []
        list_primitives2 = []
        used_cutting_contours = []
        used_inner_contour = []
        for cutting_contour, inner_contours in inner_contours_connected_cutting_contour.items():
            primitives1 = []
            primitives2 = []
            if len(inner_contours) == 1:
                if all(dict_cutting_contour_intersections[inters] in connectig_to_outer_contour for inters in
                       dict_inner_contour_intersections[inner_contours[0]]) and cutting_contour not in \
                        used_cutting_contours and inner_contours[0] not in used_inner_contour:
                    inner_contour_spliting_points = dict_inner_contour_intersections[inner_contours[0]]
                    inner_contour_spliting_points = list(sorted(
                        inner_contour_spliting_points, key=lambda point, ic=inner_contours[0]: ic.abscissa(point)))

                    point1, point2 = self.inner_contour_cutting_points(inner_contour_spliting_points, cutting_contour)
                    primitives1.extend(inner_contours[0].extract_with_points(point1, point2, True))
                    primitives2.extend(inner_contours[0].extract_with_points(point1, point2, False))
                    if sum(prim.length() for prim in primitives2) > sum(prim.length() for prim in primitives1):
                        primitives1, primitives2 = primitives2, primitives1
                    primitives1.extend(dict_cutting_contour_intersections[point2].primitives +
                                       cutting_contour.primitives[:])
                    used_cutting_contours.extend([cutting_contour,
                                                  dict_cutting_contour_intersections[point2]])
                    used_inner_contour.append(inner_contours[0])
                    list_primitives1.append(primitives1)
                    list_primitives2.append(primitives2)
                elif cutting_contour not in valid_cutting_contours:
                    valid_cutting_contours.append(cutting_contour)
            elif len(inner_contours) == 2:
                inner_contour_spliting_points1 = dict_inner_contour_intersections[inner_contours[0]]
                inner_contour_spliting_points2 = dict_inner_contour_intersections[inner_contours[1]]
                inner_contour_spliting_points1 = list(sorted(
                    inner_contour_spliting_points1, key=lambda point, ic=inner_contours[0]: ic.abscissa(point)))
                inner_contour_spliting_points2 = list(sorted(
                    inner_contour_spliting_points2, key=lambda point, ic=inner_contours[1]: ic.abscissa(point)))
                inside1, inside2 = self.is_inside_portion(cutting_contour, inner_contour_spliting_points1,
                                                          inner_contour_spliting_points2)
                primitives1.extend(cutting_contour.primitives[:])
                contour_used = False
                for inner_contour, inner_contour_spliting_points, inside in zip(
                        inner_contours, [inner_contour_spliting_points1, inner_contour_spliting_points2],
                        [inside1, inside2]):
                    if inner_contour in used_inner_contour:
                        contour_used = True
                        continue
                    point1, point2 = self.inner_contour_cutting_points(inner_contour_spliting_points, cutting_contour)
                    primitives1.extend(inner_contour.extract_with_points(point1, point2, inside))
                    primitives1.extend(dict_cutting_contour_intersections[point2].primitives)
                    primitives2.extend(inner_contour.extract_with_points(point1, point2, not inside))
                    used_cutting_contours.extend([cutting_contour, dict_cutting_contour_intersections[point2]])
                if contour_used:
                    list_primitives1 = self.get_connecting_contour(list_primitives1, primitives1)
                else:
                    list_primitives1.append(primitives1)
                list_primitives2.append(primitives2)
                used_inner_contour.extend(inner_contours)
            else:
                raise NotImplementedError
        valid_cutting_contours = [contour for contour in valid_cutting_contours
                                  if contour not in used_cutting_contours]
        new_cutting_contours = [volmdlr.wires.Contour2D(list_prim).order_contour()
                                for list_prim in list_primitives1]
        for list_prim in list_primitives2:
            new_cutting_contours.extend(volmdlr.wires.Contour2D.contours_from_edges(list_prim))
        return new_cutting_contours, valid_cutting_contours

    def get_face_cutting_contours(self, dict_intersecting_combinations):
        """
        get all contours cutting the face, resultig from multiple faces intersections
        :param dict_intersecting_combinations: dictionary containing as keys the combination of intersecting faces
        and as the values the resulting primitive from the intersection of these two faces
        return a list all contours cutting one particular face
        """
        face_intersecting_primitives2d = self.select_face_intersecting_primitives(dict_intersecting_combinations)
        if not face_intersecting_primitives2d:
            return []
        list_cutting_contours = volmdlr.wires.Contour2D.contours_from_edges(face_intersecting_primitives2d[:])
        if self.surface2d.inner_contours:
            valid_cutting_contours = []
            connectig_to_outer_contour = []
            for cutting_contour in list_cutting_contours:
                if (self.surface2d.outer_contour.point_over_contour(cutting_contour.primitives[0].start) and
                    self.surface2d.outer_contour.point_over_contour(cutting_contour.primitives[-1].end)) or \
                        cutting_contour.primitives[0].start == cutting_contour.primitives[-1].end:
                    valid_cutting_contours.append(cutting_contour)
                if self.surface2d.outer_contour.contour_intersections(cutting_contour):
                    connectig_to_outer_contour.append(cutting_contour)
            if len(valid_cutting_contours) == len(list_cutting_contours):
                return valid_cutting_contours
            for cutting_contour in valid_cutting_contours:
                list_cutting_contours.remove(cutting_contour)
            new_cutting_contours, cutting_contours = self.get_inner_contours_cutting_primitives(
                list_cutting_contours, connectig_to_outer_contour)
            return valid_cutting_contours + new_cutting_contours + cutting_contours

        return list_cutting_contours

    def get_open_contour_divided_faces_inner_contours(self, new_faces_contours):
        """
        If there is any inner contour, verifies which ones belong to the new divided faces from
        an open cutting contour
        :param new_faces_contours: new faces outer contour
        :return: valid_new_faces_contours, valid_new_faces_contours
        """
        valid_new_faces_contours = []
        valid_inner_contours = []
        for new_face_contour in new_faces_contours:
            for inner_contour in self.surface2d.inner_contours:
                if new_face_contour.is_superposing(inner_contour):
                    break
            else:
                if new_face_contour not in valid_new_faces_contours:
                    inner_contours = []
                    for inner_contour in self.surface2d.inner_contours:
                        if new_face_contour.is_inside(inner_contour):
                            inner_contours.append(inner_contour)
                    valid_new_faces_contours.append(new_face_contour)
                    valid_inner_contours.append(inner_contours)
        return valid_new_faces_contours, valid_inner_contours

    @staticmethod
    def get_closed_contour_divided_faces_inner_contours(list_faces, new_contour):
        """
        If there is any inner contour, verifies which ones belong to the new divided faces from
        a closed cutting contour
        :param list_faces: list of new faces
        :param new_contour: current new face outer contour
        :return: a list of new faces with its inner contours
        """
        new_list_faces = []
        for new_face in list_faces:
            if new_face.surface2d.outer_contour.is_inside(new_contour):
                inner_contours1 = []
                inner_contours2 = []
                if not new_face.surface2d.inner_contours:
                    new_face.surface2d.inner_contours = [new_contour]
                    break
                new_contour_not_sharing_primitives = True
                for i, inner_contour in enumerate(new_face.surface2d.inner_contours):
                    if new_contour.is_inside(inner_contour):
                        if any(inner_contour.primitive_over_contour(prim)
                               for prim in new_contour.primitives):
                            new_face.surface2d.inner_contours[i] = new_contour
                            break
                        inner_contours2.append(inner_contour)
                    elif not any(inner_contour.primitive_over_contour(prim) for prim in
                                 new_contour.primitives):
                        inner_contours1.append(inner_contour)
                    else:
                        new_contour_not_sharing_primitives = False
                else:
                    surf3d = new_face.surface3d
                    if inner_contours1:
                        if new_contour_not_sharing_primitives:
                            inner_contours1.append(new_contour)
                            new_face.surface2d.inner_contours = inner_contours1
                            break
                        surf2d = Surface2D(new_face.surface2d.outer_contour, inner_contours1)
                        new_plane = PlaneFace3D(surf3d, surf2d)
                        new_list_faces.append(new_plane)
                    if inner_contours2:
                        new_list_faces.append(
                            PlaneFace3D(surf3d, Surface2D(new_contour, inner_contours2)))
        return new_list_faces

    def divide_face_with_open_cutting_contours(self, list_open_cutting_contours, inside):
        """
        :param list_open_cutting_contours: list containing the open cutting contours
        :param inside: inside portion
        :type inside: bool
        :return: list divided faces
        """
        list_faces = []
        if not self.surface2d.outer_contour.edge_polygon.is_trigo():
            self.surface2d.outer_contour.invert_inplace()
        new_faces_contours = self.surface2d.outer_contour.divide(list_open_cutting_contours, inside)
        new_inner_contours = len(new_faces_contours) * [[]]
        if self.surface2d.inner_contours:
            new_faces_contours, new_inner_contours = self.get_open_contour_divided_faces_inner_contours(
                new_faces_contours)
        for contour, inner_contours in zip(new_faces_contours, new_inner_contours):
            new_face = PlaneFace3D(self.surface3d, Surface2D(contour, inner_contours))
            list_faces.append(new_face)
        return list_faces

    def divide_face_with_closed_cutting_contours(self, list_closed_cutting_contours, list_faces):
        """
        :param list_closed_cutting_contours: list containing the closed cutting contours
        :param list_faces: list of already divided faces
        :return: list divided faces
        """
        for new_contour in list_closed_cutting_contours:
            if len(new_contour.primitives) >= 3 and \
                    new_contour.primitives[0].start == new_contour.primitives[-1].end:
                inner_contours1 = [new_contour]
                inner_contours2 = []
                if list_faces:
                    new_list_faces = self.get_closed_contour_divided_faces_inner_contours(list_faces, new_contour)
                    list_faces = list_faces + new_list_faces
                    continue
                for inner_contour in self.surface2d.inner_contours:
                    if new_contour.is_inside(inner_contour):
                        inner_contours2.append(inner_contour)
                        continue
                    inner_contours1.append(inner_contour)
                surf3d = self.surface3d
                surf2d = Surface2D(self.surface2d.outer_contour, inner_contours1)
                new_plane = PlaneFace3D(surf3d, surf2d)
                list_faces.append(new_plane)
                list_faces.append(PlaneFace3D(surf3d, Surface2D(new_contour, inner_contours2)))
                continue
            surf3d = self.surface3d
            surf2d = Surface2D(self.surface2d.outer_contour, [])
            new_plane = PlaneFace3D(surf3d, surf2d)
            list_faces.append(new_plane)
        return list_faces

    def divide_face(self, list_cutting_contours: List[volmdlr.wires.Contour2D], inside):
        """
        :param list_cutting_contours: list of contours cutting the face
        :param inside: when extracting a contour from another contour. It defines the extracted
        contour as being between the two points if True and outside these points if False
        return a list new faces resulting from face division
        """
        list_faces = []
        list_open_cutting_contours = []
        list_closed_cutting_contours = []
        for cutting_contour in list_cutting_contours:
            if cutting_contour.primitives[0].start != cutting_contour.primitives[-1].end:
                list_open_cutting_contours.append(cutting_contour)
                continue
            list_closed_cutting_contours.append(cutting_contour)
        if list_open_cutting_contours:
            list_faces = self.divide_face_with_open_cutting_contours(list_open_cutting_contours, inside)
        list_faces = self.divide_face_with_closed_cutting_contours(list_closed_cutting_contours, list_faces)
        list_faces = [face for face in list_faces if not math.isclose(face.area(), 0.0, abs_tol=1e-6)]
        return list_faces

    def is_adjacent(self, face2: Face3D):
        contour1 = self.outer_contour3d.to_2d(
            self.surface3d.frame.origin,
            self.surface3d.frame.u,
            self.surface3d.frame.v)
        contour2 = face2.outer_contour3d.to_2d(
            self.surface3d.frame.origin,
            self.surface3d.frame.u,
            self.surface3d.frame.v)
        if contour1.is_sharing_primitives_with(contour2, False):
            return True

    def is_intersecting(self, face2, list_coincident_faces=None, tol: float = 1e-6):
        """
        Verifies if two face are intersecting
        :param face2: face 2
        :param list_coincident_faces: list of coincident faces, if existent
        :param tol: tolerance for calculations
        :return: True if faces intersect, False otherwise
        """
        if list_coincident_faces is None:
            list_coincident_faces = []
        if (self.bounding_box.bbox_intersection(face2.bounding_box) or
            self.bounding_box.distance_to_bbox(face2.bounding_box) <= tol) and \
                (self, face2) not in list_coincident_faces and (face2, self) not in list_coincident_faces:

            edge_intersections = []
            for prim1 in self.outer_contour3d.primitives + [prim for inner_contour in self.inner_contours3d
                                                            for prim in inner_contour.primitives]:
                edge_intersections = face2.edge_intersections(prim1)
                if edge_intersections:
                    return True
            if not edge_intersections:
                for prim2 in face2.outer_contour3d.primitives + [prim for inner_contour in face2.inner_contours3d
                                                                 for prim in inner_contour.primitives]:
                    edge_intersections = self.edge_intersections(prim2)
                    if edge_intersections:
                        return True

        return False

    @staticmethod
    def merge_faces(list_coincident_faces: List[Face3D]):
        valid_coicident_faces = list_coincident_faces[:]
        list_new_faces = []
        list_inner_contours = []
        merge_finished = False
        face0 = valid_coicident_faces[0]
        merged_contour = face0.outer_contour3d.to_2d(face0.surface3d.frame.origin,
                                                     face0.surface3d.frame.u,
                                                     face0.surface3d.frame.v)
        valid_coicident_faces.remove(face0)
        while not merge_finished:
            adjacent_faces = False
            list_inner_contours = []
            for face in valid_coicident_faces:
                adjacent_faces = False
                face_inside = False
                contour = face.outer_contour3d.to_2d(face0.surface3d.frame.origin,
                                                     face0.surface3d.frame.u,
                                                     face0.surface3d.frame.v)
                if contour.is_sharing_primitives_with(merged_contour):
                    merged_contour_results = merged_contour.union(contour)
                    merged_contour = merged_contour_results[0]
                    merged_inner_contours = merged_contour_results[1:]
                    list_inner_contours.extend(merged_inner_contours)
                    list_inner_contours.extend(face.surface2d.inner_contours)
                    valid_coicident_faces.remove(face)
                    adjacent_faces = True
                    break
                if merged_contour.is_inside(contour):
                    valid_coicident_faces.remove(face)
                    face_inside = True
                    break
            if not adjacent_faces and not face_inside and valid_coicident_faces:
                list_new_faces.append(
                    PlaneFace3D(face0.surface3d,
                                Surface2D(merged_contour.copy(),
                                          face0.surface2d.inner_contours +
                                          list_inner_contours)))
                merged_contour = \
                    valid_coicident_faces[0].outer_contour3d.to_2d(
                        face0.surface3d.frame.origin,
                        face0.surface3d.frame.u,
                        face0.surface3d.frame.v)
                valid_coicident_faces.remove(valid_coicident_faces[0])

            if not valid_coicident_faces:
                merge_finished = True
        list_new_faces.append(
            PlaneFace3D(face0.surface3d,
                        Surface2D(merged_contour,
                                  face0.surface2d.inner_contours +
                                  list_inner_contours)))
        return list_new_faces

    def set_operations_new_faces(self, intersecting_combinations,
                                 contour_extract_inside):
        self_copy = self.copy(deep=True)
        list_cutting_contours = self_copy.get_face_cutting_contours(
            intersecting_combinations)
        if not list_cutting_contours:
            return [self_copy]
        return self_copy.divide_face(list_cutting_contours, contour_extract_inside)

    def cut_by_coincident_face(self, face):
        """
        Cuts face1 with another coincident face2

        :param face: a face3d
        :type face: Face3D
        :return: a list of faces3d
        :rtype: List[Face3D]
        """

        if not self.surface3d.is_coincident(face.surface3d):
            raise ValueError('The faces are not coincident')

        if self.face_inside(face):
            return self.divide_face([face.surface2d.outer_contour], True)
        if face.is_inside(self):
            return face.divide_face([self.surface2d.outer_contour], True)

        outer_contour_1 = self.surface2d.outer_contour
        outer_contour_2 = self.surface3d.contour3d_to_2d(face.outer_contour3d)

        inner_contours = self.surface2d.inner_contours
        inner_contours.extend([self.surface3d.contour3d_to_2d(
            contour) for contour in face.inner_contours3d])

        contours = outer_contour_1.cut_by_wire(outer_contour_2)

        surfaces = []
        for contour in contours:
            inners = []
            for inner_c in inner_contours:
                if contour.is_inside(inner_c):
                    inners.append(inner_c)
            surfaces.append(Surface2D(contour, inners))

        return [self.__class__(self.surface3d, surface2d) for surface2d in surfaces]


class Triangle3D(PlaneFace3D):
    """
    :param point1: The first point
    :type point1: volmdlr.Point3D
    :param point2: The second point
    :type point2: volmdlr.Point3D
    :param point3: The third point
    :type point3: volmdlr.Point3D
    """
    _standalone_in_db = False

    # _generic_eq = True
    # _non_serializable_attributes = ['bounding_box', 'polygon2D']
    # _non_data_eq_attributes = ['name', 'bounding_box', 'outer_contour3d',
    #                       'inner_contours3d']
    # _non_data_hash_attributes = []

    def __init__(self, point1: volmdlr.Point3D, point2: volmdlr.Point3D,
                 point3: volmdlr.Point3D, alpha=1, color=None, name: str = ''):
        self.point1 = point1
        self.point2 = point2
        self.point3 = point3
        self.points = [self.point1, self.point2, self.point3]
        self.color = color
        self.alpha = alpha
        self.name = name

        self._utd_surface3d = False
        self._utd_surface2d = False
        self._bbox = None
        # self.bounding_box = self._bounding_box()

        DessiaObject.__init__(self, name=name)

        # Don't use inheritence for performance: class method fakes face3D behavior
        # Face3D.__init__(self,
        #                 surface3d=plane3d,
        #                 surface2d=surface2d,
        #                 name=name)

    def _data_hash(self):
        """
        Using point approx hash to speed up
        """
        return self.point1.approx_hash() + self.point2.approx_hash() + self.point3.approx_hash()

    def _data_eq(self, other_object):
        if other_object.__class__.__name__ != self.__class__.__name__:
            return False
        self_set = set([self.point1, self.point2, self.point3])
        other_set = set([other_object.point1, other_object.point2, other_object.point3])
        if self_set != other_set:
            return False
        return True

    @property
    def bounding_box(self):
        if not self._bbox:
            self._bbox = self.get_bounding_box()
        return self._bbox

    @bounding_box.setter
    def bounding_box(self, new_bouding_box):
        self._bbox = new_bouding_box

    def get_bounding_box(self):
        return volmdlr.core.BoundingBox.from_points([self.point1,
                                                     self.point2,
                                                     self.point3])

    @property
    def surface3d(self):
        if not self._utd_surface3d:
            self._surface3d = Plane3D.from_3_points(self.point1, self.point2, self.point3)
            self._utd_surface3d = True
        return self._surface3d

    @property
    def surface2d(self):
        if not self._utd_surface2d:
            plane3d = self.surface3d
            contour3d = volmdlr.wires.Contour3D([vme.LineSegment3D(self.point1, self.point2),
                                                 vme.LineSegment3D(self.point2, self.point3),
                                                 vme.LineSegment3D(self.point3, self.point1)])

            contour2d = contour3d.to_2d(plane3d.frame.origin,
                                        plane3d.frame.u, plane3d.frame.v)

            self._surface2d = Surface2D(outer_contour=contour2d, inner_contours=[])

            self._utd_surface2d = True
        return self._surface2d

    def to_dict(self, use_pointers: bool = False, memo=None, path: str = '#'):
        dict_ = DessiaObject.base_dict(self)
        dict_['point1'] = self.point1.to_dict()
        dict_['point2'] = self.point2.to_dict()
        dict_['point3'] = self.point3.to_dict()
        dict_['name'] = self.name

        return dict_

    @classmethod
    def dict_to_object(cls, dict_, global_dict=None, pointers_memo: Dict[str, Any] = None, path: str = '#'):
        point1 = volmdlr.Point3D.dict_to_object(dict_['point1'])
        point2 = volmdlr.Point3D.dict_to_object(dict_['point2'])
        point3 = volmdlr.Point3D.dict_to_object(dict_['point3'])
        return cls(point1, point2, point3, dict_['name'])

    def area(self) -> float:
        """

        :return: area triangle
        :rtype: float

        Formula explained here: https://www.triangle-calculator.com/?what=vc

        """
        a = self.point1.point_distance(self.point2)
        b = self.point2.point_distance(self.point3)
        c = self.point3.point_distance(self.point1)

        semi_perimeter = (a + b + c) / 2

        try:
            # Area with Heron's formula
            area = math.sqrt(semi_perimeter * (semi_perimeter - a) * (semi_perimeter - b) * (semi_perimeter - c))
        except ValueError:
            area = 0

        return area

    def height(self):
        # Formula explained here: https://www.triangle-calculator.com/?what=vc
        # Basis = vector point1 to point2d
        return 2 * self.area() / self.point1.point_distance(self.point2)

    def frame_mapping(self, frame: volmdlr.Frame3D, side: str):
        """
        Changes frame_mapping and return a new Triangle3D
        side = 'old' or 'new'
        """
        np1 = self.point1.frame_mapping(frame, side)
        np2 = self.point2.frame_mapping(frame, side)
        np3 = self.point3.frame_mapping(frame, side)
        return self.__class__(np1, np2, np3, self.name)

    def frame_mapping_inplace(self, frame: volmdlr.Frame3D, side: str):
        """
        Changes frame_mapping and the object is updated inplace
        side = 'old' or 'new'
        """
        self.point1.frame_mapping_inplace(frame, side)
        self.point2.frame_mapping_inplace(frame, side)
        self.point3.frame_mapping_inplace(frame, side)
        new_bounding_box = self.get_bounding_box()
        self.bounding_box = new_bounding_box

    def copy(self, deep=True, memo=None):
        return Triangle3D(self.point1.copy(), self.point2.copy(), self.point3.copy(),
                          self.name)

    def triangulation(self):
        return vmd.DisplayMesh3D([vmd.Node3D.from_point(self.point1),
                                  vmd.Node3D.from_point(self.point2),
                                  vmd.Node3D.from_point(self.point3)],
                                 [(0, 1, 2)])

    def translation(self, offset: volmdlr.Vector3D):
        """
        Plane3D translation
        :param offset: translation vector
        :return: A new translated Plane3D
        """
        new_point1 = self.point1.translation(offset)
        new_point2 = self.point2.translation(offset)
        new_point3 = self.point3.translation(offset)

        new_triangle = Triangle3D(new_point1, new_point2, new_point3,
                                  self.alpha, self.color, self.name)
        return new_triangle

    def translation_inplace(self, offset: volmdlr.Vector3D):
        """
        Plane3D translation. Object is updated inplace
        :param offset: translation vector
        """
        self.point1.translation_inplace(offset)
        self.point2.translation_inplace(offset)
        self.point3.translation_inplace(offset)
        new_bounding_box = self.get_bounding_box()
        self.bounding_box = new_bounding_box

    def rotation(self, center: volmdlr.Point3D, axis: volmdlr.Vector3D,
                 angle: float):
        """
        Triangle3D rotation
        :param center: rotation center
        :param axis: rotation axis
        :param angle: angle rotation
        :return: a new rotated Triangle3D
        """
        new_point1 = self.point1.rotation(center, axis, angle)
        new_point2 = self.point2.rotation(center, axis, angle)
        new_point3 = self.point3.rotation(center, axis, angle)
        new_triangle = Triangle3D(new_point1, new_point2, new_point3,
                                  self.alpha, self.color, self.name)
        return new_triangle

    def rotation_inplace(self, center: volmdlr.Point3D, axis: volmdlr.Vector3D,
                         angle: float):
        """
        Triangle3D rotation. Object is updated inplace
        :param center: rotation center
        :param axis: rotation axis
        :param angle: rotation angle
        """
        self.point1.rotation_inplace(center, axis, angle)
        self.point2.rotation_inplace(center, axis, angle)
        self.point3.rotation_inplace(center, axis, angle)
        new_bounding_box = self.get_bounding_box()
        self.bounding_box = new_bounding_box

    def subdescription(self, resolution=0.01):
        frame = self.surface3d.frame
        pts2d = [pt.to_2d(frame.origin, frame.u, frame.v) for pt in self.points]

        t_poly2d = volmdlr.wires.ClosedPolygon2D(pts2d)

        xmin, xmax = min(pt.x for pt in pts2d), max(pt.x for pt in pts2d)
        ymin, ymax = min(pt.y for pt in pts2d), max(pt.y for pt in pts2d)

        nbx, nby = int(((xmax - xmin) / resolution) + 2), int(((ymax - ymin) / resolution) + 2)
        points_box = []
        for i in range(nbx):
            x = min(xmin + i * resolution, xmax)
            if x == xmin:
                x = xmin + 0.01 * resolution
            for j in range(nby):
                y = min(ymin + j * resolution, ymax)
                if y == ymin:
                    y = ymin + 0.01 * resolution
                points_box.append(volmdlr.Point2D(x, y))

        points = [pt.copy() for pt in self.points]
        for pt in points_box:
            if t_poly2d.point_belongs(pt):
                points.append(pt.to_3d(frame.origin, frame.u, frame.v))
            elif t_poly2d.point_over_contour(pt):
                points.append(pt.to_3d(frame.origin, frame.u, frame.v))

        return volmdlr.Vector3D.remove_duplicate(points)

    def subdescription_to_triangles(self, resolution=0.01):
        """
        Returns a list of Triangle3D with resolution as max
        length of subtriangles side.
        """

        frame = self.surface3d.frame
        pts2d = [pt.to_2d(frame.origin, frame.u, frame.v) for pt in self.points]

        t_poly2d = volmdlr.wires.ClosedPolygon2D(pts2d)

        sub_triangles2d = [t_poly2d]
        done = False
        while not done:
            triangles2d = []
            for t, subtri in enumerate(sub_triangles2d):
                ls_length = [ls.length() for ls in subtri.line_segments]
                ls_max = max(ls_length)

                if ls_max > resolution:
                    pos_ls_max = ls_length.index(ls_max)
                    taller = subtri.line_segments[pos_ls_max]
                    p1, p2 = taller.start, taller.end
                    p3 = list(set(subtri.points) - set([p1, p2]))[0]

                    pt_mid = (p1 + p2) / 2
                    new_triangles2d = [volmdlr.wires.ClosedPolygon2D([p1, pt_mid, p3]),
                                       volmdlr.wires.ClosedPolygon2D([p2, pt_mid, p3])]

                    triangles2d.extend(new_triangles2d)
                else:
                    triangles2d.append(subtri)

            if len(sub_triangles2d) == len(triangles2d):
                done = True
                break
            sub_triangles2d = triangles2d

        triangles3d = [Triangle3D(tri.points[0].to_3d(frame.origin, frame.u, frame.v),
                                  tri.points[1].to_3d(frame.origin, frame.u, frame.v),
                                  tri.points[2].to_3d(frame.origin, frame.u, frame.v)) for tri in sub_triangles2d]

        return triangles3d

    def middle(self):
        return (self.point1 + self.point2 + self.point3) / 3

    def normal(self):
        """

        Returns
        -------
        normal to the face

        """
        normal = self.surface3d.frame.w
        # vec12 = self.point2 - self.point1
        # vec13 = self.point3 - self.point1
        # normal  = vec12.cross(vec13)
        normal.normalize()
        return normal


class CylindricalFace3D(Face3D):
    """
    :param contours2d: The cylinder's contour2D
    :type contours2d: volmdlr.Contour2D
    :param cylindricalsurface3d: Information about the Cylinder
    :type cylindricalsurface3d: CylindricalSurface3D
    :param points: contours2d's point
    :type points: List of volmdlr.Point2D

    :Example:
        >>> contours2d is rectangular and will create a classic cylinder with x= 2*pi*radius, y=h
    """
    min_x_density = 5
    min_y_density = 1

    def __init__(self,
                 surface3d: CylindricalSurface3D,
                 surface2d: Surface2D,
                 name: str = ''):

        self.radius = surface3d.radius
        self.center = surface3d.frame.origin
        self.normal = surface3d.frame.w
        Face3D.__init__(self, surface3d=surface3d,
                        surface2d=surface2d,
                        name=name)
        self._bbox = None

    def copy(self, deep=True, memo=None):
        return CylindricalFace3D(self.surface3d.copy(deep, memo), self.surface2d.copy(),
                                 self.name)

    @property
    def bounding_box(self):
        if not self._bbox:
            self._bbox = self.get_bounding_box()
        return self._bbox

    @bounding_box.setter
    def bounding_box(self, new_bouding_box):
        self._bbox = new_bouding_box

    def get_bounding_box(self):
        theta_min, theta_max, zmin, zmax = self.surface2d.outer_contour.bounding_rectangle().bounds()

        lower_center = self.surface3d.frame.origin + zmin * self.surface3d.frame.w
        upper_center = self.surface3d.frame.origin + zmax * self.surface3d.frame.w

        xmin, xmax = volmdlr.geometry.cos_image(theta_min, theta_max)
        ymin, ymax = volmdlr.geometry.sin_image(theta_min, theta_max)

        points = [(lower_center
                   + xmin * self.surface3d.radius * self.surface3d.frame.u
                   + ymin * self.surface3d.radius * self.surface3d.frame.v),
                  (lower_center
                   + xmax * self.surface3d.radius * self.surface3d.frame.u
                   + ymin * self.surface3d.radius * self.surface3d.frame.v),
                  (lower_center
                   + xmin * self.surface3d.radius * self.surface3d.frame.u
                   + ymax * self.surface3d.radius * self.surface3d.frame.v),
                  (lower_center
                   + xmax * self.surface3d.radius * self.surface3d.frame.u
                   + ymax * self.surface3d.radius * self.surface3d.frame.v),
                  (upper_center
                   + xmin * self.surface3d.radius * self.surface3d.frame.u
                   + ymin * self.surface3d.radius * self.surface3d.frame.v),
                  (upper_center
                   + xmax * self.surface3d.radius * self.surface3d.frame.u
                   + ymin * self.surface3d.radius * self.surface3d.frame.v),
                  (upper_center
                   + xmin * self.surface3d.radius * self.surface3d.frame.u
                   + ymax * self.surface3d.radius * self.surface3d.frame.v),
                  (upper_center
                   + xmax * self.surface3d.radius * self.surface3d.frame.u
                   + ymax * self.surface3d.radius * self.surface3d.frame.v)]

        return volmdlr.core.BoundingBox.from_points(points)

    def triangulation_lines(self, angle_resolution=5):
        theta_min, theta_max, zmin, zmax = self.surface2d.bounding_rectangle().bounds()
        delta_theta = theta_max - theta_min
        nlines = math.ceil(delta_theta * angle_resolution)
        lines = []
        for i in range(nlines):
            theta = theta_min + (i + 1) / (nlines + 1) * delta_theta
            lines.append(vme.Line2D(volmdlr.Point2D(theta, zmin),
                                    volmdlr.Point2D(theta, zmax)))
        return lines, []

    def range_closest(self, list_points):
        """
        Needs a docstring.

        :param list_points:
        :type list_points:
        :return:
        :rtype:
        """
        # This method has be edited as it was really bad coded:
        #             * parameter removed, use of self data instead
        points_set = volmdlr.delete_double_point(list_points)
        points_set3D = CylindricalFace3D.points2d_to3d(None, [points_set],
                                                       self.radius, self.surface3d.frame)

        points_3dint = [points_set3D[0]]
        points_2dint = [points_set[0]]
        s = 1
        for k in range(1, len(points_set)):
            closest = points_set3D[s]
            while closest is None:
                s += 1
                closest = points_set3D[s]
            dist_min = (points_3dint[-1] - closest).norm()
            pos = s
            for i in range(s + 1, len(points_set3D)):
                close_test = points_set3D[i]
                if close_test is None:
                    continue
                else:
                    dist_test = (points_3dint[-1] - close_test).norm()
                    if dist_test <= dist_min:
                        dist_min = dist_test
                        closest = close_test
                        pos = i
            points_2dint.append(points_set[pos])
            points_set3D[pos] = None

        return points_2dint

    def minimum_maximum(self, contour2d, radius):
        points = contour2d.tessel_points
        min_h, min_theta = min(pt[1] for pt in points), min(pt[0] for pt in points)
        max_h, max_theta = max(pt[1] for pt in points), max(pt[0] for pt in points)

        return min_h, min_theta, max_h, max_theta

    def minimum_distance_points_cyl(self, other_cyl):
        r1, r2 = self.radius, other_cyl.radius
        min_h1, min_theta1, max_h1, max_theta1 = self.minimum_maximum(
            self.contours2d[0], r1)

        n1 = self.normal
        u1 = self.cylindricalsurface3d.frame.u
        v1 = self.cylindricalsurface3d.frame.v
        frame1 = volmdlr.Frame3D(self.center, u1, v1, n1)

        min_h2, min_theta2, max_h2, max_theta2 = self.minimum_maximum(
            other_cyl.contours2d[0], r2)

        n2 = other_cyl.normal
        u2 = other_cyl.cylindricalsurface3d.frame.u
        v2 = other_cyl.cylindricalsurface3d.frame.v
        frame2 = volmdlr.Frame3D(other_cyl.center, u2, v2, n2)
        # st2 = volmdlr.Point3D((r2*math.cos(min_theta2), r2*math.sin(min_theta2), min_h2))
        # start2 = frame2.old_coordinates(st2)

        w = other_cyl.center - self.center

        n1n1, n1u1, n1v1, n1n2, n1u2, n1v2 = n1.dot(n1), n1.dot(u1), n1.dot(
            v1), n1.dot(n2), n1.dot(u2), n1.dot(v2)
        u1u1, u1v1, u1n2, u1u2, u1v2 = u1.dot(u1), u1.dot(v1), u1.dot(
            n2), u1.dot(u2), u1.dot(v2)
        v1v1, v1n2, v1u2, v1v2 = v1.dot(v1), v1.dot(n2), v1.dot(u2), v1.dot(v2)
        n2n2, n2u2, n2v2 = n2.dot(n2), n2.dot(u2), n2.dot(v2)
        u2u2, u2v2, v2v2 = u2.dot(u2), u2.dot(v2), v2.dot(v2)

        w2, wn1, wu1, wv1, wn2, wu2, wv2 = w.dot(w), w.dot(n1), w.dot(
            u1), w.dot(v1), w.dot(n2), w.dot(u2), w.dot(v2)

        # x = (theta1, h1, theta2, h2)
        def distance_squared(x):
            return (n1n1 * (x[1] ** 2) + u1u1 * ((math.cos(x[0])) ** 2) * (
                    r1 ** 2) + v1v1 * ((math.sin(x[0])) ** 2) * (r1 ** 2)
                    + w2 + n2n2 * (x[3] ** 2) + u2u2 * (
                            (math.cos(x[2])) ** 2) * (r2 ** 2) + v2v2 * (
                            (math.sin(x[2])) ** 2) * (r2 ** 2)
                    + 2 * x[1] * r1 * math.cos(x[0]) * n1u1 + 2 * x[
                        1] * r1 * math.sin(x[0]) * n1v1 - 2 * x[1] * wn1
                    - 2 * x[1] * x[3] * n1n2 - 2 * x[1] * r2 * math.cos(
                        x[2]) * n1u2 - 2 * x[1] * r2 * math.sin(x[2]) * n1v2
                    + 2 * math.cos(x[0]) * math.sin(x[0]) * u1v1 * (
                            r1 ** 2) - 2 * r1 * math.cos(x[0]) * wu1
                    - 2 * r1 * x[3] * math.cos(
                        x[0]) * u1n2 - 2 * r1 * r2 * math.cos(x[0]) * math.cos(
                        x[2]) * u1u2
                    - 2 * r1 * r2 * math.cos(x[0]) * math.sin(
                        x[2]) * u1v2 - 2 * r1 * math.sin(x[0]) * wv1
                    - 2 * r1 * x[3] * math.sin(
                        x[0]) * v1n2 - 2 * r1 * r2 * math.sin(x[0]) * math.cos(
                        x[2]) * v1u2
                    - 2 * r1 * r2 * math.sin(x[0]) * math.sin(
                        x[2]) * v1v2 + 2 * x[3] * wn2 + 2 * r2 * math.cos(
                        x[2]) * wu2
                    + 2 * r2 * math.sin(x[2]) * wv2 + 2 * x[3] * r2 * math.cos(
                        x[2]) * n2u2 + 2 * x[3] * r2 * math.sin(x[2]) * n2v2
                    + 2 * math.cos(x[2]) * math.sin(x[2]) * u2v2 * (r2 ** 2))

        x01 = npy.array([(min_theta1 + max_theta1) / 2, (min_h1 + max_h1) / 2,
                         (min_theta2 + max_theta2) / 2, (min_h2 + max_h2) / 2])
        x02 = npy.array([min_theta1, (min_h1 + max_h1) / 2,
                         min_theta2, (min_h2 + max_h2) / 2])
        x03 = npy.array([max_theta1, (min_h1 + max_h1) / 2,
                         max_theta2, (min_h2 + max_h2) / 2])

        minimax = [(min_theta1, min_h1, min_theta2, min_h2),
                   (max_theta1, max_h1, max_theta2, max_h2)]

        res1 = scp.optimize.least_squares(distance_squared, x01,
                                          bounds=minimax)
        res2 = scp.optimize.least_squares(distance_squared, x02,
                                          bounds=minimax)
        res3 = scp.optimize.least_squares(distance_squared, x03,
                                          bounds=minimax)

        pt1 = volmdlr.Point3D(
            (r1 * math.cos(res1.x[0]), r1 * math.sin(res1.x[0]), res1.x[1]))
        p1 = frame1.old_coordinates(pt1)
        pt2 = volmdlr.Point3D(
            (r2 * math.cos(res1.x[2]), r2 * math.sin(res1.x[2]), res1.x[3]))
        p2 = frame2.old_coordinates(pt2)
        d = p1.point_distance(p2)
        result = res1

        res = [res2, res3]
        for couple in res:
            pttest1 = volmdlr.Point3D((r1 * math.cos(couple.x[0]),
                                       r1 * math.sin(couple.x[0]),
                                       couple.x[1]))
            pttest2 = volmdlr.Point3D((r2 * math.cos(couple.x[2]),
                                       r2 * math.sin(couple.x[2]),
                                       couple.x[3]))
            ptest1 = frame1.old_coordinates(pttest1)
            ptest2 = frame2.old_coordinates(pttest2)
            dtest = ptest1.point_distance(ptest2)
            if dtest < d:
                result = couple
                p1, p2 = ptest1, ptest2

        pt1_2d, pt2_2d = volmdlr.Point2D(
            (result.x[0], result.x[1])), volmdlr.Point2D(
            (result.x[2], result.x[3]))

        if not self.contours2d[0].point_belongs(pt1_2d):
            # Find the closest one
            points_contours1 = self.contours2d[0].tessel_points

            poly1 = volmdlr.wires.ClosedPolygon2D(points_contours1)
            d1, new_pt1_2d = poly1.point_border_distance(pt1_2d, return_other_point=True)
            pt1 = volmdlr.Point3D((r1 * math.cos(new_pt1_2d.vector[0]),
                                   r1 * math.sin(new_pt1_2d.vector[0]),
                                   new_pt1_2d.vector[1]))
            p1 = frame1.old_coordinates(pt1)

        if not other_cyl.contours2d[0].point_belongs(pt2_2d):
            # Find the closest one
            points_contours2 = other_cyl.contours2d[0].tessel_points

            poly2 = volmdlr.wires.ClosedPolygon2D(points_contours2)
            d2, new_pt2_2d = poly2.point_border_distance(pt2_2d, return_other_point=True)
            pt2 = volmdlr.Point3D((r2 * math.cos(new_pt2_2d.vector[0]),
                                   r2 * math.sin(new_pt2_2d.vector[0]),
                                   new_pt2_2d.vector[1]))
            p2 = frame2.old_coordinates(pt2)

        return p1, p2

    def minimum_distance_points_plane(self,
                                      planeface):  # Planeface with contour2D
        # ADD THE FACT THAT PLANEFACE.CONTOURS : [0] = contours totale, le reste = trous
        r = self.radius
        min_h1, min_theta1, max_h1, max_theta1 = self.minimum_maximum(
            self.contours2d[0], r)

        n1 = self.normal
        u1 = self.cylindricalsurface3d.frame.u
        v1 = self.cylindricalsurface3d.frame.v
        frame1 = volmdlr.Frame3D(self.center, u1, v1, n1)
        # st1 = volmdlr.Point3D((r*math.cos(min_theta1), r*math.sin(min_theta1), min_h1))
        # start1 = frame1.old_coordinates(st1)

        poly2d = planeface.polygon2D
        pfpoints = poly2d.points
        xmin, ymin = min(pt[0] for pt in pfpoints), min(pt[1] for pt in pfpoints)
        xmax, ymax = max(pt[0] for pt in pfpoints), max(pt[1] for pt in pfpoints)
        origin, vx, vy = planeface.plane.origin, planeface.plane.vectors[0], \
            planeface.plane.vectors[1]
        pf1_2d, pf2_2d = volmdlr.Point2D((xmin, ymin)), volmdlr.Point2D(
            (xmin, ymax))
        pf3_2d, pf4_2d = volmdlr.Point2D((xmax, ymin)), volmdlr.Point2D(
            (xmax, ymax))
        pf1, pf2 = pf1_2d.to_3d(origin, vx, vy), pf2_2d.to_3d(origin, vx, vy)
        pf3, _ = pf3_2d.to_3d(origin, vx, vy), pf4_2d.to_3d(origin, vx, vy)

        u, v = (pf3 - pf1), (pf2 - pf1)
        u.normalize()
        v.normalize()

        w = pf1 - self.center

        n1n1, n1u1, n1v1, n1u, n1v = n1.dot(n1), n1.dot(u1), n1.dot(
            v1), n1.dot(u), n1.dot(v)
        u1u1, u1v1, u1u, u1v = u1.dot(u1), u1.dot(v1), u1.dot(u), u1.dot(v)
        v1v1, v1u, v1v = v1.dot(v1), v1.dot(u), v1.dot(v)
        uu, uv, vv = u.dot(u), u.dot(v), v.dot(v)

        w2, wn1, wu1, wv1, wu, wv = w.dot(w), w.dot(n1), w.dot(u1), w.dot(
            v1), w.dot(u), w.dot(v)

        # x = (h, theta, x, y)
        def distance_squared(x):
            return (n1n1 * (x[0] ** 2) + ((math.cos(x[1])) ** 2) * u1u1 * (
                    r ** 2) + ((math.sin(x[1])) ** 2) * v1v1 * (r ** 2)
                    + w2 + uu * (x[2] ** 2) + vv * (x[3] ** 2) + 2 * x[
                        0] * math.cos(x[1]) * r * n1u1
                    + 2 * x[0] * math.sin(x[1]) * r * n1v1 - 2 * x[
                        0] * wn1 - 2 * x[0] * x[2] * n1u
                    - 2 * x[0] * x[3] * n1v + 2 * math.sin(x[1]) * math.cos(
                        x[1]) * u1v1 * (r ** 2)
                    - 2 * r * math.cos(x[1]) * wu1 - 2 * r * x[2] * math.cos(
                        x[1]) * u1u
                    - 2 * r * x[3] * math.sin(x[1]) * u1v - 2 * r * math.sin(
                        x[1]) * wv1
                    - 2 * r * x[2] * math.sin(x[1]) * v1u - 2 * r * x[
                        3] * math.sin(x[1]) * v1v
                    + 2 * x[2] * wu + 2 * x[3] * wv + 2 * x[2] * x[3] * uv)

        x01 = npy.array([(min_h1 + max_h1) / 2, (min_theta1 + max_theta1) / 2,
                         (xmax - xmin) / 2, (ymax - ymin) / 2])

        minimax = [(min_h1, min_theta1, 0, 0),
                   (max_h1, max_theta1, xmax - xmin, ymax - ymin)]

        res1 = scp.optimize.least_squares(distance_squared, x01,
                                          bounds=minimax)

        pt1 = volmdlr.Point3D(
            (r * math.cos(res1.x[1]), r * math.sin(res1.x[1]), res1.x[0]))
        p1 = frame1.old_coordinates(pt1)
        p2 = pf1 + res1.x[2] * u + res1.x[3] * v
        pt1_2d = volmdlr.Point2D((res1.x[1], res1.x[0]))
        pt2_2d = p2.to_2d(pf1, u, v)

        if not self.contours2d[0].point_belongs(pt1_2d):
            # Find the closest one
            points_contours1 = self.contours2d[0].tessel_points

            poly1 = volmdlr.wires.ClosedPolygon2D(points_contours1)
            _, new_pt1_2d = poly1.point_border_distance(pt1_2d, return_other_point=True)
            pt1 = volmdlr.Point3D((r * math.cos(new_pt1_2d.vector[0]),
                                   r * math.sin(new_pt1_2d.vector[0]),
                                   new_pt1_2d.vector[1]))
            p1 = frame1.old_coordinates(pt1)

        if not planeface.contours[0].point_belongs(pt2_2d):
            # Find the closest one
            _, new_pt2_2d = planeface.polygon2D.point_border_distance(pt2_2d, return_other_point=True)

            p2 = new_pt2_2d.to_3d(pf1, u, v)

        return p1, p2

    def minimum_distance(self, other_face, return_points=False):
        if other_face.__class__ is CylindricalFace3D:
            p1, p2 = self.minimum_distance_points_cyl(other_face)
            if return_points:
                return p1.point_distance(p2), p1, p2
            return p1.point_distance(p2)

        if other_face.__class__ is PlaneFace3D:
            p1, p2 = self.minimum_distance_points_plane(other_face)
            if return_points:
                return p1.point_distance(p2), p1, p2
            return p1.point_distance(p2)

        if other_face.__class__ is ToroidalFace3D:
            p1, p2 = other_face.minimum_distance_points_cyl(self)
            if return_points:
                return p1.point_distance(p2), p1, p2
            return p1.point_distance(p2)

        return NotImplementedError

    def adjacent_direction(self, other_face3d):
        """
        find out in which direction the faces are adjacent
        Parameters
        ----------
        other_face3d : volmdlr.faces.CylindricalFace3D
        Returns
        -------
        adjacent_direction
        """

        contour1 = self.outer_contour3d
        contour2 = other_face3d.outer_contour3d
        point1, point2 = contour1.shared_primitives_extremities(contour2)

        coord = point1 - point2
        coord = [abs(coord.x), abs(coord.y)]

        if coord.index(max(coord)) == 0:
            return 'x'
        return 'y'


class ToroidalFace3D(Face3D):
    """
    :param contours2d: The Tore's contour2D
    :type contours2d: volmdlr.Contour2D
    :param toroidalsurface3d: Information about the Tore
    :type toroidalsurface3d: ToroidalSurface3D
    :param theta: angle of cut in main circle direction
    :param phi: angle of cut in secondary circle direction
    :type points: List of float

    :Example:

    contours2d is rectangular and will create a classic tore with x:2*pi, y:2*pi
    x is for exterior, and y for the circle to revolute
    points = [pi, 2*pi] for an half tore
    """
    min_x_density = 5
    min_y_density = 1

    def __init__(self, surface3d: ToroidalSurface3D,
                 surface2d: Surface2D,
                 name: str = ''):

        # self.toroidalsurface3d = toroidalsurface3d

        self.center = surface3d.frame.origin
        self.normal = surface3d.frame.w

        theta_min, theta_max, phi_min, phi_max = surface2d.outer_contour.bounding_rectangle().bounds()

        self.theta_min = theta_min
        self.theta_max = theta_max
        self.phi_min = phi_min
        self.phi_max = phi_max

        # contours3d = [self.toroidalsurface3d.contour2d_to_3d(c)\
        #               for c in [outer_contour2d]+inners_contours2d]

        Face3D.__init__(self,
                        surface3d=surface3d,
                        surface2d=surface2d,
                        name=name)
        self._bbox = None

    def copy(self, deep=True, memo=None):
        return ToroidalFace3D(self.surface3d.copy(deep, memo), self.surface2d.copy(),
                              self.name)

    def points_resolution(self, line, pos,
                          resolution):  # With a resolution wished
        points = []
        points.append(line.points[0])
        limit = line.points[1].vector[pos]
        start = line.points[0].vector[pos]
        vec = [0, 0]
        vec[pos] = start
        echelon = [line.points[0].vector[0] - vec[0],
                   line.points[0].vector[1] - vec[1]]
        flag = start + resolution
        while flag < limit:
            echelon[pos] = flag
            flag += resolution
            points.append(volmdlr.Point2D(echelon))
        points.append(line.points[1])
        return points

    @property
    def bounding_box(self):
        if not self._bbox:
            self._bbox = self.get_bounding_box()
        return self._bbox

    @bounding_box.setter
    def bounding_box(self, new_bounding_box):
        self._bbox = new_bounding_box

    def get_bounding_box(self):
        return self.surface3d._bounding_box()

    def triangulation_lines(self, angle_resolution=5):
        theta_min, theta_max, phi_min, phi_max = self.surface2d.bounding_rectangle().bounds()

        delta_theta = theta_max - theta_min
        nlines_x = int(delta_theta * angle_resolution)
        lines_x = []
        for i in range(nlines_x):
            theta = theta_min + (i + 1) / (nlines_x + 1) * delta_theta
            lines_x.append(vme.Line2D(volmdlr.Point2D(theta, phi_min),
                                      volmdlr.Point2D(theta, phi_max)))
        delta_phi = phi_max - phi_min
        nlines_y = int(delta_phi * angle_resolution)
        lines_y = []
        for i in range(nlines_y):
            phi = phi_min + (i + 1) / (nlines_y + 1) * delta_phi
            lines_y.append(vme.Line2D(volmdlr.Point2D(theta_min, phi),
                                      volmdlr.Point2D(theta_max, phi)))
        return lines_x, lines_y


# =============================================================================
#  This code seems buggy...
# =============================================================================

# def minimum_maximum_tore(self, contour2d):
#     points = contour2d.tessel_points

#     min_phi, min_theta = min([pt[1] for pt in points]), min(
#         [pt[0] for pt in points])
#     max_phi, max_theta = max([pt[1] for pt in points]), max(
#         [pt[0] for pt in points])
#     return min_phi, min_theta, max_phi, max_theta

# def minimum_distance_points_tore(self, other_tore):
#     raise NotImplementedError('This method seems unused, its code has been commented')
#     R1, r1, R2, r2 = self.rcenter, self.rcircle, other_tore.rcenter, other_tore.rcircle

#     min_phi1, min_theta1, max_phi1, max_theta1 = self.minimum_maximum_tore(
#         self.contours2d[0])

#     # start1 = self.start
#     n1 = self.normal
#     u1 = self.toroidalsurface3d.frame.u
#     v1 = self.toroidalsurface3d.frame.v
#     frame1 = volmdlr.Frame3D(self.center, u1, v1, n1)
#     # start1 = self.points2d_to3d([[min_theta1, min_phi1]], R1, r1, frame1)

#     min_phi2, min_theta2, max_phi2, max_theta2 = self.minimum_maximum_tore(
#         other_tore.contours2d[0])

#     # start2 = other_tore.start
#     n2 = other_tore.normal
#     u2 = other_tore.toroidalsurface3d.frame.u
#     v2 = other_tore.toroidalsurface3d.frame.v
#     frame2 = volmdlr.Frame3D(other_tore.center, u2, v2, n2)
#     # start2 = other_tore.points2d_to3d([[min_theta2, min_phi2]], R2, r2, frame2)

#     w = other_tore.center - self.center

#     n1n1, n1u1, n1v1, n1n2, n1u2, n1v2 = n1.dot(n1), n1.dot(u1), n1.dot(
#         v1), n1.dot(n2), n1.dot(u2), n1.dot(v2)
#     u1u1, u1v1, u1n2, u1u2, u1v2 = u1.dot(u1), u1.dot(v1), u1.dot(
#         n2), u1.dot(u2), u1.dot(v2)
#     v1v1, v1n2, v1u2, v1v2 = v1.dot(v1), v1.dot(n2), v1.dot(u2), v1.dot(v2)
#     n2n2, n2u2, n2v2 = n2.dot(n2), n2.dot(u2), n2.dot(v2)
#     u2u2, u2v2, v2v2 = u2.dot(u2), u2.dot(v2), v2.dot(v2)

#     w2, wn1, wu1, wv1, wn2, wu2, wv2 = w.dot(w), w.dot(n1), w.dot(
#         u1), w.dot(v1), w.dot(n2), w.dot(u2), w.dot(v2)

#     # x = (phi1, theta1, phi2, theta2)
#     def distance_squared(x):
#         return (u1u1 * (((R1 + r1 * math.cos(x[0])) * math.cos(x[1])) ** 2)
#                 + v1v1 * (((R1 + r1 * math.cos(x[0])) * math.sin(
#                     x[1])) ** 2)
#                 + n1n1 * ((math.sin(x[0])) ** 2) * (r1 ** 2) + w2
#                 + u2u2 * (((R2 + r2 * math.cos(x[2])) * math.cos(
#                     x[3])) ** 2)
#                 + v2v2 * (((R2 + r2 * math.cos(x[2])) * math.sin(
#                     x[3])) ** 2)
#                 + n2n2 * ((math.sin(x[2])) ** 2) * (r2 ** 2)
#                 + 2 * u1v1 * math.cos(x[1]) * math.sin(x[1]) * (
#                         (R1 + r1 * math.cos(x[0])) ** 2)
#                 + 2 * (R1 + r1 * math.cos(x[0])) * math.cos(
#                     x[1]) * r1 * math.sin(x[0]) * n1u1
#                 - 2 * (R1 + r1 * math.cos(x[0])) * math.cos(x[1]) * wu1
#                 - 2 * (R1 + r1 * math.cos(x[0])) * (
#                         R2 + r2 * math.cos(x[2])) * math.cos(
#                     x[1]) * math.cos(x[3]) * u1u2
#                 - 2 * (R1 + r1 * math.cos(x[0])) * (
#                         R2 + r2 * math.cos(x[2])) * math.cos(
#                     x[1]) * math.sin(x[3]) * u1v2
#                 - 2 * (R1 + r1 * math.cos(x[0])) * math.cos(
#                     x[1]) * r2 * math.sin(x[2]) * u1n2
#                 + 2 * (R1 + r1 * math.cos(x[0])) * math.sin(
#                     x[1]) * r1 * math.sin(x[0]) * n1v1
#                 - 2 * (R1 + r1 * math.cos(x[0])) * math.sin(x[1]) * wv1
#                 - 2 * (R1 + r1 * math.cos(x[0])) * (
#                         R2 + r2 * math.cos(x[2])) * math.sin(
#                     x[1]) * math.cos(x[3]) * v1u2
#                 - 2 * (R1 + r1 * math.cos(x[0])) * (
#                         R2 + r2 * math.cos(x[2])) * math.sin(
#                     x[1]) * math.sin(x[3]) * v1v2
#                 - 2 * (R1 + r1 * math.cos(x[0])) * math.sin(
#                     x[1]) * r2 * math.sin(x[2]) * v1n2
#                 - 2 * r1 * math.sin(x[0]) * wn1
#                 - 2 * r1 * math.sin(x[0]) * (
#                         R2 + r2 * math.cos(x[2])) * math.cos(
#                     x[3]) * n1u2
#                 - 2 * r1 * math.sin(x[0]) * (
#                         R2 + r2 * math.cos(x[2])) * math.sin(
#                     x[3]) * n1v2
#                 - 2 * r1 * r2 * math.sin(x[0]) * math.sin(x[2]) * n1n2
#                 + 2 * (R2 + r2 * math.cos(x[2])) * math.cos(x[3]) * wu2
#                 + 2 * (R2 + r2 * math.cos(x[2])) * math.sin(x[3]) * wv2
#                 + 2 * r2 * math.sin(x[2]) * wn2
#                 + 2 * u2v2 * math.cos(x[3]) * math.sin(x[3]) * (
#                         (R2 + r2 * math.cos(x[2])) ** 2)
#                 + 2 * math.cos(x[3]) * (
#                         R2 + r2 * math.cos(x[2])) * r2 * math.sin(
#                     x[2]) * n2u2
#                 + 2 * math.sin(x[3]) * (
#                         R2 + r2 * math.cos(x[2])) * r2 * math.sin(
#                     x[2]) * n2v2)

#     x01 = npy.array(
#         [(min_phi1 + max_phi1) / 2, (min_theta1 + max_theta1) / 2,
#          (min_phi2 + max_phi2) / 2, (min_theta2 + max_theta2) / 2])
#     x02 = npy.array([min_phi1, min_theta1,
#                      min_phi2, min_theta2])
#     x03 = npy.array([max_phi1, max_theta1,
#                      max_phi2, max_theta2])

#     minimax = [(min_phi1, min_theta1, min_phi2, min_theta2),
#                (max_phi1, max_theta1, max_phi2, max_theta2)]

#     res1 = scp.optimize.least_squares(distance_squared, x01,
#                                       bounds=minimax)
#     res2 = scp.optimize.least_squares(distance_squared, x02,
#                                       bounds=minimax)
#     res3 = scp.optimize.least_squares(distance_squared, x03,
#                                       bounds=minimax)

#     # frame1, frame2 = volmdlr.Frame3D(self.center, u1, v1, n1), volmdlr.Frame3D(other_tore.center, u2, v2, n2)
#     pt1 = self.points2d_to3d([[res1.x[1], res1.x[0]]], R1, r1, frame1)
#     pt2 = self.points2d_to3d([[res1.x[3], res1.x[2]]], R2, r2, frame2)
#     p1, p2 = pt1[0], pt2[0]
#     d = p1.point_distance(p2)
#     result = res1

#     res = [res2, res3]
#     for couple in res:
#         ptest1 = self.points2d_to3d([[couple.x[1], couple.x[0]]], R1, r1,
#                                     frame1)
#         ptest2 = self.points2d_to3d([[couple.x[3], couple.x[2]]], R2, r2,
#                                     frame2)
#         dtest = ptest1[0].point_distance(ptest2[0])
#         if dtest < d:
#             result = couple
#             p1, p2 = ptest1[0], ptest2[0]

#     pt1_2d, pt2_2d = volmdlr.Point2D(
#         (result.x[1], result.x[0])), volmdlr.Point2D(
#         (result.x[3], result.x[2]))

#     if not self.contours2d[0].point_belongs(pt1_2d):
#         # Find the closest one
#         points_contours1 = self.contours2d[0].tessel_points

#         poly1 = volmdlr.ClosedPolygon2D(points_contours1)
#         d1, new_pt1_2d = poly1.PointBorderDistance(pt1_2d,
#                                                    return_other_point=True)

#         pt1 = self.points2d_to3d([new_pt1_2d], R1, r1, frame1)
#         p1 = pt1[0]

#     if not other_tore.contours2d[0].point_belongs(pt2_2d):
#         # Find the closest one
#         points_contours2 = other_tore.contours2d[0].tessel_points

#         poly2 = volmdlr.ClosedPolygon2D(points_contours2)
#         d2, new_pt2_2d = poly2.PointBorderDistance(pt2_2d,
#                                                    return_other_point=True)

#         pt2 = self.points2d_to3d([new_pt2_2d], R2, r2, frame2)
#         p2 = pt2[0]

#     return p1, p2

# def minimum_distance_points_cyl(self, cyl):
#     R2, r2, r = self.rcenter, self.rcircle, cyl.radius

#     min_h, min_theta, max_h, max_theta = cyl.minimum_maximum(
#         cyl.contours2d[0], r)

#     n1 = cyl.normal
#     u1 = cyl.cylindricalsurface3d.frame.u
#     v1 = cyl.cylindricalsurface3d.frame.v
#     frame1 = volmdlr.Frame3D(cyl.center, u1, v1, n1)
#     # st1 = volmdlr.Point3D((r*math.cos(min_theta), r*math.sin(min_theta), min_h))
#     # start1 = frame1.old_coordinates(st1)

#     min_phi2, min_theta2, max_phi2, max_theta2 = self.minimum_maximum_tore(
#         self.contours2d[0])

#     n2 = self.normal
#     u2 = self.toroidalsurface3d.frame.u
#     v2 = self.toroidalsurface3d.frame.v
#     frame2 = volmdlr.Frame3D(self.center, u2, v2, n2)
#     # start2 = self.points2d_to3d([[min_theta2, min_phi2]], R2, r2, frame2)

#     w = self.center - cyl.center

#     n1n1, n1u1, n1v1, n1n2, n1u2, n1v2 = n1.dot(n1), n1.dot(u1), n1.dot(
#         v1), n1.dot(n2), n1.dot(u2), n1.dot(v2)
#     u1u1, u1v1, u1n2, u1u2, u1v2 = u1.dot(u1), u1.dot(v1), u1.dot(
#         n2), u1.dot(u2), u1.dot(v2)
#     v1v1, v1n2, v1u2, v1v2 = v1.dot(v1), v1.dot(n2), v1.dot(u2), v1.dot(v2)
#     n2n2, n2u2, n2v2 = n2.dot(n2), n2.dot(u2), n2.dot(v2)
#     u2u2, u2v2, v2v2 = u2.dot(u2), u2.dot(v2), v2.dot(v2)

#     w2, wn1, wu1, wv1, wn2, wu2, wv2 = w.dot(w), w.dot(n1), w.dot(
#         u1), w.dot(v1), w.dot(n2), w.dot(u2), w.dot(v2)

#     # x = (theta, h, phi2, theta2)
#     def distance_squared(x):
#         return (u1u1 * ((math.cos(x[0]) * r) ** 2) + v1v1 * (
#                 (math.sin(x[0]) * r) ** 2)
#                 + n1n1 * (x[1] ** 2) + w2
#                 + u2u2 * (((R2 + r2 * math.cos(x[2])) * math.cos(
#                     x[3])) ** 2)
#                 + v2v2 * (((R2 + r2 * math.cos(x[2])) * math.sin(
#                     x[3])) ** 2)
#                 + n2n2 * ((math.sin(x[2])) ** 2) * (r2 ** 2)
#                 + 2 * u1v1 * math.cos(x[0]) * math.sin(x[0]) * (r ** 2)
#                 + 2 * r * math.cos(x[0]) * x[1] * n1u1 - 2 * r * math.cos(
#                     x[0]) * wu1
#                 - 2 * r * math.cos(x[0]) * (
#                         R2 + r2 * math.cos(x[2])) * math.cos(
#                     x[3]) * u1u2
#                 - 2 * r * math.cos(x[0]) * (
#                         R2 + r2 * math.cos(x[2])) * math.sin(
#                     x[3]) * u1v2
#                 - 2 * r * math.cos(x[0]) * r2 * math.sin(x[2]) * u1n2
#                 + 2 * r * math.sin(x[0]) * x[1] * n1v1 - 2 * r * math.sin(
#                     x[0]) * wv1
#                 - 2 * r * math.sin(x[0]) * (
#                         R2 + r2 * math.cos(x[2])) * math.cos(
#                     x[3]) * v1u2
#                 - 2 * r * math.sin(x[0]) * (
#                         R2 + r2 * math.cos(x[2])) * math.sin(
#                     x[3]) * v1v2
#                 - 2 * r * math.sin(x[0]) * r2 * math.sin(x[2]) * v1n2 - 2 *
#                 x[1] * wn1
#                 - 2 * x[1] * (R2 + r2 * math.cos(x[2])) * math.cos(
#                     x[3]) * n1u2
#                 - 2 * x[1] * (R2 + r2 * math.cos(x[2])) * math.sin(
#                     x[3]) * n1v2
#                 - 2 * x[1] * r2 * math.sin(x[2]) * n1n2
#                 + 2 * (R2 + r2 * math.cos(x[2])) * math.cos(x[3]) * wu2
#                 + 2 * (R2 + r2 * math.cos(x[2])) * math.sin(x[3]) * wv2
#                 + 2 * r2 * math.sin(x[2]) * wn2
#                 + 2 * u2v2 * math.cos(x[3]) * math.sin(x[3]) * (
#                         (R2 + r2 * math.cos(x[2])) ** 2)
#                 + 2 * math.cos(x[3]) * (
#                         R2 + r2 * math.cos(x[2])) * r2 * math.sin(
#                     x[2]) * n2u2
#                 + 2 * math.sin(x[3]) * (
#                         R2 + r2 * math.cos(x[2])) * r2 * math.sin(
#                     x[2]) * n2v2)

#     x01 = npy.array([(min_theta + max_theta) / 2, (min_h + max_h) / 2,
#                      (min_phi2 + max_phi2) / 2,
#                      (min_theta2 + max_theta2) / 2])
#     x02 = npy.array([min_theta, min_h,
#                      min_phi2, min_theta2])
#     x03 = npy.array([max_theta, max_h,
#                      max_phi2, max_theta2])

#     minimax = [(min_theta, min_h, min_phi2, min_theta2),
#                (max_theta, max_h, max_phi2, max_theta2)]

#     res1 = scp.optimize.least_squares(distance_squared, x01,
#                                       bounds=minimax)
#     res2 = scp.optimize.least_squares(distance_squared, x02,
#                                       bounds=minimax)
#     res3 = scp.optimize.least_squares(distance_squared, x03,
#                                       bounds=minimax)

#     pt1 = volmdlr.Point3D(
#         (r * math.cos(res1.x[0]), r * math.sin(res1.x[0]), res1.x[1]))
#     p1 = frame1.old_coordinates(pt1)
#     pt2 = self.points2d_to3d([[res1.x[3], res1.x[2]]], R2, r2, frame2)
#     p2 = pt2[0]
#     d = p1.point_distance(p2)
#     result = res1

#     res = [res2, res3]
#     for couple in res:
#         pttest1 = volmdlr.Point3D((r * math.cos(couple.x[0]),
#                                    r * math.sin(couple.x[0]), couple.x[1]))
#         ptest1 = frame1.old_coordinates(pttest1)
#         ptest2 = self.points2d_to3d([[couple.x[3], couple.x[2]]], R2, r2,
#                                     frame2)
#         dtest = ptest1.point_distance(ptest2[0])
#         if dtest < d:
#             result = couple
#             p1, p2 = ptest1, ptest2[0]

#     pt1_2d, pt2_2d = volmdlr.Point2D(
#         (result.x[0], result.x[1])), volmdlr.Point2D(
#         (result.x[3], result.x[2]))

#     if not self.contours2d[0].point_belongs(pt2_2d):
#         # Find the closest one
#         points_contours2 = self.contours2d[0].tessel_points

#         poly2 = volmdlr.ClosedPolygon2D(points_contours2)
#         d2, new_pt2_2d = poly2.PointBorderDistance(pt2_2d,
#                                                    return_other_point=True)

#         pt2 = self.points2d_to3d([new_pt2_2d], R2, r2, frame2)
#         p2 = pt2[0]

#     if not cyl.contours2d[0].point_belongs(pt1_2d):
#         # Find the closest one
#         points_contours1 = cyl.contours2d[0].tessel_points

#         poly1 = volmdlr.ClosedPolygon2D(points_contours1)
#         d1, new_pt1_2d = poly1.PointBorderDistance(pt1_2d,
#                                                    return_other_point=True)

#         pt1 = volmdlr.Point3D((r * math.cos(new_pt1_2d.vector[0]),
#                                r * math.sin(new_pt1_2d.vector[0]),
#                                new_pt1_2d.vector[1]))
#         p1 = frame1.old_coordinates(pt1)

#     return p1, p2

# def minimum_distance_points_plane(self,
#                                   planeface):  # Planeface with contour2D
#     # TODO: check that it takes into account holes

#     poly2d = planeface.polygon2D
#     pfpoints = poly2d.points
#     xmin, ymin = min([pt[0] for pt in pfpoints]), min(
#         [pt[1] for pt in pfpoints])
#     xmax, ymax = max([pt[0] for pt in pfpoints]), max(
#         [pt[1] for pt in pfpoints])
#     origin, vx, vy = planeface.plane.origin, planeface.plane.vectors[0], \
#                      planeface.plane.vectors[1]
#     pf1_2d, pf2_2d = volmdlr.Point2D((xmin, ymin)), volmdlr.Point2D(
#         (xmin, ymax))
#     pf3_2d, pf4_2d = volmdlr.Point2D((xmax, ymin)), volmdlr.Point2D(
#         (xmax, ymax))
#     pf1, pf2 = pf1_2d.to_3d(origin, vx, vy), pf2_2d.to_3d(origin, vx, vy)
#     pf3, _ = pf3_2d.to_3d(origin, vx, vy), pf4_2d.to_3d(origin, vx, vy)

#     u, v = (pf3 - pf1), (pf2 - pf1)
#     u.normalize()
#     v.normalize()

#     R1, r1 = self.rcenter, self.rcircle
#     min_phi1, min_theta1, max_phi1, max_theta1 = self.minimum_maximum_tore(
#         self.contours2d[0])

#     n1 = self.normal
#     u1 = self.toroidalsurface3d.frame.u
#     v1 = self.toroidalsurface3d.frame.v
#     frame1 = volmdlr.Frame3D(self.center, u1, v1, n1)
#     # start1 = self.points2d_to3d([[min_theta1, min_phi1]], R1, r1, frame1)

#     w = self.center - pf1

#     n1n1, n1u1, n1v1, n1u, n1v = n1.dot(n1), n1.dot(u1), n1.dot(
#         v1), n1.dot(u), n1.dot(v)
#     u1u1, u1v1, u1u, u1v = u1.dot(u1), u1.dot(v1), u1.dot(u), u1.dot(v)
#     v1v1, v1u, v1v = v1.dot(v1), v1.dot(u), v1.dot(v)
#     uu, uv, vv = u.dot(u), u.dot(v), v.dot(v)

#     w2, wn1, wu1, wv1, wu, wv = w.dot(w), w.dot(n1), w.dot(u1), w.dot(
#         v1), w.dot(u), w.dot(v)

#     # x = (x, y, phi1, theta1)
#     def distance_squared(x):
#         return (uu * (x[0] ** 2) + vv * (x[1] ** 2) + w2
#                 + u1u1 * (((R1 + r1 * math.cos(x[2])) * math.cos(
#                     x[3])) ** 2)
#                 + v1v1 * (((R1 + r1 * math.cos(x[2])) * math.sin(
#                     x[3])) ** 2)
#                 + n1n1 * ((math.sin(x[2])) ** 2) * (r1 ** 2)
#                 + 2 * x[0] * x[1] * uv - 2 * x[0] * wu
#                 - 2 * x[0] * (R1 + r1 * math.cos(x[2])) * math.cos(
#                     x[3]) * u1u
#                 - 2 * x[0] * (R1 + r1 * math.cos(x[2])) * math.sin(
#                     x[3]) * v1u
#                 - 2 * x[0] * math.sin(x[2]) * r1 * n1u - 2 * x[1] * wv
#                 - 2 * x[1] * (R1 + r1 * math.cos(x[2])) * math.cos(
#                     x[3]) * u1v
#                 - 2 * x[1] * (R1 + r1 * math.cos(x[2])) * math.sin(
#                     x[3]) * v1v
#                 - 2 * x[1] * math.sin(x[2]) * r1 * n1v
#                 + 2 * (R1 + r1 * math.cos(x[2])) * math.cos(x[3]) * wu1
#                 + 2 * (R1 + r1 * math.cos(x[2])) * math.sin(x[3]) * wv1
#                 + 2 * math.sin(x[2]) * r1 * wn1
#                 + 2 * u1v1 * math.cos(x[3]) * math.sin(x[3]) * (
#                         (R1 + r1 * math.cos(x[2])) ** 2)
#                 + 2 * (R1 + r1 * math.cos(x[2])) * math.cos(
#                     x[3]) * r1 * math.sin(x[2]) * n1u1
#                 + 2 * (R1 + r1 * math.cos(x[2])) * math.sin(
#                     x[3]) * r1 * math.sin(x[2]) * n1v1)

#     x01 = npy.array([(xmax - xmin) / 2, (ymax - ymin) / 2,
#                      (min_phi1 + max_phi1) / 2,
#                      (min_theta1 + max_theta1) / 2])

#     minimax = [(0, 0, min_phi1, min_theta1),
#                (xmax - xmin, ymax - ymin, max_phi1, max_theta1)]

#     res1 = scp.optimize.least_squares(distance_squared, x01,
#                                       bounds=minimax)

#     # frame1 = volmdlr.Frame3D(self.center, u1, v1, n1)
#     pt1 = self.points2d_to3d([[res1.x[3], res1.x[2]]], R1, r1, frame1)
#     p1 = pt1[0]
#     p2 = pf1 + res1.x[2] * u + res1.x[3] * v

#     pt1_2d = volmdlr.Point2D((res1.x[3], res1.x[2]))
#     pt2_2d = p2.to_2d(pf1, u, v)

#     if not self.contours2d[0].point_belongs(pt1_2d):
#         # Find the closest one
#         points_contours1 = self.contours2d[0].tessel_points

#         poly1 = volmdlr.ClosedPolygon2D(points_contours1)
#         d1, new_pt1_2d = poly1.PointBorderDistance(pt1_2d,
#                                                    return_other_point=True)

#         pt1 = self.points2d_to3d([new_pt1_2d], R1, r1, frame1)
#         p1 = pt1[0]

#     if not planeface.contours[0].point_belongs(pt2_2d):
#         # Find the closest one
#         d2, new_pt2_2d = planeface.polygon2D.PointBorderDistance(pt2_2d,
#                                                                  return_other_point=True)

#         p2 = new_pt2_2d.to_3d(pf1, u, v)

#     return p1, p2

# def minimum_distance(self, other_face, return_points=False):
#     if other_face.__class__ is ToroidalFace3D:
#         p1, p2 = self.minimum_distance_points_tore(other_face)
#         if return_points:
#             return p1.point_distance(p2), p1, p2
#         else:
#             return p1.point_distance(p2)

#     if other_face.__class__ is CylindricalFace3D:
#         p1, p2 = self.minimum_distance_points_cyl(other_face)
#         if return_points:
#             return p1.point_distance(p2), p1, p2
#         else:
#             return p1.point_distance(p2)

#     if other_face.__class__ is PlaneFace3D:
#         p1, p2 = self.minimum_distance_points_plane(other_face)
#         if return_points:
#             return p1.point_distance(p2), p1, p2
#         else:
#             return p1.point_distance(p2)
#     else:
#         return NotImplementedError


class ConicalFace3D(Face3D):
    """
    :param contours2d: The Cone's contour2D
    :type contours2d: volmdlr.Contour2D
    :param conicalsurface3d: Information about the Cone
    :type conicalsurface3d: ConicalSurface3D
    :param points: Contour2d's parameter Cone
    :type points: List of float

    """
    min_x_density = 5
    min_y_density = 1

    def __init__(self, surface3d: ConicalSurface3D,
                 surface2d: Surface2D,
                 name: str = ''):

        Face3D.__init__(self,
                        surface3d=surface3d,
                        surface2d=surface2d,
                        name=name)
        self._bbox = None

    @property
    def bounding_box(self):
        if not self._bbox:
            self._bbox = self.get_bounding_box()
        return self._bbox

    @bounding_box.setter
    def bounding_box(self, new_bouding_box):
        self._bbox = new_bouding_box

    def get_bounding_box(self):
        theta_min, theta_max, zmin, zmax = self.surface2d.outer_contour.bounding_rectangle().bounds()

        xp = (volmdlr.X3D.dot(self.surface3d.frame.u) * self.surface3d.frame.u
              + volmdlr.X3D.dot(
                    self.surface3d.frame.v) * self.surface3d.frame.v)
        try:
            xp.normalize()
        except ZeroDivisionError:
            pass
        yp = (volmdlr.Y3D.dot(self.surface3d.frame.u) * self.surface3d.frame.u
              + volmdlr.Y3D.dot(
                    self.surface3d.frame.v) * self.surface3d.frame.v)

        try:
            yp.normalize()
        except ZeroDivisionError:
            pass

        zp = (volmdlr.Z3D.dot(self.surface3d.frame.u) * self.surface3d.frame.u
              + volmdlr.Z3D.dot(
                    self.surface3d.frame.v) * self.surface3d.frame.v)
        try:
            zp.normalize()
        except ZeroDivisionError:
            pass

        lower_center = self.surface3d.frame.origin + zmin * self.surface3d.frame.w
        upper_center = self.surface3d.frame.origin + zmax * self.surface3d.frame.w
        lower_radius = math.tan(self.surface3d.semi_angle) * zmin
        upper_radius = math.tan(self.surface3d.semi_angle) * zmax

        points = [lower_center - lower_radius * xp,
                  lower_center + lower_radius * xp,
                  lower_center - lower_radius * yp,
                  lower_center + lower_radius * yp,
                  lower_center - lower_radius * zp,
                  lower_center + lower_radius * zp,
                  upper_center - upper_radius * xp,
                  upper_center + upper_radius * xp,
                  upper_center - upper_radius * yp,
                  upper_center + upper_radius * yp,
                  upper_center - upper_radius * zp,
                  upper_center + upper_radius * zp,
                  ]

        return volmdlr.core.BoundingBox.from_points(points)

    def triangulation_lines(self, angle_resolution=5):
        theta_min, theta_max, zmin, zmax = self.surface2d.bounding_rectangle().bounds()
        delta_theta = theta_max - theta_min
        nlines = int(delta_theta * angle_resolution)
        lines_x = []
        for i in range(nlines):
            theta = theta_min + (i + 1) / (nlines + 1) * delta_theta
            lines_x.append(vme.Line2D(volmdlr.Point2D(theta, zmin),
                                      volmdlr.Point2D(theta, zmax)))

        if zmin < 1e-9:
            delta_z = zmax - zmin
            lines_y = [vme.Line2D(volmdlr.Point2D(theta_min, zmin + 0.1 * delta_z),
                                  volmdlr.Point2D(theta_max, zmin + 0.1 * delta_z))]
        else:
            lines_y = []
        return lines_x, lines_y

    # def create_triangle(self, all_contours_points, part):
    #     Triangles, ts = [], []
    #     pts, h_list = [], []
    #     for listpt in all_contours_points:
    #         for pt in listpt:
    #             pts.append(pt)
    #             h_list.append(pt[1])
    #     if part == 'bot':
    #         h_concerned = min(h_list)
    #     else:
    #         h_concerned = max(h_list)
    #     peak_list, other = [], []
    #     for pt in pts:
    #         if pt[1] == h_concerned:
    #             peak_list.append(pt)
    #         else:
    #             other.append(pt)
    #     points = [peak_list[0]] + other
    #
    #     for i in range(1, len(points)):
    #         if i == len(points) - 1:
    #             vertices = [points[i].vector, points[0].vector,
    #                         points[1].vector]
    #             segments = [[0, 1], [1, 2], [2, 0]]
    #             listindice = [i, 0, 1]
    #         else:
    #             vertices = [points[i].vector, points[0].vector,
    #                         points[i + 1].vector]
    #             segments = [[0, 1], [1, 2], [2, 0]]
    #             listindice = [i, 0, i + 1]
    #         tri = {'vertices': vertices, 'segments': segments}
    #         t = triangle.triangulate(tri, 'p')
    #         if 'triangles' in t:
    #             triangles = t['triangles'].tolist()
    #             triangles[0] = listindice
    #             Triangles.append(triangles)
    #         else:
    #             Triangles.append(None)
    #         ts.append(t)
    #
    #     return points, Triangles


class SphericalFace3D(Face3D):
    """
    :param contours2d: The Sphere's contour2D
    :type contours2d: volmdlr.Contour2D
    :param sphericalsurface3d: Information about the Sphere
    :type sphericalsurface3d: SphericalSurface3D
    :param points: Angle's Sphere
    :type points: List of float

    """
    min_x_density = 5
    min_y_density = 5

    def __init__(self, surface3d: SphericalSurface3D,
                 surface2d: Surface2D,
                 name: str = ''):
        Face3D.__init__(self,
                        surface3d=surface3d,
                        surface2d=surface2d,
                        name=name)
        self._bbox = None

    @property
    def bounding_box(self):
        if not self._bbox:
            self._bbox = self.get_bounding_box()
        return self._bbox

    @bounding_box.setter
    def bounding_box(self, new_bouding_box):
        self._bbox = new_bouding_box

    def get_bounding_box(self):
        # To be enhanced
        return self.surface3d._bounding_box()

    def triangulation_lines(self, angle_resolution=7):
        theta_min, theta_max, phi_min, phi_max = self.surface2d.bounding_rectangle().bounds()

        delta_theta = theta_max - theta_min
        nlines_x = int(delta_theta * angle_resolution)
        lines_x = []
        for i in range(nlines_x):
            theta = theta_min + (i + 1) / (nlines_x + 1) * delta_theta
            lines_x.append(vme.Line2D(volmdlr.Point2D(theta, phi_min),
                                      volmdlr.Point2D(theta, phi_max)))
        delta_phi = phi_max - phi_min
        nlines_y = int(delta_phi * angle_resolution)
        lines_y = []
        for i in range(nlines_y):
            phi = phi_min + (i + 1) / (nlines_y + 1) * delta_phi
            lines_y.append(vme.Line2D(volmdlr.Point2D(theta_min, phi),
                                      volmdlr.Point2D(theta_max, phi)))
        return lines_x, lines_y


class RuledFace3D(Face3D):
    """

    """
    min_x_density = 50
    min_y_density = 1

    def __init__(self,
                 surface3d: RuledSurface3D,
                 surface2d: Surface2D,
                 name: str = '',
                 color=None):
        Face3D.__init__(self, surface3d=surface3d,
                        surface2d=surface2d,
                        name=name)
        self._bbox = None

    @property
    def bounding_box(self):
        if not self._bbox:
            self._bbox = self.get_bounding_box()
        return self._bbox

    @bounding_box.setter
    def bounding_box(self, new_bouding_box):
        self._bbox = new_bouding_box

    def get_bounding_box(self):
        # To be enhance by restricting wires to cut
        # xmin, xmax, ymin, ymax = self.surface2d.outer_contour.bounding_rectangle()
        points = [self.surface3d.point2d_to_3d(volmdlr.Point2D(i / 30, 0.)) for
                  i in range(31)]
        points.extend(
            [self.surface3d.point2d_to_3d(volmdlr.Point2D(i / 30, 1.)) for i
             in range(31)])

        return volmdlr.core.BoundingBox.from_points(points)

    def triangulation_lines(self, angle_resolution=10):
        xmin, xmax, ymin, ymax = self.surface2d.bounding_rectangle().bounds()
        delta_x = xmax - xmin
        nlines = int(delta_x * angle_resolution)
        lines = []
        for i in range(nlines):
            x = xmin + (i + 1) / (nlines + 1) * delta_x
            lines.append(vme.Line2D(volmdlr.Point2D(x, ymin),
                                    volmdlr.Point2D(x, ymax)))
        return lines, []


class BSplineFace3D(Face3D):
    def __init__(self, surface3d: BSplineSurface3D,
                 surface2d: Surface2D,
                 name: str = ''):
        Face3D.__init__(self,
                        surface3d=surface3d,
                        surface2d=surface2d,
                        name=name)
        self._bbox = None

    @property
    def bounding_box(self):
        if not self._bbox:
            self._bbox = self.get_bounding_box()
        return self._bbox

    @bounding_box.setter
    def bounding_box(self, new_bounding_box):
        self._bbox = new_bounding_box

    def get_bounding_box(self):
        return self.surface3d._bounding_box()

    def triangulation_lines(self, resolution=25):
        u_min, u_max, v_min, v_max = self.surface2d.bounding_rectangle().bounds()

        delta_u = u_max - u_min
        nlines_x = int(delta_u * resolution)
        lines_x = []
        for i in range(nlines_x):
            u = u_min + (i + 1) / (nlines_x + 1) * delta_u
            lines_x.append(vme.Line2D(volmdlr.Point2D(u, v_min),
                                      volmdlr.Point2D(u, v_max)))
        delta_v = v_max - v_min
        nlines_y = int(delta_v * resolution)
        lines_y = []
        for i in range(nlines_y):
            v = v_min + (i + 1) / (nlines_y + 1) * delta_v
            lines_y.append(vme.Line2D(volmdlr.Point2D(v_min, v),
                                      volmdlr.Point2D(v_max, v)))
        return lines_x, lines_y

    def pair_with(self, other_bspline_face3d):
        """
        Finds out how the uv parametric frames are located compared to
        eachother and also how grid3d can be defined respected to these
        directions.

        :param other_bspline_face3d: BSplineFace3D
        :type other_bspline_face3d: :class:`volmdlr.faces.BSplineFace3D`
        :return: corresponding_direction, grid2d_direction
        :rtype: Tuple[?, ?]
        """

        adjacent_direction1, diff1, adjacent_direction2, diff2 = self.adjacent_direction(other_bspline_face3d)
        corresponding_directions = []
        if (diff1 > 0 and diff2 > 0) or (diff1 < 0 and diff2 < 0):
            corresponding_directions.append(('+' + adjacent_direction1, '+' + adjacent_direction2))
        else:
            corresponding_directions.append(('+' + adjacent_direction1, '-' + adjacent_direction2))

        if adjacent_direction1 == 'u' and adjacent_direction2 == 'u':
            corresponding_directions, grid2d_direction = self.adjacent_direction_uu(
                other_bspline_face3d, corresponding_directions)
        elif adjacent_direction1 == 'v' and adjacent_direction2 == 'v':
            corresponding_directions, grid2d_direction = self.adjacent_direction_vv(
                other_bspline_face3d, corresponding_directions)
        elif adjacent_direction1 == 'u' and adjacent_direction2 == 'v':
            corresponding_directions, grid2d_direction = self.adjacent_direction_uv(
                other_bspline_face3d, corresponding_directions)
        elif adjacent_direction1 == 'v' and adjacent_direction2 == 'u':
            corresponding_directions, grid2d_direction = self.adjacent_direction_vu(
                other_bspline_face3d, corresponding_directions)

        return corresponding_directions, grid2d_direction

    def adjacent_direction_uu(self, other_bspline_face3d, corresponding_directions):

        extremities = self.extremities(other_bspline_face3d)
        start1, start2 = extremities[0], extremities[2]
        borders_points = [volmdlr.Point2D(0, 0), volmdlr.Point2D(1, 0),
                          volmdlr.Point2D(1, 1), volmdlr.Point2D(0, 1)]

        # TODO: compute nearest_point in 'bounding_box points' instead of borders_points
        nearest_start1 = start1.nearest_point(borders_points)
        # nearest_end1 = end1.nearest_point(borders_points)
        nearest_start2 = start2.nearest_point(borders_points)
        # nearest_end2 = end2.nearest_point(borders_points)

        v1 = nearest_start1[1]
        v2 = nearest_start2[1]

        if (v1 == 0 and v2 == 0):
            corresponding_directions.append(('+v', '-v'))
            grid2d_direction = [['+x', '-y'], ['+x', '+y']]

        elif (v1 == 1 and v2 == 1):
            if corresponding_directions == [('+u', '-u')]:
                grid2d_direction = [['+x', '+y'], ['-x', '-y']]
            else:
                grid2d_direction = [['+x', '+y'], ['+x', '-y']]
            corresponding_directions.append(('+v', '-v'))

        elif (v1 == 1 and v2 == 0):
            corresponding_directions.append(('+v', '+v'))
            grid2d_direction = [['+x', '+y'], ['+x', '+y']]

        elif (v1 == 0 and v2 == 1):
            corresponding_directions.append(('+v', '+v'))
            grid2d_direction = [['+x', '-y'], ['+x', '-y']]

        return corresponding_directions, grid2d_direction

    def adjacent_direction_vv(self, other_bspline_face3d, corresponding_directions):

        extremities = self.extremities(other_bspline_face3d)
        start1, start2 = extremities[0], extremities[2]
        borders_points = [volmdlr.Point2D(0, 0), volmdlr.Point2D(1, 0),
                          volmdlr.Point2D(1, 1), volmdlr.Point2D(0, 1)]

        # TODO: compute nearest_point in 'bounding_box points' instead of borders_points
        nearest_start1 = start1.nearest_point(borders_points)
        # nearest_end1 = end1.nearest_point(borders_points)
        nearest_start2 = start2.nearest_point(borders_points)
        # nearest_end2 = end2.nearest_point(borders_points)

        u1 = nearest_start1[0]
        u2 = nearest_start2[0]

        if (u1 == 0 and u2 == 0):
            corresponding_directions.append(('+u', '-v'))
            grid2d_direction = [['-y', '-x'], ['-y', '+x']]

        elif (u1 == 1 and u2 == 1):
            corresponding_directions.append(('+u', '-v'))
            grid2d_direction = [['+y', '+x'], ['+y', '-x']]

        elif (u1 == 0 and u2 == 1):
            corresponding_directions.append(('+u', '+u'))
            grid2d_direction = [['+y', '-x'], ['+y', '-x']]

        elif (u1 == 1 and u2 == 0):
            corresponding_directions.append(('+u', '+u'))
            grid2d_direction = [['+y', '+x'], ['+y', '+x']]

        return corresponding_directions, grid2d_direction

    def adjacent_direction_uv(self, other_bspline_face3d, corresponding_directions):

        extremities = self.extremities(other_bspline_face3d)
        start1, start2 = extremities[0], extremities[2]
        borders_points = [volmdlr.Point2D(0, 0), volmdlr.Point2D(1, 0),
                          volmdlr.Point2D(1, 1), volmdlr.Point2D(0, 1)]

        # TODO: compute nearest_point in 'bounding_box points' instead of borders_points
        nearest_start1 = start1.nearest_point(borders_points)
        # nearest_end1 = end1.nearest_point(borders_points)
        nearest_start2 = start2.nearest_point(borders_points)
        # nearest_end2 = end2.nearest_point(borders_points)

        v1 = nearest_start1[1]
        u2 = nearest_start2[0]

        if (v1 == 1 and u2 == 0):
            corresponding_directions.append(('+v', '+u'))
            grid2d_direction = [['+x', '+y'], ['+y', '+x']]

        elif (v1 == 0 and u2 == 1):
            corresponding_directions.append(('+v', '+u'))
            grid2d_direction = [['-x', '-y'], ['-y', '-x']]

        elif (v1 == 1 and u2 == 1):
            corresponding_directions.append(('+v', '-u'))
            grid2d_direction = [['+x', '+y'], ['-y', '-x']]

        elif (v1 == 0 and u2 == 0):
            corresponding_directions.append(('+v', '-u'))
            grid2d_direction = [['-x', '-y'], ['-y', '+x']]

        return corresponding_directions, grid2d_direction

    def adjacent_direction_vu(self, other_bspline_face3d, corresponding_directions):

        extremities = self.extremities(other_bspline_face3d)
        start1, start2 = extremities[0], extremities[2]
        borders_points = [volmdlr.Point2D(0, 0), volmdlr.Point2D(1, 0),
                          volmdlr.Point2D(1, 1), volmdlr.Point2D(0, 1)]

        # TODO: compute nearest_point in 'bounding_box points' instead of borders_points
        nearest_start1 = start1.nearest_point(borders_points)
        # nearest_end1 = end1.nearest_point(borders_points)
        nearest_start2 = start2.nearest_point(borders_points)
        # nearest_end2 = end2.nearest_point(borders_points)

        u1 = nearest_start1[0]
        v2 = nearest_start2[1]

        if (u1 == 1 and v2 == 0):
            corresponding_directions.append(('+u', '+v'))
            grid2d_direction = [['+y', '+x'], ['+x', '+y']]

        elif (u1 == 0 and v2 == 1):
            corresponding_directions.append(('+u', '+v'))
            grid2d_direction = [['-y', '-x'], ['+x', '-y']]

        elif (u1 == 0 and v2 == 0):
            corresponding_directions.append(('+u', '-v'))
            grid2d_direction = [['+y', '-x'], ['+x', '+y']]

        elif (u1 == 1 and v2 == 1):
            if corresponding_directions == [('+v', '-u')]:
                grid2d_direction = [['+y', '+x'], ['-x', '-y']]
            else:
                grid2d_direction = [['+y', '+x'], ['+x', '-y']]
            corresponding_directions.append(('+u', '-v'))

        return corresponding_directions, grid2d_direction

    def extremities(self, other_bspline_face3d):
        """
        find points extremities for nearest edges of two faces
        """
        contour1 = self.outer_contour3d
        contour2 = other_bspline_face3d.outer_contour3d

        contour1_2d = self.surface2d.outer_contour
        contour2_2d = other_bspline_face3d.surface2d.outer_contour

        points1 = [p.start for p in contour1.primitives]
        points2 = [p.start for p in contour2.primitives]

        dis, ind = [], []
        for p in points1:
            pt = p.nearest_point(points2)
            ind.append(points2.index(pt))
            dis.append(p.point_distance(pt))

        dis_sorted = sorted(dis)

        shared = []
        for k, p1 in enumerate(contour1.primitives):
            if dis_sorted[0] == dis_sorted[1]:
                indices = npy.where(npy.array(dis) == dis_sorted[0])[0]
                index1 = indices[0]
                index2 = indices[1]
            else:
                index1 = dis.index(dis_sorted[0])
                index2 = dis.index(dis_sorted[1])
            if ((p1.start == points1[index1] and p1.end == points1[index2])
                    or
                    (p1.end == points1[index1] and p1.start == points1[index2])):
                shared.append(p1)
                i = k

        for k, p2 in enumerate(contour2.primitives):
            if ((p2.start == points2[ind[index1]] and p2.end == points2[ind[index2]])
                    or
                    (p2.end == points2[ind[index1]] and p2.start == points2[ind[index2]])):
                shared.append(p2)
                j = k

        points = [contour2.primitives[j].start, contour2.primitives[j].end]

        if points.index(contour1.primitives[i].start.nearest_point(points)) == 1:
            start1 = contour1_2d.primitives[i].start
            end1 = contour1_2d.primitives[i].end

            start2 = contour2_2d.primitives[j].end
            end2 = contour2_2d.primitives[j].start

        else:
            start1 = contour1_2d.primitives[i].start
            end1 = contour1_2d.primitives[i].end

            start2 = contour2_2d.primitives[j].start
            end2 = contour2_2d.primitives[j].end

        return start1, end1, start2, end2

    def adjacent_direction(self, other_bspline_face3d):
        """
        find directions (u or v) between two faces, in the nearest edges between them
        """

        start1, end1, start2, end2 = self.extremities(other_bspline_face3d)

        du1 = abs((end1 - start1)[0])
        dv1 = abs((end1 - start1)[1])

        if du1 < dv1:
            adjacent_direction1 = 'v'
            diff1 = (end1 - start1)[1]
        else:
            adjacent_direction1 = 'u'
            diff1 = (end1 - start1)[0]

        du2 = abs((end2 - start2)[0])
        dv2 = abs((end2 - start2)[1])

        if du2 < dv2:
            adjacent_direction2 = 'v'
            diff2 = (end2 - start2)[1]
        else:
            adjacent_direction2 = 'u'
            diff2 = (end2 - start2)[0]

        return adjacent_direction1, diff1, adjacent_direction2, diff2

    def adjacent_direction_xy(self, other_face3d):
        """
        find out in which direction the faces are adjacent
        Parameters
        ----------
        other_face3d : volmdlr.faces.BSplineFace3D
        Returns
        -------
        adjacent_direction
        """

        contour1 = self.outer_contour3d
        contour2 = other_face3d.outer_contour3d
        point1, point2 = contour1.shared_primitives_extremities(contour2)

        coord = point1 - point2
        coord = [abs(coord.x), abs(coord.y)]

        if coord.index(max(coord)) == 0:
            return 'x'
        else:
            return 'y'

    def merge_with(self, other_bspline_face3d):
        """
        merge two adjacent faces
        Parameters
        ----------
        other_bspline_face3d : volmdlr.faces.BSplineFace3D
        Returns
        -------
        merged_face : volmdlr.faces.BSplineFace3D
        """

        merged_surface = self.surface3d.merge_with(other_bspline_face3d.surface3d)
        contours = self.outer_contour3d.merge_with(other_bspline_face3d.outer_contour3d)
        contours.extend(self.inner_contours3d)
        contours.extend(other_bspline_face3d.inner_contours3d)
        merged_face = merged_surface.face_from_contours3d(contours)

        return merged_face


class OpenShell3D(volmdlr.core.CompositePrimitive3D):
    _standalone_in_db = True
    _non_serializable_attributes = ['primitives']
    _non_data_eq_attributes = ['name', 'color', 'alpha', 'bounding_box', 'primitives']
    _non_data_hash_attributes = []
    STEP_FUNCTION = 'OPEN_SHELL'

    def __init__(self, faces: List[Face3D],
                 color: Tuple[float, float, float] = None,
                 alpha: float = 1.,
                 name: str = '',
                 bounding_box: volmdlr.core.BoundingBox = None):

        self.faces = faces
        if not color:
            self.color = (0.8, 0.8, 0.8)
        else:
            self.color = color
        self.alpha = alpha

        if bounding_box:
            self._bbox = bounding_box
        else:
            self._bbox = None

        self._faces_graph = None

        volmdlr.core.CompositePrimitive3D.__init__(self,
                                                   primitives=faces, color=color, alpha=alpha,
                                                   name=name)

    def _data_hash(self):
        return sum(face._data_hash() for face in self.faces)

    def _data_eq(self, other_object):
        if other_object.__class__.__name__ != self.__class__.__name__:
            return False
        for face1, face2 in zip(self.faces, other_object.faces):
            if not face1._data_eq(face2):
                return False

        return True

    @property
    def faces_graph(self):
        if not self._faces_graph:
            faces_graph = nx.Graph()
            for face in self.faces:
                for edge in face.outer_contour3d.primitives:
                    faces_graph.add_edge(edge.start, edge.end, edge=edge)
            self._faces_graph = faces_graph
        return self._faces_graph

    def to_dict(self, use_pointers: bool = False, memo=None, path: str = '#'):
        """
        Seralizes a 3 dimensional open shell into a dictionary.
        This method does not use pointers for faces as it has no sense
        to have duplicate faces.

        :return: A serialized version of the OpenShell3D
        :rtype: dict

        .. seealso::
            How `serialization and deserialization`_ works in dessia_common

        .. _serialization and deserialization: https://documentation.dessia.tech/dessia_common/customizing.html#overloading-the-dict-to-object-method

        """
        dict_ = DessiaObject.base_dict(self)
        dict_.update({'color': self.color,
                      'alpha': self.alpha,
                      'faces': [f.to_dict(use_pointers=False) for f in self.faces]})
        if self._bbox:
            dict_['bounding_box'] = self._bbox.to_dict()

        return dict_

    @classmethod
    def from_step(cls, arguments, object_dict):
        faces = []
        for face in arguments[1]:
            faces.append(object_dict[int(face[1:])])
        return cls(faces, name=arguments[0][1:-1])

    def to_step(self, current_id):
        step_content = ''
        face_ids = []
        for face in self.faces:
            if isinstance(face, Face3D) or isinstance(face, Surface3D):
                face_content, face_sub_ids = face.to_step(current_id)
            else:
                face_content, face_sub_ids = face.to_step(current_id)
                face_sub_ids = [face_sub_ids]
            step_content += face_content
            face_ids.extend(face_sub_ids)
            current_id = max(face_sub_ids) + 1

        shell_id = current_id
        step_content += "#{} = {}('{}',({}));\n".format(current_id,
                                                        self.STEP_FUNCTION,
                                                        self.name,
                                                        volmdlr.core.step_ids_to_str(
                                                            face_ids))
        manifold_id = shell_id + 1
        # step_content += "#{} = MANIFOLD_SOLID_BREP('{}',#{});\n".format(
        #     manifold_id, self.name, shell_id)
        step_content += "#{} = SHELL_BASED_SURFACE_MODEL('{}',(#{}));\n".format(
            manifold_id, self.name, shell_id)

        frame_content, frame_id = volmdlr.OXYZ.to_step(manifold_id + 1)
        step_content += frame_content
        brep_id = frame_id + 1
        # step_content += "#{} = ADVANCED_BREP_SHAPE_REPRESENTATION('',(#{},#{}),#7);\n".format(
        #     brep_id, frame_id, manifold_id)
        step_content += "#{} = MANIFOLD_SURFACE_SHAPE_REPRESENTATION('',(#{},#{}),#7);\n".format(
            brep_id, frame_id, manifold_id)

        return step_content, brep_id

    def to_step_face_ids(self, current_id):
        step_content = ''
        face_ids = []
        for face in self.faces:
            if isinstance(face, Face3D):
                face_content, face_sub_ids = face.to_step(current_id)
            else:
                face_content, face_sub_ids = face.to_step(current_id)
                face_sub_ids = [face_sub_ids]
            step_content += face_content
            face_ids.extend(face_sub_ids)
            current_id = max(face_sub_ids) + 1

        shell_id = current_id
        step_content += "#{} = {}('{}',({}));\n".format(current_id,
                                                        self.STEP_FUNCTION,
                                                        self.name,
                                                        volmdlr.core.step_ids_to_str(
                                                            face_ids))
        manifold_id = shell_id + 1
        # step_content += "#{} = MANIFOLD_SOLID_BREP('{}',#{});\n".format(
        #     manifold_id, self.name, shell_id)
        step_content += "#{} = SHELL_BASED_SURFACE_MODEL('{}',(#{}));\n".format(
            manifold_id, self.name, shell_id)

        frame_content, frame_id = volmdlr.OXYZ.to_step(manifold_id + 1)
        step_content += frame_content
        brep_id = frame_id + 1
        # step_content += "#{} = ADVANCED_BREP_SHAPE_REPRESENTATION('',(#{},#{}),#7);\n".format(
        #     brep_id, frame_id, manifold_id)
        step_content += "#{} = MANIFOLD_SURFACE_SHAPE_REPRESENTATION('',(#{},#{}),#7);\n".format(
            brep_id, frame_id, manifold_id)

        return step_content, brep_id, face_ids

    def rotation(self, center: volmdlr.Point3D, axis: volmdlr.Vector3D,
                 angle: float):
        """
        OpenShell3D rotation
        :param center: rotation center
        :param axis: rotation axis
        :param angle: angle rotation
        :return: a new rotated OpenShell3D
        """
        new_faces = [face.rotation(center, axis, angle) for face
                     in self.faces]
        return OpenShell3D(new_faces, color=self.color, alpha=self.alpha,
                           name=self.name)

    def rotation_inplace(self, center: volmdlr.Point3D, axis: volmdlr.Vector3D,
                         angle: float):
        """
        OpenShell3D rotation. Object is updated inplace
        :param center: rotation center
        :param axis: rotation axis
        :param angle: rotation angle
        """
        for face in self.faces:
            face.rotation_inplace(center, axis, angle)
        new_bounding_box = self.get_bounding_box()
        self.bounding_box = new_bounding_box

    def translation(self, offset: volmdlr.Vector3D):
        """
        OpenShell3D translation
        :param offset: translation vector
        :return: A new translated OpenShell3D
        """
        new_faces = [face.translation(offset) for face in
                     self.faces]
        return OpenShell3D(new_faces, color=self.color, alpha=self.alpha,
                           name=self.name)

    def translation_inplace(self, offset: volmdlr.Vector3D):
        """
        OpenShell3D translation. Object is updated inplace
        :param offset: translation vector
        """
        for face in self.faces:
            face.translation_inplace(offset)
        new_bounding_box = self.get_bounding_box()
        self.bounding_box = new_bounding_box

    def frame_mapping(self, frame: volmdlr.Frame3D, side: str):
        """
        Changes frame_mapping and return a new OpenShell3D
        side = 'old' or 'new'
        """
        new_faces = [face.frame_mapping(frame, side) for face in
                     self.faces]
        return self.__class__(new_faces, name=self.name)

    def frame_mapping_inplace(self, frame: volmdlr.Frame3D, side: str):
        """
        Changes frame_mapping and the object is updated inplace
        side = 'old' or 'new'
        """
        for face in self.faces:
            face.frame_mapping_inplace(frame, side)
        new_bounding_box = self.get_bounding_box()
        self.bounding_box = new_bounding_box

    def copy(self, deep=True, memo=None):
        new_faces = [face.copy(deep=deep, memo=memo) for face in self.faces]
        return self.__class__(new_faces, color=self.color, alpha=self.alpha,
                              name=self.name)

    def union(self, shell2):
        new_faces = self.faces + shell2.faces
        new_name = self.name + ' union ' + shell2.name
        new_color = self.color
        return self.__class__(new_faces, name=new_name, color=new_color)

    def volume(self):
        """
        Does not consider holes
        """
        volume = 0
        for face in self.faces:
            display3d = face.triangulation()
            for triangle_index in display3d.triangles:
                point1 = display3d.points[triangle_index[0]]
                point2 = display3d.points[triangle_index[1]]
                point3 = display3d.points[triangle_index[2]]

                v321 = point3[0] * point2[1] * point1[2]
                v231 = point2[0] * point3[1] * point1[2]
                v312 = point3[0] * point1[1] * point2[2]
                v132 = point1[0] * point3[1] * point2[2]
                v213 = point2[0] * point1[1] * point3[2]
                v123 = point1[0] * point2[1] * point3[2]
                volume_tetraedre = 1 / 6 * (-v321 + v231 + v312 - v132 - v213 + v123)

                volume += volume_tetraedre

        return abs(volume)

    @property
    def bounding_box(self):
        """
        Returns the boundary box
        """
        if not self._bbox:
            self._bbox = self.get_bounding_box()
        return self._bbox

    @bounding_box.setter
    def bounding_box(self, new_bounding_box):
        self._bbox = new_bounding_box

    def get_bounding_box(self):
        bbox = self.faces[0].bounding_box
        for face in self.faces[1:]:
            bbox += face.bounding_box
        return bbox

    def cut_by_plane(self, plane_3d: Plane3D):
        frame_block = self.bounding_box.to_frame()
        frame_block.u = 1.1 * frame_block.u
        frame_block.v = 1.1 * frame_block.v
        frame_block.w = 1.1 * frame_block.w
        block = volmdlr.primitives3d.Block(frame_block,
                                           color=(0.1, 0.2, 0.2),
                                           alpha=0.6)
        face_3d = block.cut_by_orthogonal_plane(plane_3d)
        intersection_primitives = []
        for face in self.faces:
            intersection_wires = face.face_intersections(face_3d)
            if intersection_wires:
                for intersection_wire in intersection_wires:
                    intersection_primitives.extend(intersection_wire.primitives)
        contours3d = volmdlr.wires.Contour3D.contours_from_edges(
            intersection_primitives[:])
        if not contours3d:
            return []
        contours2d = [contour.to_2d(plane_3d.frame.origin,
                                    plane_3d.frame.u,
                                    plane_3d.frame.v) for contour in contours3d]
        resulting_faces = []
        for contour2d in contours2d:
            if contour2d.area() > 1e-7:
                surface2d = Surface2D(contour2d, [])
                resulting_faces.append(PlaneFace3D(plane_3d, surface2d))
        return resulting_faces

    def linesegment_intersections(self,
                                  linesegment3d: vme.LineSegment3D) \
            -> List[Tuple[Face3D, List[volmdlr.Point3D]]]:
        intersections = []
        for face in self.faces:
            face_intersections = face.linesegment_intersections(linesegment3d)
            if face_intersections:
                intersections.append((face, face_intersections))
        return intersections

    def line_intersections(self,
                           line3d: vme.Line3D) \
            -> List[Tuple[Face3D, List[volmdlr.Point3D]]]:
        intersections = []
        for face in self.faces:
            face_intersections = face.line_intersections(line3d)
            if face_intersections:
                intersections.append((face, face_intersections))
        return intersections

    def minimum_distance_points(self, shell2, resolution):
        """
        Returns a Mesure object if the distance is not zero, otherwise returns None
        """
        shell2_inter = self.shell_intersection(shell2, resolution)
        if shell2_inter is not None and shell2_inter != 1:
            return None

        # distance_min, point1_min, point2_min = self.faces[0].distance_to_face(shell2.faces[0], return_points=True)
        distance_min, point1_min, point2_min = self.faces[0].minimum_distance(
            shell2.faces[0], return_points=True)
        for face1 in self.faces:
            bbox1 = face1.bounding_box
            for face2 in shell2.faces:
                bbox2 = face2.bounding_box
                bbox_distance = bbox1.distance_to_bbox(bbox2)

                if bbox_distance < distance_min:
                    # distance, point1, point2 = face1.distance_to_face(face2, return_points=True)
                    distance, point1, point2 = face1.minimum_distance(face2,
                                                                      return_points=True)
                    if distance == 0:
                        return None
                    elif distance < distance_min:
                        distance_min, point1_min, point2_min = distance, point1, point2

        return point1_min, point2_min

    def distance_to_shell(self, other_shell: 'OpenShell3D', resolution: float):
        min_dist = self.minimum_distance_points(other_shell, resolution)
        if min_dist is not None:
            p1, p2 = min_dist
            return p1.point_distance(p2)
        return 0

    def minimum_distance_point(self,
                               point: volmdlr.Point3D) -> volmdlr.Point3D:
        """
        Computes the distance of a point to a Shell3D, whether it is inside or outside the Shell3D
        """
        distance_min, point1_min = self.faces[0].distance_to_point(point,
                                                                   return_other_point=True)
        for face in self.faces[1:]:
            bbox_distance = self.bounding_box.distance_to_point(point)
            if bbox_distance < distance_min:
                distance, point1 = face.distance_to_point(point,
                                                          return_other_point=True)
                if distance < distance_min:
                    distance_min, point1_min = distance, point1

        return point1_min

    def intersection_internal_aabb_volume(self, shell2: 'OpenShell3D',
                                          resolution: float):
        """
        aabb made of the intersection points and the points of self internal to shell2
        """
        intersections_points = []
        for face1 in self.faces:
            for face2 in shell2.faces:
                intersection_points = face1.face_intersections(face2)
                if intersection_points:
                    intersection_points = [
                        intersection_points[0].primitives[0].start,
                        intersection_points[0].primitives[0].end]
                    intersections_points.extend(intersection_points)

        shell1_points_inside_shell2 = []
        for face in self.faces:
            for point in face.outer_contour3d.discretization_points(angle_resolution=resolution):
                if shell2.point_belongs(point):
                    shell1_points_inside_shell2.append(point)

        if len(intersections_points + shell1_points_inside_shell2) == 0:
            return 0
        bbox = volmdlr.core.BoundingBox.from_points(
            intersections_points + shell1_points_inside_shell2)
        return bbox.volume()

    def intersection_external_aabb_volume(self, shell2: 'OpenShell3D',
                                          resolution: float):
        """
        aabb made of the intersection points and the points of self external to shell2
        """
        intersections_points = []
        for face1 in self.faces:
            for face2 in shell2.faces:
                intersection_points = face1.face_intersections(face2)
                if intersection_points:
                    intersection_points = [
                        intersection_points[0].primitives[0].start,
                        intersection_points[0].primitives[0].end]
                    intersections_points.extend(intersection_points)

        shell1_points_outside_shell2 = []
        for face in self.faces:
            for point in face.outer_contour3d.discretization_points(
                    angle_resolution=resolution):
                if not shell2.point_belongs(point):
                    shell1_points_outside_shell2.append(point)

        if len(intersections_points + shell1_points_outside_shell2) == 0:
            return 0
        bbox = volmdlr.core.BoundingBox.from_points(
            intersections_points + shell1_points_outside_shell2)
        return bbox.volume()

    def primitive_inside_bbox(self, bounding_box: volmdlr.core.BoundingBox):
        for primitive in self.primitives:
            bbox = primitive.bounding_box

    def triangulation(self):
        # mesh = vmd.DisplayMesh3D([], [])
        meshes = []
        for i, face in enumerate(self.faces):
            # try:
            face_mesh = face.triangulation()
            meshes.append(face_mesh)
            # mesh.merge_mesh(face_mesh)
            # except NotImplementedError:
            #     print('Warning: a face has been skipped in rendering')
        return vmd.DisplayMesh3D.merge_meshes(meshes)

    def babylon_script(self, name='primitive_mesh'):
        s = f'var {name} = new BABYLON.Mesh("{name}", scene);\n'

        mesh = self.babylon_meshes()[0]

        s += 'var positions = {};\n'.format(mesh['positions'])
        s += 'var indices = {};\n'.format(mesh['indices'])
        s += 'var normals = [];\n'
        s += 'var vertexData = new BABYLON.VertexData();\n'
        s += 'BABYLON.VertexData.ComputeNormals(positions, indices, normals);\n'
        s += 'vertexData.positions = positions;\n'
        s += 'vertexData.indices = indices;\n'
        s += 'vertexData.normals = normals;\n'
        s += 'vertexData.applyToMesh({});\n'.format(name)
        s += '{}.enableEdgesRendering(0.9);\n'.format(name)
        s += '{}.edgesWidth = 0.1;\n'.format(name)
        s += '{}.edgesColor = new BABYLON.Color4(0, 0, 0, 0.6);\n'.format(name)
        s += 'var mat = new BABYLON.StandardMaterial("mat", scene);\n'
        #        s += 'mat.diffuseColor = BABYLON.Color3.Green();\n'
        #        s += 'mat.specularColor = new BABYLON.Color3(0.5, 0.6, 0.87);\n'
        #        s += 'mat.emissiveColor = new BABYLON.Color3(1, 1, 1);\n'
        #        s += 'mat.ambientColor = new BABYLON.Color3(0.23, 0.98, 0.53);\n'
        s += 'mat.backFaceCulling = false;\n'
        s += 'mat.alpha = {};\n'.format(self.alpha)
        s += '{}.material = mat;\n'.format(name)
        if self.color is not None:
            s += 'mat.diffuseColor = new BABYLON.Color3({}, {}, {});\n'.format(
                *self.color)
        return s

    def plot(self, ax=None, color: str = 'k', alpha: float = 1):
        if ax is None:
            ax = plt.figure().add_subplot(111, projection='3d')

        for face in self.faces:
            face.plot(ax=ax, color=color, alpha=alpha)

        return ax


class ClosedShell3D(OpenShell3D):
    STEP_FUNCTION = 'CLOSED_SHELL'

    def rotation(self, center: volmdlr.Point3D, axis: volmdlr.Vector3D,
                 angle: float):
        """
        ClosedShell3D rotation
        :param center: rotation center
        :param axis: rotation axis
        :param angle: angle rotation
        :return: a new rotated ClosedShell3D
        """
        new_faces = [face.rotation(center, axis, angle) for face
                     in self.faces]
        return ClosedShell3D(new_faces, color=self.color,
                             alpha=self.alpha, name=self.name)

    def rotation_inplace(self, center: volmdlr.Point3D, axis: volmdlr.Vector3D,
                         angle: float):
        """
        ClosedShell3D rotation. Object is updated inplace
        :param center: rotation center
        :param axis: rotation axis
        :param angle: rotation angle
        """
        for face in self.faces:
            face.rotation_inplace(center, axis, angle)
        new_bounding_box = self.get_bounding_box()
        self.bounding_box = new_bounding_box

    def translation(self, offset: volmdlr.Vector3D):
        """
        ClosedShell3D translation
        :param offset: translation vector
        :return: A new translated ClosedShell3D
        """
        new_faces = [face.translation(offset) for face in
                     self.faces]
        return ClosedShell3D(new_faces, color=self.color, alpha=self.alpha,
                             name=self.name)

    def translation_inplace(self, offset: volmdlr.Vector3D):
        """
        ClosedShell3D translation. Object is updated inplace
        :param offset: translation vector
        """
        for face in self.faces:
            face.translation_inplace(offset)
        new_bounding_box = self.get_bounding_box()
        self.bounding_box = new_bounding_box

    def frame_mapping(self, frame: volmdlr.Frame3D, side: str):
        """
        Changes frame_mapping and return a new ClosedShell3D
        side = 'old' or 'new'
        """
        new_faces = [face.frame_mapping(frame, side) for face in
                     self.faces]
        return ClosedShell3D(new_faces, name=self.name)

    def frame_mapping_inplace(self, frame: volmdlr.Frame3D, side: str):
        """
        Changes frame_mapping and the object is updated inplace
        side = 'old' or 'new'
        """
        for face in self.faces:
            face.frame_mapping_inplace(frame, side)
        new_bounding_box = self.get_bounding_box()
        self.bounding_box = new_bounding_box

    def copy(self, deep=True, memo=None):
        new_faces = [face.copy() for face in self.faces]
        return self.__class__(new_faces, color=self.color, alpha=self.alpha,
                              name=self.name)

    def face_on_shell(self, face):
        """
        Verifies if a face lies on the shell's surface
        """
        for fc in self.faces:
            if fc.face_inside(face):
                return True
        return False

    def is_face_inside(self, face: Face3D):
        for point in face.outer_contour3d.discretization_points(angle_resolution=0.1):
            point_inside_shell = self.point_belongs(point)
            point_in_shells_faces = self.point_in_shell_face(point)
            if (not point_inside_shell) and (not point_in_shells_faces):
                return False
        return True

    def shell_intersection(self, shell2: 'OpenShell3D', resolution: float):
        """
        Return None if disjointed
        Return (1, 0) or (0, 1) if one is inside the other
        Return (n1, n2) if intersection

        4 cases :
            (n1, n2) with face intersection             => (n1, n2)
            (0, 0) with face intersection               => (0, 0)
            (0, 0) with no face intersection            => None
            (1, 0) or (0, 1) with no face intersection  => 1
        """
        # Check if boundary boxes don't intersect
        bbox1 = self.bounding_box
        bbox2 = shell2.bounding_box
        if not bbox1.bbox_intersection(bbox2):
            # print("No intersection of shells' BBox")
            return None

        # Check if any point of the first shell is in the second shell
        points1 = []
        for face in self.faces:
            points1.extend(
                face.outer_contour3d.discretization_points(angle_resolution=resolution))
        points2 = []
        for face in shell2.faces:
            points2.extend(
                face.outer_contour3d.discretization_points(angle_resolution=resolution))

        nb_pts1 = len(points1)
        nb_pts2 = len(points2)
        compteur1 = 0
        compteur2 = 0
        for point1 in points1:
            if shell2.point_belongs(point1):
                compteur1 += 1
        for point2 in points2:
            if self.point_belongs(point2):
                compteur2 += 1

        inter1 = compteur1 / nb_pts1
        inter2 = compteur2 / nb_pts2

        for face1 in self.faces:
            for face2 in shell2.faces:
                intersection_points = face1.face_intersections(face2)
                if intersection_points:
                    return inter1, inter2

        if inter1 == 0. and inter2 == 0.:
            return None
        return 1

    def point_belongs(self, point3d: volmdlr.Point3D, **kwargs):
        """
        Ray Casting algorithm
        Returns True if the point is inside the Shell, False otherwise
        """
        nb_rays = kwargs.get("nb_rays", 1)  # TODO: remove nb_rays argument in the future as it shouldn't be necessary

        bbox = self.bounding_box
        if not bbox.point_belongs(point3d):
            return False

        min_ray_length = 2 * max((bbox.xmax - bbox.xmin,
                                  bbox.ymax - bbox.ymin,
                                  bbox.zmax - bbox.zmin))
        two_min_ray_length = 2 * min_ray_length

        rays = []
        for _ in range(0, nb_rays):
            rays.append(vme.LineSegment3D(
                point3d,
                point3d + volmdlr.Point3D.random(min_ray_length,
                                                 two_min_ray_length,
                                                 min_ray_length,
                                                 two_min_ray_length,
                                                 min_ray_length,
                                                 two_min_ray_length)))
        rays = sorted(rays, key=lambda ray: ray.length())
        rays_intersections = []
        tests = []

        # for ray in rays[:3]:
        for ray in rays[:nb_rays]:
            #
            count = 0
            ray_intersection = []
            is_inside = True
            for face, point_inters in self.linesegment_intersections(ray):
                count += len(point_inters)
            if count % 2 == 0:
                is_inside = False
            tests.append(is_inside)
            rays_intersections.append(ray_intersection)
        for test1, test2 in zip(tests[:-1], tests[1:]):
            if test1 != test2:
                raise ValueError
        return tests[0]

    def point_in_shell_face(self, point: volmdlr.Point3D):

        for face in self.faces:
            if (face.surface3d.point_on_plane(point) and face.point_belongs(point)) or \
                    face.outer_contour3d.point_over_contour(point, abs_tol=1e-7):
                return True
        return False

    def is_inside_shell(self, shell2, resolution: float):
        """
        Returns True if all the points of self are inside shell2 and no face \
        are intersecting
        This method is not exact
        """
        bbox1 = self.bounding_box
        bbox2 = shell2.bounding_box
        if not bbox1.is_inside_bbox(bbox2):
            return False
        for face in self.faces:
            if not shell2.is_face_inside(face):
                return False
        return True

    def is_disjoint_from(self, shell2, tol=1e-8):
        """
        Verifies and rerturns a bool if two shells are disjointed or not.
        """
        disjoint = True
        if self.bounding_box.bbox_intersection(shell2.bounding_box) or \
                self.bounding_box.distance_to_bbox(shell2.bounding_box) <= tol:
            return False
        return disjoint

    def intersecting_faces_combinations(self, shell2, list_coincident_faces, tol=1e-8):
        """
        :param shell2: ClosedShell3D
            for two closed shells, it calculates and return a list of face
            combinations (list = [(face_shell1, face_shell2),...])
            for intersecting faces. if two faces can not be intersected,
            there is no combination for those
        :param tol: Corresponde to the tolerance to consider two faces as intersecting faces
        :param shell2:
        :param list_coincident_faces:
        :param tol:
        :return:
        """
        face_combinations = []
        for face1 in self.faces:
            for face2 in shell2.faces:
                if face1.is_intersecting(face2, list_coincident_faces, tol):
                    face_combinations.append((face1, face2))
        return face_combinations

    @staticmethod
    def dict_intersecting_combinations(intersecting_faces_combinations, tol=1e-8):
        """
        :param intersecting_faces_combinations: list of face combinations (list = [(face_shell1, face_shell2),...]) for intersecting faces.
        :type intersecting_faces_combinations: list of face objects combinaitons
        returns a dictionary containing as keys the combination of intersecting faces
        and as the values the resulting primitive from the two intersecting faces.
        It is done so it is not needed to calculate the same intersecting primitive twice.
        """
        intersecting_combinations = {}
        for combination in intersecting_faces_combinations:
            face_intersections = combination[0].face_intersections(combination[1], tol)
            combination_face_intersections = []
            for face_intersection in face_intersections:
                for contour1 in [combination[0].outer_contour3d] + combination[0].inner_contours3d:
                    if contour1.is_superposing(face_intersection):
                        for contour2 in [combination[1].outer_contour3d] + combination[1].inner_contours3d:
                            if contour2.is_superposing(face_intersection):
                                break
                        else:
                            continue
                        break
                else:
                    combination_face_intersections.append(face_intersection)
            if combination_face_intersections:
                intersecting_combinations[combination] = combination_face_intersections
        return intersecting_combinations

    @staticmethod
    def get_intersecting_faces(dict_intersecting_combinations):
        """
        :param dict_intersecting_combinations: dictionary containing as keys the combination of intersecting faces
        and as the values the resulting primitive from the two intersecting faces

        returns two lists. One for the intersecting faces in shell1 and the other for the shell2
        """
        intersecting_faces_shell1 = []
        intersecting_faces_shell2 = []
        for face in list(dict_intersecting_combinations.keys()):
            if face[0] not in intersecting_faces_shell1:
                intersecting_faces_shell1.append(face[0])
            if face[1] not in intersecting_faces_shell2:
                intersecting_faces_shell2.append(face[1])
        return intersecting_faces_shell1, intersecting_faces_shell2

    def get_non_intersecting_faces(self, shell2, intersecting_faces, intersection_method=False):
        """
        :param shell2: ClosedShell3D
        :param intersecting_faces:
        :param intersection_method: determines if running for intersection operation
        returns a list of all the faces that never intersect any
        face of the other shell
        """
        non_intersecting_faces = []

        for face in self.faces:
            if (face not in intersecting_faces) and (face not in non_intersecting_faces):
                if not intersection_method:
                    if not face.bounding_box.is_inside_bbox(shell2.bounding_box) or not shell2.is_face_inside(face):
                        for face2 in shell2.faces:
                            if face.surface3d.is_coincident(face2.surface3d) and \
                                    face.bounding_box.is_inside_bbox(face2.bounding_box):
                                break
                        else:
                            non_intersecting_faces.append(face)
                else:
                    if face.bounding_box.is_inside_bbox(shell2.bounding_box) and shell2.is_face_inside(face):
                        non_intersecting_faces.append(face)

        return non_intersecting_faces

    def get_coincident_and_adjacent_faces(self, shell2):
        coincident_and_adjacent_faces = []
        for face1 in self.faces:
            for face2 in shell2.faces:
                if face1.surface3d.is_coincident(face2.surface3d) and \
                        face1.is_adjacent(face2):
                    coincident_and_adjacent_faces.append((face1, face2))

        return coincident_and_adjacent_faces

    def get_coincident_faces(self, shell2):
        """
        Finds all pairs of faces that are coincidents faces, that is,
        faces lying on the same plane

        returns a List of tuples with the face pairs
        """
        list_coincident_faces = []
        for face1 in self.faces:
            for face2 in shell2.faces:
                if face1.surface3d.is_coincident(face2.surface3d):
                    contour1 = face1.outer_contour3d.to_2d(
                        face1.surface3d.frame.origin,
                        face1.surface3d.frame.u,
                        face1.surface3d.frame.v)
                    contour2 = face2.outer_contour3d.to_2d(
                        face1.surface3d.frame.origin,
                        face1.surface3d.frame.u,
                        face1.surface3d.frame.v)
                    inters = contour1.contour_intersections(contour2)
                    if len(inters) >= 2:
                        list_coincident_faces.append((face1, face2))

        return list_coincident_faces

    def two_shells_intersecting_contour(self, shell2,
                                        list_coincident_faces: List[Face3D],
                                        dict_intersecting_combinations=None):
        """
        :param shell2: ClosedShell3D
        :type shell2: :class:`volmdlr.faces.ClosedShell3D`
        :type list_coincident_faces: List[:class:`volmdlr.faces.Face3D`]
        :param dict_intersecting_combinations: dictionary containing as keys
            the combination of intersecting faces and as the values the
            resulting primitive from the two intersecting faces
        :returns: intersecting contour for two intersecting shells
        """
        if dict_intersecting_combinations is None:
            face_combinations = self.intersecting_faces_combinations(
                shell2, list_coincident_faces)
            dict_intersecting_combinations = \
                self.dict_intersecting_combinations(face_combinations)
        intersecting_lines = list(dict_intersecting_combinations.values())
        intersecting_contour = \
            volmdlr.wires.Contour3D([wire.primitives[0] for
                                     wire in intersecting_lines])
        return intersecting_contour

    def reference_shell(self, shell2, face):
        if face in shell2.faces:
            contour_extract_inside = True
            reference_shell = self
        else:
            contour_extract_inside = False
            reference_shell = shell2
        return contour_extract_inside, reference_shell

    def set_operations_valid_exterior_faces(self, new_faces: List[Face3D],
                                            valid_faces: List[Face3D],
                                            list_coincident_faces: List[Face3D],
                                            shell2, reference_shell):
        for new_face in new_faces:
            inside_reference_shell = reference_shell.point_belongs(
                new_face.random_point_inside())
            if self.set_operations_exterior_face(new_face, valid_faces,
                                                 inside_reference_shell,
                                                 list_coincident_faces,
                                                 shell2):
                valid_faces.append(new_face)
        return valid_faces

    def union_faces(self, shell2, intersecting_faces,
                    intersecting_combinations,
                    list_coincident_faces):
        faces = []
        for face in intersecting_faces:
            contour_extract_inside, reference_shell = \
                self.reference_shell(shell2, face)
            new_faces = face.set_operations_new_faces(
                intersecting_combinations, contour_extract_inside)
            faces = self.set_operations_valid_exterior_faces(
                new_faces, faces,
                list_coincident_faces,
                shell2, reference_shell)
        return faces

    def get_subtraction_valid_faces(self, new_faces, valid_faces, reference_shell, shell2, keep_interior_faces):
        faces = []
        for new_face in new_faces:
            inside_reference_shell = reference_shell.point_belongs(new_face.random_point_inside())
            if keep_interior_faces:
                if self.set_operations_interior_face(new_face, valid_faces, inside_reference_shell):
                    faces.append(new_face)
            elif self.set_operations_exterior_face(new_face, faces, inside_reference_shell, [], shell2):
                faces.append(new_face)
        return faces

    def subtraction_faces(self, shell2, intersecting_faces, intersecting_combinations):
        faces = []
        for face in intersecting_faces:
            keep_interior_faces = False
            if face in shell2.faces:
                keep_interior_faces = True
            contour_extract_inside, reference_shell = self.reference_shell(shell2, face)
            new_faces = face.set_operations_new_faces(intersecting_combinations, contour_extract_inside)
            valid_faces = self.get_subtraction_valid_faces(new_faces, faces, reference_shell,
                                                           shell2, keep_interior_faces)
            faces.extend(valid_faces)

        return faces

    def valid_intersection_faces(self, new_faces, valid_faces,
                                 reference_shell, shell2):
        faces = []
        for new_face in new_faces:
            inside_reference_shell = reference_shell.point_belongs(
                new_face.random_point_inside())
            if (inside_reference_shell or (self.face_on_shell(new_face) and shell2.face_on_shell(new_face)))\
                    and new_face not in valid_faces:
                faces.append(new_face)

        return faces

    def intersection_faces(self, shell2, intersecting_faces,
                           intersecting_combinations):
        faces = []
        for face in intersecting_faces:
            contour_extract_inside, reference_shell = \
                self.reference_shell(shell2, face)
            new_faces = face.set_operations_new_faces(
                intersecting_combinations, contour_extract_inside)
            valid_faces = self.valid_intersection_faces(
                new_faces, faces, reference_shell, shell2)
            faces.extend(valid_faces)

        valid_faces = []
        finished = False
        while not finished:
            face_is_valid = True
            for face in valid_faces:
                if face.face_inside(faces[0]):
                    faces.remove(faces[0])
                    break
            else:
                valid_faces.append(faces[0])
                faces.remove(faces[0])
            if not faces:
                finished = True
        return valid_faces

    def set_operations_interior_face(self, new_face, faces, inside_reference_shell):
        if inside_reference_shell and new_face not in faces:
            return True
        if self.face_on_shell(new_face):
            return True
        return False

    def is_face_between_shells(self, shell2, face):
        if face.surface2d.inner_contours:
            normal_0 = face.surface2d.outer_contour.primitives[0].normal_vector()
            middle_point_0 = face.surface2d.outer_contour.primitives[0].middle_point()
            point1 = middle_point_0 + 0.0001 * normal_0
            point2 = middle_point_0 - 0.0001 * normal_0
            points = [point1, point2]
        else:
            points = [face.surface2d.outer_contour.center_of_mass()]

        for point in points:
            point3d = face.surface3d.point2d_to_3d(point)
            if face.point_belongs(point3d):
                normal1 = point3d - 0.00001 * face.surface3d.frame.w
                normal2 = point3d + 0.00001 * face.surface3d.frame.w
                if (self.point_belongs(normal1) and
                    shell2.point_belongs(normal2)) or \
                        (shell2.point_belongs(normal1) and
                         self.point_belongs(normal2)):
                    return True
        return False

    def set_operations_exterior_face(self, new_face, valid_faces,
                                     inside_reference_shell,
                                     list_coincident_faces,
                                     shell2):
        if new_face.area() < 1e-8:
            return False
        if new_face not in valid_faces and not inside_reference_shell:
            if list_coincident_faces:
                if self.is_face_between_shells(shell2, new_face):
                    return False
            return True
        return False

    def validate_set_operation(self, shell2, tol):
        """
        Verifies if two shells are valid for union or subtractions operations,
        that is, if they are disjointed or if one is totaly inside the other
        If it returns an empty list, it means the two shells are valid to continue the
        operation.
        """
        if self.is_disjoint_from(shell2, tol):
            return [self, shell2]
        if self.is_inside_shell(shell2, resolution=0.01):
            return [shell2]
        if shell2.is_inside_shell(self, resolution=0.01):
            return [self]
        return []

    def is_clean(self):
        """
        Verifies if closed shell\'s faces are clean or
        if it is needed to be cleaned.

        :return: True if clean and False Otherwise
        """
        for face1, face2 in product(self.faces, repeat=2):
            if face1 != face2 and \
                    face1.surface3d.is_coincident(face2.surface3d) and \
                    face1.is_adjacent(face2):
                return False
        return True

    def union(self, shell2: 'ClosedShell3D', tol: float = 1e-8):
        """
        Given Two closed shells, it returns a new united ClosedShell3D object.
        """

        validate_set_operation = \
            self.validate_set_operation(shell2, tol)
        if validate_set_operation:
            return validate_set_operation
        list_coincident_faces = self.get_coincident_faces(shell2)
        face_combinations = self.intersecting_faces_combinations(shell2, list_coincident_faces, tol)
        intersecting_combinations = self.dict_intersecting_combinations(face_combinations, tol)
        intersecting_faces1, intersecting_faces2 = self.get_intersecting_faces(intersecting_combinations)
        intersecting_faces = intersecting_faces1 + intersecting_faces2
        faces = self.get_non_intersecting_faces(shell2, intersecting_faces) + \
            shell2.get_non_intersecting_faces(self, intersecting_faces)
        if len(faces) == len(self.faces + shell2.faces) and not intersecting_faces:
            return [self, shell2]
        new_valid_faces = self.union_faces(shell2, intersecting_faces,
                                           intersecting_combinations,
                                           list_coincident_faces
                                           )
        faces += new_valid_faces
        new_shell = ClosedShell3D(faces)
        return [new_shell]

    @staticmethod
    def get_faces_to_be_merged(union_faces):
        coincident_planes_faces = []
        for i, face1 in enumerate(union_faces):
            for j, face2 in enumerate(union_faces):
                if j != i and face1.surface3d.is_coincident(face2.surface3d):
                    if face1 not in coincident_planes_faces:
                        coincident_planes_faces.append(face1)
                    coincident_planes_faces.append(face2)
            if coincident_planes_faces:
                break
        return coincident_planes_faces

    @staticmethod
    def clean_faces(union_faces, list_new_faces):
        list_remove_faces = []
        if union_faces:
            for face1 in union_faces:
                for face2 in list_new_faces:
                    if face1.face_inside(face2):
                        list_remove_faces.append(face2)
                    elif face2.face_inside(face1):
                        list_remove_faces.append(face1)
        list_new_faces += union_faces
        for face in list_remove_faces:
            list_new_faces.remove(face)
        return list_new_faces

    def merge_faces(self):
        union_faces = self.faces
        finished = False
        list_new_faces = []
        count = 0
        while not finished:
            valid_coicident_faces = \
                ClosedShell3D.get_faces_to_be_merged(union_faces)
            list_valid_coincident_faces = valid_coicident_faces[:]
            if valid_coicident_faces:
                list_new_faces += PlaneFace3D.merge_faces(valid_coicident_faces)
            for face in list_valid_coincident_faces:
                union_faces.remove(face)
            count += 1
            if (count >= len(self.faces) and not list_valid_coincident_faces):
                finished = True

        list_new_faces = self.clean_faces(union_faces, list_new_faces)

        self.faces = list_new_faces

    def subtract(self, shell2, tol=1e-8):
        """
        Given Two closed shells, it returns a new subtracted OpenShell3D.
        """
        validate_set_operation = self.validate_set_operation(shell2, tol)
        if validate_set_operation:
            return validate_set_operation

        list_coincident_faces = self.get_coincident_faces(shell2)
        face_combinations = self.intersecting_faces_combinations(
            shell2, list_coincident_faces, tol)

        intersecting_combinations = self.dict_intersecting_combinations(
            face_combinations, tol)

        if len(intersecting_combinations) == 0:
            return [self, shell2]

        intersecting_faces, _ = self.get_intersecting_faces(
            intersecting_combinations)

        faces = self.get_non_intersecting_faces(shell2, intersecting_faces)
        new_valid_faces = self.union_faces(shell2, intersecting_faces,
                                           intersecting_combinations,
                                           list_coincident_faces
                                           )
        faces += new_valid_faces
        return [OpenShell3D(faces)]

    def subtract_to_closed_shell(self, shell2, tol=1e-8):
        """
        Given Two closed shells, it returns a new subtracted ClosedShell3D.
        :param shell2:
        :param tol:
        :return:
        """

        validate_set_operation = self.validate_set_operation(shell2, tol)
        if validate_set_operation:
            return validate_set_operation

        list_coincident_faces = self.get_coincident_faces(shell2)
        face_combinations = self.intersecting_faces_combinations(
            shell2, list_coincident_faces, tol)
        intersecting_combinations = self.dict_intersecting_combinations(
            face_combinations, tol)

        if len(intersecting_combinations) == 0:
            return [self, shell2]

        intersecting_faces1, intersecting_faces2 = self.get_intersecting_faces(
            intersecting_combinations)
        intersecting_faces = intersecting_faces1 + intersecting_faces2

        faces = self.get_non_intersecting_faces(shell2, intersecting_faces)
        faces += shell2.get_non_intersecting_faces(self, intersecting_faces,
                                                   intersection_method=True)

        new_valid_faces = self.subtraction_faces(shell2, intersecting_faces,
                                                 intersecting_combinations)
        faces += new_valid_faces
        new_shell = ClosedShell3D(faces)
        # new_shell.eliminate_not_valid_closedshell_faces()
        return [new_shell]

    def intersection(self, shell2, tol=1e-8):
        """
        Given two ClosedShell3D, it returns the new objet resulting
        from the intersection of the two.
        """
        validate_set_operation = self.validate_set_operation(
            shell2, tol)
        if validate_set_operation:
            return validate_set_operation
        list_coincident_faces = self.get_coincident_faces(shell2)
        face_combinations = self.intersecting_faces_combinations(shell2, list_coincident_faces, tol)
        intersecting_combinations = self.dict_intersecting_combinations(face_combinations, tol)

        if len(intersecting_combinations) == 0:
            return [self, shell2]

        intersecting_faces1, intersecting_faces2 = self.get_intersecting_faces(intersecting_combinations)
        intersecting_faces = intersecting_faces1 + intersecting_faces2
        faces = self.intersection_faces(shell2, intersecting_faces, intersecting_combinations)
        faces += self.get_non_intersecting_faces(shell2, intersecting_faces, intersection_method=True) +\
            shell2.get_non_intersecting_faces(self, intersecting_faces, intersection_method=True)
        new_shell = ClosedShell3D(faces)
        new_shell.eliminate_not_valid_closedshell_faces()
        return [new_shell]

    def eliminate_not_valid_closedshell_faces(self):
        nodes_with_2degrees = [node for node, degree in list(self.faces_graph.degree()) if degree <= 2]
        for node in nodes_with_2degrees:
            neighbors = nx.neighbors(self.faces_graph, node)
            for neighbor_node in neighbors:
                for face in self.faces:
                    if self.faces_graph.edges[(node, neighbor_node)]['edge'] in face.outer_contour3d.primitives:
                        self.faces.remove(face)
                        break
        self._faces_graph = None<|MERGE_RESOLUTION|>--- conflicted
+++ resolved
@@ -1060,11 +1060,7 @@
 
     def plane_intersection(self, other_plane):
         """
-<<<<<<< HEAD
-        Calculates the intersections between two Plane 3D.
-=======
         Computes intersection points between two Planes 3D.
->>>>>>> beccd6ba
 
         """
         line_direction = self.frame.w.cross(other_plane.frame.w)
@@ -1787,17 +1783,10 @@
         """
         ToroidalSurface3D rotation.
 
-<<<<<<< HEAD
-        :param center: rotation center
-        :param axis: rotation axis
-        :param angle: angle rotation
-        :return: a new rotated ToroidalSurface3D
-=======
         :param center: rotation center.
         :param axis: rotation axis.
         :param angle: angle rotation.
         :return: a new rotated ToroidalSurface3D.
->>>>>>> beccd6ba
         """
         new_frame = self.frame.rotation(center=center, axis=axis,
                                         angle=angle)
