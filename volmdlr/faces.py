--- conflicted
+++ resolved
@@ -5588,7 +5588,7 @@
                                       volmdlr.Point2D(v_max, v)))
         return lines_x, lines_y
 
-    
+
     def pair_with(self, other_bspline_face3d):
         '''
         find out how the uv parametric frames are located compared to each other, and also how grid3d can be defined respected to these directions
@@ -5602,91 +5602,9 @@
         grid2d_direction
         '''
         
-<<<<<<< HEAD
         start1, end1, start2, end2 = self.extremities(other_bspline_face3d)
         adjacent_direction1, diff1, adjacent_direction2, diff2 = self.adjacent_directions(other_bspline_face3d)
 
-=======
-        contour1 = self.outer_contour3d
-        contour2 = other_bspline_face3d.outer_contour3d
-        contours_3d = [contour1, contour2]
-        for j in range(0,len(contours_3d)):
-            contours_3d_primitives = []
-            for k in range(0,len(contours_3d[j].primitives),10):
-                contours_3d_primitives.append(volmdlr.edges.LineSegment3D(contours_3d[j].primitives[k].start, contours_3d[j].primitives[k+9].end))
-            contours_3d[j]=volmdlr.wires.Contour3D(contours_3d_primitives) 
-
-        corresponding_directions, grid2d_direction = self.corresponding_directions_grids(other_bspline_face3d)
-
-        return (corresponding_directions, grid2d_direction)
-
-    def extremities(self, other_bspline_face3d):
-        '''
-        find points extremities for nearest edges of two faces
-        '''
-
-        contour1 = self.outer_contour3d
-        contour2 = other_bspline_face3d.outer_contour3d
-
-        contour1_2d = self.surface2d.outer_contour
-        contour2_2d = other_bspline_face3d.surface2d.outer_contour
-
-        shared = contour1.shared_edges_between2contours(contour2)
-
-        if contour1.edges_order_with_adjacent_contour(contour2):
-            start1 = contour1_2d.primitives[shared[0][0]].start
-            end1 = contour1_2d.primitives[shared[-1][0]].end
-
-            start2 = contour2_2d.primitives[shared[0][1]].start
-            end2 = contour2_2d.primitives[shared[-1][1]].end
-
-        else:
-            start1 = contour1_2d.primitives[shared[0][0]].start
-            end1 = contour1_2d.primitives[shared[-1][0]].end
-
-            start2 = contour2_2d.primitives[shared[0][1]].end
-            end2 = contour2_2d.primitives[shared[-1][1]].start
-
-        return start1, end1, start2, end2
-
-    def adjacent_direction(self, other_bspline_face3d):
-        '''
-        find directions (u or v) between two faces, in the nearest edges between them
-        '''
-
-        start1, end1, start2, end2 = self.extremities(other_bspline_face3d)
-
-        du1 = abs((end1-start1)[0])
-        dv1 = abs((end1-start1)[1])
-
-        if du1<dv1:
-            adjacent_direction1 = 'v'
-            diff1 = (end1 - start1)[1]
-        else:
-            adjacent_direction1 = 'u'
-            diff1 = (end1 - start1)[0]
-
-        du2 = abs((end2-start2)[0])
-        dv2 = abs((end2-start2)[1])
-
-        if du2<dv2:
-            adjacent_direction2 = 'v'
-            diff2 = (end2 - start2)[1]
-        else:
-            adjacent_direction2 = 'u'
-            diff2 = (end2 - start2)[0]
-
-        return adjacent_direction1, diff1, adjacent_direction2, diff2
-
-    def corresponding_directions_grids(self, other_bspline_face3d):
-        '''
-        find directions to be used in generating grid2d respecting the two faces corresponding
-        '''
-    
-        adjacent_direction1, diff1, adjacent_direction2, diff2 = self.adjacent_direction(other_bspline_face3d)
-        start1, end1, start2, end2 = self.extremities(other_bspline_face3d)
-    
->>>>>>> 277b7c1b
         corresponding_directions = []
         if (diff1 > 0 and diff2 > 0) or (diff1 < 0 and diff2 < 0):
             corresponding_directions.append(('+' + adjacent_direction1, '+' + adjacent_direction2))
@@ -5695,30 +5613,25 @@
           
         borders_points = [volmdlr.Point2D(0, 0), volmdlr.Point2D(1, 0), 
                           volmdlr.Point2D(1, 1), volmdlr.Point2D(0, 1)]
-    
+                     
         # TODO: compute nearest_point in 'bounding_box points' instead of borders_points
         nearest_start1 = start1.nearest_point(borders_points)
         # nearest_end1 = end1.nearest_point(borders_points)
         nearest_start2 = start2.nearest_point(borders_points)
         # nearest_end2 = end2.nearest_point(borders_points)
-<<<<<<< HEAD
-
-=======
-        
->>>>>>> 277b7c1b
+
         def adjacent_direction_uu(adjacent_direction1, adjacent_direction2, nearest_start1, nearest_start2):
             # if adjacent_direction1 == 'u' and adjacent_direction2 == 'u':
             v1 = nearest_start1[1] 
             v2 = nearest_start2[1]
             
             if (v1 == 0 and v2 == 0):
-                corresponding_directions.append(('+v', '-v'))
-                grid2d_direction = [['+x','-y'], ['+x','+y']]
+               corresponding_directions.append(('+v', '-v'))
+               grid2d_direction = [['+x','-y'], ['+x','+y']]
             
             elif (v1 == 1 and v2 == 1): 
                 corresponding_directions.append(('+v', '-v'))
                 grid2d_direction = [ ['+x','+y'], ['+x','-y']]
-<<<<<<< HEAD
             
             elif (v1 == 1 and v2 == 0):
                corresponding_directions.append(('+v', '+v'))
@@ -5730,100 +5643,67 @@
 
             return corresponding_directions, grid2d_direction
 
-=======
-    
-            elif (v1 == 1 and v2 == 0):
-                corresponding_directions.append(('+v', '+v'))
-                grid2d_direction = [['+x','+y'], ['+x','+y']]
-    
-            elif (v1 == 0 and v2 == 1):
-                corresponding_directions.append(('+v', '+v'))
-                grid2d_direction = [['+x','-y'], ['+x','-y']]
-    
-            return corresponding_directions, grid2d_direction
-                             
->>>>>>> 277b7c1b
         def adjacent_direction_vv(adjacent_direction1, adjacent_direction2, nearest_start1, nearest_start2):  
             # elif adjacent_direction1 == 'v' and adjacent_direction2 == 'v':
             u1 = nearest_start1[0]
             u2 = nearest_start2[0]
             
             if (u1 == 0 and u2 == 0):
-                corresponding_directions.append(('+u', '-v'))
-                grid2d_direction = [['-y','-x'], ['-y','+x']]
+               corresponding_directions.append(('+u', '-v'))
+               grid2d_direction = [['-y','-x'], ['-y','+x']]
             
             elif (u1 == 1 and u2 == 1):
                 corresponding_directions.append(('+u', '-v'))
                 grid2d_direction = [['+y','+x'], ['+y','-x']]
               
             elif (u1 == 0 and u2 == 1):
-                corresponding_directions.append(('+u', '+u'))
-                grid2d_direction = [['+y','-x'], ['+y','-x']]
+               corresponding_directions.append(('+u', '+u'))
+               grid2d_direction = [['+y','-x'], ['+y','-x']]
                
             elif (u1 == 1 and u2 == 0):
-<<<<<<< HEAD
                corresponding_directions.append(('+u', '+u'))
                grid2d_direction = [['+y','+x'], ['+y','+x']]
 
             return corresponding_directions, grid2d_direction
 
-=======
-                corresponding_directions.append(('+u', '+u'))
-                grid2d_direction = [['+y','+x'], ['+y','+x']]
-    
-            return corresponding_directions, grid2d_direction
-    
->>>>>>> 277b7c1b
         def adjacent_direction_uv(adjacent_direction1, adjacent_direction2, nearest_start1, nearest_start2): 
             # elif adjacent_direction1 == 'u' and adjacent_direction2 == 'v':
             v1 = nearest_start1[1]
             u2 = nearest_start2[0]
             
             if (v1 == 1 and u2 == 0):
-                corresponding_directions.append(('+v', '+u'))
-                grid2d_direction = [['+x','+y'], ['+y','+x']]
+               corresponding_directions.append(('+v', '+u'))
+               grid2d_direction = [['+x','+y'], ['+y','+x']]
               
             elif (v1 == 0 and u2 == 1):
                 corresponding_directions.append(('+v', '+u'))
                 grid2d_direction = [['-x','-y'], ['-y','-x']]
-<<<<<<< HEAD
-
-=======
-    
->>>>>>> 277b7c1b
+
             elif (v1 == 1 and u2 == 1):
-                corresponding_directions.append(('+v', '-u'))
-                grid2d_direction = [['+x','+y'], ['-y','-x']]
+               corresponding_directions.append(('+v', '-u'))
+               grid2d_direction = [['+x','+y'], ['-y','-x']]
                
             elif (v1 == 0 and u2 == 0):
-<<<<<<< HEAD
                corresponding_directions.append(('+v', '-u'))
                grid2d_direction = [['-x','-y'], ['-y','+x']]
 
             return corresponding_directions, grid2d_direction
             
-=======
-                corresponding_directions.append(('+v', '-u'))
-                grid2d_direction = [['-x','-y'], ['-y','+x']]
-    
-            return corresponding_directions, grid2d_direction
-    
->>>>>>> 277b7c1b
         def adjacent_direction_vu(adjacent_direction1, adjacent_direction2, nearest_start1, nearest_start2):         
             # elif adjacent_direction1 == 'v' and adjacent_direction2 == 'u':
             u1 = nearest_start1[0]
             v2 = nearest_start2[1]
             
             if (u1 == 1 and v2 == 0):
-                corresponding_directions.append(('+u', '+v'))
-                grid2d_direction = [['+y','+x'], ['+x','+y']]
+               corresponding_directions.append(('+u', '+v'))
+               grid2d_direction = [['+y','+x'], ['+x','+y']]
                
             elif (u1 == 0 and v2 == 1):
-                corresponding_directions.append(('+u', '+v'))
-                grid2d_direction = [['-y','-x'], ['+x','-y']]
+               corresponding_directions.append(('+u', '+v'))
+               grid2d_direction = [['-y','-x'], ['+x','-y']]
+               
                
             elif (u1 == 0 and v2 == 0):  
-<<<<<<< HEAD
                corresponding_directions.append(('+u', '-v'))
                grid2d_direction = [['+y','-x'], ['+x','+y']]
 
@@ -5835,18 +5715,6 @@
             return corresponding_directions, grid2d_direction
 
 
-=======
-                corresponding_directions.append(('+u', '-v'))
-                grid2d_direction = [['+y','-x'], ['+x','+y']]
-               
-               
-            elif (u1 == 1 and v2 == 1):
-                corresponding_directions.append(('+u', '-v'))
-                grid2d_direction = [['+y','+x'], ['+x','-y']]
-    
-            return corresponding_directions, grid2d_direction
-    
->>>>>>> 277b7c1b
         if adjacent_direction1 == 'u' and adjacent_direction2 == 'u':
              corresponding_directions, grid2d_direction = adjacent_direction_uu(adjacent_direction1, adjacent_direction2, nearest_start1, nearest_start2)
         elif adjacent_direction1 == 'v' and adjacent_direction2 == 'v':
@@ -5855,7 +5723,6 @@
             corresponding_directions, grid2d_direction = adjacent_direction_uv(adjacent_direction1, adjacent_direction2, nearest_start1, nearest_start2)
         elif adjacent_direction1 == 'v' and adjacent_direction2 == 'u':  
             corresponding_directions, grid2d_direction = adjacent_direction_vu(adjacent_direction1, adjacent_direction2, nearest_start1, nearest_start2)
-<<<<<<< HEAD
 
 
         return (corresponding_directions, grid2d_direction)
@@ -5952,12 +5819,6 @@
 
     
     def merge_with(self, other_bspline_face3d):
-=======
-        
-        return corresponding_directions, grid2d_direction
-
-    def merge_two_adjacent_surfaces(self, other_bspline_face3d):
->>>>>>> 277b7c1b
         '''
         merge two adjacent faces
 
