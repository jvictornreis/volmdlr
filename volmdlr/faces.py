"""
Surfaces & faces
"""

import math
import warnings
from itertools import product
from typing import Any, Dict, List, Tuple

import matplotlib.pyplot as plt
import networkx as nx
import numpy as npy
import scipy as scp
import scipy.optimize as opt
import triangle
<<<<<<< HEAD
from dessia_common.core import DessiaObject
=======
>>>>>>> c373581e
from geomdl import NURBS, BSpline, utilities
from geomdl.construct import extract_curves
from geomdl.fitting import approximate_surface, interpolate_surface
from geomdl.operations import split_surface_u, split_surface_v
from trimesh import Trimesh

from dessia_common.core import DessiaObject  # isort: skip

import volmdlr.bspline_compiled
import volmdlr.core
import volmdlr.core_compiled
import volmdlr.display as vmd
import volmdlr.edges as vme
import volmdlr.geometry
import volmdlr.grid
import volmdlr.utils.parametric as vm_parametric
import volmdlr.wires
# import dessia_common
from volmdlr.utils.parametric import array_range_search


# import matplotlib.tri as plt_tri
# from pygeodesic import geodesic


# import matplotlib.tri as plt_tri
# from pygeodesic import geodesic


def knots_vector_inv(knots_vector):
    """
    Compute knot elements and multiplicities based on the global knot vector.

    """

    knots = sorted(set(knots_vector))
    multiplicities = [knots_vector.count(knot) for knot in knots]

    return knots, multiplicities


class Surface2D(volmdlr.core.Primitive2D):
    """
    A surface bounded by an outer contour.

    """

    def __init__(self, outer_contour: volmdlr.wires.Contour2D,
                 inner_contours: List[volmdlr.wires.Contour2D],
                 name: str = 'name'):
        self.outer_contour = outer_contour
        self.inner_contours = inner_contours

        volmdlr.core.Primitive2D.__init__(self, name=name)

    def copy(self):
        """
        Copies the surface2d.

        """
        return self.__class__(outer_contour=self.outer_contour.copy(),
                              inner_contours=[c.copy() for c in self.inner_contours],
                              name=self.name)

    def area(self):
        """
        Computes the area of the surface.

        """
        return self.outer_contour.area() - sum(contour.area() for contour in self.inner_contours)

    def second_moment_area(self, point: volmdlr.Point2D):
        """
        Computes the second moment area of the surface.

        """
        i_x, i_y, i_xy = self.outer_contour.second_moment_area(point)
        for contour in self.inner_contours:
            i_xc, i_yc, i_xyc = contour.second_moment_area(point)
            i_x -= i_xc
            i_y -= i_yc
            i_xy -= i_xyc
        return i_x, i_y, i_xy

    def center_of_mass(self):
        """
        Compute the center of mass of the 2D surface.

        :return: The center of mass of the surface.
        :rtype: :class:`volmdlr.Point2D`
        """
        center = self.outer_contour.area() * self.outer_contour.center_of_mass()
        for contour in self.inner_contours:
            center -= contour.area() * contour.center_of_mass()
        return center / self.area()

    def point_belongs(self, point2d: volmdlr.Point2D):
        """
        Check whether a point belongs to the 2D surface.

        :param point2d: The point to check.
        :type point2d: :class:`volmdlr.Point2D`
        :return: True if the point belongs to the surface, False otherwise.
        :rtype: bool
        """
        if not self.outer_contour.point_belongs(point2d):
            if self.outer_contour.point_over_contour(point2d):
                return True
            return False

        for inner_contour in self.inner_contours:
            if inner_contour.point_belongs(point2d) and not inner_contour.point_over_contour(point2d):
                return False
        return True

    def random_point_inside(self):
        """
        Generate a random point inside the 2D surface.

        Taking into account any inner contours (holes) it may have.

        :return: A random point inside the surface.
        :rtype: :class:`volmdlr.Point2D`
        """
        valid_point = False
        point_inside_outer_contour = None
        while not valid_point:
            point_inside_outer_contour = self.outer_contour.random_point_inside()
            inside_inner_contour = False
            for inner_contour in self.inner_contours:
                if inner_contour.point_belongs(point_inside_outer_contour):
                    inside_inner_contour = True
            if not inside_inner_contour and \
                    point_inside_outer_contour is not None:
                valid_point = True

        return point_inside_outer_contour

    def triangulation(self, number_points_x: int = 15, number_points_y: int = 15):
        """
        Triangulates the Surface2D using the Triangle library.

        :param number_points_x: Number of discretization points in x direction.
        :type number_points_x: int
        :param number_points_y: Number of discretization points in y direction.
        :type number_points_y: int
        :return: The triangulated surface as a display mesh.
        :rtype: :class:`volmdlr.display.DisplayMesh2D`
        """
        area = self.bounding_rectangle().area()
        tri_opt = "p"
        if area == 0.:
            return vmd.DisplayMesh2D([], triangles=[])

        triangulates_with_grid = number_points_x > 0 or number_points_y > 0

        outer_polygon = self.outer_contour.to_polygon(angle_resolution=10, discretize_line=triangulates_with_grid)

        if not self.inner_contours and not triangulates_with_grid:
            return outer_polygon.triangulation()

        points_grid, x, y, grid_point_index = outer_polygon.grid_triangulation_points(number_points_x=number_points_x,
                                                                                      number_points_y=number_points_y)
        points = [vmd.Node2D(*p) for p in outer_polygon.points]
        vertices = [(p.x, p.y) for p in points]
        n = len(points)
        segments = [(i, i + 1) for i in range(n - 1)]
        segments.append((n - 1, 0))

        if not self.inner_contours:  # No holes
            vertices_grid = [(p.x, p.y) for p in points_grid]
            vertices.extend(vertices_grid)
            tri = {'vertices': npy.array(vertices).reshape((-1, 2)),
                   'segments': npy.array(segments).reshape((-1, 2)),
                   }
            t = triangle.triangulate(tri, tri_opt)
            triangles = t['triangles'].tolist()
            np = t['vertices'].shape[0]
            points = [vmd.Node2D(*t['vertices'][i, :]) for i in range(np)]
            return vmd.DisplayMesh2D(points, triangles=triangles, edges=None)

        point_index = {p: i for i, p in enumerate(points)}
        holes = []
        for inner_contour in self.inner_contours:
            inner_polygon = inner_contour.to_polygon(angle_resolution=10, discretize_line=triangulates_with_grid)
            inner_polygon_nodes = [vmd.Node2D.from_point(p) for p in inner_polygon.points]
            for point in inner_polygon_nodes:
                if point not in point_index:
                    points.append(point)
                    vertices.append((point.x, point.y))
                    point_index[point] = n
                    n += 1

            for point1, point2 in zip(inner_polygon_nodes[:-1],
                                      inner_polygon_nodes[1:]):
                segments.append((point_index[point1], point_index[point2]))
            segments.append((point_index[inner_polygon_nodes[-1]], point_index[inner_polygon_nodes[0]]))

            rpi = inner_polygon.random_point_inside(include_edge_points=False)
            holes.append([rpi.x, rpi.y])

            if triangulates_with_grid:
                # removes with a region search the grid points that are in the inner contour
                xmin, xmax, ymin, ymax = inner_polygon.bounding_rectangle.bounds()
                x_grid_range = array_range_search(x, xmin, xmax)
                y_grid_range = array_range_search(y, ymin, ymax)
                for i in x_grid_range:
                    for j in y_grid_range:
                        point = grid_point_index.get((i, j))
                        if not point:
                            continue
                        if inner_polygon.point_belongs(point):
                            points_grid.remove(point)
                            grid_point_index.pop((i, j))

        if triangulates_with_grid:
            vertices_grid = [(p.x, p.y) for p in points_grid]
            vertices.extend(vertices_grid)

        tri = {'vertices': npy.array(vertices).reshape((-1, 2)),
               'segments': npy.array(segments).reshape((-1, 2)),
               'holes': npy.array(holes).reshape((-1, 2))
               }
        t = triangle.triangulate(tri, tri_opt)
        triangles = t['triangles'].tolist()
        np = t['vertices'].shape[0]
        points = [vmd.Node2D(*t['vertices'][i, :]) for i in range(np)]
        return vmd.DisplayMesh2D(points, triangles=triangles, edges=None)

    def split_by_lines(self, lines):
        """
        Returns a list of cutted surfaces given by the lines provided as argument.
        """
        cutted_surfaces = []
        iteration_surfaces = self.cut_by_line(lines[0])

        for line in lines[1:]:
            iteration_surfaces2 = []
            for surface in iteration_surfaces:
                line_cutted_surfaces = surface.cut_by_line(line)

                llcs = len(line_cutted_surfaces)

                if llcs == 1:
                    cutted_surfaces.append(line_cutted_surfaces[0])
                else:
                    iteration_surfaces2.extend(line_cutted_surfaces)

            iteration_surfaces = iteration_surfaces2[:]

        cutted_surfaces.extend(iteration_surfaces)
        return cutted_surfaces

    def split_regularly(self, n):
        """
        Split in n slices.
        """
        bounding_rectangle = self.outer_contour.bounding_rectangle
        lines = []
        for i in range(n - 1):
            xi = bounding_rectangle[0] + (i + 1) * (bounding_rectangle[1] - bounding_rectangle[0]) / n
            lines.append(vme.Line2D(volmdlr.Point2D(xi, 0),
                                    volmdlr.Point2D(xi, 1)))
        return self.split_by_lines(lines)

    def cut_by_line(self, line: vme.Line2D):
        """
        Returns a list of cutted Surface2D by the given line.

        :param line: The line to cut the Surface2D with.
        :type line: :class:`volmdlr.edges.Line2D`
        :return: A list of 2D surfaces resulting from the cut.
        :rtype: List[:class:`volmdlr.faces.Surface2D`]
        """
        surfaces = []
        splitted_outer_contours = self.outer_contour.cut_by_line(line)
        splitted_inner_contours_table = []
        for inner_contour in self.inner_contours:
            splitted_inner_contours = inner_contour.cut_by_line(line)
            splitted_inner_contours_table.append(splitted_inner_contours)

        # First part of the external contour
        for outer_split in splitted_outer_contours:
            inner_contours = []
            for splitted_inner_contours in splitted_inner_contours_table:
                for inner_split in splitted_inner_contours:
                    inner_split.order_contour()
                    point = inner_split.random_point_inside()
                    if outer_split.point_belongs(point):
                        inner_contours.append(inner_split)

            if inner_contours:
                surface2d = self.from_contours(outer_split, inner_contours)
                surfaces.append(surface2d)
            else:
                surfaces.append(Surface2D(outer_split, []))
        return surfaces

    def line_crossings(self, line: vme.Line2D):
        """
        Find intersection points between a line and the 2D surface.

        :param line: The line to intersect with the shape.
        :type line: :class:`volmdlr.edges.Line2D`
        :return: A list of intersection points sorted by increasing abscissa
            along the line. Each intersection point is a tuple
            (point, primitive) where point is the intersection point and
            primitive is the intersected primitive.
        :rtype: List[Tuple[:class:`volmdlr.Point2D`,
            :class:`volmdlr.core.Primitive2D`]]
        """
        intersection_points = []
        for primitive in self.outer_contour.primitives:
            for p in primitive.line_crossings(line):
                if (p, primitive) not in intersection_points:
                    intersection_points.append((p, primitive))
        for inner_contour in self.inner_contours:
            for primitive in inner_contour.primitives:
                for p in primitive.line_crossings(line):
                    if (p, primitive) not in intersection_points:
                        intersection_points.append((p, primitive))
        return sorted(intersection_points, key=lambda ip: line.abscissa(ip[0]))

    def split_at_centers(self):
        """
        Split in n slices.
        # TODO: is this used ?
        """

        cutted_contours = []
        c1 = self.inner_contours[0].center_of_mass()
        c2 = self.inner_contours[1].center_of_mass()
        cut_line = vme.Line2D(c1, c2)

        iteration_contours2 = []

        sc = self.cut_by_line(cut_line)

        iteration_contours2.extend(sc)

        iteration_contours = iteration_contours2[:]
        cutted_contours.extend(iteration_contours)

        return cutted_contours

    def cut_by_line2(self, line):
        """
        Cuts a Surface2D with line (2).

        :param line: DESCRIPTION
        :type line: TYPE
        :raises NotImplementedError: DESCRIPTION
        :return: DESCRIPTION
        :rtype: TYPE

        """

        all_contours = []
        inner_1 = self.inner_contours[0]
        inner_2 = self.inner_contours[1]

        inner_intersections_1 = inner_1.line_intersections(line)
        inner_intersections_2 = inner_2.line_intersections(line)

        arc1, arc2 = inner_1.split(inner_intersections_1[1],
                                   inner_intersections_1[0])
        arc3, arc4 = inner_2.split(inner_intersections_2[1],
                                   inner_intersections_2[0])
        new_inner_1 = volmdlr.wires.Contour2D([arc1, arc2])
        new_inner_2 = volmdlr.wires.Contour2D([arc3, arc4])

        intersections = [(inner_intersections_1[0], arc1), (inner_intersections_1[1], arc2)]
        intersections += self.outer_contour.line_intersections(line)
        intersections.append((inner_intersections_2[0], arc3))
        intersections.append((inner_intersections_2[1], arc4))
        intersections += self.outer_contour.line_intersections(line)

        if not intersections:
            all_contours.extend([self])
        if len(intersections) < 4:
            return [self]
        if len(intersections) >= 4:
            if isinstance(intersections[0][0], volmdlr.Point2D) and \
                    isinstance(intersections[1][0], volmdlr.Point2D):
                ip1, ip2 = sorted(
                    [new_inner_1.primitives.index(intersections[0][1]),
                     new_inner_1.primitives.index(intersections[1][1])])
                ip5, ip6 = sorted(
                    [new_inner_2.primitives.index(intersections[4][1]),
                     new_inner_2.primitives.index(intersections[5][1])])
                ip3, ip4 = sorted(
                    [self.outer_contour.primitives.index(intersections[2][1]),
                     self.outer_contour.primitives.index(intersections[3][1])])

                # sp11, sp12 = intersections[2][1].split(intersections[2][0])
                # sp21, sp22 = intersections[3][1].split(intersections[3][0])
                sp33, sp34 = intersections[6][1].split(intersections[6][0])
                sp44, sp43 = intersections[7][1].split(intersections[7][0])

                primitives1 = [volmdlr.edges.LineSegment2D(intersections[6][0], intersections[1][0]),
                               new_inner_1.primitives[ip1],
                               volmdlr.edges.LineSegment2D(intersections[0][0], intersections[5][0]),
                               new_inner_2.primitives[ip5],
                               volmdlr.edges.LineSegment2D(intersections[4][0], intersections[7][0]),
                               sp44
                               ]
                primitives1.extend(self.outer_contour.primitives[ip3 + 1:ip4])
                primitives1.append(sp34)

                primitives2 = [volmdlr.edges.LineSegment2D(intersections[7][0], intersections[4][0]),
                               new_inner_2.primitives[ip6],
                               volmdlr.edges.LineSegment2D(intersections[5][0], intersections[0][0]),
                               new_inner_1.primitives[ip2],
                               volmdlr.edges.LineSegment2D(intersections[1][0], intersections[6][0]),
                               sp33
                               ]

                primitives2.extend(self.outer_contour.primitives[:ip3].reverse())
                primitives2.append(sp43)

                all_contours.extend([volmdlr.wires.Contour2D(primitives1),
                                     volmdlr.wires.Contour2D(primitives2)])

            else:
                raise NotImplementedError(
                    'Non convex contour not supported yet')
                # raise NotImplementedError(
                #     '{} intersections not supported yet'.format(
                #         len(intersections)))

        return all_contours

    # def cut_by_line3(self, line):
    #     """
    #     Cuts a Surface2D with line (2).
    #
    #     :param line: DESCRIPTION
    #     :type line: TYPE
    #     :raises NotImplementedError: DESCRIPTION
    #     :return: DESCRIPTION
    #     :rtype: TYPE
    #
    #     """
    #
    #     # ax=self.outer_contour.plot()
    #     all_contours = []
    #     inner = self.inner_contours[0]
    #     inner_2 = self.inner_contours[1]
    #     inner_3 = self.inner_contours[2]
    #
    #     c = inner.center_of_mass()
    #     c_2 = inner_2.center_of_mass()
    #     c_3 = inner_3.center_of_mass()
    #     direction_vector = line.normal_vector()
    #     direction_line = vme.Line2D(c, volmdlr.Point2D(
    #         (direction_vector.y * c.x - direction_vector.x * c.y) / (
    #             direction_vector.y), 0))
    #     direction_line_2 = vme.Line2D(c_2, volmdlr.Point2D(
    #         (direction_vector.y * c_2.x - direction_vector.x * c_2.y) / (
    #             direction_vector.y), 0))
    #
    #     direction_line_3 = vme.Line2D(c_3, volmdlr.Point2D(
    #         (direction_vector.y * c_3.x - direction_vector.x * c_3.y) / (
    #             direction_vector.y), 0))
    #     inner_intersections = inner.line_intersections(direction_line)
    #     inner_intersections_2 = inner_2.line_intersections(direction_line_2)
    #     inner_intersections_3 = inner_3.line_intersections(direction_line_3)
    #     arc1, arc2 = inner.split(inner_intersections[1],
    #                              inner_intersections[0])
    #     arc3, arc4 = inner_2.split(inner_intersections_2[1],
    #                                inner_intersections_2[0])
    #     arc5, arc6 = inner_3.split(inner_intersections_3[1],
    #                                inner_intersections_3[0])
    #     new_inner = volmdlr.wires.Contour2D([arc1, arc2])
    #     new_inner_2 = volmdlr.wires.Contour2D([arc3, arc4])
    #     new_inner_3 = volmdlr.wires.Contour2D([arc5, arc6])
    #     intersections = [(inner_intersections[0], arc1), (inner_intersections[1], arc2)]
    #
    #     if len(self.outer_contour.line_intersections(direction_line)) > 2:
    #
    #         intersections.append(
    #             self.outer_contour.line_intersections(direction_line)[0])
    #         intersections.append(
    #             self.outer_contour.line_intersections(direction_line)[2])
    #     else:
    #         intersections.append(
    #             self.outer_contour.line_intersections(direction_line)[0])
    #         intersections.append(
    #             self.outer_contour.line_intersections(direction_line)[1])
    #     intersections.append((inner_intersections_2[0], arc3))
    #     intersections.append((inner_intersections_2[1], arc4))
    #     if len(self.outer_contour.line_intersections(direction_line_2)) > 2:
    #         intersections.append(
    #             self.outer_contour.line_intersections(direction_line_2)[0])
    #         intersections.append(
    #             self.outer_contour.line_intersections(direction_line_2)[2])
    #     else:
    #         intersections.append(
    #             self.outer_contour.line_intersections(direction_line_2)[0])
    #         intersections.append(
    #             self.outer_contour.line_intersections(direction_line_2)[1])
    #     intersections.append((inner_intersections_3[0], arc5))
    #     intersections.append((inner_intersections_3[1], arc6))
    #     if len(self.outer_contour.line_intersections(direction_line_3)) > 2:
    #
    #         intersections.append(
    #             self.outer_contour.line_intersections(direction_line_3)[0])
    #         intersections.append(
    #             self.outer_contour.line_intersections(direction_line_3)[2])
    #     else:
    #         intersections.append(
    #             self.outer_contour.line_intersections(direction_line_3)[0])
    #         intersections.append(
    #             self.outer_contour.line_intersections(direction_line_3)[1])
    #
    #     if isinstance(intersections[0][0], volmdlr.Point2D) and \
    #             isinstance(intersections[1][0], volmdlr.Point2D):
    #         ip1, ip2 = sorted([new_inner.primitives.index(intersections[0][1]),
    #                            new_inner.primitives.index(
    #                                intersections[1][1])])
    #         ip5, ip6 = sorted(
    #             [new_inner_2.primitives.index(intersections[4][1]),
    #              new_inner_2.primitives.index(intersections[5][1])])
    #         ip7, ip8 = sorted(
    #             [new_inner_3.primitives.index(intersections[8][1]),
    #              new_inner_3.primitives.index(intersections[9][1])])
    #         ip3, ip4 = sorted(
    #             [self.outer_contour.primitives.index(intersections[2][1]),
    #              self.outer_contour.primitives.index(intersections[3][1])])
    #
    #         sp11, sp12 = intersections[2][1].split(intersections[2][0])
    #         sp21, sp22 = intersections[3][1].split(intersections[3][0])
    #         sp33, sp34 = intersections[6][1].split(intersections[6][0])
    #         sp44, sp43 = intersections[7][1].split(intersections[7][0])
    #         sp55, sp56 = intersections[10][1].split(intersections[10][0])
    #         sp66, sp65 = intersections[11][1].split(intersections[11][0])
    #
    #         primitives1 = []
    #         primitives1.append(volmdlr.edges.LineSegment2D(intersections[7][0],
    #                                                        intersections[5][0]))
    #         primitives1.append(new_inner_2.primitives[ip5])
    #         primitives1.append(volmdlr.edges.LineSegment2D(intersections[6][0],
    #                                                        intersections[4][0]))
    #         primitives1.append(sp33)
    #         primitives1.append(sp43)
    #
    #         primitives2 = []
    #         primitives2.append(volmdlr.edges.LineSegment2D(intersections[6][0],
    #                                                        intersections[4][0]))
    #         primitives2.append(new_inner_2.primitives[ip6])
    #         primitives2.append(volmdlr.edges.LineSegment2D(intersections[5][0],
    #                                                        intersections[7][0]))
    #         primitives2.append(volmdlr.edges.LineSegment2D(intersections[7][0],
    #                                                        intersections[11][0]))
    #         primitives2.append(
    #             vme.LineSegment2D(intersections[11][0],
    #                                         intersections[9][0]))
    #         primitives2.append(new_inner_3.primitives[ip7])
    #         primitives2.append(volmdlr.edges.LineSegment2D(intersections[8][0],
    #                                                        intersections[10][0]))
    #         primitives2.append(sp34)
    #
    #         primitives3 = []
    #         primitives3.append(
    #             vme.LineSegment2D(intersections[10][0],
    #                                         intersections[8][0]))
    #         primitives3.append(new_inner_3.primitives[ip8])
    #         primitives3.append(volmdlr.edges.LineSegment2D(intersections[9][0],
    #                                                        intersections[11][0]))
    #         primitives3.append(sp22)
    #         primitives3.append(volmdlr.edges.LineSegment2D(intersections[3][0],
    #                                                        intersections[1][0]))
    #         primitives3.append(new_inner.primitives[ip1])
    #         primitives3.append(vme.LineSegment2D(intersections[0][0],
    #                                                        intersections[2][
    #                                                            0]))
    #         primitives3.append(vme.LineSegment2D(intersections[2][0],
    #                                                        intersections[10][
    #                                                            0]))
    #
    #         primitives4 = [volmdlr.edges.LineSegment2D(intersections[3][0],
    #                                                    intersections[1][0])]
    #         a = volmdlr.edges.Arc2D(new_inner.primitives[ip2].end,
    #                                 new_inner.primitives[ip2].interior,
    #                                 new_inner.primitives[ip2].start)
    #         primitives4.append(a)
    #         primitives4.append(volmdlr.edges.LineSegment2D(intersections[0][0],
    #                                                        intersections[2][0]))
    #         primitives4.append(sp12)
    #         primitives4.append(sp21)
    #
    #         # Contour2D(primitives1),Contour2D(primitives2),
    #         #                      Contour2D(primitives3),
    #         all_contours.extend([volmdlr.wires.Contour2D(primitives4)])
    #
    #     else:
    #         raise NotImplementedError(
    #             f'{len(intersections)} intersections not supported yet')
    #
    #     return all_contours

    def bounding_rectangle(self):
        """
        Returns bounding rectangle.

        :return: Returns a python object with useful methods
        :rtype: :class:`volmdlr.core.BoundingRectangle

        """

        return self.outer_contour.bounding_rectangle

    @classmethod
    def from_contours(cls, outer_contour, inner_contours):
        surface2d_inner_contours = []
        surface2d_outer_contour = outer_contour
        for inner_contour in inner_contours:
            if surface2d_outer_contour.shared_primitives_extremities(
                    inner_contour):
                # inner_contour will be merged with outer_contour
                merged_contours = surface2d_outer_contour.merge_with(
                    inner_contour)
                if len(merged_contours) >= 2:
                    raise NotImplementedError
                surface2d_outer_contour = merged_contours[0]
            else:
                # inner_contour will be added to the inner contours of the
                # Surface2D
                surface2d_inner_contours.append(inner_contour)
        return cls(surface2d_outer_contour, surface2d_inner_contours)

    def plot(self, ax=None, color='k', alpha=1, equal_aspect=False):

        if ax is None:
            _, ax = plt.subplots()
        self.outer_contour.plot(ax=ax, color=color, alpha=alpha,
                                equal_aspect=equal_aspect)
        for inner_contour in self.inner_contours:
            inner_contour.plot(ax=ax, color=color, alpha=alpha,
                               equal_aspect=equal_aspect)

        if equal_aspect:
            ax.set_aspect('equal')

        ax.margins(0.1)
        return ax

    def axial_symmetry(self, line):
        """
        Finds out the symmetric surface2d according to a line.

        """

        outer_contour = self.outer_contour.axial_symmetry(line)
        inner_contours = []
        if self.inner_contours:
            inner_contours = [contour.axial_symmetry(line) for contour in self.inner_contours]

        return self.__class__(outer_contour=outer_contour,
                              inner_contours=inner_contours)

    def rotation(self, center, angle):

        outer_contour = self.outer_contour.rotation(center, angle)
        if self.inner_contours:
            inner_contours = [contour.rotation(center, angle) for contour in self.inner_contours]
        else:
            inner_contours = []

        return self.__class__(outer_contour, inner_contours)

    def rotation_inplace(self, center, angle):

        new_surface2d = self.rotation(center, angle)
        self.outer_contour = new_surface2d.outer_contour
        self.inner_contours = new_surface2d.inner_contours

    def translation(self, offset: volmdlr.Vector2D):
        outer_contour = self.outer_contour.translation(offset)
        inner_contours = [contour.translation(offset) for contour in self.inner_contours]
        return self.__class__(outer_contour, inner_contours)

    def translation_inplace(self, offset: volmdlr.Vector2D):
        new_contour = self.translation(offset)
        self.outer_contour = new_contour.outer_contour
        self.inner_contours = new_contour.inner_contours

    def frame_mapping(self, frame: volmdlr.Frame2D, side: str):
        outer_contour = self.outer_contour.frame_mapping(frame, side)
        inner_contours = [contour.frame_mapping(frame, side) for contour in self.inner_contours]
        return self.__class__(outer_contour, inner_contours)

    def frame_mapping_inplace(self, frame: volmdlr.Frame2D, side: str):
        new_contour = self.frame_mapping(frame, side)
        self.outer_contour = new_contour.outer_contour
        self.inner_contours = new_contour.inner_contours


class Surface3D(DessiaObject):
    """
    Abstract class.

    """
    x_periodicity = None
    y_periodicity = None
    face_class = None

    def point2d_to_3d(self, point2d):
        raise NotImplementedError('point2d_to_3d is abstract and should be implemented in {self.__class__.__name__}')

    def point3d_to_2d(self, point3d):
        raise NotImplementedError('point2d_to_3d is abstract and should be implemented in {self.__class__.__name__}')

    def face_from_contours3d(self, contours3d: List[volmdlr.wires.Contour3D], name: str = ''):
        """
        Returns the face generated by a list of contours. Finds out which are outer or inner contours.

        :param name: the name to inject in the new face
        """

        lc3d = len(contours3d)

        if lc3d == 1:
            outer_contour2d = self.contour3d_to_2d(contours3d[0])
            inner_contours2d = []
        elif lc3d > 1:
            area = -1
            inner_contours2d = []
            for contour3d in contours3d:
                contour2d = self.contour3d_to_2d(contour3d)
                inner_contours2d.append(contour2d)
                contour_area = contour2d.area()
                if contour_area > area:
                    area = contour_area
                    outer_contour2d = contour2d
            inner_contours2d.remove(outer_contour2d)
        else:
            raise ValueError('Must have at least one contour')

        if isinstance(self.face_class, str):
            class_ = globals()[self.face_class]
        else:
            class_ = self.face_class

        surface2d = Surface2D(outer_contour=outer_contour2d,
                              inner_contours=inner_contours2d)
        return class_(self, surface2d=surface2d, name=name)

    def repair_primitives_periodicity(self, primitives2d):
        """
        Repairs the continuity of the 2D contour while using contour3d_to_2d on periodic surfaces.

        :param primitives2d: The primitives in parametric surface domain.
        :type primitives2d: list
        :return: A list of primitives.
        :rtype: list
        """
        # Search for a primitive that can be used as reference for reparing periodicity
        pos = 0
        x_periodicity = self.x_periodicity
        y_periodicity = self.y_periodicity
        if x_periodicity and not y_periodicity:
            for i, primitive in enumerate(primitives2d):
                start = primitive.start
                end = primitive.end
                if ((2 * start.x) % x_periodicity) != 0 and end.x != start.x:
                    pos = i
                    break
            if pos != 0:
                primitives2d = primitives2d[pos:] + primitives2d[:pos]

        elif not x_periodicity and y_periodicity:
            for i, primitive in enumerate(primitives2d):
                start = primitive.start
                end = primitive.end
                if (start.y % y_periodicity) != 0 and end.y != start.y:
                    pos = i
                    break
            if pos != 0:
                primitives2d = primitives2d[pos:] + primitives2d[:pos]

        elif x_periodicity and y_periodicity:
            for i, primitive in enumerate(primitives2d):
                start = primitive.start
                if ((2 * start.x) % x_periodicity) != 0 and ((2 * start.y) % y_periodicity) != 0:
                    pos = i
                    break
            if pos != 0:
                primitives2d = primitives2d[pos:] + primitives2d[:pos]
        i = 1
        while i < len(primitives2d):
            previous_primitive = primitives2d[i - 1]
            delta = previous_primitive.end - primitives2d[i].start

            if not math.isclose(delta.norm(), 0, abs_tol=1e-5) and \
                primitives2d[i].end == primitives2d[i - 1].end and \
                    primitives2d[i].length() == volmdlr.TWO_PI:
                primitives2d[i] = primitives2d[i].reverse()

            elif not math.isclose(delta.norm(), 0, abs_tol=1e-5):
                primitives2d[i] = primitives2d[i].translation(delta)
            i += 1

        return primitives2d

    def contour3d_to_2d(self, contour3d):
        """
        Transforms a Contour3D into a Contour2D in the parametric domain of the surface.

        :param contour3d: The contour to be transformed.
        :type contour3d: :class:`volmdlr.wires.Contour3D`
        :return: A 2D contour object.
        :rtype: :class:`volmdlr.wires.Contour2D`
        """
        primitives2d = []

        # Transform the contour's primitives to parametric domain
        for primitive3d in contour3d.primitives:
            method_name = f'{primitive3d.__class__.__name__.lower()}_to_2d'
            if hasattr(self, method_name):
                primitives = getattr(self, method_name)(primitive3d)

                if primitives is None:
                    continue
                primitives2d.extend(primitives)
            else:
                raise NotImplementedError(
                    f'Class {self.__class__.__name__} does not implement {method_name}')
        # Fi_x contour
        if self.x_periodicity or self.y_periodicity:
            primitives2d = self.repair_primitives_periodicity(primitives2d)

        return volmdlr.wires.Contour2D(primitives2d)

    def contour2d_to_3d(self, contour2d):
        primitives3d = []
        for primitive2d in contour2d.primitives:
            method_name = f'{primitive2d.__class__.__name__.lower()}_to_3d'
            if hasattr(self, method_name):
                try:
                    primitives3d.extend(getattr(self, method_name)(primitive2d))
                except NotImplementedError:
                    print(f'Class {self.__class__.__name__} does not implement {method_name}'
                          f'with {primitive2d.__class__.__name__}')
            else:
                raise NotImplementedError(
                    'Class {} does not implement {}'.format(
                        self.__class__.__name__,
                        method_name))

        return volmdlr.wires.Contour3D(primitives3d)

    def linesegment3d_to_2d(self, linesegment3d):
        """
        A line segment on a surface will be in any case a line in 2D?
        """
        return [vme.LineSegment2D(self.point3d_to_2d(linesegment3d.start),
                                  self.point3d_to_2d(linesegment3d.end))]

    def bsplinecurve3d_to_2d(self, bspline_curve3d):
        """
        Is this right?.
        """
        control_points = [self.point3d_to_2d(p)
                          for p in bspline_curve3d.control_points]
        return [vme.BSplineCurve2D(
            bspline_curve3d.degree,
            control_points=control_points,
            knot_multiplicities=bspline_curve3d.knot_multiplicities,
            knots=bspline_curve3d.knots,
            weights=bspline_curve3d.weights,
            periodic=bspline_curve3d.periodic)]

    def bsplinecurve2d_to_3d(self, bspline_curve2d):
        """
        Is this right?
        """
        control_points = [self.point2d_to_3d(p)
                          for p in bspline_curve2d.control_points]
        return [vme.BSplineCurve3D(
            bspline_curve2d.degree,
            control_points=control_points,
            knot_multiplicities=bspline_curve2d.knot_multiplicities,
            knots=bspline_curve2d.knots,
            weights=bspline_curve2d.weights,
            periodic=bspline_curve2d.periodic)]

    def normal_from_point2d(self, point2d):

        raise NotImplementedError('NotImplemented')

    def normal_from_point3d(self, point3d):
        """
        Evaluates the normal vector of the bspline surface at this point3d.

        """

        return (self.normal_from_point2d(self.point3d_to_2d(point3d)))[1]

    def geodesic_distance_from_points2d(self, point1_2d: volmdlr.Point2D,
                                        point2_2d: volmdlr.Point2D, number_points: int = 50):
        """
        Approximation of geodesic distance via linesegments length sum in 3D.
        """
        # points = [point1_2d]
        current_point3d = self.point2d_to_3d(point1_2d)
        distance = 0.
        for i in range(number_points):
            next_point3d = self.point2d_to_3d(point1_2d + (i + 1) / (number_points) * (point2_2d - point1_2d))
            distance += next_point3d.point_distance(current_point3d)
            current_point3d = next_point3d
        return distance

    def geodesic_distance(self, point1_3d: volmdlr.Point3D, point2_3d: volmdlr.Point3D):
        """
        Approximation of geodesic distance between 2 3D points supposed to be on the surface.
        """
        point1_2d = self.point3d_to_2d(point1_3d)
        point2_2d = self.point3d_to_2d(point2_3d)
        return self.geodesic_distance_from_points2d(point1_2d, point2_2d)


class Plane3D(Surface3D):
    """
    Defines a plane 3d.

    """
    face_class = 'PlaneFace3D'

    def __init__(self, frame: volmdlr.Frame3D, name: str = ''):
        """
        :param frame: u and v of frame describe the plane, w is the normal
        """
        self.frame = frame
        self.name = name
        Surface3D.__init__(self, name=name)

    def __hash__(self):
        return hash(self.frame)

    def __eq__(self, other_plane):
        if other_plane.__class__.__name__ != self.__class__.__name__:
            return False
        return self.frame == other_plane.frame
        # return (self.frame.origin == other_plane.frame.origin and
        #         self.frame.w.is_colinear_to(other_plane.frame.w))

    # def to_dict(self, use_pointers: bool = True, memo=None, path: str = '#'):
    #     # improve the object structure ?
    #     dict_ = dc.DessiaObject.base_dict(self)
    #     dict_['frame'] = self.frame.to_dict(use_pointers=use_pointers, memo=memo, path=path + '/frame')
    #     return dict_

    @classmethod
    def from_step(cls, arguments, object_dict):
        frame3d = object_dict[arguments[1]]
        frame3d.normalize()
        frame = volmdlr.Frame3D(frame3d.origin,
                                frame3d.v, frame3d.w, frame3d.u)
        return cls(frame, arguments[0][1:-1])

    def to_step(self, current_id):
        frame = volmdlr.Frame3D(self.frame.origin, self.frame.w, self.frame.u,
                                self.frame.v)
        content, frame_id = frame.to_step(current_id)
        plane_id = frame_id + 1
        content += "#{} = PLANE('{}',#{});\n".format(plane_id, self.name,
                                                     frame_id)
        return content, [plane_id]

    @classmethod
    def from_3_points(cls, point1, point2, point3):
        """
        Point 1 is used as origin of the plane.
        """
        vector1 = point2 - point1
        vector2 = point3 - point1

        vector1.normalize()
        vector2.normalize()
        normal = vector1.cross(vector2)
        normal.normalize()
        frame = volmdlr.Frame3D(point1, vector1, normal.cross(vector1), normal)
        return cls(frame)

    @classmethod
    def from_normal(cls, point, normal):
        v1 = normal.deterministic_unit_normal_vector()
        v2 = v1.cross(normal)
        return cls(volmdlr.Frame3D(point, v1, v2, normal))

    @classmethod
    def from_plane_vectors(cls, plane_origin: volmdlr.Point3D,
                           plane_x: volmdlr.Vector3D,
                           plane_y: volmdlr.Vector3D):
        normal = plane_x.cross(plane_y)
        return cls(volmdlr.Frame3D(plane_origin, plane_x, plane_y, normal))

    @classmethod
    def from_points(cls, points):
        """
        Returns the plane3d that goes through the 3 first points on the list.
        Why for more than 3 points we only do some check and never raise error?
        """
        if len(points) < 3:
            raise ValueError
        elif len(points) == 3:
            return cls.from_3_points(volmdlr.Point3D(points[0].vector),
                                     volmdlr.Vector3D(points[1].vector),
                                     volmdlr.Vector3D(points[2].vector))
        else:
            points = [p.copy() for p in points]
            indexes_to_del = []
            for i, point in enumerate(points[1:]):
                if point == points[0]:
                    indexes_to_del.append(i)
            for index in indexes_to_del[::-1]:
                del points[index + 1]

            origin = points[0]
            vector1 = points[1] - origin
            vector1.normalize()
            vector2_min = points[2] - origin
            vector2_min.normalize()
            dot_min = abs(vector1.dot(vector2_min))
            for point in points[3:]:
                vector2 = point - origin
                vector2.normalize()
                dot = abs(vector1.dot(vector2))
                if dot < dot_min:
                    vector2_min = vector2
                    dot_min = dot
            return cls.from_3_points(origin, vector1 + origin,
                                     vector2_min + origin)

    def point_on_surface(self, point):
        """
        Return if the point belongs to the plane at a tolerance of 1e-6.

        """
        if math.isclose(self.frame.w.dot(point - self.frame.origin), 0,
                        abs_tol=1e-6):
            return True
        return False

    def point_distance(self, point3d):
        """
        Calculates the distance of a point to plane.

        :param point3d: point to verify distance.
        :return: a float, point distance to plane.
        """
        coefficient_a, coefficient_b, coefficient_c, coefficient_d = self.equation_coefficients()
        return abs(self.frame.w.dot(point3d) + coefficient_d) / math.sqrt(coefficient_a ** 2 +
                                                                          coefficient_b ** 2 + coefficient_c ** 2)

    def line_intersections(self, line):
        u = line.point2 - line.point1
        w = line.point1 - self.frame.origin
        if math.isclose(self.frame.w.dot(u), 0, abs_tol=1e-08):
            return []
        intersection_abscissea = - self.frame.w.dot(w) / self.frame.w.dot(u)
        return [line.point1 + intersection_abscissea * u]

    def linesegment_intersections(self, linesegment: vme.LineSegment3D) \
            -> List[volmdlr.Point3D]:
        u = linesegment.end - linesegment.start
        w = linesegment.start - self.frame.origin
        normaldotu = self.frame.w.dot(u)
        if math.isclose(normaldotu, 0, abs_tol=1e-08):
            return []
        intersection_abscissea = - self.frame.w.dot(w) / normaldotu
        if intersection_abscissea < 0 or intersection_abscissea > 1:
            return []
        return [linesegment.start + intersection_abscissea * u]

    def fullarc_intersections(self, fullarc: vme.FullArc3D):
        """
        Calculates the intersections between a Plane 3D and a FullArc 3D.

        :param fullarc: fullarc to verify intersections.
        :return: list of intersections: List[volmdlr.Point3D].
        """
        fullarc_plane = Plane3D(fullarc.frame)
        plane_intersections = self.plane_intersection(fullarc_plane)
        if not plane_intersections:
            return []
        fullarc2d = fullarc.to_2d(fullarc.center, fullarc_plane.frame.u, fullarc_plane.frame.v)
        line2d = plane_intersections[0].to_2d(fullarc.center, fullarc_plane.frame.u, fullarc_plane.frame.v)
        fullarc2d_inters_line2d = fullarc2d.line_intersections(line2d)
        intersections = []
        for inter in fullarc2d_inters_line2d:
            intersections.append(inter.to_3d(fullarc.center, fullarc_plane.frame.u, fullarc_plane.frame.v))
        return intersections

    def equation_coefficients(self):
        """
        Returns the a,b,c,d coefficient from equation ax+by+cz+d = 0.

        """
        a, b, c = self.frame.w
        d = -self.frame.origin.dot(self.frame.w)
        return (round(a, 12), round(b, 12), round(c, 12), round(d, 12))

    def plane_intersection(self, other_plane):
        """
        Computes intersection points between two Planes 3D.

        """
        if self.is_parallel(other_plane):
            return []
        line_direction = self.frame.w.cross(other_plane.frame.w)

        if line_direction.norm() < 1e-6:
            return None

        a1, b1, c1, d1 = self.equation_coefficients()
        a2, b2, c2, d2 = other_plane.equation_coefficients()
        if a1 * b2 - a2 * b1 != 0.:
            x0 = (b1 * d2 - b2 * d1) / (a1 * b2 - a2 * b1)
            y0 = (a2 * d1 - a1 * d2) / (a1 * b2 - a2 * b1)
            point1 = volmdlr.Point3D(x0, y0, 0)
        elif a2 * c1 != a1 * c2:
            x0 = (c2 * d1 - c1 * d2) / (a2 * c1 - a1 * c2)
            z0 = (a1 * d2 - a2 * d1) / (a2 * c1 - a1 * c2)
            point1 = volmdlr.Point3D(x0, 0, z0)
        elif c1 * b2 != b1 * c2:
            y0 = (- c2 * d1 + c1 * d2) / (b1 * c2 - c1 * b2)
            z0 = (- b1 * d2 + b2 * d1) / (b1 * c2 - c1 * b2)
            point1 = volmdlr.Point3D(0, y0, z0)
        else:
            raise NotImplementedError
        return [vme.Line3D(point1, point1 + line_direction)]

    def is_coincident(self, plane2):
        """
        Verifies if two planes are parallel and coincident.

        """
        if not isinstance(self, plane2.__class__):
            return False
        if self.is_parallel(plane2):
            if plane2.point_on_surface(self.frame.origin):
                return True
        return False

    def is_parallel(self, plane2):
        """
        Verifies if two planes are parallel.

        """
        if self.frame.w.is_colinear_to(plane2.frame.w):
            return True
        return False

    def rotation(self, center: volmdlr.Point3D, axis: volmdlr.Vector3D, angle: float):
        """
        Plane3D rotation.

        :param center: rotation center
        :param axis: rotation axis
        :param angle: angle rotation
        :return: a new rotated Plane3D
        """
        new_frame = self.frame.rotation(center=center, axis=axis, angle=angle)
        return Plane3D(new_frame)

    def rotation_inplace(self, center: volmdlr.Point3D, axis: volmdlr.Vector3D, angle: float):
        """
        Plane3D rotation. Object is updated inplace.

        :param center: rotation center
        :param axis: rotation axis
        :param angle: rotation angle
        """
        self.frame.rotation_inplace(center=center, axis=axis, angle=angle)

    def translation(self, offset: volmdlr.Vector3D):
        """
        Plane3D translation.

        :param offset: translation vector
        :return: A new translated Plane3D
        """
        new_frame = self.frame.translation(offset)
        return Plane3D(new_frame)

    def translation_inplace(self, offset: volmdlr.Vector3D):
        """
        Plane3D translation. Object is updated inplace.

        :param offset: translation vector
        """
        self.frame.translation_inplace(offset)

    def frame_mapping(self, frame: volmdlr.Frame3D, side: str):
        """
        Changes frame_mapping and return a new Frame3D.

        :param frame: Frame of reference
        :type frame: `volmdlr.Frame3D`
        :param side: 'old' or 'new'
        """
        new_frame = self.frame.frame_mapping(frame, side)
        return Plane3D(new_frame, self.name)

    def frame_mapping_inplace(self, frame: volmdlr.Frame3D, side: str):
        """
        Changes frame_mapping and the object is updated inplace.

        :param frame: Frame of reference
        :type frame: `volmdlr.Frame3D`
        :param side: 'old' or 'new'
        """
        new_frame = self.frame.frame_mapping(frame, side)
        self.frame.origin = new_frame.origin
        self.frame.u = new_frame.u
        self.frame.v = new_frame.v
        self.frame.w = new_frame.w

    def copy(self, deep=True, memo=None):
        new_frame = self.frame.copy(deep, memo)
        return Plane3D(new_frame, self.name)

    def plot(self, ax=None):
        if ax is None:
            fig = plt.figure()
            ax = fig.add_subplot(111, projection='3d')
        else:
            fig = ax.figure

        self.frame.origin.plot(ax)
        self.frame.u.plot(ax, color='r')
        self.frame.v.plot(ax, color='g')
        return ax

    def point2d_to_3d(self, point2d):
        return point2d.to_3d(self.frame.origin, self.frame.u, self.frame.v)

    def point3d_to_2d(self, point3d):
        return point3d.to_2d(self.frame.origin, self.frame.u, self.frame.v)

    def contour2d_to_3d(self, contour2d):
        return contour2d.to_3d(self.frame.origin, self.frame.u, self.frame.v)

    def contour3d_to_2d(self, contour3d):
        return contour3d.to_2d(self.frame.origin, self.frame.u, self.frame.v)

    def bsplinecurve3d_to_2d(self, bspline_curve3d):
        control_points = [self.point3d_to_2d(p)
                          for p in bspline_curve3d.control_points]
        return [vme.BSplineCurve2D(
            bspline_curve3d.degree,
            control_points=control_points,
            knot_multiplicities=bspline_curve3d.knot_multiplicities,
            knots=bspline_curve3d.knots,
            weights=bspline_curve3d.weights,
            periodic=bspline_curve3d.periodic)]

    def bsplinecurve2d_to_3d(self, bspline_curve2d):
        control_points = [self.point2d_to_3d(p)
                          for p in bspline_curve2d.control_points]
        return [vme.BSplineCurve3D(
            bspline_curve2d.degree,
            control_points=control_points,
            knot_multiplicities=bspline_curve2d.knot_multiplicities,
            knots=bspline_curve2d.knots,
            weights=bspline_curve2d.weights,
            periodic=bspline_curve2d.periodic)]

    def rectangular_cut(self, x1: float, x2: float,
                        y1: float, y2: float, name: str = ''):

        p1 = volmdlr.Point2D(x1, y1)
        p2 = volmdlr.Point2D(x2, y1)
        p3 = volmdlr.Point2D(x2, y2)
        p4 = volmdlr.Point2D(x1, y2)
        outer_contour = volmdlr.wires.ClosedPolygon2D([p1, p2, p3, p4])
        surface = Surface2D(outer_contour, [])
        return PlaneFace3D(self, surface, name)


PLANE3D_OXY = Plane3D(volmdlr.OXYZ)
PLANE3D_OYZ = Plane3D(volmdlr.OYZX)
PLANE3D_OZX = Plane3D(volmdlr.OZXY)


class CylindricalSurface3D(Surface3D):
    """
    The local plane is defined by (theta, z).

    :param frame: frame.w is axis, frame.u is theta=0 frame.v theta=pi/2
    :param radius: Cylinder's radius
    """
    face_class = 'CylindricalFace3D'
    x_periodicity = volmdlr.TWO_PI
    y_periodicity = None

    def __init__(self, frame, radius, name=''):
        self.frame = frame
        self.radius = radius
        Surface3D.__init__(self, name=name)

    def point2d_to_3d(self, point2d: volmdlr.Point2D):
        p = volmdlr.Point3D(self.radius * math.cos(point2d.x),
                            self.radius * math.sin(point2d.x),
                            point2d.y)
        return self.frame.old_coordinates(p)

    def point3d_to_2d(self, point3d):
        """
        Returns the cylindrical coordinates volmdlr.Point2D(theta, z) of a cartesian coordinates point (x, y, z).

        :param point3d: Point at the CylindricalSuface3D
        :type point3d: `volmdlr.`Point3D`
        """
        x, y, z = self.frame.new_coordinates(point3d)
        # Do not delte this, mathematical problem when x and y close to zero but not 0
        if abs(x) < 1e-12:
            x = 0
        if abs(y) < 1e-12:
            y = 0

        theta = math.atan2(y, x)
        if abs(theta) < 1e-9:
            theta = 0.0

        return volmdlr.Point2D(theta, z)

    def arc3d_to_2d(self, arc3d):
        start = self.point3d_to_2d(arc3d.start)
        end = self.point3d_to_2d(arc3d.end)

        angle3d = arc3d.angle

        length = arc3d.length()
        theta3, _ = self.point3d_to_2d(arc3d.point_at_abscissa(0.001 * length))
        theta4, _ = self.point3d_to_2d(arc3d.point_at_abscissa(0.98 * length))

        # make sure that the references points are not undefined
        if abs(theta3) == math.pi:
            theta3, _ = self.point3d_to_2d(arc3d.point_at_abscissa(0.002 * length))
        if abs(theta4) == math.pi:
            theta4, _ = self.point3d_to_2d(arc3d.point_at_abscissa(0.97 * length))

        start, end = vm_parametric.arc3d_to_cylindrical_verification(start, end, angle3d, theta3, theta4)

        return [vme.LineSegment2D(start, end)]

    def linesegment3d_to_2d(self, linesegment3d):
        """
        Converts the primitive from 3D spatial coordinates to its equivalent 2D primitive in the parametric space.
        """
        start = self.point3d_to_2d(linesegment3d.start)
        end = self.point3d_to_2d(linesegment3d.end)
        if start.x != end.x:
            end = volmdlr.Point2D(start.x, end.y)
        return [vme.LineSegment2D(start, end)]

    def linesegment2d_to_3d(self, linesegment2d):
        theta1, z1 = linesegment2d.start
        theta2, z2 = linesegment2d.end
        if math.isclose(theta1, theta2, abs_tol=1e-4):
            return [vme.LineSegment3D(self.point2d_to_3d(linesegment2d.start),
                                      self.point2d_to_3d(linesegment2d.end))]
        if math.isclose(z1, z2, abs_tol=1e-4):
            if abs(theta1 - theta2) == volmdlr.TWO_PI:
                return [vme.FullArc3D(center=self.frame.origin + z1 * self.frame.w,
                                      start_end=self.point2d_to_3d(linesegment2d.start),
                                      normal=self.frame.w)]

            return [vme.Arc3D(
                self.point2d_to_3d(linesegment2d.start),
                self.point2d_to_3d(volmdlr.Point2D(0.5 * (theta1 + theta2), z1)),
                self.point2d_to_3d(linesegment2d.end)
            )]
        # TODO: this is a non exact method!
        return [vme.LineSegment3D(self.point2d_to_3d(linesegment2d.start), self.point2d_to_3d(linesegment2d.end))]
        # raise NotImplementedError('Ellipse? delta_theta={} delta_z={}'.format(abs(theta2-theta1), abs(z1-z2)))

    def fullarc3d_to_2d(self, fullarc3d):
        """
        Converts the primitive from 3D spatial coordinates to its equivalent 2D primitive in the parametric space.
        """
        if self.frame.w.is_colinear_to(fullarc3d.normal):
            p1 = self.point3d_to_2d(fullarc3d.start)
            return [vme.LineSegment2D(p1, p1 + volmdlr.TWO_PI * volmdlr.X2D)]
        else:
            raise ValueError(f'Impossible: fullarc3d.normal: {fullarc3d.normal} self.frame.w: {self.frame.w}')

    def circle3d_to_2d(self, circle3d):
        """
        Transformation of an circle3d to 2d, in a cylindrical surface.

        """
        return []

    def arcellipse3d_to_2d(self, arcellipse3d):
        """
        Transformation of an arcellipse3d to 2d, in a cylindrical surface.

        """
        length = arcellipse3d.length()
        points = [self.point3d_to_2d(p)
                  for p in arcellipse3d.discretization_points(number_points=50)]

        theta1, z1 = self.point3d_to_2d(arcellipse3d.start)
        theta2, z2 = self.point3d_to_2d(arcellipse3d.end)

        # theta3, _ = self.point3d_to_2d(arcellipse3d.point_at_abscissa(0.001 * length))
        theta3, _ = points[1]
        # make sure that the reference angle is not undefined
        if abs(theta3) == math.pi:
            theta3, _ = points[1]

        # Verify if theta1 or theta2 point should be -pi because atan2() -> ]-pi, pi]
        if abs(theta1) == math.pi:
            theta1 = vm_parametric.repair_start_end_angle_periodicity(theta1, theta3)
        if abs(theta2) == math.pi:
            theta4, _ = points[-2]
            # make sure that the reference angle is not undefined
            if abs(theta4) == math.pi:
                theta4, _ = points[-3]
            theta2 = vm_parametric.repair_start_end_angle_periodicity(theta2, theta4)

        points[0] = volmdlr.Point2D(theta1, z1)
        points[-1] = volmdlr.Point2D(theta2, z2)

        if theta3 < theta1 < theta2:
            points = [p - volmdlr.Point2D(volmdlr.TWO_PI, 0) if p.x > 0 else p for p in points]
        elif theta3 > theta1 > theta2:
            points = [p + volmdlr.Point2D(volmdlr.TWO_PI, 0) if p.x < 0 else p for p in points]

        new_points = [p1 for p1, p2 in zip(points[:-1], points[1:]) if p1 != p2]
        new_points.append(points[-1])

        bsplinecurve2d = vme.BSplineCurve2D.from_points_interpolation(new_points, degree=2)
        return [bsplinecurve2d]

    def ellipse3d_to_2d(self, ellipse3d):
        """
        Transformation of an ellipse3d to 2d, in a cylindrical surface.

        """
        # points3d = ellipse3d.discretization_points(number_points = 50)
        # points2d = [self.point3d_to_2d(point) for point in points3d]
        # return points2d
        raise NotImplementedError

    def bsplinecurve3d_to_2d(self, bspline_curve3d):
        """
        Converts the primitive from 3D spatial coordinates to its equivalent 2D primitive in the parametric space.
        """
        length = bspline_curve3d.length()

        points = [self.point3d_to_2d(p) for p in bspline_curve3d.control_points]

        theta1, z1 = self.point3d_to_2d(bspline_curve3d.start)
        theta2, z2 = self.point3d_to_2d(bspline_curve3d.end)

        theta3, _ = self.point3d_to_2d(bspline_curve3d.point_at_abscissa(0.001 * length))
        # make sure that the reference angle is not undefined
        if abs(theta3) == math.pi:
            theta3, _ = self.point3d_to_2d(bspline_curve3d.point_at_abscissa(0.002 * length))

        # Verify if theta1 or theta2 point should be -pi because atan2() -> ]-pi, pi]
        if abs(theta1) == math.pi:
            theta1 = vm_parametric.repair_start_end_angle_periodicity(theta1, theta3)
        if abs(theta2) == math.pi:
            theta4, _ = self.point3d_to_2d(bspline_curve3d.point_at_abscissa(0.98 * length))
            # make sure that the reference angle is not undefined
            if abs(theta4) == math.pi:
                theta4, _ = self.point3d_to_2d(bspline_curve3d.point_at_abscissa(0.97 * length))
            theta2 = vm_parametric.repair_start_end_angle_periodicity(theta2, theta4)

        points[0] = volmdlr.Point2D(theta1, z1)
        points[-1] = volmdlr.Point2D(theta2, z2)

        if theta3 < theta1 < theta2:
            points = [p - volmdlr.Point2D(volmdlr.TWO_PI, 0) if p.x > 0 else p for p in points]
        elif theta3 > theta1 > theta2:
            points = [p + volmdlr.Point2D(volmdlr.TWO_PI, 0) if p.x < 0 else p for p in points]

        return [vme.BSplineCurve2D(
            bspline_curve3d.degree,
            control_points=points,
            knot_multiplicities=bspline_curve3d.knot_multiplicities,
            knots=bspline_curve3d.knots,
            weights=bspline_curve3d.weights,
            periodic=bspline_curve3d.periodic)]

    @classmethod
    def from_step(cls, arguments, object_dict):
        frame3d = object_dict[arguments[1]]
        U, W = frame3d.v, -frame3d.u
        U.normalize()
        W.normalize()
        V = W.cross(U)
        frame_direct = volmdlr.Frame3D(frame3d.origin, U, V, W)
        radius = float(arguments[2]) / 1000
        return cls(frame_direct, radius, arguments[0][1:-1])

    def to_step(self, current_id):
        """
        Translate volmdlr primitive to step syntax.
        """
        frame = volmdlr.Frame3D(self.frame.origin, self.frame.w, self.frame.u,
                                self.frame.v)
        content, frame_id = frame.to_step(current_id)
        current_id = frame_id + 1
        content += f"#{current_id} = CYLINDRICAL_SURFACE('{self.name}',#{frame_id},{round(1000 * self.radius, 3)});\n"
        return content, [current_id]

    def frame_mapping(self, frame: volmdlr.Frame3D, side: str):
        """
        Changes frame_mapping and return a new CylindricalSurface3D.

        side = 'old' or 'new'
        """
        new_frame = self.frame.frame_mapping(frame, side)
        return CylindricalSurface3D(new_frame, self.radius,
                                    name=self.name)

    def frame_mapping_inplace(self, frame: volmdlr.Frame3D, side: str):
        """
        Changes frame_mapping and the object is updated inplace
        side = 'old' or 'new'
        """
        new_frame = self.frame.frame_mapping(frame, side)
        self.frame = new_frame

    def rectangular_cut(self, theta1: float, theta2: float,
                        z1: float, z2: float, name: str = ''):

        if theta1 == theta2:
            theta2 += volmdlr.TWO_PI

        p1 = volmdlr.Point2D(theta1, z1)
        p2 = volmdlr.Point2D(theta2, z1)
        p3 = volmdlr.Point2D(theta2, z2)
        p4 = volmdlr.Point2D(theta1, z2)
        outer_contour = volmdlr.wires.ClosedPolygon2D([p1, p2, p3, p4])
        surface2d = Surface2D(outer_contour, [])
        return volmdlr.faces.CylindricalFace3D(self, surface2d, name)

    def rotation(self, center: volmdlr.Point3D, axis: volmdlr.Vector3D, angle: float):
        """
        CylindricalFace3D rotation.

        :param center: rotation center.
        :param axis: rotation axis.
        :param angle: angle rotation.
        :return: a new rotated Plane3D.
        """
        new_frame = self.frame.rotation(center=center, axis=axis,
                                        angle=angle)
        return CylindricalFace3D(new_frame, self.radius)

    def rotation_inplace(self, center: volmdlr.Point3D, axis: volmdlr.Vector3D, angle: float):
        """
        CylindricalFace3D rotation. Object is updated inplace.

        :param center: rotation center.
        :param axis: rotation axis.
        :param angle: rotation angle.
        """
        self.frame.rotation_inplace(center, axis, angle)

    def translation(self, offset: volmdlr.Vector3D):
        """
        CylindricalFace3D translation.

        :param offset: translation vector.
        :return: A new translated CylindricalFace3D.
        """
        return CylindricalFace3D(self.frame.translation(offset), self.radius)

    def translation_inplace(self, offset: volmdlr.Vector3D):
        """
        CylindricalFace3D translation. Object is updated inplace.

        :param offset: translation vector
        """
        self.frame.translation_inplace(offset)

    def grid3d(self, grid2d: volmdlr.grid.Grid2D):
        """
        Generate 3d grid points of a Cylindrical surface, based on a Grid2D.

        """

        points_2d = grid2d.points
        points_3d = [self.point2d_to_3d(point2d) for point2d in points_2d]

        return points_3d

    def line_intersections(self, line: vme.Line3D):
        line_2d = line.to_2d(self.frame.origin, self.frame.u, self.frame.v)
        if line_2d is None:
            return []
        origin2d = self.frame.origin.to_2d(self.frame.origin, self.frame.u, self.frame.v)
        distance_line2d_to_origin = line_2d.point_distance(origin2d)
        if distance_line2d_to_origin > self.radius:
            return []
        a_prime = line_2d.point1
        b_prime = line_2d.point2
        a_prime_minus_b_prime = a_prime - b_prime
        t_param = a_prime.dot(a_prime_minus_b_prime) / a_prime_minus_b_prime.dot(a_prime_minus_b_prime)
        k_param = math.sqrt(
            (self.radius ** 2 - distance_line2d_to_origin ** 2) / a_prime_minus_b_prime.dot(a_prime_minus_b_prime))
        intersection1 = line.point1 + (t_param + k_param) * (line.direction_vector())
        intersection2 = line.point1 + (t_param - k_param) * (line.direction_vector())
        if intersection1 == intersection2:
            return [intersection1]

        return [intersection1, intersection2]

    def linesegment_intersections(self, linesegment: vme.LineSegment3D):
        line = linesegment.to_line()
        line_intersections = self.line_intersections(line)
        linesegment_intersections = [inters for inters in line_intersections if linesegment.point_belongs(inters)]
        return linesegment_intersections

    def parallel_plane_intersection(self, plane3d):
        """
        Cylinder plane intersections when plane's normal is perpendicular with the cylinder axis.

        :param plane3d: intersecting plane
        :return: list of intersecting curves
        """
        distance_plane_cylinder_axis = plane3d.point_distance(self.frame.origin)
        if distance_plane_cylinder_axis > self.radius:
            return []
        if math.isclose(self.frame.w.dot(plane3d.frame.u), 0, abs_tol=1e-6):
            line = vme.Line3D(plane3d.frame.origin, plane3d.frame.origin + plane3d.frame.u)
        else:
            line = vme.Line3D(plane3d.frame.origin, plane3d.frame.origin + plane3d.frame.v)
        line_intersections = self.line_intersections(line)
        lines = []
        for intersection in line_intersections:
            lines.append(vme.Line3D(intersection, intersection + self.frame.w))
        return lines

    def perpendicular_plane_intersection(self, plane3d):
        """
        Cylinder plane intersections when plane's normal is parallel with the cylinder axis.

        :param plane3d: intersecting plane
        :return: list of intersecting curves
        """
        line = vme.Line3D(self.frame.origin, self.frame.origin + self.frame.w)
        center3d_plane = plane3d.line_intersections(line)[0]
        circle3d = volmdlr.wires.Circle3D(volmdlr.Frame3D(center3d_plane, plane3d.frame.u,
                                                          plane3d.frame.v, plane3d.frame.w), self.radius)
        return [circle3d]

    def concurent_plane_intersection(self, plane3d):
        """
        Cylinder plane intersections when plane's normal is concurent with the cylinder axis, but not orthogonal.

        # Ellipse vector equation : < rcos(t), rsin(t), -(1 / c)*(d + arcos(t) + brsint(t)); d = - (ax_0 + by_0 + cz_0)
        :param plane3d: intersecting plane
        :return: list of intersecting curves
        """
        line = vme.Line3D(self.frame.origin, self.frame.origin + self.frame.w)
        center3d_plane = plane3d.line_intersections(line)[0]
        plane_coefficient_a, plane_coefficient_b, plane_coefficient_c, plane_coefficient_d = \
            plane3d.equation_coefficients()
        ellipse_0 = volmdlr.Point3D(
            self.radius * math.cos(0),
            self.radius * math.sin(0),
            - (1 / plane_coefficient_c) * (plane_coefficient_d + plane_coefficient_a * self.radius * math.cos(0) +
                                           plane_coefficient_b * self.radius * math.sin(0)))
        ellipse_pi_by_2 = volmdlr.Point3D(
            self.radius * math.cos(math.pi / 2),
            self.radius * math.sin(math.pi / 2),
            - (1 / plane_coefficient_c) * (
                    plane_coefficient_d + plane_coefficient_a * self.radius * math.cos(math.pi / 2)
                    + plane_coefficient_b * self.radius * math.sin(math.pi / 2)))
        axis_1 = center3d_plane.point_distance(ellipse_0)
        axis_2 = center3d_plane.point_distance(ellipse_pi_by_2)
        if axis_1 > axis_2:
            major_axis = axis_1
            minor_axis = axis_2
            major_dir = ellipse_0 - center3d_plane
        else:
            major_axis = axis_2
            minor_axis = axis_1
            major_dir = ellipse_pi_by_2 - center3d_plane
        return [volmdlr.wires.Ellipse3D(major_axis, minor_axis, center3d_plane, plane3d.frame.w, major_dir)]

    def plane_intersection(self, plane3d):
        """
        Cylinder intersections with a plane.

        :param plane3d: intersecting plane.
        :return: list of intersecting curves.
        """
        if math.isclose(abs(plane3d.frame.w.dot(self.frame.w)), 0, abs_tol=1e-6):
            return self.parallel_plane_intersection(plane3d)
        if math.isclose(abs(plane3d.frame.w.dot(self.frame.w)), 1, abs_tol=1e-6):
            return self.perpendicular_plane_intersection(plane3d)
        return self.concurent_plane_intersection(plane3d)

    def is_coincident(self, surface3d):
        """
        Verifies if two CylindricalSurfaces are coincident.

        :param surface3d: surface to verify.
        :return: True if they are coincident, False otherwise.
        """
        if not isinstance(self, surface3d.__class__):
            return False
        if math.isclose(abs(self.frame.w.dot(surface3d.frame.w)), 1.0, abs_tol=1e-6) and \
                self.radius == surface3d.radius:
            return True
        return False

    def point_on_surface(self, point3d):
        """
        Verifies if a given point is on the CylindricalSurface3D.

        :param point3d: point to verify.
        :return: True if point on surface, False otherwise.
        """
        new_point = self.frame.new_coordinates(point3d)
        if math.isclose(new_point.x ** 2 + new_point.y ** 2, self.radius ** 2, abs_tol=1e-6):
            return True
        return False


class ToroidalSurface3D(Surface3D):
    """
    The local plane is defined by (theta, phi).

    Theta is the angle around the big (R) circle and phi around the small (r).

    :param frame: Tore's frame: origin is the center, u is pointing at
        theta=0
    :param R: Tore's radius
    :param r: Circle to revolute radius

    :See Also:

    Definitions of R and r according to https://en.wikipedia.org/wiki/Torus
    """
    face_class = 'ToroidalFace3D'
    x_periodicity = volmdlr.TWO_PI
    y_periodicity = volmdlr.TWO_PI

    def __init__(self, frame: volmdlr.Frame3D,
                 R: float, r: float, name: str = ''):
        self.frame = frame
        self.R = R
        self.r = r
        Surface3D.__init__(self, name=name)

        self._bbox = None

    @property
    def bounding_box(self):
        if not self._bbox:
            self._bbox = self._bounding_box()
        return self._bbox

    def _bounding_box(self):
        d = self.R + self.r
        p1 = self.frame.origin + self.frame.u * d + self.frame.v * d + self.frame.w * self.r
        p2 = self.frame.origin + self.frame.u * d + self.frame.v * d - self.frame.w * self.r
        p3 = self.frame.origin + self.frame.u * d - self.frame.v * d + self.frame.w * self.r
        p4 = self.frame.origin + self.frame.u * d - self.frame.v * d - self.frame.w * self.r
        p5 = self.frame.origin - self.frame.u * d + self.frame.v * d + self.frame.w * self.r
        p6 = self.frame.origin - self.frame.u * d + self.frame.v * d - self.frame.w * self.r
        p7 = self.frame.origin - self.frame.u * d - self.frame.v * d + self.frame.w * self.r
        p8 = self.frame.origin - self.frame.u * d - self.frame.v * d - self.frame.w * self.r

        return volmdlr.core.BoundingBox.from_points(
            [p1, p2, p3, p4, p5, p6, p7, p8])

    def point2d_to_3d(self, point2d: volmdlr.Point2D):
        theta, phi = point2d
        x = (self.R + self.r * math.cos(phi)) * math.cos(theta)
        y = (self.R + self.r * math.cos(phi)) * math.sin(theta)
        z = self.r * math.sin(phi)
        return self.frame.old_coordinates(volmdlr.Point3D(x, y, z))

    def point3d_to_2d(self, point3d):
        """
        Tansform a 3D spatial point (x, y, z) into a 2D spherical parametric point (theta, phi).
        """
        x, y, z = self.frame.new_coordinates(point3d)
        z = min(self.r, max(-self.r, z))

        # Do not delte this, mathematical problem when x and y close to zero (should be zero) but not 0
        # Genarally this is related to uncertaintity of step files.
        if abs(x) < 1e-12:
            x = 0
        if abs(y) < 1e-12:
            y = 0

        zr = z / self.r
        phi = math.asin(zr)
        if abs(phi) < 1e-9:
            phi = 0

        u = self.R + math.sqrt((self.r ** 2) - (z ** 2))
        u1, u2 = round(x / u, 5), round(y / u, 5)
        theta = math.atan2(u2, u1)

        vector_to_tube_center = volmdlr.Vector3D(self.R * math.cos(theta), self.R * math.sin(theta), 0)
        vector_from_tube_center_to_point = volmdlr.Vector3D(x, y, z) - vector_to_tube_center
        phi2 = volmdlr.geometry.vectors3d_angle(vector_to_tube_center, vector_from_tube_center_to_point)

        if phi >= 0 and phi2 > 0.5 * math.pi:
            phi = math.pi - phi
        elif phi < 0 and phi2 > 0.5 * math.pi:
            phi = -math.pi - phi
        if abs(theta) < 1e-9:
            theta = 0.0
        if abs(phi) < 1e-9:
            phi = 0.0
        return volmdlr.Point2D(theta, phi)

    @classmethod
    def from_step(cls, arguments, object_dict):
        frame3d = object_dict[arguments[1]]
        U, W = frame3d.v, -frame3d.u
        U.normalize()
        W.normalize()
        V = W.cross(U)
        frame_direct = volmdlr.Frame3D(frame3d.origin, U, V, W)
        rcenter = float(arguments[2]) / 1000
        rcircle = float(arguments[3]) / 1000
        return cls(frame_direct, rcenter, rcircle, arguments[0][1:-1])

    def to_step(self, current_id):
        frame = volmdlr.Frame3D(self.frame.origin, self.frame.w, self.frame.u,
                                self.frame.v)
        content, frame_id = frame.to_step(current_id)
        current_id = frame_id + 1
        content += f"#{current_id} = TOROIDAL_SURFACE('{self.name}',#{frame_id}," \
                   f"{round(1000 * self.R, 3)},{round(1000 * self.r, 3)});\n"
        return content, [current_id]

    def frame_mapping(self, frame: volmdlr.Frame3D, side: str):
        """
        Changes frame_mapping and return a new ToroidalSurface3D.

        side = 'old' or 'new'
        """
        new_frame = self.frame.frame_mapping(frame, side)
        return ToroidalSurface3D(new_frame, self.R, self.r, name=self.name)

    def frame_mapping_inplace(self, frame: volmdlr.Frame3D, side: str):
        """
        Changes frame_mapping and the object is updated inplace
        side = 'old' or 'new'
        """
        new_frame = self.frame.frame_mapping(frame, side)
        self.frame = new_frame

    def rectangular_cut(self, theta1, theta2, phi1, phi2, name=''):
        if phi1 == phi2:
            phi2 += volmdlr.TWO_PI
        elif phi2 < phi1:
            phi2 += volmdlr.TWO_PI
        if theta1 == theta2:
            theta2 += volmdlr.TWO_PI
        elif theta2 < theta1:
            theta2 += volmdlr.TWO_PI

        p1 = volmdlr.Point2D(theta1, phi1)
        p2 = volmdlr.Point2D(theta2, phi1)
        p3 = volmdlr.Point2D(theta2, phi2)
        p4 = volmdlr.Point2D(theta1, phi2)
        outer_contour = volmdlr.wires.ClosedPolygon2D([p1, p2, p3, p4])
        return ToroidalFace3D(self,
                              Surface2D(outer_contour, []),
                              name)

    def linesegment2d_to_3d(self, linesegment2d):
        theta1, phi1 = linesegment2d.start
        theta2, phi2 = linesegment2d.end
        if math.isclose(theta1, theta2, abs_tol=1e-4):
            if math.isclose(phi1 - phi2, volmdlr.TWO_PI, abs_tol=1e-4):
                u = self.frame.u.rotation(self.frame.origin, self.frame.w,
                                          angle=theta1)
                v = self.frame.u.rotation(self.frame.origin, self.frame.w,
                                          angle=theta1)
                center = self.frame.origin + self.R * u
                return [vme.FullArc3D(center=center,
                                      start_end=center + self.r * u,
                                      normal=v)]
            else:
                return [vme.Arc3D(
                    self.point2d_to_3d(linesegment2d.start),
                    self.point2d_to_3d(volmdlr.Point2D(theta1, 0.5 * (phi1 + phi2))),
                    self.point2d_to_3d(linesegment2d.end),
                )]
        elif math.isclose(phi1, phi2, abs_tol=1e-4):
            if abs(theta1 - theta2) == volmdlr.TWO_PI:
                center = self.frame.origin + self.r * math.sin(phi1) * self.frame.w
                start_end = center + self.frame.u * (self.r + self.R)
                return [vme.FullArc3D(center=center,
                                      start_end=start_end,
                                      normal=self.frame.w)]
            else:
                return [vme.Arc3D(
                    self.point2d_to_3d(linesegment2d.start),
                    self.point2d_to_3d(volmdlr.Point2D(0.5 * (theta1 + theta2), phi1)),
                    self.point2d_to_3d(linesegment2d.end),
                )]
        else:
            raise NotImplementedError('Ellipse?')

    def fullarc3d_to_2d(self, fullarc3d):
        """
        Converts the primitive from 3D spatial coordinates to its equivalent 2D primitive in the parametric space.
        """
        if self.frame.w.is_colinear_to(fullarc3d.normal):
            p1 = self.point3d_to_2d(fullarc3d.start)
            return [vme.LineSegment2D(p1, p1 + volmdlr.TWO_PI * volmdlr.X2D)]
        elif fullarc3d.normal.dot(self.frame.w):
            p1 = self.point3d_to_2d(fullarc3d.start)
            return [vme.LineSegment2D(p1, p1 + volmdlr.TWO_PI * volmdlr.Y2D)]
        else:
            raise ValueError('Impossible!')

    def circle3d_to_2d(self, circle3d):
        """
        Converts the primitive from 3D spatial coordinates to its equivalent 2D primitive in the parametric space.
        """
        return []

    def arc3d_to_2d(self, arc3d):
        start = self.point3d_to_2d(arc3d.start)
        end = self.point3d_to_2d(arc3d.end)

        length = arc3d.length()
        angle3d = arc3d.angle
        point_after_start = self.point3d_to_2d(arc3d.point_at_abscissa(0.001 * length))
        point_before_end = self.point3d_to_2d(arc3d.point_at_abscissa(0.98 * length))

        start, end = vm_parametric.arc3d_to_spherical_verification(start, end, angle3d, point_after_start,
                                                                   point_before_end)

        return [vme.LineSegment2D(start, end)]

    def bsplinecurve3d_to_2d(self, bspline_curve3d):
        """
        Converts the primitive from 3D spatial coordinates to its equivalent 2D primitive in the parametric space.
        """
        theta1, phi1 = self.point3d_to_2d(bspline_curve3d.start)
        theta2, phi2 = self.point3d_to_2d(bspline_curve3d.end)
        length = bspline_curve3d.length()
        theta3, phi3 = self.point3d_to_2d(bspline_curve3d.point_at_abscissa(0.001 * length))
        theta4, phi4 = self.point3d_to_2d(bspline_curve3d.point_at_abscissa(0.98 * length))
        points = [self.point3d_to_2d(p) for p in bspline_curve3d.control_points]

        # Verify if theta1 or theta2 point should be -pi because atan2() -> ]-pi, pi]
        if abs(theta1) == math.pi:
            theta1 = vm_parametric.repair_start_end_angle_periodicity(theta1, theta3)
        if abs(theta2) == math.pi:
            theta2 = vm_parametric.repair_start_end_angle_periodicity(theta2, theta4)

        # Verify if phi1 or phi2 point should be -pi because phi -> ]-pi, pi]
        if abs(phi1) == math.pi:
            phi1 = vm_parametric.repair_start_end_angle_periodicity(phi1, phi3)
        if abs(phi2) == math.pi:
            phi2 = vm_parametric.repair_start_end_angle_periodicity(phi2, phi4)

        points[0] = volmdlr.Point2D(theta1, phi1)
        points[-1] = volmdlr.Point2D(theta2, phi2)

        if theta3 < theta1 < theta2:
            points = [p - volmdlr.Point2D(volmdlr.TWO_PI, 0) if p.x > 0 else p for p in points]
        elif theta3 > theta1 > theta2:
            points = [p + volmdlr.Point2D(volmdlr.TWO_PI, 0) if p.x < 0 else p for p in points]

        if phi3 < phi1 < phi2:
            points = [p - volmdlr.Point2D(volmdlr.TWO_PI, 0) if p.y > 0 else p for p in points]
        elif phi3 > phi1 > phi2:
            points = [p + volmdlr.Point2D(volmdlr.TWO_PI, 0) if p.y < 0 else p for p in points]

        return [vme.BSplineCurve2D(
            bspline_curve3d.degree,
            control_points=points,
            knot_multiplicities=bspline_curve3d.knot_multiplicities,
            knots=bspline_curve3d.knots,
            weights=bspline_curve3d.weights,
            periodic=bspline_curve3d.periodic)]

    def arcellipse3d_to_2d(self, arcellipse3d):
        """
        Converts the primitive from 3D spatial coordinates to its equivalent 2D primitive in the parametric space.
        """
        points = [self.point3d_to_2d(p) for p in arcellipse3d.discretization_points(number_points=15)]
        theta1, phi1 = self.point3d_to_2d(arcellipse3d.start)
        theta2, phi2 = self.point3d_to_2d(arcellipse3d.end)
        # TODO: create a method point_at_abscissa abssissa for ArcEllipse3D and enhance this code

        theta3, phi3 = points[1]
        theta4, phi4 = points[-2]

        # Verify if theta1 or theta2 point should be -pi because atan2() -> ]-pi, pi]
        if abs(theta1) == math.pi:
            theta1 = vm_parametric.repair_start_end_angle_periodicity(theta1, theta3)
        if abs(theta2) == math.pi:
            theta2 = vm_parametric.repair_start_end_angle_periodicity(theta2, theta4)

        # Verify if phi1 or phi2 point should be -pi because phi -> ]-pi, pi]
        if abs(phi1) == math.pi:
            phi1 = vm_parametric.repair_start_end_angle_periodicity(phi1, phi3)
        if abs(phi2) == math.pi:
            phi2 = vm_parametric.repair_start_end_angle_periodicity(phi2, phi4)

        points[0] = volmdlr.Point2D(theta1, phi1)
        points[-1] = volmdlr.Point2D(theta2, phi2)

        if theta3 < theta1 < theta2:
            points = [p - volmdlr.Point2D(volmdlr.TWO_PI, 0) if p.x > 0 else p for p in points]
        elif theta3 > theta1 > theta2:
            points = [p + volmdlr.Point2D(volmdlr.TWO_PI, 0) if p.x < 0 else p for p in points]

        new_points = [p1 for p1, p2 in zip(points[:-1], points[1:]) if p1 != p2]
        new_points.append(points[-1])

        return [vme.BSplineCurve2D.from_points_interpolation(points=new_points, degree=3, periodic=True)]

    def triangulation(self):
        face = self.rectangular_cut(0, volmdlr.TWO_PI, 0, volmdlr.TWO_PI)
        return face.triangulation()

    def translation(self, offset: volmdlr.Vector3D):
        """
        ToroidalSurface3D translation
        :param offset: translation vector
        :return: A new translated ToroidalSurface3D
        """
        return ToroidalSurface3D(self.frame.translation(
            offset), self.R, self.r)

    def translation_inplace(self, offset: volmdlr.Vector3D):
        """
        ToroidalSurface3D translation. Object is updated inplace.

        :param offset: translation vector.
        """
        self.frame.translation_inplace(offset)

    def rotation(self, center: volmdlr.Point3D, axis: volmdlr.Vector3D, angle: float):
        """
        ToroidalSurface3D rotation.

        :param center: rotation center.
        :param axis: rotation axis.
        :param angle: angle rotation.
        :return: a new rotated ToroidalSurface3D.
        """
        new_frame = self.frame.rotation(center=center, axis=axis,
                                        angle=angle)
        return self.__class__(new_frame, self.R, self.r)

    def rotation_inplace(self, center: volmdlr.Point3D, axis: volmdlr.Vector3D, angle: float):
        """
        ToroidalSurface3D rotation. Object is updated inplace.

        :param center: rotation center.
        :param axis: rotation axis.
        :param angle: rotation angle.
        """
        self.frame.rotation_inplace(center, axis, angle)


class ConicalSurface3D(Surface3D):
    """
    The local plane is defined by (theta, z).

    :param frame: Cone's frame to position it: frame.w is axis of cone
                    frame.origin is at the angle of the cone
    :param semi_angle: Cone's semi-angle
    """
    face_class = 'ConicalFace3D'
    x_periodicity = volmdlr.TWO_PI
    y_periodicity = None

    def __init__(self, frame: volmdlr.Frame3D, semi_angle: float,
                 name: str = ''):
        self.frame = frame
        self.semi_angle = semi_angle
        Surface3D.__init__(self, name=name)

    @classmethod
    def from_step(cls, arguments, object_dict):
        frame3d = object_dict[arguments[1]]
        U, W = frame3d.v, frame3d.u
        U.normalize()
        W.normalize()
        V = W.cross(U)
        radius = float(arguments[2]) / 1000
        semi_angle = float(arguments[3])
        origin = frame3d.origin - radius / math.tan(semi_angle) * W
        frame_direct = volmdlr.Frame3D(origin, U, V, W)
        return cls(frame_direct, semi_angle, arguments[0][1:-1])

    def to_step(self, current_id):
        frame = volmdlr.Frame3D(self.frame.origin, self.frame.w, self.frame.u,
                                self.frame.v)
        content, frame_id = frame.to_step(current_id)
        current_id = frame_id + 1
        content += "#{} = CONICAL_SURFACE('{}',#{},{},{});\n" \
            .format(current_id, self.name, frame_id,
                    0.,
                    round(self.semi_angle, 3))
        return content, [current_id]

    def frame_mapping(self, frame: volmdlr.Frame3D, side: str):
        """
        Changes frame_mapping and return a new ConicalSurface3D.

        :param side: 'old' or 'new'
        """
        new_frame = self.frame.frame_mapping(frame, side)
        return ConicalSurface3D(new_frame, self.semi_angle, name=self.name)

    def frame_mapping_inplace(self, frame: volmdlr.Frame3D, side: str):
        """
        Changes frame_mapping and the object is updated inplace.

        :param side:'old' or 'new'
        """
        new_frame = self.frame.frame_mapping(frame, side)
        self.frame = new_frame

    def point2d_to_3d(self, point2d: volmdlr.Point2D):
        theta, z = point2d
        r = math.tan(self.semi_angle) * z
        new_point = volmdlr.Point3D(r * math.cos(theta),
                                    r * math.sin(theta),
                                    z)
        return self.frame.old_coordinates(new_point)

    def point3d_to_2d(self, point3d: volmdlr.Point3D):
        """
        Returns the cylindrical coordinates volmdlr.Point2D(theta, z) of a cartesian coordinates point (x, y, z).

        :param point3d: Point at the CylindricalSuface3D.
        :type point3d: :class:`volmdlr.`Point3D`
        """
        x, y, z = self.frame.new_coordinates(point3d)
        # Do not delte this, mathematical problem when x and y close to zero (should be zero) but not 0
        # Genarally this is related to uncertaintity of step files.
        if abs(x) < 1e-12:
            x = 0
        if abs(y) < 1e-12:
            y = 0
        theta = math.atan2(y, x)
        if abs(theta) < 1e-9:
            theta = 0.0
        return volmdlr.Point2D(theta, z)

    def rectangular_cut(self, theta1: float, theta2: float,
                        z1: float, z2: float, name: str = ''):
        # theta1 = angle_principal_measure(theta1)
        # theta2 = angle_principal_measure(theta2)
        if theta1 == theta2:
            theta2 += volmdlr.TWO_PI

        p1 = volmdlr.Point2D(theta1, z1)
        p2 = volmdlr.Point2D(theta2, z1)
        p3 = volmdlr.Point2D(theta2, z2)
        p4 = volmdlr.Point2D(theta1, z2)
        outer_contour = volmdlr.wires.ClosedPolygon2D([p1, p2, p3, p4])
        return ConicalFace3D(self, Surface2D(outer_contour, []), name)

    def fullarc3d_to_2d(self, fullarc3d):
        if self.frame.w.is_colinear_to(fullarc3d.normal):
            p1 = self.point3d_to_2d(fullarc3d.start)
            return [vme.LineSegment2D(p1, p1 + volmdlr.TWO_PI * volmdlr.X2D)]
        else:
            raise ValueError('Impossible!')

    def linesegment3d_to_2d(self, linesegment3d):
        """
        Converts the primitive from 3D spatial coordinates to its equivalent 2D primitive in the parametric space.
        """
        start = self.point3d_to_2d(linesegment3d.start)
        end = self.point3d_to_2d(linesegment3d.end)
        if start.x != end.x and start == volmdlr.Point2D(0, 0):
            start = volmdlr.Point2D(end.x, 0)
        elif start.x != end.x:
            end = volmdlr.Point2D(start.x, end.y)
        return [vme.LineSegment2D(start, end)]

    def arc3d_to_2d(self, arc3d):
        """
        Converts the primitive from 3D spatial coordinates to its equivalent 2D primitive in the parametric space.
        """

        start = self.point3d_to_2d(arc3d.start)
        end = self.point3d_to_2d(arc3d.end)

        angle3d = arc3d.angle

        length = arc3d.length()
        theta3, _ = self.point3d_to_2d(arc3d.point_at_abscissa(0.001 * length))
        theta4, _ = self.point3d_to_2d(arc3d.point_at_abscissa(0.98 * length))

        # make sure that the references points are not undefined
        if abs(theta3) == math.pi:
            theta3, _ = self.point3d_to_2d(arc3d.point_at_abscissa(0.002 * length))
        if abs(theta4) == math.pi:
            theta4, _ = self.point3d_to_2d(arc3d.point_at_abscissa(0.97 * length))

        start, end = vm_parametric.arc3d_to_cylindrical_verification(start, end, angle3d, theta3, theta4)

        return [vme.LineSegment2D(start, end)]

    def bsplinecurve3d_to_2d(self, bspline_curve3d):
        """
        Converts the primitive from 3D spatial coordinates to its equivalent 2D primitive in the parametric space.
        """
        length = bspline_curve3d.length()

        points = [self.point3d_to_2d(p) for p in bspline_curve3d.control_points]

        theta1, z1 = self.point3d_to_2d(bspline_curve3d.start)
        theta2, z2 = self.point3d_to_2d(bspline_curve3d.end)

        theta3, _ = self.point3d_to_2d(bspline_curve3d.point_at_abscissa(0.001 * length))
        # make sure that the reference angle is not undefined
        if abs(theta3) == math.pi:
            theta3, _ = self.point3d_to_2d(bspline_curve3d.point_at_abscissa(0.002 * length))

        # Verify if theta1 or theta2 point should be -pi because atan2() -> ]-pi, pi]
        if abs(theta1) == math.pi:
            theta1 = vm_parametric.repair_start_end_angle_periodicity(theta1, theta3)
        if abs(theta2) == math.pi:
            theta4, _ = self.point3d_to_2d(bspline_curve3d.point_at_abscissa(0.98 * length))
            # make sure that the reference angle is not undefined
            if abs(theta4) == math.pi:
                theta4, _ = self.point3d_to_2d(bspline_curve3d.point_at_abscissa(0.97 * length))
            theta2 = vm_parametric.repair_start_end_angle_periodicity(theta2, theta4)

        points[0] = volmdlr.Point2D(theta1, z1)
        points[-1] = volmdlr.Point2D(theta2, z2)

        if theta3 < theta1 < theta2:
            points = [p - volmdlr.Point2D(volmdlr.TWO_PI, 0) if p.x > 0 else p for p in points]
        elif theta3 > theta1 > theta2:
            points = [p + volmdlr.Point2D(volmdlr.TWO_PI, 0) if p.x < 0 else p for p in points]

        return [vme.BSplineCurve2D(
            bspline_curve3d.degree,
            control_points=points,
            knot_multiplicities=bspline_curve3d.knot_multiplicities,
            knots=bspline_curve3d.knots,
            weights=bspline_curve3d.weights,
            periodic=bspline_curve3d.periodic)]

    def circle3d_to_2d(self, circle3d):
        """
        Converts the primitive from 3D spatial coordinates to its equivalent 2D primitive in the parametric space.
        """
        return []

    def linesegment2d_to_3d(self, linesegment2d):
        theta1, z1 = linesegment2d.start
        theta2, z2 = linesegment2d.end

        if math.isclose(theta1, theta2, abs_tol=1e-4):
            return [vme.LineSegment3D(
                self.point2d_to_3d(linesegment2d.start),
                self.point2d_to_3d(linesegment2d.end),
            )]
        elif math.isclose(z1, z2, abs_tol=1e-4) and math.isclose(z1, 0.,
                                                                 abs_tol=1e-6):
            return []
        elif math.isclose(z1, z2, abs_tol=1e-4):
            if abs(theta1 - theta2) == volmdlr.TWO_PI:
                return [vme.FullArc3D(center=self.frame.origin + z1 * self.frame.w,
                                      start_end=self.point2d_to_3d(linesegment2d.start),
                                      normal=self.frame.w)]
            else:
                return [vme.Arc3D(
                    self.point2d_to_3d(linesegment2d.start),
                    self.point2d_to_3d(
                        volmdlr.Point2D(0.5 * (theta1 + theta2), z1)),
                    self.point2d_to_3d(linesegment2d.end))
                ]
        else:
            raise NotImplementedError('Ellipse?')

    def translation(self, offset: volmdlr.Vector3D):
        """
        ConicalSurface3D translation.

        :param offset: translation vector.
        :return: A new translated ConicalSurface3D.
        """
        return self.__class__(self.frame.translation(offset),
                              self.semi_angle)

    def translation_inplace(self, offset: volmdlr.Vector3D):
        """
        ConicalSurface3D translation. Object is updated inplace.

        :param offset: translation vector.
        """
        self.frame.translation_inplace(offset)

    def rotation(self, center: volmdlr.Point3D,
                 axis: volmdlr.Vector3D, angle: float):
        """
        ConicalSurface3D rotation.

        :param center: rotation center.
        :param axis: rotation axis.
        :param angle: angle rotation.
        :return: a new rotated ConicalSurface3D.
        """
        new_frame = self.frame.rotation(center=center, axis=axis, angle=angle)
        return self.__class__(new_frame, self.semi_angle)

    def rotation_inplace(self, center: volmdlr.Point3D,
                         axis: volmdlr.Vector3D, angle: float):
        """
        ConicalSurface3D rotation. Object is updated inplace.

        :param center: rotation center.
        :param axis: rotation axis.
        :param angle: rotation angle.
        """
        self.frame.rotation_inplace(center, axis, angle)

    def repair_primitives_periodicity(self, primitives2d):
        """
        Repairs the continuity of the 2D contour while using contour3d_to_2d on periodic surfaces.

        :param primitives2d: The primitives in parametric surface domain.
        :type primitives2d: list
        :return: A list of primitives.
        :rtype: list
        """
        # Search for a primitive that can be used as reference for reparing periodicity
        pos = 0
        for i, primitive in enumerate(primitives2d):
            start = primitive.start
            end = primitive.end
            if abs(start.x) != math.pi and end.x != start.x:
                pos = i
                break
        if pos != 0:
            primitives2d = primitives2d[pos:] + primitives2d[:pos]

        i = 1
        while i < len(primitives2d):
            previous_primitive = primitives2d[i - 1]
            delta = previous_primitive.end - primitives2d[i].start
            if not math.isclose(delta.norm(), 0, abs_tol=1e-5):
                if primitives2d[i].end == primitives2d[i - 1].end and \
                        primitives2d[i].length() == volmdlr.TWO_PI:
                    primitives2d[i] = primitives2d[i].reverse()
                elif delta.norm() and math.isclose(abs(previous_primitive.end.y), 0, abs_tol=1e-6):
                    primitives2d.insert(i, vme.LineSegment2D(previous_primitive.end, primitives2d[i].start))
                    i += 1
                else:
                    primitives2d[i] = primitives2d[i].translation(delta)
            i += 1
        if primitives2d[0].start != primitives2d[-1].end \
                and primitives2d[0].start.y == 0.0 and primitives2d[-1].end.y == 0.0:
            primitives2d.append(vme.LineSegment2D(primitives2d[-1].end, primitives2d[0].start))

        return primitives2d


class SphericalSurface3D(Surface3D):
    """
    Defines a spherical surface.

    :param frame: Sphere's frame to position it
    :type frame: volmdlr.Frame3D
    :param radius: Sphere's radius
    :type radius: float
    """
    face_class = 'SphericalFace3D'
    x_periodicity = volmdlr.TWO_PI
    y_periodicity = volmdlr.TWO_PI

    def __init__(self, frame, radius, name=''):
        self.frame = frame
        self.radius = radius
        Surface3D.__init__(self, name=name)

        # Hidden Attributes
        self._bbox = None

    @property
    def bounding_box(self):
        if not self._bbox:
            self._bbox = self._bounding_box()
        return self._bbox

    def _bounding_box(self):
        points = [self.frame.origin + volmdlr.Point3D(-self.radius,
                                                      -self.radius,
                                                      -self.radius),
                  self.frame.origin + volmdlr.Point3D(self.radius,
                                                      self.radius,
                                                      self.radius),

                  ]
        return volmdlr.core.BoundingBox.from_points(points)

    @classmethod
    def from_step(cls, arguments, object_dict):
        frame3d = object_dict[arguments[1]]
        U, W = frame3d.v, frame3d.u
        U.normalize()
        W.normalize()
        V = W.cross(U)
        frame_direct = volmdlr.Frame3D(frame3d.origin, U, V, W)
        radius = float(arguments[2]) / 1000
        return cls(frame_direct, radius, arguments[0][1:-1])

    def point2d_to_3d(self, point2d):
        # source mathcurve.com/surfaces/sphere
        # -pi<theta<pi, -pi/2<phi<pi/2
        theta, phi = point2d
        x = self.radius * math.cos(phi) * math.cos(theta)
        y = self.radius * math.cos(phi) * math.sin(theta)
        z = self.radius * math.sin(phi)
        return self.frame.old_coordinates(volmdlr.Point3D(x, y, z))

    def point3d_to_2d(self, point3d):
        """
        Tansform a 3D spatial point (x, y, z) into a 2D spherical parametric point (theta, phi).
        """
        x, y, z = self.frame.new_coordinates(point3d)
        z = min(self.radius, max(-self.radius, z))

        if z == -0.0:
            z = 0.0

        # Do not delte this, mathematical problem when x and y close to zero (should be zero) but not 0
        # Genarally this is related to uncertaintity of step files.
        if abs(x) < 1e-12:
            x = 0
        if abs(y) < 1e-12:
            y = 0

        theta = math.atan2(y, x)
        if abs(theta) < 1e-10:
            theta = 0

        zr = z / self.radius
        phi = math.asin(zr)
        if abs(phi) < 1e-10:
            phi = 0

        return volmdlr.Point2D(theta, phi)

    def linesegment2d_to_3d(self, linesegment2d):
        start = self.point2d_to_3d(linesegment2d.start)
        interior = self.point2d_to_3d(0.5 * (linesegment2d.start + linesegment2d.end))
        end = self.point2d_to_3d(linesegment2d.end)
        if start == end or linesegment2d.length() == 2 * math.pi:
            u = start - self.frame.origin
            u.normalize()
            v = interior - self.frame.origin
            v.normalize()
            normal = u.cross(v)
            return [vme.FullArc3D(self.frame.origin, start, normal)]
        return [vme.Arc3D(start, interior, end)]

    def arc3d_to_2d(self, arc3d):
        """
        Converts the primitive from 3D spatial coordinates to its equivalent 2D primitive in the parametric space.
        """
        start = self.point3d_to_2d(arc3d.start)
        end = self.point3d_to_2d(arc3d.end)
        interior = self.point3d_to_2d(arc3d.interior)

        theta1, phi1 = start
        theta2, phi2 = end

        length = arc3d.length()
        angle3d = arc3d.angle
        point_after_start = self.point3d_to_2d(arc3d.point_at_abscissa(0.001 * length))
        point_before_end = self.point3d_to_2d(arc3d.point_at_abscissa(0.98 * length))
        theta3, phi3 = point_after_start
        theta4, _ = point_before_end
        thetai = interior.x

        # Fi_x sphere singularity point
        if math.isclose(abs(phi1), 0.5 * math.pi, abs_tol=1e-5) and theta1 == 0.0\
                and math.isclose(theta3, thetai, abs_tol=1e-6) and math.isclose(theta4, thetai, abs_tol=1e-6):
            theta1 = thetai
            start = volmdlr.Point2D(theta1, phi1)
        if math.isclose(abs(phi2), 0.5 * math.pi, abs_tol=1e-5) and theta2 == 0.0\
                and math.isclose(theta3, thetai, abs_tol=1e-6) and math.isclose(theta4, thetai, abs_tol=1e-6):
            theta2 = thetai
            end = volmdlr.Point2D(theta2, phi2)

        start, end = vm_parametric.arc3d_to_spherical_verification(start, end, angle3d, point_after_start,
                                                                   point_before_end)
        if start == end:  # IS THIS POSSIBLE ?
            return [vme.LineSegment2D(start, start + volmdlr.TWO_PI * volmdlr.X2D)]
        if math.isclose(theta1, theta2, abs_tol=1e-4) or math.isclose(phi1, phi2, abs_tol=1e-4):
            return [vme.LineSegment2D(start, end)]

        number_points = math.ceil(angle3d * 10) + 1  # 10 points per radian
        points = [self.point3d_to_2d(arc3d.point_at_abscissa(
            i * length / (number_points - 1))) for i in range(number_points)]

        points[0] = start  # to take into account all the previous verification
        points[-1] = end  # to take into account all the previous verification

        if theta3 < theta1 < theta2:
            points = [p - volmdlr.Point2D(volmdlr.TWO_PI, 0) if p.x > 0 else p for p in points]
        elif theta3 > theta1 > theta2:
            points = [p + volmdlr.Point2D(volmdlr.TWO_PI, 0) if p.x < 0 else p for p in points]

        if phi3 < phi1 < phi2:
            points = [p - volmdlr.Point2D(volmdlr.TWO_PI, 0) if p.y > 0 else p for p in points]
        elif phi3 > phi1 > phi2:
            points = [p + volmdlr.Point2D(volmdlr.TWO_PI, 0) if p.y < 0 else p for p in points]
        try:
            return [vme.BSplineCurve2D.from_points_interpolation(points, 2)]
        except Exception:
            print("Error while trying to transform Arc3D to parametric Spherical space:")
            print(points)
        return None

    def bsplinecurve2d_to_3d(self, bspline_curve2d):
        # TODO: this is incomplete, a bspline_curve2d can be also a bspline_curve3d
        i = round(0.5 * len(bspline_curve2d.points))
        start = self.point2d_to_3d(bspline_curve2d.points[0])
        interior = self.point2d_to_3d(bspline_curve2d.points[i])
        end = self.point2d_to_3d(bspline_curve2d.points[-1])
        arc3d = vme.Arc3D(start, interior, end)
        flag = True
        points3d = [self.point2d_to_3d(p) for p in bspline_curve2d.points]
        for point in points3d:
            if not arc3d.point_belongs(point):
                flag = False
                break
        if flag:
            return [arc3d]

        return [vme.BSplineCurve3D.from_points_interpolation(points3d, degree=bspline_curve2d.degree,
                                                             periodic=bspline_curve2d.periodic)]

    def fullarc3d_to_2d(self, fullarc3d):
        """
        Converts the primitive from 3D spatial coordinates to its equivalent 2D primitive in the parametric space.
        """
        # TODO: On a spherical surface we can have fullarc3d in any plane
        length = fullarc3d.length()

        theta1, phi1 = self.point3d_to_2d(fullarc3d.start)
        theta2, phi2 = self.point3d_to_2d(fullarc3d.end)

        theta3, phi3 = self.point3d_to_2d(fullarc3d.point_at_abscissa(0.001 * length))
        theta4, phi4 = self.point3d_to_2d(fullarc3d.point_at_abscissa(0.98 * length))

        if self.frame.w.is_colinear_to(fullarc3d.normal):
            p1 = volmdlr.Point2D(theta1, phi1)
            p2 = volmdlr.Point2D(theta1 + volmdlr.TWO_PI, phi2)
            return [vme.LineSegment2D(p1, p2)]

        if self.frame.w.dot(fullarc3d.normal) == 0:
            p1 = volmdlr.Point2D(theta1, phi1)
            p2 = p1 + volmdlr.TWO_PI * volmdlr.Y2D
            return [vme.LineSegment2D(p1, p2)]

        points = [self.point3d_to_2d(p) for p in fullarc3d.discretization_points(angle_resolution=5)]

        # Verify if theta1 or theta2 point should be -pi because atan2() -> ]-pi, pi]
        theta1 = vm_parametric.repair_start_end_angle_periodicity(theta1, theta3)
        theta2 = vm_parametric.repair_start_end_angle_periodicity(theta2, theta4)

        points[0] = volmdlr.Point2D(theta1, phi1)
        points[-1] = volmdlr.Point2D(theta2, phi2)

        if theta3 < theta1 < theta2:
            points = [p - volmdlr.Point2D(volmdlr.TWO_PI, 0) if p.x > 0 else p for p in points]
        elif theta3 > theta1 > theta2:
            points = [p + volmdlr.Point2D(volmdlr.TWO_PI, 0) if p.x < 0 else p for p in points]

        new_points = [p1 for p1, p2 in zip(points[:-1], points[1:]) if p1 != p2]
        new_points.append(points[-1])

        return [vme.BSplineCurve2D.from_points_interpolation(new_points, 3,
                                                             periodic=True)]

    def plot(self, ax=None, color='grey', alpha=0.5):
        # points = []
        for i in range(20):
            theta = i / 20. * volmdlr.TWO_PI
            t_points = []
            for j in range(20):
                phi = j / 20. * volmdlr.TWO_PI
                t_points.append(self.point2d_to_3d(volmdlr.Point2D(theta, phi)))
            ax = volmdlr.wires.ClosedPolygon3D(t_points).plot(ax=ax, color=color, alpha=alpha)

        return ax

    def rectangular_cut(self, theta1, theta2, phi1, phi2, name=''):
        if phi1 == phi2:
            phi2 += volmdlr.TWO_PI
        elif phi2 < phi1:
            phi2 += volmdlr.TWO_PI
        if theta1 == theta2:
            theta2 += volmdlr.TWO_PI
        elif theta2 < theta1:
            theta2 += volmdlr.TWO_PI

        p1 = volmdlr.Point2D(theta1, phi1)
        p2 = volmdlr.Point2D(theta2, phi1)
        p3 = volmdlr.Point2D(theta2, phi2)
        p4 = volmdlr.Point2D(theta1, phi2)
        outer_contour = volmdlr.wires.ClosedPolygon2D([p1, p2, p3, p4])
        return SphericalFace3D(self,
                               Surface2D(outer_contour, []),
                               name=name)

    def triangulation(self):
        face = self.rectangular_cut(0, volmdlr.TWO_PI, -0.5 * math.pi, 0.5 * math.pi)
        return face.triangulation()

    def repair_primitives_periodicity(self, primitives2d):
        """
        Repairs the continuity of the 2D contour while using contour3d_to_2d on periodic surfaces.

        :param primitives2d: The primitives in parametric surface domain.
        :type primitives2d: list
        :return: A list of primitives.
        :rtype: list
        """
        # Search for a primitive that can be used as reference for reparing periodicity
        pos = 0
        x_periodicity = self.x_periodicity
        y_periodicity = self.y_periodicity
        if x_periodicity and not y_periodicity:
            for i, primitive in enumerate(primitives2d):
                start = primitive.start
                end = primitive.end
                if abs(start.x) != math.pi and end.x != start.x:
                    pos = i
                    break
            if pos != 0:
                primitives2d = primitives2d[pos:] + primitives2d[:pos]

        i = 1
        while i < len(primitives2d):
            previous_primitive = primitives2d[i - 1]
            delta = previous_primitive.end - primitives2d[i].start
            if not math.isclose(delta.norm(), 0, abs_tol=1e-5):
                if primitives2d[i].end == primitives2d[i - 1].end and \
                        primitives2d[i].length() == volmdlr.TWO_PI:
                    primitives2d[i] = primitives2d[i].reverse()
                elif delta.norm() and math.isclose(abs(previous_primitive.end.y), 0.5 * math.pi, abs_tol=1e-6):
                    primitives2d.insert(i, vme.LineSegment2D(previous_primitive.end, primitives2d[i].start))
                else:
                    primitives2d[i] = primitives2d[i].translation(delta)
            i += 1

        return primitives2d


class RuledSurface3D(Surface3D):
    """
    Defines a ruled surface between two wires.

    :param wire1: Wire
    :type wire1: :class:`vmw.Wire3D`
    :param wire2: Wire
    :type wire2: :class:`volmdlr.wires.Wire3D`
    """
    face_class = 'RuledFace3D'

    def __init__(self, wire1: volmdlr.wires.Wire3D, wire2: volmdlr.wires.Wire3D, name: str = ''):
        self.wire1 = wire1
        self.wire2 = wire2
        self.length1 = wire1.length()
        self.length2 = wire2.length()
        Surface3D.__init__(self, name=name)

    def point2d_to_3d(self, point2d: volmdlr.Point2D):
        x, y = point2d
        point1 = self.wire1.point_at_abscissa(x * self.length1)
        point2 = self.wire2.point_at_abscissa(x * self.length2)
        joining_line = vme.LineSegment3D(point1, point2)
        point = joining_line.point_at_abscissa(y * joining_line.length())
        return point

    def point3d_to_2d(self, point3d):
        raise NotImplementedError

    def rectangular_cut(self, x1: float, x2: float,
                        y1: float, y2: float, name: str = ''):
        p1 = volmdlr.Point2D(x1, y1)
        p2 = volmdlr.Point2D(x2, y1)
        p3 = volmdlr.Point2D(x2, y2)
        p4 = volmdlr.Point2D(x1, y2)
        outer_contour = volmdlr.wires.ClosedPolygon2D([p1, p2, p3, p4])
        surface2d = Surface2D(outer_contour, [])
        return volmdlr.faces.RuledFace3D(self, surface2d, name)


class BSplineSurface3D(Surface3D):
    """
    A class representing a 3D B-spline surface.

    A B-spline surface is a smooth surface defined by a set of control points and
    a set of basis functions called B-spline basis functions. The shape of the
    surface is determined by the position of the control points and can be
    modified by moving the control points.

    :param degree_u: The degree of the B-spline curve in the u direction.
    :type degree_u: int
    :param degree_v: The degree of the B-spline curve in the v direction.
    :type degree_v: int
    :param control_points: A list of 3D control points that define the shape of
        the surface.
    :type control_points: List[`volmdlr.Point3D`]
    :param nb_u: The number of control points in the u direction.
    :type nb_u: int
    :param nb_v: The number of control points in the v direction.
    :type nb_v: int
    :param u_multiplicities: A list of multiplicities for the knots in the u direction.
        The multiplicity of a knot is the number of times it appears in the knot vector.
    :type u_multiplicities: List[int]
    :param v_multiplicities: A list of multiplicities for the knots in the v direction.
        The multiplicity of a knot is the number of times it appears in the knot vector.
    :type v_multiplicities: List[int]
    :param u_knots: A list of knots in the u direction. The knots are real numbers that
        define the position of the control points along the u direction.
    :type u_knots: List[float]
    :param v_knots: A list of knots in the v direction. The knots are real numbers that
        define the position of the control points along the v direction.
    :type v_knots: List[float]
    :param weights: (optional) A list of weights for the control points. The weights
        can be used to adjust the influence of each control point on the shape of the
        surface. Default is None.
    :type weights: List[float]
    :param name: (optional) A name for the surface. Default is an empty string.
    :type name: str
    """
    face_class = "BSplineFace3D"
    _non_serializable_attributes = ["surface", "curves"]

    def __init__(self, degree_u, degree_v, control_points, nb_u, nb_v,
                 u_multiplicities, v_multiplicities, u_knots, v_knots,
                 weights=None, name=''):
        self.control_points = control_points
        self.degree_u = degree_u
        self.degree_v = degree_v
        self.nb_u = nb_u
        self.nb_v = nb_v

        u_knots = vme.standardize_knot_vector(u_knots)
        v_knots = vme.standardize_knot_vector(v_knots)
        self.u_knots = u_knots
        self.v_knots = v_knots
        self.u_multiplicities = u_multiplicities
        self.v_multiplicities = v_multiplicities
        self.weights = weights

        self.control_points_table = []
        points_row = []
        i = 1
        for pt in control_points:
            points_row.append(pt)
            if i == nb_v:
                self.control_points_table.append(points_row)
                points_row = []
                i = 1
            else:
                i += 1
        if weights is None:
            surface = BSpline.Surface()
            P = [(control_points[i][0], control_points[i][1],
                  control_points[i][2]) for i in range(len(control_points))]

        else:
            surface = NURBS.Surface()
            P = [(control_points[i][0] * weights[i],
                  control_points[i][1] * weights[i],
                  control_points[i][2] * weights[i],
                  weights[i]) for i in range(len(control_points))]
        surface.degree_u = degree_u
        surface.degree_v = degree_v
        surface.set_ctrlpts(P, nb_u, nb_v)
        knot_vector_u = []
        for i, u_knot in enumerate(u_knots):
            knot_vector_u.extend([u_knot] * u_multiplicities[i])
        knot_vector_v = []
        for i, v_knot in enumerate(v_knots):
            knot_vector_v.extend([v_knot] * v_multiplicities[i])
        surface.knotvector_u = knot_vector_u
        surface.knotvector_v = knot_vector_v
        surface.delta = 0.05
        # surface_points = surface.evalpts

        self.surface = surface
        self.curves = extract_curves(surface, extract_u=True, extract_v=True)
        # self.points = [volmdlr.Point3D(*p) for p in surface_points]
        Surface3D.__init__(self, name=name)

        # Hidden Attributes
        self._displacements = None
        self._grids2d = None
        self._grids2d_deformed = None
        self._bbox = None

        self._x_periodicity = False  # Use False instread of None because None is a possible value of x_periodicity
        self._y_periodicity = False

    @property
    def x_periodicity(self):
        if self._x_periodicity is False:
            u = self.curves['u']
            a, b = self.surface.domain[0]
            u0 = u[0]
            p_a = u0.evaluate_single(a)
            p_b = u0.evaluate_single(b)
            if p_a == p_b:
                self._x_periodicity = self.surface.range[0]
            else:
                self._x_periodicity = None
        return self._x_periodicity

    @property
    def y_periodicity(self):
        if self._y_periodicity is False:
            v = self.curves['v']
            c, d = self.surface.domain[1]
            v0 = v[0]
            p_c = v0.evaluate_single(c)
            p_d = v0.evaluate_single(d)
            if p_c == p_d:
                self._y_periodicity = self.surface.range[1]
            else:
                self._y_periodicity = None
        return self._y_periodicity

    @property
    def bounding_box(self):
        if not self._bbox:
            self._bbox = self._bounding_box()
        return self._bbox

    def _bounding_box(self):
        """
        Computes the bounding box ot the surface.

        """
        min_bounds, max_bounds = self.surface.bbox
        xmin, ymin, zmin = min_bounds
        xmax, ymax, zmax = max_bounds
        return volmdlr.core.BoundingBox(xmin, xmax, ymin, ymax, zmin, zmax)

    def control_points_matrix(self, coordinates):
        """
        Define control points like a matrix, for each coordinate: x:0, y:1, z:2.

        """

        P = npy.empty((self.nb_u, self.nb_v))
        for i in range(0, self.nb_u):
            for j in range(0, self.nb_v):
                P[i][j] = self.control_points_table[i][j][coordinates]
        return P

    # Knots_vector
    def knots_vector_u(self):
        """
        Compute the global knot vector (u direction) based on knot elements and multiplicities.

        """

        knots = self.u_knots
        multiplicities = self.u_multiplicities

        knots_vec = []
        for i in range(0, len(knots)):
            for j in range(0, multiplicities[i]):
                knots_vec.append(knots[i])
        return knots_vec

    def knots_vector_v(self):
        """
        Compute the global knot vector (v direction) based on knot elements and multiplicities.

        """

        knots = self.v_knots
        multiplicities = self.v_multiplicities

        knots_vec = []
        for i in range(0, len(knots)):
            for _ in range(0, multiplicities[i]):
                knots_vec.append(knots[i])
        return knots_vec

    def basis_functions_u(self, u, k, i):
        """
        Compute basis functions Bi in u direction for u=u and degree=k.

        """

        # k = self.degree_u
        t = self.knots_vector_u()

        if k == 0:
            return 1.0 if t[i] <= u < t[i + 1] else 0.0
        if t[i + k] == t[i]:
            c1 = 0.0
        else:
            c1 = (u - t[i]) / (t[i + k] - t[i]) * self.basis_functions_u(u, k - 1, i)
        if t[i + k + 1] == t[i + 1]:
            c2 = 0.0
        else:
            c2 = (t[i + k + 1] - u) / (t[i + k + 1] - t[i + 1]) * self.basis_functions_u(u, k - 1, i + 1)
        return c1 + c2

    def basis_functions_v(self, v, k, i):
        """
        Compute basis functions Bi in v direction for v=v and degree=k.

        """

        # k = self.degree_u
        t = self.knots_vector_v()

        if k == 0:
            return 1.0 if t[i] <= v < t[i + 1] else 0.0
        if t[i + k] == t[i]:
            c1 = 0.0
        else:
            c1 = (v - t[i]) / (t[i + k] - t[i]) * self.basis_functions_v(v, k - 1, i)
        if t[i + k + 1] == t[i + 1]:
            c2 = 0.0
        else:
            c2 = (t[i + k + 1] - v) / (t[i + k + 1] - t[i + 1]) * self.basis_functions_v(v, k - 1, i + 1)
        return c1 + c2

    def blending_vector_u(self, u):
        """
        Compute a vector of basis_functions in u direction for u=u.

        """

        blending_vect = npy.empty((1, self.nb_u))
        for j in range(0, self.nb_u):
            blending_vect[0][j] = self.basis_functions_u(u, self.degree_u, j)

        return blending_vect

    def blending_vector_v(self, v):
        """
        Compute a vector of basis_functions in v direction for v=v.

        """

        blending_vect = npy.empty((1, self.nb_v))
        for j in range(0, self.nb_v):
            blending_vect[0][j] = self.basis_functions_v(v, self.degree_v, j)

        return blending_vect

    def blending_matrix_u(self, u):
        """
        Compute a matrix of basis_functions in u direction for a vector u like [0,1].

        """

        blending_mat = npy.empty((len(u), self.nb_u))
        for i in range(0, len(u)):
            for j in range(0, self.nb_u):
                blending_mat[i][j] = self.basis_functions_u(u[i], self.degree_u, j)
        return blending_mat

    def blending_matrix_v(self, v):
        """
        Compute a matrix of basis_functions in v direction for a vector v like [0,1].

        """

        blending_mat = npy.empty((len(v), self.nb_v))
        for i in range(0, len(v)):
            for j in range(0, self.nb_v):
                blending_mat[i][j] = self.basis_functions_v(v[i], self.degree_v, j)
        return blending_mat

    def point2d_to_3d(self, point2d: volmdlr.Point2D):
        x, y = point2d
        x = min(max(x, 0), 1)
        y = min(max(y, 0), 1)
        # uses derivatives for performance because it's already compiled
        return volmdlr.Point3D(*self.derivatives(x, y, 0)[0][0])
        # return volmdlr.Point3D(*self.surface.evaluate_single((x, y)))

    def point3d_to_2d(self, point3d: volmdlr.Point3D, tol=1e-5):
        """
        Evaluates the parametric coordinates (u, v) of a 3D point (x, y, z).

        :param point3d: A 3D point to be evaluated.
        :type point3d: :class:`volmdlr.Point3D`
        :param tol: Tolerance to accept the results.
        :type tol: float
        :return: The parametric coordinates (u, v) of the point.
        :rtype: :class:`volmdlr.Point2D`
        """

        def f(x):
            return point3d.point_distance(self.point2d_to_3d(volmdlr.Point2D(x[0], x[1])))

        def fun(x):
            S = self.derivatives(x[0], x[1], 1)
            r = S[0][0] - point3d
            f = r.norm() + 1e-32
            jac = npy.array([r.dot(S[1][0]) / f, r.dot(S[0][1]) / f])
            return f, jac

        min_bound_x, max_bound_x = self.surface.domain[0]
        min_bound_y, max_bound_y = self.surface.domain[1]

        delta_bound_x = max_bound_x - min_bound_x
        delta_bound_y = max_bound_y - min_bound_y
        x0s = [((min_bound_x + max_bound_x) / 2, (min_bound_y + max_bound_y) / 2),
               (min_bound_x + delta_bound_x / 10, min_bound_y + delta_bound_y / 10),
               (min_bound_x + delta_bound_x / 10, max_bound_y - delta_bound_y / 10),
               (max_bound_x - delta_bound_x / 10, min_bound_y + delta_bound_y / 10),
               (max_bound_x - delta_bound_x / 10, max_bound_y - delta_bound_y / 10)]

        # Sort the initial conditions
        x0s.sort(key=f)

        # Find the parametric coordinates of the point
        results = []
        for x0 in x0s:
            res = scp.optimize.minimize(fun, x0=npy.array(x0), jac=True,
                                        bounds=[(min_bound_x, max_bound_x),
                                                (min_bound_y, max_bound_y)])
            if res.fun <= tol:
                return volmdlr.Point2D(*res.x)

            results.append((res.x, res.fun))

        return volmdlr.Point2D(*min(results, key=lambda r: r[1])[0])

    def linesegment2d_to_3d(self, linesegment2d):
        # TODO: this is a non exact method!
        lth = linesegment2d.length()
        points = [self.point2d_to_3d(
            linesegment2d.point_at_abscissa(i * lth / 10.)) for i in range(11)]

        linesegment = vme.LineSegment3D(points[0], points[-1])
        arc = vme.Arc3D(points[0], points[5], points[-1])
        flag = True
        flag_arc = True
        for pt in points:
            if not linesegment.point_belongs(pt, abs_tol=1e-4):
                flag = False
            if not arc.point_belongs(pt, abs_tol=1e-4):
                flag_arc = False

        periodic = False
        if self.x_periodicity is not None and \
                math.isclose(lth, self.x_periodicity, abs_tol=1e-6) and \
                math.isclose(linesegment2d.start.y, linesegment2d.end.y,
                             abs_tol=1e-6):
            periodic = True
        elif self.y_periodicity is not None and \
                math.isclose(lth, self.y_periodicity, abs_tol=1e-6) and \
                math.isclose(linesegment2d.start.x, linesegment2d.end.x,
                             abs_tol=1e-6):
            periodic = True

        if flag and not flag_arc:
            # All the points are on the same LineSegment3D
            linesegments = [linesegment]
        elif flag_arc:
            linesegments = [arc]
        else:
            linesegments = [vme.BSplineCurve3D.from_points_interpolation(
                points, max(self.degree_u, self.degree_v), periodic=periodic)]
            # linesegments = [vme.LineSegment3D(p1, p2)
            #                 for p1, p2 in zip(points[:-1], points[1:])]
        return linesegments

    def linesegment3d_to_2d(self, linesegment3d):
        """
        A line segment on a BSplineSurface3D will be in any case a line in 2D?
        """
        x_perio = self.x_periodicity if self.x_periodicity is not None else 1.
        y_perio = self.y_periodicity if self.y_periodicity is not None else 1.
        return [vme.LineSegment2D(self.point3d_to_2d(linesegment3d.start),
                                  self.point3d_to_2d(linesegment3d.end))]

    def _repair_periodic_boundary_points(self, curve3d, points_2d, direction_periodicity):
        """
        Verifies points at boundary on a periodic BSplineSurface3D.

        :param points_2d: List of `volmdlr.Point2D` after transformation from 3D cartesian coordinates
        :type points_2d: volmdlr.Point2D
        :param direction_periodicity: should be 'x' if x_periodicity or 'y' if y periodicity
        :type direction_periodicity: str
        """
        lth = curve3d.length()
        start = self.point3d_to_2d(curve3d.start)
        end = self.point3d_to_2d(curve3d.end)

        pt_after_start = self.point3d_to_2d(curve3d.point_at_abscissa(0.01 * lth))
        pt_before_end = self.point3d_to_2d(curve3d.point_at_abscissa(0.98 * lth))
        points = points_2d
        if direction_periodicity == 'x':
            i = 0
        else:
            i = 1
        min_bound, max_bound = self.surface.domain[i]
        if start[i] != end[i]:
            if math.isclose(start[i], min_bound, abs_tol=1e-4) and pt_after_start[i] > pt_before_end[i]:
                start[i] = max_bound
            elif math.isclose(start[i], max_bound, abs_tol=1e-4) and pt_after_start[i] < pt_before_end[i]:
                start[i] = min_bound

            if math.isclose(end[i], min_bound, abs_tol=1e-4) and pt_before_end[i] > pt_after_start[i]:
                end[i] = max_bound
            elif math.isclose(end[i], max_bound, abs_tol=1e-4) and pt_before_end[i] < pt_after_start[i]:
                end[i] = min_bound

        points[0] = start
        points[-1] = end

        boundary = [(math.isclose(p[i], max_bound, abs_tol=1e-4) or math.isclose(p[i], min_bound, abs_tol=1e-4)) for
                    p in points]
        if all(boundary):
            # if the line is at the boundary of the surface domain, we take the first point as reference
            t = max_bound if math.isclose(points[0][i], max_bound, abs_tol=1e-4) else min_bound
            if direction_periodicity == 'x':
                points = [volmdlr.Point2D(t, p[1]) for p in points]
            else:
                points = [volmdlr.Point2D(p[0], t) for p in points]

        return points

    def bsplinecurve3d_to_2d(self, bspline_curve3d):
        """
        Converts the primitive from 3D spatial coordinates to its equivalent 2D primitive in the parametric space.
        """
        # TODO: enhance this, it is a non exact method!
        # TODO: bsplinecurve can be periodic but not around the bsplinesurface
        bsc_linesegment = vme.LineSegment3D(bspline_curve3d.points[0],
                                            bspline_curve3d.points[-1])
        flag = True
        for pt in bspline_curve3d.points:
            if not bsc_linesegment.point_belongs(pt):
                flag = False
                break

        if self.x_periodicity and not self.y_periodicity \
                and bspline_curve3d.periodic:
            p1 = self.point3d_to_2d(bspline_curve3d.points[0])
            p1_sup = self.point3d_to_2d(bspline_curve3d.points[0])
            new_x = p1.x - p1_sup.x + self.x_periodicity
            new_x = new_x if 0 <= new_x else 0
            reverse = False
            if new_x < 0:
                new_x = 0
            elif math.isclose(new_x, self.x_periodicity, abs_tol=1e-5):
                new_x = 0
                reverse = True

            linesegments = [
                vme.LineSegment2D(
                    volmdlr.Point2D(new_x, p1.y),
                    volmdlr.Point2D(self.x_periodicity, p1.y))]
            if reverse:
                linesegments[0] = linesegments[0].reverse()

        elif self.y_periodicity and not self.x_periodicity \
                and bspline_curve3d.periodic:
            p1 = self.point3d_to_2d(bspline_curve3d.points[0])
            p1_sup = self.point3d_to_2d(bspline_curve3d.points[0])
            new_y = p1.y - p1_sup.y + self.y_periodicity
            new_y = new_y if 0 <= new_y else 0
            reverse = False
            if new_y < 0:
                new_y = 0
            elif math.isclose(new_y, self.y_periodicity, abs_tol=1e-5):
                new_y = 0
                reverse = True

            linesegments = [
                vme.LineSegment2D(
                    volmdlr.Point2D(p1.x, new_y),
                    volmdlr.Point2D(p1.x, self.y_periodicity))]
            if reverse:
                linesegments[0] = linesegments[0].reverse()

        elif self.x_periodicity and self.y_periodicity \
                and bspline_curve3d.periodic:
            raise NotImplementedError

        elif flag:
            x_perio = self.x_periodicity if self.x_periodicity is not None \
                else 1.
            y_perio = self.y_periodicity if self.y_periodicity is not None \
                else 1.

            p1 = self.point3d_to_2d(bspline_curve3d.points[0])
            p2 = self.point3d_to_2d(bspline_curve3d.points[-1])

            if p1 == p2:
                print('BSplineCruve3D skipped because it is too small')
                linesegments = None
            else:
                p1_sup = self.point3d_to_2d(bspline_curve3d.points[0])
                p2_sup = self.point3d_to_2d(bspline_curve3d.points[-1])
                if self.x_periodicity and p1.point_distance(p1_sup) > 1e-5:
                    p1.x -= p1_sup.x - x_perio
                    p2.x -= p2_sup.x - x_perio
                if self.y_periodicity and p1.point_distance(p1_sup) > 1e-5:
                    p1.y -= p1_sup.y - y_perio
                    p2.y -= p2_sup.y - y_perio
                linesegments = [vme.LineSegment2D(p1, p2)]
            # How to check if end of surface overlaps start or the opposite ?
        else:
            lth = bspline_curve3d.length()
            if lth > 1e-5:
                points = [self.point3d_to_2d(p) for p in bspline_curve3d.discretization_points(number_points=10)]
                linesegments = [vme.BSplineCurve2D.from_points_interpolation(
                    points, min(self.degree_u, self.degree_v))]

            elif 1e-6 < lth <= 1e-5:
                linesegments = [vme.LineSegment2D(
                    self.point3d_to_2d(bspline_curve3d.start),
                    self.point3d_to_2d(bspline_curve3d.end))]
            else:
                print('BSplineCruve3D skipped because it is too small')
                linesegments = None

        return linesegments

    def arc3d_to_2d(self, arc3d):
        """
        Converts the primitive from 3D spatial coordinates to its equivalent 2D primitive in the parametric space.
        """
        start = self.point3d_to_2d(arc3d.start)
        end = self.point3d_to_2d(arc3d.end)

        min_bound_x, max_bound_x = self.surface.domain[0]
        min_bound_y, max_bound_y = self.surface.domain[1]
        if self.x_periodicity:
            points = self._repair_periodic_boundary_points(arc3d, [start, end], 'x')
            start = points[0]
            end = points[1]
            if start == end:
                if math.isclose(start.x, min_bound_x, abs_tol=1e-4):
                    end.x = max_bound_x
                else:
                    end.x = min_bound_x
        if self.y_periodicity:
            points = self._repair_periodic_boundary_points(arc3d, [start, end], 'y')
            start = points[0]
            end = points[1]
            if start == end:
                if math.isclose(start.y, min_bound_y, abs_tol=1e-4):
                    end.y = max_bound_y
                else:
                    end.y = min_bound_y

        return [vme.LineSegment2D(start, end)]

    def arc2d_to_3d(self, arc2d):
        number_points = math.ceil(arc2d.angle * 7) + 1  # 7 points per radian
        length = arc2d.length()
        points = [self.point2d_to_3d(arc2d.point_at_abscissa(i * length / (number_points - 1)))
                  for i in range(number_points)]
        return [vme.BSplineCurve3D.from_points_interpolation(
            points, max(self.degree_u, self.degree_v))]

    def rectangular_cut(self, u1: float, u2: float,
                        v1: float, v2: float, name: str = ''):
        p1 = volmdlr.Point2D(u1, v1)
        p2 = volmdlr.Point2D(u2, v1)
        p3 = volmdlr.Point2D(u2, v2)
        p4 = volmdlr.Point2D(u1, v2)
        outer_contour = volmdlr.wires.ClosedPolygon2D([p1, p2, p3, p4])
        surface = Surface2D(outer_contour, [])
        return BSplineFace3D(self, surface, name)  # PlaneFace3D

    def FreeCADExport(self, ip, ndigits=3):
        name = 'primitive{}'.format(ip)
        script = ""
        points = '['
        for i, pts_row in enumerate(self.control_points_table):
            pts = '['
            for j, pt in enumerate(pts_row):
                point = 'fc.Vector({},{},{}),'.format(pt[0], pt[1], pt[2])
                pts += point
            pts = pts[:-1] + '],'
            points += pts
        points = points[:-1] + ']'

        script += '{} = Part.BSplineSurface()\n'.format(name)
        if self.weights is None:
            script += '{}.buildFromPolesMultsKnots({},{},{},udegree={},vdegree={},uknots={},vknots={})\n'.format(
                name, points, self.u_multiplicities, self.v_multiplicities,
                self.degree_u, self.degree_v, self.u_knots, self.v_knots)
        else:
            script += '{}.buildFromPolesMultsKnots({},{},{},udegree={},vdegree={},uknots={},vknots={},weights={})\n'.format(
                name, points, self.u_multiplicities, self.v_multiplicities,
                self.degree_u, self.degree_v, self.u_knots, self.v_knots,
                self.weights)

        return script

    def rotation(self, center: volmdlr.Vector3D,
                 axis: volmdlr.Vector3D, angle: float):
        """
        BSplineSurface3D rotation
        :param center: rotation center
        :param axis: rotation axis
        :param angle: angle rotation
        :return: a new rotated BSplineSurface3D
        """
        new_control_points = [p.rotation(center, axis, angle)
                              for p in self.control_points]
        new_bsplinesurface3d = BSplineSurface3D(self.degree_u, self.degree_v,
                                                new_control_points, self.nb_u,
                                                self.nb_v,
                                                self.u_multiplicities,
                                                self.v_multiplicities,
                                                self.u_knots, self.v_knots,
                                                self.weights, self.name)
        return new_bsplinesurface3d

    def rotation_inplace(self, center: volmdlr.Vector3D,
                         axis: volmdlr.Vector3D, angle: float):
        """
        BSplineSurface3D rotation. Object is updated inplace
        :param center: rotation center
        :param axis: rotation axis
        :param angle: rotation angle
        """
        new_bsplinesurface3d = self.rotation(center, axis, angle)
        self.control_points = new_bsplinesurface3d.control_points
        self.surface = new_bsplinesurface3d.surface

    def translation(self, offset: volmdlr.Vector3D):
        """
        BSplineSurface3D translation
        :param offset: translation vector
        :return: A new translated BSplineSurface3D
        """
        new_control_points = [p.translation(offset) for p in
                              self.control_points]
        new_bsplinesurface3d = BSplineSurface3D(self.degree_u, self.degree_v,
                                                new_control_points, self.nb_u,
                                                self.nb_v,
                                                self.u_multiplicities,
                                                self.v_multiplicities,
                                                self.u_knots, self.v_knots,
                                                self.weights, self.name)

        return new_bsplinesurface3d

    def translation_inplace(self, offset: volmdlr.Vector3D):
        """
        BSplineSurface3D translation. Object is updated inplace.

        :param offset: translation vector
        """
        new_bsplinesurface3d = self.translation(offset)
        self.control_points = new_bsplinesurface3d.control_points
        self.surface = new_bsplinesurface3d.surface

    def frame_mapping(self, frame: volmdlr.Frame3D, side: str):
        """
        Changes frame_mapping and return a new BSplineSurface3D
        side = 'old' or 'new'
        """
        new_control_points = [p.frame_mapping(frame, side) for p in
                              self.control_points]
        new_bsplinesurface3d = BSplineSurface3D(self.degree_u, self.degree_v,
                                                new_control_points, self.nb_u,
                                                self.nb_v,
                                                self.u_multiplicities,
                                                self.v_multiplicities,
                                                self.u_knots, self.v_knots,
                                                self.weights, self.name)
        return new_bsplinesurface3d

    def frame_mapping_inplace(self, frame: volmdlr.Frame3D, side: str):
        """
        Changes frame_mapping and the object is updated inplace
        side = 'old' or 'new'
        """
        new_bsplinesurface3d = self.frame_mapping(frame, side)
        self.control_points = new_bsplinesurface3d.control_points
        self.surface = new_bsplinesurface3d.surface

    def plot(self, ax=None):
        for p in self.control_points:
            ax = p.plot(ax=ax)
        return ax

    def simplify_surface(self):
        """
        Verifies if BSplineSurface3D could be a Plane3D
        :return: simplified surface if possible, otherwis, returns self
        """
        points = [self.control_points[0], self.control_points[math.ceil(len(self.control_points) / 2)],
                  self.control_points[-1]]
        plane3d = Plane3D.from_3_points(*points)
        if all(plane3d.point_on_surface(point) for point in self.control_points):
            return plane3d
        return self

    @classmethod
    def from_step(cls, arguments, object_dict):
        name = arguments[0][1:-1]
        degree_u = int(arguments[1])
        degree_v = int(arguments[2])
        points_sets = arguments[3][1:-1].split("),")
        points_sets = [elem + ")" for elem in points_sets[:-1]] + [
            points_sets[-1]]
        control_points = []
        for points_set in points_sets:
            points = [object_dict[int(i[1:])] for i in
                      points_set[1:-1].split(",")]
            nb_v = len(points)
            control_points.extend(points)
        nb_u = int(len(control_points) / nb_v)
        surface_form = arguments[4]
        if arguments[5] == '.F.':
            u_closed = False
        elif arguments[5] == '.T.':
            u_closed = True
        else:
            raise ValueError
        if arguments[6] == '.F.':
            v_closed = False
        elif arguments[6] == '.T.':
            v_closed = True
        else:
            raise ValueError
        self_intersect = arguments[7]
        u_multiplicities = [int(i) for i in arguments[8][1:-1].split(",")]
        v_multiplicities = [int(i) for i in arguments[9][1:-1].split(",")]
        u_knots = [float(i) for i in arguments[10][1:-1].split(",")]
        v_knots = [float(i) for i in arguments[11][1:-1].split(",")]
        knot_spec = arguments[12]

        if 13 in range(len(arguments)):
            weight_data = [
                float(i) for i in
                arguments[13][1:-1].replace("(", "").replace(")", "").split(",")
            ]
        else:
            weight_data = None

        bsplinesurface = cls(degree_u, degree_v, control_points, nb_u, nb_v,
                             u_multiplicities, v_multiplicities, u_knots,
                             v_knots, weight_data, name)
        bsplinesurface = bsplinesurface.simplify_surface()
        # if u_closed:
        #     bsplinesurface.x_periodicity = bsplinesurface.get_x_periodicity()
        # if v_closed:
        #     bsplinesurface.y_periodicity = bsplinesurface.get_y_periodicity()
        return bsplinesurface

    def to_step(self, current_id):
        content = ''
        point_matrix_ids = '('
        for points in self.control_points_table:
            point_ids = '('
            for point in points:
                point_content, point_id = point.to_step(current_id)
                content += point_content
                point_ids += f'#{point_id},'
                current_id = point_id + 1
            point_ids = point_ids[:-1]
            point_ids += '),'
            point_matrix_ids += point_ids
        point_matrix_ids = point_matrix_ids[:-1]
        point_matrix_ids += ')'

        u_close = '.T.' if self.x_periodicity else '.F.'
        v_close = '.T.' if self.y_periodicity else '.F.'

        content += "#{} = B_SPLINE_SURFACE_WITH_KNOTS('{}',{},{},{},.UNSPECIFIED.,{},{},.F.,{},{},{},{},.UNSPECIFIED.);\n" \
            .format(current_id, self.name, self.degree_u, self.degree_v,
                    point_matrix_ids, u_close, v_close,
                    tuple(self.u_multiplicities), tuple(self.v_multiplicities),
                    tuple(self.u_knots), tuple(self.v_knots))
        return content, [current_id]

    def grid3d(self, grid2d: volmdlr.grid.Grid2D):
        """
        Generate 3d grid points of a Bspline surface, based on a Grid2D.

        """

        if not self._grids2d:
            self._grids2d = grid2d

        points_2d = grid2d.points
        points_3d = [self.point2d_to_3d(point2d) for point2d in points_2d]

        return points_3d

    def grid2d_deformed(self, grid2d: volmdlr.grid.Grid2D):
        """
        Dimension and deform a Grid2D points based on a Bspline surface.

        """

        points_2d = grid2d.points
        points_3d = self.grid3d(grid2d)

        points_x, points_y = grid2d.points_xy

        # Parameters
        index_x = {}  # grid point position(i,j), x coordinates position in X(unknown variable)
        index_y = {}  # grid point position(i,j), y coordinates position in X(unknown variable)
        index_points = {}  # grid point position(j,i), point position in points_2d (or points_3d)
        k, p = 0, 0
        for i in range(0, points_x):
            for j in range(0, points_y):
                index_x.update({(j, i): k})
                index_y.update({(j, i): k + 1})
                index_points.update({(j, i): p})
                k = k + 2
                p = p + 1

        equation_points = []  # points combination to compute distances between 2D and 3D grid points
        for i in range(0, points_y):  # row from (0,i)
            for j in range(1, points_x):
                equation_points.append(((0, i), (j, i)))
        for i in range(0, points_x):  # column from (i,0)
            for j in range(1, points_y):
                equation_points.append(((i, 0), (i, j)))
        for i in range(0, points_y):  # row
            for j in range(0, points_x - 1):
                equation_points.append(((j, i), (j + 1, i)))
        for i in range(0, points_x):  # column
            for j in range(0, points_x - 1):
                equation_points.append(((i, j), (i, j + 1)))
        for i in range(0, points_y - 1):  # diagonal
            for j in range(0, points_x - 1):
                equation_points.append(((j, i), (j + 1, i + 1)))

        for i in range(0, points_y):  # row 2segments (before.point.after)
            for j in range(1, points_x - 1):
                equation_points.append(((j - 1, i), (j + 1, i)))

        for i in range(0, points_x):  # column 2segments (before.point.after)
            for j in range(1, points_y - 1):
                equation_points.append(((i, j - 1), (i, j + 1)))

        # Euclidean distance
        # D=[] # distances between 3D grid points (based on points combination [equation_points])
        # for i in range(0, len(equation_points)):
        #     D.append((points_3d[index_points[equation_points[i][0]]].point_distance(
        #         points_3d[index_points[equation_points[i][1]]]))**2)

        # Geodesic distance
        # xx=[]
        # for p in points_2d:
        #     xx.append(p.x)
        # yy=[]
        # for p in points_2d:
        #     yy.append(p.y)

        # triang = plt_tri.Triangulation(xx, yy)
        # faces = triang.triangles
        # points = npy.empty([len(points_3d),3])
        # for i in range(0,len(points_3d)):
        #     points[i] = npy.array([points_3d[i].x,points_3d[i].y,points_3d[i].z])

        # geoalg = geodesic.PyGeodesicAlgorithmExact(points, faces)
        D = []  # geodesic distances between 3D grid points (based on points combination [equation_points])
        for i in range(0, len(equation_points)):
            D.append((self.geodesic_distance(
                points_3d[index_points[equation_points[i][0]]], points_3d[index_points[equation_points[i][1]]])) ** 2)

        # System of nonlinear equations
        def non_linear_equations(X):
            F = npy.empty(len(equation_points) + 2)
            for i in range(0, len(equation_points)):
                F[i] = abs((X[index_x[equation_points[i][0]]] ** 2 +
                            X[index_x[equation_points[i][1]]] ** 2 +
                            X[index_y[equation_points[i][0]]] ** 2 +
                            X[index_y[equation_points[i][1]]] ** 2 -
                            2 *
                            X[index_x[equation_points[i][0]]] *
                            X[index_x[equation_points[i][1]]] -
                            2 *
                            X[index_y[equation_points[i][0]]] *
                            X[index_y[equation_points[i][1]]] -
                            D[i]) /
                           D[i])

            F[i + 1] = X[0] * 1000
            F[i + 2] = X[1] * 1000
            # i=i+2
            # # F[i+3] = X[(len(points_2d)-points_x)*2]
            # l= 3
            # for f in range(1, points_x):
            #     F[i+f] = X[l]*1000
            #     l = l+2
            # F[i+3] = X[3]*1000
            # F[i+4] = X[5]*1000
            # F[i+4] = X[points_x*2]*1000

            return F

        # Solution with "least_squares"
        x_init = []  # initial guess (2D grid points)
        for i in range(0, len(points_2d)):
            x_init.append(points_2d[i][0])
            x_init.append(points_2d[i][1])
        z = opt.least_squares(non_linear_equations, x_init)

        points_2d_deformed = [volmdlr.Point2D(z.x[i], z.x[i + 1])
                              for i in range(0, len(z.x), 2)]  # deformed 2d grid points

        grid2d_deformed = volmdlr.grid.Grid2D.from_points(points=points_2d_deformed,
                                                          points_dim_1=points_x,
                                                          direction=grid2d.direction)

        self._grids2d_deformed = grid2d_deformed

        return points_2d_deformed

    def grid2d_deformation(self, grid2d: volmdlr.grid.Grid2D):
        """
        Compute the deformation/displacement (dx/dy) of a Grid2D based on a Bspline surface.

        """

        if not self._grids2d_deformed:
            self.grid2d_deformed(grid2d)

        displacement = self._grids2d_deformed.displacement_compared_to(grid2d)
        self._displacements = displacement

        return displacement

    def point2d_parametric_to_dimension(self, point2d: volmdlr.Point3D, grid2d: volmdlr.grid.Grid2D):
        """
        Convert a point2d from the parametric to the dimensioned frame.
        """

        # Check if the 0<point2d.x<1 and 0<point2d.y<1
        if point2d.x < 0:
            point2d.x = 0
        elif point2d.x > 1:
            point2d.x = 1
        if point2d.y < 0:
            point2d.y = 0
        elif point2d.y > 1:
            point2d.y = 1

        if self._grids2d == grid2d:
            points_2d = self._grids2d.points
        else:
            points_2d = grid2d.points
            self._grids2d = grid2d

        if self._displacements is not None:
            displacement = self._displacements
        else:
            displacement = self.grid2d_deformation(grid2d)

        points_x, points_y = grid2d.points_xy

        # Parameters
        index_points = {}  # grid point position(j,i), point position in points_2d (or points_3d)
        p = 0
        for i in range(0, points_x):
            for j in range(0, points_y):
                index_points.update({(j, i): p})
                p = p + 1

        # Form function "Finite Elements"
        def form_function(s, t):
            N = npy.empty(4)
            N[0] = (1 - s) * (1 - t) / 4
            N[1] = (1 + s) * (1 - t) / 4
            N[2] = (1 + s) * (1 + t) / 4
            N[3] = (1 - s) * (1 + t) / 4
            return N

        finite_elements_points = []  # 2D grid points index that define one element
        for j in range(0, points_y - 1):
            for i in range(0, points_x - 1):
                finite_elements_points.append(((i, j), (i + 1, j), (i + 1, j + 1), (i, j + 1)))
        finite_elements = []  # finite elements defined with closed polygon
        for i in range(0, len(finite_elements_points)):
            finite_elements.append(
                volmdlr.wires.ClosedPolygon2D((points_2d[index_points[finite_elements_points[i][0]]],
                                               points_2d[index_points[finite_elements_points[i][1]]],
                                               points_2d[index_points[finite_elements_points[i][2]]],
                                               points_2d[index_points[finite_elements_points[i][3]]])))

        for k in range(0, len(finite_elements_points)):
            if (volmdlr.wires.Contour2D(finite_elements[k].primitives).point_belongs(
                    point2d)  # finite_elements[k].point_belongs(point2d)
                    or volmdlr.wires.Contour2D(finite_elements[k].primitives).point_over_contour(point2d)
                    or ((points_2d[index_points[finite_elements_points[k][0]]][0] < point2d.x <
                         points_2d[index_points[finite_elements_points[k][1]]][0])
                        and point2d.y == points_2d[index_points[finite_elements_points[k][0]]][1])
                    or ((points_2d[index_points[finite_elements_points[k][1]]][1] < point2d.y <
                         points_2d[index_points[finite_elements_points[k][2]]][1])
                        and point2d.x == points_2d[index_points[finite_elements_points[k][1]]][0])
                    or ((points_2d[index_points[finite_elements_points[k][3]]][0] < point2d.x <
                         points_2d[index_points[finite_elements_points[k][2]]][0])
                        and point2d.y == points_2d[index_points[finite_elements_points[k][1]]][1])
                    or ((points_2d[index_points[finite_elements_points[k][0]]][1] < point2d.y <
                         points_2d[index_points[finite_elements_points[k][3]]][1])
                        and point2d.x == points_2d[index_points[finite_elements_points[k][0]]][0])):
                break

        x0 = points_2d[index_points[finite_elements_points[k][0]]][0]
        y0 = points_2d[index_points[finite_elements_points[k][0]]][1]
        x1 = points_2d[index_points[finite_elements_points[k][1]]][0]
        y2 = points_2d[index_points[finite_elements_points[k][2]]][1]
        x = point2d.x
        y = point2d.y
        s = 2 * ((x - x0) / (x1 - x0)) - 1
        t = 2 * ((y - y0) / (y2 - y0)) - 1

        N = form_function(s, t)
        dx = npy.array([displacement[index_points[finite_elements_points[k][0]]][0],
                        displacement[index_points[finite_elements_points[k][1]]][0],
                        displacement[index_points[finite_elements_points[k][2]]][0],
                        displacement[index_points[finite_elements_points[k][3]]][0]])
        dy = npy.array([displacement[index_points[finite_elements_points[k][0]]][1],
                        displacement[index_points[finite_elements_points[k][1]]][1],
                        displacement[index_points[finite_elements_points[k][2]]][1],
                        displacement[index_points[finite_elements_points[k][3]]][1]])

        return volmdlr.Point2D(point2d.x + npy.transpose(N).dot(dx), point2d.y + npy.transpose(N).dot(dy))

    def point3d_to_2d_with_dimension(self, point3d: volmdlr.Point3D, grid2d: volmdlr.grid.Grid2D):
        """
        Compute the point2d of a point3d, on a Bspline surface, in the dimensioned frame.
        """

        point2d = self.point3d_to_2d(point3d)

        point2d_with_dimension = self.point2d_parametric_to_dimension(point2d, grid2d)

        return point2d_with_dimension

    def point2d_with_dimension_to_parametric_frame(self, point2d, grid2d: volmdlr.grid.Grid2D):
        """
        Convert a point2d from the dimensioned to the parametric frame.
        """

        if self._grids2d != grid2d:
            self._grids2d = grid2d
        if not self._grids2d_deformed:
            self.grid2d_deformed(grid2d)

        points_2d = grid2d.points
        points_2d_deformed = self._grids2d_deformed.points
        points_x, points_y = grid2d.points_xy

        # Parameters
        index_points = {}  # grid point position(j,i), point position in points_2d (or points_3d)
        p = 0
        for i in range(0, points_x):
            for j in range(0, points_y):
                index_points.update({(j, i): p})
                p = p + 1

        finite_elements_points = []  # 2D grid points index that define one element
        for j in range(0, points_y - 1):
            for i in range(0, points_x - 1):
                finite_elements_points.append(((i, j), (i + 1, j), (i + 1, j + 1), (i, j + 1)))
        finite_elements = []  # finite elements defined with closed polygon  DEFORMED
        for i in range(0, len(finite_elements_points)):
            finite_elements.append(
                volmdlr.wires.ClosedPolygon2D((points_2d_deformed[index_points[finite_elements_points[i][0]]],
                                               points_2d_deformed[index_points[finite_elements_points[i][1]]],
                                               points_2d_deformed[index_points[finite_elements_points[i][2]]],
                                               points_2d_deformed[index_points[finite_elements_points[i][3]]])))

        finite_elements_initial = []  # finite elements defined with closed polygon  INITIAL
        for i in range(0, len(finite_elements_points)):
            finite_elements_initial.append(
                volmdlr.wires.ClosedPolygon2D((points_2d[index_points[finite_elements_points[i][0]]],
                                               points_2d[index_points[finite_elements_points[i][1]]],
                                               points_2d[index_points[finite_elements_points[i][2]]],
                                               points_2d[index_points[finite_elements_points[i][3]]])))

        for k in range(0, len(finite_elements_points)):
            if (finite_elements[k].point_belongs(point2d)
                    or ((points_2d_deformed[index_points[finite_elements_points[k][0]]][0] < point2d.x <
                         points_2d_deformed[index_points[finite_elements_points[k][1]]][0])
                        and point2d.y == points_2d_deformed[index_points[finite_elements_points[k][0]]][1])
                    or ((points_2d_deformed[index_points[finite_elements_points[k][1]]][1] < point2d.y <
                         points_2d_deformed[index_points[finite_elements_points[k][2]]][1])
                        and point2d.x == points_2d_deformed[index_points[finite_elements_points[k][1]]][0])
                    or ((points_2d_deformed[index_points[finite_elements_points[k][3]]][0] < point2d.x <
                         points_2d_deformed[index_points[finite_elements_points[k][2]]][0])
                        and point2d.y == points_2d_deformed[index_points[finite_elements_points[k][1]]][1])
                    or ((points_2d_deformed[index_points[finite_elements_points[k][0]]][1] < point2d.y <
                         points_2d_deformed[index_points[finite_elements_points[k][3]]][1])
                        and point2d.x == points_2d_deformed[index_points[finite_elements_points[k][0]]][0])
                    or finite_elements[k].primitives[0].point_belongs(point2d) or finite_elements[k].primitives[
                        1].point_belongs(point2d)
                    or finite_elements[k].primitives[2].point_belongs(point2d) or finite_elements[k].primitives[
                        3].point_belongs(point2d)):
                break

        frame_deformed = volmdlr.Frame2D(finite_elements[k].center_of_mass(),
                                         volmdlr.Vector2D(finite_elements[k].primitives[1].middle_point()[0] -
                                                          finite_elements[k].center_of_mass()[0],
                                                          finite_elements[k].primitives[1].middle_point()[1] -
                                                          finite_elements[k].center_of_mass()[1]),
                                         volmdlr.Vector2D(finite_elements[k].primitives[0].middle_point()[0] -
                                                          finite_elements[k].center_of_mass()[0],
                                                          finite_elements[k].primitives[0].middle_point()[1] -
                                                          finite_elements[k].center_of_mass()[1]))

        point2d_frame_deformed = volmdlr.Point2D(point2d.frame_mapping(frame_deformed, 'new')[0],
                                                 point2d.frame_mapping(frame_deformed, 'new')[1])

        frame_inital = volmdlr.Frame2D(finite_elements_initial[k].center_of_mass(),
                                       volmdlr.Vector2D(finite_elements_initial[k].primitives[1].middle_point()[0] -
                                                        finite_elements_initial[k].center_of_mass()[0],
                                                        finite_elements_initial[k].primitives[1].middle_point()[1] -
                                                        finite_elements_initial[k].center_of_mass()[1]),
                                       volmdlr.Vector2D(finite_elements_initial[k].primitives[0].middle_point()[0] -
                                                        finite_elements_initial[k].center_of_mass()[0],
                                                        finite_elements_initial[k].primitives[0].middle_point()[1] -
                                                        finite_elements_initial[k].center_of_mass()[1]))

        X = point2d_frame_deformed.frame_mapping(frame_inital, 'old')[0]
        if X < 0:
            X = 0
        elif X > 1:
            X = 1
        Y = point2d_frame_deformed.frame_mapping(frame_inital, 'old')[1]
        if Y < 0:
            Y = 0
        elif Y > 1:
            Y = 1

        return volmdlr.Point2D(X, Y)

    def point2d_with_dimension_to_3d(self, point2d, grid2d: volmdlr.grid.Grid2D):
        """
        Compute the point3d, on a Bspline surface, of a point2d define in the dimensioned frame.

        """

        point2d_01 = self.point2d_with_dimension_to_parametric_frame(point2d, grid2d)

        return self.point2d_to_3d(point2d_01)

    def linesegment2d_parametric_to_dimension(self, linesegment2d, grid2d: volmdlr.grid.Grid2D):
        """
        Convert a linesegment2d from the parametric to the dimensioned frame.
        """

        points = linesegment2d.discretization_points(number_points=20)
        points_dim = [
            self.point2d_parametric_to_dimension(
                p, grid2d) for p in points]

        return vme.BSplineCurve2D.from_points_interpolation(
            points_dim, max(self.degree_u, self.degree_v))

    def linesegment3d_to_2d_with_dimension(self, linesegment3d, grid2d: volmdlr.grid.Grid2D):
        """
        Compute the linesegment2d of a linesegment3d, on a Bspline surface, in the dimensioned frame.

        """

        linesegment2d = self.linesegment3d_to_2d(linesegment3d)
        bsplinecurve2d_with_dimension = self.linesegment2d_parametric_to_dimension(linesegment2d, grid2d)

        return bsplinecurve2d_with_dimension

    def linesegment2d_with_dimension_to_parametric_frame(self, linesegment2d):
        """
        Convert a linesegment2d from the dimensioned to the parametric frame.
        """

        try:
            linesegment2d = vme.LineSegment2D(
                self.point2d_with_dimension_to_parametric_frame(linesegment2d.start, self._grids2d),
                self.point2d_with_dimension_to_parametric_frame(linesegment2d.end, self._grids2d))
        except NotImplementedError:
            return None

        return linesegment2d

    def linesegment2d_with_dimension_to_3d(self, linesegment2d):
        """
        Compute the linesegment3d, on a Bspline surface, of a linesegment2d defined in the dimensioned frame.

        """

        linesegment2d_01 = self.linesegment2d_with_dimension_to_parametric_frame(linesegment2d)
        linesegment3d = self.linesegment2d_to_3d(linesegment2d_01)

        return linesegment3d

    def bsplinecurve2d_parametric_to_dimension(self, bsplinecurve2d, grid2d: volmdlr.grid.Grid2D):
        """
        Convert a bsplinecurve2d from the parametric to the dimensioned frame.
        """

        # check if bsplinecurve2d is in a list
        if isinstance(bsplinecurve2d, list):
            bsplinecurve2d = bsplinecurve2d[0]
        points = bsplinecurve2d.control_points
        points_dim = []

        for p in points:
            points_dim.append(self.point2d_parametric_to_dimension(p, grid2d))

        bsplinecurve2d_with_dimension = vme.BSplineCurve2D(bsplinecurve2d.degree, points_dim,
                                                           bsplinecurve2d.knot_multiplicities,
                                                           bsplinecurve2d.knots,
                                                           bsplinecurve2d.weights,
                                                           bsplinecurve2d.periodic)

        return bsplinecurve2d_with_dimension

    def bsplinecurve3d_to_2d_with_dimension(self, bsplinecurve3d, grid2d: volmdlr.grid.Grid2D):
        """
        Compute the bsplinecurve2d of a bsplinecurve3d, on a Bspline surface, in the dimensioned frame.

        """

        bsplinecurve2d_01 = self.bsplinecurve3d_to_2d(bsplinecurve3d)
        bsplinecurve2d_with_dimension = self.bsplinecurve2d_parametric_to_dimension(
            bsplinecurve2d_01, grid2d)

        return bsplinecurve2d_with_dimension

    def bsplinecurve2d_with_dimension_to_parametric_frame(self, bsplinecurve2d):
        """
        Convert a bsplinecurve2d from the dimensioned to the parametric frame.
        """

        points_dim = bsplinecurve2d.control_points
        points = []
        for p in points_dim:
            points.append(
                self.point2d_with_dimension_to_parametric_frame(p, self._grids2d))

        bsplinecurve2d = vme.BSplineCurve2D(bsplinecurve2d.degree, points,
                                            bsplinecurve2d.knot_multiplicities,
                                            bsplinecurve2d.knots,
                                            bsplinecurve2d.weights,
                                            bsplinecurve2d.periodic)
        return bsplinecurve2d

    def bsplinecurve2d_with_dimension_to_3d(self, bsplinecurve2d):
        """
        Compute the bsplinecurve3d, on a Bspline surface, of a bsplinecurve2d defined in the dimensioned frame.

        """

        bsplinecurve2d_01 = self.bsplinecurve2d_with_dimension_to_parametric_frame(bsplinecurve2d)
        bsplinecurve3d = self.bsplinecurve2d_to_3d(bsplinecurve2d_01)

        return bsplinecurve3d

    def arc2d_parametric_to_dimension(self, arc2d, grid2d: volmdlr.grid.Grid2D):
        """
        Convert a arc2d from the parametric to the dimensioned frame.

        """

        number_points = math.ceil(arc2d.angle * 7) + 1
        l = arc2d.length()
        points = [self.point2d_parametric_to_dimension(arc2d.point_at_abscissa(
            i * l / (number_points - 1)), grid2d) for i in range(number_points)]

        return vme.BSplineCurve2D.from_points_interpolation(
            points, max(self.degree_u, self.degree_v))

    def arc3d_to_2d_with_dimension(self, arc3d, grid2d: volmdlr.grid.Grid2D):
        """
        Compute the arc2d of a arc3d, on a Bspline surface, in the dimensioned frame.

        """

        bsplinecurve2d = self.arc3d_to_2d(arc3d)[0]  # it's a bsplinecurve2d
        arc2d_with_dimension = self.bsplinecurve2d_parametric_to_dimension(bsplinecurve2d, grid2d)

        return arc2d_with_dimension  # it's a bsplinecurve2d-dimension

    def arc2d_with_dimension_to_parametric_frame(self, arc2d):
        """
        Convert a arc2d from the dimensioned to the parametric frame.

        """

        number_points = math.ceil(arc2d.angle * 7) + 1
        l = arc2d.length()

        points = [self.point2d_with_dimension_to_parametric_frame(arc2d.point_at_abscissa(
            i * l / (number_points - 1)), self._grids2d) for i in range(number_points)]

        return vme.BSplineCurve2D.from_points_interpolation(
            points, max(self.degree_u, self.degree_v))

    def arc2d_with_dimension_to_3d(self, arc2d):
        """
        Compute the  arc3d, on a Bspline surface, of a arc2d in the dimensioned frame.

        """

        arc2d_01 = self.arc2d_with_dimension_to_parametric_frame(arc2d)
        arc3d = self.arc2d_to_3d(arc2d_01)

        return arc3d  # it's a bsplinecurve3d

    def contour2d_parametric_to_dimension(self, contour2d: volmdlr.wires.Contour2D,
                                          grid2d: volmdlr.grid.Grid2D):
        """
        Convert a contour2d from the parametric to the dimensioned frame.

        """

        primitives2d_dim = []

        for primitive2d in contour2d.primitives:
            # method_name = '{}_parametric_to_dimension'.format(
            #     primitive2d.__class__.__name__.lower())
            method_name = f'{primitive2d.__class__.__name__.lower()}_parametric_to_dimension'

            if hasattr(self, method_name):
                primitives = getattr(self, method_name)(primitive2d, grid2d)
                if primitives:
                    primitives2d_dim.append(primitives)

            else:
                raise NotImplementedError(
                    f'Class {self.__class__.__name__} does not implement {method_name}')

        return volmdlr.wires.Contour2D(primitives2d_dim)

    def contour3d_to_2d_with_dimension(self, contour3d: volmdlr.wires.Contour3D,
                                       grid2d: volmdlr.grid.Grid2D):
        """
        Compute the Contour2d of a Contour3d, on a Bspline surface, in the dimensioned frame.

        """

        contour2d_01 = self.contour3d_to_2d(contour3d)

        return self.contour2d_parametric_to_dimension(contour2d_01, grid2d)

    def contour2d_with_dimension_to_parametric_frame(self, contour2d):
        """
        Convert a contour2d from the dimensioned to the parametric frame.

        """

        # TODO: check and avoid primitives with start=end
        primitives2d = []

        for primitive2d in contour2d.primitives:
            method_name = f'{primitive2d.__class__.__name__.lower()}_with_dimension_to_parametric_frame'

            if hasattr(self, method_name):
                primitives = getattr(self, method_name)(primitive2d)
                if primitives:
                    primitives2d.append(primitives)

            else:
                raise NotImplementedError(
                    # 'Class {} does not implement {}'.format(self.__class__.__name__,
                    #                                         method_name))
                    f'Class {self.__class__.__name__} does not implement {method_name}')

        # #Avoid to have primitives with start=end
        # start_points = []
        # for i in range(0, len(new_start_points)-1):
        #     if new_start_points[i] != new_start_points[i+1]:
        #         start_points.append(new_start_points[i])
        # if new_start_points[-1] != new_start_points[0]:
        #     start_points.append(new_start_points[-1])

        return volmdlr.wires.Contour2D(primitives2d)

    def contour2d_with_dimension_to_3d(self, contour2d):
        """
        Compute the contour3d, on a Bspline surface, of a contour2d define in the dimensioned frame.

        """

        contour01 = self.contour2d_with_dimension_to_parametric_frame(contour2d)

        return self.contour2d_to_3d(contour01)

    @classmethod
    def from_geomdl_surface(cls, surface):
        """
        Create a volmdlr's BSpline_Surface3D from a geomdl's one.

        """

        control_points = []
        for i in range(0, len(surface.ctrlpts)):
            control_points.append(volmdlr.Point3D(surface.ctrlpts[i][0], surface.ctrlpts[i][1], surface.ctrlpts[i][2]))

        (u_knots, u_multiplicities) = knots_vector_inv((surface.knotvector_u))
        (v_knots, v_multiplicities) = knots_vector_inv((surface.knotvector_v))

        bspline_surface = cls(degree_u=surface.degree_u,
                              degree_v=surface.degree_v,
                              control_points=control_points,
                              nb_u=surface.ctrlpts_size_u,
                              nb_v=surface.ctrlpts_size_v,
                              u_multiplicities=u_multiplicities,
                              v_multiplicities=v_multiplicities,
                              u_knots=u_knots,
                              v_knots=v_knots)

        return bspline_surface

    @classmethod
    def points_fitting_into_bspline_surface(cls, points_3d, size_u, size_v, degree_u, degree_v):
        """
        Bspline Surface interpolation through 3d points

        Parameters
        ----------
        points_3d : volmdlr.Point3D
            data points
        size_u : int
            number of data points on the u-direction.
        size_v : int
            number of data points on the v-direction.
        degree_u : int
            degree of the output surface for the u-direction.
        degree_v : int
            degree of the output surface for the v-direction.

        Returns
        -------
        B-spline surface

        """

        points = []
        for i in range(0, len(points_3d)):
            points.append((points_3d[i].x, points_3d[i].y, points_3d[i].z))

        surface = interpolate_surface(points, size_u, size_v, degree_u, degree_v)

        return cls.from_geomdl_surface(surface)

    @classmethod
    def points_approximate_into_bspline_surface(cls, points_3d, size_u, size_v, degree_u, degree_v, **kwargs):
        """
        Bspline Surface approximate through 3d points

        Parameters
        ----------
        points_3d : volmdlr.Point3D
            data points
        size_u : int
            number of data points on the u-direction.
        size_v : int
            number of data points on the v-direction.
        degree_u : int
            degree of the output surface for the u-direction.
        degree_v : int
            degree of the output surface for the v-direction.

        Keyword Arguments:
            * ``ctrlpts_size_u``: number of control points on the u-direction. *Default: size_u - 1*
            * ``ctrlpts_size_v``: number of control points on the v-direction. *Default: size_v - 1*

        Returns
        -------
        B-spline surface: volmdlr.faces.BSplineSurface3D

        """

        # Keyword arguments
        num_cpts_u = kwargs.get('ctrlpts_size_u', size_u - 1)  # number of datapts, r + 1 > number of ctrlpts, n + 1
        num_cpts_v = kwargs.get('ctrlpts_size_v', size_v - 1)  # number of datapts, s + 1 > number of ctrlpts, m + 1

        points = [tuple([*pt]) for pt in points_3d]

        surface = approximate_surface(points, size_u, size_v, degree_u, degree_v,
                                      ctrlpts_size_u=num_cpts_u, num_cpts_v=num_cpts_v)

        return cls.from_geomdl_surface(surface)

    @classmethod
    def from_cylindrical_faces(cls, cylindrical_faces, degree_u, degree_v,
                               points_x: int = 10, points_y: int = 10):
        """
        Define a bspline surface from a list of cylindrical faces.

        Parameters
        ----------
        cylindrical_faces : List[volmdlr.faces.CylindricalFace3D]
            faces 3d
        degree_u : int
            degree of the output surface for the u-direction
        degree_v : int
            degree of the output surface for the v-direction
        points_x : int
            number of points in x-direction
        points_y : int
            number of points in y-direction

        Returns
        -------
        B-spline surface

        """

        if len(cylindrical_faces) == 1:
            return cls.from_cylindrical_face(cylindrical_faces[0], degree_u, degree_v, points_x=50, points_y=50)

        if len(cylindrical_faces) > 1:
            bspline_surfaces = []
            direction = cylindrical_faces[0].adjacent_direction(cylindrical_faces[1])

            if direction == 'x':
                bounding_rectangle_0 = cylindrical_faces[0].surface2d.outer_contour.bounding_rectangle
                ymin = bounding_rectangle_0[2]
                ymax = bounding_rectangle_0[3]
                for face in cylindrical_faces:
                    bounding_rectangle = face.surface2d.outer_contour.bounding_rectangle
                    ymin = min(ymin, bounding_rectangle[2])
                    ymax = max(ymax, bounding_rectangle[3])
                for face in cylindrical_faces:
                    bounding_rectangle = face.surface2d.outer_contour.bounding_rectangle

                    points_3d = face.surface3d.grid3d(
                        volmdlr.grid.Grid2D.from_properties(
                            x_limits=(bounding_rectangle[0], bounding_rectangle[1]),
                            y_limits=(ymin, ymax),
                            points_nbr=(points_x, points_y)))

                    bspline_surfaces.append(
                        cls.points_fitting_into_bspline_surface(
                            points_3d, points_x, points_y, degree_u, degree_v))

            elif direction == 'y':
                bounding_rectangle_0 = cylindrical_faces[0].surface2d.outer_contour.bounding_rectangle
                xmin = bounding_rectangle_0[0]
                xmax = bounding_rectangle_0[1]
                for face in cylindrical_faces:
                    bounding_rectangle = face.surface2d.outer_contour.bounding_rectangle
                    xmin = min(xmin, bounding_rectangle[0])
                    xmax = max(xmax, bounding_rectangle[1])
                for face in cylindrical_faces:
                    bounding_rectangle = face.surface2d.outer_contour.bounding_rectangle

                    points_3d = face.surface3d.grid3d(
                        volmdlr.grid.Grid2D.from_properties(
                            x_limits=(xmin, xmax),
                            y_limits=(bounding_rectangle[2], bounding_rectangle[3]),
                            points_nbr=(points_x, points_y)))

                    bspline_surfaces.append(
                        cls.points_fitting_into_bspline_surface(
                            points_3d, points_x, points_y, degree_u, degree_v))

            to_be_merged = bspline_surfaces[0]
            for i in range(0, len(bspline_surfaces) - 1):
                merged = to_be_merged.merge_with(bspline_surfaces[i + 1])
                to_be_merged = merged

            bspline_surface = to_be_merged

            return bspline_surface

    @classmethod
    def from_cylindrical_face(cls, cylindrical_face, degree_u, degree_v,
                              **kwargs):  # points_x: int = 50, points_y: int = 50
        """
        Define a bspline surface from a cylindrical face.

        Parameters
        ----------
        cylindrical_face : volmdlr.faces.CylindricalFace3D
            face 3d
        degree_u : int
            degree of the output surface for the u-direction.
        degree_v : int
            degree of the output surface for the v-direction.
        points_x : int
            number of points in x-direction
        points_y : int
            number of points in y-direction

        Returns
        -------
        B-spline surface

        """

        points_x = kwargs['points_x']
        points_y = kwargs['points_y']
        bounding_rectangle = cylindrical_face.surface2d.outer_contour.bounding_rectangle
        points_3d = cylindrical_face.surface3d.grid3d(
            volmdlr.grid.Grid2D.from_properties(x_limits=(bounding_rectangle[0],
                                                          bounding_rectangle[1]),
                                                y_limits=(bounding_rectangle[2],
                                                          bounding_rectangle[3]),
                                                points_nbr=(points_x, points_y)))

        return cls.points_fitting_into_bspline_surface(points_3d, points_x, points_x, degree_u, degree_v)

    def intersection_with(self, other_bspline_surface3d):
        """
        Compute intersection points between two Bspline surfaces.

        return u,v parameters for intersection points for both surfaces
        """

        def f(X):
            return (self.point2d_to_3d(volmdlr.Point2D(X[0], X[1])) -
                    other_bspline_surface3d.point2d_to_3d(volmdlr.Point2D(X[2], X[3]))).norm()

        x = npy.linspace(0, 1, 10)
        x_init = []
        for xi in x:
            for yi in x:
                x_init.append((xi, yi, xi, yi))

        u1, v1, u2, v2 = [], [], [], []
        solutions = []
        for x0 in x_init:
            z = scp.optimize.least_squares(f, x0=x0, bounds=([0, 1]))
            # print(z.cost)
            if z.fun < 1e-5:
                solution = z.x
                if solution not in solutions:
                    solutions.append(solution)
                    u1.append(solution[0])
                    v1.append(solution[1])
                    u2.append(solution[2])
                    v2.append(solution[3])

        # uv1 = [[min(u1),max(u1)],[min(v1),max(v1)]]
        # uv2 = [[min(u2),max(u2)],[min(v2),max(v2)]]

        return ((u1, v1), (u2, v2))  # (uv1, uv2)

    def plane_intersection(self, plane3d):
        """
        Compute intersection points between a Bspline surface and a plane3d.

        """

        def f(X):
            return ((self.surface.evaluate_single((X[0], X[1]))[0]) * plane3d.equation_coefficients()[0] +
                    (self.surface.evaluate_single((X[0], X[1]))[1]) * plane3d.equation_coefficients()[1] +
                    (self.surface.evaluate_single((X[0], X[1]))[2]) * plane3d.equation_coefficients()[2] +
                    plane3d.equation_coefficients()[3])

        x = npy.linspace(0, 1, 20)
        x_init = []
        for xi in x:
            for yi in x:
                x_init.append((xi, yi))

        intersection_points = []

        for x0 in x_init:
            z = scp.optimize.least_squares(f, x0=x0, bounds=([0, 1]))
            if z.fun < 1e-20:
                solution = z.x
                intersection_points.append(volmdlr.Point3D(self.surface.evaluate_single((solution[0], solution[1]))[0],
                                                           self.surface.evaluate_single((solution[0], solution[1]))[1],
                                                           self.surface.evaluate_single((solution[0], solution[1]))[
                                                               2]))
        return intersection_points

    def error_with_point3d(self, point3d):
        """
        Compute the error/distance between the Bspline surface and a point3d.

        """

        def f(x):
            return (point3d - self.point2d_to_3d(volmdlr.Point2D(x[0], x[1]))).norm()

        cost = []

        for x0 in [(0, 0), (0, 1), (1, 0), (1, 1), (0.5, 0.5)]:
            z = scp.optimize.least_squares(f, x0=x0, bounds=([0, 1]))
            cost.append(z.fun)

        return min(cost)

    def error_with_edge3d(self, edge3d):
        """
        Compute the error/distance between the Bspline surface and an edge3d.

        it's the mean of the start and end points errors'
        """

        return (self.error_with_point3d(edge3d.start) + self.error_with_point3d(edge3d.end)) / 2

    def nearest_edges3d(self, contour3d, threshold: float):
        """
        Compute the nearest edges of a contour3d to a Bspline_surface3d based on a threshold.

        """

        nearest = []
        for primitive in contour3d.primitives:
            if self.error_with_edge3d(primitive) <= threshold:
                nearest.append(primitive)
        nearest_primitives = volmdlr.wires.Wire3D(nearest)

        return nearest_primitives

    def edge3d_to_2d_with_dimension(self, edge3d, grid2d: volmdlr.grid.Grid2D):
        """
        Compute the edge2d of a edge3d, on a Bspline surface, in the dimensioned frame.

        """

        # method_name = '{}_to_2d_with_dimension'.format(edge3d.__class__.__name__.lower())
        method_name = f'{edge3d.__class__.__name__.lower()}_to_2d_with_dimension'

        if hasattr(self, method_name):
            edge2d_dim = getattr(self, method_name)(edge3d, grid2d)
            if edge2d_dim:
                return edge2d_dim
            else:
                raise NotImplementedError
        else:
            raise NotImplementedError(
                # 'Class {} does not implement {}'.format(self.__class__.__name__,
                #                                         method_name))
                f'Class {self.__class__.__name__} does not implement {method_name}')

    def wire3d_to_2d(self, wire3d):
        """
        Compute the 2d of a wire3d, on a Bspline surface.

        """

        contour = self.contour3d_to_2d(wire3d)

        return volmdlr.wires.Wire2D(contour.primitives)

    def wire3d_to_2d_with_dimension(self, wire3d):
        """
        Compute the 2d of a wire3d, on a Bspline surface, in the dimensioned frame.

        """

        contour = self.contour3d_to_2d_with_dimension(wire3d, self._grids2d)

        return volmdlr.wires.Wire2D(contour.primitives)

    def split_surface_u(self, u: float):
        """
        Splits the surface at the input parametric coordinate on the
        u-direction.

        :param u: Parametric coordinate u chosen between 0 and 1
        :type u: float
        :return: Two splitted surfaces
        :rtype: List[:class:`volmdlr.faces.BSplineSurface3D`]
        """

        surfaces_geo = split_surface_u(self.surface, u)
        surfaces = []
        for s in surfaces_geo:
            surfaces.append(volmdlr.faces.BSplineSurface3D.from_geomdl_surface(s))

        return surfaces

    def split_surface_v(self, v: float):
        """
        Splits the surface at the input parametric coordinate on the
        v-direction.

        :param v: Parametric coordinate v chosen between 0 and 1
        :type v: float
        :return: Two splitted surfaces
        :rtype: List[:class:`volmdlr.faces.BSplineSurface3D`]
        """

        surfaces_geo = split_surface_v(self.surface, v)
        surfaces = []
        for s in surfaces_geo:
            surfaces.append(volmdlr.faces.BSplineSurface3D.from_geomdl_surface(s))

        return surfaces

    def split_surface_with_bspline_curve(self, bspline_curve3d: vme.BSplineCurve3D):
        """
        Cuts the surface into two pieces with a bspline curve.

        :param bspline_curve3d: A BSplineCurve3d used for cutting
        :type bspline_curve3d: :class:`vme.BSplineCurve3D`
        :return: Two splitted surfaces
        :rtype: List[:class:`volmdlr.faces.BSplineSurface3D`]
        """

        surfaces = []
        bspline_curve2d = self.bsplinecurve3d_to_2d(bspline_curve3d)[0]
        # if type(bspline_curve2d) == list:
        #     points = [bspline_curve2d[0].start]
        #     for edge in bspline_curve2d:
        #         points.append(edge.end)
        #     bspline_curve2d = vme.BSplineCurve2D.from_points_approximation(points, 2, ctrlpts_size = 5)
        contour = self.rectangular_cut(0, 1, 0, 1).surface2d.outer_contour
        contours = contour.cut_by_bspline_curve(bspline_curve2d)

        du, dv = bspline_curve2d.end - bspline_curve2d.start
        resolution = 8

        for contour in contours:
            u_min, u_max, v_min, v_max = contour.bounding_rectangle.bounds()
            if du > dv:
                delta_u = u_max - u_min
                nlines_x = int(delta_u * resolution)
                lines_x = [vme.Line2D(volmdlr.Point2D(u_min, v_min),
                                      volmdlr.Point2D(u_min, v_max))]
                for i in range(nlines_x):
                    u = u_min + (i + 1) / (nlines_x + 1) * delta_u
                    lines_x.append(vme.Line2D(volmdlr.Point2D(u, v_min),
                                              volmdlr.Point2D(u, v_max)))
                lines_x.append(vme.Line2D(volmdlr.Point2D(u_max, v_min),
                                          volmdlr.Point2D(u_max, v_max)))
                lines = lines_x

            else:
                delta_v = v_max - v_min
                nlines_y = int(delta_v * resolution)
                lines_y = [vme.Line2D(volmdlr.Point2D(v_min, v_min),
                                      volmdlr.Point2D(v_max, v_min))]
                for i in range(nlines_y):
                    v = v_min + (i + 1) / (nlines_y + 1) * delta_v
                    lines_y.append(vme.Line2D(volmdlr.Point2D(v_min, v),
                                              volmdlr.Point2D(v_max, v)))
                lines_y.append(vme.Line2D(volmdlr.Point2D(v_min, v_max),
                                          volmdlr.Point2D(v_max, v_max)))
                lines = lines_y

            pt0 = volmdlr.O2D
            points = []

            for line in lines:
                inter = contour.line_intersections(line)
                if inter:
                    pt = set()
                    for p in inter:
                        pt.add(p[0])
                else:
                    raise NotImplementedError

                pt = sorted(pt, key=lambda p: pt0.point_distance(p))
                pt0 = pt[0]
                edge = vme.LineSegment2D(pt[0], pt[1])

                points.extend(edge.discretization_points(number_points=10))

            points3d = []
            for p in points:
                points3d.append(self.point2d_to_3d(p))

            size_u, size_v, degree_u, degree_v = 10, 10, self.degree_u, self.degree_v
            surfaces.append(
                volmdlr.faces.BSplineSurface3D.points_fitting_into_bspline_surface(
                    points3d, size_u, size_v, degree_u, degree_v))

        return surfaces

    def point_belongs(self, point3d):
        """
        Check if a point3d belongs to the bspline_surface or not.

        """

        def f(x):
            p3d = self.point2d_to_3d(volmdlr.Point2D(x[0], x[1]))
            return point3d.point_distance(p3d)

        x = npy.linspace(0, 1, 5)
        x_init = []
        for xi in x:
            for yi in x:
                x_init.append((xi, yi))

        for x0 in x_init:
            z = scp.optimize.least_squares(f, x0=x0, bounds=([0, 1]))
            if z.fun < 1e-10:
                return True
        return False

    def is_intersected_with(self, other_bspline_surface3d):
        """
        Check if the two surfaces are intersected or not.

        return True, when there are more 50points on the intersection zone
        """

        # intersection_results = self.intersection_with(other_bspline_surface3d)
        # if len(intersection_results[0][0]) >= 50:
        #     return True
        # else:
        #     return False

        def f(X):
            return (self.point2d_to_3d(volmdlr.Point2D(X[0], X[1])) -
                    other_bspline_surface3d.point2d_to_3d(volmdlr.Point2D(X[2], X[3]))).norm()

        x = npy.linspace(0, 1, 10)
        x_init = []
        for xi in x:
            for yi in x:
                x_init.append((xi, yi, xi, yi))

        i = 0
        for x0 in x_init:
            z = scp.optimize.least_squares(f, x0=x0, bounds=([0, 1]))
            if z.fun < 1e-5:
                i += 1
                if i >= 50:
                    return True
        return False

    def merge_with(self, other_bspline_surface3d):
        """
        Merges two adjacent surfaces based on their faces.

        :param other_bspline_surface3d: Other adjacent surface
        :type other_bspline_surface3d: :class:`volmdlr.faces.BSplineSurface3D`
        :return: Merged surface
        :rtype: :class:`volmdlr.faces.BSplineSurface3D`
        """

        bspline_face3d = self.rectangular_cut(0, 1, 0, 1)
        other_bspline_face3d = other_bspline_surface3d.rectangular_cut(0, 1, 0, 1)

        bsplines = [self, other_bspline_surface3d]
        bsplines_new = bsplines

        center = [bspline_face3d.surface2d.outer_contour.center_of_mass(),
                  other_bspline_face3d.surface2d.outer_contour.center_of_mass()]
        grid2d_direction = (bspline_face3d.pair_with(other_bspline_face3d))[1]

        if bspline_face3d.outer_contour3d.is_sharing_primitives_with(other_bspline_face3d.outer_contour3d):

            xmin, xmax, ymin, ymax = self.xy_limits(other_bspline_surface3d)

        elif self.is_intersected_with(other_bspline_surface3d):
            # find pimitives to split with
            contour1 = bspline_face3d.outer_contour3d
            contour2 = other_bspline_face3d.outer_contour3d

            distances = []
            for p1 in contour1.primitives:
                dis = []
                for p2 in contour2.primitives:
                    point1 = (p1.start + p1.end) / 2
                    point2 = (p2.start + p2.end) / 2
                    dis.append(point1.point_distance(point2))
                distances.append(dis)

            i = distances.index((min(distances)))
            j = distances[i].index(min(distances[i]))

            curves = [contour2.primitives[j], contour1.primitives[i]]

            # split surface
            for i, bspline in enumerate(bsplines):
                surfaces = bspline.split_surface_with_bspline_curve(curves[i])

                errors = []
                for s in surfaces:
                    errors.append(s.error_with_point3d(bsplines[i].point2d_to_3d(center[i])))

                bsplines_new[i] = surfaces[errors.index(min(errors))]

            xmin, xmax, ymin, ymax = [0] * len(bsplines_new), [1] * len(bsplines_new), [0] * \
                len(bsplines_new), [1] * len(bsplines_new)

            grid2d_direction = (
                bsplines_new[0].rectangular_cut(
                    0, 1, 0, 1).pair_with(
                    bsplines_new[1].rectangular_cut(
                        0, 1, 0, 1)))[1]

        else:
            xmin, xmax, ymin, ymax = [0] * len(bsplines_new), [1] * len(bsplines_new), [0] * \
                                     len(bsplines_new), [1] * len(bsplines_new)

        # grid3d
        points3d = []
        for i, bspline in enumerate(bsplines_new):
            grid3d = bspline.grid3d(volmdlr.grid.Grid2D.from_properties(x_limits=(0, 1),
                                                                        y_limits=(0, 1),
                                                                        points_nbr=(50, 50),
                                                                        direction=grid2d_direction[i]))

            points3d.extend(grid3d)

            # fitting
        size_u, size_v, degree_u, degree_v = 100, 50, max(
            bsplines[0].degree_u, bsplines[1].degree_u), max(
            bsplines[0].degree_v, bsplines[1].degree_v)

        merged_surface = volmdlr.faces.BSplineSurface3D.points_fitting_into_bspline_surface(
            points3d, size_u, size_v, degree_u, degree_v)

        return merged_surface

    def xy_limits(self, other_bspline_surface3d):
        """
        Compute x, y limits to define grid2d.

        """

        grid2d_direction = (
            self.rectangular_cut(
                0, 1, 0, 1).pair_with(
                other_bspline_surface3d.rectangular_cut(
                    0, 1, 0, 1)))[1]

        xmin, xmax, ymin, ymax = [], [], [], []
        if grid2d_direction[0][1] == '+y':
            xmin.append(0)
            xmax.append(1)
            ymin.append(0)
            ymax.append(0.99)
        elif grid2d_direction[0][1] == '+x':
            xmin.append(0)
            xmax.append(0.99)
            ymin.append(0)
            ymax.append(1)
        elif grid2d_direction[0][1] == '-x':
            xmin.append(0.01)
            xmax.append(1)
            ymin.append(0)
            ymax.append(1)
        elif grid2d_direction[0][1] == '-y':
            xmin.append(0)
            xmax.append(1)
            ymin.append(0.01)
            ymax.append(1)

        xmin.append(0)
        xmax.append(1)
        ymin.append(0)
        ymax.append(1)

        return xmin, xmax, ymin, ymax

    def derivatives(self, u, v, order):
        """
        Evaluates n-th order surface derivatives at the given (u, v) parameter pair.

        :param u: Point's u coordinate.
        :type u: float
        :param v: Point's v coordinate.
        :type v: float
        :param order: Order of the derivatives.
        :type order: int
        :return: A list SKL, where SKL[k][l] is the derivative of the surface S(u,v) with respect
        to u k times and v l times
        :rtype: List[`volmdlr.Vector3D`]
        """
        if self.surface.rational:
            # derivatives = self._rational_derivatives(self.surface.data,(u, v), order)
            derivatives = volmdlr.bspline_compiled.rational_derivatives(self.surface.data, (u, v), order)
        else:
            # derivatives = self._derivatives(self.surface.data, (u, v), order)
            derivatives = volmdlr.bspline_compiled.derivatives(self.surface.data, (u, v), order)
        for i in range(order + 1):
            for j in range(order + 1):
                derivatives[i][j] = volmdlr.Vector3D(*derivatives[i][j])
        return derivatives


class BezierSurface3D(BSplineSurface3D):
    """
    A 3D Bezier surface.

    :param degree_u: The degree of the Bezier surface in the u-direction.
    :type degree_u: int
    :param degree_v: The degree of the Bezier surface in the v-direction.
    :type degree_v: int
    :param control_points: A list of lists of control points defining the Bezier surface.
    :type control_points: List[List[`volmdlr.Point3D`]]
    :param nb_u: The number of control points in the u-direction.
    :type nb_u: int
    :param nb_v: The number of control points in the v-direction.
    :type nb_v: int
    :param name: (Optional) name for the Bezier surface.
    :type name: str
    """

    def __init__(self, degree_u: int, degree_v: int,
                 control_points: List[List[volmdlr.Point3D]],
                 nb_u: int, nb_v: int, name=''):
        u_knots = utilities.generate_knot_vector(degree_u, nb_u)
        v_knots = utilities.generate_knot_vector(degree_v, nb_v)

        u_multiplicities = [1] * len(u_knots)
        v_multiplicities = [1] * len(v_knots)

        BSplineSurface3D.__init__(self, degree_u, degree_v,
                                  control_points, nb_u, nb_v,
                                  u_multiplicities, v_multiplicities,
                                  u_knots, v_knots, None, name)


class Face3D(volmdlr.core.Primitive3D):
    """
    Abstract method to define 3D faces.
    """

    min_x_density = 1
    min_y_density = 1

    def __init__(self, surface3d, surface2d: Surface2D,
                 name: str = ''):
        self.surface3d = surface3d
        self.surface2d = surface2d
        self._outer_contour3d = None
        self._inner_contours3d = None
        # self.bounding_box = self._bounding_box()

        volmdlr.core.Primitive3D.__init__(self, name=name)

    def __hash__(self):
        return hash(self.surface3d) + hash(self.surface2d)

    def __eq__(self, other_):
        if other_.__class__.__name__ != self.__class__.__name__:
            return False
        equal = (self.surface3d == other_.surface3d
                 and self.surface2d == other_.surface2d)
        return equal

    def point_belongs(self, point3d: volmdlr.Point3D):
        """
        Tells you if a point is on the 3D face and inside its contour
        """
        point2d = self.surface3d.point3d_to_2d(point3d)
        check_point3d = self.surface3d.point2d_to_3d(point2d)
        if check_point3d.point_distance(point3d) > 1e-6:
            return False

        return self.surface2d.point_belongs(point2d)

    @property
    def outer_contour3d(self):
        """
        Gives the 3d version of the outer contour of the face.
        """
        if not self._outer_contour3d:
            self._outer_contour3d = self.surface3d.contour2d_to_3d(self.surface2d.outer_contour)
        return self._outer_contour3d

    @property
    def inner_contours3d(self):
        """
        Gives the 3d version of the inner contours of the face.
        """
        if not self._inner_contours3d:
            self._inner_contours3d = [self.surface3d.contour2d_to_3d(c) for c in
                                      self.surface2d.inner_contours]
        return self._inner_contours3d

    @property
    def bounding_box(self):
        """
        Needs to be overriden if an error is raised.
        """
        raise NotImplementedError(
            f"bounding_box method must be"
            f"overloaded by {self.__class__.__name__}")

    @bounding_box.setter
    def bounding_box(self, new_bounding_box):
        """Sets the bounding box to a new value"""
        raise NotImplementedError(
            f"bounding_box setter method must be"
            f"overloaded by {self.__class__.__name__}")

    def get_bounding_box(self):
        raise NotImplementedError(
            f"self.__class__.__name__"
            f"overloaded by {self.__class__.__name__}")

    def area(self):
        return self.surface2d.area()

    @classmethod
    def from_step(cls, arguments, object_dict):
        name = arguments[0][1:-1]
        contours = [object_dict[int(arg[1:])] for arg in arguments[1]]
        surface = object_dict[int(arguments[2])]
        if hasattr(surface, 'face_from_contours3d'):
            if (len(contours) == 1) and isinstance(contours[0],
                                                   volmdlr.Point3D):
                return surface

            return surface.face_from_contours3d(contours, name)
        raise NotImplementedError(
            'Not implemented :face_from_contours3d in {}'.format(surface))

    def to_step(self, current_id):
        xmin, xmax, ymin, ymax = self.surface2d.bounding_rectangle().bounds()
        subsurfaces2d = [self.surface2d]
        line_x = None
        if self.surface3d.x_periodicity and (xmax - xmin) >= 0.45 * self.surface3d.x_periodicity:
            line_x = vme.Line2D(volmdlr.Point2D(0.5 * (xmin + xmax), 0),
                                volmdlr.Point2D(
                                    0.5 * (xmin + xmax), 1))
        line_y = None
        if self.surface3d.y_periodicity and (
                ymax - ymin) >= 0.45 * self.surface3d.y_periodicity:
            line_y = vme.Line2D(
                volmdlr.Point2D(0., 0.5 * (ymin + ymax)),
                volmdlr.Point2D(1, 0.5 * (ymin + ymax)))

        if line_x:
            subsurfaces2 = []
            for subsurface2d in subsurfaces2d:
                subsurfaces2.extend(subsurface2d.cut_by_line(line_x))
            subsurfaces2d = subsurfaces2

        if line_y:
            subsurfaces2 = []
            for subsurface2d in subsurfaces2d:
                subsurfaces2.extend(subsurface2d.cut_by_line(line_y))
            subsurfaces2d = subsurfaces2

        if len(subsurfaces2d) > 1:
            content = ''
            face_ids = []
            for i, subsurface2d in enumerate(subsurfaces2d):
                face = self.__class__(self.surface3d, subsurface2d)
                face_content, face_id = face.to_step_without_splitting(
                    current_id)
                face_ids.append(face_id[0])
                content += face_content
                current_id = face_id[0] + 1
            return content, face_ids
        else:
            return self.to_step_without_splitting(current_id)

    def to_step_without_splitting(self, current_id):
        content, surface3d_ids = self.surface3d.to_step(current_id)
        current_id = max(surface3d_ids) + 1

        if len(surface3d_ids) != 1:
            raise NotImplementedError('What to do with more than 1 id ? with 0 id ?')
        outer_contour_content, outer_contour_id = self.outer_contour3d.to_step(
            current_id, surface_id=surface3d_ids[0], surface3d=self.surface3d)
        content += outer_contour_content
        content += "#{} = FACE_BOUND('{}',#{},.T.);\n".format(
            outer_contour_id + 1, self.name, outer_contour_id)
        contours_ids = [outer_contour_id + 1]
        current_id = outer_contour_id + 2
        for inner_contour3d in self.inner_contours3d:
            inner_contour_content, inner_contour_id = inner_contour3d.to_step(
                current_id)
            # surface_id=surface3d_id)
            content += inner_contour_content
            face_bound_id = inner_contour_id + 1
            content += "#{} = FACE_BOUND('',#{},.T.);\n".format(
                face_bound_id, inner_contour_id)
            contours_ids.append(face_bound_id)
            current_id = face_bound_id + 1

        content += "#{} = ADVANCED_FACE('{}',({}),#{},.T.);\n".format(
            current_id,
            self.name,
            volmdlr.core.step_ids_to_str(contours_ids),
            surface3d_ids[0])
        # TODO: create an ADVANCED_FACE for each surface3d_ids ?
        return content, [current_id]

    def triangulation_lines(self):
        return [], []

    def grid_size(self):
        """
        Specifies an adapted size of the discretization grid used in face triangulation.
        """
        return [0, 0]

    def triangulation(self):
        number_points_x, number_points_y = self.grid_size()
        mesh2d = self.surface2d.triangulation(number_points_x, number_points_y)
        return vmd.DisplayMesh3D(
            [vmd.Node3D(*self.surface3d.point2d_to_3d(p)) for p in
             mesh2d.points],
            mesh2d.triangles)

    def plot2d(self, ax=None, color='k', alpha=1):
        if ax is None:
            _, ax = plt.subplots()
        self.surface2d.plot(ax=ax)

    def rotation(self, center: volmdlr.Point3D,
                 axis: volmdlr.Vector3D, angle: float):
        """
        Face3D rotation
        :param center: rotation center
        :param axis: rotation axis
        :param angle: angle rotation
        :return: a new rotated Face3D
        """
        new_surface = self.surface3d.rotation(center=center, axis=axis,
                                              angle=angle)
        return self.__class__(new_surface, self.surface2d)

    def rotation_inplace(self, center: volmdlr.Point3D,
                         axis: volmdlr.Vector3D, angle: float):
        """
        Face3D rotation. Object is updated inplace
        :param center: rotation center
        :param axis: rotation axis
        :param angle: rotation angle
        """
        self.surface3d.rotation_inplace(center=center, axis=axis, angle=angle)
        new_bounding_box = self.get_bounding_box()
        self.bounding_box = new_bounding_box

    def translation(self, offset: volmdlr.Vector3D):
        """
        Face3D translation
        :param offset: translation vector
        :return: A new translated Face3D
        """
        new_surface3d = self.surface3d.translation(offset=offset)
        return self.__class__(new_surface3d, self.surface2d)

    def translation_inplace(self, offset: volmdlr.Vector3D):
        """
        Face3D translation. Object is updated inplace
        :param offset: translation vector
        """
        self.surface3d.translation_inplace(offset=offset)
        new_bounding_box = self.get_bounding_box()
        self.bounding_box = new_bounding_box

    def frame_mapping(self, frame: volmdlr.Frame3D, side: str):
        """
        Changes frame_mapping and return a new Face3D
        side = 'old' or 'new'
        """
        new_surface3d = self.surface3d.frame_mapping(frame, side)
        return self.__class__(new_surface3d, self.surface2d.copy(),
                              self.name)

    def frame_mapping_inplace(self, frame: volmdlr.Frame3D, side: str):
        """
        Changes frame_mapping and the object is updated inplace
        side = 'old' or 'new'
        """
        self.surface3d.frame_mapping_inplace(frame, side)
        new_bounding_box = self.get_bounding_box()
        self.bounding_box = new_bounding_box

    def copy(self, deep=True, memo=None):
        return self.__class__(self.surface3d.copy(deep, memo), self.surface2d.copy(),
                              self.name)

    def face_inside(self, face2):
        """
        Verifies if a face is inside another one.

        It returns True if face2 is inside or False if the opposite.
        """
        if self.surface3d.is_coincident(face2.surface3d):
            self_contour2d = self.outer_contour3d.to_2d(
                self.surface3d.frame.origin, self.surface3d.frame.u, self.surface3d.frame.v)
            face2_contour2d = face2.outer_contour3d.to_2d(
                self.surface3d.frame.origin, self.surface3d.frame.u, self.surface3d.frame.v)
            if self_contour2d.is_inside(face2_contour2d):
                return True
        return False

    def edge_intersections(self, edge):
        intersections = []
        method_name = f'{edge.__class__.__name__.lower()[:-2]}_intersections'
        if hasattr(self, method_name):
            intersections = getattr(self, method_name)(edge)
        if not intersections:
            for point in [edge.start, edge.end]:
                if self.point_belongs(point):
                    if point not in intersections:
                        intersections.append(point)
        return intersections

    def line_intersections(self,
                           line: vme.Line3D,
                           ) -> List[volmdlr.Point3D]:
        intersections = []
        for intersection in self.surface3d.line_intersections(line):
            if self.point_belongs(intersection):
                intersections.append(intersection)
        if not intersections:
            for prim in self.outer_contour3d.primitives:
                intersection = prim.line_intersections(line)
                if intersection:
                    if intersection not in intersections:
                        intersections.append(intersection)

        return intersections

    def linesegment_intersections(self, linesegment: vme.LineSegment3D) -> List[volmdlr.Point3D]:
        linesegment_intersections = []
        for intersection in self.surface3d.linesegment_intersections(linesegment):
            if self.point_belongs(intersection):
                linesegment_intersections.append(intersection)
        if not linesegment_intersections:
            for prim in self.outer_contour3d.primitives:
                intersections = prim.linesegment_intersections(linesegment)
                for intersection in intersections:
                    if intersection not in linesegment_intersections:
                        linesegment_intersections.append(intersection)
        return linesegment_intersections

    def fullarc_intersections(self, fullarc: vme.FullArc3D) -> List[volmdlr.Point3D]:
        intersections = []
        for intersection in self.surface3d.fullarc_intersections(fullarc):
            if self.point_belongs(intersection):
                intersections.append(intersection)
        return intersections

    def plot(self, ax=None, color='k', alpha=1, edge_details=False):
        if not ax:
            ax = plt.figure().add_subplot(111, projection='3d')
        self.outer_contour3d.plot(ax=ax, color=color, alpha=alpha,
                                  edge_details=edge_details)
        for contour3d in self.inner_contours3d:
            contour3d.plot(ax=ax, color=color, alpha=alpha,
                           edge_details=edge_details)
        return ax

    def random_point_inside(self):
        point_inside2d = self.surface2d.random_point_inside()
        return self.surface3d.point2d_to_3d(point_inside2d)

    def is_adjacent(self, face2: 'Face3D'):
        contour1 = self.outer_contour3d.to_2d(
            self.surface3d.frame.origin,
            self.surface3d.frame.u,
            self.surface3d.frame.v)
        contour2 = face2.outer_contour3d.to_2d(
            self.surface3d.frame.origin,
            self.surface3d.frame.u,
            self.surface3d.frame.v)
        if contour1.is_sharing_primitives_with(contour2):
            return True
        return False

    def edge3d_inside(self, edge3d):
        method_name = f'{edge3d.__class__.__name__.lower()[:-2]}_inside'
        if hasattr(self, method_name):
            return getattr(self, method_name)(edge3d)
        points = edge3d.discretization_points(number_points=5)
        for point in points[1:-1]:
            if not self.point_belongs(point):
                return False
        return True

    def is_intersecting(self, face2, list_coincident_faces=None, tol: float = 1e-6):
        """
        Verifies if two face are intersecting.

        :param face2: face 2
        :param list_coincident_faces: list of coincident faces, if existent
        :param tol: tolerance for calculations
        :return: True if faces intersect, False otherwise
        """
        if list_coincident_faces is None:
            list_coincident_faces = []
        if (self.bounding_box.bbox_intersection(face2.bounding_box) or
            self.bounding_box.distance_to_bbox(face2.bounding_box) <= tol) and \
                (self, face2) not in list_coincident_faces:

            edge_intersections = []
            for prim1 in self.outer_contour3d.primitives + [prim for inner_contour in self.inner_contours3d
                                                            for prim in inner_contour.primitives]:
                edge_intersections = face2.edge_intersections(prim1)
                if edge_intersections:
                    return True
            if not edge_intersections:
                for prim2 in face2.outer_contour3d.primitives + [prim for inner_contour in face2.inner_contours3d
                                                                 for prim in inner_contour.primitives]:
                    edge_intersections = self.edge_intersections(prim2)
                    if edge_intersections:
                        return True

        return False

    def face_intersections_outer_contour(self, face2):
        intersections_points = []
        for edge1 in self.outer_contour3d.primitives:
            intersection_points = face2.edge_intersections(edge1)
            if intersection_points:
                for point in intersection_points:
                    if point not in intersections_points:
                        intersections_points.append(point)

        return intersections_points

    def face_intersections(self, face2, tol=1e-6) -> List[volmdlr.wires.Wire3D]:
        """
        Calculates the intersections between two Face3D.

        """

        bbox1 = self.bounding_box
        bbox2 = face2.bounding_box
        if not bbox1.bbox_intersection(bbox2) and \
                bbox1.distance_to_bbox(bbox2) >= tol:
            return []
        if self.face_inside(face2) or face2.face_inside(self):
            return []
        face_intersections = self.get_face_intersections(face2)
        return face_intersections

    def get_face_intersections(self, face2):
        """
        Gets the intersections between two faces.

        :param face2: second face.
        :return: intersections.
        """
        method_name = f'{face2.__class__.__name__.lower()[:-2]}_intersections'
        intersections = getattr(self, method_name)(face2)
        return intersections

    def set_operations_new_faces(self, intersecting_combinations, contour_extract_inside):
        self_copy = self.copy(deep=True)
        list_cutting_contours = self_copy.get_face_cutting_contours(intersecting_combinations)
        if not list_cutting_contours:
            return [self_copy]
        return self_copy.divide_face(list_cutting_contours, contour_extract_inside)

    def get_face_cutting_contours(self, dict_intersecting_combinations):
        """
        Get all contours cutting the face, resultig from multiple faces intersections.

        :param dict_intersecting_combinations: dictionary containing as keys the combination of intersecting faces
        and as the values the resulting primitive from the intersection of these two faces
        return a list all contours cutting one particular face.
        """
        face_intersecting_primitives2d = self.select_face_intersecting_primitives(dict_intersecting_combinations)
        if not face_intersecting_primitives2d:
            return []
        list_cutting_contours = volmdlr.wires.Contour2D.contours_from_edges(face_intersecting_primitives2d[:])
        if self.surface2d.inner_contours:
            valid_cutting_contours = []
            connectig_to_outer_contour = []
            for cutting_contour in list_cutting_contours:
                if (self.surface2d.outer_contour.point_over_contour(cutting_contour.primitives[0].start) and
                    self.surface2d.outer_contour.point_over_contour(cutting_contour.primitives[-1].end)) or \
                        cutting_contour.primitives[0].start == cutting_contour.primitives[-1].end:
                    valid_cutting_contours.append(cutting_contour)
                if self.surface2d.outer_contour.contour_intersections(cutting_contour):
                    connectig_to_outer_contour.append(cutting_contour)
            if len(valid_cutting_contours) == len(list_cutting_contours):
                return valid_cutting_contours
            for cutting_contour in valid_cutting_contours:
                list_cutting_contours.remove(cutting_contour)
            new_cutting_contours, cutting_contours = self.get_inner_contours_cutting_primitives(
                list_cutting_contours, connectig_to_outer_contour)
            return valid_cutting_contours + new_cutting_contours + cutting_contours
        return list_cutting_contours

    def divide_face(self, list_cutting_contours: List[volmdlr.wires.Contour2D], inside):
        """
        Devides a Face 3D with a list of cutting contours.

        :param list_cutting_contours: list of contours cutting the face
        :param inside: when extracting a contour from another contour. It defines the extracted
        contour as being between the two points if True and outside these points if False
        return a list new faces resulting from face division
        """
        list_faces = []
        list_open_cutting_contours = []
        list_closed_cutting_contours = []
        for cutting_contour in list_cutting_contours:
            if cutting_contour.primitives[0].start != cutting_contour.primitives[-1].end:
                list_open_cutting_contours.append(cutting_contour)
                continue
            list_closed_cutting_contours.append(cutting_contour)
        if list_open_cutting_contours:
            list_faces = self.divide_face_with_open_cutting_contours(list_open_cutting_contours, inside)
        list_faces = self.divide_face_with_closed_cutting_contours(list_closed_cutting_contours, list_faces)
        list_faces = [face for face in list_faces if not math.isclose(face.area(), 0.0, abs_tol=1e-6)]
        return list_faces

    def divide_face_with_open_cutting_contours(self, list_open_cutting_contours, inside):
        """
        Devides a face 3D with a list of closed cutting contour, that is, it will cut holes on the face.

        :param list_open_cutting_contours: list containing the open cutting contours.
        :param inside: inside portion.
        :type inside: bool.
        :return: list divided faces.
        """
        list_faces = []
        if not self.surface2d.outer_contour.edge_polygon.is_trigo():
            self.surface2d.outer_contour.invert_inplace()
        new_faces_contours = self.surface2d.outer_contour.divide(list_open_cutting_contours, inside)
        new_inner_contours = len(new_faces_contours) * [[]]
        if self.surface2d.inner_contours:
            new_faces_contours, new_inner_contours = self.get_open_contour_divided_faces_inner_contours(
                new_faces_contours)
        if isinstance(self, Triangle3D):
            class_to_instanciate = PlaneFace3D
        else:
            class_to_instanciate = self.__class__
        for contour, inner_contours in zip(new_faces_contours, new_inner_contours):
            new_face = class_to_instanciate(self.surface3d, Surface2D(contour, inner_contours))
            list_faces.append(new_face)
        return list_faces

    def divide_face_with_closed_cutting_contours(self, list_closed_cutting_contours, list_faces):
        """
        Devides a Face3D with a list of Open cutting contours, that is, Contours going from one side
        to another of the Face, or from the outer contour to one inner contour.

        :param list_closed_cutting_contours: list containing the closed cutting contours
        :param list_faces: list of already divided faces
        :return: list divided faces
        """
        for new_contour in list_closed_cutting_contours:
            if len(new_contour.primitives) >= 3 and \
                    new_contour.primitives[0].start == new_contour.primitives[-1].end:
                inner_contours1 = [new_contour]
                inner_contours2 = []
                if list_faces:
                    new_list_faces = self.get_closed_contour_divided_faces_inner_contours(list_faces, new_contour)
                    list_faces = list_faces + new_list_faces
                    continue
                for inner_contour in self.surface2d.inner_contours:
                    if new_contour.is_inside(inner_contour):
                        inner_contours2.append(inner_contour)
                        continue
                    inner_contours1.append(inner_contour)
                if isinstance(self, Triangle3D):
                    class_to_instanciate = PlaneFace3D
                else:
                    class_to_instanciate = self.__class__
                surf3d = self.surface3d
                surf2d = Surface2D(self.surface2d.outer_contour, inner_contours1)
                new_plane = class_to_instanciate(surf3d, surf2d)
                list_faces.append(new_plane)
                list_faces.append(class_to_instanciate(surf3d, Surface2D(new_contour, inner_contours2)))
                continue
            surf3d = self.surface3d
            surf2d = Surface2D(self.surface2d.outer_contour, [])
            if isinstance(self, Triangle3D):
                class_to_instanciate = PlaneFace3D
            else:
                class_to_instanciate = self.__class__
            new_plane = class_to_instanciate(surf3d, surf2d)
            list_faces.append(new_plane)
        return list_faces

    def get_open_contour_divided_faces_inner_contours(self, new_faces_contours):
        """
        If there is any inner contour, verifies which ones belong to the new divided faces from
        an open cutting contour.

        :param new_faces_contours: new faces outer contour.
        :return: valid_new_faces_contours, valid_new_faces_contours.
        """
        valid_new_faces_contours = []
        valid_inner_contours = []
        for new_face_contour in new_faces_contours:
            for inner_contour in self.surface2d.inner_contours:
                if new_face_contour.is_superposing(inner_contour):
                    break
            else:
                if new_face_contour not in valid_new_faces_contours:
                    inner_contours = []
                    for inner_contour in self.surface2d.inner_contours:
                        if new_face_contour.is_inside(inner_contour):
                            inner_contours.append(inner_contour)
                    valid_new_faces_contours.append(new_face_contour)
                    valid_inner_contours.append(inner_contours)
        return valid_new_faces_contours, valid_inner_contours

    def get_closed_contour_divided_faces_inner_contours(self, list_faces, new_contour):
        """
        If there is any inner contour, verifies which ones belong to the new divided faces from
        a closed cutting contour.

        :param list_faces: list of new faces.
        :param new_contour: current new face outer contour.
        :return: a list of new faces with its inner contours.
        """
        new_list_faces = []
        for new_face in list_faces:
            if new_face.surface2d.outer_contour.is_inside(new_contour):
                inner_contours1 = []
                inner_contours2 = []
                if not new_face.surface2d.inner_contours:
                    new_face.surface2d.inner_contours = [new_contour]
                    break
                new_contour_not_sharing_primitives = True
                for i, inner_contour in enumerate(new_face.surface2d.inner_contours):
                    if new_contour.is_inside(inner_contour):
                        if any(inner_contour.primitive_over_contour(prim)
                               for prim in new_contour.primitives):
                            new_face.surface2d.inner_contours[i] = new_contour
                            break
                        inner_contours2.append(inner_contour)
                    elif not any(inner_contour.primitive_over_contour(prim) for prim in
                                 new_contour.primitives):
                        inner_contours1.append(inner_contour)
                    else:
                        new_contour_not_sharing_primitives = False
                else:
                    surf3d = new_face.surface3d
                    if inner_contours1:
                        if new_contour_not_sharing_primitives:
                            inner_contours1.append(new_contour)
                            new_face.surface2d.inner_contours = inner_contours1
                            break
                        surf2d = Surface2D(new_face.surface2d.outer_contour, inner_contours1)
                        new_plane = self.__class__(surf3d, surf2d)
                        new_list_faces.append(new_plane)
                    if inner_contours2:
                        new_list_faces.append(
                            self.__class__(surf3d, Surface2D(new_contour, inner_contours2)))
        return new_list_faces

    def select_face_intersecting_primitives(self, dict_intersecting_combinations):
        """
        Select face intersecting primitives from a dictionary containing all intersection combinations.

        :param dict_intersecting_combinations: dictionary containing all intersection combinations
        :return: list of intersecting primitives for current face
        """
        face_intersecting_primitives2d = []
        for intersecting_combination in dict_intersecting_combinations.keys():
            if self in (intersecting_combination[0], intersecting_combination[1]):
                for intersection_wire in dict_intersecting_combinations[intersecting_combination]:
                    if len(intersection_wire.primitives) != 1:
                        raise NotImplementedError
                    # primitive2 = intersection_wire
                    primitive2_2d = self.surface3d.contour3d_to_2d(intersection_wire)
                    if not self.surface2d.outer_contour.primitive_over_contour(primitive2_2d.primitives[0], tol=1e-7):
                        face_intersecting_primitives2d.append(primitive2_2d.primitives[0])
        return face_intersecting_primitives2d

    def get_inner_contours_cutting_primitives(self, list_cutting_contours, connectig_to_outer_contour):
        """
        Gets cutting primitives connected to face inner_contours.

        :param list_cutting_contours: list of contours for resulting from intersection with other faces.
        :param connectig_to_outer_contour: list of contours from list_cutting_contours connected to the outer contour
        and not to any outer contour.
        :return: lists for final face cutting primitives.
        """
        (inner_contours_connected_cutting_contour, dict_inner_contour_intersections,
         dict_cutting_contour_intersections, list_cutting_contours) = self.dictionnaries_cutting_contours(
            list_cutting_contours, connectig_to_outer_contour)
        valid_cutting_contours = []
        list_primitives1 = []
        list_primitives2 = []
        used_cutting_contours = []
        used_inner_contour = []
        for cutting_contour, inner_contours in inner_contours_connected_cutting_contour.items():
            primitives1 = []
            primitives2 = []
            if len(inner_contours) == 1:
                if all(dict_cutting_contour_intersections[inters] in connectig_to_outer_contour for inters in
                       dict_inner_contour_intersections[inner_contours[0]]) and cutting_contour not in \
                        used_cutting_contours and inner_contours[0] not in used_inner_contour:
                    inner_contour_spliting_points = dict_inner_contour_intersections[inner_contours[0]]
                    inner_contour_spliting_points = list(sorted(
                        inner_contour_spliting_points, key=lambda point, ic=inner_contours[0]: ic.abscissa(point)))

                    point1, point2 = self.inner_contour_cutting_points(inner_contour_spliting_points, cutting_contour)
                    primitives1.extend(inner_contours[0].extract_with_points(point1, point2, True))
                    primitives2.extend(inner_contours[0].extract_with_points(point1, point2, False))
                    if sum(prim.length() for prim in primitives2) > sum(prim.length() for prim in primitives1):
                        primitives1, primitives2 = primitives2, primitives1
                    primitives1.extend(dict_cutting_contour_intersections[point2].primitives +
                                       cutting_contour.primitives[:])
                    used_cutting_contours.extend([cutting_contour,
                                                  dict_cutting_contour_intersections[point2]])
                    used_inner_contour.append(inner_contours[0])
                    list_primitives1.append(primitives1)
                    list_primitives2.append(primitives2)
                elif cutting_contour not in valid_cutting_contours:
                    valid_cutting_contours.append(cutting_contour)
            elif len(inner_contours) == 2:
                inner_contour_spliting_points1 = dict_inner_contour_intersections[inner_contours[0]]
                inner_contour_spliting_points2 = dict_inner_contour_intersections[inner_contours[1]]
                inner_contour_spliting_points1 = list(sorted(
                    inner_contour_spliting_points1, key=lambda point, ic=inner_contours[0]: ic.abscissa(point)))
                inner_contour_spliting_points2 = list(sorted(
                    inner_contour_spliting_points2, key=lambda point, ic=inner_contours[1]: ic.abscissa(point)))
                inside1, inside2 = self.is_inside_portion(cutting_contour, inner_contour_spliting_points1,
                                                          inner_contour_spliting_points2)
                primitives1.extend(cutting_contour.primitives[:])
                contour_used = False
                for inner_contour, inner_contour_spliting_points, inside in zip(
                        inner_contours, [inner_contour_spliting_points1, inner_contour_spliting_points2],
                        [inside1, inside2]):
                    if inner_contour in used_inner_contour:
                        contour_used = True
                        continue
                    point1, point2 = self.inner_contour_cutting_points(inner_contour_spliting_points, cutting_contour)
                    primitives1.extend(inner_contour.extract_with_points(point1, point2, inside))
                    primitives1.extend(dict_cutting_contour_intersections[point2].primitives)
                    primitives2.extend(inner_contour.extract_with_points(point1, point2, not inside))
                    used_cutting_contours.extend([cutting_contour, dict_cutting_contour_intersections[point2]])
                if contour_used:
                    list_primitives1 = self.get_connecting_contour(list_primitives1, primitives1)
                else:
                    list_primitives1.append(primitives1)
                list_primitives2.append(primitives2)
                used_inner_contour.extend(inner_contours)
            else:
                raise NotImplementedError
        valid_cutting_contours = [contour for contour in valid_cutting_contours
                                  if contour not in used_cutting_contours]
        new_cutting_contours = [volmdlr.wires.Contour2D(list_prim).order_contour()
                                for list_prim in list_primitives1]
        for list_prim in list_primitives2:
            new_cutting_contours.extend(volmdlr.wires.Contour2D.contours_from_edges(list_prim))
        return new_cutting_contours, valid_cutting_contours

    def dictionnaries_cutting_contours(self, list_cutting_contours, connectig_to_outer_contour):
        inner_contours_connected_cutting_contour = {}
        dict_inner_contour_intersections = {}
        dict_cutting_contour_intersections = {}
        for inner_contour in self.surface2d.inner_contours:
            if not inner_contour.edge_polygon.is_trigo():
                inner_contour.invert_inplace()
            dict_inner_contour_intersections[inner_contour] = []
            for cutting_contour in list_cutting_contours:
                inner_contour_intersections = inner_contour.contour_intersections(cutting_contour)
                if inner_contour_intersections:
                    dict_inner_contour_intersections[inner_contour].extend(inner_contour_intersections)
                    if cutting_contour not in inner_contours_connected_cutting_contour:
                        inner_contours_connected_cutting_contour[cutting_contour] = [inner_contour]
                    else:
                        inner_contours_connected_cutting_contour[cutting_contour].append(inner_contour)
                for intersection in inner_contour_intersections:
                    dict_cutting_contour_intersections[intersection] = cutting_contour
            spliting_points = dict_inner_contour_intersections[inner_contour]
            spliting_points = list(sorted(
                spliting_points, key=lambda point, ic=inner_contour: ic.abscissa(point)))
            remove_spliting_points, new_inner_contour, remove_cutting_contour = self.inner_contours_recalculation(
                inner_contour, spliting_points, dict_cutting_contour_intersections, connectig_to_outer_contour)
            (dict_cutting_contour_intersections, dict_inner_contour_intersections,
             inner_contours_connected_cutting_contour, list_cutting_contours) = \
                self.updated_dictionnaries_cutting_contours(remove_spliting_points, remove_cutting_contour,
                                                            spliting_points, dict_cutting_contour_intersections,
                                                            inner_contour, new_inner_contour, list_cutting_contours,
                                                            dict_inner_contour_intersections,
                                                            inner_contours_connected_cutting_contour)
            inner_contour = new_inner_contour
        return (inner_contours_connected_cutting_contour, dict_inner_contour_intersections,
                dict_cutting_contour_intersections, list_cutting_contours)

    @staticmethod
    def inner_contour_cutting_points(inner_contour_spliting_points, cutting_contour):
        """
        Searches the inner contour points where it must be cutted.

        :param inner_contour_spliting_points: all points os intersection with this inner contour.
        :param cutting_contour: first cutting contour being used to cut inner contour.
        :return: point1, point2
        """
        if cutting_contour.primitives[0].start in inner_contour_spliting_points:
            index_point1 = inner_contour_spliting_points.index(cutting_contour.primitives[0].start)
        else:
            index_point1 = inner_contour_spliting_points.index(cutting_contour.primitives[-1].end)
        if index_point1 != len(inner_contour_spliting_points) - 1:
            index_point2 = index_point1 + 1
        else:
            index_point2 = 0
        point1 = inner_contour_spliting_points[index_point1]
        point2 = inner_contour_spliting_points[index_point2]
        return point1, point2

    @staticmethod
    def is_inside_portion(cutting_contour, inner_contour_spliting_points1, inner_contour_spliting_points2):
        """
        For multiple inner contour intersections with cutting contours, defines if we get the inside or outside portion
        of the inner contour pair.

        :param cutting_contour: cutting_contour cutting the two inner contours.
        :param inner_contour_spliting_points1: spliting points for contour1.
        :param inner_contour_spliting_points2: spliting points for contour1.
        :return:
        """
        if (cutting_contour.primitives[0].start != inner_contour_spliting_points1[-1] and
            cutting_contour.primitives[-1].end != inner_contour_spliting_points2[-1]) or \
                (cutting_contour.primitives[0].start != inner_contour_spliting_points2[-1] and
                 cutting_contour.primitives[-1].end != inner_contour_spliting_points2[-1]):
            is_inside1 = True
            is_inside2 = False
        elif (cutting_contour.primitives[0].start == inner_contour_spliting_points1[-1] and
              cutting_contour.primitives[-1].end == inner_contour_spliting_points2[-1]):
            is_inside1 = True
            is_inside2 = False
        elif (cutting_contour.primitives[0].start != inner_contour_spliting_points1[-1] and
              cutting_contour.primitives[-1].end == inner_contour_spliting_points2[-1]) or \
                (cutting_contour.primitives[0].start == inner_contour_spliting_points1[-1] and
                 cutting_contour.primitives[-1].end != inner_contour_spliting_points2[-1]):
            is_inside1 = True
            is_inside2 = True
        else:
            raise NotImplementedError
        return is_inside1, is_inside2

    @staticmethod
    def get_connecting_contour(lists_primitives, inner_primitives):
        """
        Find which contour from resulting inner contour spliting is connected to saved cutting_contours.

        :param lists_primitives: saved cutting contours.
        :param inner_primitives: splited inner contour.
        :return: updated saved cutting contours.
        """
        if not lists_primitives:
            lists_primitives.extend(inner_primitives)
            return lists_primitives
        new_list_primitives = lists_primitives[:]
        for i, list_prim in enumerate(lists_primitives):
            if any(prim in list_prim for prim in inner_primitives):
                new_primitives = list_prim + [prim for prim in inner_primitives if prim not in list_prim]
                new_list_primitives[i] = new_primitives
                break
        lists_primitives = new_list_primitives[:]
        return lists_primitives

    def inner_contours_recalculation(self, inner_contour, spliting_points, spliting_points_and_cutting_contour,
                                     connectig_to_outer_contour):
        """
        Verifies if there is a cutting contours from face intersections connected to an inner contour at the two ends,
        if true this inner contour is updated with this cutting contour.

        :param inner_contour: inner contour.
        :param spliting_points: current inner contour spliting points.
        :param spliting_points_and_cutting_contour: dictionnary containing all spliting points and
        the corresponding cutting contour.
        :param connectig_to_outer_contour: list of the cutting contours connected to the outer contour.
        :return: spliting points to be removed from list of spliting points and current inner contour updated.
        """
        j = self.surface2d.inner_contours.index(inner_contour)
        remove_spliting_points = []
        remove_cutting_contour = []
        for point1, point2 in zip(spliting_points[:-1], spliting_points[1:]):
            if spliting_points_and_cutting_contour[point1] not in connectig_to_outer_contour and \
                    spliting_points_and_cutting_contour[point2] not in connectig_to_outer_contour and \
                    spliting_points_and_cutting_contour[point1] == spliting_points_and_cutting_contour[point2]:
                remove_cutting_contour.append(spliting_points_and_cutting_contour[point1])
                remove_spliting_points.extend([point1, point2])
                primitives1 = inner_contour.extract_with_points(point1, point2, True) + \
                    spliting_points_and_cutting_contour[point1].primitives
                primitives2 = inner_contour.extract_with_points(point1, point2, False) + \
                    spliting_points_and_cutting_contour[point1].primitives
                contour1 = volmdlr.wires.Contour2D(primitives1).order_contour()
                contour2 = volmdlr.wires.Contour2D(primitives2).order_contour()
                if contour1.is_inside(inner_contour):
                    self.surface2d.inner_contours[j] = contour1
                    inner_contour = self.surface2d.inner_contours[j]
                    remove_spliting_points.extend([point1, point2])
                elif contour2.is_inside(inner_contour):
                    self.surface2d.inner_contours[j] = contour2
                    inner_contour = self.surface2d.inner_contours[j]
                    remove_spliting_points.extend([point1, point2])
        return remove_spliting_points, inner_contour, remove_cutting_contour

    @staticmethod
    def updated_dictionnaries_cutting_contours(remove_spliting_points, remove_cutting_contour, spliting_points,
                                               dict_cutting_contour_intersections, old_inner_contour,
                                               new_inner_contour, list_cutting_contours,
                                               dict_inner_contour_intersections,
                                               inner_contours_connected_cutting_contour):
        for remove_point in remove_spliting_points:
            if remove_point in spliting_points:
                spliting_points.remove(remove_point)
            if remove_point in dict_cutting_contour_intersections:
                del dict_cutting_contour_intersections[remove_point]
        del dict_inner_contour_intersections[old_inner_contour]
        dict_inner_contour_intersections[new_inner_contour] = spliting_points
        for contour in remove_cutting_contour:
            if contour in list_cutting_contours:
                list_cutting_contours.remove(contour)
            if contour in inner_contours_connected_cutting_contour:
                del inner_contours_connected_cutting_contour[contour]
        for cutting_contour, innr_cntrs in inner_contours_connected_cutting_contour.items():
            if old_inner_contour in innr_cntrs:
                inner_contours_connected_cutting_contour[cutting_contour].remove(old_inner_contour)
                inner_contours_connected_cutting_contour[cutting_contour].append(new_inner_contour)
        return (dict_cutting_contour_intersections, dict_inner_contour_intersections,
                inner_contours_connected_cutting_contour, list_cutting_contours)


class PlaneFace3D(Face3D):
    """
    :param contours: The face's contour2D
    :type contours: volmdlr.Contour2D
    :param plane: Plane used to place your face
    :type plane: Plane3D
    """
    _standalone_in_db = False
    _generic_eq = True
    _non_serializable_attributes = ['bounding_box', 'polygon2D']
    _non_data_eq_attributes = ['name', 'bounding_box', 'outer_contour3d',
                               'inner_contours3d']
    _non_data_hash_attributes = []

    def __init__(self, surface3d: Plane3D, surface2d: Surface2D,
                 name: str = ''):
        # if not isinstance(outer_contour2d, volmdlr.Contour2D):
        #     raise ValueError('Not a contour2D: {}'.format(outer_contour2d))
        self._bbox = None
        Face3D.__init__(self,
                        surface3d=surface3d,
                        surface2d=surface2d,
                        name=name)

    def copy(self, deep=True, memo=None):
        return PlaneFace3D(self.surface3d.copy(deep, memo), self.surface2d.copy(),
                           self.name)

    @property
    def bounding_box(self):
        """
        Returns the boundary box of a PlanFace3D.

        """
        if not self._bbox:
            self._bbox = self.get_bounding_box()
        return self._bbox

    @bounding_box.setter
    def bounding_box(self, new_bounding_box):
        self._bbox = new_bounding_box

    def get_bounding_box(self):
        return self.outer_contour3d.bounding_box

    def distance_to_point(self, point, return_other_point=False):
        """
        Calculates the distance from a plane face and a point.

        :param point: point to verify.
        :param return_other_point: bool to decide if corresponding point on face shoud be returned.
        :return: distance to planeface3D.
        """

        projected_pt = point.plane_projection3d(self.surface3d.frame.origin,
                                                self.surface3d.frame.u,
                                                self.surface3d.frame.v)
        projection_distance = point.point_distance(projected_pt)

        if self.point_belongs(projected_pt):
            if return_other_point:
                return projection_distance, projected_pt
            return projection_distance

        point_2D = point.to_2d(self.surface3d.frame.origin, self.surface3d.frame.u,
                               self.surface3d.frame.v)

        polygon2D = self.surface2d.outer_contour.to_polygon(angle_resolution=10)
        border_distance, other_point = polygon2D.point_border_distance(point_2D, return_other_point=True)

        other_point = self.surface3d.point2d_to_3d(volmdlr.Point2D(*other_point))

        if return_other_point:
            return (projection_distance ** 2 + border_distance ** 2) ** 0.5, \
                   other_point
        return (projection_distance ** 2 + border_distance ** 2) ** 0.5

    def minimum_distance_points_plane(self, other_plane_face, return_points=False):
        """
        Given two planefaces, calculates the points which corresponds to the minimal distance between these two faces.

        :param other_plane_face: second planeface.
        :param return_points: boolean to return corresponding points or not.
        :return: minimal distance.
        """

        min_distance = math.inf
        for edge1 in self.outer_contour3d.primitives:
            for edge2 in other_plane_face.outer_contour3d.primitives:
                dist = edge1.minimum_distance(edge2,
                                              return_points=return_points)
                if return_points:
                    if dist[0] < min_distance:
                        min_distance = dist[0]
                        p1, p2 = dist[1], dist[2]
                else:
                    if dist < min_distance:
                        min_distance = dist
        if return_points:
            return min_distance, p1, p2
        return min_distance

    def linesegment_inside(self, linesegment: vme.LineSegment3D):
        direction_vector = linesegment.unit_direction_vector()
        if not math.isclose(abs(direction_vector.dot(self.surface3d.frame.w)), 0.0, abs_tol=1e-6):
            return False
        for point in [linesegment.start, linesegment.middle_point(), linesegment.end]:
            if not self.point_belongs(point):
                return False
        return True

    def circle_inside(self, circle: volmdlr.wires.Circle3D):
        if not math.isclose(abs(circle.frame.w.dot(self.surface3d.frame.w)), 1.0, abs_tol=1e-6):
            return False
        points = circle.discretization_points(number_points=4)
        for point in points:
            if not self.point_belongs(point):
                return False
        return True

    def planeface_intersections(self, planeface):
        face2_plane_interections = planeface.surface3d.plane_intersection(self.surface3d)
        if not face2_plane_interections:
            return []
        points_intersections = []
        for contour in [self.outer_contour3d, planeface.outer_contour3d] + self.inner_contours3d +\
                planeface.inner_contours3d:
            for intersection in contour.line_intersections(face2_plane_interections[0]):
                if intersection and intersection not in points_intersections:
                    points_intersections.append(intersection)
        points_intersections = face2_plane_interections[0].sort_points_along_line(points_intersections)
        planeface_intersections = []
        for point1, point2 in zip(points_intersections[:-1], points_intersections[1:]):
            linesegment3d = vme.LineSegment3D(point1, point2)
            over_self_outer_contour = self.outer_contour3d.primitive_over_contour(linesegment3d)
            over_planeface_outer_contour = planeface.outer_contour3d.primitive_over_contour(linesegment3d)
            if over_self_outer_contour and over_planeface_outer_contour:
                continue
            if self.edge3d_inside(linesegment3d) or over_self_outer_contour:
                if planeface.edge3d_inside(linesegment3d):
                    planeface_intersections.append(volmdlr.wires.Wire3D([linesegment3d]))
                elif over_planeface_outer_contour:
                    planeface_intersections.append(volmdlr.wires.Wire3D([linesegment3d]))
        return planeface_intersections

    def triangle_intersections(self, triangleface):
        return self.planeface_intersections(triangleface)

    def cylindricalface_intersections(self, cylindricalface: 'CylindricalFace3D'):
        cylindricalsurfaceface_intersections = cylindricalface.surface3d.plane_intersection(self.surface3d)
        if not isinstance(cylindricalsurfaceface_intersections[0], vme.Line3D):
            if all(self.edge3d_inside(intersection) and cylindricalface.edge3d_inside(intersection)
                   for intersection in cylindricalsurfaceface_intersections):
                return cylindricalsurfaceface_intersections
        intersections_points = self.face_intersections_outer_contour(cylindricalface)
        for point in cylindricalface.face_intersections_outer_contour(self):
            if point not in intersections_points:
                intersections_points.append(point)
        face_intersections = []
        for primitive in cylindricalsurfaceface_intersections:
            points_on_primitive = []
            for point in intersections_points:
                if primitive.point_belongs(point):
                    points_on_primitive.append(point)
            if not points_on_primitive:
                continue
            if isinstance(primitive, vme.Line3D):
                points_on_primitive = primitive.sort_points_along_line(points_on_primitive)
            else:
                points_on_primitive = primitive.sort_points_along_wire(points_on_primitive)
                points_on_primitive = points_on_primitive + [points_on_primitive[0]]
            for point1, point2 in zip(points_on_primitive[:-1], points_on_primitive[1:]):
                edge = primitive.trim(point1, point2)
                if self.edge3d_inside(edge) and cylindricalface.edge3d_inside(edge):
                    face_intersections.append(volmdlr.wires.Wire3D([edge]))
        return face_intersections

    def minimum_distance(self, other_face, return_points=False):
        """
        Returns the minimum distance between the current face and the specified other face.

        :param other_face: Face to evaluate the minimum distance.
        :type other_face: :class:`PlaneFace3D`
        :param return_points: A boolean value indicating whether to return the minimum distance as
            well as the two points on each face that are closest to each other. If True, the function
            returns a tuple of the form (distance, point1, point2). If False, the function only returns
            the distance.
        :type return_points: bool
        :return: If the return_points parameter is set to True, it also returns the two points on each face
            that are closest to each other. The return type is a float if return_points is False and
            a tuple (distance, point1, point2) if return_points is True.
        :rtype: float, Tuple[float, float, float]
        """
        if other_face.__class__ is CylindricalFace3D:
            p1, p2 = other_face.minimum_distance_points_cyl(self)
            if return_points:
                return p1.point_distance(p2), p1, p2
            return p1.point_distance(p2)

        if other_face.__class__ is PlaneFace3D:
            if return_points:
                dist, p1, p2 = self.minimum_distance_points_plane(other_face,
                                                                  return_points=return_points)
                return dist, p1, p2
            dist = self.minimum_distance_points_plane(other_face,
                                                      return_points=return_points)
            return dist

        if other_face.__class__ is ToroidalFace3D:
            p1, p2 = other_face.minimum_distance_points_plane(self)
            if return_points:
                return p1.point_distance(p2), p1, p2
            return p1.point_distance(p2)

        raise NotImplementedError

    def is_adjacent(self, face2: Face3D):
        contour1 = self.outer_contour3d.to_2d(
            self.surface3d.frame.origin,
            self.surface3d.frame.u,
            self.surface3d.frame.v)
        contour2 = face2.outer_contour3d.to_2d(
            self.surface3d.frame.origin,
            self.surface3d.frame.u,
            self.surface3d.frame.v)
        if contour1.is_sharing_primitives_with(contour2, False):
            return True

    @staticmethod
    def merge_faces(list_coincident_faces: List[Face3D]):
        valid_coicident_faces = list_coincident_faces[:]
        list_new_faces = []
        list_inner_contours = []
        merge_finished = False
        face0 = valid_coicident_faces[0]
        merged_contour = face0.outer_contour3d.to_2d(face0.surface3d.frame.origin,
                                                     face0.surface3d.frame.u,
                                                     face0.surface3d.frame.v)
        valid_coicident_faces.remove(face0)
        while not merge_finished:
            adjacent_faces = False
            list_inner_contours = []
            for face in valid_coicident_faces:
                adjacent_faces = False
                face_inside = False
                contour = face.outer_contour3d.to_2d(face0.surface3d.frame.origin,
                                                     face0.surface3d.frame.u,
                                                     face0.surface3d.frame.v)
                if contour.is_sharing_primitives_with(merged_contour):
                    merged_contour_results = merged_contour.union(contour)
                    merged_contour = merged_contour_results[0]
                    merged_inner_contours = merged_contour_results[1:]
                    list_inner_contours.extend(merged_inner_contours)
                    list_inner_contours.extend(face.surface2d.inner_contours)
                    valid_coicident_faces.remove(face)
                    adjacent_faces = True
                    break
                if merged_contour.is_inside(contour):
                    valid_coicident_faces.remove(face)
                    face_inside = True
                    break
            if not adjacent_faces and not face_inside and valid_coicident_faces:
                list_new_faces.append(
                    PlaneFace3D(face0.surface3d,
                                Surface2D(merged_contour.copy(),
                                          face0.surface2d.inner_contours +
                                          list_inner_contours)))
                merged_contour = \
                    valid_coicident_faces[0].outer_contour3d.to_2d(
                        face0.surface3d.frame.origin,
                        face0.surface3d.frame.u,
                        face0.surface3d.frame.v)
                valid_coicident_faces.remove(valid_coicident_faces[0])

            if not valid_coicident_faces:
                merge_finished = True
        list_new_faces.append(
            PlaneFace3D(face0.surface3d,
                        Surface2D(merged_contour,
                                  face0.surface2d.inner_contours +
                                  list_inner_contours)))
        return list_new_faces

    def cut_by_coincident_face(self, face):
        """
        Cuts face1 with another coincident face2

        :param face: a face3d
        :type face: Face3D
        :return: a list of faces3d
        :rtype: List[Face3D]
        """

        if not self.surface3d.is_coincident(face.surface3d):
            raise ValueError('The faces are not coincident')

        if self.face_inside(face):
            return self.divide_face([face.surface2d.outer_contour], True)
        # if face.is_inside(self):
        #     return face.divide_face([self.surface2d.outer_contour], True)

        outer_contour_1 = self.surface2d.outer_contour
        outer_contour_2 = self.surface3d.contour3d_to_2d(face.outer_contour3d)

        if (face.face_inside(self)
                and not outer_contour_1.contour_intersections(outer_contour_2)):
            return self.divide_face(face.surface2d.inner_contours, True)

        inner_contours = self.surface2d.inner_contours
        inner_contours.extend([self.surface3d.contour3d_to_2d(
            contour) for contour in face.inner_contours3d])

        contours = outer_contour_1.cut_by_wire(outer_contour_2)

        surfaces = []
        for contour in contours:
            inners = []
            for inner_c in inner_contours:
                if contour.is_inside(inner_c):
                    inners.append(inner_c)
            surfaces.append(Surface2D(contour, inners))

        return [self.__class__(self.surface3d, surface2d) for surface2d in surfaces]

    def check_inner_contours(self, face):
        c_inners_1 = self.surface2d.inner_contours
        c_inners_2 = [self.surface3d.contour3d_to_2d(inner) for inner in face.inner_contours3d]
        inside = set()
        for c1 in c_inners_1:
            for c2 in c_inners_2:
                if c1.is_superposing(c2):
                    inside.add(False)
                else:
                    inside.add(c2.is_inside(c1))
        return inside

    @staticmethod
    def update_faces_with_divided_faces(divided_faces, face2_2, used, list_faces):
        for d_face in divided_faces:

            if d_face.outer_contour3d.is_superposing(face2_2.outer_contour3d):
                if face2_2.surface2d.inner_contours:
                    divided_faces_d_face = []
                    for inner in face2_2.surface2d.inner_contours:

                        if True in [(((abs(inner_d.area() - inner.area()) < 1e-6)
                                      and inner.center_of_mass().is_close(inner_d.center_of_mass()))
                                     or inner_d.is_inside(inner))
                                    for inner_d in d_face.surface2d.inner_contours]:
                            divided_faces_d_face = ['', d_face]
                            continue

                        divided_faces_d_face = d_face.divide_face([inner], True)
                        divided_faces_d_face.sort(key=lambda x: x.area())

                        list_faces.append(divided_faces_d_face[0])
                        d_face = divided_faces_d_face[1]

                    if divided_faces_d_face:
                        list_faces.append(divided_faces_d_face[1])

                else:
                    list_faces.append(d_face)
            else:
                used.append(d_face)

        return used, list_faces

    def project_faces(self, faces):
        """
        Divide self based on faces's outer, and inner contours

        :param faces: DESCRIPTION
        :type faces: TYPE
        :return: DESCRIPTION
        :rtype: TYPE
        """

        used_faces, list_faces = {}, []

        for _, face2 in enumerate(faces):
            contour1 = self.surface2d.outer_contour
            contour2 = self.surface3d.contour3d_to_2d(face2.outer_contour3d)

            inside = self.check_inner_contours(face2)
            if (self.surface3d.is_coincident(face2.surface3d)
                    and (contour1.is_overlapping(contour2)
                         or (contour1.is_inside(contour2) or True in inside))):

                if self in used_faces:
                    faces_1, face2_2 = used_faces[self][:], face2
                else:
                    faces_1, face2_2 = [self], face2

                used = []
                for face1_1 in faces_1:
                    plane3d = face1_1.surface3d
                    s2d = Surface2D(outer_contour=plane3d.contour3d_to_2d(face2_2.outer_contour3d),
                                    inner_contours=[
                                        plane3d.contour3d_to_2d(contour) for contour in face2_2.inner_contours3d])
                    face2_2 = PlaneFace3D(surface3d=plane3d, surface2d=s2d)

                    divided_faces = face1_1.cut_by_coincident_face(face2_2)

                    used, list_faces = self.update_faces_with_divided_faces(
                        divided_faces, face2_2, used, list_faces)
                used_faces[self] = used

        try:
            if isinstance(used_faces[self], list):
                list_faces.extend(used_faces[self])
            else:
                list_faces.append(used_faces[self])
        except KeyError:
            list_faces.append(self)

        return list_faces


class Triangle3D(PlaneFace3D):
    """

    :param point1: The first point.
    :type point1: volmdlr.Point3D.
    :param point2: The second point.
    :type point2: volmdlr.Point3D.
    :param point3: The third point.
    :type point3: volmdlr.Point3D.
    """
    _standalone_in_db = False

    # _generic_eq = True
    # _non_serializable_attributes = ['bounding_box', 'polygon2D']
    # _non_data_eq_attributes = ['name', 'bounding_box', 'outer_contour3d',
    #                       'inner_contours3d']
    # _non_data_hash_attributes = []

    def __init__(self, point1: volmdlr.Point3D, point2: volmdlr.Point3D,
                 point3: volmdlr.Point3D, alpha=1, color=None, name: str = ''):
        self.point1 = point1
        self.point2 = point2
        self.point3 = point3
        self.points = [self.point1, self.point2, self.point3]
        self.color = color
        self.alpha = alpha
        self.name = name

        self._utd_surface3d = False
        self._utd_surface2d = False
        self._bbox = None
        self._outer_contour3d = None
        self._inner_contours3d = None
        # self.bounding_box = self._bounding_box()

        DessiaObject.__init__(self, name=name)

        # Don't use inheritence for performance: class method fakes face3D behavior
        # Face3D.__init__(self,
        #                 surface3d=plane3d,
        #                 surface2d=surface2d,
        #                 name=name)

    def _data_hash(self):
        """
        Using point approx hash to speed up
        """
        return self.point1.approx_hash() + self.point2.approx_hash() + self.point3.approx_hash()

    def _data_eq(self, other_object):
        if other_object.__class__.__name__ != self.__class__.__name__:
            return False
        self_set = set([self.point1, self.point2, self.point3])
        other_set = set([other_object.point1, other_object.point2, other_object.point3])
        if self_set != other_set:
            return False
        return True

    @property
    def bounding_box(self):
        if not self._bbox:
            self._bbox = self.get_bounding_box()
        return self._bbox

    @bounding_box.setter
    def bounding_box(self, new_bouding_box):
        self._bbox = new_bouding_box

    def get_bounding_box(self):
        return volmdlr.core.BoundingBox.from_points([self.point1,
                                                     self.point2,
                                                     self.point3])

    @property
    def surface3d(self):
        if not self._utd_surface3d:
            self._surface3d = Plane3D.from_3_points(self.point1, self.point2, self.point3)
            self._utd_surface3d = True
        return self._surface3d

    @property
    def surface2d(self):
        if not self._utd_surface2d:
            plane3d = self.surface3d
            contour3d = volmdlr.wires.Contour3D([vme.LineSegment3D(self.point1, self.point2),
                                                 vme.LineSegment3D(self.point2, self.point3),
                                                 vme.LineSegment3D(self.point3, self.point1)])

            contour2d = contour3d.to_2d(plane3d.frame.origin,
                                        plane3d.frame.u, plane3d.frame.v)

            self._surface2d = Surface2D(outer_contour=contour2d, inner_contours=[])

            self._utd_surface2d = True
        return self._surface2d

    def to_dict(self, use_pointers: bool = False, memo=None, path: str = '#'):
        dict_ = DessiaObject.base_dict(self)
        dict_['point1'] = self.point1.to_dict()
        dict_['point2'] = self.point2.to_dict()
        dict_['point3'] = self.point3.to_dict()
        dict_['name'] = self.name

        return dict_

    @classmethod
    def dict_to_object(cls, dict_, global_dict=None, pointers_memo: Dict[str, Any] = None, path: str = '#'):
        point1 = volmdlr.Point3D.dict_to_object(dict_['point1'])
        point2 = volmdlr.Point3D.dict_to_object(dict_['point2'])
        point3 = volmdlr.Point3D.dict_to_object(dict_['point3'])
        return cls(point1, point2, point3, dict_['name'])

    def area(self) -> float:
        """

        :return: area triangle
        :rtype: float

        Formula explained here: https://www.triangle-calculator.com/?what=vc

        """
        a = self.point1.point_distance(self.point2)
        b = self.point2.point_distance(self.point3)
        c = self.point3.point_distance(self.point1)

        semi_perimeter = (a + b + c) / 2

        try:
            # Area with Heron's formula
            area = math.sqrt(semi_perimeter * (semi_perimeter - a) * (semi_perimeter - b) * (semi_perimeter - c))
        except ValueError:
            area = 0

        return area

    def height(self):
        # Formula explained here: https://www.triangle-calculator.com/?what=vc
        # Basis = vector point1 to point2d
        return 2 * self.area() / self.point1.point_distance(self.point2)

    def frame_mapping(self, frame: volmdlr.Frame3D, side: str):
        """
        Changes frame_mapping and return a new Triangle3D
        side = 'old' or 'new'
        """
        np1 = self.point1.frame_mapping(frame, side)
        np2 = self.point2.frame_mapping(frame, side)
        np3 = self.point3.frame_mapping(frame, side)
        return self.__class__(np1, np2, np3, self.name)

    def frame_mapping_inplace(self, frame: volmdlr.Frame3D, side: str):
        """
        Changes frame_mapping and the object is updated inplace
        side = 'old' or 'new'
        """
        self.point1.frame_mapping_inplace(frame, side)
        self.point2.frame_mapping_inplace(frame, side)
        self.point3.frame_mapping_inplace(frame, side)
        new_bounding_box = self.get_bounding_box()
        self.bounding_box = new_bounding_box

    def copy(self, deep=True, memo=None):
        return Triangle3D(self.point1.copy(), self.point2.copy(), self.point3.copy(),
                          self.name)

    def triangulation(self):
        return vmd.DisplayMesh3D([vmd.Node3D.from_point(self.point1),
                                  vmd.Node3D.from_point(self.point2),
                                  vmd.Node3D.from_point(self.point3)],
                                 [(0, 1, 2)])

    def translation(self, offset: volmdlr.Vector3D):
        """
        Plane3D translation
        :param offset: translation vector
        :return: A new translated Plane3D
        """
        new_point1 = self.point1.translation(offset)
        new_point2 = self.point2.translation(offset)
        new_point3 = self.point3.translation(offset)

        new_triangle = Triangle3D(new_point1, new_point2, new_point3,
                                  self.alpha, self.color, self.name)
        return new_triangle

    def translation_inplace(self, offset: volmdlr.Vector3D):
        """
        Plane3D translation. Object is updated inplace
        :param offset: translation vector
        """
        self.point1.translation_inplace(offset)
        self.point2.translation_inplace(offset)
        self.point3.translation_inplace(offset)
        new_bounding_box = self.get_bounding_box()
        self.bounding_box = new_bounding_box

    def rotation(self, center: volmdlr.Point3D, axis: volmdlr.Vector3D,
                 angle: float):
        """
        Triangle3D rotation
        :param center: rotation center
        :param axis: rotation axis
        :param angle: angle rotation
        :return: a new rotated Triangle3D
        """
        new_point1 = self.point1.rotation(center, axis, angle)
        new_point2 = self.point2.rotation(center, axis, angle)
        new_point3 = self.point3.rotation(center, axis, angle)
        new_triangle = Triangle3D(new_point1, new_point2, new_point3,
                                  self.alpha, self.color, self.name)
        return new_triangle

    def rotation_inplace(self, center: volmdlr.Point3D, axis: volmdlr.Vector3D,
                         angle: float):
        """
        Triangle3D rotation. Object is updated inplace
        :param center: rotation center
        :param axis: rotation axis
        :param angle: rotation angle
        """
        self.point1.rotation_inplace(center, axis, angle)
        self.point2.rotation_inplace(center, axis, angle)
        self.point3.rotation_inplace(center, axis, angle)
        new_bounding_box = self.get_bounding_box()
        self.bounding_box = new_bounding_box

    def subdescription(self, resolution=0.01):
        frame = self.surface3d.frame
        pts2d = [pt.to_2d(frame.origin, frame.u, frame.v) for pt in self.points]

        t_poly2d = volmdlr.wires.ClosedPolygon2D(pts2d)

        xmin, xmax = min(pt.x for pt in pts2d), max(pt.x for pt in pts2d)
        ymin, ymax = min(pt.y for pt in pts2d), max(pt.y for pt in pts2d)

        nbx, nby = int(((xmax - xmin) / resolution) + 2), int(((ymax - ymin) / resolution) + 2)
        points_box = []
        for i in range(nbx):
            x = min(xmin + i * resolution, xmax)
            if x == xmin:
                x = xmin + 0.01 * resolution
            for j in range(nby):
                y = min(ymin + j * resolution, ymax)
                if y == ymin:
                    y = ymin + 0.01 * resolution
                points_box.append(volmdlr.Point2D(x, y))

        points = [pt.copy() for pt in self.points]
        for pt in points_box:
            if t_poly2d.point_belongs(pt):
                points.append(pt.to_3d(frame.origin, frame.u, frame.v))
            elif t_poly2d.point_over_contour(pt):
                points.append(pt.to_3d(frame.origin, frame.u, frame.v))

        return volmdlr.Vector3D.remove_duplicate(points)

    def subdescription_to_triangles(self, resolution=0.01):
        """
        Returns a list of Triangle3D with resolution as max
        length of subtriangles side.
        """

        frame = self.surface3d.frame
        pts2d = [pt.to_2d(frame.origin, frame.u, frame.v) for pt in self.points]

        t_poly2d = volmdlr.wires.ClosedPolygon2D(pts2d)

        sub_triangles2d = [t_poly2d]
        done = False
        while not done:
            triangles2d = []
            for t, subtri in enumerate(sub_triangles2d):
                ls_length = [ls.length() for ls in subtri.line_segments]
                ls_max = max(ls_length)

                if ls_max > resolution:
                    pos_ls_max = ls_length.index(ls_max)
                    taller = subtri.line_segments[pos_ls_max]
                    p1, p2 = taller.start, taller.end
                    p3 = list(set(subtri.points) - set([p1, p2]))[0]

                    pt_mid = (p1 + p2) / 2
                    new_triangles2d = [volmdlr.wires.ClosedPolygon2D([p1, pt_mid, p3]),
                                       volmdlr.wires.ClosedPolygon2D([p2, pt_mid, p3])]

                    triangles2d.extend(new_triangles2d)
                else:
                    triangles2d.append(subtri)

            if len(sub_triangles2d) == len(triangles2d):
                done = True
                break
            sub_triangles2d = triangles2d

        triangles3d = [Triangle3D(tri.points[0].to_3d(frame.origin, frame.u, frame.v),
                                  tri.points[1].to_3d(frame.origin, frame.u, frame.v),
                                  tri.points[2].to_3d(frame.origin, frame.u, frame.v)) for tri in sub_triangles2d]

        return triangles3d

    def middle(self):
        return (self.point1 + self.point2 + self.point3) / 3

    def normal(self):
        """

        Returns
        -------
        normal to the face

        """
        normal = self.surface3d.frame.w
        # vec12 = self.point2 - self.point1
        # vec13 = self.point3 - self.point1
        # normal  = vec12.cross(vec13)
        normal.normalize()
        return normal


class CylindricalFace3D(Face3D):
    """

    :param contours2d: The cylinder's contour2D.
    :type contours2d: volmdlr.Contour2D.
    :param cylindricalsurface3d: Information about the Cylinder.
    :type cylindricalsurface3d: CylindricalSurface3D.
    :param points: contours2d's point.
    :type points: List of volmdlr.Point2D.

    :Example:
        >>> contours2d is rectangular and will create a classic cylinder with x= 2*pi*radius, y=h
    """
    min_x_density = 5
    min_y_density = 1

    def __init__(self,
                 surface3d: CylindricalSurface3D,
                 surface2d: Surface2D,
                 name: str = ''):

        self.radius = surface3d.radius
        self.center = surface3d.frame.origin
        self.normal = surface3d.frame.w
        Face3D.__init__(self, surface3d=surface3d,
                        surface2d=surface2d,
                        name=name)
        self._bbox = None

    def copy(self, deep=True, memo=None):
        return CylindricalFace3D(self.surface3d.copy(deep, memo), self.surface2d.copy(),
                                 self.name)

    @property
    def bounding_box(self):
        if not self._bbox:
            self._bbox = self.get_bounding_box()
        return self._bbox

    @bounding_box.setter
    def bounding_box(self, new_bouding_box):
        self._bbox = new_bouding_box

    def get_bounding_box(self):
        """
        Computes the bounding box using the contour3d. true in this case of cylindrical face (not general).
        """
        return self.outer_contour3d.bounding_box

    def triangulation_lines(self, angle_resolution=5):
        theta_min, theta_max, zmin, zmax = self.surface2d.bounding_rectangle.bounds()
        delta_theta = theta_max - theta_min
        nlines = math.ceil(delta_theta * angle_resolution)
        lines = []
        for i in range(nlines):
            theta = theta_min + (i + 1) / (nlines + 1) * delta_theta
            lines.append(vme.Line2D(volmdlr.Point2D(theta, zmin),
                                    volmdlr.Point2D(theta, zmax)))
        return lines, []

    def point_belongs(self, point3d: volmdlr.Point3D):
        """
        Tells you if a point is on the 3D Cylindrical face and inside its contour
        """
        point2d = self.surface3d.point3d_to_2d(point3d)
        point2d_plus_2pi = point2d.translation(volmdlr.Point2D(volmdlr.TWO_PI, 0))
        point2d_minus_2pi = point2d.translation(volmdlr.Point2D(-volmdlr.TWO_PI, 0))
        check_point3d = self.surface3d.point2d_to_3d(point2d)
        if check_point3d.point_distance(point3d) > 1e-6:
            return False

        return any(self.surface2d.point_belongs(pt2d) for pt2d in [point2d, point2d_plus_2pi, point2d_minus_2pi])

    def grid_size(self):
        """
        Specifies an adapted size of the discretization grid used in face triangulation.
        """
        angle_resolution = 5
        theta_min, theta_max, _, _ = self.surface2d.bounding_rectangle().bounds()
        delta_theta = theta_max - theta_min
        number_points_x = int(delta_theta * angle_resolution)

        number_points_y = 0

        return number_points_x, number_points_y

    def range_closest(self, list_points):
        """
        Needs a docstring.

        :param list_points:
        :type list_points:
        :return:
        :rtype:
        """
        # This method has be edited as it was really bad coded:
        #             * parameter removed, use of self data instead
        points_set = volmdlr.core.delete_double_point(list_points)
        points_set3D = CylindricalFace3D.points2d_to3d(None, [points_set],
                                                       self.radius, self.surface3d.frame)

        points_3dint = [points_set3D[0]]
        points_2dint = [points_set[0]]
        s = 1
        for k in range(1, len(points_set)):
            closest = points_set3D[s]
            while closest is None:
                s += 1
                closest = points_set3D[s]
            dist_min = (points_3dint[-1] - closest).norm()
            pos = s
            for i in range(s + 1, len(points_set3D)):
                close_test = points_set3D[i]
                if close_test is None:
                    continue
                else:
                    dist_test = (points_3dint[-1] - close_test).norm()
                    if dist_test <= dist_min:
                        dist_min = dist_test
                        closest = close_test
                        pos = i
            points_2dint.append(points_set[pos])
            points_set3D[pos] = None

        return points_2dint

    def minimum_maximum(self, contour2d, radius):
        points = contour2d.tessel_points
        min_h, min_theta = min(pt[1] for pt in points), min(pt[0] for pt in points)
        max_h, max_theta = max(pt[1] for pt in points), max(pt[0] for pt in points)

        return min_h, min_theta, max_h, max_theta

    # Seems buggy
    # def minimum_distance_points_cyl(self, other_cyl):
    #     r1, r2 = self.radius, other_cyl.radius
    #     min_h1, min_theta1, max_h1, max_theta1 = self.minimum_maximum(
    #         self.contours2d[0], r1)

    #     n1 = self.normal
    #     u1 = self.cylindricalsurface3d.frame.u
    #     v1 = self.cylindricalsurface3d.frame.v
    #     frame1 = volmdlr.Frame3D(self.center, u1, v1, n1)

    #     min_h2, min_theta2, max_h2, max_theta2 = self.minimum_maximum(
    #         other_cyl.contours2d[0], r2)

    #     n2 = other_cyl.normal
    #     u2 = other_cyl.cylindricalsurface3d.frame.u
    #     v2 = other_cyl.cylindricalsurface3d.frame.v
    #     frame2 = volmdlr.Frame3D(other_cyl.center, u2, v2, n2)
    #     # st2 = volmdlr.Point3D((r2*math.cos(min_theta2), r2*math.sin(min_theta2), min_h2))
    #     # start2 = frame2.old_coordinates(st2)

    #     w = other_cyl.center - self.center

    #     n1n1, n1u1, n1v1, n1n2, n1u2, n1v2 = n1.dot(n1), n1.dot(u1), n1.dot(
    #         v1), n1.dot(n2), n1.dot(u2), n1.dot(v2)
    #     u1u1, u1v1, u1n2, u1u2, u1v2 = u1.dot(u1), u1.dot(v1), u1.dot(
    #         n2), u1.dot(u2), u1.dot(v2)
    #     v1v1, v1n2, v1u2, v1v2 = v1.dot(v1), v1.dot(n2), v1.dot(u2), v1.dot(v2)
    #     n2n2, n2u2, n2v2 = n2.dot(n2), n2.dot(u2), n2.dot(v2)
    #     u2u2, u2v2, v2v2 = u2.dot(u2), u2.dot(v2), v2.dot(v2)

    #     w2, wn1, wu1, wv1, wn2, wu2, wv2 = w.dot(w), w.dot(n1), w.dot(
    #         u1), w.dot(v1), w.dot(n2), w.dot(u2), w.dot(v2)

    #     # x = (theta1, h1, theta2, h2)
    #     def distance_squared(x):
    #         return (n1n1 * (x[1] ** 2) + u1u1 * ((math.cos(x[0])) ** 2) * (
    #                 r1 ** 2) + v1v1 * ((math.sin(x[0])) ** 2) * (r1 ** 2)
    #                 + w2 + n2n2 * (x[3] ** 2) + u2u2 * (
    #                         (math.cos(x[2])) ** 2) * (r2 ** 2) + v2v2 * (
    #                         (math.sin(x[2])) ** 2) * (r2 ** 2)
    #                 + 2 * x[1] * r1 * math.cos(x[0]) * n1u1 + 2 * x[
    #                     1] * r1 * math.sin(x[0]) * n1v1 - 2 * x[1] * wn1
    #                 - 2 * x[1] * x[3] * n1n2 - 2 * x[1] * r2 * math.cos(
    #                     x[2]) * n1u2 - 2 * x[1] * r2 * math.sin(x[2]) * n1v2
    #                 + 2 * math.cos(x[0]) * math.sin(x[0]) * u1v1 * (
    #                         r1 ** 2) - 2 * r1 * math.cos(x[0]) * wu1
    #                 - 2 * r1 * x[3] * math.cos(
    #                     x[0]) * u1n2 - 2 * r1 * r2 * math.cos(x[0]) * math.cos(
    #                     x[2]) * u1u2
    #                 - 2 * r1 * r2 * math.cos(x[0]) * math.sin(
    #                     x[2]) * u1v2 - 2 * r1 * math.sin(x[0]) * wv1
    #                 - 2 * r1 * x[3] * math.sin(
    #                     x[0]) * v1n2 - 2 * r1 * r2 * math.sin(x[0]) * math.cos(
    #                     x[2]) * v1u2
    #                 - 2 * r1 * r2 * math.sin(x[0]) * math.sin(
    #                     x[2]) * v1v2 + 2 * x[3] * wn2 + 2 * r2 * math.cos(
    #                     x[2]) * wu2
    #                 + 2 * r2 * math.sin(x[2]) * wv2 + 2 * x[3] * r2 * math.cos(
    #                     x[2]) * n2u2 + 2 * x[3] * r2 * math.sin(x[2]) * n2v2
    #                 + 2 * math.cos(x[2]) * math.sin(x[2]) * u2v2 * (r2 ** 2))

    #     x01 = npy.array([(min_theta1 + max_theta1) / 2, (min_h1 + max_h1) / 2,
    #                      (min_theta2 + max_theta2) / 2, (min_h2 + max_h2) / 2])
    #     x02 = npy.array([min_theta1, (min_h1 + max_h1) / 2,
    #                      min_theta2, (min_h2 + max_h2) / 2])
    #     x03 = npy.array([max_theta1, (min_h1 + max_h1) / 2,
    #                      max_theta2, (min_h2 + max_h2) / 2])

    #     minimax = [(min_theta1, min_h1, min_theta2, min_h2),
    #                (max_theta1, max_h1, max_theta2, max_h2)]

    #     res1 = scp.optimize.least_squares(distance_squared, x01,
    #                                       bounds=minimax)
    #     res2 = scp.optimize.least_squares(distance_squared, x02,
    #                                       bounds=minimax)
    #     res3 = scp.optimize.least_squares(distance_squared, x03,
    #                                       bounds=minimax)

    #     pt1 = volmdlr.Point3D(
    #         (r1 * math.cos(res1.x[0]), r1 * math.sin(res1.x[0]), res1.x[1]))
    #     p1 = frame1.old_coordinates(pt1)
    #     pt2 = volmdlr.Point3D(
    #         (r2 * math.cos(res1.x[2]), r2 * math.sin(res1.x[2]), res1.x[3]))
    #     p2 = frame2.old_coordinates(pt2)
    #     d = p1.point_distance(p2)
    #     result = res1

    #     res = [res2, res3]
    #     for couple in res:
    #         pttest1 = volmdlr.Point3D((r1 * math.cos(couple.x[0]),
    #                                    r1 * math.sin(couple.x[0]),
    #                                    couple.x[1]))
    #         pttest2 = volmdlr.Point3D((r2 * math.cos(couple.x[2]),
    #                                    r2 * math.sin(couple.x[2]),
    #                                    couple.x[3]))
    #         ptest1 = frame1.old_coordinates(pttest1)
    #         ptest2 = frame2.old_coordinates(pttest2)
    #         dtest = ptest1.point_distance(ptest2)
    #         if dtest < d:
    #             result = couple
    #             p1, p2 = ptest1, ptest2

    #     pt1_2d, pt2_2d = volmdlr.Point2D(
    #         (result.x[0], result.x[1])), volmdlr.Point2D(
    #         (result.x[2], result.x[3]))

    #     if not self.contours2d[0].point_belongs(pt1_2d):
    #         # Find the closest one
    #         points_contours1 = self.contours2d[0].tessel_points

    #         poly1 = volmdlr.wires.ClosedPolygon2D(points_contours1)
    #         d1, new_pt1_2d = poly1.point_border_distance(pt1_2d, return_other_point=True)
    #         pt1 = volmdlr.Point3D((r1 * math.cos(new_pt1_2d.vector[0]),
    #                                r1 * math.sin(new_pt1_2d.vector[0]),
    #                                new_pt1_2d.vector[1]))
    #         p1 = frame1.old_coordinates(pt1)

    #     if not other_cyl.contours2d[0].point_belongs(pt2_2d):
    #         # Find the closest one
    #         points_contours2 = other_cyl.contours2d[0].tessel_points

    #         poly2 = volmdlr.wires.ClosedPolygon2D(points_contours2)
    #         d2, new_pt2_2d = poly2.point_border_distance(pt2_2d, return_other_point=True)
    #         pt2 = volmdlr.Point3D((r2 * math.cos(new_pt2_2d.vector[0]),
    #                                r2 * math.sin(new_pt2_2d.vector[0]),
    #                                new_pt2_2d.vector[1]))
    #         p2 = frame2.old_coordinates(pt2)

    #     return p1, p2

    # Seems buggy
    # def minimum_distance_points_plane(self,
    #                                   planeface):  # Planeface with contour2D
    #     # ADD THE FACT THAT PLANEFACE.CONTOURS : [0] = contours totale, le reste = trous
    #     r = self.radius
    #     min_h1, min_theta1, max_h1, max_theta1 = self.minimum_maximum(
    #         self.contours2d[0], r)

    #     n1 = self.normal
    #     u1 = self.cylindricalsurface3d.frame.u
    #     v1 = self.cylindricalsurface3d.frame.v
    #     frame1 = volmdlr.Frame3D(self.center, u1, v1, n1)
    #     # st1 = volmdlr.Point3D((r*math.cos(min_theta1), r*math.sin(min_theta1), min_h1))
    #     # start1 = frame1.old_coordinates(st1)

    #     poly2d = planeface.polygon2D
    #     pfpoints = poly2d.points
    #     xmin, ymin = min(pt[0] for pt in pfpoints), min(pt[1] for pt in pfpoints)
    #     xmax, ymax = max(pt[0] for pt in pfpoints), max(pt[1] for pt in pfpoints)
    #     origin, vx, vy = planeface.plane.origin, planeface.plane.vectors[0], \
    #         planeface.plane.vectors[1]
    #     pf1_2d, pf2_2d = volmdlr.Point2D((xmin, ymin)), volmdlr.Point2D(
    #         (xmin, ymax))
    #     pf3_2d, pf4_2d = volmdlr.Point2D((xmax, ymin)), volmdlr.Point2D(
    #         (xmax, ymax))
    #     pf1, pf2 = pf1_2d.to_3d(origin, vx, vy), pf2_2d.to_3d(origin, vx, vy)
    #     pf3, _ = pf3_2d.to_3d(origin, vx, vy), pf4_2d.to_3d(origin, vx, vy)

    #     u, v = (pf3 - pf1), (pf2 - pf1)
    #     u.normalize()
    #     v.normalize()

    #     w = pf1 - self.center

    #     n1n1, n1u1, n1v1, n1u, n1v = n1.dot(n1), n1.dot(u1), n1.dot(
    #         v1), n1.dot(u), n1.dot(v)
    #     u1u1, u1v1, u1u, u1v = u1.dot(u1), u1.dot(v1), u1.dot(u), u1.dot(v)
    #     v1v1, v1u, v1v = v1.dot(v1), v1.dot(u), v1.dot(v)
    #     uu, uv, vv = u.dot(u), u.dot(v), v.dot(v)

    #     w2, wn1, wu1, wv1, wu, wv = w.dot(w), w.dot(n1), w.dot(u1), w.dot(
    #         v1), w.dot(u), w.dot(v)

    #     # x = (h, theta, x, y)
    #     def distance_squared(x):
    #         return (n1n1 * (x[0] ** 2) + ((math.cos(x[1])) ** 2) * u1u1 * (
    #                 r ** 2) + ((math.sin(x[1])) ** 2) * v1v1 * (r ** 2)
    #                 + w2 + uu * (x[2] ** 2) + vv * (x[3] ** 2) + 2 * x[
    #                     0] * math.cos(x[1]) * r * n1u1
    #                 + 2 * x[0] * math.sin(x[1]) * r * n1v1 - 2 * x[
    #                     0] * wn1 - 2 * x[0] * x[2] * n1u
    #                 - 2 * x[0] * x[3] * n1v + 2 * math.sin(x[1]) * math.cos(
    #                     x[1]) * u1v1 * (r ** 2)
    #                 - 2 * r * math.cos(x[1]) * wu1 - 2 * r * x[2] * math.cos(
    #                     x[1]) * u1u
    #                 - 2 * r * x[3] * math.sin(x[1]) * u1v - 2 * r * math.sin(
    #                     x[1]) * wv1
    #                 - 2 * r * x[2] * math.sin(x[1]) * v1u - 2 * r * x[
    #                     3] * math.sin(x[1]) * v1v
    #                 + 2 * x[2] * wu + 2 * x[3] * wv + 2 * x[2] * x[3] * uv)

    #     x01 = npy.array([(min_h1 + max_h1) / 2, (min_theta1 + max_theta1) / 2,
    #                      (xmax - xmin) / 2, (ymax - ymin) / 2])

    #     minimax = [(min_h1, min_theta1, 0, 0),
    #                (max_h1, max_theta1, xmax - xmin, ymax - ymin)]

    #     res1 = scp.optimize.least_squares(distance_squared, x01,
    #                                       bounds=minimax)

    #     pt1 = volmdlr.Point3D(
    #         (r * math.cos(res1.x[1]), r * math.sin(res1.x[1]), res1.x[0]))
    #     p1 = frame1.old_coordinates(pt1)
    #     p2 = pf1 + res1.x[2] * u + res1.x[3] * v
    #     pt1_2d = volmdlr.Point2D((res1.x[1], res1.x[0]))
    #     pt2_2d = p2.to_2d(pf1, u, v)

    #     if not self.contours2d[0].point_belongs(pt1_2d):
    #         # Find the closest one
    #         points_contours1 = self.contours2d[0].tessel_points

    #         poly1 = volmdlr.wires.ClosedPolygon2D(points_contours1)
    #         _, new_pt1_2d = poly1.point_border_distance(pt1_2d, return_other_point=True)
    #         pt1 = volmdlr.Point3D((r * math.cos(new_pt1_2d.vector[0]),
    #                                r * math.sin(new_pt1_2d.vector[0]),
    #                                new_pt1_2d.vector[1]))
    #         p1 = frame1.old_coordinates(pt1)

    #     if not planeface.contours[0].point_belongs(pt2_2d):
    #         # Find the closest one
    #         _, new_pt2_2d = planeface.polygon2D.point_border_distance(pt2_2d, return_other_point=True)

    #         p2 = new_pt2_2d.to_3d(pf1, u, v)

    #     return p1, p2

    def minimum_distance(self, other_face, return_points=False):
        if other_face.__class__ is CylindricalFace3D:
            p1, p2 = self.minimum_distance_points_cyl(other_face)
            if return_points:
                return p1.point_distance(p2), p1, p2
            return p1.point_distance(p2)

        if other_face.__class__ is PlaneFace3D:
            p1, p2 = self.minimum_distance_points_plane(other_face)
            if return_points:
                return p1.point_distance(p2), p1, p2
            return p1.point_distance(p2)

        if other_face.__class__ is ToroidalFace3D:
            p1, p2 = other_face.minimum_distance_points_cyl(self)
            if return_points:
                return p1.point_distance(p2), p1, p2
            return p1.point_distance(p2)

        return NotImplementedError

    def adjacent_direction(self, other_face3d):
        """
        Find out in which direction the faces are adjacent.

        :param other_face3d: The face to evaluation.
        :type other_face3d: volmdlr.faces.CylindricalFace3D
        """

        contour1 = self.outer_contour3d
        contour2 = other_face3d.outer_contour3d
        point1, point2 = contour1.shared_primitives_extremities(contour2)

        coord = point1 - point2
        coord = [abs(coord.x), abs(coord.y)]

        if coord.index(max(coord)) == 0:
            return 'x'
        return 'y'

    def arc_inside(self, arc: vme.Arc3D):
        """
        Verifies if Arc3D is inside a CylindricalFace3D.

        :param arc: Arc3D to be verified.
        :return: True if it is inside, False otherwise.
        """
        if not math.isclose(abs(arc.frame.w.dot(self.surface3d.frame.w)), 1.0, abs_tol=1e-6):
            return False
        if not math.isclose(self.radius, arc.radius, abs_tol=1e-6):
            return False
        return self.arcellipse_inside(arc)

    def arcellipse_inside(self, arcellipse: vme.ArcEllipse3D):
        """
        Verifies if ArcEllipse3D is inside a CylindricalFace3D.

        :param arcellipse: ArcEllipse3D to be verified.
        :return: True if it is inside, False otherwise.
        """
        for point in arcellipse.points:
            if not self.point_belongs(point):
                return False
        return True

    def planeface_intersections(self, planeface: PlaneFace3D):
        planeface_intersections = planeface.cylindricalface_intersections(self)
        return planeface_intersections


class ToroidalFace3D(Face3D):
    """
    Defines a toroidal face.

    :param contours2d: The Tore's contour2D
    :type contours2d: volmdlr.Contour2D
    :param toroidalsurface3d: Information about the Tore
    :type toroidalsurface3d: ToroidalSurface3D
    :param theta: angle of cut in main circle direction
    :param phi: angle of cut in secondary circle direction
    :type points: List of float

    :Example:

    contours2d is rectangular and will create a classic tore with x:2*pi, y:2*pi
    x is for exterior, and y for the circle to revolute
    points = [pi, 2*pi] for an half tore
    """
    min_x_density = 5
    min_y_density = 1

    def __init__(self, surface3d: ToroidalSurface3D,
                 surface2d: Surface2D,
                 name: str = ''):

        # self.toroidalsurface3d = toroidalsurface3d

        self.center = surface3d.frame.origin
        self.normal = surface3d.frame.w

        theta_min, theta_max, phi_min, phi_max = surface2d.outer_contour.bounding_rectangle.bounds()

        self.theta_min = theta_min
        self.theta_max = theta_max
        self.phi_min = phi_min
        self.phi_max = phi_max

        # contours3d = [self.toroidalsurface3d.contour2d_to_3d(c)\
        #               for c in [outer_contour2d]+inners_contours2d]

        Face3D.__init__(self,
                        surface3d=surface3d,
                        surface2d=surface2d,
                        name=name)
        self._bbox = None

    def copy(self, deep=True, memo=None):
        return ToroidalFace3D(self.surface3d.copy(deep, memo), self.surface2d.copy(),
                              self.name)

    def points_resolution(self, line, pos,
                          resolution):  # With a resolution wished
        points = []
        points.append(line.points[0])
        limit = line.points[1].vector[pos]
        start = line.points[0].vector[pos]
        vec = [0, 0]
        vec[pos] = start
        echelon = [line.points[0].vector[0] - vec[0],
                   line.points[0].vector[1] - vec[1]]
        flag = start + resolution
        while flag < limit:
            echelon[pos] = flag
            flag += resolution
            points.append(volmdlr.Point2D(echelon))
        points.append(line.points[1])
        return points

    @property
    def bounding_box(self):
        if not self._bbox:
            self._bbox = self.get_bounding_box()
        return self._bbox

    @bounding_box.setter
    def bounding_box(self, new_bounding_box):
        self._bbox = new_bounding_box

    def get_bounding_box(self):
        return self.surface3d.bounding_box

    def triangulation_lines(self, angle_resolution=5):
        theta_min, theta_max, phi_min, phi_max = self.surface2d.bounding_rectangle().bounds()

        delta_theta = theta_max - theta_min
        nlines_x = int(delta_theta * angle_resolution)
        lines_x = []
        for i in range(nlines_x):
            theta = theta_min + (i + 1) / (nlines_x + 1) * delta_theta
            lines_x.append(vme.Line2D(volmdlr.Point2D(theta, phi_min),
                                      volmdlr.Point2D(theta, phi_max)))
        delta_phi = phi_max - phi_min
        nlines_y = int(delta_phi * angle_resolution)
        lines_y = []
        for i in range(nlines_y):
            phi = phi_min + (i + 1) / (nlines_y + 1) * delta_phi
            lines_y.append(vme.Line2D(volmdlr.Point2D(theta_min, phi),
                                      volmdlr.Point2D(theta_max, phi)))
        return lines_x, lines_y

    def grid_size(self):
        """
        Specifies an adapted size of the discretization grid used in face triangulation.
        """
        angle_resolution = 5
        theta_min, theta_max, phi_min, phi_max = self.surface2d.bounding_rectangle().bounds()

        delta_theta = theta_max - theta_min
        number_points_x = int(delta_theta * angle_resolution)

        delta_phi = phi_max - phi_min
        number_points_y = int(delta_phi * angle_resolution)

        return number_points_x, number_points_y


class ConicalFace3D(Face3D):
    """
    Defines a conical face.

    :param contours2d: The Cone's contour2D
    :type contours2d: volmdlr.Contour2D
    :param conicalsurface3d: Information about the Cone
    :type conicalsurface3d: ConicalSurface3D
    :param points: Contour2d's parameter Cone
    :type points: List of float

    """
    min_x_density = 5
    min_y_density = 1

    def __init__(self, surface3d: ConicalSurface3D,
                 surface2d: Surface2D,
                 name: str = ''):

        Face3D.__init__(self,
                        surface3d=surface3d,
                        surface2d=surface2d,
                        name=name)
        self._bbox = None

    @property
    def bounding_box(self):
        if not self._bbox:
            self._bbox = self.get_bounding_box()
        return self._bbox

    @bounding_box.setter
    def bounding_box(self, new_bouding_box):
        self._bbox = new_bouding_box

    def get_bounding_box(self):
        theta_min, theta_max, zmin, zmax = self.surface2d.outer_contour.bounding_rectangle.bounds()

        xp = (volmdlr.X3D.dot(self.surface3d.frame.u) * self.surface3d.frame.u
              + volmdlr.X3D.dot(
                    self.surface3d.frame.v) * self.surface3d.frame.v)
        try:
            xp.normalize()
        except ZeroDivisionError:
            pass
        yp = (volmdlr.Y3D.dot(self.surface3d.frame.u) * self.surface3d.frame.u
              + volmdlr.Y3D.dot(
                    self.surface3d.frame.v) * self.surface3d.frame.v)

        try:
            yp.normalize()
        except ZeroDivisionError:
            pass

        zp = (volmdlr.Z3D.dot(self.surface3d.frame.u) * self.surface3d.frame.u
              + volmdlr.Z3D.dot(
                    self.surface3d.frame.v) * self.surface3d.frame.v)
        try:
            zp.normalize()
        except ZeroDivisionError:
            pass

        lower_center = self.surface3d.frame.origin + zmin * self.surface3d.frame.w
        upper_center = self.surface3d.frame.origin + zmax * self.surface3d.frame.w
        lower_radius = math.tan(self.surface3d.semi_angle) * zmin
        upper_radius = math.tan(self.surface3d.semi_angle) * zmax

        points = [lower_center - lower_radius * xp,
                  lower_center + lower_radius * xp,
                  lower_center - lower_radius * yp,
                  lower_center + lower_radius * yp,
                  lower_center - lower_radius * zp,
                  lower_center + lower_radius * zp,
                  upper_center - upper_radius * xp,
                  upper_center + upper_radius * xp,
                  upper_center - upper_radius * yp,
                  upper_center + upper_radius * yp,
                  upper_center - upper_radius * zp,
                  upper_center + upper_radius * zp,
                  ]

        return volmdlr.core.BoundingBox.from_points(points)

    def triangulation_lines(self, angle_resolution=5):
        theta_min, theta_max, zmin, zmax = self.surface2d.bounding_rectangle().bounds()
        delta_theta = theta_max - theta_min
        nlines = int(delta_theta * angle_resolution)
        lines_x = []
        for i in range(nlines):
            theta = theta_min + (i + 1) / (nlines + 1) * delta_theta
            lines_x.append(vme.Line2D(volmdlr.Point2D(theta, zmin),
                                      volmdlr.Point2D(theta, zmax)))

        if zmin < 1e-9:
            delta_z = zmax - zmin
            lines_y = [vme.Line2D(volmdlr.Point2D(theta_min, zmin + 0.1 * delta_z),
                                  volmdlr.Point2D(theta_max, zmin + 0.1 * delta_z))]
        else:
            lines_y = []
        return lines_x, lines_y

    def grid_size(self):
        """
        Specifies an adapted size of the discretization grid used in face triangulation.
        """
        angle_resolution = 5
        theta_min, theta_max, _, _ = self.surface2d.bounding_rectangle().bounds()
        delta_theta = theta_max - theta_min
        number_points_x = math.ceil(delta_theta * angle_resolution)

        number_points_y = 0

        return number_points_x, number_points_y

    # def create_triangle(self, all_contours_points, part):
    #     Triangles, ts = [], []
    #     pts, h_list = [], []
    #     for listpt in all_contours_points:
    #         for pt in listpt:
    #             pts.append(pt)
    #             h_list.append(pt[1])
    #     if part == 'bot':
    #         h_concerned = min(h_list)
    #     else:
    #         h_concerned = max(h_list)
    #     peak_list, other = [], []
    #     for pt in pts:
    #         if pt[1] == h_concerned:
    #             peak_list.append(pt)
    #         else:
    #             other.append(pt)
    #     points = [peak_list[0]] + other
    #
    #     for i in range(1, len(points)):
    #         if i == len(points) - 1:
    #             vertices = [points[i].vector, points[0].vector,
    #                         points[1].vector]
    #             segments = [[0, 1], [1, 2], [2, 0]]
    #             listindice = [i, 0, 1]
    #         else:
    #             vertices = [points[i].vector, points[0].vector,
    #                         points[i + 1].vector]
    #             segments = [[0, 1], [1, 2], [2, 0]]
    #             listindice = [i, 0, i + 1]
    #         tri = {'vertices': vertices, 'segments': segments}
    #         t = triangle.triangulate(tri, 'p')
    #         if 'triangles' in t:
    #             triangles = t['triangles'].tolist()
    #             triangles[0] = listindice
    #             Triangles.append(triangles)
    #         else:
    #             Triangles.append(None)
    #         ts.append(t)
    #
    #     return points, Triangles


class SphericalFace3D(Face3D):
    """
    :param contours2d: The Sphere's contour2D
    :type contours2d: volmdlr.Contour2D
    :param sphericalsurface3d: Information about the Sphere
    :type sphericalsurface3d: SphericalSurface3D
    :param points: Angle's Sphere
    :type points: List of float

    """
    min_x_density = 5
    min_y_density = 5

    def __init__(self, surface3d: SphericalSurface3D,
                 surface2d: Surface2D,
                 name: str = ''):
        Face3D.__init__(self,
                        surface3d=surface3d,
                        surface2d=surface2d,
                        name=name)
        self._bbox = None

    @property
    def bounding_box(self):
        if not self._bbox:
            self._bbox = self.get_bounding_box()
        return self._bbox

    @bounding_box.setter
    def bounding_box(self, new_bouding_box):
        self._bbox = new_bouding_box

    def get_bounding_box(self):
        # To be enhanced
        return self.surface3d.bounding_box

    def triangulation_lines(self, angle_resolution=7):
        theta_min, theta_max, phi_min, phi_max = self.surface2d.bounding_rectangle().bounds()

        delta_theta = theta_max - theta_min
        nlines_x = int(delta_theta * angle_resolution)
        lines_x = []
        for i in range(nlines_x):
            theta = theta_min + (i + 1) / (nlines_x + 1) * delta_theta
            lines_x.append(vme.Line2D(volmdlr.Point2D(theta, phi_min),
                                      volmdlr.Point2D(theta, phi_max)))
        delta_phi = phi_max - phi_min
        nlines_y = int(delta_phi * angle_resolution)
        lines_y = []
        for i in range(nlines_y):
            phi = phi_min + (i + 1) / (nlines_y + 1) * delta_phi
            lines_y.append(vme.Line2D(volmdlr.Point2D(theta_min, phi),
                                      volmdlr.Point2D(theta_max, phi)))
        return lines_x, lines_y

    def grid_size(self):
        """
        Specifies an adapted size of the discretization grid used in face triangulation.
        """
        angle_resolution = 9
        theta_min, theta_max, phi_min, phi_max = self.surface2d.bounding_rectangle().bounds()

        delta_theta = theta_max - theta_min
        number_points_x = int(delta_theta * angle_resolution)

        delta_phi = phi_max - phi_min
        number_points_y = int(delta_phi * angle_resolution)

        return number_points_x, number_points_y


class RuledFace3D(Face3D):
    """
    A 3D face with a ruled surface.

    This class represents a 3D face with a ruled surface, which is a surface
    formed by straight lines connecting two input curves. It is a subclass of
    the `Face3D` class and inherits all of its attributes and methods.


    :param surface3d: The 3D ruled surface of the face.
    :type surface3d: `RuledSurface3D`
    :param surface2d: The 2D projection of the face onto the parametric domain (u, v).
    :type surface2d: `Surface2D`
    :param name: The name of the face.
    :type name: str
    :param color: The color of the face.
    :type color: tuple
    """
    min_x_density = 50
    min_y_density = 1

    def __init__(self,
                 surface3d: RuledSurface3D,
                 surface2d: Surface2D,
                 name: str = '',
                 color=None):
        Face3D.__init__(self, surface3d=surface3d,
                        surface2d=surface2d,
                        name=name)
        self._bbox = None

    @property
    def bounding_box(self):
        if not self._bbox:
            self._bbox = self.get_bounding_box()
        return self._bbox

    @bounding_box.setter
    def bounding_box(self, new_bouding_box):
        self._bbox = new_bouding_box

    def get_bounding_box(self):
        # To be enhance by restricting wires to cut
        # xmin, xmax, ymin, ymax = self.surface2d.outer_contour.bounding_rectangle()
        points = [self.surface3d.point2d_to_3d(volmdlr.Point2D(i / 30, 0.)) for
                  i in range(31)]
        points.extend(
            [self.surface3d.point2d_to_3d(volmdlr.Point2D(i / 30, 1.)) for i
             in range(31)])

        return volmdlr.core.BoundingBox.from_points(points)

    def triangulation_lines(self, angle_resolution=10):
        xmin, xmax, ymin, ymax = self.surface2d.bounding_rectangle().bounds()
        delta_x = xmax - xmin
        nlines = int(delta_x * angle_resolution)
        lines = []
        for i in range(nlines):
            x = xmin + (i + 1) / (nlines + 1) * delta_x
            lines.append(vme.Line2D(volmdlr.Point2D(x, ymin),
                                    volmdlr.Point2D(x, ymax)))
        return lines, []

    def grid_size(self):
        """
        Specifies an adapted size of the discretization grid used in face triangulation.
        """
        angle_resolution = 10
        xmin, xmax, _, _ = self.surface2d.bounding_rectangle().bounds()
        delta_x = xmax - xmin
        number_points_x = int(delta_x * angle_resolution)

        number_points_y = 0

        return number_points_x, number_points_y


class BSplineFace3D(Face3D):
    """
    A 3D face with a B-spline surface.

    This class represents a 3D face with a B-spline surface, which is a smooth
    surface defined by a set of control points and knots. It is a subclass of
    the `Face3D` class and inherits all of its attributes and methods.

    :param surface3d: The 3D B-spline surface of the face.
    :type surface3d: `BSplineSurface3D`
    :param surface2d: The 2D projection of the face onto the parametric domain (u, v).
    :type surface2d: `Surface2D`
    :param name: The name of the face.
    :type name: str
    """

    def __init__(self, surface3d: BSplineSurface3D,
                 surface2d: Surface2D,
                 name: str = ''):
        Face3D.__init__(self,
                        surface3d=surface3d,
                        surface2d=surface2d,
                        name=name)
        self._bbox = None

    @property
    def bounding_box(self):
        if not self._bbox:
            self._bbox = self.get_bounding_box()
        return self._bbox

    @bounding_box.setter
    def bounding_box(self, new_bounding_box):
        self._bbox = new_bounding_box

    def get_bounding_box(self):
        return self.surface3d.bounding_box

    def triangulation_lines(self, resolution=25):
        u_min, u_max, v_min, v_max = self.surface2d.bounding_rectangle().bounds()

        delta_u = u_max - u_min
        nlines_x = int(delta_u * resolution)
        lines_x = []
        for i in range(nlines_x):
            u = u_min + (i + 1) / (nlines_x + 1) * delta_u
            lines_x.append(vme.Line2D(volmdlr.Point2D(u, v_min),
                                      volmdlr.Point2D(u, v_max)))
        delta_v = v_max - v_min
        nlines_y = int(delta_v * resolution)
        lines_y = []
        for i in range(nlines_y):
            v = v_min + (i + 1) / (nlines_y + 1) * delta_v
            lines_y.append(vme.Line2D(volmdlr.Point2D(v_min, v),
                                      volmdlr.Point2D(v_max, v)))
        return lines_x, lines_y

    def grid_size(self):
        """
        Specifies an adapted size of the discretization grid used in face triangulation.
        """
        if self.surface3d.x_periodicity or self.surface3d.y_periodicity:
            resolution = 25
        else:
            resolution = 10
        u_min, u_max, v_min, v_max = self.surface2d.bounding_rectangle().bounds()
        delta_u = u_max - u_min
        number_points_x = int(delta_u * resolution)

        delta_v = v_max - v_min
        number_points_y = int(delta_v * resolution)

        return number_points_x, number_points_y

    def pair_with(self, other_bspline_face3d):
        """
        Finds out how the uv parametric frames are located compared to
        eachother and also how grid3d can be defined respected to these
        directions.

        :param other_bspline_face3d: BSplineFace3D
        :type other_bspline_face3d: :class:`volmdlr.faces.BSplineFace3D`
        :return: corresponding_direction, grid2d_direction
        :rtype: Tuple[?, ?]
        """

        adjacent_direction1, diff1, adjacent_direction2, diff2 = self.adjacent_direction(other_bspline_face3d)
        corresponding_directions = []
        if (diff1 > 0 and diff2 > 0) or (diff1 < 0 and diff2 < 0):
            corresponding_directions.append(('+' + adjacent_direction1, '+' + adjacent_direction2))
        else:
            corresponding_directions.append(('+' + adjacent_direction1, '-' + adjacent_direction2))

        if adjacent_direction1 == 'u' and adjacent_direction2 == 'u':
            corresponding_directions, grid2d_direction = self.adjacent_direction_uu(
                other_bspline_face3d, corresponding_directions)
        elif adjacent_direction1 == 'v' and adjacent_direction2 == 'v':
            corresponding_directions, grid2d_direction = self.adjacent_direction_vv(
                other_bspline_face3d, corresponding_directions)
        elif adjacent_direction1 == 'u' and adjacent_direction2 == 'v':
            corresponding_directions, grid2d_direction = self.adjacent_direction_uv(
                other_bspline_face3d, corresponding_directions)
        elif adjacent_direction1 == 'v' and adjacent_direction2 == 'u':
            corresponding_directions, grid2d_direction = self.adjacent_direction_vu(
                other_bspline_face3d, corresponding_directions)

        return corresponding_directions, grid2d_direction

    def adjacent_direction_uu(self, other_bspline_face3d, corresponding_directions):

        extremities = self.extremities(other_bspline_face3d)
        start1, start2 = extremities[0], extremities[2]
        borders_points = [volmdlr.Point2D(0, 0), volmdlr.Point2D(1, 0),
                          volmdlr.Point2D(1, 1), volmdlr.Point2D(0, 1)]

        # TODO: compute nearest_point in 'bounding_box points' instead of borders_points
        nearest_start1 = start1.nearest_point(borders_points)
        # nearest_end1 = end1.nearest_point(borders_points)
        nearest_start2 = start2.nearest_point(borders_points)
        # nearest_end2 = end2.nearest_point(borders_points)

        v1 = nearest_start1[1]
        v2 = nearest_start2[1]

        if (v1 == 0 and v2 == 0):
            corresponding_directions.append(('+v', '-v'))
            grid2d_direction = [['+x', '-y'], ['+x', '+y']]

        elif (v1 == 1 and v2 == 1):
            if corresponding_directions == [('+u', '-u')]:
                grid2d_direction = [['+x', '+y'], ['-x', '-y']]
            else:
                grid2d_direction = [['+x', '+y'], ['+x', '-y']]
            corresponding_directions.append(('+v', '-v'))

        elif (v1 == 1 and v2 == 0):
            corresponding_directions.append(('+v', '+v'))
            grid2d_direction = [['+x', '+y'], ['+x', '+y']]

        elif (v1 == 0 and v2 == 1):
            corresponding_directions.append(('+v', '+v'))
            grid2d_direction = [['+x', '-y'], ['+x', '-y']]

        return corresponding_directions, grid2d_direction

    def adjacent_direction_vv(self, other_bspline_face3d, corresponding_directions):

        extremities = self.extremities(other_bspline_face3d)
        start1, start2 = extremities[0], extremities[2]
        borders_points = [volmdlr.Point2D(0, 0), volmdlr.Point2D(1, 0),
                          volmdlr.Point2D(1, 1), volmdlr.Point2D(0, 1)]

        # TODO: compute nearest_point in 'bounding_box points' instead of borders_points
        nearest_start1 = start1.nearest_point(borders_points)
        # nearest_end1 = end1.nearest_point(borders_points)
        nearest_start2 = start2.nearest_point(borders_points)
        # nearest_end2 = end2.nearest_point(borders_points)

        u1 = nearest_start1[0]
        u2 = nearest_start2[0]

        if (u1 == 0 and u2 == 0):
            corresponding_directions.append(('+u', '-v'))
            grid2d_direction = [['-y', '-x'], ['-y', '+x']]

        elif (u1 == 1 and u2 == 1):
            corresponding_directions.append(('+u', '-v'))
            grid2d_direction = [['+y', '+x'], ['+y', '-x']]

        elif (u1 == 0 and u2 == 1):
            corresponding_directions.append(('+u', '+u'))
            grid2d_direction = [['+y', '-x'], ['+y', '-x']]

        elif (u1 == 1 and u2 == 0):
            corresponding_directions.append(('+u', '+u'))
            grid2d_direction = [['+y', '+x'], ['+y', '+x']]

        return corresponding_directions, grid2d_direction

    def adjacent_direction_uv(self, other_bspline_face3d, corresponding_directions):

        extremities = self.extremities(other_bspline_face3d)
        start1, start2 = extremities[0], extremities[2]
        borders_points = [volmdlr.Point2D(0, 0), volmdlr.Point2D(1, 0),
                          volmdlr.Point2D(1, 1), volmdlr.Point2D(0, 1)]

        # TODO: compute nearest_point in 'bounding_box points' instead of borders_points
        nearest_start1 = start1.nearest_point(borders_points)
        # nearest_end1 = end1.nearest_point(borders_points)
        nearest_start2 = start2.nearest_point(borders_points)
        # nearest_end2 = end2.nearest_point(borders_points)

        v1 = nearest_start1[1]
        u2 = nearest_start2[0]

        if (v1 == 1 and u2 == 0):
            corresponding_directions.append(('+v', '+u'))
            grid2d_direction = [['+x', '+y'], ['+y', '+x']]

        elif (v1 == 0 and u2 == 1):
            corresponding_directions.append(('+v', '+u'))
            grid2d_direction = [['-x', '-y'], ['-y', '-x']]

        elif (v1 == 1 and u2 == 1):
            corresponding_directions.append(('+v', '-u'))
            grid2d_direction = [['+x', '+y'], ['-y', '-x']]

        elif (v1 == 0 and u2 == 0):
            corresponding_directions.append(('+v', '-u'))
            grid2d_direction = [['-x', '-y'], ['-y', '+x']]

        return corresponding_directions, grid2d_direction

    def adjacent_direction_vu(self, other_bspline_face3d, corresponding_directions):

        extremities = self.extremities(other_bspline_face3d)
        start1, start2 = extremities[0], extremities[2]
        borders_points = [volmdlr.Point2D(0, 0), volmdlr.Point2D(1, 0),
                          volmdlr.Point2D(1, 1), volmdlr.Point2D(0, 1)]

        # TODO: compute nearest_point in 'bounding_box points' instead of borders_points
        nearest_start1 = start1.nearest_point(borders_points)
        # nearest_end1 = end1.nearest_point(borders_points)
        nearest_start2 = start2.nearest_point(borders_points)
        # nearest_end2 = end2.nearest_point(borders_points)

        u1 = nearest_start1[0]
        v2 = nearest_start2[1]

        if (u1 == 1 and v2 == 0):
            corresponding_directions.append(('+u', '+v'))
            grid2d_direction = [['+y', '+x'], ['+x', '+y']]

        elif (u1 == 0 and v2 == 1):
            corresponding_directions.append(('+u', '+v'))
            grid2d_direction = [['-y', '-x'], ['+x', '-y']]

        elif (u1 == 0 and v2 == 0):
            corresponding_directions.append(('+u', '-v'))
            grid2d_direction = [['+y', '-x'], ['+x', '+y']]

        elif (u1 == 1 and v2 == 1):
            if corresponding_directions == [('+v', '-u')]:
                grid2d_direction = [['+y', '+x'], ['-x', '-y']]
            else:
                grid2d_direction = [['+y', '+x'], ['+x', '-y']]
            corresponding_directions.append(('+u', '-v'))

        return corresponding_directions, grid2d_direction

    def extremities(self, other_bspline_face3d):
        """
        Find points extremities for nearest edges of two faces.
        """
        contour1 = self.outer_contour3d
        contour2 = other_bspline_face3d.outer_contour3d

        contour1_2d = self.surface2d.outer_contour
        contour2_2d = other_bspline_face3d.surface2d.outer_contour

        points1 = [p.start for p in contour1.primitives]
        points2 = [p.start for p in contour2.primitives]

        dis, ind = [], []
        for p in points1:
            pt = p.nearest_point(points2)
            ind.append(points2.index(pt))
            dis.append(p.point_distance(pt))

        dis_sorted = sorted(dis)

        shared = []
        for k, p1 in enumerate(contour1.primitives):
            if dis_sorted[0] == dis_sorted[1]:
                indices = npy.where(npy.array(dis) == dis_sorted[0])[0]
                index1 = indices[0]
                index2 = indices[1]
            else:
                index1 = dis.index(dis_sorted[0])
                index2 = dis.index(dis_sorted[1])
            if ((p1.start == points1[index1] and p1.end == points1[index2])
                    or
                    (p1.end == points1[index1] and p1.start == points1[index2])):
                shared.append(p1)
                i = k

        for k, p2 in enumerate(contour2.primitives):
            if ((p2.start == points2[ind[index1]] and p2.end == points2[ind[index2]])
                    or
                    (p2.end == points2[ind[index1]] and p2.start == points2[ind[index2]])):
                shared.append(p2)
                j = k

        points = [contour2.primitives[j].start, contour2.primitives[j].end]

        if points.index(contour1.primitives[i].start.nearest_point(points)) == 1:
            start1 = contour1_2d.primitives[i].start
            end1 = contour1_2d.primitives[i].end

            start2 = contour2_2d.primitives[j].end
            end2 = contour2_2d.primitives[j].start

        else:
            start1 = contour1_2d.primitives[i].start
            end1 = contour1_2d.primitives[i].end

            start2 = contour2_2d.primitives[j].start
            end2 = contour2_2d.primitives[j].end

        return start1, end1, start2, end2

    def adjacent_direction(self, other_bspline_face3d):
        """
        Find directions (u or v) between two faces, in the nearest edges between them.
        """

        start1, end1, start2, end2 = self.extremities(other_bspline_face3d)

        du1 = abs((end1 - start1)[0])
        dv1 = abs((end1 - start1)[1])

        if du1 < dv1:
            adjacent_direction1 = 'v'
            diff1 = (end1 - start1)[1]
        else:
            adjacent_direction1 = 'u'
            diff1 = (end1 - start1)[0]

        du2 = abs((end2 - start2)[0])
        dv2 = abs((end2 - start2)[1])

        if du2 < dv2:
            adjacent_direction2 = 'v'
            diff2 = (end2 - start2)[1]
        else:
            adjacent_direction2 = 'u'
            diff2 = (end2 - start2)[0]

        return adjacent_direction1, diff1, adjacent_direction2, diff2

    def adjacent_direction_xy(self, other_face3d):
        """
        Find out in which direction the faces are adjacent.

        :type other_face3d: volmdlr.faces.BSplineFace3D
        :return: adjacent_direction
        """

        contour1 = self.outer_contour3d
        contour2 = other_face3d.outer_contour3d
        point1, point2 = contour1.shared_primitives_extremities(contour2)

        coord = point1 - point2
        coord = [abs(coord.x), abs(coord.y)]

        if coord.index(max(coord)) == 0:
            return 'x'
        else:
            return 'y'

    def merge_with(self, other_bspline_face3d):
        """
        Merge two adjacent faces.

        :type: other_bspline_face3d : volmdlr.faces.BSplineFace3D
        :rtype: merged_face : volmdlr.faces.BSplineFace3D
        """

        merged_surface = self.surface3d.merge_with(other_bspline_face3d.surface3d)
        contours = self.outer_contour3d.merge_with(other_bspline_face3d.outer_contour3d)
        contours.extend(self.inner_contours3d)
        contours.extend(other_bspline_face3d.inner_contours3d)
        merged_face = merged_surface.face_from_contours3d(contours)

        return merged_face


class OpenShell3D(volmdlr.core.CompositePrimitive3D):
    """
    A 3D open shell composed of multiple faces.

    This class represents a 3D open shell, which is a collection of connected
    faces with no volume. It is a subclass of the `CompositePrimitive3D` class
    and inherits all of its attributes and methods.


    :param faces: The faces of the shell.
    :type faces: List[`Face3D`]
    :param color: The color of the shell.
    :type color: Tuple[float, float, float]
    :param alpha: The transparency of the shell, should be a value in the interval (0, 1).
    :type alpha: float
    :param name: The name of the shell.
    :type name: str
    :param bounding_box: The bounding box of the shell.
    :type bounding_box: :class:`volmdlr.core.BoundingBox`
    """
    _standalone_in_db = True
    _non_serializable_attributes = ['primitives']
    _non_data_eq_attributes = ['name', 'color', 'alpha', 'bounding_box', 'primitives']
    _non_data_hash_attributes = []
    STEP_FUNCTION = 'OPEN_SHELL'

    def __init__(self, faces: List[Face3D],
                 color: Tuple[float, float, float] = None,
                 alpha: float = 1.,
                 name: str = '',
                 bounding_box: volmdlr.core.BoundingBox = None):

        self.faces = faces
        if not color:
            self.color = volmdlr.core.DEFAULT_COLOR
        else:
            self.color = color
        self.alpha = alpha

        if bounding_box:
            self._bbox = bounding_box
        else:
            self._bbox = None

        self._faces_graph = None

        volmdlr.core.CompositePrimitive3D.__init__(self,
                                                   primitives=faces, color=color, alpha=alpha,
                                                   name=name)

    def _data_hash(self):
        return sum(face._data_hash() for face in self.faces)

    def _data_eq(self, other_object):
        if other_object.__class__.__name__ != self.__class__.__name__:
            return False
        for face1, face2 in zip(self.faces, other_object.faces):
            if not face1._data_eq(face2):
                return False

        return True

    @property
    def faces_graph(self):
        if not self._faces_graph:
            faces_graph = nx.Graph()
            for face in self.faces:
                for edge in face.outer_contour3d.primitives:
                    faces_graph.add_edge(edge.start, edge.end, edge=edge)
            self._faces_graph = faces_graph
        return self._faces_graph

    def to_dict(self, use_pointers: bool = False, memo=None, path: str = '#'):
        """
        Seralizes a 3 dimensional open shell into a dictionary.
        This method does not use pointers for faces as it has no sense
        to have duplicate faces.

        :return: A serialized version of the OpenShell3D
        :rtype: dict

        .. seealso::
            How `serialization and deserialization`_ works in dessia_common

        .. _serialization and deserialization:
        https://documentation.dessia.tech/dessia_common/customizing.html#overloading-the-dict-to-object-method

        """
        dict_ = DessiaObject.base_dict(self)
        dict_.update({'color': self.color,
                      'alpha': self.alpha,
                      'faces': [f.to_dict(use_pointers=False) for f in self.faces]})
        if self._bbox:
            dict_['bounding_box'] = self._bbox.to_dict()

        return dict_

    @classmethod
    def from_step(cls, arguments, object_dict):
        faces = []
        for face in arguments[1]:
            faces.append(object_dict[int(face[1:])])
        return cls(faces, name=arguments[0][1:-1])

    def to_step(self, current_id):
        step_content = ''
        face_ids = []
        for face in self.faces:
            if isinstance(face, (Face3D, Surface3D)):
                face_content, face_sub_ids = face.to_step(current_id)
            else:
                face_content, face_sub_ids = face.to_step(current_id)
                face_sub_ids = [face_sub_ids]
            step_content += face_content
            face_ids.extend(face_sub_ids)
            current_id = max(face_sub_ids) + 1

        shell_id = current_id
        step_content += "#{} = {}('{}',({}));\n".format(current_id,
                                                        self.STEP_FUNCTION,
                                                        self.name,
                                                        volmdlr.core.step_ids_to_str(
                                                            face_ids))
        manifold_id = shell_id + 1
        # step_content += "#{} = MANIFOLD_SOLID_BREP('{}',#{});\n".format(
        #     manifold_id, self.name, shell_id)
        step_content += "#{} = SHELL_BASED_SURFACE_MODEL('{}',(#{}));\n".format(
            manifold_id, self.name, shell_id)

        frame_content, frame_id = volmdlr.OXYZ.to_step(manifold_id + 1)
        step_content += frame_content
        brep_id = frame_id + 1
        # step_content += "#{} = ADVANCED_BREP_SHAPE_REPRESENTATION('',(#{},#{}),#7);\n".format(
        #     brep_id, frame_id, manifold_id)
        step_content += "#{} = MANIFOLD_SURFACE_SHAPE_REPRESENTATION('',(#{},#{}),#7);\n".format(
            brep_id, frame_id, manifold_id)

        return step_content, brep_id

    def to_step_face_ids(self, current_id):
        step_content = ''
        face_ids = []
        for face in self.faces:
            if isinstance(face, Face3D):
                face_content, face_sub_ids = face.to_step(current_id)
            else:
                face_content, face_sub_ids = face.to_step(current_id)
                face_sub_ids = [face_sub_ids]
            step_content += face_content
            face_ids.extend(face_sub_ids)
            current_id = max(face_sub_ids) + 1

        shell_id = current_id
        step_content += "#{} = {}('{}',({}));\n".format(current_id,
                                                        self.STEP_FUNCTION,
                                                        self.name,
                                                        volmdlr.core.step_ids_to_str(
                                                            face_ids))
        manifold_id = shell_id + 1
        # step_content += "#{} = MANIFOLD_SOLID_BREP('{}',#{});\n".format(
        #     manifold_id, self.name, shell_id)
        step_content += "#{} = SHELL_BASED_SURFACE_MODEL('{}',(#{}));\n".format(
            manifold_id, self.name, shell_id)

        frame_content, frame_id = volmdlr.OXYZ.to_step(manifold_id + 1)
        step_content += frame_content
        brep_id = frame_id + 1
        # step_content += "#{} = ADVANCED_BREP_SHAPE_REPRESENTATION('',(#{},#{}),#7);\n".format(
        #     brep_id, frame_id, manifold_id)
        step_content += "#{} = MANIFOLD_SURFACE_SHAPE_REPRESENTATION('',(#{},#{}),#7);\n".format(
            brep_id, frame_id, manifold_id)

        return step_content, brep_id, face_ids

    def rotation(self, center: volmdlr.Point3D, axis: volmdlr.Vector3D,
                 angle: float):
        """
        OpenShell3D / ClosedShell3D rotation
        :param center: rotation center
        :param axis: rotation axis
        :param angle: angle rotation
        :return: a new rotated OpenShell3D
        """
        new_faces = [face.rotation(center, axis, angle) for face
                     in self.faces]
        return self.__class__(new_faces, color=self.color, alpha=self.alpha, name=self.name)

    def rotation_inplace(self, center: volmdlr.Point3D, axis: volmdlr.Vector3D,
                         angle: float):
        """
        Shell3D rotation. Object is updated inplace
        :param center: rotation center
        :param axis: rotation axis
        :param angle: rotation angle
        """
        for face in self.faces:
            face.rotation_inplace(center, axis, angle)
        new_bounding_box = self.get_bounding_box()
        self.bounding_box = new_bounding_box

    def translation(self, offset: volmdlr.Vector3D):
        """
        Shell3D translation
        :param offset: translation vector
        :return: A new translated OpenShell3D
        """
        new_faces = [face.translation(offset) for face in
                     self.faces]
        return self.__class__(new_faces, color=self.color, alpha=self.alpha,
                              name=self.name)

    def translation_inplace(self, offset: volmdlr.Vector3D):
        """
        OpenShell3D translation. Object is updated inplace
        :param offset: translation vector
        """
        for face in self.faces:
            face.translation_inplace(offset)
        new_bounding_box = self.get_bounding_box()
        self.bounding_box = new_bounding_box

    def frame_mapping(self, frame: volmdlr.Frame3D, side: str):
        """
        Changes frame_mapping and return a new OpenShell3D
        side = 'old' or 'new'
        """
        new_faces = [face.frame_mapping(frame, side) for face in
                     self.faces]
        return self.__class__(new_faces, name=self.name)

    def frame_mapping_inplace(self, frame: volmdlr.Frame3D, side: str):
        """
        Changes frame_mapping and the object is updated inplace
        side = 'old' or 'new'
        """
        for face in self.faces:
            face.frame_mapping_inplace(frame, side)
        new_bounding_box = self.get_bounding_box()
        self.bounding_box = new_bounding_box

    def copy(self, deep=True, memo=None):
        new_faces = [face.copy(deep=deep, memo=memo) for face in self.faces]
        return self.__class__(new_faces, color=self.color, alpha=self.alpha,
                              name=self.name)

    def union(self, shell2):
        new_faces = self.faces + shell2.faces
        new_name = self.name + ' union ' + shell2.name
        new_color = self.color
        return self.__class__(new_faces, name=new_name, color=new_color)

    def volume(self):
        """
        Does not consider holes
        """
        volume = 0
        for face in self.faces:
            display3d = face.triangulation()
            for triangle_index in display3d.triangles:
                point1 = display3d.points[triangle_index[0]]
                point2 = display3d.points[triangle_index[1]]
                point3 = display3d.points[triangle_index[2]]

                v321 = point3[0] * point2[1] * point1[2]
                v231 = point2[0] * point3[1] * point1[2]
                v312 = point3[0] * point1[1] * point2[2]
                v132 = point1[0] * point3[1] * point2[2]
                v213 = point2[0] * point1[1] * point3[2]
                v123 = point1[0] * point2[1] * point3[2]
                volume_tetraedre = 1 / 6 * (-v321 + v231 + v312 - v132 - v213 + v123)

                volume += volume_tetraedre

        return abs(volume)

    @property
    def bounding_box(self):
        """
        Returns the boundary box.

        """
        if not self._bbox:
            self._bbox = self.get_bounding_box()
        return self._bbox

    @bounding_box.setter
    def bounding_box(self, new_bounding_box):
        self._bbox = new_bounding_box

    def get_bounding_box(self):
        return volmdlr.core.BoundingBox.from_bounding_boxes([p.bounding_box for p in self.faces])

    def cut_by_plane(self, plane_3d: Plane3D):
        frame_block = self.bounding_box.to_frame()
        frame_block.u = 1.1 * frame_block.u
        frame_block.v = 1.1 * frame_block.v
        frame_block.w = 1.1 * frame_block.w
        block = volmdlr.primitives3d.Block(frame_block,
                                           color=(0.1, 0.2, 0.2),
                                           alpha=0.6)
        face_3d = block.cut_by_orthogonal_plane(plane_3d)
        intersection_primitives = []
        for face in self.faces:
            intersection_wires = face.face_intersections(face_3d)
            if intersection_wires:
                for intersection_wire in intersection_wires:
                    intersection_primitives.extend(intersection_wire.primitives)
        contours3d = volmdlr.wires.Contour3D.contours_from_edges(
            intersection_primitives[:])
        if not contours3d:
            return []
        contours2d = [contour.to_2d(plane_3d.frame.origin,
                                    plane_3d.frame.u,
                                    plane_3d.frame.v) for contour in contours3d]
        resulting_faces = []
        for contour2d in contours2d:
            if contour2d.area() > 1e-7:
                surface2d = Surface2D(contour2d, [])
                resulting_faces.append(PlaneFace3D(plane_3d, surface2d))
        return resulting_faces

    def linesegment_intersections(self,
                                  linesegment3d: vme.LineSegment3D) \
            -> List[Tuple[Face3D, List[volmdlr.Point3D]]]:
        intersections = []
        for face in self.faces:
            face_intersections = face.linesegment_intersections(linesegment3d)
            if face_intersections:
                intersections.append((face, face_intersections))
        return intersections

    def line_intersections(self,
                           line3d: vme.Line3D) \
            -> List[Tuple[Face3D, List[volmdlr.Point3D]]]:
        intersections = []
        for face in self.faces:
            face_intersections = face.line_intersections(line3d)
            if face_intersections:
                intersections.append((face, face_intersections))
        return intersections

    def minimum_distance_points(self, shell2, resolution):
        """
        Returns a Mesure object if the distance is not zero, otherwise returns None
        """
        shell2_inter = self.shell_intersection(shell2, resolution)
        if shell2_inter is not None and shell2_inter != 1:
            return None

        # distance_min, point1_min, point2_min = self.faces[0].distance_to_face(shell2.faces[0], return_points=True)
        distance_min, point1_min, point2_min = self.faces[0].minimum_distance(
            shell2.faces[0], return_points=True)
        for face1 in self.faces:
            bbox1 = face1.bounding_box
            for face2 in shell2.faces:
                bbox2 = face2.bounding_box
                bbox_distance = bbox1.distance_to_bbox(bbox2)

                if bbox_distance < distance_min:
                    # distance, point1, point2 = face1.distance_to_face(face2, return_points=True)
                    distance, point1, point2 = face1.minimum_distance(face2,
                                                                      return_points=True)
                    if distance == 0:
                        return None
                    elif distance < distance_min:
                        distance_min, point1_min, point2_min = distance, point1, point2

        return point1_min, point2_min

    def distance_to_shell(self, other_shell: 'OpenShell3D', resolution: float):
        min_dist = self.minimum_distance_points(other_shell, resolution)
        if min_dist is not None:
            p1, p2 = min_dist
            return p1.point_distance(p2)
        return 0

    def minimum_distance_point(self,
                               point: volmdlr.Point3D) -> volmdlr.Point3D:
        """
        Computes the distance of a point to a Shell3D, whether it is inside or outside the Shell3D.

        """
        distance_min, point1_min = self.faces[0].distance_to_point(point,
                                                                   return_other_point=True)
        for face in self.faces[1:]:
            bbox_distance = self.bounding_box.distance_to_point(point)
            if bbox_distance < distance_min:
                distance, point1 = face.distance_to_point(point,
                                                          return_other_point=True)
                if distance < distance_min:
                    distance_min, point1_min = distance, point1

        return point1_min

    def intersection_internal_aabb_volume(self, shell2: 'OpenShell3D',
                                          resolution: float):
        """
        Aabb made of the intersection points and the points of self internal to shell2.
        """
        intersections_points = []
        for face1 in self.faces:
            for face2 in shell2.faces:
                intersection_points = face1.face_intersections(face2)
                if intersection_points:
                    intersection_points = [
                        intersection_points[0].primitives[0].start,
                        intersection_points[0].primitives[0].end]
                    intersections_points.extend(intersection_points)

        shell1_points_inside_shell2 = []
        for face in self.faces:
            for point in face.outer_contour3d.discretization_points(angle_resolution=resolution):
                if shell2.point_belongs(point):
                    shell1_points_inside_shell2.append(point)

        if len(intersections_points + shell1_points_inside_shell2) == 0:
            return 0
        bbox = volmdlr.core.BoundingBox.from_points(
            intersections_points + shell1_points_inside_shell2)
        return bbox.volume()

    def intersection_external_aabb_volume(self, shell2: 'OpenShell3D',
                                          resolution: float):
        """
        Aabb made of the intersection points and the points of self external to shell2.
        """
        intersections_points = []
        for face1 in self.faces:
            for face2 in shell2.faces:
                intersection_points = face1.face_intersections(face2)
                if intersection_points:
                    intersection_points = [
                        intersection_points[0].primitives[0].start,
                        intersection_points[0].primitives[0].end]
                    intersections_points.extend(intersection_points)

        shell1_points_outside_shell2 = []
        for face in self.faces:
            for point in face.outer_contour3d.discretization_points(
                    angle_resolution=resolution):
                if not shell2.point_belongs(point):
                    shell1_points_outside_shell2.append(point)

        if len(intersections_points + shell1_points_outside_shell2) == 0:
            return 0
        bbox = volmdlr.core.BoundingBox.from_points(
            intersections_points + shell1_points_outside_shell2)
        return bbox.volume()

    def face_on_shell(self, face):
        """
        Verifies if a face lies on the shell's surface
        """
        for fc in self.faces:
            if fc.face_inside(face):
                return True
        return False

    def point_on_shell(self, point: volmdlr.Point3D):
        for face in self.faces:
            if face.point_belongs(point) or face.outer_contour3d.point_over_contour(point, abs_tol=1e-7):
                return True
        return False

    def point_in_shell_face(self, point: volmdlr.Point3D):
        warnings.warn('point_in_shell_face is deprecated, please use point_on_shell instead',
                      DeprecationWarning)
        return self.point_on_shell(point)

    def triangulation(self):
        meshes = []
        for i, face in enumerate(self.faces):
            face_mesh = face.triangulation()
            meshes.append(face_mesh)
        return vmd.DisplayMesh3D.merge_meshes(meshes)

    def plot(self, ax=None, color: str = 'k', alpha: float = 1.0):
        if ax is None:
            ax = plt.figure().add_subplot(111, projection='3d')

        for face in self.faces:
            face.plot(ax=ax, color=color, alpha=alpha)

        return ax

    def project_coincident_faces_of(self, shell):
        """
        Divides self's faces based on coincident shell's faces
        """

        list_faces = []
        initial_faces = self.faces[:]

        for i, face1 in enumerate(initial_faces):
            list_faces.extend(face1.project_faces(shell.faces))

        return self.__class__(list_faces)


class ClosedShell3D(OpenShell3D):
    """
    A 3D closed shell composed of multiple faces.

    This class represents a 3D closed shell, which is a collection of connected
    faces with a volume. It is a subclass of the `OpenShell3D` class and
    inherits all of its attributes and methods. In addition, it has a method
    to check whether a face is inside the shell.

    :param faces: The faces of the shell.
    :type faces: List[`Face3D`]
    :param color: The color of the shell.
    :type color: Tuple[float, float, float]
    :param alpha: The transparency of the shell, should be a value in the range (0, 1).
    :type alpha: float
    :param name: The name of the shell.
    :type name: str
    """

    STEP_FUNCTION = 'CLOSED_SHELL'

    def is_face_inside(self, face: Face3D):
        for point in face.outer_contour3d.discretization_points(angle_resolution=0.1):
            point_inside_shell = self.point_belongs(point)
            point_in_shells_faces = self.point_on_shell(point)
            if (not point_inside_shell) and (not point_in_shells_faces):
                return False
        return True

    def shell_intersection(self, shell2: 'OpenShell3D', resolution: float):
        """
        Return None if disjointed
        Return (1, 0) or (0, 1) if one is inside the other
        Return (n1, n2) if intersection

        4 cases :
            (n1, n2) with face intersection             => (n1, n2)
            (0, 0) with face intersection               => (0, 0)
            (0, 0) with no face intersection            => None
            (1, 0) or (0, 1) with no face intersection  => 1
        """
        # Check if boundary boxes don't intersect
        bbox1 = self.bounding_box
        bbox2 = shell2.bounding_box
        if not bbox1.bbox_intersection(bbox2):
            # print("No intersection of shells' BBox")
            return None

        # Check if any point of the first shell is in the second shell
        points1 = []
        for face in self.faces:
            points1.extend(
                face.outer_contour3d.discretization_points(angle_resolution=resolution))
        points2 = []
        for face in shell2.faces:
            points2.extend(
                face.outer_contour3d.discretization_points(angle_resolution=resolution))

        nb_pts1 = len(points1)
        nb_pts2 = len(points2)
        compteur1 = 0
        compteur2 = 0
        for point1 in points1:
            if shell2.point_belongs(point1):
                compteur1 += 1
        for point2 in points2:
            if self.point_belongs(point2):
                compteur2 += 1

        inter1 = compteur1 / nb_pts1
        inter2 = compteur2 / nb_pts2

        for face1 in self.faces:
            for face2 in shell2.faces:
                intersection_points = face1.face_intersections(face2)
                if intersection_points:
                    return inter1, inter2

        if inter1 == 0. and inter2 == 0.:
            return None
        return 1

    def point_belongs(self, point3d: volmdlr.Point3D, **kwargs):
        """
        Ray Casting algorithm
        Returns True if the point is inside the Shell, False otherwise
        """
        nb_rays = kwargs.get("nb_rays", 1)  # TODO: remove nb_rays argument in the future as it shouldn't be necessary

        bbox = self.bounding_box
        if not bbox.point_belongs(point3d):
            return False

        min_ray_length = 2 * max((bbox.xmax - bbox.xmin,
                                  bbox.ymax - bbox.ymin,
                                  bbox.zmax - bbox.zmin))
        two_min_ray_length = 2 * min_ray_length

        rays = []
        for _ in range(0, nb_rays):
            rays.append(vme.LineSegment3D(
                point3d,
                point3d + volmdlr.Point3D.random(min_ray_length,
                                                 two_min_ray_length,
                                                 min_ray_length,
                                                 two_min_ray_length,
                                                 min_ray_length,
                                                 two_min_ray_length)))
        rays = sorted(rays, key=lambda ray: ray.length())
        rays_intersections = []
        tests = []

        # for ray in rays[:3]:
        for ray in rays[:nb_rays]:
            #
            count = 0
            ray_intersection = []
            is_inside = True
            for face, point_inters in self.linesegment_intersections(ray):
                count += len(point_inters)
            if count % 2 == 0:
                is_inside = False
            tests.append(is_inside)
            rays_intersections.append(ray_intersection)
        for test1, test2 in zip(tests[:-1], tests[1:]):
            if test1 != test2:
                raise ValueError
        return tests[0]

    def point_in_shell_face(self, point: volmdlr.Point3D):

        for face in self.faces:
            if (face.surface3d.point_on_surface(point) and face.point_belongs(point)) or \
                    face.outer_contour3d.point_over_contour(point, abs_tol=1e-7):
                return True
        return False

    def is_inside_shell(self, shell2, resolution: float):
        """
        Returns True if all the points of self are inside shell2 and no face \
        are intersecting
        This method is not exact
        """
        bbox1 = self.bounding_box
        bbox2 = shell2.bounding_box
        if not bbox1.is_inside_bbox(bbox2):
            return False
        for face in self.faces:
            if not shell2.is_face_inside(face):
                return False
        return True

    def is_disjoint_from(self, shell2, tol=1e-8):
        """
        Verifies and rerturns a bool if two shells are disjointed or not.
        """
        disjoint = True
        if self.bounding_box.bbox_intersection(shell2.bounding_box) or \
                self.bounding_box.distance_to_bbox(shell2.bounding_box) <= tol:
            return False
        return disjoint

    def intersecting_faces_combinations(self, shell2, list_coincident_faces, tol=1e-8):
        """
        :param shell2: ClosedShell3D
            for two closed shells, it calculates and return a list of face
            combinations (list = [(face_shell1, face_shell2),...])
            for intersecting faces. if two faces can not be intersected,
            there is no combination for those
        :param tol: Corresponde to the tolerance to consider two faces as intersecting faces
        :param shell2:
        :param list_coincident_faces:
        :param tol:
        :return:
        """
        face_combinations = []
        for face1 in self.faces:
            for face2 in shell2.faces:
                if face1.is_intersecting(face2, list_coincident_faces, tol):
                    face_combinations.append((face1, face2))
        return face_combinations

    @staticmethod
    def dict_intersecting_combinations(intersecting_faces_combinations, tol=1e-8):
        """
        :param intersecting_faces_combinations: list of face combinations (list = [(face_shell1, face_shell2),...])
        for intersecting faces.
        :type intersecting_faces_combinations: list of face objects combinaitons
        returns a dictionary containing as keys the combination of intersecting faces
        and as the values the resulting primitive from the two intersecting faces.
        It is done so it is not needed to calculate the same intersecting primitive twice.
        """
        intersecting_combinations = {}
        for combination in intersecting_faces_combinations:
            face_intersections = combination[0].face_intersections(combination[1], tol)
            combination_face_intersections = []
            for face_intersection in face_intersections:
                for contour1 in [combination[0].outer_contour3d] + combination[0].inner_contours3d:
                    if contour1.is_superposing(face_intersection):
                        for contour2 in [combination[1].outer_contour3d] + combination[1].inner_contours3d:
                            if contour2.is_superposing(face_intersection):
                                break
                        else:
                            continue
                        break
                else:
                    combination_face_intersections.append(face_intersection)
            if combination_face_intersections:
                intersecting_combinations[combination] = combination_face_intersections
        return intersecting_combinations

    @staticmethod
    def get_intersecting_faces(dict_intersecting_combinations):
        """
        :param dict_intersecting_combinations: dictionary containing as keys the combination of intersecting faces
        and as the values the resulting primitive from the two intersecting faces

        returns two lists. One for the intersecting faces in shell1 and the other for the shell2
        """
        intersecting_faces_shell1 = []
        intersecting_faces_shell2 = []
        for face in list(dict_intersecting_combinations.keys()):
            if face[0] not in intersecting_faces_shell1:
                intersecting_faces_shell1.append(face[0])
            if face[1] not in intersecting_faces_shell2:
                intersecting_faces_shell2.append(face[1])
        return intersecting_faces_shell1, intersecting_faces_shell2

    def get_non_intersecting_faces(self, shell2, intersecting_faces, intersection_method=False):
        """
        :param shell2: ClosedShell3D
        :param intersecting_faces:
        :param intersection_method: determines if running for intersection operation
        returns a list of all the faces that never intersect any
        face of the other shell
        """
        non_intersecting_faces = []

        for face in self.faces:
            if (face not in intersecting_faces) and (face not in non_intersecting_faces):
                if not intersection_method:
                    if not face.bounding_box.is_inside_bbox(shell2.bounding_box) or not shell2.is_face_inside(face):
                        for face2 in shell2.faces:
                            if face.surface3d.is_coincident(face2.surface3d) and \
                                    face.bounding_box.is_inside_bbox(face2.bounding_box):
                                break
                        else:
                            non_intersecting_faces.append(face)
                else:
                    if face.bounding_box.is_inside_bbox(shell2.bounding_box) and shell2.is_face_inside(face):
                        non_intersecting_faces.append(face)

        return non_intersecting_faces

    def get_coincident_and_adjacent_faces(self, shell2):
        coincident_and_adjacent_faces = []
        for face1 in self.faces:
            for face2 in shell2.faces:
                if face1.surface3d.is_coincident(face2.surface3d) and \
                        face1.is_adjacent(face2):
                    coincident_and_adjacent_faces.append((face1, face2))

        return coincident_and_adjacent_faces

    def get_coincident_faces(self, shell2):
        """
        Finds all pairs of faces that are coincidents faces, that is,
        faces lying on the same plane

        returns a List of tuples with the face pairs
        """
        list_coincident_faces = []
        for face1 in self.faces:
            for face2 in shell2.faces:
                if isinstance(face1, face2.__class__) and face1.surface3d.is_coincident(face2.surface3d):
                    contour1 = face1.outer_contour3d.to_2d(
                        face1.surface3d.frame.origin,
                        face1.surface3d.frame.u,
                        face1.surface3d.frame.v)
                    contour2 = face2.outer_contour3d.to_2d(
                        face1.surface3d.frame.origin,
                        face1.surface3d.frame.u,
                        face1.surface3d.frame.v)
                    inters = contour1.contour_intersections(contour2)
                    if len(inters) >= 2:
                        list_coincident_faces.append((face1, face2))

        return list_coincident_faces

    def two_shells_intersecting_contour(self, shell2,
                                        list_coincident_faces: List[Face3D],
                                        dict_intersecting_combinations=None):
        """
        Computes intersecting_contour between two shells.

        :param shell2: ClosedShell3D
        :type shell2: :class:`volmdlr.faces.ClosedShell3D`
        :type list_coincident_faces: List[:class:`volmdlr.faces.Face3D`]
        :param dict_intersecting_combinations: dictionary containing as keys
            the combination of intersecting faces and as the values the
            resulting primitive from the two intersecting faces
        :returns: intersecting contour for two intersecting shells
        """
        if dict_intersecting_combinations is None:
            face_combinations = self.intersecting_faces_combinations(
                shell2, list_coincident_faces)
            dict_intersecting_combinations = \
                self.dict_intersecting_combinations(face_combinations)
        intersecting_wires = list(dict_intersecting_combinations.values())
        intersecting_contour = \
            volmdlr.wires.Contour3D([wire.primitives[0] for
                                     wires in intersecting_wires for wire in wires])
        return intersecting_contour

    def reference_shell(self, shell2, face):
        if face in shell2.faces:
            contour_extract_inside = True
            reference_shell = self
        else:
            contour_extract_inside = False
            reference_shell = shell2
        return contour_extract_inside, reference_shell

    def set_operations_valid_exterior_faces(self, new_faces: List[Face3D], valid_faces: List[Face3D],
                                            list_coincident_faces: List[Face3D], shell2, reference_shell):
        for new_face in new_faces:
            inside_reference_shell = reference_shell.point_belongs(new_face.random_point_inside())
            if self.set_operations_exterior_face(new_face, valid_faces, inside_reference_shell,
                                                 list_coincident_faces, shell2):
                valid_faces.append(new_face)
        return valid_faces

    def union_faces(self, shell2, intersecting_faces,
                    intersecting_combinations,
                    list_coincident_faces):
        faces = []
        for face in intersecting_faces:
            contour_extract_inside, reference_shell = self.reference_shell(shell2, face)
            new_faces = face.set_operations_new_faces(intersecting_combinations, contour_extract_inside)
            faces = self.set_operations_valid_exterior_faces(new_faces, faces, list_coincident_faces,
                                                             shell2, reference_shell)
        return faces

    def get_subtraction_valid_faces(self, new_faces, valid_faces, reference_shell, shell2, keep_interior_faces):
        faces = []
        for new_face in new_faces:
            inside_reference_shell = reference_shell.point_belongs(new_face.random_point_inside())
            if keep_interior_faces:
                if self.set_operations_interior_face(new_face, valid_faces, inside_reference_shell):
                    faces.append(new_face)
            elif self.set_operations_exterior_face(new_face, faces, inside_reference_shell, [], shell2):
                faces.append(new_face)
        return faces

    def validate_intersection_substractions_faces(self, faces):
        """
        Final validation of new faces created during intersections or subtractions of two closedshells.

        :param faces: new faces.
        :return: valid faces.
        """
        valid_faces = []
        finished = False
        while not finished:
            for face in valid_faces:
                if face.face_inside(faces[0]):
                    faces.remove(faces[0])
                    break
            else:
                valid_faces.append(faces[0])
                faces.remove(faces[0])
            if not faces:
                finished = True
        return valid_faces

    def subtraction_faces(self, shell2, intersecting_faces, intersecting_combinations):
        faces = []
        for face in intersecting_faces:
            keep_interior_faces = False
            if face in shell2.faces:
                keep_interior_faces = True
            contour_extract_inside, reference_shell = self.reference_shell(shell2, face)
            new_faces = face.set_operations_new_faces(intersecting_combinations, contour_extract_inside)
            valid_faces = self.get_subtraction_valid_faces(new_faces, faces, reference_shell,
                                                           shell2, keep_interior_faces)
            faces.extend(valid_faces)

        valid_faces = self.validate_intersection_substractions_faces(faces)

        return valid_faces

    def valid_intersection_faces(self, new_faces, valid_faces,
                                 reference_shell, shell2):
        faces = []
        for new_face in new_faces:
            inside_reference_shell = reference_shell.point_belongs(
                new_face.random_point_inside())
            if (inside_reference_shell or (self.face_on_shell(new_face) and shell2.face_on_shell(new_face))) \
                    and new_face not in valid_faces:
                faces.append(new_face)

        return faces

    def intersection_faces(self, shell2, intersecting_faces,
                           intersecting_combinations):
        faces = []
        for face in intersecting_faces:
            contour_extract_inside, reference_shell = \
                self.reference_shell(shell2, face)
            new_faces = face.set_operations_new_faces(
                intersecting_combinations, contour_extract_inside)
            valid_faces = self.valid_intersection_faces(
                new_faces, faces, reference_shell, shell2)
            faces.extend(valid_faces)

        valid_faces = self.validate_intersection_substractions_faces(faces)
        return valid_faces

    def set_operations_interior_face(self, new_face, faces, inside_reference_shell):
        if inside_reference_shell and new_face not in faces:
            return True
        if self.face_on_shell(new_face):
            return True
        return False

    def is_face_between_shells(self, shell2, face):
        if face.surface2d.inner_contours:
            normal_0 = face.surface2d.outer_contour.primitives[0].normal_vector()
            middle_point_0 = face.surface2d.outer_contour.primitives[0].middle_point()
            point1 = middle_point_0 + 0.0001 * normal_0
            point2 = middle_point_0 - 0.0001 * normal_0
            points = [point1, point2]
        else:
            points = [face.surface2d.outer_contour.center_of_mass()]

        for point in points:
            point3d = face.surface3d.point2d_to_3d(point)
            if face.point_belongs(point3d):
                normal1 = point3d - 0.00001 * face.surface3d.frame.w
                normal2 = point3d + 0.00001 * face.surface3d.frame.w
                if (self.point_belongs(normal1) and
                    shell2.point_belongs(normal2)) or \
                        (shell2.point_belongs(normal1) and
                         self.point_belongs(normal2)):
                    return True
        return False

    def set_operations_exterior_face(self, new_face, valid_faces, inside_reference_shell,
                                     list_coincident_faces, shell2):
        if new_face.area() < 1e-8:
            return False
        if new_face not in valid_faces and not inside_reference_shell:
            if list_coincident_faces:
                if self.is_face_between_shells(shell2, new_face):
                    return False
            return True
        return False

    def validate_set_operation(self, shell2, tol):
        """
        Verifies if two shells are valid for union or subtractions operations,
        that is, if they are disjointed or if one is totaly inside the other.

        If it returns an empty list, it means the two shells are valid to continue the
        operation.
        """
        if self.is_disjoint_from(shell2, tol):
            return [self, shell2]
        if self.is_inside_shell(shell2, resolution=0.01):
            return [shell2]
        if shell2.is_inside_shell(self, resolution=0.01):
            return [self]
        return []

    def is_clean(self):
        """
        Verifies if closed shell\'s faces are clean or
        if it is needed to be cleaned.

        :return: True if clean and False Otherwise
        """
        for face1, face2 in product(self.faces, repeat=2):
            if face1 != face2 and \
                    face1.surface3d.is_coincident(face2.surface3d) and \
                    face1.is_adjacent(face2):
                return False
        return True

    def union(self, shell2: 'ClosedShell3D', tol: float = 1e-8):
        """
        Given Two closed shells, it returns a new united ClosedShell3D object.

        """

        validate_set_operation = \
            self.validate_set_operation(shell2, tol)
        if validate_set_operation:
            return validate_set_operation
        list_coincident_faces = self.get_coincident_faces(shell2)
        face_combinations = self.intersecting_faces_combinations(shell2, list_coincident_faces, tol)
        intersecting_combinations = self.dict_intersecting_combinations(face_combinations, tol)
        intersecting_faces1, intersecting_faces2 = self.get_intersecting_faces(intersecting_combinations)
        intersecting_faces = intersecting_faces1 + intersecting_faces2
        faces = self.get_non_intersecting_faces(shell2, intersecting_faces) + \
            shell2.get_non_intersecting_faces(self, intersecting_faces)
        if len(faces) == len(self.faces + shell2.faces) and not intersecting_faces:
            return [self, shell2]
        new_valid_faces = self.union_faces(shell2, intersecting_faces,
                                           intersecting_combinations, list_coincident_faces)
        faces += new_valid_faces
        new_shell = ClosedShell3D(faces)
        return [new_shell]

    @staticmethod
    def get_faces_to_be_merged(union_faces):
        coincident_planes_faces = []
        for i, face1 in enumerate(union_faces):
            for j, face2 in enumerate(union_faces):
                if j != i and face1.surface3d.is_coincident(face2.surface3d):
                    if face1 not in coincident_planes_faces:
                        coincident_planes_faces.append(face1)
                    coincident_planes_faces.append(face2)
            if coincident_planes_faces:
                break
        return coincident_planes_faces

    @staticmethod
    def clean_faces(union_faces, list_new_faces):
        list_remove_faces = []
        if union_faces:
            for face1 in union_faces:
                for face2 in list_new_faces:
                    if face1.face_inside(face2):
                        list_remove_faces.append(face2)
                    elif face2.face_inside(face1):
                        list_remove_faces.append(face1)
        list_new_faces += union_faces
        for face in list_remove_faces:
            list_new_faces.remove(face)
        return list_new_faces

    def merge_faces(self):
        """
        Merges all shells' adjancents faces into one.

        """
        union_faces = self.faces
        finished = False
        list_new_faces = []
        count = 0
        while not finished:
            valid_coicident_faces = ClosedShell3D.get_faces_to_be_merged(union_faces)
            list_valid_coincident_faces = valid_coicident_faces[:]
            if valid_coicident_faces:
                list_new_faces += PlaneFace3D.merge_faces(valid_coicident_faces)
            for face in list_valid_coincident_faces:
                union_faces.remove(face)
            count += 1
            if (count >= len(self.faces) and not list_valid_coincident_faces):
                finished = True

        list_new_faces = self.clean_faces(union_faces, list_new_faces)

        self.faces = list_new_faces

    def subtract(self, shell2, tol=1e-8):
        """
        Given Two closed shells, it returns a new subtracted OpenShell3D.

        """
        validate_set_operation = self.validate_set_operation(shell2, tol)
        if validate_set_operation:
            return validate_set_operation

        list_coincident_faces = self.get_coincident_faces(shell2)
        face_combinations = self.intersecting_faces_combinations(
            shell2, list_coincident_faces, tol)

        intersecting_combinations = self.dict_intersecting_combinations(
            face_combinations, tol)

        if len(intersecting_combinations) == 0:
            return [self, shell2]

        intersecting_faces, _ = self.get_intersecting_faces(
            intersecting_combinations)

        faces = self.get_non_intersecting_faces(shell2, intersecting_faces)
        new_valid_faces = self.union_faces(shell2, intersecting_faces,
                                           intersecting_combinations,
                                           list_coincident_faces
                                           )
        faces += new_valid_faces
        return [OpenShell3D(faces)]

    def subtract_to_closed_shell(self, shell2: OpenShell3D, tol: float = 1e-8):
        """
        Given Two closed shells, it returns a new subtracted ClosedShell3D.

        :param shell2:
        :param tol:
        :return:
        """

        validate_set_operation = self.validate_set_operation(shell2, tol)
        if validate_set_operation:
            return validate_set_operation

        list_coincident_faces = self.get_coincident_faces(shell2)
        face_combinations = self.intersecting_faces_combinations(
            shell2, list_coincident_faces, tol)
        intersecting_combinations = self.dict_intersecting_combinations(
            face_combinations, tol)

        if len(intersecting_combinations) == 0:
            return [self, shell2]

        intersecting_faces1, intersecting_faces2 = self.get_intersecting_faces(
            intersecting_combinations)
        intersecting_faces = intersecting_faces1 + intersecting_faces2

        faces = self.get_non_intersecting_faces(shell2, intersecting_faces)
        faces += shell2.get_non_intersecting_faces(self, intersecting_faces, intersection_method=True)
        new_valid_faces = self.subtraction_faces(shell2, intersecting_faces, intersecting_combinations)
        faces += new_valid_faces
        new_shell = ClosedShell3D(faces)
        # new_shell.eliminate_not_valid_closedshell_faces()
        return [new_shell]

    def intersection(self, shell2, tol=1e-8):
        """
        Given two ClosedShell3D, it returns the new objet resulting
        from the intersection of the two.

        """
        validate_set_operation = self.validate_set_operation(
            shell2, tol)
        if validate_set_operation:
            return validate_set_operation
        list_coincident_faces = self.get_coincident_faces(shell2)
        face_combinations = self.intersecting_faces_combinations(shell2, list_coincident_faces, tol)
        intersecting_combinations = self.dict_intersecting_combinations(face_combinations, tol)

        if len(intersecting_combinations) == 0:
            return [self, shell2]

        intersecting_faces1, intersecting_faces2 = self.get_intersecting_faces(intersecting_combinations)
        intersecting_faces = intersecting_faces1 + intersecting_faces2
        faces = self.intersection_faces(shell2, intersecting_faces, intersecting_combinations)
        faces += self.get_non_intersecting_faces(shell2, intersecting_faces, intersection_method=True) + \
            shell2.get_non_intersecting_faces(self, intersecting_faces, intersection_method=True)
        new_shell = ClosedShell3D(faces)
        new_shell.eliminate_not_valid_closedshell_faces()
        return [new_shell]

    def eliminate_not_valid_closedshell_faces(self):
        nodes_with_2degrees = [node for node, degree in list(self.faces_graph.degree()) if degree <= 2]
        for node in nodes_with_2degrees:
            neighbors = nx.neighbors(self.faces_graph, node)
            for neighbor_node in neighbors:
                for face in self.faces:
                    if self.faces_graph.edges[(node, neighbor_node)]['edge'] in face.outer_contour3d.primitives:
                        self.faces.remove(face)
                        break
        self._faces_graph = None


class OpenTriangleShell3D(OpenShell3D):
    """
    A 3D open shell composed of multiple triangle faces.

    This class represents a 3D open shell, which is a collection of connected
    triangle faces with no volume. It is a subclass of the `OpenShell3D` class
    and inherits all of its attributes and methods.

    :param faces: The triangle faces of the shell.
    :type faces: List[`Triangle3D`]
    :param color: The color of the shell.
    :type color: Tuple[float, float, float]
    :param alpha: The transparency of the shell, should be a value in the range (0, 1).
    :type alpha: float
    :param name: The name of the shell.
    :type name: str
    """

    def __init__(self, faces: List[Triangle3D],
                 color: Tuple[float, float, float] = None,
                 alpha: float = 1., name: str = ''):
        OpenShell3D.__init__(self, faces=faces, color=color, alpha=alpha, name=name)

    def point_on_shell(self, point: volmdlr.Point3D):
        for face in self.faces:
            # TODO: why the first check?
            if (face.surface3d.point_on_plane(point) and face.point_belongs(point)) or \
                    face.outer_contour3d.point_over_contour(point, abs_tol=1e-7):
                return True
        return False

    def to_mesh_data(self):
        positions = npy.zeros((3 * len(self.faces), 3))
        faces = npy.zeros((len(self.faces), 3))
        for i, triangle_face in enumerate(self.faces):
            i1 = 3 * i
            i2 = i1 + 1
            i3 = i1 + 2
            positions[i1, 0] = triangle_face.points[0].x
            positions[i1, 1] = triangle_face.points[0].y
            positions[i1, 2] = triangle_face.points[0].z
            positions[i2, 0] = triangle_face.points[1].x
            positions[i2, 1] = triangle_face.points[1].y
            positions[i2, 2] = triangle_face.points[1].z
            positions[i3, 0] = triangle_face.points[2].x
            positions[i3, 1] = triangle_face.points[2].y
            positions[i3, 2] = triangle_face.points[2].z

            faces[i, 0] = i1
            faces[i, 1] = i2
            faces[i, 2] = i3

        return positions, faces

    @classmethod
    def from_mesh_data(cls, positions, faces):
        triangles = []
        points = [volmdlr.core.Point3D(px, py, pz) for px, py, pz in positions]
        for i1, i2, i3 in faces:
            triangles.append(Triangle3D(points[i1], points[i2], points[i3]))
        return cls(triangles)

    def to_trimesh(self):
        return Trimesh(*self.to_mesh_data())

    @classmethod
    def from_trimesh(cls, trimesh):
        return cls.from_mesh_data(trimesh.vertices.tolist(), trimesh.faces.tolist())


class ClosedTriangleShell3D(ClosedShell3D, OpenTriangleShell3D):
    """
        A 3D closed shell composed of multiple triangle faces.

    This class represents a 3D closed shell, which is a collection of connected
    triangle faces with a volume. It is a subclass of both the `ClosedShell3D`
    and `OpenTriangleShell3D` classes and inherits all of their attributes and
    methods.

    :param faces: The triangle faces of the shell.
    :type faces: List[`Triangle3D`]
    :param color: The color of the shell.
    :type color: Tuple[float, float, float]
    :param alpha: The transparency of the shell, should be a value in the range (0, 1).
    :type alpha: float
    :param name: The name of the shell.
    :type name: str
    """

    def __init__(self, faces: List[Triangle3D],
                 color: Tuple[float, float, float] = None,
                 alpha: float = 1., name: str = ''):
        OpenTriangleShell3D.__init__(self, faces=faces, color=color, alpha=alpha, name=name)<|MERGE_RESOLUTION|>--- conflicted
+++ resolved
@@ -13,10 +13,7 @@
 import scipy as scp
 import scipy.optimize as opt
 import triangle
-<<<<<<< HEAD
-from dessia_common.core import DessiaObject
-=======
->>>>>>> c373581e
+
 from geomdl import NURBS, BSpline, utilities
 from geomdl.construct import extract_curves
 from geomdl.fitting import approximate_surface, interpolate_surface
