"""
Surfaces & faces
"""

from typing import List, Tuple, Dict, Any
import math

from itertools import product, combinations, chain

import networkx as nx
import triangle
import numpy as npy

import scipy as scp
import scipy.optimize as opt

import matplotlib.pyplot as plt
# import matplotlib.tri as plt_tri
# from pygeodesic import geodesic

from geomdl import BSpline
from geomdl import utilities
from geomdl.fitting import interpolate_surface, approximate_surface
from geomdl.operations import split_surface_u, split_surface_v

# import gmsh

# import dessia_common
from dessia_common.core import DessiaObject

import volmdlr.core
import volmdlr.core_compiled
import volmdlr.edges as vme
import volmdlr.wires
import volmdlr.display as vmd
import volmdlr.geometry
import volmdlr.grid


def knots_vector_inv(knots_vector):
    """
    compute knot elements and multiplicities based on the global knot vector
    """

    knots = sorted(set(knots_vector))
    multiplicities = []
    for knot in knots:
        multiplicities.append(knots_vector.count(knot))

    return (knots, multiplicities)


class Surface2D(volmdlr.core.Primitive2D):
    """
    A surface bounded by an outer contour
    """

    def __init__(self, outer_contour: volmdlr.wires.Contour2D,
                 inner_contours: List[volmdlr.wires.Contour2D],
                 name: str = 'name'):
        self.outer_contour = outer_contour
        self.inner_contours = inner_contours

        volmdlr.core.Primitive2D.__init__(self, name=name)

    def copy(self):
        return self.__class__(outer_contour=self.outer_contour.copy(),
                              inner_contours=[c.copy() for c in self.inner_contours],
                              name=self.name)

    def area(self):
        return self.outer_contour.area() - sum(contour.area() for contour in self.inner_contours)

    def second_moment_area(self, point: volmdlr.Point2D):
        Ix, Iy, Ixy = self.outer_contour.second_moment_area(point)
        for contour in self.inner_contours:
            Ixc, Iyc, Ixyc = contour.second_moment_area(point)
            Ix -= Ixc
            Iy -= Iyc
            Ixy -= Ixyc
        return Ix, Iy, Ixy

    def center_of_mass(self):
        center = self.outer_contour.area() * self.outer_contour.center_of_mass()
        for contour in self.inner_contours:
            center -= contour.area() * contour.center_of_mass()
        return center / self.area()

    def point_belongs(self, point2d: volmdlr.Point2D):
        if not self.outer_contour.point_belongs(point2d):
            if self.outer_contour.point_over_contour(point2d):
                return True
            return False

        for inner_contour in self.inner_contours:
            if inner_contour.point_belongs(point2d):
                return False
        return True

    def random_point_inside(self):
        """
        Returns a random point inside surface2d. Considers if it has holes.
        """
        valid_point = False
        point_inside_outer_contour = None
        while not valid_point:
            point_inside_outer_contour = self.outer_contour.random_point_inside()
            inside_inner_contour = False
            for inner_contour in self.inner_contours:
                if inner_contour.point_belongs(point_inside_outer_contour):
                    inside_inner_contour = True
            if not inside_inner_contour and \
                    point_inside_outer_contour is not None:
                valid_point = True

        return point_inside_outer_contour

    def triangulation(self, min_x_density=None, min_y_density=None):
        if self.area() == 0.:
            return vmd.DisplayMesh2D([], triangles=[])

        outer_polygon = self.outer_contour.to_polygon(angle_resolution=10)

        if not self.inner_contours:  # No holes
            return outer_polygon.triangulation()
        points = [vmd.Node2D(*p) for p in outer_polygon.points]
        vertices = [(p.x, p.y) for p in points]
        n = len(outer_polygon.points)
        segments = [(i, i + 1) for i in range(n - 1)]
        segments.append((n - 1, 0))
        point_index = {p: i for i, p in enumerate(points)}
        holes = []

        for inner_contour in self.inner_contours:
            inner_polygon = inner_contour.to_polygon(angle_resolution=10)

            for point in inner_polygon.points:
                if point not in point_index:
                    points.append(point)
                    vertices.append((point.x, point.y))
                    point_index[point] = n
                    n += 1
            for point1, point2 in zip(inner_polygon.points[:-1],
                                      inner_polygon.points[1:]):
                segments.append((point_index[point1],
                                 point_index[point2]))
            segments.append((point_index[inner_polygon.points[-1]],
                             point_index[inner_polygon.points[0]]))
            rpi = inner_contour.random_point_inside()
            holes.append((rpi.x, rpi.y))

        tri = {'vertices': npy.array(vertices).reshape((-1, 2)),
               'segments': npy.array(segments).reshape((-1, 2)),
               }
        if holes:
            tri['holes'] = npy.array(holes).reshape((-1, 2))
        t = triangle.triangulate(tri, 'p')
        triangles = t['triangles'].tolist()
        np = t['vertices'].shape[0]
        points = [vmd.Node2D(*t['vertices'][i, :]) for i in
                  range(np)]

        return vmd.DisplayMesh2D(points, triangles=triangles, edges=None)

    def split_by_lines(self, lines):
        cutted_surfaces = []
        iteration_surfaces = self.cut_by_line(lines[0])

        for line in lines[1:]:
            iteration_surfaces2 = []
            for surface in iteration_surfaces:
                line_cutted_surfaces = surface.cut_by_line(line)

                llcs = len(line_cutted_surfaces)

                if llcs == 1:
                    cutted_surfaces.append(line_cutted_surfaces[0])
                else:
                    iteration_surfaces2.extend(line_cutted_surfaces)

            iteration_surfaces = iteration_surfaces2[:]

        cutted_surfaces.extend(iteration_surfaces)
        return cutted_surfaces

    def split_regularly(self, n):
        """
        Split in n slices
        """
        bounding_rectangle = self.outer_contour.bounding_rectangle()
        lines = []
        for i in range(n - 1):
            xi = bounding_rectangle[0] + (i + 1) * (bounding_rectangle[1] - bounding_rectangle[0]) / n
            lines.append(vme.Line2D(volmdlr.Point2D(xi, 0),
                                    volmdlr.Point2D(xi, 1)))
        return self.split_by_lines(lines)

    def cut_by_line(self, line: vme.Line2D):
        surfaces = []
        splitted_outer_contours = self.outer_contour.cut_by_line(line)
        splitted_inner_contours_table = []
        for inner_contour in self.inner_contours:
            splitted_inner_contours = inner_contour.cut_by_line(line)
            splitted_inner_contours_table.append(splitted_inner_contours)

        # First part of the external contour
        for outer_split in splitted_outer_contours:
            inner_contours = []
            for splitted_inner_contours in splitted_inner_contours_table:
                for inner_split in splitted_inner_contours:
                    inner_split.order_contour()
                    point = inner_split.random_point_inside()
                    if outer_split.point_belongs(point):
                        inner_contours.append(inner_split)

            if inner_contours:
                surface2d = self.from_contours(outer_split, inner_contours)
                surfaces.append(surface2d)
            else:
                surfaces.append(Surface2D(outer_split, []))
        return surfaces

    def line_crossings(self, line: 'volmdlr.edges.Line2D'):
        """
        Returns a list of crossings with in the form of a tuple (point,
        primitive) of the wire primitives intersecting with the line
        """
        intersection_points = []
        for primitive in self.outer_contour.primitives:
            for p in primitive.line_crossings(line):
                if (p, primitive) not in intersection_points:
                    intersection_points.append((p, primitive))
        for inner_contour in self.inner_contours:
            for primitive in inner_contour.primitives:
                for p in primitive.line_crossings(line):
                    if (p, primitive) not in intersection_points:
                        intersection_points.append((p, primitive))
        return sorted(intersection_points, key=lambda ip: line.abscissa(ip[0]))

    def split_at_centers(self):
        """
        Split in n slices
        """
        # xmin, xmax, ymin, ymax = self.outer_contour.bounding_rectangle()

        cutted_contours = []
        iteration_contours = []
        c1 = self.inner_contours[0].center_of_mass()
        c2 = self.inner_contours[1].center_of_mass()
        cut_line = vme.Line2D(c1, c2)

        iteration_contours2 = []

        sc = self.cut_by_line(cut_line)

        iteration_contours2.extend(sc)

        iteration_contours = iteration_contours2[:]
        cutted_contours.extend(iteration_contours)

        return cutted_contours

    def cut_by_line2(self, line):
        all_contours = []
        inner_1 = self.inner_contours[0]
        inner_2 = self.inner_contours[1]

        inner_intersections_1 = inner_1.line_intersections(line)
        inner_intersections_2 = inner_2.line_intersections(line)

        Arc1, Arc2 = inner_1.split(inner_intersections_1[1],
                                   inner_intersections_1[0])
        Arc3, Arc4 = inner_2.split(inner_intersections_2[1],
                                   inner_intersections_2[0])
        new_inner_1 = volmdlr.wires.Contour2D([Arc1, Arc2])
        new_inner_2 = volmdlr.wires.Contour2D([Arc3, Arc4])

        intersections = []
        intersections.append((inner_intersections_1[0], Arc1))
        intersections.append((inner_intersections_1[1], Arc2))
        intersections += self.outer_contour.line_intersections(line)
        intersections.append((inner_intersections_2[0], Arc3))
        intersections.append((inner_intersections_2[1], Arc4))
        intersections += self.outer_contour.line_intersections(line)

        if not intersections:
            all_contours.extend([self])
        if len(intersections) < 4:
            return [self]
        if len(intersections) >= 4:
            if isinstance(intersections[0][0], volmdlr.Point2D) and \
                    isinstance(intersections[1][0], volmdlr.Point2D):
                ip1, ip2 = sorted(
                    [new_inner_1.primitives.index(intersections[0][1]),
                     new_inner_1.primitives.index(intersections[1][1])])
                ip5, ip6 = sorted(
                    [new_inner_2.primitives.index(intersections[4][1]),
                     new_inner_2.primitives.index(intersections[5][1])])
                ip3, ip4 = sorted(
                    [self.outer_contour.primitives.index(intersections[2][1]),
                     self.outer_contour.primitives.index(intersections[3][1])])

                # sp11, sp12 = intersections[2][1].split(intersections[2][0])
                # sp21, sp22 = intersections[3][1].split(intersections[3][0])
                sp33, sp34 = intersections[6][1].split(intersections[6][0])
                sp44, sp43 = intersections[7][1].split(intersections[7][0])

                primitives1 = []
                primitives1.append(
                    volmdlr.edges.LineSegment2D(intersections[6][0],
                                                intersections[1][0]))
                primitives1.append(new_inner_1.primitives[ip1])
                primitives1.append(
                    volmdlr.edges.LineSegment2D(intersections[0][0],
                                                intersections[5][0]))
                primitives1.append(new_inner_2.primitives[ip5])
                primitives1.append(
                    volmdlr.edges.LineSegment2D(intersections[4][0],
                                                intersections[7][0]))
                primitives1.append(sp44)
                primitives1.extend(self.outer_contour.primitives[ip3 + 1:ip4])
                primitives1.append(sp34)

                primitives2 = []
                primitives2.append(
                    volmdlr.edges.LineSegment2D(intersections[7][0],
                                                intersections[4][0]))
                primitives2.append(new_inner_2.primitives[ip6])
                primitives2.append(
                    volmdlr.edges.LineSegment2D(intersections[5][0],
                                                intersections[0][0]))
                primitives2.append(new_inner_1.primitives[ip2])
                primitives2.append(
                    volmdlr.edges.LineSegment2D(intersections[1][0],
                                                intersections[6][0]))
                primitives2.append(sp33)
                a = self.outer_contour.primitives[:ip3]
                a.reverse()
                primitives2.extend(a)
                primitives2.append(sp43)

                all_contours.extend([volmdlr.wires.Contour2D(primitives1),
                                     volmdlr.wires.Contour2D(primitives2)])

            else:
                raise NotImplementedError(
                    'Non convex contour not supported yet')
                # raise NotImplementedError(
                #     '{} intersections not supported yet'.format(
                #         len(intersections)))

        return all_contours

    def cut_by_line3(self, line):
        # ax=self.outer_contour.plot()
        all_contours = []
        inner = self.inner_contours[0]
        inner_2 = self.inner_contours[1]
        inner_3 = self.inner_contours[2]

        c = inner.center_of_mass()
        c_2 = inner_2.center_of_mass()
        c_3 = inner_3.center_of_mass()
        direction_vector = line.normal_vector()
        direction_line = volmdlr.edges.Line2D(c, volmdlr.Point2D(
            (direction_vector.y * c.x - direction_vector.x * c.y) / (
                direction_vector.y), 0))
        direction_line_2 = volmdlr.edges.Line2D(c_2, volmdlr.Point2D(
            (direction_vector.y * c_2.x - direction_vector.x * c_2.y) / (
                direction_vector.y), 0))

        direction_line_3 = volmdlr.edges.Line2D(c_3, volmdlr.Point2D(
            (direction_vector.y * c_3.x - direction_vector.x * c_3.y) / (
                direction_vector.y), 0))
        inner_intersections = inner.line_intersections(direction_line)
        inner_intersections_2 = inner_2.line_intersections(direction_line_2)
        inner_intersections_3 = inner_3.line_intersections(direction_line_3)
        Arc1, Arc2 = inner.split(inner_intersections[1],
                                 inner_intersections[0])
        Arc3, Arc4 = inner_2.split(inner_intersections_2[1],
                                   inner_intersections_2[0])
        Arc5, Arc6 = inner_3.split(inner_intersections_3[1],
                                   inner_intersections_3[0])
        new_inner = volmdlr.wires.Contour2D([Arc1, Arc2])
        new_inner_2 = volmdlr.wires.Contour2D([Arc3, Arc4])
        new_inner_3 = volmdlr.wires.Contour2D([Arc5, Arc6])
        intersections = []

        intersections.append((inner_intersections[0], Arc1))
        intersections.append((inner_intersections[1], Arc2))
        if len(self.outer_contour.line_intersections(direction_line)) > 2:

            intersections.append(
                self.outer_contour.line_intersections(direction_line)[0])
            intersections.append(
                self.outer_contour.line_intersections(direction_line)[2])
        else:
            intersections.append(
                self.outer_contour.line_intersections(direction_line)[0])
            intersections.append(
                self.outer_contour.line_intersections(direction_line)[1])
        intersections.append((inner_intersections_2[0], Arc3))
        intersections.append((inner_intersections_2[1], Arc4))
        if len(self.outer_contour.line_intersections(direction_line_2)) > 2:
            intersections.append(
                self.outer_contour.line_intersections(direction_line_2)[0])
            intersections.append(
                self.outer_contour.line_intersections(direction_line_2)[2])
        else:
            intersections.append(
                self.outer_contour.line_intersections(direction_line_2)[0])
            intersections.append(
                self.outer_contour.line_intersections(direction_line_2)[1])
        intersections.append((inner_intersections_3[0], Arc5))
        intersections.append((inner_intersections_3[1], Arc6))
        if len(self.outer_contour.line_intersections(direction_line_3)) > 2:

            intersections.append(
                self.outer_contour.line_intersections(direction_line_3)[0])
            intersections.append(
                self.outer_contour.line_intersections(direction_line_3)[2])
        else:
            intersections.append(
                self.outer_contour.line_intersections(direction_line_3)[0])
            intersections.append(
                self.outer_contour.line_intersections(direction_line_3)[1])

        if isinstance(intersections[0][0], volmdlr.Point2D) and \
                isinstance(intersections[1][0], volmdlr.Point2D):
            ip1, ip2 = sorted([new_inner.primitives.index(intersections[0][1]),
                               new_inner.primitives.index(
                                   intersections[1][1])])
            ip5, ip6 = sorted(
                [new_inner_2.primitives.index(intersections[4][1]),
                 new_inner_2.primitives.index(intersections[5][1])])
            ip7, ip8 = sorted(
                [new_inner_3.primitives.index(intersections[8][1]),
                 new_inner_3.primitives.index(intersections[9][1])])
            ip3, ip4 = sorted(
                [self.outer_contour.primitives.index(intersections[2][1]),
                 self.outer_contour.primitives.index(intersections[3][1])])

            sp11, sp12 = intersections[2][1].split(intersections[2][0])
            sp21, sp22 = intersections[3][1].split(intersections[3][0])
            sp33, sp34 = intersections[6][1].split(intersections[6][0])
            sp44, sp43 = intersections[7][1].split(intersections[7][0])
            sp55, sp56 = intersections[10][1].split(intersections[10][0])
            sp66, sp65 = intersections[11][1].split(intersections[11][0])

            primitives1 = []
            primitives1.append(volmdlr.edges.LineSegment2D(intersections[7][0],
                                                           intersections[5][
                                                               0]))
            primitives1.append(new_inner_2.primitives[ip5])
            primitives1.append(volmdlr.edges.LineSegment2D(intersections[6][0],
                                                           intersections[4][
                                                               0]))
            primitives1.append(sp33)
            primitives1.append(sp43)

            primitives2 = []
            primitives2.append(volmdlr.edges.LineSegment2D(intersections[6][0],
                                                           intersections[4][
                                                               0]))
            primitives2.append(new_inner_2.primitives[ip6])
            primitives2.append(volmdlr.edges.LineSegment2D(intersections[5][0],
                                                           intersections[7][
                                                               0]))
            primitives2.append(volmdlr.edges.LineSegment2D(intersections[7][0],
                                                           intersections[11][
                                                               0]))
            primitives2.append(
                volmdlr.edges.LineSegment2D(intersections[11][0],
                                            intersections[9][0]))
            primitives2.append(new_inner_3.primitives[ip7])
            primitives2.append(volmdlr.edges.LineSegment2D(intersections[8][0],
                                                           intersections[10][
                                                               0]))
            primitives2.append(sp34)

            primitives3 = []
            primitives3.append(
                volmdlr.edges.LineSegment2D(intersections[10][0],
                                            intersections[8][0]))
            primitives3.append(new_inner_3.primitives[ip8])
            primitives3.append(volmdlr.edges.LineSegment2D(intersections[9][0],
                                                           intersections[11][
                                                               0]))
            primitives3.append(sp22)
            primitives3.append(volmdlr.edges.LineSegment2D(intersections[3][0],
                                                           intersections[1][
                                                               0]))
            primitives3.append(new_inner.primitives[ip1])
            primitives3.append(volmdlr.edges.LineSegment2D(intersections[0][0],
                                                           intersections[2][
                                                               0]))
            primitives3.append(volmdlr.edges.LineSegment2D(intersections[2][0],
                                                           intersections[10][
                                                               0]))

            primitives4 = []
            primitives4.append(volmdlr.edges.LineSegment2D(intersections[3][0],
                                                           intersections[1][
                                                               0]))
            a = volmdlr.edges.Arc2D(new_inner.primitives[ip2].end,
                                    new_inner.primitives[ip2].interior,
                                    new_inner.primitives[ip2].start)
            primitives4.append(a)
            primitives4.append(volmdlr.edges.LineSegment2D(intersections[0][0],
                                                           intersections[2][
                                                               0]))
            primitives4.append(sp12)
            primitives4.append(sp21)

            # Contour2D(primitives1),Contour2D(primitives2),
            #                      Contour2D(primitives3),
            all_contours.extend([volmdlr.wires.Contour2D(primitives4)])

        else:
            raise NotImplementedError(
                '{} intersections not supported yet'.format(
                    len(intersections)))

        return all_contours

    def bounding_rectangle(self):
        return self.outer_contour.bounding_rectangle()

    @classmethod
    def from_contours(cls, outer_contour, inner_contours):
        surface2d_inner_contours = []
        surface2d_outer_contour = outer_contour
        for inner_contour in inner_contours:
            if surface2d_outer_contour.shared_primitives_extremities(
                    inner_contour):
                # inner_contour will be merged with outer_contour
                merged_contours = surface2d_outer_contour.merge_with(
                    inner_contour)
                if len(merged_contours) >= 2:
                    raise NotImplementedError
                surface2d_outer_contour = merged_contours[0]
            else:
                # inner_contour will be added to the inner contours of the
                # Surface2D
                surface2d_inner_contours.append(inner_contour)
        return cls(surface2d_outer_contour, surface2d_inner_contours)

    def plot(self, ax=None, color='k', alpha=1, equal_aspect=False):

        if ax is None:
            fig, ax = plt.subplots()
        self.outer_contour.plot(ax=ax, color=color, alpha=alpha,
                                equal_aspect=equal_aspect)
        for inner_contour in self.inner_contours:
            inner_contour.plot(ax=ax, color=color, alpha=alpha,
                               equal_aspect=equal_aspect)

        if equal_aspect:
            ax.set_aspect('equal')

        ax.margins(0.1)
        return ax

    def axial_symmetry(self, line):
        """
        finds out the symmetric surface2d according to a line
        """

        outer_contour = self.outer_contour.axial_symmetry(line)
        inner_contours = []
        if self.inner_contours != []:
            inner_contours = [contour.axial_symmetry(line) for contour in self.inner_contours]

        return self.__class__(outer_contour=outer_contour,
                              inner_contours=inner_contours)

    def rotation(self, center, angle):

        outer_contour = self.outer_contour.rotation(center, angle)
        if self.inner_contours != []:
            inner_contours = [contour.rotation(center, angle) for contour in self.inner_contours]
        else:
            inner_contours = []

        return self.__class__(outer_contour, inner_contours)

    def rotation_inplace(self, center, angle):

        new_surface2d = self.rotation(center, angle)
        self.outer_contour = new_surface2d.outer_contour
        self.inner_contours = new_surface2d.inner_contours

    def translation(self, offset: volmdlr.Vector2D):
        outer_contour = self.outer_contour.translation(offset)
        inner_contours = [contour.translation(offset) for contour in self.inner_contours]
        return self.__class__(outer_contour, inner_contours)

    def translation_inplace(self, offset: volmdlr.Vector2D):
        new_contour = self.translation(offset)
        self.outer_contour = new_contour.outer_contour
        self.inner_contours = new_contour.inner_contours

    def frame_mapping(self, frame: volmdlr.Frame2D, side: str):
        outer_contour = self.outer_contour.frame_mapping(frame, side)
        inner_contours = [contour.frame_mapping(frame, side) for contour in self.inner_contours]
        return self.__class__(outer_contour, inner_contours)

    def frame_mapping_inplace(self, frame: volmdlr.Frame2D, side: str):
        new_contour = self.frame_mapping(frame, side)
        self.outer_contour = new_contour.outer_contour
        self.inner_contours = new_contour.inner_contours

    def geo_lines(self):  # , mesh_size_list=None):
        """
        gets the lines that define a Surface2D in a .geo file
        """

        i, p = None, None
        lines, line_surface, lines_tags = [], [], []
        point_account, line_account, line_loop_account = 0, 0, 1
        for c, contour in enumerate(list(chain(*[[self.outer_contour], self.inner_contours]))):

            if isinstance(contour, volmdlr.wires.Circle2D):
                points = [volmdlr.Point2D(contour.center.x - contour.radius, contour.center.y),
                          contour.center,
                          volmdlr.Point2D(contour.center.x + contour.radius, contour.center.y)]
                index = []
                for i, point in enumerate(points):
                    lines.append(point.get_geo_lines(tag=point_account + i + 1,
                                                     point_mesh_size=None))
                    index.append(point_account + i + 1)

                lines.append('Circle(' + str(line_account + 1) +
                             ') = {' + str(index[0]) + ', ' + str(index[1]) + ', ' + str(index[2]) + '};')
                lines.append('Circle(' + str(line_account + 2) +
                             ') = {' + str(index[2]) + ', ' + str(index[1]) + ', ' + str(index[0]) + '};')

                lines_tags.append(line_account + 1)
                lines_tags.append(line_account + 2)

                lines.append('Line Loop(' + str(c + 1) + ') = {' + str(lines_tags)[1:-1] + '};')
                line_surface.append(line_loop_account)

                point_account = point_account + 2 + 1
                line_account, line_loop_account = line_account + 1 + 1, line_loop_account + 1
                lines_tags = []

            elif isinstance(contour, (volmdlr.wires.Contour2D, volmdlr.wires.ClosedPolygon2D)):
                if not isinstance(contour, volmdlr.wires.ClosedPolygon2D):
                    contour = contour.to_polygon(1)
                for i, point in enumerate(contour.points):
                    lines.append(point.get_geo_lines(tag=point_account + i + 1,
                                                     point_mesh_size=None))

                for p, primitive in enumerate(contour.primitives):
                    if p != len(contour.primitives) - 1:
                        lines.append(primitive.get_geo_lines(tag=line_account + p + 1,
                                                             start_point_tag=point_account + p + 1,
                                                             end_point_tag=point_account + p + 2))
                    else:
                        lines.append(primitive.get_geo_lines(tag=line_account + p + 1,
                                                             start_point_tag=point_account + p + 1,
                                                             end_point_tag=point_account + 1))
                    lines_tags.append(line_account + p + 1)

                lines.append('Line Loop(' + str(c + 1) + ') = {' + str(lines_tags)[1:-1] + '};')
                line_surface.append(line_loop_account)
                point_account = point_account + i + 1
                line_account, line_loop_account = line_account + p + 1, line_loop_account + 1
                lines_tags = []

        lines.append('Plane Surface(' + str(1) + ') = {' + str(line_surface)[1:-1] + '};')

        return lines

    def mesh_lines(self,
                   factor: float,
                   curvature_mesh_size: int = None,
                   min_points: int = None,
                   initial_mesh_size: float = 5):
        """
        gets the lines that define mesh parameters for a Surface2D, to be added to a .geo file

        :param factor: A float, between 0 and 1, that describes the mesh quality
        (1 for coarse mesh - 0 for fine mesh)
        :type factor: float
        :param curvature_mesh_size: Activate the calculation of mesh element sizes based on curvature
        (with curvature_mesh_size elements per 2*Pi radians), defaults to 0
        :type curvature_mesh_size: int, optional
        :param min_points: Check if there are enough points on small edges (if it is not, we force to have min_points
        on that edge), defaults to None
        :type min_points: int, optional
        :param initial_mesh_size: If factor=1, it will be initial_mesh_size elements per dimension, defaults to 5
        :type initial_mesh_size: float, optional

        :return: A list of lines that describe mesh parameters
        :rtype: List[str]
        """

        lines = []
        if factor == 0:
            factor = 1e-3

        size = (math.sqrt(self.area()) / initial_mesh_size) * factor

        if min_points:
            primitives, primitives_length = [], []
            for c, contour in enumerate(list(chain(*[[self.outer_contour], self.inner_contours]))):
                if isinstance(contour, volmdlr.wires.Circle2D):
                    primitives.append(contour)
                    primitives.append(contour)
                    primitives_length.append(contour.length() / 2)
                    primitives_length.append(contour.length() / 2)
                else:
                    for p, primitive in enumerate(contour.primitives):
                        if ((primitive not in primitives)
                                and (primitive.reverse() not in primitives)):
                            primitives.append(primitive)
                            primitives_length.append(primitive.length())

            for i, length in enumerate(primitives_length):
                if length < min_points * size:
                    lines.append('Transfinite Curve {' + str(i) + '} = ' + str(min_points) + ' Using Progression 1;')

        lines.append('Field[1] = MathEval;')
        lines.append('Field[1].F = "' + str(size) + '";')
        lines.append('Background Field = 1;')
        if curvature_mesh_size:
            lines.append('Mesh.MeshSizeFromCurvature = ' + str(curvature_mesh_size) + ';')

        # lines.append('Coherence;')

        return lines

    def to_geo(self, file_name: str,
               factor: float, **kwargs):
        # curvature_mesh_size: int = None,
        # min_points: int = None,
        # initial_mesh_size: float = 5):
        '''
        gets the .geo file for the Surface2D
        '''

        for element in [('curvature_mesh_size', 0), ('min_points', None), ('initial_mesh_size', 5)]:
            if element[0] not in kwargs:
                kwargs[element[0]] = element[1]

        lines = self.geo_lines()
        lines.extend(self.mesh_lines(factor, kwargs['curvature_mesh_size'],
                                     kwargs['min_points'], kwargs['initial_mesh_size']))

        with open(file_name + '.geo', 'w', encoding="utf-8") as f:
            for line in lines:
                f.write(line)
                f.write('\n')
        f.close()

    def to_msh(self, file_name: str, mesh_dimension: int,
               factor: float, **kwargs):
        # curvature_mesh_size: int = 0,
        # min_points: int = None,
        # initial_mesh_size: float = 5):
        """
        gets .msh file for the Surface2D generated by gmsh

        :param file_name: The msh. file name
        :type file_name: str
        :param mesh_dimension: The mesh dimesion (1: 1D-Edge, 2: 2D-Triangle, 3D-Tetrahedra)
        :type mesh_dimension: int
        :param factor: A float, between 0 and 1, that describes the mesh quality
        (1 for coarse mesh - 0 for fine mesh)
        :type factor: float
        :param curvature_mesh_size: Activate the calculation of mesh element sizes based on curvature
        (with curvature_mesh_size elements per 2*Pi radians), defaults to 0
        :type curvature_mesh_size: int, optional
        :param min_points: Check if there are enough points on small edges (if it is not, we force to have min_points
        on that edge), defaults to None
        :type min_points: int, optional
        :param initial_mesh_size: If factor=1, it will be initial_mesh_size elements per dimension, defaults to 5
        :type initial_mesh_size: float, optional

        :return: A txt file
        :rtype: .txt
        """

        for element in [('curvature_mesh_size', 0), ('min_points', None), ('initial_mesh_size', 5)]:
            if element[0] not in kwargs:
                kwargs[element[0]] = element[1]

        self.to_geo(file_name=file_name, mesh_dimension=mesh_dimension,
                    factor=factor, curvature_mesh_size=kwargs['curvature_mesh_size'],
                    min_points=kwargs['min_points'], initial_mesh_size=kwargs['initial_mesh_size'])

        volmdlr.core.VolumeModel.generate_msh_file(file_name, mesh_dimension)

        # gmsh.initialize()
        # gmsh.open(file_name + ".geo")

        # gmsh.model.geo.synchronize()
        # gmsh.model.mesh.generate(mesh_dimension)

        # gmsh.write(file_name + ".msh")

        # gmsh.finalize()


class Surface3D(DessiaObject):
    x_periodicity = None
    y_periodicity = None
    """
    Abstract class
    """

    def face_from_contours3d(self,
                             contours3d: List[volmdlr.wires.Contour3D],
                             name: str = ''):
        """
        """

        lc3d = len(contours3d)

        if lc3d == 1:
            outer_contour2d = self.contour3d_to_2d(contours3d[0])
            inner_contours2d = []
        elif lc3d > 1:
            area = -1
            inner_contours2d = []
            for contour3d in contours3d:
                contour2d = self.contour3d_to_2d(contour3d)
                inner_contours2d.append(contour2d)
                contour_area = contour2d.area()
                if contour_area > area:
                    area = contour_area
                    outer_contour2d = contour2d
            inner_contours2d.remove(outer_contour2d)
        else:
            raise ValueError('Must have at least one contour')

        if isinstance(self.face_class, str):
            class_ = globals()[self.face_class]
        else:
            class_ = self.face_class

        surface2d = Surface2D(outer_contour=outer_contour2d,
                              inner_contours=inner_contours2d)
        return class_(self,
                      surface2d=surface2d,
                      name=name)

    def repair_primitives_periodicity(self, primitives, last_primitive):
        delta_x1 = abs(primitives[0].start.x
                       - last_primitive.end.x)
        delta_x2 = abs(primitives[-1].end.x
                       - last_primitive.end.x)
        delta_y1 = abs(primitives[0].start.y
                       - last_primitive.end.y)
        delta_y2 = abs(primitives[-1].end.y
                       - last_primitive.end.y)

        if self.x_periodicity \
                and not (math.isclose(delta_x1, 0,
                                      abs_tol=5e-5)
                         or math.isclose(delta_x2, 0,
                                         abs_tol=5e-5)):
            delta_x1 = delta_x1 % self.x_periodicity
            delta_x2 = delta_x2 % self.x_periodicity
            if math.isclose(delta_x1, self.x_periodicity,
                            abs_tol=1e-4):
                delta_x1 = 0.
            if math.isclose(delta_x2, self.x_periodicity,
                            abs_tol=1e-4):
                delta_x2 = 0.
            for prim in primitives:
                prim.start.x = abs(self.x_periodicity
                                   - prim.start.x)
                prim.end.x = abs(self.x_periodicity
                                 - prim.end.x)

        if self.y_periodicity \
                and not (math.isclose(delta_y1, 0,
                                      abs_tol=5e-5)
                         or math.isclose(delta_y2, 0,
                                         abs_tol=5e-5)):
            delta_y1 = delta_y1 % self.y_periodicity
            delta_y2 = delta_y2 % self.y_periodicity
            if math.isclose(delta_y1, self.y_periodicity,
                            abs_tol=1e-4):
                delta_y1 = 0.
            if math.isclose(delta_y2, self.y_periodicity,
                            abs_tol=1e-4):
                delta_y2 = 0.
            for prim in primitives:
                prim.start.y = abs(self.y_periodicity
                                   - prim.start.y)
                prim.end.y = abs(self.y_periodicity
                                 - prim.end.y)

        return primitives, delta_x1, delta_x2, delta_y1, delta_y2

    def contour3d_to_2d(self, contour3d):
        primitives2d = []
        last_primitive = None

        for primitive3d in contour3d.primitives:
            method_name = '{}_to_2d'.format(
                primitive3d.__class__.__name__.lower())
            if hasattr(self, method_name):
                primitives = getattr(self, method_name)(primitive3d)

                if primitives is None:
                    continue

                if last_primitive:
                    primitives, delta_x1, delta_x2, delta_y1, delta_y2 = \
                        self.repair_primitives_periodicity(primitives,
                                                           last_primitive)

                    dist1 = primitive3d.start.point_distance(
                        last_primitive3d.end)
                    dist2 = primitive3d.end.point_distance(
                        last_primitive3d.end)
                    if (math.isclose(delta_x1, 0., abs_tol=1e-3)
                            and math.isclose(delta_y1, 0., abs_tol=1e-3)
                            and math.isclose(dist1, 0, abs_tol=5e-5)):
                        pass
                    elif (math.isclose(delta_x2, 0., abs_tol=1e-3)
                          and math.isclose(delta_y2, 0., abs_tol=1e-3)
                          and math.isclose(dist2, 0, abs_tol=5e-5)):
                        primitives = [p.reverse() for p in primitives[::-1]]
                    else:
                        ax2 = contour3d.plot()
                        primitive3d.plot(ax=ax2, color='r')
                        last_primitive3d.plot(ax=ax2, color='b')
                        self.plot(ax=ax2)

                        ax = last_primitive.plot(color='b', plot_points=True)
                        # primitives[0].plot(ax=ax, color='r', plot_points=True)
                        # primitives[-1].plot(ax=ax, color='r', plot_points=True)
                        for p in primitives:
                            p.plot(ax=ax, color='r', plot_points=True)
                        if self.x_periodicity:
                            vme.Line2D(volmdlr.Point2D(self.x_periodicity, 0),
                                       volmdlr.Point2D(self.x_periodicity, 1)) \
                                .plot(ax=ax)
                        print('Surface 3D:', self)
                        print('3D primitive in red:', primitive3d)
                        print('Previous 3D primitive:', last_primitive3d)
                        raise ValueError(
                            'Primitives not following each other in contour:',
                            'delta1={}, {}, {} ; '
                            'delta2={}, {}, {}'.format(
                                delta_x1, delta_y1, dist1,
                                delta_x2, delta_y2, dist2))

                if primitives:
                    last_primitive = primitives[-1]
                    last_primitive3d = primitive3d
                    primitives2d.extend(primitives)
            else:
                raise NotImplementedError(
                    'Class {} does not implement {}'.format(
                        self.__class__.__name__,
                        method_name))

        return volmdlr.wires.Contour2D(primitives2d)

    def contour2d_to_3d(self, contour2d):
        primitives3d = []
        for primitive2d in contour2d.primitives:
            method_name = '{}_to_3d'.format(
                primitive2d.__class__.__name__.lower())
            if hasattr(self, method_name):
                try:
                    primitives3d.extend(getattr(self, method_name)(primitive2d))
                except NotImplementedError:
                    print('Error NotImplementedError')
            else:
                raise NotImplementedError(
                    'Class {} does not implement {}'.format(
                        self.__class__.__name__,
                        method_name))

        return volmdlr.wires.Contour3D(primitives3d)

    def linesegment3d_to_2d(self, linesegment3d):
        """
        a line segment on a surface will be in any case a line in 2D?
        """
        return [vme.LineSegment2D(self.point3d_to_2d(linesegment3d.start),
                                  self.point3d_to_2d(linesegment3d.end))]

    def bsplinecurve3d_to_2d(self, bspline_curve3d):
        """
        Is this right?
        """
        control_points = [self.point3d_to_2d(p)
                          for p in bspline_curve3d.control_points]
        return [vme.BSplineCurve2D(
            bspline_curve3d.degree,
            control_points=control_points,
            knot_multiplicities=bspline_curve3d.knot_multiplicities,
            knots=bspline_curve3d.knots,
            weights=bspline_curve3d.weights,
            periodic=bspline_curve3d.periodic)]

    def bsplinecurve2d_to_3d(self, bspline_curve2d):
        """
        Is this right?
        """
        control_points = [self.point2d_to_3d(p)
                          for p in bspline_curve2d.control_points]
        return [vme.BSplineCurve3D(
            bspline_curve2d.degree,
            control_points=control_points,
            knot_multiplicities=bspline_curve2d.knot_multiplicities,
            knots=bspline_curve2d.knots,
            weights=bspline_curve2d.weights,
            periodic=bspline_curve2d.periodic)]

    def normal_from_point2d(self, point2d):

        raise NotImplementedError('NotImplemented')

    def normal_from_point3d(self, point3d):
        """
        evaluates the normal vector of the bspline surface at this point3d.
        """

        return (self.normal_from_point2d(self.point3d_to_2d(point3d)))[1]

    def geodesic_distance_from_points2d(self, point1_2d: volmdlr.Point2D,
                                        point2_2d: volmdlr.Point2D, number_points: int = 50):
        """
        Approximation of geodesic distance via linesegments length sum in 3D
        """
        # points = [point1_2d]
        current_point3d = self.point2d_to_3d(point1_2d)
        distance = 0.
        for i in range(number_points):
            next_point3d = self.point2d_to_3d(point1_2d + (i + 1) / (number_points) * (point2_2d - point1_2d))
            distance += next_point3d.point_distance(current_point3d)
            current_point3d = next_point3d
        return distance

    def geodesic_distance(self, point1_3d: volmdlr.Point3D, point2_3d: volmdlr.Point3D):
        """
        Approximation of geodesic distance between 2 3D points supposed to be on the surface
        """
        point1_2d = self.point3d_to_2d(point1_3d)
        point2_2d = self.point3d_to_2d(point2_3d)
        return self.geodesic_distance_from_points2d(point1_2d, point2_2d)

    def frame_mapping_parameters(self, frame: volmdlr.Frame3D, side: str):
        basis = frame.basis()
        if side == 'new':
            new_origin = frame.new_coordinates(self.frame.origin)
            new_u = basis.new_coordinates(self.frame.u)
            new_v = basis.new_coordinates(self.frame.v)
            new_w = basis.new_coordinates(self.frame.w)
            new_frame = volmdlr.Frame3D(new_origin, new_u, new_v, new_w)
        elif side == 'old':
            new_origin = frame.old_coordinates(self.frame.origin)
            new_u = basis.old_coordinates(self.frame.u)
            new_v = basis.old_coordinates(self.frame.v)
            new_w = basis.old_coordinates(self.frame.w)
            new_frame = volmdlr.Frame3D(new_origin, new_u, new_v, new_w)
        else:
            raise ValueError('side value not valid, please specify'
                             'a correct value: \'old\' or \'new\'')
        return new_frame


class Plane3D(Surface3D):
    face_class = 'PlaneFace3D'

    def __init__(self, frame: volmdlr.Frame3D, name: str = ''):
        """
        :param frame: u and v of frame describe the plane, w is the normal
        """
        self.frame = frame
        self.name = name
        Surface3D.__init__(self, name=name)

    def __hash__(self):
        return hash(self.frame)

    def __eq__(self, other_plane):
        if other_plane.__class__.__name__ != self.__class__.__name__:
            return False
        return self.frame == other_plane.frame
        # return (self.frame.origin == other_plane.frame.origin and
        #         self.frame.w.is_colinear_to(other_plane.frame.w))

    # def to_dict(self, use_pointers: bool = True, memo=None, path: str = '#'):
    #     # improve the object structure ?
    #     dict_ = dc.DessiaObject.base_dict(self)
    #     dict_['frame'] = self.frame.to_dict(use_pointers=use_pointers, memo=memo, path=path + '/frame')
    #     return dict_

    @classmethod
    def from_step(cls, arguments, object_dict):
        frame3d = object_dict[arguments[1]]
        frame3d.normalize()
        frame = volmdlr.Frame3D(frame3d.origin,
                                frame3d.v, frame3d.w, frame3d.u)
        return cls(frame, arguments[0][1:-1])

    def to_step(self, current_id):
        frame = volmdlr.Frame3D(self.frame.origin, self.frame.w, self.frame.u,
                                self.frame.v)
        content, frame_id = frame.to_step(current_id)
        plane_id = frame_id + 1
        content += "#{} = PLANE('{}',#{});\n".format(plane_id, self.name,
                                                     frame_id)
        return content, [plane_id]

    @classmethod
    def from_3_points(cls, point1, point2, point3):
        """
        Point 1 is used as origin of the plane
        """
        vector1 = point2 - point1
        vector2 = point3 - point1

        vector1.normalize()
        vector2.normalize()
        normal = vector1.cross(vector2)
        normal.normalize()
        frame = volmdlr.Frame3D(point1, vector1, normal.cross(vector1), normal)
        return cls(frame)

    @classmethod
    def from_normal(cls, point, normal):
        v1 = normal.deterministic_unit_normal_vector()
        v2 = v1.cross(normal)
        return cls(volmdlr.Frame3D(point, v1, v2, normal))

    @classmethod
    def from_plane_vectors(cls, plane_origin: volmdlr.Point3D,
                           plane_x: volmdlr.Vector3D,
                           plane_y: volmdlr.Vector3D):
        normal = plane_x.cross(plane_y)
        return cls(volmdlr.Frame3D(plane_origin, plane_x, plane_y, normal))

    @classmethod
    def from_points(cls, points):
        if len(points) < 3:
            raise ValueError
        elif len(points) == 3:
            return cls.from_3_points(volmdlr.Point3D(points[0].vector),
                                     volmdlr.Vector3D(points[1].vector),
                                     volmdlr.Vector3D(points[2].vector))
        else:
            points = [p.copy() for p in points]
            indexes_to_del = []
            for i, point in enumerate(points[1:]):
                if point == points[0]:
                    indexes_to_del.append(i)
            for index in indexes_to_del[::-1]:
                del points[index + 1]

            origin = points[0]
            vector1 = points[1] - origin
            vector1.normalize()
            vector2_min = points[2] - origin
            vector2_min.normalize()
            dot_min = abs(vector1.dot(vector2_min))
            for point in points[3:]:
                vector2 = point - origin
                vector2.normalize()
                dot = abs(vector1.dot(vector2))
                if dot < dot_min:
                    vector2_min = vector2
                    dot_min = dot
            return cls.from_3_points(origin, vector1 + origin,
                                     vector2_min + origin)

    def point_on_plane(self, point):
        if math.isclose(self.frame.w.dot(point - self.frame.origin), 0,
                        abs_tol=1e-6):
            return True
        return False

    def point_distance(self, point3d):
        """
        Calculates the distance of a point to plane
        :param point3d: point to verify distance
        :return: a float, point distance to plane
        """
        coefficient_a, coefficient_b, coefficient_c, coefficient_d = self.equation_coefficients()
        return abs(self.frame.w.dot(point3d) + coefficient_d) / math.sqrt(coefficient_a**2 +
                                                                          coefficient_b**2 + coefficient_c**2)

    def line_intersections(self, line):
        u = line.point2 - line.point1
        w = line.point1 - self.frame.origin
        if math.isclose(self.frame.w.dot(u), 0, abs_tol=1e-08):
            return []
        intersection_abscissea = - self.frame.w.dot(w) / self.frame.w.dot(u)
        return [line.point1 + intersection_abscissea * u]

    def linesegment_intersections(self, linesegment: vme.LineSegment3D) \
            -> List[volmdlr.Point3D]:
        u = linesegment.end - linesegment.start
        w = linesegment.start - self.frame.origin
        normaldotu = self.frame.w.dot(u)
        if math.isclose(normaldotu, 0, abs_tol=1e-08):
            return []
        intersection_abscissea = - self.frame.w.dot(w) / normaldotu
        if intersection_abscissea < 0 or intersection_abscissea > 1:
            return []
        return [linesegment.start + intersection_abscissea * u]

    def equation_coefficients(self):
        """
        returns the a,b,c,d coefficient from equation ax+by+cz+d = 0
        """
        a, b, c = self.frame.w
        d = -self.frame.origin.dot(self.frame.w)
        return (a, b, c, d)

    def plane_intersection(self, other_plane):
        line_direction = self.frame.w.cross(other_plane.frame.w)

        if line_direction.norm() < 1e-6:
            return None

        a1, b1, c1, d1 = self.equation_coefficients()
        a2, b2, c2, d2 = other_plane.equation_coefficients()

        if a1 * b2 - a2 * b1 != 0.:
            x0 = (b1 * d2 - b2 * d1) / (a1 * b2 - a2 * b1)
            y0 = (a2 * d1 - a1 * d2) / (a1 * b2 - a2 * b1)
            point1 = volmdlr.Point3D((x0, y0, 0))
        else:
            y0 = (b2 * d2 - c2 * d1) / (b1 * c2 - c1 * b2)
            z0 = (c1 * d1 - b1 * d2) / (b1 * c2 - c1 * b2)
            point1 = volmdlr.Point3D((0, y0, z0))

        # point2 = point1 + line_direction
        # return volmdlr.Line3D(point1, point2)
        return volmdlr.Line3D(point1, point1 + line_direction)

    def is_coincident(self, plane2):
        """
        Verifies if two planes are parallel and coincident
        """
        if self.frame.w.is_colinear_to(plane2.frame.w):
            if plane2.point_on_plane(self.frame.origin):
                return True
        return False

    def rotation(self, center: volmdlr.Point3D, axis: volmdlr.Vector3D, angle: float):
        """
        Plane3D rotation
        :param center: rotation center
        :param axis: rotation axis
        :param angle: angle rotation
        :return: a new rotated Plane3D
        """
        new_frame = self.frame.rotation(center=center, axis=axis, angle=angle)
        return Plane3D(new_frame)

    def rotation_inplace(self, center: volmdlr.Point3D, axis: volmdlr.Vector3D, angle: float):
        """
        Plane3D rotation. Object is updated inplace
        :param center: rotation center
        :param axis: rotation axis
        :param angle: rotation angle
        """
        self.frame.rotation_inplace(center=center, axis=axis, angle=angle)

    def translation(self, offset: volmdlr.Vector3D):
        """
        Plane3D translation
        :param offset: translation vector
        :return: A new translated Plane3D
        """
        new_frame = self.frame.translation(offset)
        return Plane3D(new_frame)

    def translation_inplace(self, offset: volmdlr.Vector3D):
        """
        Plane3D translation. Object is updated inplace
        :param offset: translation vector
        """
        self.frame.translation_inplace(offset)

    def frame_mapping(self, frame: volmdlr.Frame3D, side: str):
        """
        Changes frame_mapping and return a new Frame3D
        side = 'old' or 'new'
        """
        new_frame = self.frame_mapping_parameters(frame, side)
        return Plane3D(new_frame, self.name)

    def frame_mapping_inplace(self, frame: volmdlr.Frame3D, side: str):
        """
        Changes frame_mapping and the object is updated inplace
        side = 'old' or 'new'
        """
        new_frame = self.frame_mapping_parameters(frame, side)
        self.frame.origin = new_frame.origin
        self.frame.u = new_frame.u
        self.frame.v = new_frame.v
        self.frame.w = new_frame.w

    def copy(self, deep=True, memo=None):
        new_frame = self.frame.copy()
        return Plane3D(new_frame, self.name)

    def plot(self, ax=None):
        if ax is None:
            fig = plt.figure()
            ax = fig.add_subplot(111, projection='3d')
        else:
            fig = ax.figure

        self.frame.origin.plot(ax)
        self.frame.u.plot(ax, color='r')
        self.frame.v.plot(ax, color='g')
        return ax

    def babylon_script(self):
        s = 'var myPlane = BABYLON.MeshBuilder.CreatePlane("myPlane", {width: 0.5, height: 0.5, \
            sideOrientation: BABYLON.Mesh.DOUBLESIDE}, scene);\n'
        s += 'myPlane.setPositionWithLocalVector(new BABYLON.Vector3({},{},{}));\n'.format(
            self.origin[0], self.origin[1], self.origin[2])

        s += 'var axis1 = new BABYLON.Vector3({}, {}, {});\n'.format(
            self.vectors[0][0], self.vectors[0][1], self.vectors[0][2])
        s += 'var axis2 = new BABYLON.Vector3({}, {}, {});\n'.format(
            self.vectors[1][0], self.vectors[1][1], self.vectors[1][2])
        s += 'var axis3 = new BABYLON.Vector3({}, {}, {});\n'.format(
            self.normal[0], self.normal[1], self.normal[2])
        s += 'var orientation = BABYLON.Vector3.rotationFromAxis(axis1, axis2, axis3);\n'
        s += 'myPlane.rotation = orientation;\n'

        s += 'var planemat = new BABYLON.StandardMaterial("planemat", scene);\n'
        s += 'planemat.alpha = 0.4;\n'
        s += 'myPlane.material = planemat;\n'

        return s

    def point2d_to_3d(self, point2d):
        return point2d.to_3d(self.frame.origin, self.frame.u, self.frame.v)

    def point3d_to_2d(self, point3d):
        return point3d.to_2d(self.frame.origin, self.frame.u, self.frame.v)

    def contour2d_to_3d(self, contour2d):
        return contour2d.to_3d(self.frame.origin, self.frame.u, self.frame.v)

    def contour3d_to_2d(self, contour3d):
        return contour3d.to_2d(self.frame.origin, self.frame.u, self.frame.v)

    def bsplinecurve3d_to_2d(self, bspline_curve3d):
        control_points = [self.point3d_to_2d(p)
                          for p in bspline_curve3d.control_points]
        return [vme.BSplineCurve2D(
            bspline_curve3d.degree,
            control_points=control_points,
            knot_multiplicities=bspline_curve3d.knot_multiplicities,
            knots=bspline_curve3d.knots,
            weights=bspline_curve3d.weights,
            periodic=bspline_curve3d.periodic)]

    def bsplinecurve2d_to_3d(self, bspline_curve2d):
        control_points = [self.point2d_to_3d(p)
                          for p in bspline_curve2d.control_points]
        return [vme.BSplineCurve3D(
            bspline_curve2d.degree,
            control_points=control_points,
            knot_multiplicities=bspline_curve2d.knot_multiplicities,
            knots=bspline_curve2d.knots,
            weights=bspline_curve2d.weights,
            periodic=bspline_curve2d.periodic)]

    def rectangular_cut(self, x1: float, x2: float,
                        y1: float, y2: float, name: str = ''):

        p1 = volmdlr.Point2D(x1, y1)
        p2 = volmdlr.Point2D(x2, y1)
        p3 = volmdlr.Point2D(x2, y2)
        p4 = volmdlr.Point2D(x1, y2)
        outer_contour = volmdlr.wires.ClosedPolygon2D([p1, p2, p3, p4])
        surface = Surface2D(outer_contour, [])
        return PlaneFace3D(self, surface, name)


PLANE3D_OXY = Plane3D(volmdlr.OXYZ)
PLANE3D_OYZ = Plane3D(volmdlr.OYZX)
PLANE3D_OZX = Plane3D(volmdlr.OZXY)


class CylindricalSurface3D(Surface3D):
    face_class = 'CylindricalFace3D'
    x_periodicity = volmdlr.TWO_PI
    """
    The local plane is defined by (theta, z)
    :param frame: frame.w is axis, frame.u is theta=0 frame.v theta=pi/2
    :param radius: Cylinder's radius
    """

    def __init__(self, frame, radius, name=''):
        self.frame = frame
        self.radius = radius
        self.name = name

    def point2d_to_3d(self, point2d: volmdlr.Point2D):
        p = volmdlr.Point3D(self.radius * math.cos(point2d.x),
                            self.radius * math.sin(point2d.x),
                            point2d.y)
        return self.frame.old_coordinates(p)

    def point3d_to_2d(self, point3d):
        x, y, z = self.frame.new_coordinates(point3d)
        u1 = x / self.radius
        u2 = y / self.radius
        # theta = volmdlr.core.sin_cos_angle(u1, u2)
        theta = math.atan2(u2, u1)
        return volmdlr.Point2D(theta, z)

    def arc3d_to_2d(self, arc3d):
        start = self.point3d_to_2d(arc3d.start)
        end = self.point3d_to_2d(arc3d.end)
        # angle = abs(start.x-end.x)
        # if arc3d.is_trigo:
        # end = start + volmdlr.Point2D(arc3d.angle, 0)
        # else:
        #     end = start + volmdlr.Point2D(-arc3d.angle, 0)
        # interior = self.point3d_to_2d(arc3d.interior)
        # if start.x < interior.x:
        #     end = start + volmdlr.Point2D(arc3d.angle, 0)
        # else:
        #     end = start - volmdlr.Point2D(arc3d.angle, 0)
        return [vme.LineSegment2D(start, end)]

    def linesegment2d_to_3d(self, linesegment2d):
        theta1, z1 = linesegment2d.start
        theta2, z2 = linesegment2d.end
        if math.isclose(theta1, theta2, abs_tol=1e-9):
            return [vme.LineSegment3D(
                self.point2d_to_3d(linesegment2d.start),
                self.point2d_to_3d(linesegment2d.end),
            )]
        elif math.isclose(z1, z2, abs_tol=1e-9):
            if abs(theta1 - theta2) == volmdlr.TWO_PI:
                return [vme.FullArc3D(center=self.frame.origin + z1 * self.frame.w,
                                      start_end=self.point2d_to_3d(linesegment2d.start),
                                      normal=self.frame.w)]
            else:
                interior = self.point2d_to_3d(linesegment2d.point_at_abscissa(linesegment2d.length() * 0.5))
                return [vme.Arc3D(
                    self.point2d_to_3d(linesegment2d.start),
                    self.point2d_to_3d(
                        volmdlr.Point2D(0.5 * (theta1 + theta2), z1)),
                    self.point2d_to_3d(linesegment2d.end),
                )]
        else:
            # TODO: this is a non exact method!
            return [vme.LineSegment3D(self.point2d_to_3d(linesegment2d.start), self.point2d_to_3d(linesegment2d.end))]
            # raise NotImplementedError('Ellipse? delta_theta={} delta_z={}'.format(abs(theta2-theta1), abs(z1-z2)))

    def fullarc3d_to_2d(self, fullarc3d):
        if self.frame.w.is_colinear_to(fullarc3d.normal):
            p1 = self.point3d_to_2d(fullarc3d.start)
            return [vme.LineSegment2D(p1, p1 + volmdlr.TWO_PI * volmdlr.X2D)]
        else:
            print(fullarc3d.normal, self.frame.w)
            raise ValueError('Impossible!')

    def circle3d_to_2d(self, circle3d):
        return []

    def bsplinecurve3d_to_2d(self, bspline_curve3d):
        # TODO: enhance this, this is a non exact method!
        l = bspline_curve3d.length()
        points = [self.point3d_to_2d(bspline_curve3d.point_at_abscissa(i / 10 * l))
                  for i in range(11)]
        return [vme.LineSegment2D(p1, p2)
                for p1, p2 in zip(points[:-1], points[1:])]

    @classmethod
    def from_step(cls, arguments, object_dict):
        frame3d = object_dict[arguments[1]]
        U, W = frame3d.v, -frame3d.u
        U.normalize()
        W.normalize()
        V = W.cross(U)
        frame_direct = volmdlr.Frame3D(frame3d.origin, U, V, W)
        radius = float(arguments[2]) / 1000
        return cls(frame_direct, radius, arguments[0][1:-1])

    def to_step(self, current_id):
        frame = volmdlr.Frame3D(self.frame.origin, self.frame.w, self.frame.u,
                                self.frame.v)
        content, frame_id = frame.to_step(current_id)
        current_id = frame_id + 1
        content += "#{} = CYLINDRICAL_SURFACE('{}',#{},{});\n" \
            .format(current_id, self.name, frame_id,
                    round(1000 * self.radius, 3))
        return content, [current_id]

    def frame_mapping(self, frame: volmdlr.Frame3D, side: str):
        """
        Changes frame_mapping and return a new CylindricalSurface3D
        side = 'old' or 'new'
        """
        new_frame = self.frame_mapping_parameters(frame, side)
        return CylindricalSurface3D(new_frame, self.radius,
                                    name=self.name)

    def frame_mapping_inplace(self, frame: volmdlr.Frame3D, side: str):
        """
        Changes frame_mapping and the object is updated inplace
        side = 'old' or 'new'
        """
        new_frame = self.frame_mapping_parameters(frame, side)
        self.frame = new_frame

    def rectangular_cut(self, theta1: float, theta2: float,
                        z1: float, z2: float, name: str = ''):

        if theta1 == theta2:
            theta2 += volmdlr.TWO_PI

        p1 = volmdlr.Point2D(theta1, z1)
        p2 = volmdlr.Point2D(theta2, z1)
        p3 = volmdlr.Point2D(theta2, z2)
        p4 = volmdlr.Point2D(theta1, z2)
        outer_contour = volmdlr.wires.ClosedPolygon2D([p1, p2, p3, p4])
        surface2d = Surface2D(outer_contour, [])
        return volmdlr.faces.CylindricalFace3D(self, surface2d, name)

    def rotation(self, center: volmdlr.Point3D, axis: volmdlr.Vector3D, angle: float):
        """
        CylindricalFace3D rotation
        :param center: rotation center
        :param axis: rotation axis
        :param angle: angle rotation
        :return: a new rotated Plane3D
        """
        new_frame = self.frame.rotation(center=center, axis=axis,
                                        angle=angle)
        return CylindricalFace3D(new_frame, self.radius)

    def rotation_inplace(self, center: volmdlr.Point3D, axis: volmdlr.Vector3D, angle: float):
        """
        CylindricalFace3D rotation. Object is updated inplace
        :param center: rotation center
        :param axis: rotation axis
        :param angle: rotation angle
        """
        self.frame.rotation_inplace(center, axis, angle)

    def translation(self, offset: volmdlr.Vector3D):
        """
        CylindricalFace3D translation
        :param offset: translation vector
        :return: A new translated CylindricalFace3D
        """
        return CylindricalFace3D(self.frame.translation(offset), self.radius)

    def translation_inplace(self, offset: volmdlr.Vector3D):
        """
        CylindricalFace3D translation. Object is updated inplace
        :param offset: translation vector
        """
        self.frame.translation_inplace(offset)

    def grid3d(self, grid2d: volmdlr.grid.Grid2D):
        """
        generate 3d grid points of a Cylindrical surface, based on a Grid2D
        """

        points_2d = grid2d.points
        points_3d = [self.point2d_to_3d(point2d) for point2d in points_2d]

        return points_3d

    def line_intersections(self, line: vme.Line3D):
        line_2d = line.to_2d(self.frame.origin, self.frame.u, self.frame.v)
        origin2d = self.frame.origin.to_2d(self.frame.origin, self.frame.u, self.frame.v)
        distance_line2d_to_origin = line_2d.point_distance(origin2d)
        if distance_line2d_to_origin > self.radius:
            return []
        a_prime = line_2d.point1
        b_prime = line_2d.point2
        a_prime_minus_b_prime = a_prime - b_prime
        t_param = a_prime.dot(a_prime_minus_b_prime) / a_prime_minus_b_prime.dot(a_prime_minus_b_prime)
        k_param = math.sqrt(
            (self.radius ** 2 - distance_line2d_to_origin ** 2) / a_prime_minus_b_prime.dot(a_prime_minus_b_prime))
        intersection1 = line.point1 + (t_param + k_param) * (line.direction_vector())
        intersection2 = line.point1 + (t_param - k_param) * (line.direction_vector())
        if intersection1 == intersection2:
            return [intersection1]

        return [intersection1, intersection2]

    def linesegment_intersections(self, linesegment: vme.LineSegment3D):
        line = linesegment.to_line()
        line_intersections = self.line_intersections(line)
        linesegment_intersections = [inters for inters in line_intersections if linesegment.point_belongs(inters)]
        return linesegment_intersections

    def parallel_plane_intersection(self, plane3d):
        """
        Cylinder plane intersections when plane's normal is perpendicular with the cylinder axis
        :param plane3d: intersecting plane
        :return: list of intersecting curves
        """
        origin2d = self.frame.origin.to_2d(self.frame.origin, self.frame.u, self.frame.v)
        distance_plane_cylinder_axis = plane3d.point_distance(self.frame.origin)
        if distance_plane_cylinder_axis > self.radius:
            return []
        if math.isclose(self.frame.w.dot(plane3d.frame.u), 0, abs_tol=1e-6):
            line = volmdlr.edges.Line3D(plane3d.frame.origin, plane3d.frame.origin + plane3d.frame.u)
        else:
            line = volmdlr.edges.Line3D(plane3d.frame.origin, plane3d.frame.origin + plane3d.frame.v)
        line_intersections = self.line_intersections(line)
        lines = []
        for intersection in line_intersections:
            lines.append(volmdlr.edges.Line3D(intersection, intersection + self.frame.w))
        return lines

    def perpendicular_plane_intersection(self, plane3d):
        """
        Cylinder plane intersections when plane's normal is parallel with the cylinder axis
        :param plane3d: intersecting plane
        :return: list of intersecting curves
        """
        center2d = volmdlr.Point2D(self.frame.origin.x, self.frame.origin.y)
        center3d_plane = plane3d.point2d_to_3d(center2d)
        circle3d = volmdlr.wires.Circle3D(volmdlr.Frame3D(center3d_plane, plane3d.frame.u,
                                                          plane3d.frame.v, plane3d.frame.w), self.radius)
        return [circle3d]

    def concurent_plane_intersection(self, plane3d):
        """
        Cylinder plane intersections when plane's normal is concurent with the cylinder axis, but not orthogonal
        :param plane3d: intersecting plane
        :return: list of intersecting curves
        """
        # Ellipse vector equation : < rcos(t), rsin(t), -(1 / c)*(d + arcos(t) + brsint(t)); d = - (ax_0 + by_0 + cz_0)
        center2d = volmdlr.Point2D(self.frame.origin.x, self.frame.origin.y)
        center3d_plane = plane3d.point2d_to_3d(center2d)
        plane_coefficient_a, plane_coefficient_b, plane_coefficient_c, plane_coefficient_d =\
            plane3d.equation_coefficients()
        ellipse_0 = volmdlr.Point3D(
            self.radius * math.cos(0),
            self.radius * math.sin(0),
            - (1 / plane_coefficient_c) * (plane_coefficient_d + plane_coefficient_a * self.radius * math.cos(0) +
                                           plane_coefficient_b * self.radius * math.sin(0)))
        ellipse_pi_by_4 = volmdlr.Point3D(
            self.radius * math.cos(math.pi / 2),
            self.radius * math.sin(math.pi / 2),
            - (1 / plane_coefficient_c) * (
                    plane_coefficient_d + plane_coefficient_a * self.radius * math.cos(math.pi / 2)
                    + plane_coefficient_b * self.radius * math.sin(math.pi / 2)))
        axis_1 = center3d_plane.point_distance(ellipse_0)
        axis_2 = center3d_plane.point_distance(ellipse_pi_by_4)
        if axis_1 > axis_2:
            major_axis = axis_1
            minor_axis = axis_2
            major_dir = ellipse_0 - center3d_plane
        else:
            major_axis = axis_2
            minor_axis = axis_1
            major_dir = ellipse_pi_by_4 - center3d_plane
        ellipse = volmdlr.wires.Ellipse3D(major_axis, minor_axis, center3d_plane, plane3d.frame.w, major_dir)
        return [ellipse]

    def plane_intersection(self, plane3d):
        """
        Cylinder intersections with a plane
        :param plane3d: intersecting plane
        :return: list of intersecting curves
        """
        if abs(plane3d.frame.w.dot(self.frame.w)) == 0:
            return self.parallel_plane_intersection(plane3d)
        elif math.isclose(plane3d.frame.w.dot(self.frame.w), 1, abs_tol=1e-6):
            return self.perpendicular_plane_intersection(plane3d)
        return self.concurent_plane_intersection(plane3d)


class ToroidalSurface3D(Surface3D):
    face_class = 'ToroidalFace3D'
    x_periodicity = volmdlr.TWO_PI
    y_periodicity = volmdlr.TWO_PI
    """
    The local plane is defined by (theta, phi)
    theta is the angle around the big (R) circle and phi around the small(r)

    :param frame: Tore's frame: origin is the center, u is pointing at
                    theta=0
    :param R: Tore's radius
    :param r: Circle to revolute radius
    Definitions of R and r according to https://en.wikipedia.org/wiki/Torus
    """

    def __init__(self, frame: volmdlr.Frame3D,
                 R: float, r: float, name: str = ''):
        self.frame = frame
        self.R = R
        self.r = r
        self.name = name

    @property
    def bounding_box(self):
        if not self._bbox:
            self._bbox = self.get_bounding_box()
        return self._bbox

    def _bounding_box(self):
        d = self.R + self.r
        p1 = self.frame.origin + self.frame.u * d + self.frame.v * d + self.frame.w * self.r
        p2 = self.frame.origin + self.frame.u * d + self.frame.v * d - self.frame.w * self.r
        p3 = self.frame.origin + self.frame.u * d - self.frame.v * d + self.frame.w * self.r
        p4 = self.frame.origin + self.frame.u * d - self.frame.v * d - self.frame.w * self.r
        p5 = self.frame.origin - self.frame.u * d + self.frame.v * d + self.frame.w * self.r
        p6 = self.frame.origin - self.frame.u * d + self.frame.v * d - self.frame.w * self.r
        p7 = self.frame.origin - self.frame.u * d - self.frame.v * d + self.frame.w * self.r
        p8 = self.frame.origin - self.frame.u * d - self.frame.v * d - self.frame.w * self.r

        return volmdlr.core.BoundingBox.from_points(
            [p1, p2, p3, p4, p5, p6, p7, p8])

    def point2d_to_3d(self, point2d: volmdlr.Point2D):
        theta, phi = point2d
        x = (self.R + self.r * math.cos(phi)) * math.cos(theta)
        y = (self.R + self.r * math.cos(phi)) * math.sin(theta)
        z = self.r * math.sin(phi)
        return self.frame.old_coordinates(volmdlr.Point3D(x, y, z))

    def point3d_to_2d(self, point3d):
        # points_2D = []
        x, y, z = self.frame.new_coordinates(point3d)
        if z < -self.r:
            z = -self.r
        elif z > self.r:
            z = self.r

        zr = z / self.r
        phi = math.asin(zr)

        u = self.R + math.sqrt((self.r ** 2) - (z ** 2))
        u1, u2 = round(x / u, 5), round(y / u, 5)
        theta = volmdlr.core.sin_cos_angle(u1, u2)

        return volmdlr.Point2D(theta, phi)

    @classmethod
    def from_step(cls, arguments, object_dict):
        frame3d = object_dict[arguments[1]]
        U, W = frame3d.v, -frame3d.u
        U.normalize()
        W.normalize()
        V = W.cross(U)
        frame_direct = volmdlr.Frame3D(frame3d.origin, U, V, W)
        rcenter = float(arguments[2]) / 1000
        rcircle = float(arguments[3]) / 1000
        return cls(frame_direct, rcenter, rcircle, arguments[0][1:-1])

    def to_step(self, current_id):
        frame = volmdlr.Frame3D(self.frame.origin, self.frame.w, self.frame.u,
                                self.frame.v)
        content, frame_id = frame.to_step(current_id)
        current_id = frame_id + 1
        content += "#{} = TOROIDAL_SURFACE('{}',#{},{},{});\n" \
            .format(current_id, self.name, frame_id,
                    round(1000 * self.R, 3),
                    round(1000 * self.r, 3))
        return content, [current_id]

    def frame_mapping(self, frame: volmdlr.Frame3D, side: str):
        """
        Changes frame_mapping and return a new ToroidalSurface3D
        side = 'old' or 'new'
        """
        new_frame = self.frame_mapping_parameters(frame, side)
        return ToroidalSurface3D(new_frame, self.R, self.r, name=self.name)

    def frame_mapping_inplace(self, frame: volmdlr.Frame3D, side: str):
        """
        Changes frame_mapping and the object is updated inplace
        side = 'old' or 'new'
        """
        new_frame = self.frame_mapping_parameters(frame, side)
        self.frame = new_frame

    def rectangular_cut(self, theta1, theta2, phi1, phi2, name=''):
        if phi1 == phi2:
            phi2 += volmdlr.TWO_PI
        elif phi2 < phi1:
            phi2 += volmdlr.TWO_PI
        if theta1 == theta2:
            theta2 += volmdlr.TWO_PI
        elif theta2 < theta1:
            theta2 += volmdlr.TWO_PI

        p1 = volmdlr.Point2D(theta1, phi1)
        p2 = volmdlr.Point2D(theta2, phi1)
        p3 = volmdlr.Point2D(theta2, phi2)
        p4 = volmdlr.Point2D(theta1, phi2)
        outer_contour = volmdlr.wires.ClosedPolygon2D([p1, p2, p3, p4])
        return ToroidalFace3D(self,
                              Surface2D(outer_contour, []),
                              name)

    def linesegment2d_to_3d(self, linesegment2d):
        theta1, phi1 = linesegment2d.start
        theta2, phi2 = linesegment2d.end
        if theta1 == theta2:
            if math.isclose(phi1 - phi2, volmdlr.TWO_PI, abs_tol=1e-9):
                u = self.frame.u.rotation(self.frame.origin, self.frame.w,
                                          angle=theta1)
                v = self.frame.u.rotation(self.frame.origin, self.frame.w,
                                          angle=theta1)
                center = self.frame.origin + self.R * u
                return [vme.FullArc3D(center=center,
                                      start_end=center + self.r * u,
                                      normal=v)]
            else:
                return [vme.Arc3D(
                    self.point2d_to_3d(linesegment2d.start),
                    self.point2d_to_3d(volmdlr.Point2D(theta1, 0.5 * (phi1 + phi2))),
                    self.point2d_to_3d(linesegment2d.end),
                )]
        elif math.isclose(phi1, phi2, abs_tol=1e-9):
            if abs(theta1 - theta2) == volmdlr.TWO_PI:
                center = self.frame.origin + self.r * math.sin(phi1) * self.frame.w
                start_end = center + self.frame.u * (self.r + self.R)
                return [vme.FullArc3D(center=center,
                                      start_end=start_end,
                                      normal=self.frame.w)]
            else:
                return [vme.Arc3D(
                    self.point2d_to_3d(linesegment2d.start),
                    self.point2d_to_3d(volmdlr.Point2D(0.5 * (theta1 + theta2), phi1)),
                    self.point2d_to_3d(linesegment2d.end),
                )]
        else:
            raise NotImplementedError('Ellipse?')

    def fullarc3d_to_2d(self, fullarc3d):
        if self.frame.w.is_colinear_to(fullarc3d.normal):
            p1 = self.point3d_to_2d(fullarc3d.start)
            return [vme.LineSegment2D(p1, p1 + volmdlr.TWO_PI * volmdlr.X2D)]
        elif fullarc3d.normal.dot(self.frame.w):
            p1 = self.point3d_to_2d(fullarc3d.start)
            return [vme.LineSegment2D(p1, p1 + volmdlr.TWO_PI * volmdlr.Y2D)]
        else:
            raise ValueError('Impossible!')

    def circle3d_to_2d(self, circle3d):
        return []

    def triangulation(self):
        face = self.rectangular_cut(0, volmdlr.TWO_PI, 0, volmdlr.TWO_PI)
        return face.triangulation()

    def translation(self, offset: volmdlr.Vector3D):
        """
        ToroidalSurface3D translation
        :param offset: translation vector
        :return: A new translated ToroidalSurface3D
        """
        return ToroidalSurface3D(self.frame.translation(
            offset), self.R, self.r)

    def translation_inplace(self, offset: volmdlr.Vector3D):
        """
        ToroidalSurface3D translation. Object is updated inplace
        :param offset: translation vector
        """
        self.frame.translation_inplace(offset)

    def rotation(self, center: volmdlr.Point3D, axis: volmdlr.Vector3D, angle: float):
        """
        ToroidalSurface3D rotation
        :param center: rotation center
        :param axis: rotation axis
        :param angle: angle rotation
        :return: a new rotated ToroidalSurface3D
        """
        new_frame = self.frame.rotation(center=center, axis=axis,
                                        angle=angle)
        return self.__class__(new_frame, self.R, self.r)

    def rotation_inplace(self, center: volmdlr.Point3D, axis: volmdlr.Vector3D, angle: float):
        """
        ToroidalSurface3D rotation. Object is updated inplace
        :param center: rotation center
        :param axis: rotation axis
        :param angle: rotation angle
        """
        self.frame.rotation_inplace(center, axis, angle)


class ConicalSurface3D(Surface3D):
    face_class = 'ConicalFace3D'
    x_periodicity = volmdlr.TWO_PI
    """
    The local plane is defined by (theta, z)
    :param frame: Cone's frame to position it: frame.w is axis of cone
                    frame.origin is at the angle of the cone
    :param semi_angle: Cone's semi-angle
    """

    def __init__(self, frame: volmdlr.Frame3D, semi_angle: float,
                 name: str = ''):
        self.frame = frame
        self.semi_angle = semi_angle
        self.name = name

    @classmethod
    def from_step(cls, arguments, object_dict):
        frame3d = object_dict[arguments[1]]
        U, W = frame3d.v, frame3d.u
        U.normalize()
        W.normalize()
        V = W.cross(U)
        radius = float(arguments[2]) / 1000
        semi_angle = float(arguments[3])
        origin = frame3d.origin - radius / math.tan(semi_angle) * W
        frame_direct = volmdlr.Frame3D(origin, U, V, W)
        return cls(frame_direct, semi_angle, arguments[0][1:-1])

    def to_step(self, current_id):
        frame = volmdlr.Frame3D(self.frame.origin, self.frame.w, self.frame.u,
                                self.frame.v)
        content, frame_id = frame.to_step(current_id)
        current_id = frame_id + 1
        content += "#{} = CONICAL_SURFACE('{}',#{},{},{});\n" \
            .format(current_id, self.name, frame_id,
                    0.,
                    round(self.semi_angle, 3))
        return content, [current_id]

    def frame_mapping(self, frame: volmdlr.Frame3D, side: str):
        """
        Changes frame_mapping and return a new ConicalSurface3D
        side = 'old' or 'new'
        """
        new_frame = self.frame_mapping_parameters(frame, side)
        return ConicalSurface3D(new_frame, self.semi_angle, name=self.name)

    def frame_mapping_inplace(self, frame: volmdlr.Frame3D, side: str):
        """
        Changes frame_mapping and the object is updated inplace
        side = 'old' or 'new'
        """
        new_frame = self.frame_mapping_parameters(frame, side)
        self.frame = new_frame

    def point2d_to_3d(self, point2d: volmdlr.Point2D):
        theta, z = point2d
        r = math.tan(self.semi_angle) * z
        new_point = volmdlr.Point3D(r * math.cos(theta),
                                    r * math.sin(theta),
                                    z)
        return self.frame.old_coordinates(new_point)

    # def point3d_to_2d(self, point3d: volmdlr.Point3D):
    #     z = self.frame.w.dot(point3d)
    #     x, y = point3d.plane_projection2d(self.frame.origin, self.frame.u,
    #                                       self.frame.v)
    #     theta = math.atan2(y, x)
    #     return volmdlr.Point2D(theta, z+0.003)

    def point3d_to_2d(self, point3d: volmdlr.Point3D):
        x, y, z = self.frame.new_coordinates(point3d)
        # x, y = point3d.plane_projection2d(self.frame.origin, self.frame.u,
        #                                   self.frame.v)
        theta = math.atan2(y, x)
        return volmdlr.Point2D(theta, z)

    def rectangular_cut(self, theta1: float, theta2: float,
                        z1: float, z2: float, name: str = ''):
        # theta1 = angle_principal_measure(theta1)
        # theta2 = angle_principal_measure(theta2)
        if theta1 == theta2:
            theta2 += volmdlr.TWO_PI

        p1 = volmdlr.Point2D(theta1, z1)
        p2 = volmdlr.Point2D(theta2, z1)
        p3 = volmdlr.Point2D(theta2, z2)
        p4 = volmdlr.Point2D(theta1, z2)
        outer_contour = volmdlr.wires.ClosedPolygon2D([p1, p2, p3, p4])
        return ConicalFace3D(self, Surface2D(outer_contour, []), name)

    def fullarc3d_to_2d(self, fullarc3d):
        if self.frame.w.is_colinear_to(fullarc3d.normal):
            p1 = self.point3d_to_2d(fullarc3d.start)
            return [vme.LineSegment2D(p1, p1 + volmdlr.TWO_PI * volmdlr.X2D)]
        else:
            raise ValueError('Impossible!')

    def circle3d_to_2d(self, circle3d):
        return []

    def linesegment2d_to_3d(self, linesegment2d):
        theta1, z1 = linesegment2d.start
        theta2, z2 = linesegment2d.end
        if math.isclose(z1, z2, abs_tol=1e-9) and math.isclose(z1, 0.,
                                                               abs_tol=1e-9):
            return []
        elif math.isclose(abs(theta1 - theta2) % volmdlr.TWO_PI, 0., abs_tol=1e-9):
            return [vme.LineSegment3D(
                self.point2d_to_3d(linesegment2d.start),
                self.point2d_to_3d(linesegment2d.end),
            )]
        elif math.isclose(z1, z2, abs_tol=1e-9):

            if abs(theta1 - theta2) % volmdlr.TWO_PI == 0.:
                return [vme.FullArc3D(center=self.frame.origin + z1 * self.frame.w,
                                      start_end=self.point2d_to_3d(linesegment2d.start),
                                      normal=self.frame.w)]
            else:
                return [vme.Arc3D(
                    self.point2d_to_3d(linesegment2d.start),
                    self.point2d_to_3d(
                        volmdlr.Point2D(0.5 * (theta1 + theta2), z1)),
                    self.point2d_to_3d(linesegment2d.end))
                ]
        else:
            raise NotImplementedError('Ellipse?')

    def translation(self, offset: volmdlr.Vector3D):
        """
        ConicalSurface3D translation
        :param offset: translation vector
        :return: A new translated ConicalSurface3D
        """
        return self.__class__(self.frame.translation(offset),
                              self.semi_angle)

    def translation_inplace(self, offset: volmdlr.Vector3D):
        """
        ConicalSurface3D translation. Object is updated inplace
        :param offset: translation vector
        """
        self.frame.translation_inplace(offset)

    def rotation(self, center: volmdlr.Point3D,
                 axis: volmdlr.Vector3D, angle: float):
        """
        ConicalSurface3D rotation
        :param center: rotation center
        :param axis: rotation axis
        :param angle: angle rotation
        :return: a new rotated ConicalSurface3D
        """
        new_frame = self.frame.rotation(center=center, axis=axis, angle=angle)
        return self.__class__(new_frame, self.semi_angle)

    def rotation_inplace(self, center: volmdlr.Point3D,
                         axis: volmdlr.Vector3D, angle: float):
        """
        ConicalSurface3D rotation. Object is updated inplace
        :param center: rotation center
        :param axis: rotation axis
        :param angle: rotation angle
        """
        self.frame.rotation_inplace(center, axis, angle)


class SphericalSurface3D(Surface3D):
    face_class = 'SphericalFace3D'
    """
    :param frame: Sphere's frame to position it
    :type frame: volmdlr.Frame3D
    :param radius: Sphere's radius
    :type radius: float
    """

    def __init__(self, frame, radius, name=''):
        self.frame = frame
        self.radius = radius
        self.name = name
        # V = frame.v
        # V.normalize()
        # W = frame.w
        # W.normalize()
        # self.plane = Plane3D(frame.origin, V, W)

    def _bounding_box(self):
        points = [self.frame.origin + volmdlr.Point3D(-self.radius,
                                                      -self.radius,
                                                      -self.radius),
                  self.frame.origin + volmdlr.Point3D(self.radius,
                                                      self.radius,
                                                      self.radius),

                  ]
        return volmdlr.core.BoundingBox.from_points(points)

    @classmethod
    def from_step(cls, arguments, object_dict):
        frame3d = object_dict[arguments[1]]
        U, W = frame3d.v, frame3d.u
        U.normalize()
        W.normalize()
        V = W.cross(U)
        frame_direct = volmdlr.Frame3D(frame3d.origin, U, V, W)
        radius = float(arguments[2]) / 1000
        return cls(frame_direct, radius, arguments[0][1:-1])

    def point2d_to_3d(self, point2d):
        # source mathcurve.com/surfaces/sphere
        # -pi<theta<pi, -pi/2<phi<pi/2
        theta, phi = point2d
        x = self.radius * math.cos(phi) * math.cos(theta)
        y = self.radius * math.cos(phi) * math.sin(theta)
        z = self.radius * math.sin(phi)
        return self.frame.old_coordinates(volmdlr.Point3D(x, y, z))

    def point3d_to_2d(self, point3d):
        x, y, z = point3d
        if z < -self.radius:
            z = -self.radius
        elif z > self.radius:
            z = self.radius

        zr = z / self.radius
        phi = math.asin(zr)

        u = math.sqrt((self.radius ** 2) - (z ** 2))
        if u == 0:
            u1, u2 = x, y
        else:
            u1, u2 = round(x / u, 5), round(y / u, 5)
        theta = volmdlr.sin_cos_angle(u1, u2)
        return volmdlr.Point2D(theta, phi)

    def linesegment2d_to_3d(self, linesegment2d):
        start = self.point2d_to_3d(linesegment2d.start)
        interior = self.point2d_to_3d(0.5 * (linesegment2d.start + linesegment2d.end))
        end = self.point2d_to_3d(linesegment2d.end)
        if start == end:
            u = start - self.frame.origin
            u.normalize()
            v = interior - self.frame.origin
            v.normalize()
            normal = u.cross(v)
            return [vme.FullArc3D(self.frame.origin, start, normal)]
        return [vme.Arc3D(start, interior, end)]

    def plot(self, ax=None, color='grey', alpha=0.5):
        # points = []
        for i in range(20):
            theta = i / 20. * volmdlr.TWO_PI
            t_points = []
            for j in range(20):
                phi = j / 20. * volmdlr.TWO_PI
                t_points.append(self.point2d_to_3d(volmdlr.Point2D(theta, phi)))
            ax = volmdlr.wires.ClosedPolygon3D(t_points).plot(ax=ax, color=color, alpha=alpha)

        return ax

    def rectangular_cut(self, theta1, theta2, phi1, phi2, name=''):
        if phi1 == phi2:
            phi2 += volmdlr.TWO_PI
        elif phi2 < phi1:
            phi2 += volmdlr.TWO_PI
        if theta1 == theta2:
            theta2 += volmdlr.TWO_PI
        elif theta2 < theta1:
            theta2 += volmdlr.TWO_PI

        p1 = volmdlr.Point2D(theta1, phi1)
        p2 = volmdlr.Point2D(theta2, phi1)
        p3 = volmdlr.Point2D(theta2, phi2)
        p4 = volmdlr.Point2D(theta1, phi2)
        outer_contour = volmdlr.wires.ClosedPolygon2D([p1, p2, p3, p4])
        return SphericalFace3D(self,
                               Surface2D(outer_contour, []),
                               name=name)


class RuledSurface3D(Surface3D):
    face_class = 'RuledFace3D'
    """
    :param frame: frame.w is axis, frame.u is theta=0 frame.v theta=pi/2
    :type frame: volmdlr.Frame3D
    :param radius: Cylinder's radius
    :type radius: float
    """

    def __init__(self,
                 wire1: volmdlr.wires.Wire3D,
                 wire2: volmdlr.wires.Wire3D,
                 name: str = ''):
        self.wire1 = wire1
        self.wire2 = wire2
        self.length1 = wire1.length()
        self.length2 = wire2.length()
        self.name = name

    def point2d_to_3d(self, point2d: volmdlr.Point2D):
        x, y = point2d
        point1 = self.wire1.point_at_abscissa(x * self.length1)
        point2 = self.wire2.point_at_abscissa(x * self.length2)
        joining_line = vme.LineSegment3D(point1, point2)
        point = joining_line.point_at_abscissa(y * joining_line.length())
        return point

    def point3d_to_2d(self, point3d):
        raise NotImplementedError

    def rectangular_cut(self, x1: float, x2: float,
                        y1: float, y2: float, name: str = ''):
        p1 = volmdlr.Point2D(x1, y1)
        p2 = volmdlr.Point2D(x2, y1)
        p3 = volmdlr.Point2D(x2, y2)
        p4 = volmdlr.Point2D(x1, y2)
        outer_contour = volmdlr.wires.ClosedPolygon2D([p1, p2, p3, p4])
        surface2d = Surface2D(outer_contour, [])
        return volmdlr.faces.RuledFace3D(self, surface2d, name)


class BSplineSurface3D(Surface3D):
    face_class = 'BSplineFace3D'
    _non_serializable_attributes = ['surface']

    def __init__(self, degree_u, degree_v, control_points, nb_u, nb_v,
                 u_multiplicities, v_multiplicities, u_knots, v_knots,
                 weights=None, name=''):
        self.control_points = control_points
        self.degree_u = degree_u
        self.degree_v = degree_v
        self.nb_u = nb_u
        self.nb_v = nb_v

        u_knots = vme.standardize_knot_vector(u_knots)
        v_knots = vme.standardize_knot_vector(v_knots)
        self.u_knots = u_knots
        self.v_knots = v_knots
        self.u_multiplicities = u_multiplicities
        self.v_multiplicities = v_multiplicities
        self.weights = weights

        self.control_points_table = []
        points_row = []
        i = 1
        for pt in control_points:
            points_row.append(pt)
            if i == nb_v:
                self.control_points_table.append(points_row)
                points_row = []
                i = 1
            else:
                i += 1
        surface = BSpline.Surface()
        surface.degree_u = degree_u
        surface.degree_v = degree_v
        if weights is None:
            P = [(control_points[i][0], control_points[i][1],
                  control_points[i][2]) for i in range(len(control_points))]
            surface.set_ctrlpts(P, nb_u, nb_v)
        else:
            Pw = [(control_points[i][0] * weights[i],
                   control_points[i][1] * weights[i],
                   control_points[i][2] * weights[i],
                   weights[i]) for i in range(len(control_points))]
            surface.set_ctrlpts(Pw, nb_u, nb_v)
        knot_vector_u = []
        for i, u_knot in enumerate(u_knots):
            knot_vector_u.extend([u_knot] * u_multiplicities[i])
        knot_vector_v = []
        for i, v_knot in enumerate(v_knots):
            knot_vector_v.extend([v_knot] * v_multiplicities[i])
        surface.knotvector_u = knot_vector_u
        surface.knotvector_v = knot_vector_v
        surface.delta = 0.05
        # surface_points = surface.evalpts

        self.surface = surface
        # self.points = [volmdlr.Point3D(*p) for p in surface_points]
        Surface3D.__init__(self, name=name)

        # Hidden Attributes
        self._displacements = None
        self._grids2d = None
        self._grids2d_deformed = None

    @property
    def x_periodicity(self):
        p3d_x1 = self.point2d_to_3d(volmdlr.Point2D(1., 0.5))
        p2d_x0 = self.point3d_to_2d(p3d_x1, 0., 0.5)
        if self.point2d_to_3d(p2d_x0) == p3d_x1 and \
                not math.isclose(p2d_x0.x, 1, abs_tol=1e-3):
            return 1 - p2d_x0.x
        else:
            return None

    @property
    def y_periodicity(self):
        p3d_y1 = self.point2d_to_3d(volmdlr.Point2D(0.5, 1))
        p2d_y0 = self.point3d_to_2d(p3d_y1, 0., 0.5)
        if self.point2d_to_3d(p2d_y0) == p3d_y1 and \
                not math.isclose(p2d_y0.y, 1, abs_tol=1e-3):
            return 1 - p2d_y0.y
        else:
            return None

    def control_points_matrix(self, coordinates):
        """
        define control points like a matrix, for each coordinate: x:0, y:1, z:2
        """

        P = npy.empty((self.nb_u, self.nb_v))
        for i in range(0, self.nb_u):
            for j in range(0, self.nb_v):
                P[i][j] = self.control_points_table[i][j][coordinates]
        return P

    # Knots_vector
    def knots_vector_u(self):
        """
        compute the global knot vector (u direction) based on knot elements and multiplicities
        """

        knots = self.u_knots
        multiplicities = self.u_multiplicities

        knots_vec = []
        for i in range(0, len(knots)):
            for j in range(0, multiplicities[i]):
                knots_vec.append(knots[i])
        return knots_vec

    def knots_vector_v(self):
        """
        compute the global knot vector (v direction) based on knot elements and multiplicities
        """

        knots = self.v_knots
        multiplicities = self.v_multiplicities

        knots_vec = []
        for i in range(0, len(knots)):
            for j in range(0, multiplicities[i]):
                knots_vec.append(knots[i])
        return knots_vec

    def basis_functions_u(self, u, k, i):
        """
        compute basis functions Bi in u direction for u=u and degree=k
        """

        # k = self.degree_u
        t = self.knots_vector_u()

        if k == 0:
            return 1.0 if t[i] <= u < t[i + 1] else 0.0
        if t[i + k] == t[i]:
            c1 = 0.0
        else:
            c1 = (u - t[i]) / (t[i + k] - t[i]) * self.basis_functions_u(u, k - 1, i)
        if t[i + k + 1] == t[i + 1]:
            c2 = 0.0
        else:
            c2 = (t[i + k + 1] - u) / (t[i + k + 1] - t[i + 1]) * self.basis_functions_u(u, k - 1, i + 1)
        return c1 + c2

    def basis_functions_v(self, v, k, i):
        """
        compute basis functions Bi in v direction for v=v and degree=k
        """

        # k = self.degree_u
        t = self.knots_vector_v()

        if k == 0:
            return 1.0 if t[i] <= v < t[i + 1] else 0.0
        if t[i + k] == t[i]:
            c1 = 0.0
        else:
            c1 = (v - t[i]) / (t[i + k] - t[i]) * self.basis_functions_v(v, k - 1, i)
        if t[i + k + 1] == t[i + 1]:
            c2 = 0.0
        else:
            c2 = (t[i + k + 1] - v) / (t[i + k + 1] - t[i + 1]) * self.basis_functions_v(v, k - 1, i + 1)
        return c1 + c2

    def blending_vector_u(self, u):
        """
        compute a vector of basis_functions in u direction for u=u
        """

        blending_vect = npy.empty((1, self.nb_u))
        for j in range(0, self.nb_u):
            blending_vect[0][j] = self.basis_functions_u(u, self.degree_u, j)

        return blending_vect

    def blending_vector_v(self, v):
        """
        compute a vector of basis_functions in v direction for v=v
        """

        blending_vect = npy.empty((1, self.nb_v))
        for j in range(0, self.nb_v):
            blending_vect[0][j] = self.basis_functions_v(v, self.degree_v, j)

        return blending_vect

    def blending_matrix_u(self, u):
        """
        compute a matrix of basis_functions in u direction for a vector u like [0,1]
        """

        blending_mat = npy.empty((len(u), self.nb_u))
        for i in range(0, len(u)):
            for j in range(0, self.nb_u):
                blending_mat[i][j] = self.basis_functions_u(u[i], self.degree_u, j)
        return blending_mat

    def blending_matrix_v(self, v):
        """
        compute a matrix of basis_functions in v direction for a vector v like [0,1]
        """

        blending_mat = npy.empty((len(v), self.nb_v))
        for i in range(0, len(v)):
            for j in range(0, self.nb_v):
                blending_mat[i][j] = self.basis_functions_v(v[i], self.degree_v, j)
        return blending_mat

    def point2d_to_3d(self, point2d: volmdlr.Point2D):
        x, y = point2d
        if x < 0:
            x = 0.
        elif 1 < x:
            x = 1
        if y < 0:
            y = 0
        elif y > 1:
            y = 1

        return volmdlr.Point3D(*self.surface.evaluate_single((x, y)))

    def point3d_to_2d(self, point3d: volmdlr.Point3D, min_bound_x: float = 0.,
                      max_bound_x: float = 1., min_bound_y: float = 0.,
                      max_bound_y: float = 1., tol=1e-9):
        def f(x):
            p3d = self.point2d_to_3d(volmdlr.Point2D(x[0], x[1]))
            return point3d.point_distance(p3d)

        results = []

        delta_bound_x = max_bound_x - min_bound_x
        delta_bound_y = max_bound_y - min_bound_y
        x0s = [((min_bound_x + max_bound_x) / 2, (min_bound_y + max_bound_y) / 2),
               (min_bound_x + delta_bound_x / 10, min_bound_y + delta_bound_y / 10),
               (min_bound_x + delta_bound_x / 10, max_bound_y - delta_bound_y / 10),
               (max_bound_x - delta_bound_x / 10, min_bound_y + delta_bound_y / 10),
               (max_bound_x - delta_bound_x / 10, max_bound_y - delta_bound_y / 10)]

        for x0 in x0s:
            z = scp.optimize.least_squares(f, x0=x0, bounds=([min_bound_x,
                                                              min_bound_y],
                                                             [max_bound_x,
                                                              max_bound_y]),
                                           ftol=tol / 10,
                                           xtol=tol / 10,
                                           # loss='soft_l1'
                                           )
            # z.cost represent the value of the cost function at the solution
            if z.fun < tol:
                return volmdlr.Point2D(*z.x)

            res = scp.optimize.minimize(f, x0=npy.array(x0),
                                        bounds=[(min_bound_x, max_bound_x),
                                                (min_bound_y, max_bound_y)],
                                        tol=tol)
            # res.fun represent the value of the objective function
            if res.fun < tol:
                return volmdlr.Point2D(*res.x)

            results.append((z.x, z.fun))
            results.append((res.x, res.fun))
        return (volmdlr.Point2D(*min(results, key=lambda r: r[1])[0]))

    def linesegment2d_to_3d(self, linesegment2d):
        # TODO: this is a non exact method!
        lth = linesegment2d.length()
        points = [self.point2d_to_3d(
            linesegment2d.point_at_abscissa(i * lth / 10.)) for i in range(11)]

        linesegment = vme.LineSegment3D(points[0], points[-1])
        flag = True
        for pt in points:
            if not linesegment.point_belongs(pt):
                flag = False
                break

        periodic = False
        if self.x_periodicity is not None and \
                math.isclose(lth, self.x_periodicity, abs_tol=1e-6) and \
                math.isclose(linesegment2d.start.y, linesegment2d.end.y,
                             abs_tol=1e-6):
            periodic = True
        elif self.y_periodicity is not None and \
                math.isclose(lth, self.y_periodicity, abs_tol=1e-6) and \
                math.isclose(linesegment2d.start.x, linesegment2d.end.x,
                             abs_tol=1e-6):
            periodic = True

        if flag:
            # All the points are on the same LineSegment3D
            linesegments = [linesegment]
        else:
            linesegments = [vme.BSplineCurve3D.from_points_interpolation(
                points, max(self.degree_u, self.degree_v), periodic=periodic)]
            # linesegments = [vme.LineSegment3D(p1, p2)
            #                 for p1, p2 in zip(points[:-1], points[1:])]
        return linesegments

    def linesegment3d_to_2d(self, linesegment3d):
        """
        a line segment on a BSplineSurface3D will be in any case a line in 2D?
        """
        x_perio = self.x_periodicity if self.x_periodicity is not None else 1.
        y_perio = self.y_periodicity if self.y_periodicity is not None else 1.
        return [vme.LineSegment2D(self.point3d_to_2d(linesegment3d.start,
                                                     max_bound_x=x_perio,
                                                     max_bound_y=y_perio),
                                  self.point3d_to_2d(linesegment3d.end,
                                                     max_bound_x=x_perio,
                                                     max_bound_y=y_perio))]

    def bsplinecurve3d_to_2d(self, bspline_curve3d):
        # TODO: enhance this, it is a non exact method!
        # TODO: bsplinecurve can be periodic but not around the bsplinesurface
        bsc_linesegment = vme.LineSegment3D(bspline_curve3d.points[0],
                                            bspline_curve3d.points[-1])
        flag = True
        for pt in bspline_curve3d.points:
            if not bsc_linesegment.point_belongs(pt):
                flag = False
                break

        x_perio = self.x_periodicity if self.x_periodicity is not None \
            else 1.
        y_perio = self.y_periodicity if self.y_periodicity is not None \
            else 1.

        if self.x_periodicity and not self.y_periodicity \
                and bspline_curve3d.periodic:
            p1 = self.point3d_to_2d(bspline_curve3d.points[0], min_bound_x=0.,
                                    max_bound_x=self.x_periodicity)
            p1_sup = self.point3d_to_2d(bspline_curve3d.points[0],
                                        min_bound_x=1 - self.x_periodicity)
            new_x = p1.x - p1_sup.x + self.x_periodicity
            new_x = new_x if 0 <= new_x else 0
            reverse = False
            if new_x < 0:
                new_x = 0
            elif math.isclose(new_x, self.x_periodicity, abs_tol=1e-5):
                new_x = 0
                reverse = True

            linesegments = [
                vme.LineSegment2D(
                    volmdlr.Point2D(new_x, p1.y),
                    volmdlr.Point2D(self.x_periodicity, p1.y))]
            if reverse:
                linesegments[0] = linesegments[0].reverse()

        elif self.y_periodicity and not self.x_periodicity \
                and bspline_curve3d.periodic:
            p1 = self.point3d_to_2d(bspline_curve3d.points[0], min_bound_y=0.,
                                    max_bound_y=self.y_periodicity)
            p1_sup = self.point3d_to_2d(bspline_curve3d.points[0],
                                        min_bound_y=1 - self.y_periodicity)
            new_y = p1.y - p1_sup.y + self.y_periodicity
            new_y = new_y if 0 <= new_y else 0
            reverse = False
            if new_y < 0:
                new_y = 0
            elif math.isclose(new_y, self.y_periodicity, abs_tol=1e-5):
                new_y = 0
                reverse = True

            linesegments = [
                vme.LineSegment2D(
                    volmdlr.Point2D(p1.x, new_y),
                    volmdlr.Point2D(p1.x, self.y_periodicity))]
            if reverse:
                linesegments[0] = linesegments[0].reverse()

        elif self.x_periodicity and self.y_periodicity \
                and bspline_curve3d.periodic:
            raise NotImplementedError

        elif flag:
            x_perio = self.x_periodicity if self.x_periodicity is not None \
                else 1.
            y_perio = self.y_periodicity if self.y_periodicity is not None \
                else 1.

            p1 = self.point3d_to_2d(bspline_curve3d.points[0],
                                    max_bound_x=x_perio,
                                    max_bound_y=y_perio)
            p2 = self.point3d_to_2d(bspline_curve3d.points[-1],
                                    max_bound_x=x_perio,
                                    max_bound_y=y_perio)

            if p1 == p2:
                print('BSplineCruve3D skipped because it is too small')
                linesegments = None
            else:
                p1_sup = self.point3d_to_2d(bspline_curve3d.points[0],
                                            min_bound_x=1 - x_perio,
                                            min_bound_y=1 - y_perio)
                p2_sup = self.point3d_to_2d(bspline_curve3d.points[-1],
                                            min_bound_x=1 - x_perio,
                                            min_bound_y=1 - y_perio)
                if self.x_periodicity and p1.point_distance(p1_sup) > 1e-5:
                    p1.x -= p1_sup.x - x_perio
                    p2.x -= p2_sup.x - x_perio
                if self.y_periodicity and p1.point_distance(p1_sup) > 1e-5:
                    p1.y -= p1_sup.y - y_perio
                    p2.y -= p2_sup.y - y_perio
                linesegments = [vme.LineSegment2D(p1, p2)]
            # How to check if end of surface overlaps start or the opposite ?
        else:
            lth = bspline_curve3d.length()
            if lth > 1e-5:
                points = [self.point3d_to_2d(
                    bspline_curve3d.point_at_abscissa(i / 10 * lth)
                    # max_bound_x=self.x_periodicity,
                    # max_bound_y=self.y_periodicity
                ) for i in range(11)]
                # linesegments = [vme.LineSegment2D(p1, p2)
                #                 for p1, p2 in zip(points[:-1], points[1:])]
                linesegments = [vme.BSplineCurve2D.from_points_interpolation(
                    points, min(self.degree_u, self.degree_v))]
                # bs = vme.BSplineCurve2D.from_points_interpolation(
                #     points, min(self.degree_u, self.degree_v))
                # ax = bs.plot()
                # [p.plot(ax=ax) for p in points]
                # print(points)
            elif 1e-6 < lth <= 1e-5:
                linesegments = [vme.LineSegment2D(
                    self.point3d_to_2d(bspline_curve3d.start),
                    self.point3d_to_2d(bspline_curve3d.end))]
            else:
                print('BSplineCruve3D skipped because it is too small')
                linesegments = None

        # print(bspline_curve3d.start, bspline_curve3d.end)
        # print([(l.start, l.end) for l in linesegments])
        # print()
        return linesegments

    def arc3d_to_2d(self, arc3d):
        number_points = math.ceil(arc3d.angle * 10) + 1  # 10 points per radian
        l = arc3d.length()
        points = [self.point3d_to_2d(arc3d.point_at_abscissa(
            i * l / (number_points - 1))) for i in range(number_points)]
        # return [vme.LineSegment2D(p1, p2)
        #         for p1, p2 in zip(points[:-1], points[1:])]
        return [vme.BSplineCurve2D.from_points_interpolation(
            points, max(self.degree_u, self.degree_v))]

    def arc2d_to_3d(self, arc2d):
        number_points = math.ceil(arc2d.angle * 7) + 1  # 7 points per radian
        l = arc2d.length()
        points = [self.point2d_to_3d(arc2d.point_at_abscissa(
            i * l / (number_points - 1))) for i in range(number_points)]
        return [vme.BSplineCurve3D.from_points_interpolation(
            points, max(self.degree_u, self.degree_v))]

    def _bounding_box(self):
        return volmdlr.core.BoundingBox.from_points(self.control_points)

    def rectangular_cut(self, u1: float, u2: float,
                        v1: float, v2: float, name: str = ''):
        p1 = volmdlr.Point2D(u1, v1)
        p2 = volmdlr.Point2D(u2, v1)
        p3 = volmdlr.Point2D(u2, v2)
        p4 = volmdlr.Point2D(u1, v2)
        outer_contour = volmdlr.wires.ClosedPolygon2D([p1, p2, p3, p4])
        surface = Surface2D(outer_contour, [])
        return BSplineFace3D(self, surface, name)  # PlaneFace3D

    def FreeCADExport(self, ip, ndigits=3):
        name = 'primitive{}'.format(ip)
        script = ""
        points = '['
        for i, pts_row in enumerate(self.control_points_table):
            pts = '['
            for j, pt in enumerate(pts_row):
                point = 'fc.Vector({},{},{}),'.format(pt[0], pt[1], pt[2])
                pts += point
            pts = pts[:-1] + '],'
            points += pts
        points = points[:-1] + ']'

        script += '{} = Part.BSplineSurface()\n'.format(name)
        if self.weights is None:
            script += '{}.buildFromPolesMultsKnots({},{},{},udegree={},vdegree={},uknots={},vknots={})\n'.format(
                name, points, self.u_multiplicities, self.v_multiplicities,
                self.degree_u, self.degree_v, self.u_knots, self.v_knots)
        else:
            script += '{}.buildFromPolesMultsKnots({},{},{},udegree={},vdegree={},uknots={}, \
                vknots={},weights={})\n'.format(
                name, points, self.u_multiplicities, self.v_multiplicities,
                self.degree_u, self.degree_v, self.u_knots, self.v_knots,
                self.weights)

        return script

    def rotation(self, center: volmdlr.Vector3D,
                 axis: volmdlr.Vector3D, angle: float):
        """
        BSplineSurface3D rotation
        :param center: rotation center
        :param axis: rotation axis
        :param angle: angle rotation
        :return: a new rotated BSplineSurface3D
        """
        new_control_points = [p.rotation(center, axis, angle)
                              for p in self.control_points]
        new_bsplinesurface3d = BSplineSurface3D(self.degree_u, self.degree_v,
                                                new_control_points, self.nb_u,
                                                self.nb_v,
                                                self.u_multiplicities,
                                                self.v_multiplicities,
                                                self.u_knots, self.v_knots,
                                                self.weights, self.name)
        return new_bsplinesurface3d

    def rotation_inplace(self, center: volmdlr.Vector3D,
                         axis: volmdlr.Vector3D, angle: float):
        """
        BSplineSurface3D rotation. Object is updated inplace
        :param center: rotation center
        :param axis: rotation axis
        :param angle: rotation angle
        """
        new_bsplinesurface3d = self.rotation(center, axis, angle)
        self.control_points = new_bsplinesurface3d.control_points
        self.surface = new_bsplinesurface3d.surface

    def translation(self, offset: volmdlr.Vector3D):
        """
        BSplineSurface3D translation
        :param offset: translation vector
        :return: A new translated BSplineSurface3D
        """
        new_control_points = [p.translation(offset) for p in
                              self.control_points]
        new_bsplinesurface3d = BSplineSurface3D(self.degree_u, self.degree_v,
                                                new_control_points, self.nb_u,
                                                self.nb_v,
                                                self.u_multiplicities,
                                                self.v_multiplicities,
                                                self.u_knots, self.v_knots,
                                                self.weights, self.name)

        return new_bsplinesurface3d

    def translation_inplace(self, offset: volmdlr.Vector3D):
        """
        BSplineSurface3D translation. Object is updated inplace
        :param offset: translation vector
        """
        new_bsplinesurface3d = self.translation(offset)
        self.control_points = new_bsplinesurface3d.control_points
        self.surface = new_bsplinesurface3d.surface

    def frame_mapping(self, frame: volmdlr.Frame3D, side: str):
        """
        Changes frame_mapping and return a new BSplineSurface3D
        side = 'old' or 'new'
        """
        new_control_points = [p.frame_mapping(frame, side) for p in
                              self.control_points]
        new_bsplinesurface3d = BSplineSurface3D(self.degree_u, self.degree_v,
                                                new_control_points, self.nb_u,
                                                self.nb_v,
                                                self.u_multiplicities,
                                                self.v_multiplicities,
                                                self.u_knots, self.v_knots,
                                                self.weights, self.name)
        return new_bsplinesurface3d

    def frame_mapping_inplace(self, frame: volmdlr.Frame3D, side: str):
        """
        Changes frame_mapping and the object is updated inplace
        side = 'old' or 'new'
        """
        new_bsplinesurface3d = self.frame_mapping(frame, side)
        self.control_points = new_bsplinesurface3d.control_points
        self.surface = new_bsplinesurface3d.surface

    def plot(self, ax=None):
        for p in self.control_points:
            ax = p.plot(ax=ax)
        return ax

    def simplify_surface(self):
        """
        Verifies if BSplineSurface3D could be a Plane3D
        :return: simplified surface if possible, otherwis, returns self
        """
        points = [self.control_points[0], self.control_points[math.ceil(len(self.control_points) / 2)],
                  self.control_points[-1]]
        plane3d = Plane3D.from_3_points(*points)
        if all(plane3d.point_on_plane(point) for point in self.control_points):
            return plane3d
        return self

    @classmethod
    def from_step(cls, arguments, object_dict):
        name = arguments[0][1:-1]
        degree_u = int(arguments[1])
        degree_v = int(arguments[2])
        points_sets = arguments[3][1:-1].split("),")
        points_sets = [elem + ")" for elem in points_sets[:-1]] + [
            points_sets[-1]]
        control_points = []
        for points_set in points_sets:
            points = [object_dict[int(i[1:])] for i in
                      points_set[1:-1].split(",")]
            nb_v = len(points)
            control_points.extend(points)
        nb_u = int(len(control_points) / nb_v)
        surface_form = arguments[4]
        if arguments[5] == '.F.':
            u_closed = False
        elif arguments[5] == '.T.':
            u_closed = True
        else:
            raise ValueError
        if arguments[6] == '.F.':
            v_closed = False
        elif arguments[6] == '.T.':
            v_closed = True
        else:
            raise ValueError
        self_intersect = arguments[7]
        u_multiplicities = [int(i) for i in arguments[8][1:-1].split(",")]
        v_multiplicities = [int(i) for i in arguments[9][1:-1].split(",")]
        u_knots = [float(i) for i in arguments[10][1:-1].split(",")]
        v_knots = [float(i) for i in arguments[11][1:-1].split(",")]
        knot_spec = arguments[12]

        if 13 in range(len(arguments)):
            weight_data = [
                float(i) for i in
                arguments[13][1:-1].replace("(", "").replace(")", "").split(",")
            ]
        else:
            weight_data = None

        bsplinesurface = cls(degree_u, degree_v, control_points, nb_u, nb_v,
                             u_multiplicities, v_multiplicities, u_knots,
                             v_knots, weight_data, name)
        bsplinesurface = bsplinesurface.simplify_surface()
        # if u_closed:
        #     bsplinesurface.x_periodicity = bsplinesurface.get_x_periodicity()
        # if v_closed:
        #     bsplinesurface.y_periodicity = bsplinesurface.get_y_periodicity()
        return bsplinesurface

    def to_step(self, current_id):
        content = ''
        point_matrix_ids = '('
        for points in self.control_points_table:
            point_ids = '('
            for point in points:
                point_content, point_id = point.to_step(current_id)
                content += point_content
                point_ids += '#{},'.format(point_id)
                current_id = point_id + 1
            point_ids = point_ids[:-1]
            point_ids += '),'
            point_matrix_ids += point_ids
        point_matrix_ids = point_matrix_ids[:-1]
        point_matrix_ids += ')'

        u_close = '.T.' if self.x_periodicity else '.F.'
        v_close = '.T.' if self.y_periodicity else '.F.'

        content += "#{} = B_SPLINE_SURFACE_WITH_KNOTS('{}',{},{},{},.UNSPECIFIED.,{},{},.F.,{},{},{},{},.UNSPECIFIED.);\
            \n".format(current_id, self.name, self.degree_u, self.degree_v,
                       point_matrix_ids, u_close, v_close,
                       tuple(self.u_multiplicities), tuple(self.v_multiplicities),
                       tuple(self.u_knots), tuple(self.v_knots))
        return content, [current_id]

    def grid3d(self, grid2d: volmdlr.grid.Grid2D):
        """
        generate 3d grid points of a Bspline surface, based on a Grid2D
        """

        if not self._grids2d:
            self._grids2d = grid2d

        points_2d = grid2d.points
        points_3d = [self.point2d_to_3d(point2d) for point2d in points_2d]

        return points_3d

    def grid2d_deformed(self, grid2d: volmdlr.grid.Grid2D):
        """
        dimension and deform a Grid2D points based on a Bspline surface
        """

        points_2d = grid2d.points
        points_3d = self.grid3d(grid2d)

        (xmin, xmax), (ymin, ymax) = grid2d.limits_xy
        points_x, points_y = grid2d.points_xy

        # Parameters
        index_x = {}  # grid point position(i,j), x coordinates position in X(unknown variable)
        index_y = {}  # grid point position(i,j), y coordinates position in X(unknown variable)
        index_points = {}  # grid point position(j,i), point position in points_2d (or points_3d)
        k, p = 0, 0
        for i in range(0, points_x):
            for j in range(0, points_y):
                index_x.update({(j, i): k})
                index_y.update({(j, i): k + 1})
                index_points.update({(j, i): p})
                k = k + 2
                p = p + 1

        equation_points = []  # points combination to compute distances between 2D and 3D grid points
        for i in range(0, points_y):  # row from (0,i)
            for j in range(1, points_x):
                equation_points.append(((0, i), (j, i)))
        for i in range(0, points_x):  # column from (i,0)
            for j in range(1, points_y):
                equation_points.append(((i, 0), (i, j)))
        for i in range(0, points_y):  # row
            for j in range(0, points_x - 1):
                equation_points.append(((j, i), (j + 1, i)))
        for i in range(0, points_x):  # column
            for j in range(0, points_x - 1):
                equation_points.append(((i, j), (i, j + 1)))
        for i in range(0, points_y - 1):  # diagonal
            for j in range(0, points_x - 1):
                equation_points.append(((j, i), (j + 1, i + 1)))

        for i in range(0, points_y):  # row 2segments (before.point.after)
            for j in range(1, points_x - 1):
                equation_points.append(((j - 1, i), (j + 1, i)))

        for i in range(0, points_x):  # column 2segments (before.point.after)
            for j in range(1, points_y - 1):
                equation_points.append(((i, j - 1), (i, j + 1)))

        # Euclidean distance
        # D=[] # distances between 3D grid points (based on points combination [equation_points])
        # for i in range(0, len(equation_points)):
        #     D.append((points_3d[index_points[equation_points[i][0]]].point_distance(
        #         points_3d[index_points[equation_points[i][1]]]))**2)

        # Geodesic distance
        # xx=[]
        # for p in points_2d:
        #     xx.append(p.x)
        # yy=[]
        # for p in points_2d:
        #     yy.append(p.y)

        # triang = plt_tri.Triangulation(xx, yy)
        # faces = triang.triangles
        # points = npy.empty([len(points_3d),3])
        # for i in range(0,len(points_3d)):
        #     points[i] = npy.array([points_3d[i].x,points_3d[i].y,points_3d[i].z])

        # geoalg = geodesic.PyGeodesicAlgorithmExact(points, faces)
        D = []  # geodesic distances between 3D grid points (based on points combination [equation_points])
        for i in range(0, len(equation_points)):
            D.append((self.geodesic_distance(
                points_3d[index_points[equation_points[i][0]]], points_3d[index_points[equation_points[i][1]]])) ** 2)

        # System of nonlinear equations
        def non_linear_equations(X):
            F = npy.empty(len(equation_points) + 2)
            for i in range(0, len(equation_points)):
                F[i] = abs((X[index_x[equation_points[i][0]]] ** 2 +
                            X[index_x[equation_points[i][1]]] ** 2 +
                            X[index_y[equation_points[i][0]]] ** 2 +
                            X[index_y[equation_points[i][1]]] ** 2 -
                            2 *
                            X[index_x[equation_points[i][0]]] *
                            X[index_x[equation_points[i][1]]] -
                            2 *
                            X[index_y[equation_points[i][0]]] *
                            X[index_y[equation_points[i][1]]] -
                            D[i]) /
                           D[i])

            F[i + 1] = X[0] * 1000
            F[i + 2] = X[1] * 1000
            # i=i+2
            # # F[i+3] = X[(len(points_2d)-points_x)*2]
            # l= 3
            # for f in range(1, points_x):
            #     F[i+f] = X[l]*1000
            #     l = l+2
            ## F[i+3] = X[3]*1000
            ## F[i+4] = X[5]*1000
            ## F[i+4] = X[points_x*2]*1000

            return F

        # Solution with "least_squares"
        x_init = []  # initial guess (2D grid points)
        for i in range(0, len(points_2d)):
            x_init.append(points_2d[i][0])
            x_init.append(points_2d[i][1])
        z = opt.least_squares(non_linear_equations, x_init)

        points_2d_deformed = []  # deformed 2d grid points
        for i in range(0, len(z.x), 2):
            points_2d_deformed.append(volmdlr.Point2D(z.x[i], z.x[i + 1]))

        grid2d_deformed = volmdlr.grid.Grid2D.from_points(points=points_2d_deformed,
                                                          points_dim_1=points_x,
                                                          direction=grid2d.direction)

        self._grids2d_deformed = grid2d_deformed

        return points_2d_deformed

    def grid2d_deformation(self, grid2d: volmdlr.grid.Grid2D):
        """
        compute the deformation/displacement (dx/dy) of a Grid2D based on a Bspline surface
        """

        if not self._grids2d_deformed:
            self.grid2d_deformed(grid2d)

        displacement = self._grids2d_deformed.displacement_compared_to(grid2d)
        self._displacements = displacement

        return displacement

    def point2d_parametric_to_dimension(self, point2d: volmdlr.Point3D, grid2d: volmdlr.grid.Grid2D):
        """
        convert a point2d from the parametric to the dimensioned frame
        """

        # Check if the 0<point2d.x<1 and 0<point2d.y<1
        if point2d.x < 0:
            point2d.x = 0
        elif point2d.x > 1:
            point2d.x = 1
        if point2d.y < 0:
            point2d.y = 0
        elif point2d.y > 1:
            point2d.y = 1

        if self._grids2d == grid2d:
            points_2d = self._grids2d.points
        else:
            points_2d = grid2d.points
            self._grids2d = grid2d

        if self._displacements is not None:
            displacement = self._displacements
        else:
            displacement = self.grid2d_deformation(grid2d)

        points_x, points_y = grid2d.points_xy

        # Parameters
        index_points = {}  # grid point position(j,i), point position in points_2d (or points_3d)
        p = 0
        for i in range(0, points_x):
            for j in range(0, points_y):
                index_points.update({(j, i): p})
                p = p + 1

        # Form function "Finite Elements"
        def form_function(s, t):
            N = npy.empty(4)
            N[0] = (1 - s) * (1 - t) / 4
            N[1] = (1 + s) * (1 - t) / 4
            N[2] = (1 + s) * (1 + t) / 4
            N[3] = (1 - s) * (1 + t) / 4
            return N

        finite_elements_points = []  # 2D grid points index that define one element
        for j in range(0, points_y - 1):
            for i in range(0, points_x - 1):
                finite_elements_points.append(((i, j), (i + 1, j), (i + 1, j + 1), (i, j + 1)))
        finite_elements = []  # finite elements defined with closed polygon
        for i in range(0, len(finite_elements_points)):
            finite_elements.append(
                volmdlr.wires.ClosedPolygon2D((points_2d[index_points[finite_elements_points[i][0]]],
                                               points_2d[index_points[finite_elements_points[i][1]]],
                                               points_2d[index_points[finite_elements_points[i][2]]],
                                               points_2d[index_points[finite_elements_points[i][3]]])))

        for k in range(0, len(finite_elements_points)):
            if (volmdlr.wires.Contour2D(finite_elements[k].primitives).point_belongs(
                    point2d)  # finite_elements[k].point_belongs(point2d)
                    or volmdlr.wires.Contour2D(finite_elements[k].primitives).point_over_contour(point2d)
                    or ((points_2d[index_points[finite_elements_points[k][0]]][0] < point2d.x <
                         points_2d[index_points[finite_elements_points[k][1]]][0])
                        and point2d.y == points_2d[index_points[finite_elements_points[k][0]]][1])
                    or ((points_2d[index_points[finite_elements_points[k][1]]][1] < point2d.y <
                         points_2d[index_points[finite_elements_points[k][2]]][1])
                        and point2d.x == points_2d[index_points[finite_elements_points[k][1]]][0])
                    or ((points_2d[index_points[finite_elements_points[k][3]]][0] < point2d.x <
                         points_2d[index_points[finite_elements_points[k][2]]][0])
                        and point2d.y == points_2d[index_points[finite_elements_points[k][1]]][1])
                    or ((points_2d[index_points[finite_elements_points[k][0]]][1] < point2d.y <
                         points_2d[index_points[finite_elements_points[k][3]]][1])
                        and point2d.x == points_2d[index_points[finite_elements_points[k][0]]][0])):
                break

        x0 = points_2d[index_points[finite_elements_points[k][0]]][0]
        y0 = points_2d[index_points[finite_elements_points[k][0]]][1]
        x1 = points_2d[index_points[finite_elements_points[k][1]]][0]
        y2 = points_2d[index_points[finite_elements_points[k][2]]][1]
        x = point2d.x
        y = point2d.y
        s = 2 * ((x - x0) / (x1 - x0)) - 1
        t = 2 * ((y - y0) / (y2 - y0)) - 1

        N = form_function(s, t)
        dx = npy.array([displacement[index_points[finite_elements_points[k][0]]][0],
                        displacement[index_points[finite_elements_points[k][1]]][0],
                        displacement[index_points[finite_elements_points[k][2]]][0],
                        displacement[index_points[finite_elements_points[k][3]]][0]])
        dy = npy.array([displacement[index_points[finite_elements_points[k][0]]][1],
                        displacement[index_points[finite_elements_points[k][1]]][1],
                        displacement[index_points[finite_elements_points[k][2]]][1],
                        displacement[index_points[finite_elements_points[k][3]]][1]])

        return volmdlr.Point2D(point2d.x + npy.transpose(N).dot(dx), point2d.y + npy.transpose(N).dot(dy))

    def point3d_to_2d_with_dimension(self, point3d: volmdlr.Point3D, grid2d: volmdlr.grid.Grid2D):
        """
        compute the point2d of a point3d, on a Bspline surface, in the dimensioned frame
        """

        point2d = self.point3d_to_2d(point3d)

        point2d_with_dimension = self.point2d_parametric_to_dimension(point2d, grid2d)

        return point2d_with_dimension

    def point2d_with_dimension_to_parametric_frame(self, point2d, grid2d: volmdlr.grid.Grid2D):
        """
        convert a point2d from the dimensioned to the parametric frame
        """

        if self._grids2d != grid2d:
            self._grids2d = grid2d
        if not self._grids2d_deformed:
            self.grid2d_deformed(grid2d)

        points_2d = grid2d.points
        points_2d_deformed = self._grids2d_deformed.points
        points_x, points_y = grid2d.points_xy

        # Parameters
        index_points = {}  # grid point position(j,i), point position in points_2d (or points_3d)
        p = 0
        for i in range(0, points_x):
            for j in range(0, points_y):
                index_points.update({(j, i): p})
                p = p + 1

        finite_elements_points = []  # 2D grid points index that define one element
        for j in range(0, points_y - 1):
            for i in range(0, points_x - 1):
                finite_elements_points.append(((i, j), (i + 1, j), (i + 1, j + 1), (i, j + 1)))
        finite_elements = []  # finite elements defined with closed polygon  DEFORMED
        for i in range(0, len(finite_elements_points)):
            finite_elements.append(
                volmdlr.wires.ClosedPolygon2D((points_2d_deformed[index_points[finite_elements_points[i][0]]],
                                               points_2d_deformed[index_points[finite_elements_points[i][1]]],
                                               points_2d_deformed[index_points[finite_elements_points[i][2]]],
                                               points_2d_deformed[index_points[finite_elements_points[i][3]]])))

        finite_elements_initial = []  # finite elements defined with closed polygon  INITIAL
        for i in range(0, len(finite_elements_points)):
            finite_elements_initial.append(
                volmdlr.wires.ClosedPolygon2D((points_2d[index_points[finite_elements_points[i][0]]],
                                               points_2d[index_points[finite_elements_points[i][1]]],
                                               points_2d[index_points[finite_elements_points[i][2]]],
                                               points_2d[index_points[finite_elements_points[i][3]]])))

        for k in range(0, len(finite_elements_points)):
            if (finite_elements[k].point_belongs(point2d)
                    or ((points_2d_deformed[index_points[finite_elements_points[k][0]]][0] < point2d.x <
                         points_2d_deformed[index_points[finite_elements_points[k][1]]][0])
                        and point2d.y == points_2d_deformed[index_points[finite_elements_points[k][0]]][1])
                    or ((points_2d_deformed[index_points[finite_elements_points[k][1]]][1] < point2d.y <
                         points_2d_deformed[index_points[finite_elements_points[k][2]]][1])
                        and point2d.x == points_2d_deformed[index_points[finite_elements_points[k][1]]][0])
                    or ((points_2d_deformed[index_points[finite_elements_points[k][3]]][0] < point2d.x <
                         points_2d_deformed[index_points[finite_elements_points[k][2]]][0])
                        and point2d.y == points_2d_deformed[index_points[finite_elements_points[k][1]]][1])
                    or ((points_2d_deformed[index_points[finite_elements_points[k][0]]][1] < point2d.y <
                         points_2d_deformed[index_points[finite_elements_points[k][3]]][1])
                        and point2d.x == points_2d_deformed[index_points[finite_elements_points[k][0]]][0])
                    or finite_elements[k].primitives[0].point_belongs(point2d) or finite_elements[k].primitives[
                        1].point_belongs(point2d)
                    or finite_elements[k].primitives[2].point_belongs(point2d) or finite_elements[k].primitives[
                        3].point_belongs(point2d)):
                break

        frame_deformed = volmdlr.Frame2D(finite_elements[k].center_of_mass(),
                                         volmdlr.Vector2D(finite_elements[k].primitives[1].middle_point()[0] -
                                                          finite_elements[k].center_of_mass()[0],
                                                          finite_elements[k].primitives[1].middle_point()[1] -
                                                          finite_elements[k].center_of_mass()[1]),
                                         volmdlr.Vector2D(finite_elements[k].primitives[0].middle_point()[0] -
                                                          finite_elements[k].center_of_mass()[0],
                                                          finite_elements[k].primitives[0].middle_point()[1] -
                                                          finite_elements[k].center_of_mass()[1]))

        point2d_frame_deformed = volmdlr.Point2D(point2d.frame_mapping(frame_deformed, 'new')[0],
                                                 point2d.frame_mapping(frame_deformed, 'new')[1])

        frame_inital = volmdlr.Frame2D(finite_elements_initial[k].center_of_mass(),
                                       volmdlr.Vector2D(finite_elements_initial[k].primitives[1].middle_point()[0] -
                                                        finite_elements_initial[k].center_of_mass()[0],
                                                        finite_elements_initial[k].primitives[1].middle_point()[1] -
                                                        finite_elements_initial[k].center_of_mass()[1]),
                                       volmdlr.Vector2D(finite_elements_initial[k].primitives[0].middle_point()[0] -
                                                        finite_elements_initial[k].center_of_mass()[0],
                                                        finite_elements_initial[k].primitives[0].middle_point()[1] -
                                                        finite_elements_initial[k].center_of_mass()[1]))

        X = point2d_frame_deformed.frame_mapping(frame_inital, 'old')[0]
        if X < 0:
            X = 0
        elif X > 1:
            X = 1
        Y = point2d_frame_deformed.frame_mapping(frame_inital, 'old')[1]
        if Y < 0:
            Y = 0
        elif Y > 1:
            Y = 1

        return volmdlr.Point2D(X, Y)

    def point2d_with_dimension_to_3d(self, point2d, grid2d: volmdlr.grid.Grid2D):
        """
        compute the point3d, on a Bspline surface, of a point2d define in the dimensioned frame
        """

        point2d_01 = self.point2d_with_dimension_to_parametric_frame(point2d, grid2d)

        return self.point2d_to_3d(point2d_01)

    def linesegment2d_parametric_to_dimension(self, linesegment2d, grid2d: volmdlr.grid.Grid2D):
        """
        convert a linesegment2d from the parametric to the dimensioned frame
        """

        points = linesegment2d.discretization_points(20)
        points_dim = [
            self.point2d_parametric_to_dimension(
                p, grid2d) for p in points]

        return vme.BSplineCurve2D.from_points_interpolation(
            points_dim, max(self.degree_u, self.degree_v))

    def linesegment3d_to_2d_with_dimension(self, linesegment3d, grid2d: volmdlr.grid.Grid2D):
        """
        compute the linesegment2d of a linesegment3d, on a Bspline surface, in the dimensioned frame
        """

        linesegment2d = self.linesegment3d_to_2d(linesegment3d)
        bsplinecurve2d_with_dimension = self.linesegment2d_parametric_to_dimension(linesegment2d, grid2d)

        return bsplinecurve2d_with_dimension

    def linesegment2d_with_dimension_to_parametric_frame(self, linesegment2d):
        """
        convert a linesegment2d from the dimensioned to the parametric frame
        """

        try:
            linesegment2d = volmdlr.edges.LineSegment2D(
                self.point2d_with_dimension_to_parametric_frame(linesegment2d.start, self._grids2d),
                self.point2d_with_dimension_to_parametric_frame(linesegment2d.end, self._grids2d))
        except NotImplementedError:
            return None

        return linesegment2d

    def linesegment2d_with_dimension_to_3d(self, linesegment2d):
        """
        compute the linesegment3d, on a Bspline surface, of a linesegment2d defined in the dimensioned frame
        """

        linesegment2d_01 = self.linesegment2d_with_dimension_to_parametric_frame(linesegment2d)
        linesegment3d = self.linesegment2d_to_3d(linesegment2d_01)

        return linesegment3d

    def bsplinecurve2d_parametric_to_dimension(self, bsplinecurve2d, grid2d: volmdlr.grid.Grid2D):
        """
        convert a bsplinecurve2d from the parametric to the dimensioned frame
        """

        # check if bsplinecurve2d is in a list
        if isinstance(bsplinecurve2d, list):
            bsplinecurve2d = bsplinecurve2d[0]
        points = bsplinecurve2d.control_points
        points_dim = []

        for p in points:
            points_dim.append(self.point2d_parametric_to_dimension(p, grid2d))

        bsplinecurve2d_with_dimension = volmdlr.edges.BSplineCurve2D(bsplinecurve2d.degree, points_dim,
                                                                     bsplinecurve2d.knot_multiplicities,
                                                                     bsplinecurve2d.knots,
                                                                     bsplinecurve2d.weights,
                                                                     bsplinecurve2d.periodic)

        return bsplinecurve2d_with_dimension

    def bsplinecurve3d_to_2d_with_dimension(self, bsplinecurve3d, grid2d: volmdlr.grid.Grid2D):
        """
        compute the bsplinecurve2d of a bsplinecurve3d, on a Bspline surface, in the dimensioned frame
        """

        bsplinecurve2d_01 = self.bsplinecurve3d_to_2d(bsplinecurve3d)
        bsplinecurve2d_with_dimension = self.bsplinecurve2d_parametric_to_dimension(
            bsplinecurve2d_01, grid2d)

        return bsplinecurve2d_with_dimension

    def bsplinecurve2d_with_dimension_to_parametric_frame(self, bsplinecurve2d):
        """
        convert a bsplinecurve2d from the dimensioned to the parametric frame
        """

        points_dim = bsplinecurve2d.control_points
        points = []
        for p in points_dim:
            points.append(
                self.point2d_with_dimension_to_parametric_frame(p, self._grids2d))

        bsplinecurve2d = volmdlr.edges.BSplineCurve2D(bsplinecurve2d.degree, points,
                                                      bsplinecurve2d.knot_multiplicities,
                                                      bsplinecurve2d.knots,
                                                      bsplinecurve2d.weights,
                                                      bsplinecurve2d.periodic)
        return bsplinecurve2d

    def bsplinecurve2d_with_dimension_to_3d(self, bsplinecurve2d):
        """
        compute the bsplinecurve3d, on a Bspline surface, of a bsplinecurve2d defined in the dimensioned frame
        """

        bsplinecurve2d_01 = self.bsplinecurve2d_with_dimension_to_parametric_frame(bsplinecurve2d)
        bsplinecurve3d = self.bsplinecurve2d_to_3d(bsplinecurve2d_01)

        return bsplinecurve3d

    def arc2d_parametric_to_dimension(self, arc2d, grid2d: volmdlr.grid.Grid2D):
        """
        convert a arc2d from the parametric to the dimensioned frame
        """

        number_points = math.ceil(arc2d.angle * 7) + 1
        l = arc2d.length()
        points = [self.point2d_parametric_to_dimension(arc2d.point_at_abscissa(
            i * l / (number_points - 1)), grid2d) for i in range(number_points)]

        return vme.BSplineCurve2D.from_points_interpolation(
            points, max(self.degree_u, self.degree_v))

    def arc3d_to_2d_with_dimension(self, arc3d, grid2d: volmdlr.grid.Grid2D):
        """
        compute the arc2d of a arc3d, on a Bspline surface, in the dimensioned frame
        """

        bsplinecurve2d = self.arc3d_to_2d(arc3d)[0]  # it's a bsplinecurve2d
        arc2d_with_dimension = self.bsplinecurve2d_parametric_to_dimension(bsplinecurve2d, grid2d)

        return arc2d_with_dimension  # it's a bsplinecurve2d-dimension

    def arc2d_with_dimension_to_parametric_frame(self, arc2d):
        """
        convert a arc2d from the dimensioned to the parametric frame
        """

        number_points = math.ceil(arc2d.angle * 7) + 1
        l = arc2d.length()

        points = [self.point2d_with_dimension_to_parametric_frame(arc2d.point_at_abscissa(
            i * l / (number_points - 1)), self._grids2d) for i in range(number_points)]

        return vme.BSplineCurve2D.from_points_interpolation(
            points, max(self.degree_u, self.degree_v))

    def arc2d_with_dimension_to_3d(self, arc2d):
        """
        compute the  arc3d, on a Bspline surface, of a arc2d in the dimensioned frame
        """

        arc2d_01 = self.arc2d_with_dimension_to_parametric_frame(arc2d)
        arc3d = self.arc2d_to_3d(arc2d_01)

        return arc3d  # it's a bsplinecurve3d

    def contour2d_parametric_to_dimension(self, contour2d: volmdlr.wires.Contour2D,
                                          grid2d: volmdlr.grid.Grid2D):
        """
        convert a contour2d from the parametric to the dimensioned frame
        """

        primitives2d_dim = []

        for primitive2d in contour2d.primitives:
            # method_name = '{}_parametric_to_dimension'.format(
            #     primitive2d.__class__.__name__.lower())
            method_name = f'{primitive2d.__class__.__name__.lower()}_parametric_to_dimension'

            if hasattr(self, method_name):
                primitives = getattr(self, method_name)(primitive2d, grid2d)
                if primitives:
                    primitives2d_dim.append(primitives)

            else:
                raise NotImplementedError(
                    f'Class {self.__class__.__name__} does not implement {method_name}')

        return volmdlr.wires.Contour2D(primitives2d_dim)

    def contour3d_to_2d_with_dimension(self, contour3d: volmdlr.wires.Contour3D,
                                       grid2d: volmdlr.grid.Grid2D):
        """
        compute the contou2d of a contour3d, on a Bspline surface, in the dimensioned frame
        """

        contour2d_01 = self.contour3d_to_2d(contour3d)

        return self.contour2d_parametric_to_dimension(contour2d_01, grid2d)

    def contour2d_with_dimension_to_parametric_frame(self, contour2d):
        """
        convert a contour2d from the dimensioned to the parametric frame
        """

        # TODO: check and avoid primitives with start=end
        primitives2d = []

        for primitive2d in contour2d.primitives:
            method_name = f'{primitive2d.__class__.__name__.lower()}_with_dimension_to_parametric_frame'

            if hasattr(self, method_name):
                primitives = getattr(self, method_name)(primitive2d)
                if primitives:
                    primitives2d.append(primitives)

            else:
                raise NotImplementedError(
                    # 'Class {} does not implement {}'.format(self.__class__.__name__,
                    #                                         method_name))
                    f'Class {self.__class__.__name__} does not implement {method_name}')

        # #Avoid to have primitives with start=end
        # start_points = []
        # for i in range(0, len(new_start_points)-1):
        #     if new_start_points[i] != new_start_points[i+1]:
        #         start_points.append(new_start_points[i])
        # if new_start_points[-1] != new_start_points[0]:
        #     start_points.append(new_start_points[-1])

        return volmdlr.wires.Contour2D(primitives2d)

    def contour2d_with_dimension_to_3d(self, contour2d):
        """
        compute the contour3d, on a Bspline surface, of a contour2d define in the dimensioned frame
        """

        contour01 = self.contour2d_with_dimension_to_parametric_frame(contour2d)

        return self.contour2d_to_3d(contour01)

    @classmethod
    def from_geomdl_surface(cls, surface):
        """
        create a volmdlr's BSpline_Surface3D from a geomdl's one
        """

        control_points = []
        for i in range(0, len(surface.ctrlpts)):
            control_points.append(volmdlr.Point3D(surface.ctrlpts[i][0], surface.ctrlpts[i][1], surface.ctrlpts[i][2]))

        (u_knots, u_multiplicities) = knots_vector_inv((surface.knotvector_u))
        (v_knots, v_multiplicities) = knots_vector_inv((surface.knotvector_v))

        bspline_surface = cls(degree_u=surface.degree_u,
                              degree_v=surface.degree_v,
                              control_points=control_points,
                              nb_u=surface.ctrlpts_size_u,
                              nb_v=surface.ctrlpts_size_v,
                              u_multiplicities=u_multiplicities,
                              v_multiplicities=v_multiplicities,
                              u_knots=u_knots,
                              v_knots=v_knots)

        return bspline_surface

    @classmethod
    def points_fitting_into_bspline_surface(cls, points_3d, size_u, size_v, degree_u, degree_v):
        """
        Bspline Surface interpolation through 3d points

        Parameters
        ----------
        points_3d : volmdlr.Point3D
            data points
        size_u : int
            number of data points on the u-direction.
        size_v : int
            number of data points on the v-direction.
        degree_u : int
            degree of the output surface for the u-direction.
        degree_v : int
            degree of the output surface for the v-direction.

        Returns
        -------
        B-spline surface

        """

        points = []
        for i in range(0, len(points_3d)):
            points.append((points_3d[i].x, points_3d[i].y, points_3d[i].z))

        surface = interpolate_surface(points, size_u, size_v, degree_u, degree_v)

        return cls.from_geomdl_surface(surface)

    @classmethod
    def points_approximate_into_bspline_surface(cls, points_3d, size_u, size_v, degree_u, degree_v, **kwargs):
        """
        Bspline Surface approximate through 3d points

        Parameters
        ----------
        points_3d : volmdlr.Point3D
            data points
        size_u : int
            number of data points on the u-direction.
        size_v : int
            number of data points on the v-direction.
        degree_u : int
            degree of the output surface for the u-direction.
        degree_v : int
            degree of the output surface for the v-direction.

        Keyword Arguments:
            * ``ctrlpts_size_u``: number of control points on the u-direction. *Default: size_u - 1*
            * ``ctrlpts_size_v``: number of control points on the v-direction. *Default: size_v - 1*

        Returns
        -------
        B-spline surface: volmdlr.faces.BSplineSurface3D

        """

        # Keyword arguments
        num_cpts_u = kwargs.get('ctrlpts_size_u', size_u - 1)  # number of datapts, r + 1 > number of ctrlpts, n + 1
        num_cpts_v = kwargs.get('ctrlpts_size_v', size_v - 1)  # number of datapts, s + 1 > number of ctrlpts, m + 1

        points = [tuple([*pt]) for pt in points_3d]

        surface = approximate_surface(points, size_u, size_v, degree_u, degree_v,
                                      ctrlpts_size_u=num_cpts_u, num_cpts_v=num_cpts_v)

        return cls.from_geomdl_surface(surface)

    @classmethod
    def from_cylindrical_faces(cls, cylindrical_faces, degree_u, degree_v,
                               points_x: int = 10, points_y: int = 10):
        """
        define a bspline surface from a list of cylindrical faces

        Parameters
        ----------
        cylindrical_faces : List[volmdlr.faces.CylindricalFace3D]
            faces 3d
        degree_u : int
            degree of the output surface for the u-direction
        degree_v : int
            degree of the output surface for the v-direction
        points_x : int
            number of points in x-direction
        points_y : int
            number of points in y-direction

        Returns
        -------
        B-spline surface

        """

        if len(cylindrical_faces) == 1:
            return cls.from_cylindrical_face(cylindrical_faces[0], degree_u, degree_v, points_x=50, points_y=50)

        if len(cylindrical_faces) > 1:
            bspline_surfaces = []
            direction = cylindrical_faces[0].adjacent_direction(cylindrical_faces[1])

            if direction == 'x':
                bounding_rectangle_0 = cylindrical_faces[0].surface2d.outer_contour.bounding_rectangle()
                ymin = bounding_rectangle_0[2]
                ymax = bounding_rectangle_0[3]
                for face in cylindrical_faces:
                    bounding_rectangle = face.surface2d.outer_contour.bounding_rectangle()
                    ymin = min(ymin, bounding_rectangle[2])
                    ymax = max(ymax, bounding_rectangle[3])
                for face in cylindrical_faces:
                    bounding_rectangle = face.surface2d.outer_contour.bounding_rectangle()

                    points_3d = face.surface3d.grid3d(
                        volmdlr.grid.Grid2D.from_properties(
                            x_limits=(bounding_rectangle[0], bounding_rectangle[1]),
                            y_limits=(ymin, ymax),
                            points_nbr=(points_x, points_y)))

                    bspline_surfaces.append(
                        cls.points_fitting_into_bspline_surface(
                            points_3d, points_x, points_y, degree_u, degree_v))

            elif direction == 'y':
                bounding_rectangle_0 = cylindrical_faces[0].surface2d.outer_contour.bounding_rectangle()
                xmin = bounding_rectangle_0[0]
                xmax = bounding_rectangle_0[1]
                for face in cylindrical_faces:
                    bounding_rectangle = face.surface2d.outer_contour.bounding_rectangle()
                    xmin = min(xmin, bounding_rectangle[0])
                    xmax = max(xmax, bounding_rectangle[1])
                for face in cylindrical_faces:
                    bounding_rectangle = face.surface2d.outer_contour.bounding_rectangle()

                    points_3d = face.surface3d.grid3d(
                        volmdlr.grid.Grid2D.from_properties(
                            x_limits=(xmin, xmax),
                            y_limits=(bounding_rectangle[2], bounding_rectangle[3]),
                            points_nbr=(points_x, points_y)))

                    bspline_surfaces.append(
                        cls.points_fitting_into_bspline_surface(
                            points_3d, points_x, points_y, degree_u, degree_v))

            to_be_merged = bspline_surfaces[0]
            for i in range(0, len(bspline_surfaces) - 1):
                merged = to_be_merged.merge_with(bspline_surfaces[i + 1])
                to_be_merged = merged

            bspline_surface = to_be_merged

            return bspline_surface

    @classmethod
    def from_cylindrical_face(cls, cylindrical_face, degree_u, degree_v,
                              **kwargs):  # points_x: int = 50, points_y: int = 50
        """
        define a bspline surface from a cylindrical face

        Parameters
        ----------
        cylindrical_face : volmdlr.faces.CylindricalFace3D
            face 3d
        degree_u : int
            degree of the output surface for the u-direction.
        degree_v : int
            degree of the output surface for the v-direction.
        points_x : int
            number of points in x-direction
        points_y : int
            number of points in y-direction

        Returns
        -------
        B-spline surface

        """

        points_x = kwargs['points_x']
        points_y = kwargs['points_y']
        bounding_rectangle = cylindrical_face.surface2d.outer_contour.bounding_rectangle()
        points_3d = cylindrical_face.surface3d.grid3d(
            volmdlr.grid.Grid2D.from_properties(x_limits=(bounding_rectangle[0],
                                                          bounding_rectangle[1]),
                                                y_limits=(bounding_rectangle[2],
                                                          bounding_rectangle[3]),
                                                points_nbr=(points_x, points_y)))

        return cls.points_fitting_into_bspline_surface(points_3d, points_x, points_x, degree_u, degree_v)

    def intersection_with(self, other_bspline_surface3d):
        """
        compute intersection points between two Bspline surfaces
        return u,v parameters for intersection points for both surfaces
        """

        def f(X):
            return (self.point2d_to_3d(volmdlr.Point2D(X[0], X[1])) -
                    other_bspline_surface3d.point2d_to_3d(volmdlr.Point2D(X[2], X[3]))).norm()

        x = npy.linspace(0, 1, 10)
        x_init = []
        for xi in x:
            for yi in x:
                x_init.append((xi, yi, xi, yi))

        u1, v1, u2, v2 = [], [], [], []
        solutions = []
        for x0 in x_init:
            z = scp.optimize.least_squares(f, x0=x0, bounds=([0, 1]))
            # print(z.cost)
            if z.fun < 1e-5:
                solution = z.x
                if solution not in solutions:
                    solutions.append(solution)
                    u1.append(solution[0])
                    v1.append(solution[1])
                    u2.append(solution[2])
                    v2.append(solution[3])

        # uv1 = [[min(u1),max(u1)],[min(v1),max(v1)]]
        # uv2 = [[min(u2),max(u2)],[min(v2),max(v2)]]

        return ((u1, v1), (u2, v2))  # (uv1, uv2)

    def plane_intersection(self, plane3d):
        """
        compute intersection points between a Bspline surface and a plane3d
        """

        def f(X):
            return ((self.surface.evaluate_single((X[0], X[1]))[0]) * plane3d.equation_coefficients()[0] +
                    (self.surface.evaluate_single((X[0], X[1]))[1]) * plane3d.equation_coefficients()[1] +
                    (self.surface.evaluate_single((X[0], X[1]))[2]) * plane3d.equation_coefficients()[2] +
                    plane3d.equation_coefficients()[3])

        x = npy.linspace(0, 1, 20)
        x_init = []
        for xi in x:
            for yi in x:
                x_init.append((xi, yi))

        # x_init = volmdlr.Point2D.grid2d(20, 20, 0, 1, 0, 1)

        intersection_points = []
        # solutions = []
        # u, v =[],  []

        for x0 in x_init:
            z = scp.optimize.least_squares(f, x0=x0, bounds=([0, 1]))
            if z.fun < 1e-20:
                #     cost.append(z.cost)
                # # print(z.cost)
                # if z.cost<1e-20:
                solution = z.x
                intersection_points.append(volmdlr.Point3D(self.surface.evaluate_single((solution[0], solution[1]))[0],
                                                           self.surface.evaluate_single((solution[0], solution[1]))[1],
                                                           self.surface.evaluate_single((solution[0], solution[1]))[
                                                               2]))
        # intersection_points.sort()
        # u.append(solution[0])
        # v.append(solution[1])
        # solutions.append(solution)

        # return (u,v)
        return intersection_points

    def error_with_point3d(self, point3d):
        """
        compute the error/distance between the Bspline surface and a point3d
        """

        def f(x):
            return (point3d - self.point2d_to_3d(volmdlr.Point2D(x[0], x[1]))).norm()

        cost = []

        for x0 in [(0, 0), (0, 1), (1, 0), (1, 1), (0.5, 0.5)]:
            z = scp.optimize.least_squares(f, x0=x0, bounds=([0, 1]))
            cost.append(z.fun)

        return min(cost)

    def error_with_edge3d(self, edge3d):
        """
        compute the error/distance between the Bspline surface and an edge3d
        it's the mean of the start and end points errors'
        """

        return (self.error_with_point3d(edge3d.start) + self.error_with_point3d(edge3d.end)) / 2

    def nearest_edges3d(self, contour3d, threshold: float):
        """
        compute the nearest edges of a contour3d to a Bspline_surface3d based on a threshold
        """

        nearest = []
        for primitive in contour3d.primitives:
            if self.error_with_edge3d(primitive) <= threshold:
                nearest.append(primitive)
        nearest_primitives = volmdlr.wires.Wire3D(nearest)

        return nearest_primitives

    def edge3d_to_2d_with_dimension(self, edge3d, grid2d: volmdlr.grid.Grid2D):
        """
        compute the edge2d of a edge3d, on a Bspline surface, in the dimensioned frame
        """

        # method_name = '{}_to_2d_with_dimension'.format(edge3d.__class__.__name__.lower())
        method_name = f'{edge3d.__class__.__name__.lower()}_to_2d_with_dimension'

        if hasattr(self, method_name):
            edge2d_dim = getattr(self, method_name)(edge3d, grid2d)
            if edge2d_dim:
                return edge2d_dim
            else:
                raise NotImplementedError
        else:
            raise NotImplementedError(
                # 'Class {} does not implement {}'.format(self.__class__.__name__,
                #                                         method_name))
                f'Class {self.__class__.__name__} does not implement {method_name}')

    def wire3d_to_2d(self, wire3d):
        """
        compute the 2d of a wire3d, on a Bspline surface
        """

        contour = self.contour3d_to_2d(wire3d)

        return volmdlr.wires.Wire2D(contour.primitives)

    def wire3d_to_2d_with_dimension(self, wire3d):
        """
        compute the 2d of a wire3d, on a Bspline surface, in the dimensioned frame
        """

        contour = self.contour3d_to_2d_with_dimension(wire3d, self._grids2d)

        return volmdlr.wires.Wire2D(contour.primitives)

    def split_surface_u(self, u: float):
        """
        Splits the surface at the input parametric coordinate on the
        u-direction.

        :param u: Parametric coordinate u chosen between 0 and 1
        :type u: float
        :return: Two splitted surfaces
        :rtype: List[:class:`volmdlr.faces.BSplineSurface3D`]
        """

        surfaces_geo = split_surface_u(self.surface, u)
        surfaces = []
        for s in surfaces_geo:
            surfaces.append(volmdlr.faces.BSplineSurface3D.from_geomdl_surface(s))

        return surfaces

    def split_surface_v(self, v: float):
        """
        Splits the surface at the input parametric coordinate on the
        v-direction.

        :param v: Parametric coordinate v chosen between 0 and 1
        :type v: float
        :return: Two splitted surfaces
        :rtype: List[:class:`volmdlr.faces.BSplineSurface3D`]
        """

        surfaces_geo = split_surface_v(self.surface, v)
        surfaces = []
        for s in surfaces_geo:
            surfaces.append(volmdlr.faces.BSplineSurface3D.from_geomdl_surface(s))

        return surfaces

    def split_surface_with_bspline_curve(self, bspline_curve3d: volmdlr.edges.BSplineCurve3D):
        """
        Cuts the surface into two pieces with a bspline curve.

        :param bspline_curve3d: A BSplineCurve3d used for cutting
        :type bspline_curve3d: :class:`volmdlr.edges.BSplineCurve3D`
        :return: Two splitted surfaces
        :rtype: List[:class:`volmdlr.faces.BSplineSurface3D`]
        """

        surfaces = []
        bspline_curve2d = self.bsplinecurve3d_to_2d(bspline_curve3d)[0]
        # if type(bspline_curve2d) == list:
        #     points = [bspline_curve2d[0].start]
        #     for edge in bspline_curve2d:
        #         points.append(edge.end)
        #     bspline_curve2d = vme.BSplineCurve2D.from_points_approximation(points, 2, ctrlpts_size = 5)
        contour = self.rectangular_cut(0, 1, 0, 1).surface2d.outer_contour
        contours = contour.cut_by_bspline_curve(bspline_curve2d)

        du, dv = bspline_curve2d.end - bspline_curve2d.start
        resolution = 8

        for contour in contours:
            u_min, u_max, v_min, v_max = contour.bounding_rectangle().bounds()
            if du > dv:
                delta_u = u_max - u_min
                nlines_x = int(delta_u * resolution)
                lines_x = [vme.Line2D(volmdlr.Point2D(u_min, v_min),
                                      volmdlr.Point2D(u_min, v_max))]
                for i in range(nlines_x):
                    u = u_min + (i + 1) / (nlines_x + 1) * delta_u
                    lines_x.append(vme.Line2D(volmdlr.Point2D(u, v_min),
                                              volmdlr.Point2D(u, v_max)))
                lines_x.append(vme.Line2D(volmdlr.Point2D(u_max, v_min),
                                          volmdlr.Point2D(u_max, v_max)))
                lines = lines_x

            else:
                delta_v = v_max - v_min
                nlines_y = int(delta_v * resolution)
                lines_y = [vme.Line2D(volmdlr.Point2D(v_min, v_min),
                                      volmdlr.Point2D(v_max, v_min))]
                for i in range(nlines_y):
                    v = v_min + (i + 1) / (nlines_y + 1) * delta_v
                    lines_y.append(vme.Line2D(volmdlr.Point2D(v_min, v),
                                              volmdlr.Point2D(v_max, v)))
                lines_y.append(vme.Line2D(volmdlr.Point2D(v_min, v_max),
                                          volmdlr.Point2D(v_max, v_max)))
                lines = lines_y

            pt0 = volmdlr.O2D
            points = []

            for line in lines:
                inter = contour.line_intersections(line)
                if inter:
                    pt = set()
                    for p in inter:
                        pt.add(p[0])
                else:
                    raise NotImplementedError

                pt = sorted(pt, key=lambda p: pt0.point_distance(p))
                pt0 = pt[0]
                edge = volmdlr.edges.LineSegment2D(pt[0], pt[1])

                points.extend(edge.discretization_points(number_points=10))

            points3d = []
            for p in points:
                points3d.append(self.point2d_to_3d(p))

            size_u, size_v, degree_u, degree_v = 10, 10, self.degree_u, self.degree_v
            surfaces.append(
                volmdlr.faces.BSplineSurface3D.points_fitting_into_bspline_surface(
                    points3d, size_u, size_v, degree_u, degree_v))

        return surfaces

    def point_belongs(self, point3d):
        """
        check if a point3d belongs to the bspline_surface or not
        """

        def f(x):
            p3d = self.point2d_to_3d(volmdlr.Point2D(x[0], x[1]))
            return point3d.point_distance(p3d)

        x = npy.linspace(0, 1, 5)
        x_init = []
        for xi in x:
            for yi in x:
                x_init.append((xi, yi))

        for x0 in x_init:
            z = scp.optimize.least_squares(f, x0=x0, bounds=([0, 1]))
            if z.fun < 1e-10:
                return True
        return False

    def is_intersected_with(self, other_bspline_surface3d):
        """
        check if the two surfaces are intersected or not
        return True, when there are more 50points on the intersection zone
        """

        # intersection_results = self.intersection_with(other_bspline_surface3d)
        # if len(intersection_results[0][0]) >= 50:
        #     return True
        # else:
        #     return False

        def f(X):
            return (self.point2d_to_3d(volmdlr.Point2D(X[0], X[1])) -
                    other_bspline_surface3d.point2d_to_3d(volmdlr.Point2D(X[2], X[3]))).norm()

        x = npy.linspace(0, 1, 10)
        x_init = []
        for xi in x:
            for yi in x:
                x_init.append((xi, yi, xi, yi))

        i = 0
        for x0 in x_init:
            z = scp.optimize.least_squares(f, x0=x0, bounds=([0, 1]))
            if z.fun < 1e-5:
                i += 1
                if i >= 50:
                    return True
        return False

    def merge_with(self, other_bspline_surface3d):
        """
        Merges two adjacent surfaces based on their faces.

        :param other_bspline_surface3d: Other adjacent surface
        :type other_bspline_surface3d: :class:`volmdlr.faces.BSplineSurface3D`
        :return: Merged surface
        :rtype: :class:`volmdlr.faces.BSplineSurface3D`
        """

        bspline_face3d = self.rectangular_cut(0, 1, 0, 1)
        other_bspline_face3d = other_bspline_surface3d.rectangular_cut(0, 1, 0, 1)

        bsplines = [self, other_bspline_surface3d]
        bsplines_new = bsplines

        center = [bspline_face3d.surface2d.outer_contour.center_of_mass(),
                  other_bspline_face3d.surface2d.outer_contour.center_of_mass()]
        grid2d_direction = (bspline_face3d.pair_with(other_bspline_face3d))[1]

        if bspline_face3d.outer_contour3d.is_sharing_primitives_with(other_bspline_face3d.outer_contour3d):

            xmin, xmax, ymin, ymax = self.xy_limits(other_bspline_surface3d)

        elif self.is_intersected_with(other_bspline_surface3d):
            # find pimitives to split with
            contour1 = bspline_face3d.outer_contour3d
            contour2 = other_bspline_face3d.outer_contour3d

            distances = []
            for p1 in contour1.primitives:
                dis = []
                for p2 in contour2.primitives:
                    point1 = (p1.start + p1.end) / 2
                    point2 = (p2.start + p2.end) / 2
                    dis.append(point1.point_distance(point2))
                distances.append(dis)

            i = distances.index((min(distances)))
            j = distances[i].index(min(distances[i]))

            curves = [contour2.primitives[j], contour1.primitives[i]]

            # split surface
            for i, bspline in enumerate(bsplines):
                surfaces = bspline.split_surface_with_bspline_curve(curves[i])

                errors = []
                for s in surfaces:
                    errors.append(s.error_with_point3d(bsplines[i].point2d_to_3d(center[i])))

                bsplines_new[i] = surfaces[errors.index(min(errors))]

            xmin, xmax, ymin, ymax = [0] * len(bsplines_new), [1] * len(bsplines_new), [0] * \
                len(bsplines_new), [1] * len(bsplines_new)

            grid2d_direction = (
                bsplines_new[0].rectangular_cut(
                    0, 1, 0, 1).pair_with(
                    bsplines_new[1].rectangular_cut(
                        0, 1, 0, 1)))[1]

        else:
            xmin, xmax, ymin, ymax = [0] * len(bsplines_new), [1] * len(bsplines_new), [0] * \
                                               len(bsplines_new), [1] * len(bsplines_new)

        # grid3d
        points3d = []
        for i, bspline in enumerate(bsplines_new):
            grid3d = bspline.grid3d(volmdlr.grid.Grid2D.from_properties(x_limits=(0, 1),
                                                                        y_limits=(0, 1),
                                                                        points_nbr=(50, 50),
                                                                        direction=grid2d_direction[i]))

            points3d.extend(grid3d)

            # fitting
        size_u, size_v, degree_u, degree_v = 100, 50, max(
            bsplines[0].degree_u, bsplines[1].degree_u), max(
            bsplines[0].degree_v, bsplines[1].degree_v)

        merged_surface = volmdlr.faces.BSplineSurface3D.points_fitting_into_bspline_surface(
            points3d, size_u, size_v, degree_u, degree_v)

        return merged_surface

    def xy_limits(self, other_bspline_surface3d):
        """
        compute x, y limits to define grid2d
        """

        grid2d_direction = (
            self.rectangular_cut(
                0, 1, 0, 1).pair_with(
                other_bspline_surface3d.rectangular_cut(
                    0, 1, 0, 1)))[1]

        xmin, xmax, ymin, ymax = [], [], [], []
        if grid2d_direction[0][1] == '+y':
            xmin.append(0)
            xmax.append(1)
            ymin.append(0)
            ymax.append(0.99)
        elif grid2d_direction[0][1] == '+x':
            xmin.append(0)
            xmax.append(0.99)
            ymin.append(0)
            ymax.append(1)
        elif grid2d_direction[0][1] == '-x':
            xmin.append(0.01)
            xmax.append(1)
            ymin.append(0)
            ymax.append(1)
        elif grid2d_direction[0][1] == '-y':
            xmin.append(0)
            xmax.append(1)
            ymin.append(0.01)
            ymax.append(1)

        xmin.append(0)
        xmax.append(1)
        ymin.append(0)
        ymax.append(1)

        return xmin, xmax, ymin, ymax


class BezierSurface3D(BSplineSurface3D):

    def __init__(self, degree_u: int, degree_v: int,
                 control_points: List[List[volmdlr.Point3D]],
                 nb_u: int, nb_v: int, name=''):
        u_knots = utilities.generate_knot_vector(degree_u, nb_u)
        v_knots = utilities.generate_knot_vector(degree_v, nb_v)

        u_multiplicities = [1] * len(u_knots)
        v_multiplicities = [1] * len(v_knots)

        BSplineSurface3D.__init__(self, degree_u, degree_v,
                                  control_points, nb_u, nb_v,
                                  u_multiplicities, v_multiplicities,
                                  u_knots, v_knots, None, name)


class Face3D(volmdlr.core.Primitive3D):
    min_x_density = 1
    min_y_density = 1

    def __init__(self, surface3d, surface2d: Surface2D,
                 name: str = ''):
        self.surface3d = surface3d
        self.surface2d = surface2d
        # self.bounding_box = self._bounding_box()

        volmdlr.core.Primitive3D.__init__(self, name=name)

    def __hash__(self):
        return hash(self.surface3d) + hash(self.surface2d)

    def __eq__(self, other_):
        if other_.__class__.__name__ != self.__class__.__name__:
            return False
        equal = (self.surface3d == other_.surface3d
                 and self.surface2d == other_.surface2d)
        return equal

    def point_belongs(self, point3d: volmdlr.Point3D):
        """
        Tells you if a point is on the 3D face and inside its contour
        """
        point2d = self.surface3d.point3d_to_2d(point3d)
        point2d_plus_2pi = point2d.translation(volmdlr.Point2D(volmdlr.TWO_PI, 0))
        point2d_minus_2pi = point2d.translation(volmdlr.Point2D(-volmdlr.TWO_PI, 0))
        check_point3d = self.surface3d.point2d_to_3d(point2d)
        if check_point3d.point_distance(point3d) > 1e-6:
            return False

        return any(self.surface2d.point_belongs(pt2d) for pt2d in [point2d, point2d_plus_2pi, point2d_minus_2pi])

    @property
    def outer_contour3d(self):
        """

        """
        return self.surface3d.contour2d_to_3d(self.surface2d.outer_contour)

    @property
    def inner_contours3d(self):
        """

        """
        return [self.surface3d.contour2d_to_3d(c) for c in
                self.surface2d.inner_contours]

    @property
    def bounding_box(self):
        """
        Needs to be overriden if an error is raised.
        """
        raise NotImplementedError(
            f"bounding_box method must be"
            f"overloaded by {self.__class__.__name__}")

    @bounding_box.setter
    def bounding_box(self, new_bounding_box):
        """Sets the bounding box to a new value"""
        raise NotImplementedError(
            f"bounding_box setter method must be"
            f"overloaded by {self.__class__.__name__}")

    def get_bounding_box(self):
        raise NotImplementedError(
            f"self.__class__.__name__"
            f"overloaded by {self.__class__.__name__}")

    @classmethod
    def from_step(cls, arguments, object_dict):
        name = arguments[0][1:-1]
        contours = [object_dict[int(arg[1:])] for arg in arguments[1]]
        surface = object_dict[int(arguments[2])]
        if hasattr(surface, 'face_from_contours3d'):
            if (len(contours) == 1) and isinstance(contours[0],
                                                   volmdlr.Point3D):
                return surface

            return surface.face_from_contours3d(contours, name)
        raise NotImplementedError(
            'Not implemented :face_from_contours3d in {}'.format(surface))

    def to_step(self, current_id):
        xmin, xmax, ymin, ymax = self.surface2d.bounding_rectangle().bounds()
        subsurfaces2d = [self.surface2d]
        line_x = None
        if self.surface3d.x_periodicity and (xmax - xmin) >= 0.45 * self.surface3d.x_periodicity:
            line_x = vme.Line2D(volmdlr.Point2D(0.5 * (xmin + xmax), 0),
                                volmdlr.Point2D(
                                    0.5 * (xmin + xmax), 1))
        line_y = None
        if self.surface3d.y_periodicity and (
                ymax - ymin) >= 0.45 * self.surface3d.y_periodicity:
            line_y = vme.Line2D(
                volmdlr.Point2D(0., 0.5 * (ymin + ymax)),
                volmdlr.Point2D(1, 0.5 * (ymin + ymax)))

        if line_x:
            subsurfaces2 = []
            for subsurface2d in subsurfaces2d:
                subsurfaces2.extend(subsurface2d.cut_by_line(line_x))
            subsurfaces2d = subsurfaces2

        if line_y:
            subsurfaces2 = []
            for subsurface2d in subsurfaces2d:
                subsurfaces2.extend(subsurface2d.cut_by_line(line_y))
            subsurfaces2d = subsurfaces2

        if len(subsurfaces2d) > 1:
            content = ''
            face_ids = []
            for i, subsurface2d in enumerate(subsurfaces2d):
                face = self.__class__(self.surface3d, subsurface2d)
                face_content, face_id = face.to_step_without_splitting(
                    current_id)
                face_ids.append(face_id[0])
                content += face_content
                current_id = face_id[0] + 1
            return content, face_ids
        else:
            return self.to_step_without_splitting(current_id)

    def to_step_without_splitting(self, current_id):
        content, surface3d_ids = self.surface3d.to_step(current_id)
        current_id = max(surface3d_ids) + 1

        if len(surface3d_ids) != 1:
            raise NotImplementedError('What to do with more than 1 id ? with 0 id ?')
        outer_contour_content, outer_contour_id = self.outer_contour3d.to_step(
            current_id, surface_id=surface3d_ids[0], surface3d=self.surface3d)
        content += outer_contour_content
        content += "#{} = FACE_BOUND('{}',#{},.T.);\n".format(
            outer_contour_id + 1, self.name, outer_contour_id)
        contours_ids = [outer_contour_id + 1]
        current_id = outer_contour_id + 2
        for inner_contour3d in self.inner_contours3d:
            inner_contour_content, inner_contour_id = inner_contour3d.to_step(
                current_id)
            # surface_id=surface3d_id)
            content += inner_contour_content
            face_bound_id = inner_contour_id + 1
            content += "#{} = FACE_BOUND('',#{},.T.);\n".format(
                face_bound_id, inner_contour_id)
            contours_ids.append(face_bound_id)
            current_id = face_bound_id + 1

        content += "#{} = ADVANCED_FACE('{}',({}),#{},.T.);\n".format(
            current_id,
            self.name,
            volmdlr.core.step_ids_to_str(contours_ids),
            surface3d_ids[0])
        # TODO: create an ADVANCED_FACE for each surface3d_ids ?
        return content, [current_id]

    def triangulation_lines(self):
        return [], []

    def triangulation(self):
        lines_x, lines_y = self.triangulation_lines()
        if lines_x and lines_y:
            surfaces = []
            for surface in self.surface2d.split_by_lines(lines_x):
                surfaces.extend(surface.split_by_lines(lines_y))
                # for surface in surface.split_by_lines(lines_y):
                #     ax = self.surface2d.plot()
                #     surface.plot(ax=ax, color='r')

        elif lines_x:
            # try:
            surfaces = self.surface2d.split_by_lines(lines_x)
            # except:
            #     self.plot()
            #     raise NotImplementedError
        elif lines_y:
            surfaces = self.surface2d.split_by_lines(lines_y)
        else:
            surfaces = [self.surface2d]

        # mesh2d = surfaces[0].triangulation()
        # print('ls', len(surfaces))
        # for subsurface in surfaces[1:]:
        #     # mesh2d += subsurface.triangulation()
        #     mesh2d.merge_mesh(subsurface.triangulation())
        meshes = [s.triangulation() for s in surfaces]
        mesh2d = vmd.DisplayMesh2D.merge_meshes(meshes)
        return vmd.DisplayMesh3D(
            [vmd.Node3D(*self.surface3d.point2d_to_3d(p)) for p in
             mesh2d.points],
            mesh2d.triangles)

    def plot2d(self, ax=None, color='k', alpha=1):
        if ax is None:
            _, ax = plt.subplots()
        self.outer_contour.plot()

    def rotation(self, center: volmdlr.Point3D,
                 axis: volmdlr.Vector3D, angle: float):
        """
        Face3D rotation
        :param center: rotation center
        :param axis: rotation axis
        :param angle: angle rotation
        :return: a new rotated Face3D
        """
        new_surface = self.surface3d.rotation(center=center, axis=axis,
                                              angle=angle)
        return self.__class__(new_surface, self.surface2d)

    def rotation_inplace(self, center: volmdlr.Point3D,
                         axis: volmdlr.Vector3D, angle: float):
        """
        Face3D rotation. Object is updated inplace
        :param center: rotation center
        :param axis: rotation axis
        :param angle: rotation angle
        """
        self.surface3d.rotation_inplace(center=center, axis=axis, angle=angle)
        new_bounding_box = self.get_bounding_box()
        self.bounding_box = new_bounding_box

    def translation(self, offset: volmdlr.Vector3D):
        """
        Face3D translation
        :param offset: translation vector
        :return: A new translated Face3D
        """
        new_surface3d = self.surface3d.translation(offset=offset)
        return self.__class__(new_surface3d, self.surface2d)

    def translation_inplace(self, offset: volmdlr.Vector3D):
        """
        Face3D translation. Object is updated inplace
        :param offset: translation vector
        """
        self.surface3d.translation_inplace(offset=offset)
        new_bounding_box = self.get_bounding_box()
        self.bounding_box = new_bounding_box

    def frame_mapping(self, frame: volmdlr.Frame3D, side: str):
        """
        Changes frame_mapping and return a new Face3D
        side = 'old' or 'new'
        """
        new_surface3d = self.surface3d.frame_mapping(frame, side)
        return self.__class__(new_surface3d, self.surface2d.copy(),
                              self.name)

    def frame_mapping_inplace(self, frame: volmdlr.Frame3D, side: str):
        """
        Changes frame_mapping and the object is updated inplace
        side = 'old' or 'new'
        """
        self.surface3d.frame_mapping_inplace(frame, side)
        new_bounding_box = self.get_bounding_box()
        self.bounding_box = new_bounding_box

    def copy(self, deep=True, memo=None):
        return self.__class__(self.surface3d.copy(), self.surface2d.copy(),
                              self.name)

    def line_intersections(self,
                           line: vme.Line3D,
                           ) -> List[volmdlr.Point3D]:
        intersections = []
        for intersection in self.surface3d.line_intersections(line):
            if self.point_belongs(intersection):
                intersections.append(intersection)
        if not intersections:
            for prim in self.outer_contour3d.primitives:
                intersection = prim.line_intersections(line)
                if intersection:
                    if intersection not in intersections:
                        intersections.append(intersection)

        return intersections

    def linesegment_intersections(self,
                                  linesegment: vme.LineSegment3D,
                                  ) -> List[volmdlr.Point3D]:
        intersections = []
        for intersection in self.surface3d.linesegment_intersections(linesegment):
            if self.point_belongs(intersection):
                intersections.append(intersection)
        if not intersections:
            for prim in self.outer_contour3d.primitives:
                intersection = prim.linesegment_intersection(linesegment)
                if intersection is not None:
                    if intersection not in intersections:
                        intersections.append(intersection)
        return intersections

    def plot(self, ax=None, color='k', alpha=1, edge_details=False):
        if not ax:
            ax = plt.figure().add_subplot(111, projection='3d')
        self.outer_contour3d.plot(ax=ax, color=color, alpha=alpha,
                                  edge_details=edge_details)
        for contour3d in self.inner_contours3d:
            contour3d.plot(ax=ax, color=color, alpha=alpha,
                           edge_details=edge_details)
        return ax

    def random_point_inside(self):
        point_inside2d = self.surface2d.random_point_inside()
        return self.surface3d.point2d_to_3d(point_inside2d)

    def is_adjacent(self, face2: 'Face3D'):
        contour1 = self.outer_contour3d.to_2d(
            self.surface3d.frame.origin,
            self.surface3d.frame.u,
            self.surface3d.frame.v)
        contour2 = face2.outer_contour3d.to_2d(
            self.surface3d.frame.origin,
            self.surface3d.frame.u,
            self.surface3d.frame.v)
        if contour1.is_sharing_primitives_with(contour2):
            return True
        return False

    def geo_lines(self):  # , mesh_size_list=None):
        """
        gets the lines that define a Face3D in a .geo file
        """

        i, p = None, None
        lines, line_surface, lines_tags = [], [], []
        point_account, line_account, line_loop_account = 0, 0, 1
        for c, contour in enumerate(list(chain(*[[self.outer_contour3d], self.inner_contours3d]))):

            if isinstance(contour, volmdlr.wires.Circle2D):
                # point=[contour.radius, contour.center.y, 0]
                # lines.append('Point('+str(point_account+1)+') = {'+str(point)[1:-1]+', '+str(mesh_size)+'};')

                # point = [*contour.center, 0]
                # lines.append('Point('+str(point_account+2)+') = {'+str(point)[1:-1]+', '+str(mesh_size)+'};')

                # point=[-contour.radius, contour.center.y, 0]
                # lines.append('Point('+str(point_account+3)+') = {'+str(point)[1:-1]+', '+str(mesh_size)+'};')

                # lines.append('Circle('+str(line_account+1)+') = {'+str(point_account+1)+','+str(point_account+2) \
                #              +','+str(point_account+3)+'};')
                # lines.append('Circle('+str(line_account+2)+') = {'+str(point_account+3)+','+str(point_account+2) \
                #              + ','+str(point_account+1)+'};')

                # lines_tags.extend([line_account+1, line_account+2])

                # lines.append('Line Loop('+str(line_loop_account+1)+') = {'+str(lines_tags)[1:-1]+'};')

                # line_surface.append(line_loop_account+1)

                # lines_tags = []
                # point_account, line_account, line_loop_account = point_account+3, line_account+2, line_loop_account+1

                pass

            elif isinstance(contour, (volmdlr.wires.Contour3D, volmdlr.wires.ClosedPolygon3D)):
                if not isinstance(contour, volmdlr.wires.ClosedPolygon3D):
                    contour = contour.to_polygon(1)
                for i, point in enumerate(contour.points):
                    lines.append(point.get_geo_lines(tag=point_account + i + 1,
                                                     point_mesh_size=None))

                for p, primitive in enumerate(contour.primitives):
                    if p != len(contour.primitives) - 1:
                        lines.append(primitive.get_geo_lines(tag=line_account + p + 1,
                                                             start_point_tag=point_account + p + 1,
                                                             end_point_tag=point_account + p + 2))
                    else:
                        lines.append(primitive.get_geo_lines(tag=line_account + p + 1,
                                                             start_point_tag=point_account + p + 1,
                                                             end_point_tag=point_account + 1))
                    lines_tags.append(line_account + p + 1)

                lines.append('Line Loop(' + str(c + 1) + ') = {' + str(lines_tags)[1:-1] + '};')
                line_surface.append(line_loop_account)
                point_account = point_account + i + 1
                line_account, line_loop_account = line_account + p + 1, line_loop_account + 1
                lines_tags = []

        lines.append('Plane Surface(' + str(1) + ') = {' + str(line_surface)[1:-1] + '};')

        return lines

    def to_geo(self, file_name: str):  # , mesh_size_list=None):
        '''
        gets the .geo file for the Face3D
        '''

        lines = self.geo_lines()

        with open(file_name + '.geo', 'w', encoding="utf-8") as f:
            for line in lines:
                f.write(line)
                f.write('\n')
        f.close()

    def get_geo_lines(self, tag: int, line_loop_tag: List[int]):
        '''
        gets the lines that define a PlaneFace3D in a .geo file
        '''

        return 'Plane Surface(' + str(tag) + ') = {' + str(line_loop_tag)[1:-1] + '};'


class PlaneFace3D(Face3D):
    """
    :param contours: The face's contour2D
    :type contours: volmdlr.Contour2D
    :param plane: Plane used to place your face
    :type plane: Plane3D
    """
    _standalone_in_db = False
    _generic_eq = True
    _non_serializable_attributes = ['bounding_box', 'polygon2D']
    _non_data_eq_attributes = ['name', 'bounding_box', 'outer_contour3d',
                               'inner_contours3d']
    _non_data_hash_attributes = []

    def __init__(self, surface3d: Plane3D, surface2d: Surface2D,
                 name: str = ''):
        # if not isinstance(outer_contour2d, volmdlr.Contour2D):
        #     raise ValueError('Not a contour2D: {}'.format(outer_contour2d))
        self._bbox = None
        Face3D.__init__(self,
                        surface3d=surface3d,
                        surface2d=surface2d,
                        name=name)

    # @classmethod
    # def _repair_points_and_polygon2d(cls, points, plane):
    #     if points[0] == points[-1]:
    #         points = points[:-1]
    #     polygon_points = [
    #         p.to_2d(plane.origin, plane.vectors[0], plane.vectors[1]) for p in
    #         points]
    #     repaired_points = [p.copy() for p in points]
    #     polygon2D = volmdlr.ClosedPolygon2D(polygon_points)
    #     if polygon2D.SelfIntersect()[0]:
    #         repaired_points = [repaired_points[1]] + [
    #             repaired_points[0]] + repaired_points[2:]
    #         polygon_points = [polygon_points[1]] + [
    #             polygon_points[0]] + polygon_points[2:]
    #         if polygon_points[0] == polygon_points[-1]:
    #             repaired_points = repaired_points[:-1]
    #             polygon_points = polygon_points[:-1]
    #         polygon2D = volmdlr.ClosedPolygon2D(polygon_points)
    #     return repaired_points, polygon2D

    # @classmethod
    # def dict_to_object(cls, dict_, global_dict=None, pointers_memo: Dict[str, Any] = None, path: str = '#'):
    #     plane3d = Plane3D.dict_to_object(dict_['surface3d'],
    #                                      global_dict=global_dict,
    #                                      pointers_memo=pointers_memo,
    #                                      path=f'{path}/surface3d')
    #     surface2d = Surface2D.dict_to_object(dict_['surface2d'],
    #                                          global_dict=global_dict,
    #                                          pointers_memo=pointers_memo,
    #                                          path=f'{path}/surface2d')
    #     return cls(plane3d, surface2d, dict_['name'])

    def area(self):
        return self.surface2d.area()

    def copy(self, deep=True, memo=None):
        return PlaneFace3D(self.surface3d.copy(), self.surface2d.copy(),
                           self.name)

    @property
    def bounding_box(self):
        """
        """
        if not self._bbox:
            self._bbox = self.get_bounding_box()
        return self._bbox

    @bounding_box.setter
    def bounding_box(self, new_bounding_box):
        self._bbox = new_bounding_box

    def get_bounding_box(self):
        return self.outer_contour3d._bounding_box()

    def face_inside(self, face2):
        """
        verifies if a face is inside another face.
        It returns True if face2 is inside or False if the opposite
        """

        if self.surface3d.is_coincident(face2.surface3d):
            self_contour2d = self.outer_contour3d.to_2d(
                self.surface3d.frame.origin, self.surface3d.frame.u, self.surface3d.frame.v)
            face2_contour2d = face2.outer_contour3d.to_2d(
                self.surface3d.frame.origin, self.surface3d.frame.u, self.surface3d.frame.v)
            if self_contour2d.is_inside(face2_contour2d):
                return True
        return False

    def linesegment3d_inside(self, linesegement3d: volmdlr.edges.LineSegment3D):
        length = linesegement3d.length()
        points = [linesegement3d.point_at_abscissa(length * n / 200) for n in range(1, 199)]
        for point in points:
            if not self.point_belongs(point):
                return False

        return True

    # def average_center_point(self):
    #     """
    #     excluding holes
    #     """
    #     points = self.points
    #     nb = len(points)
    #     x = npy.sum([p[0] for p in points]) / nb
    #     y = npy.sum([p[1] for p in points]) / nb
    #     z = npy.sum([p[2] for p in points]) / nb
    #     return volmdlr.Point3D((x, y, z))

    def distance_to_point(self, point, return_other_point=False):
        # """
        # Only works if the surface is planar
        # TODO : this function does not take into account if Face has holes
        # """
        # On projette le point sur la surface plane
        # Si le point est à l'intérieur de la face,
        # on retourne la distance de projection
        # Si le point est à l'extérieur, on projette le point sur le plan
        # On calcule en 2D la distance entre la projection
        # et le polygone contour
        # On utilise le theroeme de Pythagore pour calculer
        # la distance minimale entre le point et le contour

        projected_pt = point.plane_projection3d(self.surface3d.frame.origin,
                                                self.surface3d.frame.u,
                                                self.surface3d.frame.v)
        projection_distance = point.point_distance(projected_pt)

        if self.point_belongs(projected_pt):
            if return_other_point:
                return projection_distance, projected_pt
            return projection_distance

        point_2D = point.to_2d(self.surface3d.frame.origin, self.surface3d.frame.u,
                               self.surface3d.frame.v)

        polygon2D = self.surface2d.outer_contour.to_polygon(angle_resolution=10)
        border_distance, other_point = polygon2D.point_border_distance(point_2D, return_other_point=True)

        other_point = self.surface3d.point2d_to_3d(volmdlr.Point2D(*other_point))

        if return_other_point:
            return (projection_distance ** 2 + border_distance ** 2) ** 0.5, \
                   other_point
        return (projection_distance ** 2 + border_distance ** 2) ** 0.5

    def minimum_distance_points_plane(self, other_plane_face,
                                      return_points=False):
        # """
        # Only works if the surface is planar
        # TODO : this function does not take into account if Face has holes
        # TODO : TRAITER LE CAS OU LA DISTANCE LA PLUS COURTE N'EST PAS D'UN SOMMET
        # """
        # On calcule la distance entre la face 1 et chaque point de la face 2
        # On calcule la distance entre la face 2 et chaque point de la face 1

        # if self.face_intersection(other_plane_face) is not None:
        #     return 0, None, None
        #
        # polygon1_points_3D = [volmdlr.Point3D(p.vector) for p in
        #                       self.contours3d[0].tessel_points]
        # polygon2_points_3D = [volmdlr.Point3D(p.vector) for p in
        #                       other_plane_face.contours3d[0].tessel_points]
        #
        # distances = []
        # if not return_points:
        #     d_min = other_plane_face.distance_to_point(polygon1_points_3D[0])
        #     for point1 in polygon1_points_3D[1:]:
        #         d = other_plane_face.distance_to_point(point1)
        #         if d < d_min:
        #             d_min = d
        #     for point2 in polygon2_points_3D:
        #         d = self.distance_to_point(point2)
        #         if d < d_min:
        #             d_min = d
        #     return d_min
        #
        # else:
        #     for point1 in polygon1_points_3D:
        #         d, other_point = other_plane_face.distance_to_point(
        #             point1,
        #             return_other_point=True)
        #         distances.append((d, point1, other_point))
        #     for point2 in polygon2_points_3D:
        #         d, other_point = self.distance_to_point(
        #             point2,
        #             return_other_point=True
        #         )
        #         distances.append((d, point2, other_point))
        #
        # d_min, point_min, other_point_min = distances[0]
        # for distance in distances[1:]:
        #     if distance[0] < d_min:
        #         d_min = distance[0]
        #         point_min = distance[1]
        #         other_point_min = distance[2]
        #
        # return point_min, other_point_min

        min_distance = math.inf
        for edge1 in self.outer_contour3d.primitives:
            for edge2 in other_plane_face.outer_contour3d.primitives:
                dist = edge1.minimum_distance(edge2,
                                              return_points=return_points)
                if return_points:
                    if dist[0] < min_distance:
                        min_distance = dist[0]
                        p1, p2 = dist[1], dist[2]
                else:
                    if dist < min_distance:
                        min_distance = dist
        if return_points:
            return min_distance, p1, p2
        else:
            return min_distance

    def edge_intersections(self, edge):
        # intersections = []
        linesegment = vme.LineSegment3D(edge.start, edge.end)
        intersections = self.linesegment_intersections(linesegment)
        if not intersections:
            for point in [edge.start, edge.end]:
                if self.point_belongs(point):

                    if point not in intersections:
                        intersections.append(point)
        return intersections

    def face_intersections_outer_contour(self, face2):
        intersections = []
        for edge1 in self.outer_contour3d.primitives:
            intersection_points = face2.edge_intersections(edge1)
            if intersection_points:
                for point in intersection_points:
                    if point not in intersections:
                        intersections.append(point)

        return intersections

    def face_intersections_inner_contours(self, face2):
        intersections = []
        for inner_contour2d in face2.surface2d.inner_contours:
            inner_contour3d = face2.surface3d.contour2d_to_3d(inner_contour2d)
            for inner_edge2 in inner_contour3d.primitives:
                intersection_points = self.edge_intersections(inner_edge2)
                if intersection_points:
                    for point in intersection_points:
                        if point not in intersections:
                            intersections.append(point)

        return intersections

    def validate_inner_contour_intersections(self, intersections, face2=None):
        intersection_primitives = []
        for point1, point2 in combinations(intersections, 2):
            if point1 != point2:
                line_segment3d = volmdlr.edges.LineSegment3D(point1, point2)
                if self.linesegment3d_inside(line_segment3d) and line_segment3d not in intersection_primitives:
                    if face2 is not None:
                        if face2.linesegment3d_inside(line_segment3d):
                            intersection_primitives.append(line_segment3d)
                    else:
                        intersection_primitives.append(line_segment3d)
        return intersection_primitives

    def get_face_intersections(self, face2):
        intersections = []
        if face2.surface2d.inner_contours:
            intersections.extend(self.face_intersections_inner_contours(face2))
        if self.surface2d.inner_contours:
            intersections.extend(face2.face_intersections_inner_contours(self))
        face2_intersections = face2.face_intersections_outer_contour(self)
        self_face_intersections = self.face_intersections_outer_contour(face2)
        for point in self_face_intersections + face2_intersections:
            if point not in intersections:
                intersections.append(point)
        return intersections

    def validate_face_intersections(self, face2, intersections: List[volmdlr.Point3D]):
        if len(intersections) > 1:
            if intersections[0] == intersections[1]:
                return []
            if self.surface2d.inner_contours:
                intersection_primitives = self.validate_inner_contour_intersections(intersections, face2)
            elif face2.surface2d.inner_contours:
                intersection_primitives = face2.validate_inner_contour_intersections(intersections, self)
            elif len(intersections) > 2:
                intersection_primitives = self.validate_inner_contour_intersections(intersections, face2)
                if not intersections:
                    raise NotImplementedError
            else:
                intersection_primitives = [volmdlr.edges.LineSegment3D(
                    intersections[0], intersections[1])]
            intersection_wires = [volmdlr.wires.Wire3D([primitive])
                                  for primitive in intersection_primitives]
            return intersection_wires
        return []

    def face_intersections(self, face2, tol=1e-6) -> List[volmdlr.wires.Wire3D]:
        # """
        # Only works if the surface is planar
        # TODO : this function does not take into account if Face has more than one hole
        # """

        bbox1 = self.bounding_box
        bbox2 = face2.bounding_box
        if not bbox1.bbox_intersection(bbox2) and \
                bbox1.distance_to_bbox(bbox2) >= tol:
            return []
        if self.face_inside(face2) or face2.face_inside(self):
            return []
        intersections = self.get_face_intersections(face2)
        valid_intersections = self.validate_face_intersections(face2, intersections)
        return valid_intersections

    def minimum_distance(self, other_face, return_points=False):
        if other_face.__class__ is CylindricalFace3D:
            p1, p2 = other_face.minimum_distance_points_cyl(self)
            if return_points:
                return p1.point_distance(p2), p1, p2
            else:
                return p1.point_distance(p2)

        if other_face.__class__ is PlaneFace3D:
            if return_points:
                dist, p1, p2 = self.minimum_distance_points_plane(other_face,
                                                                  return_points=return_points)
                return dist, p1, p2
            else:
                dist = self.minimum_distance_points_plane(other_face,
                                                          return_points=return_points)
                return dist

        if other_face.__class__ is ToroidalFace3D:
            p1, p2 = other_face.minimum_distance_points_plane(self)
            if return_points:
                return p1.point_distance(p2), p1, p2
            else:
                return p1.point_distance(p2)

        else:
            return NotImplementedError

    def inner_contours_recalculation(self, inner_contour, spliting_points, spliting_points_and_cutting_contour,
                                     connectig_to_outer_contour):
        """
        Verifies if there is a cutting contours from face intersections connected to an inner contour at the two ends,
        if true this inner contour is updated with this cutting contour
        :param inner_contour: inner contour
        :param spliting_points: current inner contour spliting points
        :param spliting_points_and_cutting_contour: dictionnary containing all spliting points and
        the corresponding cutting contour
        :param connectig_to_outer_contour: list of the cutting contours connected to the outer contour
        :return: spliting points to be removed from list of spliting points and current inner contour updated
        """
        j = self.surface2d.inner_contours.index(inner_contour)
        remove_spliting_points = []
        remove_cutting_contour = []
        for point1, point2 in zip(spliting_points[:-1], spliting_points[1:]):
            if spliting_points_and_cutting_contour[point1] not in connectig_to_outer_contour and \
                    spliting_points_and_cutting_contour[point2] not in connectig_to_outer_contour and \
                    spliting_points_and_cutting_contour[point1] == spliting_points_and_cutting_contour[point2]:
                remove_cutting_contour.append(spliting_points_and_cutting_contour[point1])
                remove_spliting_points.extend([point1, point2])
                primitives1 = inner_contour.extract_with_points(point1, point2, True) + \
                    spliting_points_and_cutting_contour[point1].primitives
                primitives2 = inner_contour.extract_with_points(point1, point2, False) + \
                    spliting_points_and_cutting_contour[point1].primitives
                contour1 = volmdlr.wires.Contour2D(primitives1).order_contour()
                contour2 = volmdlr.wires.Contour2D(primitives2).order_contour()
                if contour1.is_inside(inner_contour):
                    self.surface2d.inner_contours[j] = contour1
                    inner_contour = self.surface2d.inner_contours[j]
                    remove_spliting_points.extend([point1, point2])
                elif contour2.is_inside(inner_contour):
                    self.surface2d.inner_contours[j] = contour2
                    inner_contour = self.surface2d.inner_contours[j]
                    remove_spliting_points.extend([point1, point2])
        return remove_spliting_points, inner_contour, remove_cutting_contour

    @staticmethod
    def get_connecting_contour(lists_primitives, inner_primitives):
        """
        Find which contour from resulting inner contour spliting is connected to saved cutting_contours
        :param lists_primitives: saved cutting contours
        :param inner_primitives: splited inner contour
        :return: updated saved cutting contours
        """
        if not lists_primitives:
            lists_primitives.extend(inner_primitives)
            return lists_primitives
        new_list_primitives = lists_primitives[:]
        for i, list_prim in enumerate(lists_primitives):
            if any(prim in list_prim for prim in inner_primitives):
                new_primitives = list_prim + [prim for prim in inner_primitives if prim not in list_prim]
                new_list_primitives[i] = new_primitives
                break
        lists_primitives = new_list_primitives[:]
        return lists_primitives

    def select_face_intersecting_primitives(self, dict_intersecting_combinations):
        """
        Select face intersecting primitives from a dictionary containing all intersection combinations
        :param dict_intersecting_combinations: dictionary containing all intersection combinations
        :return: list of intersecting primitives for current face
        """
        face_intersecting_primitives2d = []
        for intersecting_combination in dict_intersecting_combinations.keys():
            if self in intersecting_combination:
                for intersection_wire in dict_intersecting_combinations[intersecting_combination]:
                    if len(intersection_wire.primitives) != 1:
                        raise NotImplementedError
                    primitive2 = intersection_wire.primitives[0]
                    primitive2_2d = self.surface3d.contour3d_to_2d(primitive2)
                    if not self.surface2d.outer_contour.primitive_over_contour(primitive2_2d, tol=1e-7):
                        face_intersecting_primitives2d.append(primitive2_2d)
        return face_intersecting_primitives2d

    @staticmethod
    def updated_dictionnaries_cutting_contours(remove_spliting_points, remove_cutting_contour, spliting_points,
                                               dict_cutting_contour_intersections, old_inner_contour,
                                               new_inner_contour, list_cutting_contours,
                                               dict_inner_contour_intersections,
                                               inner_contours_connected_cutting_contour):
        for remove_point in remove_spliting_points:
            if remove_point in spliting_points:
                spliting_points.remove(remove_point)
            if remove_point in dict_cutting_contour_intersections:
                del dict_cutting_contour_intersections[remove_point]
        del dict_inner_contour_intersections[old_inner_contour]
        dict_inner_contour_intersections[new_inner_contour] = spliting_points
        for contour in remove_cutting_contour:
            if contour in list_cutting_contours:
                list_cutting_contours.remove(contour)
            if contour in inner_contours_connected_cutting_contour:
                del inner_contours_connected_cutting_contour[contour]
        for cutting_contour, innr_cntrs in inner_contours_connected_cutting_contour.items():
            if old_inner_contour in innr_cntrs:
                inner_contours_connected_cutting_contour[cutting_contour].remove(old_inner_contour)
                inner_contours_connected_cutting_contour[cutting_contour].append(new_inner_contour)
        return (dict_cutting_contour_intersections, dict_inner_contour_intersections,
                inner_contours_connected_cutting_contour, list_cutting_contours)

    def dictionnaries_cutting_contours(self, list_cutting_contours, connectig_to_outer_contour):
        inner_contours_connected_cutting_contour = {}
        dict_inner_contour_intersections = {}
        dict_cutting_contour_intersections = {}
        for inner_contour in self.surface2d.inner_contours:
            if not inner_contour.edge_polygon.is_trigo():
                inner_contour.invert_inplace()
            dict_inner_contour_intersections[inner_contour] = []
            for cutting_contour in list_cutting_contours:
                inner_contour_intersections = inner_contour.contour_intersections(cutting_contour)
                if inner_contour_intersections:
                    dict_inner_contour_intersections[inner_contour].extend(inner_contour_intersections)
                    if cutting_contour not in inner_contours_connected_cutting_contour:
                        inner_contours_connected_cutting_contour[cutting_contour] = [inner_contour]
                    else:
                        inner_contours_connected_cutting_contour[cutting_contour].append(inner_contour)
                for intersection in inner_contour_intersections:
                    dict_cutting_contour_intersections[intersection] = cutting_contour
            spliting_points = dict_inner_contour_intersections[inner_contour]
            spliting_points = list(sorted(
                spliting_points, key=lambda point, ic=inner_contour: ic.abscissa(point)))
            remove_spliting_points, new_inner_contour, remove_cutting_contour = self.inner_contours_recalculation(
                inner_contour, spliting_points, dict_cutting_contour_intersections, connectig_to_outer_contour)
            (dict_cutting_contour_intersections, dict_inner_contour_intersections,
             inner_contours_connected_cutting_contour, list_cutting_contours) = \
                self.updated_dictionnaries_cutting_contours(remove_spliting_points, remove_cutting_contour,
                                                            spliting_points, dict_cutting_contour_intersections,
                                                            inner_contour, new_inner_contour, list_cutting_contours,
                                                            dict_inner_contour_intersections,
                                                            inner_contours_connected_cutting_contour)
            inner_contour = new_inner_contour
        return (inner_contours_connected_cutting_contour, dict_inner_contour_intersections,
                dict_cutting_contour_intersections, list_cutting_contours)

    @staticmethod
    def inner_contour_cutting_points(inner_contour_spliting_points, cutting_contour):
        """
        Searches the inner contour points where it must be cutted
        :param inner_contour_spliting_points: all points os intersection with this inner contour
        :param cutting_contour: first cutting contour being used to cut inner contour
        :return: point1, point2
        """
        if cutting_contour.primitives[0].start in inner_contour_spliting_points:
            index_point1 = inner_contour_spliting_points.index(cutting_contour.primitives[0].start)
        else:
            index_point1 = inner_contour_spliting_points.index(cutting_contour.primitives[-1].end)
        if index_point1 != len(inner_contour_spliting_points) - 1:
            index_point2 = index_point1 + 1
        else:
            index_point2 = 0
        point1 = inner_contour_spliting_points[index_point1]
        point2 = inner_contour_spliting_points[index_point2]
        return point1, point2

    @staticmethod
    def is_inside_portion(cutting_contour, inner_contour_spliting_points1, inner_contour_spliting_points2):
        """
        For multiple inner contour intersections with cutting contours, defines if we get the inside or outside portion
        of the inner contour pair
        :param cutting_contour: cutting_contour cutting the two inner contours
        :param inner_contour_spliting_points1: spliting points for contour1
        :param inner_contour_spliting_points2: spliting points for contour1
        :return:
        """
        if (cutting_contour.primitives[0].start != inner_contour_spliting_points1[-1] and
            cutting_contour.primitives[-1].end != inner_contour_spliting_points2[-1]) or \
                (cutting_contour.primitives[0].start != inner_contour_spliting_points2[-1] and
                 cutting_contour.primitives[-1].end != inner_contour_spliting_points2[-1]):
            is_inside1 = True
            is_inside2 = False
        elif (cutting_contour.primitives[0].start == inner_contour_spliting_points1[-1] and
              cutting_contour.primitives[-1].end == inner_contour_spliting_points2[-1]):
            is_inside1 = True
            is_inside2 = False
        elif (cutting_contour.primitives[0].start != inner_contour_spliting_points1[-1] and
              cutting_contour.primitives[-1].end == inner_contour_spliting_points2[-1]) or \
                (cutting_contour.primitives[0].start == inner_contour_spliting_points1[-1] and
                 cutting_contour.primitives[-1].end != inner_contour_spliting_points2[-1]):
            is_inside1 = True
            is_inside2 = True
        else:
            raise NotImplementedError
        return is_inside1, is_inside2

    def get_inner_contours_cutting_primitives(self, list_cutting_contours, connectig_to_outer_contour):
        """
        Gets cutting primitives connected to face inner_contours
        :param list_cutting_contours: list of contours for resulting from intersection with other faces
        :param connectig_to_outer_contour: list of contours from list_cutting_contours connected to the outer contour
        and not to any outer contour
        :return: lists for final face cutting primitives
        """
        (inner_contours_connected_cutting_contour, dict_inner_contour_intersections,
         dict_cutting_contour_intersections, list_cutting_contours) = self.dictionnaries_cutting_contours(
            list_cutting_contours, connectig_to_outer_contour)
        valid_cutting_contours = []
        list_primitives1 = []
        list_primitives2 = []
        used_cutting_contours = []
        used_inner_contour = []
        for cutting_contour, inner_contours in inner_contours_connected_cutting_contour.items():
            primitives1 = []
            primitives2 = []
            if len(inner_contours) == 1:
                if all(dict_cutting_contour_intersections[inters] in connectig_to_outer_contour for inters in
                       dict_inner_contour_intersections[inner_contours[0]]) and cutting_contour not in \
                        used_cutting_contours and inner_contours[0] not in used_inner_contour:
                    inner_contour_spliting_points = dict_inner_contour_intersections[inner_contours[0]]
                    inner_contour_spliting_points = list(sorted(
                        inner_contour_spliting_points, key=lambda point, ic=inner_contours[0]: ic.abscissa(point)))

                    point1, point2 = self.inner_contour_cutting_points(inner_contour_spliting_points, cutting_contour)
                    primitives1.extend(inner_contours[0].extract_with_points(point1, point2, True))
                    primitives2.extend(inner_contours[0].extract_with_points(point1, point2, False))
                    if sum(prim.length() for prim in primitives2) > sum(prim.length() for prim in primitives1):
                        primitives1, primitives2 = primitives2, primitives1
                    primitives1.extend(dict_cutting_contour_intersections[point2].primitives +
                                       cutting_contour.primitives[:])
                    used_cutting_contours.extend([cutting_contour,
                                                  dict_cutting_contour_intersections[point2]])
                    used_inner_contour.append(inner_contours[0])
                    list_primitives1.append(primitives1)
                    list_primitives2.append(primitives2)
                elif cutting_contour not in valid_cutting_contours:
                    valid_cutting_contours.append(cutting_contour)
            elif len(inner_contours) == 2:
                inner_contour_spliting_points1 = dict_inner_contour_intersections[inner_contours[0]]
                inner_contour_spliting_points2 = dict_inner_contour_intersections[inner_contours[1]]
                inner_contour_spliting_points1 = list(sorted(
                    inner_contour_spliting_points1, key=lambda point, ic=inner_contours[0]: ic.abscissa(point)))
                inner_contour_spliting_points2 = list(sorted(
                    inner_contour_spliting_points2, key=lambda point, ic=inner_contours[1]: ic.abscissa(point)))
                inside1, inside2 = self.is_inside_portion(cutting_contour, inner_contour_spliting_points1,
                                                          inner_contour_spliting_points2)
                primitives1.extend(cutting_contour.primitives[:])
                contour_used = False
                for inner_contour, inner_contour_spliting_points, inside in zip(
                        inner_contours, [inner_contour_spliting_points1, inner_contour_spliting_points2],
                        [inside1, inside2]):
                    if inner_contour in used_inner_contour:
                        contour_used = True
                        continue
                    point1, point2 = self.inner_contour_cutting_points(inner_contour_spliting_points, cutting_contour)
                    primitives1.extend(inner_contour.extract_with_points(point1, point2, inside))
                    primitives1.extend(dict_cutting_contour_intersections[point2].primitives)
                    primitives2.extend(inner_contour.extract_with_points(point1, point2, not inside))
                    used_cutting_contours.extend([cutting_contour, dict_cutting_contour_intersections[point2]])
                if contour_used:
                    list_primitives1 = self.get_connecting_contour(list_primitives1, primitives1)
                else:
                    list_primitives1.append(primitives1)
                list_primitives2.append(primitives2)
                used_inner_contour.extend(inner_contours)
            else:
                raise NotImplementedError
        valid_cutting_contours = [contour for contour in valid_cutting_contours
                                  if contour not in used_cutting_contours]
        new_cutting_contours = [volmdlr.wires.Contour2D(list_prim).order_contour()
                                for list_prim in list_primitives1]
        for list_prim in list_primitives2:
            new_cutting_contours.extend(volmdlr.wires.Contour2D.contours_from_edges(list_prim))
        return new_cutting_contours, valid_cutting_contours

    def get_face_cutting_contours(self, dict_intersecting_combinations):
        """
        get all contours cutting the face, resultig from multiple faces intersections
        :param dict_intersecting_combinations: dictionary containing as keys the combination of intersecting faces
        and as the values the resulting primitive from the intersection of these two faces
        return a list all contours cutting one particular face
        """
        face_intersecting_primitives2d = self.select_face_intersecting_primitives(dict_intersecting_combinations)
        if not face_intersecting_primitives2d:
            return []
        list_cutting_contours = volmdlr.wires.Contour2D.contours_from_edges(face_intersecting_primitives2d[:])
        if self.surface2d.inner_contours:
            valid_cutting_contours = []
            connectig_to_outer_contour = []
            for cutting_contour in list_cutting_contours:
                if (self.surface2d.outer_contour.point_over_contour(cutting_contour.primitives[0].start) and
                    self.surface2d.outer_contour.point_over_contour(cutting_contour.primitives[-1].end)) or \
                        cutting_contour.primitives[0].start == cutting_contour.primitives[-1].end:
                    valid_cutting_contours.append(cutting_contour)
                if self.surface2d.outer_contour.contour_intersections(cutting_contour):
                    connectig_to_outer_contour.append(cutting_contour)
            if len(valid_cutting_contours) == len(list_cutting_contours):
                return valid_cutting_contours
            for cutting_contour in valid_cutting_contours:
                list_cutting_contours.remove(cutting_contour)
            new_cutting_contours, cutting_contours = self.get_inner_contours_cutting_primitives(
                list_cutting_contours, connectig_to_outer_contour)
            return valid_cutting_contours + new_cutting_contours + cutting_contours

        return list_cutting_contours

    def get_open_contour_divided_faces_inner_contours(self, new_faces_contours):
        """
        If there is any inner contour, verifies which ones belong to the new divided faces from
        an open cutting contour
        :param new_faces_contours: new faces outer contour
        :return: valid_new_faces_contours, valid_new_faces_contours
        """
        valid_new_faces_contours = []
        valid_inner_contours = []
        for new_face_contour in new_faces_contours:
            for inner_contour in self.surface2d.inner_contours:
                if new_face_contour.is_superposing(inner_contour):
                    break
            else:
                if new_face_contour not in valid_new_faces_contours:
                    inner_contours = []
                    for inner_contour in self.surface2d.inner_contours:
                        if new_face_contour.is_inside(inner_contour):
                            inner_contours.append(inner_contour)
                    valid_new_faces_contours.append(new_face_contour)
                    valid_inner_contours.append(inner_contours)
        return valid_new_faces_contours, valid_inner_contours

    @staticmethod
    def get_closed_contour_divided_faces_inner_contours(list_faces, new_contour):
        """
        If there is any inner contour, verifies which ones belong to the new divided faces from
        a closed cutting contour
        :param list_faces: list of new faces
        :param new_contour: current new face outer contour
        :return: a list of new faces with its inner contours
        """
        new_list_faces = []
        for new_face in list_faces:
            if new_face.surface2d.outer_contour.is_inside(new_contour):
                inner_contours1 = []
                inner_contours2 = []
                if not new_face.surface2d.inner_contours:
                    new_face.surface2d.inner_contours = [new_contour]
                    break
                new_contour_not_sharing_primitives = True
                for i, inner_contour in enumerate(new_face.surface2d.inner_contours):
                    if new_contour.is_inside(inner_contour):
                        if any(inner_contour.primitive_over_contour(prim)
                               for prim in new_contour.primitives):
                            new_face.surface2d.inner_contours[i] = new_contour
                            break
                        inner_contours2.append(inner_contour)
                    elif not any(inner_contour.primitive_over_contour(prim) for prim in
                                 new_contour.primitives):
                        inner_contours1.append(inner_contour)
                    else:
                        new_contour_not_sharing_primitives = False
                else:
                    surf3d = new_face.surface3d
                    if inner_contours1:
                        if new_contour_not_sharing_primitives:
                            inner_contours1.append(new_contour)
                            new_face.surface2d.inner_contours = inner_contours1
                            break
                        surf2d = Surface2D(new_face.surface2d.outer_contour, inner_contours1)
                        new_plane = PlaneFace3D(surf3d, surf2d)
                        new_list_faces.append(new_plane)
                    if inner_contours2:
                        new_list_faces.append(
                            PlaneFace3D(surf3d, Surface2D(new_contour, inner_contours2)))
        return new_list_faces

    def divide_face_with_open_cutting_contours(self, list_open_cutting_contours, inside):
        """
        :param list_open_cutting_contours: list containing the open cutting contours
        :param inside: inside portion
        :type inside: bool
        :return: list divided faces
        """
        list_faces = []
        if not self.surface2d.outer_contour.edge_polygon.is_trigo():
            self.surface2d.outer_contour.invert_inplace()
        new_faces_contours = self.surface2d.outer_contour.divide(list_open_cutting_contours, inside)
        new_inner_contours = len(new_faces_contours) * [[]]
        if self.surface2d.inner_contours:
            new_faces_contours, new_inner_contours = self.get_open_contour_divided_faces_inner_contours(
                new_faces_contours)
        for contour, inner_contours in zip(new_faces_contours, new_inner_contours):
            new_face = PlaneFace3D(self.surface3d, Surface2D(contour, inner_contours))
            list_faces.append(new_face)
        return list_faces

    def divide_face_with_closed_cutting_contours(self, list_closed_cutting_contours, list_faces):
        """
        :param list_closed_cutting_contours: list containing the closed cutting contours
        :param list_faces: list of already divided faces
        :return: list divided faces
        """
        for new_contour in list_closed_cutting_contours:
            if len(new_contour.primitives) >= 3 and \
                    new_contour.primitives[0].start == new_contour.primitives[-1].end:
                inner_contours1 = [new_contour]
                inner_contours2 = []
                if list_faces:
                    new_list_faces = self.get_closed_contour_divided_faces_inner_contours(list_faces, new_contour)
                    list_faces = list_faces + new_list_faces
                    continue
                for inner_contour in self.surface2d.inner_contours:
                    if new_contour.is_inside(inner_contour):
                        inner_contours2.append(inner_contour)
                        continue
                    inner_contours1.append(inner_contour)
                surf3d = self.surface3d
                surf2d = Surface2D(self.surface2d.outer_contour, inner_contours1)
                new_plane = PlaneFace3D(surf3d, surf2d)
                list_faces.append(new_plane)
                list_faces.append(PlaneFace3D(surf3d, Surface2D(new_contour, inner_contours2)))
                continue
            surf3d = self.surface3d
            surf2d = Surface2D(self.surface2d.outer_contour, [])
            new_plane = PlaneFace3D(surf3d, surf2d)
            list_faces.append(new_plane)
        return list_faces

    def divide_face(self, list_cutting_contours: List[volmdlr.wires.Contour2D], inside):
        """
        :param list_cutting_contours: list of contours cutting the face
        :param inside: when extracting a contour from another contour. It defines the extracted
        contour as being between the two points if True and outside these points if False
        return a list new faces resulting from face division
        """
        list_faces = []
        list_open_cutting_contours = []
        list_closed_cutting_contours = []
        for cutting_contour in list_cutting_contours:
            if cutting_contour.primitives[0].start != cutting_contour.primitives[-1].end:
                list_open_cutting_contours.append(cutting_contour)
                continue
            list_closed_cutting_contours.append(cutting_contour)
        if list_open_cutting_contours:
            list_faces = self.divide_face_with_open_cutting_contours(list_open_cutting_contours, inside)
        list_faces = self.divide_face_with_closed_cutting_contours(list_closed_cutting_contours, list_faces)
        return list_faces

    def is_adjacent(self, face2: Face3D):
        contour1 = self.outer_contour3d.to_2d(
            self.surface3d.frame.origin,
            self.surface3d.frame.u,
            self.surface3d.frame.v)
        contour2 = face2.outer_contour3d.to_2d(
            self.surface3d.frame.origin,
            self.surface3d.frame.u,
            self.surface3d.frame.v)
        if contour1.is_sharing_primitives_with(contour2, False):
            return True

    def is_intersecting(self, face2, list_coincident_faces=None, tol: float = 1e-6):
        """
        Verifies if two face are intersecting
        :param face2: face 2
        :param list_coincident_faces: list of coincident faces, if existent
        :param tol: tolerance for calculations
        :return: True if faces intersect, False otherwise
        """
        if list_coincident_faces is None:
            list_coincident_faces = []
        if (self.bounding_box.bbox_intersection(face2.bounding_box) or
            self.bounding_box.distance_to_bbox(face2.bounding_box) <= tol) and \
                (self, face2) not in list_coincident_faces and (face2, self) not in list_coincident_faces:

            edge_intersections = []
            for prim1 in self.outer_contour3d.primitives + [prim for inner_contour in self.inner_contours3d
                                                            for prim in inner_contour.primitives]:
                edge_intersections = face2.edge_intersections(prim1)
                if edge_intersections:
                    return True
            if not edge_intersections:
                for prim2 in face2.outer_contour3d.primitives + [prim for inner_contour in face2.inner_contours3d
                                                                 for prim in inner_contour.primitives]:
                    edge_intersections = self.edge_intersections(prim2)
                    if edge_intersections:
                        return True

        return False

    @staticmethod
    def merge_faces(list_coincident_faces: List[Face3D]):
        valid_coicident_faces = list_coincident_faces[:]
        list_new_faces = []
        list_inner_contours = []
        merge_finished = False
        face0 = valid_coicident_faces[0]
        merged_contour = face0.outer_contour3d.to_2d(face0.surface3d.frame.origin,
                                                     face0.surface3d.frame.u,
                                                     face0.surface3d.frame.v)
        valid_coicident_faces.remove(face0)
        while not merge_finished:
            adjacent_faces = False
            list_inner_contours = []
            for face in valid_coicident_faces:
                adjacent_faces = False
                face_inside = False
                contour = face.outer_contour3d.to_2d(face0.surface3d.frame.origin,
                                                     face0.surface3d.frame.u,
                                                     face0.surface3d.frame.v)
                if contour.is_sharing_primitives_with(merged_contour):
                    merged_contour_results = merged_contour.union(contour)
                    merged_contour = merged_contour_results[0]
                    merged_inner_contours = merged_contour_results[1:]
                    list_inner_contours.extend(merged_inner_contours)
                    list_inner_contours.extend(face.surface2d.inner_contours)
                    valid_coicident_faces.remove(face)
                    adjacent_faces = True
                    break
                if merged_contour.is_inside(contour):
                    valid_coicident_faces.remove(face)
                    face_inside = True
                    break
            if not adjacent_faces and not face_inside and valid_coicident_faces:
                list_new_faces.append(
                    PlaneFace3D(face0.surface3d,
                                Surface2D(merged_contour.copy(),
                                          face0.surface2d.inner_contours +
                                          list_inner_contours)))
                merged_contour = \
                    valid_coicident_faces[0].outer_contour3d.to_2d(
                        face0.surface3d.frame.origin,
                        face0.surface3d.frame.u,
                        face0.surface3d.frame.v)
                valid_coicident_faces.remove(valid_coicident_faces[0])

            if not valid_coicident_faces:
                merge_finished = True
        list_new_faces.append(
            PlaneFace3D(face0.surface3d,
                        Surface2D(merged_contour,
                                  face0.surface2d.inner_contours +
                                  list_inner_contours)))
        return list_new_faces

    def set_operations_new_faces(self, intersecting_combinations,
                                 contour_extract_inside):
        self_copy = self.copy(deep=True)
        list_cutting_contours = self_copy.get_face_cutting_contours(
            intersecting_combinations)
        if not list_cutting_contours:
            return [self_copy]
        return self_copy.divide_face(list_cutting_contours, contour_extract_inside)

    def cut_by_coincident_face(self, face):
        """
        Cuts face1 with another coincident face2

        :param face: a face3d
        :type face: Face3D
        :return: a list of faces3d
        :rtype: List[Face3D]
        """

        if not self.surface3d.is_coincident(face.surface3d):
            raise ValueError('The faces are not coincident')

        if self.face_inside(face):
            return self.divide_face([face.surface2d.outer_contour], True)
        if face.is_inside(self):
            return face.divide_face([self.surface2d.outer_contour], True)

        outer_contour_1 = self.surface2d.outer_contour
        outer_contour_2 = self.surface3d.contour3d_to_2d(face.outer_contour3d)

        inner_contours = self.surface2d.inner_contours
        inner_contours.extend([self.surface3d.contour3d_to_2d(
            contour) for contour in face.inner_contours3d])

        contours = outer_contour_1.cut_by_wire(outer_contour_2)

        surfaces = []
        for contour in contours:
            inners = []
            for inner_c in inner_contours:
                if contour.is_inside(inner_c):
                    inners.append(inner_c)
            surfaces.append(Surface2D(contour, inners))

        return [self.__class__(self.surface3d, surface2d) for surface2d in surfaces]

    def get_geo_lines(self, tag: int, line_loop_tag: List[int]):
        '''
        gets the lines that define a PlaneFace3D in a .geo file
        '''

        return 'Plane Surface(' + str(tag) + ') = {' + str(line_loop_tag)[1:-1] + '};'


class Triangle3D(PlaneFace3D):
    """
    :param point1: The first point
    :type point1: volmdlr.Point3D
    :param point2: The second point
    :type point2: volmdlr.Point3D
    :param point3: The third point
    :type point3: volmdlr.Point3D
    """
    _standalone_in_db = False

    # _generic_eq = True
    # _non_serializable_attributes = ['bounding_box', 'polygon2D']
    # _non_data_eq_attributes = ['name', 'bounding_box', 'outer_contour3d',
    #                       'inner_contours3d']
    # _non_data_hash_attributes = []

    def __init__(self, point1: volmdlr.Point3D, point2: volmdlr.Point3D,
                 point3: volmdlr.Point3D, alpha=1, color=None, name: str = ''):
        self.point1 = point1
        self.point2 = point2
        self.point3 = point3
        self.points = [self.point1, self.point2, self.point3]
        self.color = color
        self.alpha = alpha
        self.name = name

        self._utd_surface3d = False
        self._utd_surface2d = False
        self._bbox = None
        # self.bounding_box = self._bounding_box()

        DessiaObject.__init__(self, name=name)

        # Don't use inheritence for performance: class method fakes face3D behavior
        # Face3D.__init__(self,
        #                 surface3d=plane3d,
        #                 surface2d=surface2d,
        #                 name=name)

    def _data_hash(self):
        """
        Using point approx hash to speed up
        """
        return self.point1.approx_hash() + self.point2.approx_hash() + self.point3.approx_hash()

    def _data_eq(self, other_object):
        if other_object.__class__.__name__ != self.__class__.__name__:
            return False
        self_set = set([self.point1, self.point2, self.point3])
        other_set = set([other_object.point1, other_object.point2, other_object.point3])
        if self_set != other_set:
            return False
        return True

    @property
    def bounding_box(self):
        if not self._bbox:
            self._bbox = self.get_bounding_box()
        return self._bbox

    @bounding_box.setter
    def bounding_box(self, new_bouding_box):
        self._bbox = new_bouding_box

    def get_bounding_box(self):
        return volmdlr.core.BoundingBox.from_points([self.point1,
                                                     self.point2,
                                                     self.point3])

    @property
    def surface3d(self):
        if not self._utd_surface3d:
            self._surface3d = Plane3D.from_3_points(self.point1, self.point2, self.point3)
            self._utd_surface3d = True
        return self._surface3d

    @property
    def surface2d(self):
        if not self._utd_surface2d:
            plane3d = self.surface3d
            contour3d = volmdlr.wires.Contour3D([vme.LineSegment3D(self.point1, self.point2),
                                                 vme.LineSegment3D(self.point2, self.point3),
                                                 vme.LineSegment3D(self.point3, self.point1)])

            contour2d = contour3d.to_2d(plane3d.frame.origin,
                                        plane3d.frame.u, plane3d.frame.v)

            self._surface2d = Surface2D(outer_contour=contour2d, inner_contours=[])

            self._utd_surface2d = True
        return self._surface2d

    def to_dict(self, use_pointers: bool = False, memo=None, path: str = '#'):
        dict_ = DessiaObject.base_dict(self)
        dict_['point1'] = self.point1.to_dict()
        dict_['point2'] = self.point2.to_dict()
        dict_['point3'] = self.point3.to_dict()
        dict_['name'] = self.name

        return dict_

    @classmethod
    def dict_to_object(cls, dict_, global_dict=None, pointers_memo: Dict[str, Any] = None, path: str = '#'):
        point1 = volmdlr.Point3D.dict_to_object(dict_['point1'])
        point2 = volmdlr.Point3D.dict_to_object(dict_['point2'])
        point3 = volmdlr.Point3D.dict_to_object(dict_['point3'])
        return cls(point1, point2, point3, dict_['name'])

    def area(self) -> float:
        """

        :return: area triangle
        :rtype: float

        Formula explained here: https://www.triangle-calculator.com/?what=vc

        """
        a = self.point1.point_distance(self.point2)
        b = self.point2.point_distance(self.point3)
        c = self.point3.point_distance(self.point1)

        semi_perimeter = (a + b + c) / 2

        try:
            # Area with Heron's formula
            area = math.sqrt(semi_perimeter * (semi_perimeter - a) * (semi_perimeter - b) * (semi_perimeter - c))
        except ValueError:
            area = 0

        return area

    def height(self):
        # Formula explained here: https://www.triangle-calculator.com/?what=vc
        # Basis = vector point1 to point2d
        return 2 * self.area() / self.point1.point_distance(self.point2)

    def frame_mapping(self, frame: volmdlr.Frame3D, side: str):
        """
        Changes frame_mapping and return a new Triangle3D
        side = 'old' or 'new'
        """
        np1 = self.point1.frame_mapping(frame, side)
        np2 = self.point2.frame_mapping(frame, side)
        np3 = self.point3.frame_mapping(frame, side)
        return self.__class__(np1, np2, np3, self.name)

    def frame_mapping_inplace(self, frame: volmdlr.Frame3D, side: str):
        """
        Changes frame_mapping and the object is updated inplace
        side = 'old' or 'new'
        """
        self.point1.frame_mapping_inplace(frame, side)
        self.point2.frame_mapping_inplace(frame, side)
        self.point3.frame_mapping_inplace(frame, side)
        new_bounding_box = self.get_bounding_box()
        self.bounding_box = new_bounding_box

    def copy(self, deep=True, memo=None):
        return Triangle3D(self.point1.copy(), self.point2.copy(), self.point3.copy(),
                          self.name)

    def triangulation(self):
        return vmd.DisplayMesh3D([vmd.Node3D.from_point(self.point1),
                                  vmd.Node3D.from_point(self.point2),
                                  vmd.Node3D.from_point(self.point3)],
                                 [(0, 1, 2)])

    def translation(self, offset: volmdlr.Vector3D):
        """
        Plane3D translation
        :param offset: translation vector
        :return: A new translated Plane3D
        """
        new_point1 = self.point1.translation(offset)
        new_point2 = self.point2.translation(offset)
        new_point3 = self.point3.translation(offset)

        new_triangle = Triangle3D(new_point1, new_point2, new_point3,
                                  self.alpha, self.color, self.name)
        return new_triangle

    def translation_inplace(self, offset: volmdlr.Vector3D):
        """
        Plane3D translation. Object is updated inplace
        :param offset: translation vector
        """
        self.point1.translation_inplace(offset)
        self.point2.translation_inplace(offset)
        self.point3.translation_inplace(offset)
        new_bounding_box = self.get_bounding_box()
        self.bounding_box = new_bounding_box

    def rotation(self, center: volmdlr.Point3D, axis: volmdlr.Vector3D,
                 angle: float):
        """
        Triangle3D rotation
        :param center: rotation center
        :param axis: rotation axis
        :param angle: angle rotation
        :return: a new rotated Triangle3D
        """
        new_point1 = self.point1.rotation(center, axis, angle)
        new_point2 = self.point2.rotation(center, axis, angle)
        new_point3 = self.point3.rotation(center, axis, angle)
        new_triangle = Triangle3D(new_point1, new_point2, new_point3,
                                  self.alpha, self.color, self.name)
        return new_triangle

    def rotation_inplace(self, center: volmdlr.Point3D, axis: volmdlr.Vector3D,
                         angle: float):
        """
        Triangle3D rotation. Object is updated inplace
        :param center: rotation center
        :param axis: rotation axis
        :param angle: rotation angle
        """
        self.point1.rotation_inplace(center, axis, angle)
        self.point2.rotation_inplace(center, axis, angle)
        self.point3.rotation_inplace(center, axis, angle)
        new_bounding_box = self.get_bounding_box()
        self.bounding_box = new_bounding_box

    def subdescription(self, resolution=0.01):
        frame = self.surface3d.frame
        pts2d = [pt.to_2d(frame.origin, frame.u, frame.v) for pt in self.points]

        t_poly2d = volmdlr.wires.ClosedPolygon2D(pts2d)

        xmin, xmax = min(pt.x for pt in pts2d), max(pt.x for pt in pts2d)
        ymin, ymax = min(pt.y for pt in pts2d), max(pt.y for pt in pts2d)

        nbx, nby = int(((xmax - xmin) / resolution) + 2), int(((ymax - ymin) / resolution) + 2)
        points_box = []
        for i in range(nbx):
            x = min(xmin + i * resolution, xmax)
            if x == xmin:
                x = xmin + 0.01 * resolution
            for j in range(nby):
                y = min(ymin + j * resolution, ymax)
                if y == ymin:
                    y = ymin + 0.01 * resolution
                points_box.append(volmdlr.Point2D(x, y))

        points = [pt.copy() for pt in self.points]
        for pt in points_box:
            if t_poly2d.point_belongs(pt):
                points.append(pt.to_3d(frame.origin, frame.u, frame.v))
            elif t_poly2d.point_over_contour(pt):
                points.append(pt.to_3d(frame.origin, frame.u, frame.v))

        return volmdlr.Vector3D.remove_duplicate(points)

    def subdescription_to_triangles(self, resolution=0.01):
        """
        Returns a list of Triangle3D with resolution as max
        length of subtriangles side.
        """

        frame = self.surface3d.frame
        pts2d = [pt.to_2d(frame.origin, frame.u, frame.v) for pt in self.points]

        t_poly2d = volmdlr.wires.ClosedPolygon2D(pts2d)

        sub_triangles2d = [t_poly2d]
        done = False
        while not done:
            triangles2d = []
            for t, subtri in enumerate(sub_triangles2d):
                ls_length = [ls.length() for ls in subtri.line_segments]
                ls_max = max(ls_length)

                if ls_max > resolution:
                    pos_ls_max = ls_length.index(ls_max)
                    taller = subtri.line_segments[pos_ls_max]
                    p1, p2 = taller.start, taller.end
                    p3 = list(set(subtri.points) - set([p1, p2]))[0]

                    pt_mid = (p1 + p2) / 2
                    new_triangles2d = [volmdlr.wires.ClosedPolygon2D([p1, pt_mid, p3]),
                                       volmdlr.wires.ClosedPolygon2D([p2, pt_mid, p3])]

                    triangles2d.extend(new_triangles2d)
                else:
                    triangles2d.append(subtri)

            if len(sub_triangles2d) == len(triangles2d):
                done = True
                break
            sub_triangles2d = triangles2d

        triangles3d = [Triangle3D(tri.points[0].to_3d(frame.origin, frame.u, frame.v),
                                  tri.points[1].to_3d(frame.origin, frame.u, frame.v),
                                  tri.points[2].to_3d(frame.origin, frame.u, frame.v)) for tri in sub_triangles2d]

        return triangles3d

    def middle(self):
        return (self.point1 + self.point2 + self.point3) / 3

    def normal(self):
        """

        Returns
        -------
        normal to the face

        """
        normal = self.surface3d.frame.w
        # vec12 = self.point2 - self.point1
        # vec13 = self.point3 - self.point1
        # normal  = vec12.cross(vec13)
        normal.normalize()
        return normal


class CylindricalFace3D(Face3D):
    """
    :param contours2d: The cylinder's contour2D
    :type contours2d: volmdlr.Contour2D
    :param cylindricalsurface3d: Information about the Cylinder
    :type cylindricalsurface3d: CylindricalSurface3D
    :param points: contours2d's point
    :type points: List of volmdlr.Point2D

    :Example:
        >>> contours2d is rectangular and will create a classic cylinder with x= 2*pi*radius, y=h
    """
    min_x_density = 5
    min_y_density = 1

    def __init__(self,
                 surface3d: CylindricalSurface3D,
                 surface2d: Surface2D,
                 name: str = ''):

        self.radius = surface3d.radius
        self.center = surface3d.frame.origin
        self.normal = surface3d.frame.w
        Face3D.__init__(self, surface3d=surface3d,
                        surface2d=surface2d,
                        name=name)
        self._bbox = None

    def copy(self, deep=True, memo=None):
        return CylindricalFace3D(self.surface3d.copy(), self.surface2d.copy(),
                                 self.name)

    @property
    def bounding_box(self):
        if not self._bbox:
            self._bbox = self.get_bounding_box()
        return self._bbox

    @bounding_box.setter
    def bounding_box(self, new_bouding_box):
        self._bbox = new_bouding_box

    def get_bounding_box(self):
        theta_min, theta_max, zmin, zmax = self.surface2d.outer_contour.bounding_rectangle().bounds()

        lower_center = self.surface3d.frame.origin + zmin * self.surface3d.frame.w
        upper_center = self.surface3d.frame.origin + zmax * self.surface3d.frame.w

        xmin, xmax = volmdlr.geometry.cos_image(theta_min, theta_max)
        ymin, ymax = volmdlr.geometry.sin_image(theta_min, theta_max)

        points = [(lower_center
                   + xmin * self.surface3d.radius * self.surface3d.frame.u
                   + ymin * self.surface3d.radius * self.surface3d.frame.v),
                  (lower_center
                   + xmax * self.surface3d.radius * self.surface3d.frame.u
                   + ymin * self.surface3d.radius * self.surface3d.frame.v),
                  (lower_center
                   + xmin * self.surface3d.radius * self.surface3d.frame.u
                   + ymax * self.surface3d.radius * self.surface3d.frame.v),
                  (lower_center
                   + xmax * self.surface3d.radius * self.surface3d.frame.u
                   + ymax * self.surface3d.radius * self.surface3d.frame.v),
                  (upper_center
                   + xmin * self.surface3d.radius * self.surface3d.frame.u
                   + ymin * self.surface3d.radius * self.surface3d.frame.v),
                  (upper_center
                   + xmax * self.surface3d.radius * self.surface3d.frame.u
                   + ymin * self.surface3d.radius * self.surface3d.frame.v),
                  (upper_center
                   + xmin * self.surface3d.radius * self.surface3d.frame.u
                   + ymax * self.surface3d.radius * self.surface3d.frame.v),
                  (upper_center
                   + xmax * self.surface3d.radius * self.surface3d.frame.u
                   + ymax * self.surface3d.radius * self.surface3d.frame.v)]

        return volmdlr.core.BoundingBox.from_points(points)

    def triangulation_lines(self, angle_resolution=5):
        theta_min, theta_max, zmin, zmax = self.surface2d.bounding_rectangle().bounds()
        delta_theta = theta_max - theta_min
        nlines = math.ceil(delta_theta * angle_resolution)
        lines = []
        for i in range(nlines):
            theta = theta_min + (i + 1) / (nlines + 1) * delta_theta
            lines.append(vme.Line2D(volmdlr.Point2D(theta, zmin),
                                    volmdlr.Point2D(theta, zmax)))
        return lines, []

    def range_closest(self, list_points):
        """
        Needs a docstring.

        :param list_points:
        :type list_points:
        :return:
        :rtype:
        """
        # This method has be edited as it was really bad coded:
        #             * parameter removed, use of self data instead
        points_set = volmdlr.delete_double_point(list_points)
        points_set3D = CylindricalFace3D.points2d_to3d(None, [points_set],
                                                       self.radius, self.surface3d.frame)

        points_3dint = [points_set3D[0]]
        points_2dint = [points_set[0]]
        s = 1
        for k in range(1, len(points_set)):
            closest = points_set3D[s]
            while closest is None:
                s += 1
                closest = points_set3D[s]
            dist_min = (points_3dint[-1] - closest).norm()
            pos = s
            for i in range(s + 1, len(points_set3D)):
                close_test = points_set3D[i]
                if close_test is None:
                    continue
                else:
                    dist_test = (points_3dint[-1] - close_test).norm()
                    if dist_test <= dist_min:
                        dist_min = dist_test
                        closest = close_test
                        pos = i
            points_2dint.append(points_set[pos])
            points_set3D[pos] = None

        return points_2dint

    def minimum_maximum(self, contour2d, radius):
        points = contour2d.tessel_points
        min_h, min_theta = min(pt[1] for pt in points), min(pt[0] for pt in points)
        max_h, max_theta = max(pt[1] for pt in points), max(pt[0] for pt in points)

        return min_h, min_theta, max_h, max_theta

    def minimum_distance_points_cyl(self, other_cyl):
        r1, r2 = self.radius, other_cyl.radius
        min_h1, min_theta1, max_h1, max_theta1 = self.minimum_maximum(
            self.contours2d[0], r1)

        n1 = self.normal
        u1 = self.cylindricalsurface3d.frame.u
        v1 = self.cylindricalsurface3d.frame.v
        frame1 = volmdlr.Frame3D(self.center, u1, v1, n1)

        min_h2, min_theta2, max_h2, max_theta2 = self.minimum_maximum(
            other_cyl.contours2d[0], r2)

        n2 = other_cyl.normal
        u2 = other_cyl.cylindricalsurface3d.frame.u
        v2 = other_cyl.cylindricalsurface3d.frame.v
        frame2 = volmdlr.Frame3D(other_cyl.center, u2, v2, n2)
        # st2 = volmdlr.Point3D((r2*math.cos(min_theta2), r2*math.sin(min_theta2), min_h2))
        # start2 = frame2.old_coordinates(st2)

        w = other_cyl.center - self.center

        n1n1, n1u1, n1v1, n1n2, n1u2, n1v2 = n1.dot(n1), n1.dot(u1), n1.dot(
            v1), n1.dot(n2), n1.dot(u2), n1.dot(v2)
        u1u1, u1v1, u1n2, u1u2, u1v2 = u1.dot(u1), u1.dot(v1), u1.dot(
            n2), u1.dot(u2), u1.dot(v2)
        v1v1, v1n2, v1u2, v1v2 = v1.dot(v1), v1.dot(n2), v1.dot(u2), v1.dot(v2)
        n2n2, n2u2, n2v2 = n2.dot(n2), n2.dot(u2), n2.dot(v2)
        u2u2, u2v2, v2v2 = u2.dot(u2), u2.dot(v2), v2.dot(v2)

        w2, wn1, wu1, wv1, wn2, wu2, wv2 = w.dot(w), w.dot(n1), w.dot(
            u1), w.dot(v1), w.dot(n2), w.dot(u2), w.dot(v2)

        # x = (theta1, h1, theta2, h2)
        def distance_squared(x):
            return (n1n1 * (x[1] ** 2) + u1u1 * ((math.cos(x[0])) ** 2) * (
                    r1 ** 2) + v1v1 * ((math.sin(x[0])) ** 2) * (r1 ** 2)
                    + w2 + n2n2 * (x[3] ** 2) + u2u2 * (
                            (math.cos(x[2])) ** 2) * (r2 ** 2) + v2v2 * (
                            (math.sin(x[2])) ** 2) * (r2 ** 2)
                    + 2 * x[1] * r1 * math.cos(x[0]) * n1u1 + 2 * x[
                        1] * r1 * math.sin(x[0]) * n1v1 - 2 * x[1] * wn1
                    - 2 * x[1] * x[3] * n1n2 - 2 * x[1] * r2 * math.cos(
                        x[2]) * n1u2 - 2 * x[1] * r2 * math.sin(x[2]) * n1v2
                    + 2 * math.cos(x[0]) * math.sin(x[0]) * u1v1 * (
                            r1 ** 2) - 2 * r1 * math.cos(x[0]) * wu1
                    - 2 * r1 * x[3] * math.cos(
                        x[0]) * u1n2 - 2 * r1 * r2 * math.cos(x[0]) * math.cos(
                        x[2]) * u1u2
                    - 2 * r1 * r2 * math.cos(x[0]) * math.sin(
                        x[2]) * u1v2 - 2 * r1 * math.sin(x[0]) * wv1
                    - 2 * r1 * x[3] * math.sin(
                        x[0]) * v1n2 - 2 * r1 * r2 * math.sin(x[0]) * math.cos(
                        x[2]) * v1u2
                    - 2 * r1 * r2 * math.sin(x[0]) * math.sin(
                        x[2]) * v1v2 + 2 * x[3] * wn2 + 2 * r2 * math.cos(
                        x[2]) * wu2
                    + 2 * r2 * math.sin(x[2]) * wv2 + 2 * x[3] * r2 * math.cos(
                        x[2]) * n2u2 + 2 * x[3] * r2 * math.sin(x[2]) * n2v2
                    + 2 * math.cos(x[2]) * math.sin(x[2]) * u2v2 * (r2 ** 2))

        x01 = npy.array([(min_theta1 + max_theta1) / 2, (min_h1 + max_h1) / 2,
                         (min_theta2 + max_theta2) / 2, (min_h2 + max_h2) / 2])
        x02 = npy.array([min_theta1, (min_h1 + max_h1) / 2,
                         min_theta2, (min_h2 + max_h2) / 2])
        x03 = npy.array([max_theta1, (min_h1 + max_h1) / 2,
                         max_theta2, (min_h2 + max_h2) / 2])

        minimax = [(min_theta1, min_h1, min_theta2, min_h2),
                   (max_theta1, max_h1, max_theta2, max_h2)]

        res1 = scp.optimize.least_squares(distance_squared, x01,
                                          bounds=minimax)
        res2 = scp.optimize.least_squares(distance_squared, x02,
                                          bounds=minimax)
        res3 = scp.optimize.least_squares(distance_squared, x03,
                                          bounds=minimax)

        pt1 = volmdlr.Point3D(
            (r1 * math.cos(res1.x[0]), r1 * math.sin(res1.x[0]), res1.x[1]))
        p1 = frame1.old_coordinates(pt1)
        pt2 = volmdlr.Point3D(
            (r2 * math.cos(res1.x[2]), r2 * math.sin(res1.x[2]), res1.x[3]))
        p2 = frame2.old_coordinates(pt2)
        d = p1.point_distance(p2)
        result = res1

        res = [res2, res3]
        for couple in res:
            pttest1 = volmdlr.Point3D((r1 * math.cos(couple.x[0]),
                                       r1 * math.sin(couple.x[0]),
                                       couple.x[1]))
            pttest2 = volmdlr.Point3D((r2 * math.cos(couple.x[2]),
                                       r2 * math.sin(couple.x[2]),
                                       couple.x[3]))
            ptest1 = frame1.old_coordinates(pttest1)
            ptest2 = frame2.old_coordinates(pttest2)
            dtest = ptest1.point_distance(ptest2)
            if dtest < d:
                result = couple
                p1, p2 = ptest1, ptest2

        pt1_2d, pt2_2d = volmdlr.Point2D(
            (result.x[0], result.x[1])), volmdlr.Point2D(
            (result.x[2], result.x[3]))

        if not self.contours2d[0].point_belongs(pt1_2d):
            # Find the closest one
            points_contours1 = self.contours2d[0].tessel_points

            poly1 = volmdlr.wires.ClosedPolygon2D(points_contours1)
            d1, new_pt1_2d = poly1.point_border_distance(pt1_2d, return_other_point=True)
            pt1 = volmdlr.Point3D((r1 * math.cos(new_pt1_2d.vector[0]),
                                   r1 * math.sin(new_pt1_2d.vector[0]),
                                   new_pt1_2d.vector[1]))
            p1 = frame1.old_coordinates(pt1)

        if not other_cyl.contours2d[0].point_belongs(pt2_2d):
            # Find the closest one
            points_contours2 = other_cyl.contours2d[0].tessel_points

            poly2 = volmdlr.wires.ClosedPolygon2D(points_contours2)
            d2, new_pt2_2d = poly2.point_border_distance(pt2_2d, return_other_point=True)
            pt2 = volmdlr.Point3D((r2 * math.cos(new_pt2_2d.vector[0]),
                                   r2 * math.sin(new_pt2_2d.vector[0]),
                                   new_pt2_2d.vector[1]))
            p2 = frame2.old_coordinates(pt2)

        return p1, p2

    def minimum_distance_points_plane(self,
                                      planeface):  # Planeface with contour2D
        # ADD THE FACT THAT PLANEFACE.CONTOURS : [0] = contours totale, le reste = trous
        r = self.radius
        min_h1, min_theta1, max_h1, max_theta1 = self.minimum_maximum(
            self.contours2d[0], r)

        n1 = self.normal
        u1 = self.cylindricalsurface3d.frame.u
        v1 = self.cylindricalsurface3d.frame.v
        frame1 = volmdlr.Frame3D(self.center, u1, v1, n1)
        # st1 = volmdlr.Point3D((r*math.cos(min_theta1), r*math.sin(min_theta1), min_h1))
        # start1 = frame1.old_coordinates(st1)

        poly2d = planeface.polygon2D
        pfpoints = poly2d.points
        xmin, ymin = min(pt[0] for pt in pfpoints), min(pt[1] for pt in pfpoints)
        xmax, ymax = max(pt[0] for pt in pfpoints), max(pt[1] for pt in pfpoints)
        origin, vx, vy = planeface.plane.origin, planeface.plane.vectors[0], \
            planeface.plane.vectors[1]
        pf1_2d, pf2_2d = volmdlr.Point2D((xmin, ymin)), volmdlr.Point2D(
            (xmin, ymax))
        pf3_2d, pf4_2d = volmdlr.Point2D((xmax, ymin)), volmdlr.Point2D(
            (xmax, ymax))
        pf1, pf2 = pf1_2d.to_3d(origin, vx, vy), pf2_2d.to_3d(origin, vx, vy)
        pf3, _ = pf3_2d.to_3d(origin, vx, vy), pf4_2d.to_3d(origin, vx, vy)

        u, v = (pf3 - pf1), (pf2 - pf1)
        u.normalize()
        v.normalize()

        w = pf1 - self.center

        n1n1, n1u1, n1v1, n1u, n1v = n1.dot(n1), n1.dot(u1), n1.dot(
            v1), n1.dot(u), n1.dot(v)
        u1u1, u1v1, u1u, u1v = u1.dot(u1), u1.dot(v1), u1.dot(u), u1.dot(v)
        v1v1, v1u, v1v = v1.dot(v1), v1.dot(u), v1.dot(v)
        uu, uv, vv = u.dot(u), u.dot(v), v.dot(v)

        w2, wn1, wu1, wv1, wu, wv = w.dot(w), w.dot(n1), w.dot(u1), w.dot(
            v1), w.dot(u), w.dot(v)

        # x = (h, theta, x, y)
        def distance_squared(x):
            return (n1n1 * (x[0] ** 2) + ((math.cos(x[1])) ** 2) * u1u1 * (
                    r ** 2) + ((math.sin(x[1])) ** 2) * v1v1 * (r ** 2)
                    + w2 + uu * (x[2] ** 2) + vv * (x[3] ** 2) + 2 * x[
                        0] * math.cos(x[1]) * r * n1u1
                    + 2 * x[0] * math.sin(x[1]) * r * n1v1 - 2 * x[
                        0] * wn1 - 2 * x[0] * x[2] * n1u
                    - 2 * x[0] * x[3] * n1v + 2 * math.sin(x[1]) * math.cos(
                        x[1]) * u1v1 * (r ** 2)
                    - 2 * r * math.cos(x[1]) * wu1 - 2 * r * x[2] * math.cos(
                        x[1]) * u1u
                    - 2 * r * x[3] * math.sin(x[1]) * u1v - 2 * r * math.sin(
                        x[1]) * wv1
                    - 2 * r * x[2] * math.sin(x[1]) * v1u - 2 * r * x[
                        3] * math.sin(x[1]) * v1v
                    + 2 * x[2] * wu + 2 * x[3] * wv + 2 * x[2] * x[3] * uv)

        x01 = npy.array([(min_h1 + max_h1) / 2, (min_theta1 + max_theta1) / 2,
                         (xmax - xmin) / 2, (ymax - ymin) / 2])

        minimax = [(min_h1, min_theta1, 0, 0),
                   (max_h1, max_theta1, xmax - xmin, ymax - ymin)]

        res1 = scp.optimize.least_squares(distance_squared, x01,
                                          bounds=minimax)

        pt1 = volmdlr.Point3D(
            (r * math.cos(res1.x[1]), r * math.sin(res1.x[1]), res1.x[0]))
        p1 = frame1.old_coordinates(pt1)
        p2 = pf1 + res1.x[2] * u + res1.x[3] * v
        pt1_2d = volmdlr.Point2D((res1.x[1], res1.x[0]))
        pt2_2d = p2.to_2d(pf1, u, v)

        if not self.contours2d[0].point_belongs(pt1_2d):
            # Find the closest one
            points_contours1 = self.contours2d[0].tessel_points

            poly1 = volmdlr.wires.ClosedPolygon2D(points_contours1)
            _, new_pt1_2d = poly1.point_border_distance(pt1_2d, return_other_point=True)
            pt1 = volmdlr.Point3D((r * math.cos(new_pt1_2d.vector[0]),
                                   r * math.sin(new_pt1_2d.vector[0]),
                                   new_pt1_2d.vector[1]))
            p1 = frame1.old_coordinates(pt1)

        if not planeface.contours[0].point_belongs(pt2_2d):
            # Find the closest one
            _, new_pt2_2d = planeface.polygon2D.point_border_distance(pt2_2d, return_other_point=True)

            p2 = new_pt2_2d.to_3d(pf1, u, v)

        return p1, p2

    def minimum_distance(self, other_face, return_points=False):
        if other_face.__class__ is CylindricalFace3D:
            p1, p2 = self.minimum_distance_points_cyl(other_face)
            if return_points:
                return p1.point_distance(p2), p1, p2
            return p1.point_distance(p2)

        if other_face.__class__ is PlaneFace3D:
            p1, p2 = self.minimum_distance_points_plane(other_face)
            if return_points:
                return p1.point_distance(p2), p1, p2
            return p1.point_distance(p2)

        if other_face.__class__ is ToroidalFace3D:
            p1, p2 = other_face.minimum_distance_points_cyl(self)
            if return_points:
                return p1.point_distance(p2), p1, p2
            return p1.point_distance(p2)

        return NotImplementedError

    def adjacent_direction(self, other_face3d):
        """
        find out in which direction the faces are adjacent
        Parameters
        ----------
        other_face3d : volmdlr.faces.CylindricalFace3D
        Returns
        -------
        adjacent_direction
        """

        contour1 = self.outer_contour3d
        contour2 = other_face3d.outer_contour3d
        point1, point2 = contour1.shared_primitives_extremities(contour2)

        coord = point1 - point2
        coord = [abs(coord.x), abs(coord.y)]

        if coord.index(max(coord)) == 0:
            return 'x'
        return 'y'

    def get_geo_lines(self, tag: int, line_loop_tag: List[int]):
        '''
        gets the lines that define a CylindricalFace3D in a .geo file
        '''

        return 'Surface(' + str(tag) + ') = {' + str(line_loop_tag)[1:-1] + '};'


class ToroidalFace3D(Face3D):
    """
    :param contours2d: The Tore's contour2D
    :type contours2d: volmdlr.Contour2D
    :param toroidalsurface3d: Information about the Tore
    :type toroidalsurface3d: ToroidalSurface3D
    :param theta: angle of cut in main circle direction
    :param phi: angle of cut in secondary circle direction
    :type points: List of float

    :Example:

    contours2d is rectangular and will create a classic tore with x:2*pi, y:2*pi
    x is for exterior, and y for the circle to revolute
    points = [pi, 2*pi] for an half tore
    """
    min_x_density = 5
    min_y_density = 1

    def __init__(self, surface3d: ToroidalSurface3D,
                 surface2d: Surface2D,
                 name: str = ''):

        # self.toroidalsurface3d = toroidalsurface3d

        self.center = surface3d.frame.origin
        self.normal = surface3d.frame.w

        theta_min, theta_max, phi_min, phi_max = surface2d.outer_contour.bounding_rectangle().bounds()

        self.theta_min = theta_min
        self.theta_max = theta_max
        self.phi_min = phi_min
        self.phi_max = phi_max

        # contours3d = [self.toroidalsurface3d.contour2d_to_3d(c)\
        #               for c in [outer_contour2d]+inners_contours2d]

        Face3D.__init__(self,
                        surface3d=surface3d,
                        surface2d=surface2d,
                        name=name)
        self._bbox = None

    def copy(self, deep=True, memo=None):
        return ToroidalFace3D(self.surface3d.copy(), self.surface2d.copy(),
                              self.name)

    def points_resolution(self, line, pos,
                          resolution):  # With a resolution wished
        points = []
        points.append(line.points[0])
        limit = line.points[1].vector[pos]
        start = line.points[0].vector[pos]
        vec = [0, 0]
        vec[pos] = start
        echelon = [line.points[0].vector[0] - vec[0],
                   line.points[0].vector[1] - vec[1]]
        flag = start + resolution
        while flag < limit:
            echelon[pos] = flag
            flag += resolution
            points.append(volmdlr.Point2D(echelon))
        points.append(line.points[1])
        return points

    @property
    def bounding_box(self):
        if not self._bbox:
            self._bbox = self.get_bounding_box()
        return self._bbox

    @bounding_box.setter
    def bounding_box(self, new_bounding_box):
        self._bbox = new_bounding_box

    def get_bounding_box(self):
        return self.surface3d._bounding_box()

    def triangulation_lines(self, angle_resolution=5):
        theta_min, theta_max, phi_min, phi_max = self.surface2d.bounding_rectangle().bounds()

        delta_theta = theta_max - theta_min
        nlines_x = int(delta_theta * angle_resolution)
        lines_x = []
        for i in range(nlines_x):
            theta = theta_min + (i + 1) / (nlines_x + 1) * delta_theta
            lines_x.append(vme.Line2D(volmdlr.Point2D(theta, phi_min),
                                      volmdlr.Point2D(theta, phi_max)))
        delta_phi = phi_max - phi_min
        nlines_y = int(delta_phi * angle_resolution)
        lines_y = []
        for i in range(nlines_y):
            phi = phi_min + (i + 1) / (nlines_y + 1) * delta_phi
            lines_y.append(vme.Line2D(volmdlr.Point2D(theta_min, phi),
                                      volmdlr.Point2D(theta_max, phi)))
        return lines_x, lines_y


# =============================================================================
#  This code seems buggy...
# =============================================================================

# def minimum_maximum_tore(self, contour2d):
#     points = contour2d.tessel_points

#     min_phi, min_theta = min([pt[1] for pt in points]), min(
#         [pt[0] for pt in points])
#     max_phi, max_theta = max([pt[1] for pt in points]), max(
#         [pt[0] for pt in points])
#     return min_phi, min_theta, max_phi, max_theta

# def minimum_distance_points_tore(self, other_tore):
#     raise NotImplementedError('This method seems unused, its code has been commented')
#     R1, r1, R2, r2 = self.rcenter, self.rcircle, other_tore.rcenter, other_tore.rcircle

#     min_phi1, min_theta1, max_phi1, max_theta1 = self.minimum_maximum_tore(
#         self.contours2d[0])

#     # start1 = self.start
#     n1 = self.normal
#     u1 = self.toroidalsurface3d.frame.u
#     v1 = self.toroidalsurface3d.frame.v
#     frame1 = volmdlr.Frame3D(self.center, u1, v1, n1)
#     # start1 = self.points2d_to3d([[min_theta1, min_phi1]], R1, r1, frame1)

#     min_phi2, min_theta2, max_phi2, max_theta2 = self.minimum_maximum_tore(
#         other_tore.contours2d[0])

#     # start2 = other_tore.start
#     n2 = other_tore.normal
#     u2 = other_tore.toroidalsurface3d.frame.u
#     v2 = other_tore.toroidalsurface3d.frame.v
#     frame2 = volmdlr.Frame3D(other_tore.center, u2, v2, n2)
#     # start2 = other_tore.points2d_to3d([[min_theta2, min_phi2]], R2, r2, frame2)

#     w = other_tore.center - self.center

#     n1n1, n1u1, n1v1, n1n2, n1u2, n1v2 = n1.dot(n1), n1.dot(u1), n1.dot(
#         v1), n1.dot(n2), n1.dot(u2), n1.dot(v2)
#     u1u1, u1v1, u1n2, u1u2, u1v2 = u1.dot(u1), u1.dot(v1), u1.dot(
#         n2), u1.dot(u2), u1.dot(v2)
#     v1v1, v1n2, v1u2, v1v2 = v1.dot(v1), v1.dot(n2), v1.dot(u2), v1.dot(v2)
#     n2n2, n2u2, n2v2 = n2.dot(n2), n2.dot(u2), n2.dot(v2)
#     u2u2, u2v2, v2v2 = u2.dot(u2), u2.dot(v2), v2.dot(v2)

#     w2, wn1, wu1, wv1, wn2, wu2, wv2 = w.dot(w), w.dot(n1), w.dot(
#         u1), w.dot(v1), w.dot(n2), w.dot(u2), w.dot(v2)

#     # x = (phi1, theta1, phi2, theta2)
#     def distance_squared(x):
#         return (u1u1 * (((R1 + r1 * math.cos(x[0])) * math.cos(x[1])) ** 2)
#                 + v1v1 * (((R1 + r1 * math.cos(x[0])) * math.sin(
#                     x[1])) ** 2)
#                 + n1n1 * ((math.sin(x[0])) ** 2) * (r1 ** 2) + w2
#                 + u2u2 * (((R2 + r2 * math.cos(x[2])) * math.cos(
#                     x[3])) ** 2)
#                 + v2v2 * (((R2 + r2 * math.cos(x[2])) * math.sin(
#                     x[3])) ** 2)
#                 + n2n2 * ((math.sin(x[2])) ** 2) * (r2 ** 2)
#                 + 2 * u1v1 * math.cos(x[1]) * math.sin(x[1]) * (
#                         (R1 + r1 * math.cos(x[0])) ** 2)
#                 + 2 * (R1 + r1 * math.cos(x[0])) * math.cos(
#                     x[1]) * r1 * math.sin(x[0]) * n1u1
#                 - 2 * (R1 + r1 * math.cos(x[0])) * math.cos(x[1]) * wu1
#                 - 2 * (R1 + r1 * math.cos(x[0])) * (
#                         R2 + r2 * math.cos(x[2])) * math.cos(
#                     x[1]) * math.cos(x[3]) * u1u2
#                 - 2 * (R1 + r1 * math.cos(x[0])) * (
#                         R2 + r2 * math.cos(x[2])) * math.cos(
#                     x[1]) * math.sin(x[3]) * u1v2
#                 - 2 * (R1 + r1 * math.cos(x[0])) * math.cos(
#                     x[1]) * r2 * math.sin(x[2]) * u1n2
#                 + 2 * (R1 + r1 * math.cos(x[0])) * math.sin(
#                     x[1]) * r1 * math.sin(x[0]) * n1v1
#                 - 2 * (R1 + r1 * math.cos(x[0])) * math.sin(x[1]) * wv1
#                 - 2 * (R1 + r1 * math.cos(x[0])) * (
#                         R2 + r2 * math.cos(x[2])) * math.sin(
#                     x[1]) * math.cos(x[3]) * v1u2
#                 - 2 * (R1 + r1 * math.cos(x[0])) * (
#                         R2 + r2 * math.cos(x[2])) * math.sin(
#                     x[1]) * math.sin(x[3]) * v1v2
#                 - 2 * (R1 + r1 * math.cos(x[0])) * math.sin(
#                     x[1]) * r2 * math.sin(x[2]) * v1n2
#                 - 2 * r1 * math.sin(x[0]) * wn1
#                 - 2 * r1 * math.sin(x[0]) * (
#                         R2 + r2 * math.cos(x[2])) * math.cos(
#                     x[3]) * n1u2
#                 - 2 * r1 * math.sin(x[0]) * (
#                         R2 + r2 * math.cos(x[2])) * math.sin(
#                     x[3]) * n1v2
#                 - 2 * r1 * r2 * math.sin(x[0]) * math.sin(x[2]) * n1n2
#                 + 2 * (R2 + r2 * math.cos(x[2])) * math.cos(x[3]) * wu2
#                 + 2 * (R2 + r2 * math.cos(x[2])) * math.sin(x[3]) * wv2
#                 + 2 * r2 * math.sin(x[2]) * wn2
#                 + 2 * u2v2 * math.cos(x[3]) * math.sin(x[3]) * (
#                         (R2 + r2 * math.cos(x[2])) ** 2)
#                 + 2 * math.cos(x[3]) * (
#                         R2 + r2 * math.cos(x[2])) * r2 * math.sin(
#                     x[2]) * n2u2
#                 + 2 * math.sin(x[3]) * (
#                         R2 + r2 * math.cos(x[2])) * r2 * math.sin(
#                     x[2]) * n2v2)

#     x01 = npy.array(
#         [(min_phi1 + max_phi1) / 2, (min_theta1 + max_theta1) / 2,
#          (min_phi2 + max_phi2) / 2, (min_theta2 + max_theta2) / 2])
#     x02 = npy.array([min_phi1, min_theta1,
#                      min_phi2, min_theta2])
#     x03 = npy.array([max_phi1, max_theta1,
#                      max_phi2, max_theta2])

#     minimax = [(min_phi1, min_theta1, min_phi2, min_theta2),
#                (max_phi1, max_theta1, max_phi2, max_theta2)]

#     res1 = scp.optimize.least_squares(distance_squared, x01,
#                                       bounds=minimax)
#     res2 = scp.optimize.least_squares(distance_squared, x02,
#                                       bounds=minimax)
#     res3 = scp.optimize.least_squares(distance_squared, x03,
#                                       bounds=minimax)

#     # frame1, frame2 = volmdlr.Frame3D(self.center, u1, v1, n1), volmdlr.Frame3D(other_tore.center, u2, v2, n2)
#     pt1 = self.points2d_to3d([[res1.x[1], res1.x[0]]], R1, r1, frame1)
#     pt2 = self.points2d_to3d([[res1.x[3], res1.x[2]]], R2, r2, frame2)
#     p1, p2 = pt1[0], pt2[0]
#     d = p1.point_distance(p2)
#     result = res1

#     res = [res2, res3]
#     for couple in res:
#         ptest1 = self.points2d_to3d([[couple.x[1], couple.x[0]]], R1, r1,
#                                     frame1)
#         ptest2 = self.points2d_to3d([[couple.x[3], couple.x[2]]], R2, r2,
#                                     frame2)
#         dtest = ptest1[0].point_distance(ptest2[0])
#         if dtest < d:
#             result = couple
#             p1, p2 = ptest1[0], ptest2[0]

#     pt1_2d, pt2_2d = volmdlr.Point2D(
#         (result.x[1], result.x[0])), volmdlr.Point2D(
#         (result.x[3], result.x[2]))

#     if not self.contours2d[0].point_belongs(pt1_2d):
#         # Find the closest one
#         points_contours1 = self.contours2d[0].tessel_points

#         poly1 = volmdlr.ClosedPolygon2D(points_contours1)
#         d1, new_pt1_2d = poly1.PointBorderDistance(pt1_2d,
#                                                    return_other_point=True)

#         pt1 = self.points2d_to3d([new_pt1_2d], R1, r1, frame1)
#         p1 = pt1[0]

#     if not other_tore.contours2d[0].point_belongs(pt2_2d):
#         # Find the closest one
#         points_contours2 = other_tore.contours2d[0].tessel_points

#         poly2 = volmdlr.ClosedPolygon2D(points_contours2)
#         d2, new_pt2_2d = poly2.PointBorderDistance(pt2_2d,
#                                                    return_other_point=True)

#         pt2 = self.points2d_to3d([new_pt2_2d], R2, r2, frame2)
#         p2 = pt2[0]

#     return p1, p2

# def minimum_distance_points_cyl(self, cyl):
#     R2, r2, r = self.rcenter, self.rcircle, cyl.radius

#     min_h, min_theta, max_h, max_theta = cyl.minimum_maximum(
#         cyl.contours2d[0], r)

#     n1 = cyl.normal
#     u1 = cyl.cylindricalsurface3d.frame.u
#     v1 = cyl.cylindricalsurface3d.frame.v
#     frame1 = volmdlr.Frame3D(cyl.center, u1, v1, n1)
#     # st1 = volmdlr.Point3D((r*math.cos(min_theta), r*math.sin(min_theta), min_h))
#     # start1 = frame1.old_coordinates(st1)

#     min_phi2, min_theta2, max_phi2, max_theta2 = self.minimum_maximum_tore(
#         self.contours2d[0])

#     n2 = self.normal
#     u2 = self.toroidalsurface3d.frame.u
#     v2 = self.toroidalsurface3d.frame.v
#     frame2 = volmdlr.Frame3D(self.center, u2, v2, n2)
#     # start2 = self.points2d_to3d([[min_theta2, min_phi2]], R2, r2, frame2)

#     w = self.center - cyl.center

#     n1n1, n1u1, n1v1, n1n2, n1u2, n1v2 = n1.dot(n1), n1.dot(u1), n1.dot(
#         v1), n1.dot(n2), n1.dot(u2), n1.dot(v2)
#     u1u1, u1v1, u1n2, u1u2, u1v2 = u1.dot(u1), u1.dot(v1), u1.dot(
#         n2), u1.dot(u2), u1.dot(v2)
#     v1v1, v1n2, v1u2, v1v2 = v1.dot(v1), v1.dot(n2), v1.dot(u2), v1.dot(v2)
#     n2n2, n2u2, n2v2 = n2.dot(n2), n2.dot(u2), n2.dot(v2)
#     u2u2, u2v2, v2v2 = u2.dot(u2), u2.dot(v2), v2.dot(v2)

#     w2, wn1, wu1, wv1, wn2, wu2, wv2 = w.dot(w), w.dot(n1), w.dot(
#         u1), w.dot(v1), w.dot(n2), w.dot(u2), w.dot(v2)

#     # x = (theta, h, phi2, theta2)
#     def distance_squared(x):
#         return (u1u1 * ((math.cos(x[0]) * r) ** 2) + v1v1 * (
#                 (math.sin(x[0]) * r) ** 2)
#                 + n1n1 * (x[1] ** 2) + w2
#                 + u2u2 * (((R2 + r2 * math.cos(x[2])) * math.cos(
#                     x[3])) ** 2)
#                 + v2v2 * (((R2 + r2 * math.cos(x[2])) * math.sin(
#                     x[3])) ** 2)
#                 + n2n2 * ((math.sin(x[2])) ** 2) * (r2 ** 2)
#                 + 2 * u1v1 * math.cos(x[0]) * math.sin(x[0]) * (r ** 2)
#                 + 2 * r * math.cos(x[0]) * x[1] * n1u1 - 2 * r * math.cos(
#                     x[0]) * wu1
#                 - 2 * r * math.cos(x[0]) * (
#                         R2 + r2 * math.cos(x[2])) * math.cos(
#                     x[3]) * u1u2
#                 - 2 * r * math.cos(x[0]) * (
#                         R2 + r2 * math.cos(x[2])) * math.sin(
#                     x[3]) * u1v2
#                 - 2 * r * math.cos(x[0]) * r2 * math.sin(x[2]) * u1n2
#                 + 2 * r * math.sin(x[0]) * x[1] * n1v1 - 2 * r * math.sin(
#                     x[0]) * wv1
#                 - 2 * r * math.sin(x[0]) * (
#                         R2 + r2 * math.cos(x[2])) * math.cos(
#                     x[3]) * v1u2
#                 - 2 * r * math.sin(x[0]) * (
#                         R2 + r2 * math.cos(x[2])) * math.sin(
#                     x[3]) * v1v2
#                 - 2 * r * math.sin(x[0]) * r2 * math.sin(x[2]) * v1n2 - 2 *
#                 x[1] * wn1
#                 - 2 * x[1] * (R2 + r2 * math.cos(x[2])) * math.cos(
#                     x[3]) * n1u2
#                 - 2 * x[1] * (R2 + r2 * math.cos(x[2])) * math.sin(
#                     x[3]) * n1v2
#                 - 2 * x[1] * r2 * math.sin(x[2]) * n1n2
#                 + 2 * (R2 + r2 * math.cos(x[2])) * math.cos(x[3]) * wu2
#                 + 2 * (R2 + r2 * math.cos(x[2])) * math.sin(x[3]) * wv2
#                 + 2 * r2 * math.sin(x[2]) * wn2
#                 + 2 * u2v2 * math.cos(x[3]) * math.sin(x[3]) * (
#                         (R2 + r2 * math.cos(x[2])) ** 2)
#                 + 2 * math.cos(x[3]) * (
#                         R2 + r2 * math.cos(x[2])) * r2 * math.sin(
#                     x[2]) * n2u2
#                 + 2 * math.sin(x[3]) * (
#                         R2 + r2 * math.cos(x[2])) * r2 * math.sin(
#                     x[2]) * n2v2)

#     x01 = npy.array([(min_theta + max_theta) / 2, (min_h + max_h) / 2,
#                      (min_phi2 + max_phi2) / 2,
#                      (min_theta2 + max_theta2) / 2])
#     x02 = npy.array([min_theta, min_h,
#                      min_phi2, min_theta2])
#     x03 = npy.array([max_theta, max_h,
#                      max_phi2, max_theta2])

#     minimax = [(min_theta, min_h, min_phi2, min_theta2),
#                (max_theta, max_h, max_phi2, max_theta2)]

#     res1 = scp.optimize.least_squares(distance_squared, x01,
#                                       bounds=minimax)
#     res2 = scp.optimize.least_squares(distance_squared, x02,
#                                       bounds=minimax)
#     res3 = scp.optimize.least_squares(distance_squared, x03,
#                                       bounds=minimax)

#     pt1 = volmdlr.Point3D(
#         (r * math.cos(res1.x[0]), r * math.sin(res1.x[0]), res1.x[1]))
#     p1 = frame1.old_coordinates(pt1)
#     pt2 = self.points2d_to3d([[res1.x[3], res1.x[2]]], R2, r2, frame2)
#     p2 = pt2[0]
#     d = p1.point_distance(p2)
#     result = res1

#     res = [res2, res3]
#     for couple in res:
#         pttest1 = volmdlr.Point3D((r * math.cos(couple.x[0]),
#                                    r * math.sin(couple.x[0]), couple.x[1]))
#         ptest1 = frame1.old_coordinates(pttest1)
#         ptest2 = self.points2d_to3d([[couple.x[3], couple.x[2]]], R2, r2,
#                                     frame2)
#         dtest = ptest1.point_distance(ptest2[0])
#         if dtest < d:
#             result = couple
#             p1, p2 = ptest1, ptest2[0]

#     pt1_2d, pt2_2d = volmdlr.Point2D(
#         (result.x[0], result.x[1])), volmdlr.Point2D(
#         (result.x[3], result.x[2]))

#     if not self.contours2d[0].point_belongs(pt2_2d):
#         # Find the closest one
#         points_contours2 = self.contours2d[0].tessel_points

#         poly2 = volmdlr.ClosedPolygon2D(points_contours2)
#         d2, new_pt2_2d = poly2.PointBorderDistance(pt2_2d,
#                                                    return_other_point=True)

#         pt2 = self.points2d_to3d([new_pt2_2d], R2, r2, frame2)
#         p2 = pt2[0]

#     if not cyl.contours2d[0].point_belongs(pt1_2d):
#         # Find the closest one
#         points_contours1 = cyl.contours2d[0].tessel_points

#         poly1 = volmdlr.ClosedPolygon2D(points_contours1)
#         d1, new_pt1_2d = poly1.PointBorderDistance(pt1_2d,
#                                                    return_other_point=True)

#         pt1 = volmdlr.Point3D((r * math.cos(new_pt1_2d.vector[0]),
#                                r * math.sin(new_pt1_2d.vector[0]),
#                                new_pt1_2d.vector[1]))
#         p1 = frame1.old_coordinates(pt1)

#     return p1, p2

# def minimum_distance_points_plane(self,
#                                   planeface):  # Planeface with contour2D
#     # TODO: check that it takes into account holes

#     poly2d = planeface.polygon2D
#     pfpoints = poly2d.points
#     xmin, ymin = min([pt[0] for pt in pfpoints]), min(
#         [pt[1] for pt in pfpoints])
#     xmax, ymax = max([pt[0] for pt in pfpoints]), max(
#         [pt[1] for pt in pfpoints])
#     origin, vx, vy = planeface.plane.origin, planeface.plane.vectors[0], \
#                      planeface.plane.vectors[1]
#     pf1_2d, pf2_2d = volmdlr.Point2D((xmin, ymin)), volmdlr.Point2D(
#         (xmin, ymax))
#     pf3_2d, pf4_2d = volmdlr.Point2D((xmax, ymin)), volmdlr.Point2D(
#         (xmax, ymax))
#     pf1, pf2 = pf1_2d.to_3d(origin, vx, vy), pf2_2d.to_3d(origin, vx, vy)
#     pf3, _ = pf3_2d.to_3d(origin, vx, vy), pf4_2d.to_3d(origin, vx, vy)

#     u, v = (pf3 - pf1), (pf2 - pf1)
#     u.normalize()
#     v.normalize()

#     R1, r1 = self.rcenter, self.rcircle
#     min_phi1, min_theta1, max_phi1, max_theta1 = self.minimum_maximum_tore(
#         self.contours2d[0])

#     n1 = self.normal
#     u1 = self.toroidalsurface3d.frame.u
#     v1 = self.toroidalsurface3d.frame.v
#     frame1 = volmdlr.Frame3D(self.center, u1, v1, n1)
#     # start1 = self.points2d_to3d([[min_theta1, min_phi1]], R1, r1, frame1)

#     w = self.center - pf1

#     n1n1, n1u1, n1v1, n1u, n1v = n1.dot(n1), n1.dot(u1), n1.dot(
#         v1), n1.dot(u), n1.dot(v)
#     u1u1, u1v1, u1u, u1v = u1.dot(u1), u1.dot(v1), u1.dot(u), u1.dot(v)
#     v1v1, v1u, v1v = v1.dot(v1), v1.dot(u), v1.dot(v)
#     uu, uv, vv = u.dot(u), u.dot(v), v.dot(v)

#     w2, wn1, wu1, wv1, wu, wv = w.dot(w), w.dot(n1), w.dot(u1), w.dot(
#         v1), w.dot(u), w.dot(v)

#     # x = (x, y, phi1, theta1)
#     def distance_squared(x):
#         return (uu * (x[0] ** 2) + vv * (x[1] ** 2) + w2
#                 + u1u1 * (((R1 + r1 * math.cos(x[2])) * math.cos(
#                     x[3])) ** 2)
#                 + v1v1 * (((R1 + r1 * math.cos(x[2])) * math.sin(
#                     x[3])) ** 2)
#                 + n1n1 * ((math.sin(x[2])) ** 2) * (r1 ** 2)
#                 + 2 * x[0] * x[1] * uv - 2 * x[0] * wu
#                 - 2 * x[0] * (R1 + r1 * math.cos(x[2])) * math.cos(
#                     x[3]) * u1u
#                 - 2 * x[0] * (R1 + r1 * math.cos(x[2])) * math.sin(
#                     x[3]) * v1u
#                 - 2 * x[0] * math.sin(x[2]) * r1 * n1u - 2 * x[1] * wv
#                 - 2 * x[1] * (R1 + r1 * math.cos(x[2])) * math.cos(
#                     x[3]) * u1v
#                 - 2 * x[1] * (R1 + r1 * math.cos(x[2])) * math.sin(
#                     x[3]) * v1v
#                 - 2 * x[1] * math.sin(x[2]) * r1 * n1v
#                 + 2 * (R1 + r1 * math.cos(x[2])) * math.cos(x[3]) * wu1
#                 + 2 * (R1 + r1 * math.cos(x[2])) * math.sin(x[3]) * wv1
#                 + 2 * math.sin(x[2]) * r1 * wn1
#                 + 2 * u1v1 * math.cos(x[3]) * math.sin(x[3]) * (
#                         (R1 + r1 * math.cos(x[2])) ** 2)
#                 + 2 * (R1 + r1 * math.cos(x[2])) * math.cos(
#                     x[3]) * r1 * math.sin(x[2]) * n1u1
#                 + 2 * (R1 + r1 * math.cos(x[2])) * math.sin(
#                     x[3]) * r1 * math.sin(x[2]) * n1v1)

#     x01 = npy.array([(xmax - xmin) / 2, (ymax - ymin) / 2,
#                      (min_phi1 + max_phi1) / 2,
#                      (min_theta1 + max_theta1) / 2])

#     minimax = [(0, 0, min_phi1, min_theta1),
#                (xmax - xmin, ymax - ymin, max_phi1, max_theta1)]

#     res1 = scp.optimize.least_squares(distance_squared, x01,
#                                       bounds=minimax)

#     # frame1 = volmdlr.Frame3D(self.center, u1, v1, n1)
#     pt1 = self.points2d_to3d([[res1.x[3], res1.x[2]]], R1, r1, frame1)
#     p1 = pt1[0]
#     p2 = pf1 + res1.x[2] * u + res1.x[3] * v

#     pt1_2d = volmdlr.Point2D((res1.x[3], res1.x[2]))
#     pt2_2d = p2.to_2d(pf1, u, v)

#     if not self.contours2d[0].point_belongs(pt1_2d):
#         # Find the closest one
#         points_contours1 = self.contours2d[0].tessel_points

#         poly1 = volmdlr.ClosedPolygon2D(points_contours1)
#         d1, new_pt1_2d = poly1.PointBorderDistance(pt1_2d,
#                                                    return_other_point=True)

#         pt1 = self.points2d_to3d([new_pt1_2d], R1, r1, frame1)
#         p1 = pt1[0]

#     if not planeface.contours[0].point_belongs(pt2_2d):
#         # Find the closest one
#         d2, new_pt2_2d = planeface.polygon2D.PointBorderDistance(pt2_2d,
#                                                                  return_other_point=True)

#         p2 = new_pt2_2d.to_3d(pf1, u, v)

#     return p1, p2

# def minimum_distance(self, other_face, return_points=False):
#     if other_face.__class__ is ToroidalFace3D:
#         p1, p2 = self.minimum_distance_points_tore(other_face)
#         if return_points:
#             return p1.point_distance(p2), p1, p2
#         else:
#             return p1.point_distance(p2)

#     if other_face.__class__ is CylindricalFace3D:
#         p1, p2 = self.minimum_distance_points_cyl(other_face)
#         if return_points:
#             return p1.point_distance(p2), p1, p2
#         else:
#             return p1.point_distance(p2)

#     if other_face.__class__ is PlaneFace3D:
#         p1, p2 = self.minimum_distance_points_plane(other_face)
#         if return_points:
#             return p1.point_distance(p2), p1, p2
#         else:
#             return p1.point_distance(p2)
#     else:
#         return NotImplementedError


class ConicalFace3D(Face3D):
    """
    :param contours2d: The Cone's contour2D
    :type contours2d: volmdlr.Contour2D
    :param conicalsurface3d: Information about the Cone
    :type conicalsurface3d: ConicalSurface3D
    :param points: Contour2d's parameter Cone
    :type points: List of float

    """
    min_x_density = 5
    min_y_density = 1

    def __init__(self, surface3d: ConicalSurface3D,
                 surface2d: Surface2D,
                 name: str = ''):

        Face3D.__init__(self,
                        surface3d=surface3d,
                        surface2d=surface2d,
                        name=name)
        self._bbox = None

    @property
    def bounding_box(self):
        if not self._bbox:
            self._bbox = self.get_bounding_box()
        return self._bbox

    @bounding_box.setter
    def bounding_box(self, new_bouding_box):
        self._bbox = new_bouding_box

    def get_bounding_box(self):
        theta_min, theta_max, zmin, zmax = self.surface2d.outer_contour.bounding_rectangle().bounds()

        xp = (volmdlr.X3D.dot(self.surface3d.frame.u) * self.surface3d.frame.u
              + volmdlr.X3D.dot(
                    self.surface3d.frame.v) * self.surface3d.frame.v)
        try:
            xp.normalize()
        except ZeroDivisionError:
            pass
        yp = (volmdlr.Y3D.dot(self.surface3d.frame.u) * self.surface3d.frame.u
              + volmdlr.Y3D.dot(
                    self.surface3d.frame.v) * self.surface3d.frame.v)

        try:
            yp.normalize()
        except ZeroDivisionError:
            pass

        zp = (volmdlr.Z3D.dot(self.surface3d.frame.u) * self.surface3d.frame.u
              + volmdlr.Z3D.dot(
                    self.surface3d.frame.v) * self.surface3d.frame.v)
        try:
            zp.normalize()
        except ZeroDivisionError:
            pass

        lower_center = self.surface3d.frame.origin + zmin * self.surface3d.frame.w
        upper_center = self.surface3d.frame.origin + zmax * self.surface3d.frame.w
        lower_radius = math.tan(self.surface3d.semi_angle) * zmin
        upper_radius = math.tan(self.surface3d.semi_angle) * zmax

        points = [lower_center - lower_radius * xp,
                  lower_center + lower_radius * xp,
                  lower_center - lower_radius * yp,
                  lower_center + lower_radius * yp,
                  lower_center - lower_radius * zp,
                  lower_center + lower_radius * zp,
                  upper_center - upper_radius * xp,
                  upper_center + upper_radius * xp,
                  upper_center - upper_radius * yp,
                  upper_center + upper_radius * yp,
                  upper_center - upper_radius * zp,
                  upper_center + upper_radius * zp,
                  ]

        return volmdlr.core.BoundingBox.from_points(points)

    def triangulation_lines(self, angle_resolution=5):
        theta_min, theta_max, zmin, zmax = self.surface2d.bounding_rectangle().bounds()
        delta_theta = theta_max - theta_min
        nlines = int(delta_theta * angle_resolution)
        lines_x = []
        for i in range(nlines):
            theta = theta_min + (i + 1) / (nlines + 1) * delta_theta
            lines_x.append(vme.Line2D(volmdlr.Point2D(theta, zmin),
                                      volmdlr.Point2D(theta, zmax)))

        if zmin < 1e-9:
            delta_z = zmax - zmin
            lines_y = [vme.Line2D(volmdlr.Point2D(theta_min, zmin + 0.1 * delta_z),
                                  volmdlr.Point2D(theta_max, zmin + 0.1 * delta_z))]
        else:
            lines_y = []
        return lines_x, lines_y

    # def create_triangle(self, all_contours_points, part):
    #     Triangles, ts = [], []
    #     pts, h_list = [], []
    #     for listpt in all_contours_points:
    #         for pt in listpt:
    #             pts.append(pt)
    #             h_list.append(pt[1])
    #     if part == 'bot':
    #         h_concerned = min(h_list)
    #     else:
    #         h_concerned = max(h_list)
    #     peak_list, other = [], []
    #     for pt in pts:
    #         if pt[1] == h_concerned:
    #             peak_list.append(pt)
    #         else:
    #             other.append(pt)
    #     points = [peak_list[0]] + other
    #
    #     for i in range(1, len(points)):
    #         if i == len(points) - 1:
    #             vertices = [points[i].vector, points[0].vector,
    #                         points[1].vector]
    #             segments = [[0, 1], [1, 2], [2, 0]]
    #             listindice = [i, 0, 1]
    #         else:
    #             vertices = [points[i].vector, points[0].vector,
    #                         points[i + 1].vector]
    #             segments = [[0, 1], [1, 2], [2, 0]]
    #             listindice = [i, 0, i + 1]
    #         tri = {'vertices': vertices, 'segments': segments}
    #         t = triangle.triangulate(tri, 'p')
    #         if 'triangles' in t:
    #             triangles = t['triangles'].tolist()
    #             triangles[0] = listindice
    #             Triangles.append(triangles)
    #         else:
    #             Triangles.append(None)
    #         ts.append(t)
    #
    #     return points, Triangles


class SphericalFace3D(Face3D):
    """
    :param contours2d: The Sphere's contour2D
    :type contours2d: volmdlr.Contour2D
    :param sphericalsurface3d: Information about the Sphere
    :type sphericalsurface3d: SphericalSurface3D
    :param points: Angle's Sphere
    :type points: List of float

    """
    min_x_density = 5
    min_y_density = 5

    def __init__(self, surface3d: SphericalSurface3D,
                 surface2d: Surface2D,
                 name: str = ''):
        Face3D.__init__(self,
                        surface3d=surface3d,
                        surface2d=surface2d,
                        name=name)
        self._bbox = None

    @property
    def bounding_box(self):
        if not self._bbox:
            self._bbox = self.get_bounding_box()
        return self._bbox

    @bounding_box.setter
    def bounding_box(self, new_bouding_box):
        self._bbox = new_bouding_box

    def get_bounding_box(self):
        # To be enhanced
        return self.surface3d._bounding_box()

    def triangulation_lines(self, angle_resolution=7):
        theta_min, theta_max, phi_min, phi_max = self.surface2d.bounding_rectangle().bounds()

        delta_theta = theta_max - theta_min
        nlines_x = int(delta_theta * angle_resolution)
        lines_x = []
        for i in range(nlines_x):
            theta = theta_min + (i + 1) / (nlines_x + 1) * delta_theta
            lines_x.append(vme.Line2D(volmdlr.Point2D(theta, phi_min),
                                      volmdlr.Point2D(theta, phi_max)))
        delta_phi = phi_max - phi_min
        nlines_y = int(delta_phi * angle_resolution)
        lines_y = []
        for i in range(nlines_y):
            phi = phi_min + (i + 1) / (nlines_y + 1) * delta_phi
            lines_y.append(vme.Line2D(volmdlr.Point2D(theta_min, phi),
                                      volmdlr.Point2D(theta_max, phi)))
        return lines_x, lines_y


class RuledFace3D(Face3D):
    """

    """
    min_x_density = 50
    min_y_density = 1

    def __init__(self,
                 surface3d: RuledSurface3D,
                 surface2d: Surface2D,
                 name: str = '',
                 color=None):
        Face3D.__init__(self, surface3d=surface3d,
                        surface2d=surface2d,
                        name=name)
        self._bbox = None

    @property
    def bounding_box(self):
        if not self._bbox:
            self._bbox = self.get_bounding_box()
        return self._bbox

    @bounding_box.setter
    def bounding_box(self, new_bouding_box):
        self._bbox = new_bouding_box

    def get_bounding_box(self):
        # To be enhance by restricting wires to cut
        # xmin, xmax, ymin, ymax = self.surface2d.outer_contour.bounding_rectangle()
        points = [self.surface3d.point2d_to_3d(volmdlr.Point2D(i / 30, 0.)) for
                  i in range(31)]
        points.extend(
            [self.surface3d.point2d_to_3d(volmdlr.Point2D(i / 30, 1.)) for i
             in range(31)])

        return volmdlr.core.BoundingBox.from_points(points)

    def triangulation_lines(self, angle_resolution=10):
        xmin, xmax, ymin, ymax = self.surface2d.bounding_rectangle().bounds()
        delta_x = xmax - xmin
        nlines = int(delta_x * angle_resolution)
        lines = []
        for i in range(nlines):
            x = xmin + (i + 1) / (nlines + 1) * delta_x
            lines.append(vme.Line2D(volmdlr.Point2D(x, ymin),
                                    volmdlr.Point2D(x, ymax)))
        return lines, []


class BSplineFace3D(Face3D):
    def __init__(self, surface3d: BSplineSurface3D,
                 surface2d: Surface2D,
                 name: str = ''):
        Face3D.__init__(self,
                        surface3d=surface3d,
                        surface2d=surface2d,
                        name=name)
        self._bbox = None

    @property
    def bounding_box(self):
        if not self._bbox:
            self._bbox = self.get_bounding_box()
        return self._bbox

    @bounding_box.setter
    def bounding_box(self, new_bounding_box):
        self._bbox = new_bounding_box

    def get_bounding_box(self):
        return self.surface3d._bounding_box()

    def triangulation_lines(self, resolution=25):
        u_min, u_max, v_min, v_max = self.surface2d.bounding_rectangle().bounds()

        delta_u = u_max - u_min
        nlines_x = int(delta_u * resolution)
        lines_x = []
        for i in range(nlines_x):
            u = u_min + (i + 1) / (nlines_x + 1) * delta_u
            lines_x.append(vme.Line2D(volmdlr.Point2D(u, v_min),
                                      volmdlr.Point2D(u, v_max)))
        delta_v = v_max - v_min
        nlines_y = int(delta_v * resolution)
        lines_y = []
        for i in range(nlines_y):
            v = v_min + (i + 1) / (nlines_y + 1) * delta_v
            lines_y.append(vme.Line2D(volmdlr.Point2D(v_min, v),
                                      volmdlr.Point2D(v_max, v)))
        return lines_x, lines_y

    def pair_with(self, other_bspline_face3d):
<<<<<<< HEAD
        '''
        find out how the uv parametric frames are located compared to each other, and also how grid3d can be defined
        respected to these directions
=======
        """
        Finds out how the uv parametric frames are located compared to
        eachother and also how grid3d can be defined respected to these
        directions.
>>>>>>> b55be9f0

        :param other_bspline_face3d: BSplineFace3D
        :type other_bspline_face3d: :class:`volmdlr.faces.BSplineFace3D`
        :return: corresponding_direction, grid2d_direction
        :rtype: Tuple[?, ?]
        """

        adjacent_direction1, diff1, adjacent_direction2, diff2 = self.adjacent_direction(other_bspline_face3d)
        corresponding_directions = []
        if (diff1 > 0 and diff2 > 0) or (diff1 < 0 and diff2 < 0):
            corresponding_directions.append(('+' + adjacent_direction1, '+' + adjacent_direction2))
        else:
            corresponding_directions.append(('+' + adjacent_direction1, '-' + adjacent_direction2))

        if adjacent_direction1 == 'u' and adjacent_direction2 == 'u':
            corresponding_directions, grid2d_direction = self.adjacent_direction_uu(
                other_bspline_face3d, corresponding_directions)
        elif adjacent_direction1 == 'v' and adjacent_direction2 == 'v':
            corresponding_directions, grid2d_direction = self.adjacent_direction_vv(
                other_bspline_face3d, corresponding_directions)
        elif adjacent_direction1 == 'u' and adjacent_direction2 == 'v':
            corresponding_directions, grid2d_direction = self.adjacent_direction_uv(
                other_bspline_face3d, corresponding_directions)
        elif adjacent_direction1 == 'v' and adjacent_direction2 == 'u':
            corresponding_directions, grid2d_direction = self.adjacent_direction_vu(
                other_bspline_face3d, corresponding_directions)

        return corresponding_directions, grid2d_direction

    def adjacent_direction_uu(self, other_bspline_face3d, corresponding_directions):

        extremities = self.extremities(other_bspline_face3d)
        start1, start2 = extremities[0], extremities[2]
        borders_points = [volmdlr.Point2D(0, 0), volmdlr.Point2D(1, 0),
                          volmdlr.Point2D(1, 1), volmdlr.Point2D(0, 1)]

        # TODO: compute nearest_point in 'bounding_box points' instead of borders_points
        nearest_start1 = start1.nearest_point(borders_points)
        # nearest_end1 = end1.nearest_point(borders_points)
        nearest_start2 = start2.nearest_point(borders_points)
        # nearest_end2 = end2.nearest_point(borders_points)

        v1 = nearest_start1[1]
        v2 = nearest_start2[1]

        if (v1 == 0 and v2 == 0):
            corresponding_directions.append(('+v', '-v'))
            grid2d_direction = [['+x', '-y'], ['+x', '+y']]

        elif (v1 == 1 and v2 == 1):
            if corresponding_directions == [('+u', '-u')]:
                grid2d_direction = [['+x', '+y'], ['-x', '-y']]
            else:
                grid2d_direction = [['+x', '+y'], ['+x', '-y']]
            corresponding_directions.append(('+v', '-v'))

        elif (v1 == 1 and v2 == 0):
            corresponding_directions.append(('+v', '+v'))
            grid2d_direction = [['+x', '+y'], ['+x', '+y']]

        elif (v1 == 0 and v2 == 1):
            corresponding_directions.append(('+v', '+v'))
            grid2d_direction = [['+x', '-y'], ['+x', '-y']]

        return corresponding_directions, grid2d_direction

    def adjacent_direction_vv(self, other_bspline_face3d, corresponding_directions):

        extremities = self.extremities(other_bspline_face3d)
        start1, start2 = extremities[0], extremities[2]
        borders_points = [volmdlr.Point2D(0, 0), volmdlr.Point2D(1, 0),
                          volmdlr.Point2D(1, 1), volmdlr.Point2D(0, 1)]

        # TODO: compute nearest_point in 'bounding_box points' instead of borders_points
        nearest_start1 = start1.nearest_point(borders_points)
        # nearest_end1 = end1.nearest_point(borders_points)
        nearest_start2 = start2.nearest_point(borders_points)
        # nearest_end2 = end2.nearest_point(borders_points)

        u1 = nearest_start1[0]
        u2 = nearest_start2[0]

        if (u1 == 0 and u2 == 0):
            corresponding_directions.append(('+u', '-v'))
            grid2d_direction = [['-y', '-x'], ['-y', '+x']]

        elif (u1 == 1 and u2 == 1):
            corresponding_directions.append(('+u', '-v'))
            grid2d_direction = [['+y', '+x'], ['+y', '-x']]

        elif (u1 == 0 and u2 == 1):
            corresponding_directions.append(('+u', '+u'))
            grid2d_direction = [['+y', '-x'], ['+y', '-x']]

        elif (u1 == 1 and u2 == 0):
            corresponding_directions.append(('+u', '+u'))
            grid2d_direction = [['+y', '+x'], ['+y', '+x']]

        return corresponding_directions, grid2d_direction

    def adjacent_direction_uv(self, other_bspline_face3d, corresponding_directions):

        extremities = self.extremities(other_bspline_face3d)
        start1, start2 = extremities[0], extremities[2]
        borders_points = [volmdlr.Point2D(0, 0), volmdlr.Point2D(1, 0),
                          volmdlr.Point2D(1, 1), volmdlr.Point2D(0, 1)]

        # TODO: compute nearest_point in 'bounding_box points' instead of borders_points
        nearest_start1 = start1.nearest_point(borders_points)
        # nearest_end1 = end1.nearest_point(borders_points)
        nearest_start2 = start2.nearest_point(borders_points)
        # nearest_end2 = end2.nearest_point(borders_points)

        v1 = nearest_start1[1]
        u2 = nearest_start2[0]

        if (v1 == 1 and u2 == 0):
            corresponding_directions.append(('+v', '+u'))
            grid2d_direction = [['+x', '+y'], ['+y', '+x']]

        elif (v1 == 0 and u2 == 1):
            corresponding_directions.append(('+v', '+u'))
            grid2d_direction = [['-x', '-y'], ['-y', '-x']]

        elif (v1 == 1 and u2 == 1):
            corresponding_directions.append(('+v', '-u'))
            grid2d_direction = [['+x', '+y'], ['-y', '-x']]

        elif (v1 == 0 and u2 == 0):
            corresponding_directions.append(('+v', '-u'))
            grid2d_direction = [['-x', '-y'], ['-y', '+x']]

        return corresponding_directions, grid2d_direction

    def adjacent_direction_vu(self, other_bspline_face3d, corresponding_directions):

        extremities = self.extremities(other_bspline_face3d)
        start1, start2 = extremities[0], extremities[2]
        borders_points = [volmdlr.Point2D(0, 0), volmdlr.Point2D(1, 0),
                          volmdlr.Point2D(1, 1), volmdlr.Point2D(0, 1)]

        # TODO: compute nearest_point in 'bounding_box points' instead of borders_points
        nearest_start1 = start1.nearest_point(borders_points)
        # nearest_end1 = end1.nearest_point(borders_points)
        nearest_start2 = start2.nearest_point(borders_points)
        # nearest_end2 = end2.nearest_point(borders_points)

        u1 = nearest_start1[0]
        v2 = nearest_start2[1]

        if (u1 == 1 and v2 == 0):
            corresponding_directions.append(('+u', '+v'))
            grid2d_direction = [['+y', '+x'], ['+x', '+y']]

        elif (u1 == 0 and v2 == 1):
            corresponding_directions.append(('+u', '+v'))
            grid2d_direction = [['-y', '-x'], ['+x', '-y']]

        elif (u1 == 0 and v2 == 0):
            corresponding_directions.append(('+u', '-v'))
            grid2d_direction = [['+y', '-x'], ['+x', '+y']]

        elif (u1 == 1 and v2 == 1):
            if corresponding_directions == [('+v', '-u')]:
                grid2d_direction = [['+y', '+x'], ['-x', '-y']]
            else:
                grid2d_direction = [['+y', '+x'], ['+x', '-y']]
            corresponding_directions.append(('+u', '-v'))

        return corresponding_directions, grid2d_direction

    def extremities(self, other_bspline_face3d):
        """
        find points extremities for nearest edges of two faces
        """
        contour1 = self.outer_contour3d
        contour2 = other_bspline_face3d.outer_contour3d

        contour1_2d = self.surface2d.outer_contour
        contour2_2d = other_bspline_face3d.surface2d.outer_contour

        points1 = [p.start for p in contour1.primitives]
        points2 = [p.start for p in contour2.primitives]

        dis, ind = [], []
        for p in points1:
            pt = p.nearest_point(points2)
            ind.append(points2.index(pt))
            dis.append(p.point_distance(pt))

        dis_sorted = sorted(dis)

        shared = []
        for k, p1 in enumerate(contour1.primitives):
            if dis_sorted[0] == dis_sorted[1]:
                indices = npy.where(npy.array(dis) == dis_sorted[0])[0]
                index1 = indices[0]
                index2 = indices[1]
            else:
                index1 = dis.index(dis_sorted[0])
                index2 = dis.index(dis_sorted[1])
            if ((p1.start == points1[index1] and p1.end == points1[index2])
                    or
                    (p1.end == points1[index1] and p1.start == points1[index2])):
                shared.append(p1)
                i = k

        for k, p2 in enumerate(contour2.primitives):
            if ((p2.start == points2[ind[index1]] and p2.end == points2[ind[index2]])
                    or
                    (p2.end == points2[ind[index1]] and p2.start == points2[ind[index2]])):
                shared.append(p2)
                j = k

        points = [contour2.primitives[j].start, contour2.primitives[j].end]

        if points.index(contour1.primitives[i].start.nearest_point(points)) == 1:
            start1 = contour1_2d.primitives[i].start
            end1 = contour1_2d.primitives[i].end

            start2 = contour2_2d.primitives[j].end
            end2 = contour2_2d.primitives[j].start

        else:
            start1 = contour1_2d.primitives[i].start
            end1 = contour1_2d.primitives[i].end

            start2 = contour2_2d.primitives[j].start
            end2 = contour2_2d.primitives[j].end

        return start1, end1, start2, end2

    def adjacent_direction(self, other_bspline_face3d):
        """
        find directions (u or v) between two faces, in the nearest edges between them
        """

        start1, end1, start2, end2 = self.extremities(other_bspline_face3d)

        du1 = abs((end1 - start1)[0])
        dv1 = abs((end1 - start1)[1])

        if du1 < dv1:
            adjacent_direction1 = 'v'
            diff1 = (end1 - start1)[1]
        else:
            adjacent_direction1 = 'u'
            diff1 = (end1 - start1)[0]

        du2 = abs((end2 - start2)[0])
        dv2 = abs((end2 - start2)[1])

        if du2 < dv2:
            adjacent_direction2 = 'v'
            diff2 = (end2 - start2)[1]
        else:
            adjacent_direction2 = 'u'
            diff2 = (end2 - start2)[0]

        return adjacent_direction1, diff1, adjacent_direction2, diff2

    def adjacent_direction_xy(self, other_face3d):
        """
        find out in which direction the faces are adjacent
        Parameters
        ----------
        other_face3d : volmdlr.faces.BSplineFace3D
        Returns
        -------
        adjacent_direction
        """

        contour1 = self.outer_contour3d
        contour2 = other_face3d.outer_contour3d
        point1, point2 = contour1.shared_primitives_extremities(contour2)

        coord = point1 - point2
        coord = [abs(coord.x), abs(coord.y)]

        if coord.index(max(coord)) == 0:
            return 'x'
        else:
            return 'y'

    def merge_with(self, other_bspline_face3d):
        """
        merge two adjacent faces
        Parameters
        ----------
        other_bspline_face3d : volmdlr.faces.BSplineFace3D
        Returns
        -------
        merged_face : volmdlr.faces.BSplineFace3D
        """

        merged_surface = self.surface3d.merge_with(other_bspline_face3d.surface3d)
        contours = self.outer_contour3d.merge_with(other_bspline_face3d.outer_contour3d)
        contours.extend(self.inner_contours3d)
        contours.extend(other_bspline_face3d.inner_contours3d)
        merged_face = merged_surface.face_from_contours3d(contours)

        return merged_face


class OpenShell3D(volmdlr.core.CompositePrimitive3D):
    _standalone_in_db = True
    _non_serializable_attributes = ['bounding_box', 'primitives']
    _non_data_eq_attributes = ['name', 'color', 'alpha', 'bounding_box', 'primitives']
    _non_data_hash_attributes = []
    STEP_FUNCTION = 'OPEN_SHELL'

    def __init__(self, faces: List[Face3D],
                 color: Tuple[float, float, float] = None,
                 alpha: float = 1., name: str = ''):
        self.faces = faces
        if not color:
            self.color = (0.8, 0.8, 0.8)
        else:
            self.color = color
        self.alpha = alpha
        self._bbox = None
        self._faces_graph = None
        volmdlr.core.CompositePrimitive3D.__init__(self,
                                                   primitives=faces, color=color, alpha=alpha,
                                                   name=name)

    def _data_hash(self):
        return sum(face._data_hash() for face in self.faces)

    def _data_eq(self, other_object):
        if other_object.__class__.__name__ != self.__class__.__name__:
            return False
        for face1, face2 in zip(self.faces, other_object.faces):
            if not face1._data_eq(face2):
                return False

        return True

    @property
    def faces_graph(self):
        if not self._faces_graph:
            faces_graph = nx.Graph()
            for face in self.faces:
                for edge in face.outer_contour3d.primitives:
                    faces_graph.add_edge(edge.start, edge.end, edge=edge)
            self._faces_graph = faces_graph
        return self._faces_graph

    def to_dict(self, use_pointers: bool = False, memo=None, path: str = '#'):
        """
        Seralizes a 3 dimensional open shell into a dictionary.
        This method does not use pointers for faces as it has no sense
        to have duplicate faces.

        :return: A serialized version of the OpenShell3D
        :rtype: dict

        .. seealso::
            How `serialization and deserialization`_ works in dessia_common

        .. _serialization and deserialization: https://documentation.dessia.tech/dessia_common/customizing.html#overloading-the-dict-to-object-method

        """
        dict_ = DessiaObject.base_dict(self)
        dict_.update({'color': self.color,
                      'alpha': self.alpha,
                      'faces': [f.to_dict(use_pointers=False) for f in self.faces]})

        return dict_

    @classmethod
    def from_step(cls, arguments, object_dict):
        faces = []
        for face in arguments[1]:
            faces.append(object_dict[int(face[1:])])
        return cls(faces, name=arguments[0][1:-1])

    def to_step(self, current_id):
        step_content = ''
        face_ids = []
        for face in self.faces:
            if isinstance(face, Face3D) or isinstance(face, Surface3D):
                face_content, face_sub_ids = face.to_step(current_id)
            else:
                face_content, face_sub_ids = face.to_step(current_id)
                face_sub_ids = [face_sub_ids]
            step_content += face_content
            face_ids.extend(face_sub_ids)
            current_id = max(face_sub_ids) + 1

        shell_id = current_id
        step_content += "#{} = {}('{}',({}));\n".format(current_id,
                                                        self.STEP_FUNCTION,
                                                        self.name,
                                                        volmdlr.core.step_ids_to_str(
                                                            face_ids))
        manifold_id = shell_id + 1
        # step_content += "#{} = MANIFOLD_SOLID_BREP('{}',#{});\n".format(
        #     manifold_id, self.name, shell_id)
        step_content += "#{} = SHELL_BASED_SURFACE_MODEL('{}',(#{}));\n".format(
            manifold_id, self.name, shell_id)

        frame_content, frame_id = volmdlr.OXYZ.to_step(manifold_id + 1)
        step_content += frame_content
        brep_id = frame_id + 1
        # step_content += "#{} = ADVANCED_BREP_SHAPE_REPRESENTATION('',(#{},#{}),#7);\n".format(
        #     brep_id, frame_id, manifold_id)
        step_content += "#{} = MANIFOLD_SURFACE_SHAPE_REPRESENTATION('',(#{},#{}),#7);\n".format(
            brep_id, frame_id, manifold_id)

        return step_content, brep_id

    def to_step_face_ids(self, current_id):
        step_content = ''
        face_ids = []
        for face in self.faces:
            if isinstance(face, Face3D):
                face_content, face_sub_ids = face.to_step(current_id)
            else:
                face_content, face_sub_ids = face.to_step(current_id)
                face_sub_ids = [face_sub_ids]
            step_content += face_content
            face_ids.extend(face_sub_ids)
            current_id = max(face_sub_ids) + 1

        shell_id = current_id
        step_content += "#{} = {}('{}',({}));\n".format(current_id,
                                                        self.STEP_FUNCTION,
                                                        self.name,
                                                        volmdlr.core.step_ids_to_str(
                                                            face_ids))
        manifold_id = shell_id + 1
        # step_content += "#{} = MANIFOLD_SOLID_BREP('{}',#{});\n".format(
        #     manifold_id, self.name, shell_id)
        step_content += "#{} = SHELL_BASED_SURFACE_MODEL('{}',(#{}));\n".format(
            manifold_id, self.name, shell_id)

        frame_content, frame_id = volmdlr.OXYZ.to_step(manifold_id + 1)
        step_content += frame_content
        brep_id = frame_id + 1
        # step_content += "#{} = ADVANCED_BREP_SHAPE_REPRESENTATION('',(#{},#{}),#7);\n".format(
        #     brep_id, frame_id, manifold_id)
        step_content += "#{} = MANIFOLD_SURFACE_SHAPE_REPRESENTATION('',(#{},#{}),#7);\n".format(
            brep_id, frame_id, manifold_id)

        return step_content, brep_id, face_ids

    def rotation(self, center: volmdlr.Point3D, axis: volmdlr.Vector3D,
                 angle: float):
        """
        OpenShell3D rotation
        :param center: rotation center
        :param axis: rotation axis
        :param angle: angle rotation
        :return: a new rotated OpenShell3D
        """
        new_faces = [face.rotation(center, axis, angle) for face
                     in self.faces]
        return OpenShell3D(new_faces, color=self.color, alpha=self.alpha,
                           name=self.name)

    def rotation_inplace(self, center: volmdlr.Point3D, axis: volmdlr.Vector3D,
                         angle: float):
        """
        OpenShell3D rotation. Object is updated inplace
        :param center: rotation center
        :param axis: rotation axis
        :param angle: rotation angle
        """
        for face in self.faces:
            face.rotation_inplace(center, axis, angle)
        new_bounding_box = self.get_bounding_box()
        self.bounding_box = new_bounding_box

    def translation(self, offset: volmdlr.Vector3D):
        """
        OpenShell3D translation
        :param offset: translation vector
        :return: A new translated OpenShell3D
        """
        new_faces = [face.translation(offset) for face in
                     self.faces]
        return OpenShell3D(new_faces, color=self.color, alpha=self.alpha,
                           name=self.name)

    def translation_inplace(self, offset: volmdlr.Vector3D):
        """
        OpenShell3D translation. Object is updated inplace
        :param offset: translation vector
        """
        for face in self.faces:
            face.translation_inplace(offset)
        new_bounding_box = self.get_bounding_box()
        self.bounding_box = new_bounding_box

    def frame_mapping(self, frame: volmdlr.Frame3D, side: str):
        """
        Changes frame_mapping and return a new OpenShell3D
        side = 'old' or 'new'
        """
        new_faces = [face.frame_mapping(frame, side) for face in
                     self.faces]
        return self.__class__(new_faces, name=self.name)

    def frame_mapping_inplace(self, frame: volmdlr.Frame3D, side: str):
        """
        Changes frame_mapping and the object is updated inplace
        side = 'old' or 'new'
        """
        for face in self.faces:
            face.frame_mapping_inplace(frame, side)
        new_bounding_box = self.get_bounding_box()
        self.bounding_box = new_bounding_box

    def copy(self, deep=True, memo=None):
        new_faces = [face.copy(deep=deep, memo=memo) for face in self.faces]
        return self.__class__(new_faces, color=self.color, alpha=self.alpha,
                              name=self.name)

    def union(self, shell2):
        new_faces = self.faces + shell2.faces
        new_name = self.name + ' union ' + shell2.name
        new_color = self.color
        return self.__class__(new_faces, name=new_name, color=new_color)

    def volume(self):
        """
        Does not consider holes
        """
        volume = 0
        for face in self.faces:
            display3d = face.triangulation()
            for triangle_index in display3d.triangles:
                point1 = display3d.points[triangle_index[0]]
                point2 = display3d.points[triangle_index[1]]
                point3 = display3d.points[triangle_index[2]]

                v321 = point3[0] * point2[1] * point1[2]
                v231 = point2[0] * point3[1] * point1[2]
                v312 = point3[0] * point1[1] * point2[2]
                v132 = point1[0] * point3[1] * point2[2]
                v213 = point2[0] * point1[1] * point3[2]
                v123 = point1[0] * point2[1] * point3[2]
                volume_tetraedre = 1 / 6 * (-v321 + v231 + v312 - v132 - v213 + v123)

                volume += volume_tetraedre

        return abs(volume)

    @property
    def bounding_box(self):
        """
        Returns the boundary box
        """
        if not self._bbox:
            self._bbox = self.get_bounding_box()
        return self._bbox

    @bounding_box.setter
    def bounding_box(self, new_bounding_box):
        self._bbox = new_bounding_box

    def get_bounding_box(self):
        bbox = self.faces[0].bounding_box
        for face in self.faces[1:]:
            bbox += face.bounding_box
        return bbox

    def cut_by_plane(self, plane_3d: Plane3D):
        frame_block = self.bounding_box.to_frame()
        frame_block.u = 1.1 * frame_block.u
        frame_block.v = 1.1 * frame_block.v
        frame_block.w = 1.1 * frame_block.w
        block = volmdlr.primitives3d.Block(frame_block,
                                           color=(0.1, 0.2, 0.2),
                                           alpha=0.6)
        face_3d = block.cut_by_orthogonal_plane(plane_3d)
        intersection_primitives = []
        for face in self.faces:
            intersection_wires = face.face_intersections(face_3d)
            if intersection_wires:
                for intersection_wire in intersection_wires:
                    intersection_primitives.extend(intersection_wire.primitives)
        contours3d = volmdlr.wires.Contour3D.contours_from_edges(
            intersection_primitives[:])
        if not contours3d:
            return []
        contours2d = [contour.to_2d(plane_3d.frame.origin,
                                    plane_3d.frame.u,
                                    plane_3d.frame.v) for contour in contours3d]
        resulting_faces = []
        for contour2d in contours2d:
            if contour2d.area() > 1e-7:
                surface2d = Surface2D(contour2d, [])
                resulting_faces.append(PlaneFace3D(plane_3d, surface2d))
        return resulting_faces

    def linesegment_intersections(self,
                                  linesegment3d: vme.LineSegment3D) \
            -> List[Tuple[Face3D, List[volmdlr.Point3D]]]:
        intersections = []
        for face in self.faces:
            face_intersections = face.linesegment_intersections(linesegment3d)
            if face_intersections:
                intersections.append((face, face_intersections))
        return intersections

    def line_intersections(self,
                           line3d: vme.Line3D) \
            -> List[Tuple[Face3D, List[volmdlr.Point3D]]]:
        intersections = []
        for face in self.faces:
            face_intersections = face.line_intersections(line3d)
            if face_intersections:
                intersections.append((face, face_intersections))
        return intersections

    def minimum_distance_points(self, shell2, resolution):
        """
        Returns a Mesure object if the distance is not zero, otherwise returns None
        """
        shell2_inter = self.shell_intersection(shell2, resolution)
        if shell2_inter is not None and shell2_inter != 1:
            return None

        # distance_min, point1_min, point2_min = self.faces[0].distance_to_face(shell2.faces[0], return_points=True)
        distance_min, point1_min, point2_min = self.faces[0].minimum_distance(
            shell2.faces[0], return_points=True)
        for face1 in self.faces:
            bbox1 = face1.bounding_box
            for face2 in shell2.faces:
                bbox2 = face2.bounding_box
                bbox_distance = bbox1.distance_to_bbox(bbox2)

                if bbox_distance < distance_min:
                    # distance, point1, point2 = face1.distance_to_face(face2, return_points=True)
                    distance, point1, point2 = face1.minimum_distance(face2,
                                                                      return_points=True)
                    if distance == 0:
                        return None
                    elif distance < distance_min:
                        distance_min, point1_min, point2_min = distance, point1, point2

        return point1_min, point2_min

    def distance_to_shell(self, other_shell: 'OpenShell3D', resolution: float):
        min_dist = self.minimum_distance_points(other_shell, resolution)
        if min_dist is not None:
            p1, p2 = min_dist
            return p1.point_distance(p2)
        return 0

    def minimum_distance_point(self,
                               point: volmdlr.Point3D) -> volmdlr.Point3D:
        """
        Computes the distance of a point to a Shell3D, whether it is inside or outside the Shell3D
        """
        distance_min, point1_min = self.faces[0].distance_to_point(point,
                                                                   return_other_point=True)
        for face in self.faces[1:]:
            bbox_distance = self.bounding_box.distance_to_point(point)
            if bbox_distance < distance_min:
                distance, point1 = face.distance_to_point(point,
                                                          return_other_point=True)
                if distance < distance_min:
                    distance_min, point1_min = distance, point1

        return point1_min

    def intersection_internal_aabb_volume(self, shell2: 'OpenShell3D',
                                          resolution: float):
        """
        aabb made of the intersection points and the points of self internal to shell2
        """
        intersections_points = []
        for face1 in self.faces:
            for face2 in shell2.faces:
                intersection_points = face1.face_intersections(face2)
                if intersection_points:
                    intersection_points = [
                        intersection_points[0].primitives[0].start,
                        intersection_points[0].primitives[0].end]
                    intersections_points.extend(intersection_points)

        shell1_points_inside_shell2 = []
        for face in self.faces:
            for point in face.outer_contour3d.discretization_points(
                    resolution):
                if shell2.point_belongs(point):
                    shell1_points_inside_shell2.append(point)

        if len(intersections_points + shell1_points_inside_shell2) == 0:
            return 0
        bbox = volmdlr.core.BoundingBox.from_points(
            intersections_points + shell1_points_inside_shell2)
        return bbox.volume()

    def intersection_external_aabb_volume(self, shell2: 'OpenShell3D',
                                          resolution: float):
        """
        aabb made of the intersection points and the points of self external to shell2
        """
        intersections_points = []
        for face1 in self.faces:
            for face2 in shell2.faces:
                intersection_points = face1.face_intersections(face2)
                if intersection_points:
                    intersection_points = [
                        intersection_points[0].primitives[0].start,
                        intersection_points[0].primitives[0].end]
                    intersections_points.extend(intersection_points)

        shell1_points_outside_shell2 = []
        for face in self.faces:
            for point in face.outer_contour3d.discretization_points(
                    resolution):
                if not shell2.point_belongs(point):
                    shell1_points_outside_shell2.append(point)

        if len(intersections_points + shell1_points_outside_shell2) == 0:
            return 0
        bbox = volmdlr.core.BoundingBox.from_points(
            intersections_points + shell1_points_outside_shell2)
        return bbox.volume()

    def primitive_inside_bbox(self, bounding_box: volmdlr.core.BoundingBox):
        for primitive in self.primitives:
            bbox = primitive.bounding_box

    def triangulation(self):
        # mesh = vmd.DisplayMesh3D([], [])
        meshes = []
        for i, face in enumerate(self.faces):
            # try:
            face_mesh = face.triangulation()
            meshes.append(face_mesh)
            # mesh.merge_mesh(face_mesh)
            # except NotImplementedError:
            #     print('Warning: a face has been skipped in rendering')
        return vmd.DisplayMesh3D.merge_meshes(meshes)

    def babylon_script(self, name='primitive_mesh'):
        s = f'var {name} = new BABYLON.Mesh("{name}", scene);\n'

        mesh = self.babylon_meshes()[0]

        s += 'var positions = {};\n'.format(mesh['positions'])
        s += 'var indices = {};\n'.format(mesh['indices'])
        s += 'var normals = [];\n'
        s += 'var vertexData = new BABYLON.VertexData();\n'
        s += 'BABYLON.VertexData.ComputeNormals(positions, indices, normals);\n'
        s += 'vertexData.positions = positions;\n'
        s += 'vertexData.indices = indices;\n'
        s += 'vertexData.normals = normals;\n'
        s += 'vertexData.applyToMesh({});\n'.format(name)
        s += '{}.enableEdgesRendering(0.9);\n'.format(name)
        s += '{}.edgesWidth = 0.1;\n'.format(name)
        s += '{}.edgesColor = new BABYLON.Color4(0, 0, 0, 0.6);\n'.format(name)
        s += 'var mat = new BABYLON.StandardMaterial("mat", scene);\n'
        #        s += 'mat.diffuseColor = BABYLON.Color3.Green();\n'
        #        s += 'mat.specularColor = new BABYLON.Color3(0.5, 0.6, 0.87);\n'
        #        s += 'mat.emissiveColor = new BABYLON.Color3(1, 1, 1);\n'
        #        s += 'mat.ambientColor = new BABYLON.Color3(0.23, 0.98, 0.53);\n'
        s += 'mat.backFaceCulling = false;\n'
        s += 'mat.alpha = {};\n'.format(self.alpha)
        s += '{}.material = mat;\n'.format(name)
        if self.color is not None:
            s += 'mat.diffuseColor = new BABYLON.Color3({}, {}, {});\n'.format(
                *self.color)
        return s

    def plot(self, ax=None, color: str = 'k', alpha: float = 1):
        if ax is None:
            ax = plt.figure().add_subplot(111, projection='3d')

        for face in self.faces:
            face.plot(ax=ax, color=color, alpha=alpha)

        return ax

    def get_geo_lines(self, update_data,
                      point_mesh_size: float = None):
        """
        gets the lines that define an OpenShell3D geometry in a .geo file

        :param update_data: Data used for VolumeModel defined with different shells
        :type update_data: dict
        :param point_mesh_size: The mesh size at a specific point, defaults to None
        :type point_mesh_size: float, optional

        :return: A list of lines that describe the geomery & the updated data
        :rtype: Tuple(List[str], dict)
        """

        primitives = []
        points = set()
        for face in self.faces:
            for _, contour in enumerate(list(chain(*[[face.outer_contour3d], face.inner_contours3d]))):
                points.update(contour.get_geo_points())
                if isinstance(contour, volmdlr.wires.Circle2D):
                    pass
                else:
                    for _, primitive in enumerate(contour.primitives):
                        if ((primitive not in primitives)
                                and (primitive.reverse() not in primitives)):
                            primitives.append(primitive)

                # if isinstance(contour, volmdlr.wires.Circle2D):
                #     points.add(volmdlr.Point3D(contour.radius, contour.center.y, 0))
                #     points.add(volmdlr.Point3D(contour.center.x, contour.center.y, 0))
                #     points.add(volmdlr.Point3D(-contour.radius, contour.center.y, 0))

                # else:
                #     for _, primitive in enumerate(contour.primitives):
                #         if isinstance(primitive, volmdlr.edges.LineSegment):
                #             points.add(primitive.start)
                #             points.add(primitive.end)

                #         if isinstance(primitive, volmdlr.edges.Arc):
                #             points.add(primitive.start)
                #             points.add(primitive.center)
                #             points.add(primitive.end)

                #         if isinstance(primitive, volmdlr.edges.BSplineCurve3D):
                #             # for point in primitive.control_points:
                #             # points.add(point)
                #             for point in primitive.discretization_points():
                #                 points.add(point)

                #         if ((primitive not in primitives)
                #                 and (primitive.reverse() not in primitives)):
                #             primitives.append(primitive)

        indices_check = len(primitives) * [None]

        point_account = update_data['point_account']
        line_account, line_loop_account = update_data['line_account'] + 1, update_data['line_loop_account']
        lines, line_surface, lines_tags = [], [], []

        points = list(points)
        for p_index, point in enumerate(points):
            lines.append(point.get_geo_lines(tag=p_index + point_account + 1,
                                             point_mesh_size=point_mesh_size))

        for f_index, face in enumerate(self.faces):
            line_surface = []
            for _, contour in enumerate(list(chain(*[[face.outer_contour3d], face.inner_contours3d]))):
                lines_tags = []
                if isinstance(contour, volmdlr.wires.Circle2D):
                    pass
                else:
                    for _, primitive in enumerate(contour.primitives):

                        try:
                            # line_account += 1
                            # print(line_account)
                            index = primitives.index(primitive)
                            if isinstance(primitive, volmdlr.edges.BSplineCurve3D):
                                discretization_points = primitive.discretization_points()
                                start_point_tag = points.index(discretization_points[0]) + 1
                                end_point_tag = points.index(discretization_points[1]) + 1
                                primitive_linesegments = volmdlr.edges.LineSegment3D(
                                    discretization_points[0], discretization_points[1])
                                lines.append(primitive_linesegments.get_geo_lines(tag=line_account,
                                                                                  start_point_tag=start_point_tag
                                                                                  + point_account,
                                                                                  end_point_tag=end_point_tag
                                                                                  + point_account))

                            if isinstance(primitive, volmdlr.edges.LineSegment):
                                start_point_tag = points.index(primitive.start) + 1
                                end_point_tag = points.index(primitive.end) + 1
                                lines.append(primitive.get_geo_lines(tag=line_account,
                                                                     start_point_tag=start_point_tag + point_account,
                                                                     end_point_tag=end_point_tag + point_account))
                            elif isinstance(primitive, volmdlr.edges.Arc):
                                start_point_tag = points.index(primitive.start) + 1
                                center_point_tag = points.index(primitive.center) + 1
                                end_point_tag = points.index(primitive.end) + 1
                                lines.append(primitive.get_geo_lines(tag=line_account,
                                                                     start_point_tag=start_point_tag + point_account,
                                                                     center_point_tag=center_point_tag + point_account,
                                                                     end_point_tag=end_point_tag + point_account))

                            lines_tags.append(line_account)
                            indices_check[index] = line_account
                            line_account += 1

                        except ValueError:
                            index = primitives.index(primitive.reverse())
                            lines_tags.append(-indices_check[index])

                    lines.append(contour.get_geo_lines(line_loop_account + 1, lines_tags))

                    line_surface.append(line_loop_account + 1)
                    line_loop_account += 1
                    lines_tags = []

            lines.append(face.get_geo_lines((f_index + 1 + update_data['surface_account']),
                                            line_surface))

            line_surface = []

        lines.append('Surface Loop(' + str(1 + update_data['surface_loop_account']) + ') = {'
                     + str(list(range(update_data['surface_account'] + 1,
                                      update_data['surface_account'] +
                                      len(self.faces) + 1)))[1:-1] + '};')

        update_data['point_account'] += len(points)
        update_data['line_account'] += line_account - 1
        update_data['line_loop_account'] += line_loop_account
        update_data['surface_account'] += len(self.faces)
        update_data['surface_loop_account'] += 1

        return lines, update_data

    def get_mesh_lines_with_transfinite_curves(self, min_points, size):

        lines, primitives, primitives_length = [], [], []
        for face in self.faces:
            for _, contour in enumerate(list(chain(*[[face.outer_contour3d], face.inner_contours3d]))):
                if isinstance(contour, volmdlr.wires.Circle2D):
                    primitives.append(contour)
                    primitives.append(contour)
                    primitives_length.append(contour.length() / 2)
                    primitives_length.append(contour.length() / 2)
                else:
                    for _, primitive_c in enumerate(contour.primitives):
                        if ((primitive_c not in primitives)
                                and (primitive_c.reverse() not in primitives)):
                            primitives.append(primitive_c)
                            primitives_length.append(primitive_c.length())

        for i, length in enumerate(primitives_length):
            if length < min_points * size:
                lines.append('Transfinite Curve {' + str(i) + '} = ' +
                             str(min_points) + ' Using Progression 1;')
        return lines


class ClosedShell3D(OpenShell3D):
    STEP_FUNCTION = 'CLOSED_SHELL'

    def rotation(self, center: volmdlr.Point3D, axis: volmdlr.Vector3D,
                 angle: float):
        """
        ClosedShell3D rotation
        :param center: rotation center
        :param axis: rotation axis
        :param angle: angle rotation
        :return: a new rotated ClosedShell3D
        """
        new_faces = [face.rotation(center, axis, angle) for face
                     in self.faces]
        return ClosedShell3D(new_faces, color=self.color,
                             alpha=self.alpha, name=self.name)

    def rotation_inplace(self, center: volmdlr.Point3D, axis: volmdlr.Vector3D,
                         angle: float):
        """
        ClosedShell3D rotation. Object is updated inplace
        :param center: rotation center
        :param axis: rotation axis
        :param angle: rotation angle
        """
        for face in self.faces:
            face.rotation_inplace(center, axis, angle)
        new_bounding_box = self.get_bounding_box()
        self.bounding_box = new_bounding_box

    def translation(self, offset: volmdlr.Vector3D):
        """
        ClosedShell3D translation
        :param offset: translation vector
        :return: A new translated ClosedShell3D
        """
        new_faces = [face.translation(offset) for face in
                     self.faces]
        return ClosedShell3D(new_faces, color=self.color, alpha=self.alpha,
                             name=self.name)

    def translation_inplace(self, offset: volmdlr.Vector3D):
        """
        ClosedShell3D translation. Object is updated inplace
        :param offset: translation vector
        """
        for face in self.faces:
            face.translation_inplace(offset)
        new_bounding_box = self.get_bounding_box()
        self.bounding_box = new_bounding_box

    def frame_mapping(self, frame: volmdlr.Frame3D, side: str):
        """
        Changes frame_mapping and return a new ClosedShell3D
        side = 'old' or 'new'
        """
        new_faces = [face.frame_mapping(frame, side) for face in
                     self.faces]
        return ClosedShell3D(new_faces, name=self.name)

    def frame_mapping_inplace(self, frame: volmdlr.Frame3D, side: str):
        """
        Changes frame_mapping and the object is updated inplace
        side = 'old' or 'new'
        """
        for face in self.faces:
            face.frame_mapping_inplace(frame, side)
        new_bounding_box = self.get_bounding_box()
        self.bounding_box = new_bounding_box

    def copy(self, deep=True, memo=None):
        new_faces = [face.copy() for face in self.faces]
        return self.__class__(new_faces, color=self.color, alpha=self.alpha,
                              name=self.name)

    def face_on_shell(self, face):
        """
        Verifies if a face lies on the shell's surface
        """
        for face_c in self.faces:
            if face_c.face_inside(face):
                return True
        return False

    def is_face_inside(self, face: Face3D):
        for point in face.outer_contour3d.discretization_points(0.1):
            point_inside_shell = self.point_belongs(point)
            point_in_shells_faces = self.point_in_shell_face(point)
            if (not point_inside_shell) and (not point_in_shells_faces):
                return False
        return True

    def shell_intersection(self, shell2: 'OpenShell3D', resolution: float):
        """
        Return None if disjointed
        Return (1, 0) or (0, 1) if one is inside the other
        Return (n1, n2) if intersection

        4 cases :
            (n1, n2) with face intersection             => (n1, n2)
            (0, 0) with face intersection               => (0, 0)
            (0, 0) with no face intersection            => None
            (1, 0) or (0, 1) with no face intersection  => 1
        """
        # Check if boundary boxes don't intersect
        bbox1 = self.bounding_box
        bbox2 = shell2.bounding_box
        if not bbox1.bbox_intersection(bbox2):
            # print("No intersection of shells' BBox")
            return None

        # Check if any point of the first shell is in the second shell
        points1 = []
        for face in self.faces:
            points1.extend(
                face.outer_contour3d.discretization_points(resolution))
        points2 = []
        for face in shell2.faces:
            points2.extend(
                face.outer_contour3d.discretization_points(resolution))

        nb_pts1 = len(points1)
        nb_pts2 = len(points2)
        compteur1 = 0
        compteur2 = 0
        for point1 in points1:
            if shell2.point_belongs(point1):
                compteur1 += 1
        for point2 in points2:
            if self.point_belongs(point2):
                compteur2 += 1

        inter1 = compteur1 / nb_pts1
        inter2 = compteur2 / nb_pts2

        for face1 in self.faces:
            for face2 in shell2.faces:
                intersection_points = face1.face_intersections(face2)
                if intersection_points:
                    return inter1, inter2

        if inter1 == 0. and inter2 == 0.:
            return None
        return 1

    def point_belongs(self, point3d: volmdlr.Point3D, **kwargs):
        """
        Ray Casting algorithm
        Returns True if the point is inside the Shell, False otherwise
        """
        nb_rays = kwargs.get("nb_rays", 1)  # TODO: remove nb_rays argument in the future as it shouldn't be necessary

        bbox = self.bounding_box
        if not bbox.point_belongs(point3d):
            return False

        min_ray_length = 2 * max((bbox.xmax - bbox.xmin,
                                  bbox.ymax - bbox.ymin,
                                  bbox.zmax - bbox.zmin))
        two_min_ray_length = 2 * min_ray_length

        rays = []
        for _ in range(0, nb_rays):
            rays.append(vme.LineSegment3D(
                point3d,
                point3d + volmdlr.Point3D.random(min_ray_length,
                                                 two_min_ray_length,
                                                 min_ray_length,
                                                 two_min_ray_length,
                                                 min_ray_length,
                                                 two_min_ray_length)))
        rays = sorted(rays, key=lambda ray: ray.length())
        rays_intersections = []
        tests = []

        # for ray in rays[:3]:
        for ray in rays[:nb_rays]:
            #
            count = 0
            ray_intersection = []
            is_inside = True
            for face, point_inters in self.linesegment_intersections(ray):
                count += len(point_inters)
            if count % 2 == 0:
                is_inside = False
            tests.append(is_inside)
            rays_intersections.append(ray_intersection)
        for test1, test2 in zip(tests[:-1], tests[1:]):
            if test1 != test2:
                raise ValueError
        return tests[0]

    def point_in_shell_face(self, point: volmdlr.Point3D):

        for face in self.faces:
            if (face.surface3d.point_on_plane(point) and face.point_belongs(point)) or \
                    face.outer_contour3d.point_over_contour(point, abs_tol=1e-7):
                return True
        return False

    def is_inside_shell(self, shell2, resolution: float):
        """
        Returns True if all the points of self are inside shell2 and no face \
        are intersecting
        This method is not exact
        """
        bbox1 = self.bounding_box
        bbox2 = shell2.bounding_box
        if not bbox1.is_inside_bbox(bbox2):
            return False
        for face in self.faces:
            if not shell2.is_face_inside(face):
                return False
        return True

    def is_disjoint_from(self, shell2, tol=1e-8):
        """
        Verifies and rerturns a bool if two shells are disjointed or not.
        """
        disjoint = True
        if self.bounding_box.bbox_intersection(shell2.bounding_box) or \
                self.bounding_box.distance_to_bbox(shell2.bounding_box) <= tol:
            return False
        return disjoint

    def intersecting_faces_combinations(self, shell2, list_coincident_faces, tol=1e-8):
        """
        :param shell2: ClosedShell3D
            for two closed shells, it calculates and return a list of face
            combinations (list = [(face_shell1, face_shell2),...])
            for intersecting faces. if two faces can not be intersected,
            there is no combination for those
        :param tol: Corresponde to the tolerance to consider two faces as intersecting faces
        :param shell2:
        :param list_coincident_faces:
        :param tol:
        :return:
        """
        face_combinations = []
        for face1 in self.faces:
            for face2 in shell2.faces:
                if face1.is_intersecting(face2, list_coincident_faces, tol):
                    face_combinations.append((face1, face2))
        return face_combinations

    @staticmethod
    def dict_intersecting_combinations(intersecting_faces_combinations, tol=1e-8):
<<<<<<< HEAD
        '''
            :param intersecting_faces_combinations: list of face combinations (list = [(face_shell1, face_shell2),...])
            for intersecting faces.
=======
        """
            :param intersecting_faces_combinations: list of face combinations (list = [(face_shell1, face_shell2),...]) for intersecting faces.
>>>>>>> b55be9f0
            :type intersecting_faces_combinations: list of face objects combinaitons
            returns a dictionary containing as keys the combination of intersecting faces
            and as the values the resulting primitive from the two intersecting faces.
            It is done so it is not needed to calculate the same intersecting primitive twice.
        """
        intersecting_combinations = {}
        for combination in intersecting_faces_combinations:
            face_intersections = combination[0].face_intersections(combination[1], tol)
            combination_face_intersections = []
            for face_intersection in face_intersections:
                for contour1 in [combination[0].outer_contour3d] + combination[0].inner_contours3d:
                    if contour1.is_superposing(face_intersection):
                        for contour2 in [combination[1].outer_contour3d] + combination[1].inner_contours3d:
                            if contour2.is_superposing(face_intersection):
                                break
                        else:
                            continue
                        break
                else:
                    combination_face_intersections.append(face_intersection)
            if combination_face_intersections:
                intersecting_combinations[combination] = combination_face_intersections
        return intersecting_combinations

    @staticmethod
    def get_intersecting_faces(dict_intersecting_combinations):
        """
            :param dict_intersecting_combinations: dictionary containing as keys the combination of intersecting faces
            and as the values the resulting primitive from the two intersecting faces

            returns two lists. One for the intersecting faces in shell1 and the other for the shell2
        """
        intersecting_faces_shell1 = []
        intersecting_faces_shell2 = []
        for face in list(dict_intersecting_combinations.keys()):
            if face[0] not in intersecting_faces_shell1:
                intersecting_faces_shell1.append(face[0])
            if face[1] not in intersecting_faces_shell2:
                intersecting_faces_shell2.append(face[1])
        return intersecting_faces_shell1, intersecting_faces_shell2

    def get_non_intersecting_faces(self, shell2, intersecting_faces, intersection_method=False):
        """
        :param shell2: ClosedShell3D
        :param intersecting_faces:
        :param intersection_method: determines if running for intersection operation
        returns a list of all the faces that never intersect any
        face of the other shell
        """
        non_intersecting_faces = []

        for face in self.faces:
            if (face not in intersecting_faces) and (face not in non_intersecting_faces):
                if not intersection_method:
                    if not face.bounding_box.is_inside_bbox(shell2.bounding_box) or not shell2.is_face_inside(face):
                        for face2 in shell2.faces:
                            if face.surface3d.is_coincident(face2.surface3d) and \
                                    face.bounding_box.is_inside_bbox(face2.bounding_box):
                                break
                        else:
                            non_intersecting_faces.append(face)
                else:
                    if face.bounding_box.is_inside_bbox(shell2.bounding_box) and shell2.is_face_inside(face):
                        non_intersecting_faces.append(face)

        return non_intersecting_faces

    def get_coincident_and_adjacent_faces(self, shell2):
        coincident_and_adjacent_faces = []
        for face1 in self.faces:
            for face2 in shell2.faces:
                if face1.surface3d.is_coincident(face2.surface3d) and \
                        face1.is_adjacent(face2):
                    coincident_and_adjacent_faces.append((face1, face2))

        return coincident_and_adjacent_faces

    def get_coincident_faces(self, shell2):
        """
        Finds all pairs of faces that are coincidents faces, that is,
        faces lying on the same plane

        returns a List of tuples with the face pairs
        """
        list_coincident_faces = []
        for face1 in self.faces:
            for face2 in shell2.faces:
                if face1.surface3d.is_coincident(face2.surface3d):
                    contour1 = face1.outer_contour3d.to_2d(
                        face1.surface3d.frame.origin,
                        face1.surface3d.frame.u,
                        face1.surface3d.frame.v)
                    contour2 = face2.outer_contour3d.to_2d(
                        face1.surface3d.frame.origin,
                        face1.surface3d.frame.u,
                        face1.surface3d.frame.v)
                    inters = contour1.contour_intersections(contour2)
                    if len(inters) >= 2:
                        list_coincident_faces.append((face1, face2))

        return list_coincident_faces

    def two_shells_intersecting_contour(self, shell2,
                                        list_coincident_faces: List[Face3D],
                                        dict_intersecting_combinations=None):
        """
        :param shell2: ClosedShell3D
        :type shell2: :class:`volmdlr.faces.ClosedShell3D`
        :type list_coincident_faces: List[:class:`volmdlr.faces.Face3D`]
        :param dict_intersecting_combinations: dictionary containing as keys
            the combination of intersecting faces and as the values the
            resulting primitive from the two intersecting faces
        :returns: intersecting contour for two intersecting shells
        """
        if dict_intersecting_combinations is None:
            face_combinations = self.intersecting_faces_combinations(
                shell2, list_coincident_faces)
            dict_intersecting_combinations = \
                self.dict_intersecting_combinations(face_combinations)
        intersecting_lines = list(dict_intersecting_combinations.values())
        intersecting_contour = \
            volmdlr.wires.Contour3D([wire.primitives[0] for
                                     wire in intersecting_lines])
        return intersecting_contour

    def reference_shell(self, shell2, face):
        if face in shell2.faces:
            contour_extract_inside = True
            reference_shell = self
        else:
            contour_extract_inside = False
            reference_shell = shell2
        return contour_extract_inside, reference_shell

    def set_operations_valid_exterior_faces(self, new_faces: List[Face3D],
                                            valid_faces: List[Face3D],
                                            list_coincident_faces: List[Face3D],
                                            shell2, reference_shell):
        for new_face in new_faces:
            inside_reference_shell = reference_shell.point_belongs(
                new_face.random_point_inside())
            if self.set_operations_exterior_face(new_face, valid_faces,
                                                 inside_reference_shell,
                                                 list_coincident_faces,
                                                 shell2):
                valid_faces.append(new_face)
        return valid_faces

    def union_faces(self, shell2, intersecting_faces,
                    intersecting_combinations,
                    list_coincident_faces):
        faces = []
        for face in intersecting_faces:
            contour_extract_inside, reference_shell = \
                self.reference_shell(shell2, face)
            new_faces = face.set_operations_new_faces(
                intersecting_combinations, contour_extract_inside)
            faces = self.set_operations_valid_exterior_faces(
                new_faces, faces,
                list_coincident_faces,
                shell2, reference_shell)
        return faces

    def get_subtraction_valid_faces(self, new_faces, valid_faces, reference_shell, shell2, keep_interior_faces):
        faces = []
        for new_face in new_faces:
            inside_reference_shell = reference_shell.point_belongs(new_face.random_point_inside())
            if keep_interior_faces:
                if self.set_operations_interior_face(new_face, valid_faces, inside_reference_shell):
                    faces.append(new_face)
            elif self.set_operations_exterior_face(new_face, faces, inside_reference_shell, [], shell2):
                faces.append(new_face)
        return faces

    def subtraction_faces(self, shell2, intersecting_faces, intersecting_combinations):
        faces = []
        for face in intersecting_faces:
            keep_interior_faces = False
            if face in shell2.faces:
                keep_interior_faces = True
            contour_extract_inside, reference_shell = self.reference_shell(shell2, face)
            new_faces = face.set_operations_new_faces(intersecting_combinations, contour_extract_inside)
            valid_faces = self.get_subtraction_valid_faces(new_faces, faces, reference_shell,
                                                           shell2, keep_interior_faces)
            faces.extend(valid_faces)

        return faces

    def valid_intersection_faces(self, new_faces, valid_faces,
                                 reference_shell, shell2):
        faces = []
        for new_face in new_faces:
            inside_reference_shell = reference_shell.point_belongs(
                new_face.random_point_inside())
            if (inside_reference_shell or (self.face_on_shell(new_face) and shell2.face_on_shell(new_face)))\
                    and new_face not in valid_faces:
                faces.append(new_face)

        return faces

    def intersection_faces(self, shell2, intersecting_faces,
                           intersecting_combinations):
        faces = []
        for face in intersecting_faces:
            contour_extract_inside, reference_shell = \
                self.reference_shell(shell2, face)
            new_faces = face.set_operations_new_faces(
                intersecting_combinations, contour_extract_inside)
            valid_faces = self.valid_intersection_faces(
                new_faces, faces, reference_shell, shell2)
            faces.extend(valid_faces)

        valid_faces = []
        finished = False
        while not finished:
            face_is_valid = True
            for face in valid_faces:
                if face.face_inside(faces[0]):
                    faces.remove(faces[0])
                    break
            else:
                valid_faces.append(faces[0])
                faces.remove(faces[0])
            if not faces:
                finished = True
        return valid_faces

    def set_operations_interior_face(self, new_face, faces, inside_reference_shell):
        if inside_reference_shell and new_face not in faces:
            return True
        if self.face_on_shell(new_face):
            return True
        return False

    def is_face_between_shells(self, shell2, face):
        if face.surface2d.inner_contours:
            normal_0 = face.surface2d.outer_contour.primitives[0].normal_vector()
            middle_point_0 = face.surface2d.outer_contour.primitives[0].middle_point()
            point1 = middle_point_0 + 0.0001 * normal_0
            point2 = middle_point_0 - 0.0001 * normal_0
            points = [point1, point2]
        else:
            points = [face.surface2d.outer_contour.center_of_mass()]

        for point in points:
            point3d = face.surface3d.point2d_to_3d(point)
            if face.point_belongs(point3d):
                normal1 = point3d - 0.00001 * face.surface3d.frame.w
                normal2 = point3d + 0.00001 * face.surface3d.frame.w
                if (self.point_belongs(normal1) and
                    shell2.point_belongs(normal2)) or \
                        (shell2.point_belongs(normal1) and
                         self.point_belongs(normal2)):
                    return True
        return False

    def set_operations_exterior_face(self, new_face, valid_faces,
                                     inside_reference_shell,
                                     list_coincident_faces,
                                     shell2):
        if new_face.area() < 1e-8:
            return False
        if new_face not in valid_faces and not inside_reference_shell:
            if list_coincident_faces:
                if self.is_face_between_shells(shell2, new_face):
                    return False
            return True
        return False

    def validate_set_operation(self, shell2, tol):
        """
        Verifies if two shells are valid for union or subtractions operations,
        that is, if they are disjointed or if one is totaly inside the other
        If it returns an empty list, it means the two shells are valid to continue the
        operation.
        """
        if self.is_disjoint_from(shell2, tol):
            return [self, shell2]
        if self.is_inside_shell(shell2, resolution=0.01):
            return [shell2]
        if shell2.is_inside_shell(self, resolution=0.01):
            return [self]
        return []

    def is_clean(self):
        """
        Verifies if closed shell\'s faces are clean or
        if it is needed to be cleaned.

        :return: True if clean and False Otherwise
        """
        for face1, face2 in product(self.faces, repeat=2):
            if face1 != face2 and \
                    face1.surface3d.is_coincident(face2.surface3d) and \
                    face1.is_adjacent(face2):
                return False
        return True

    def union(self, shell2: 'ClosedShell3D', tol: float = 1e-8):
        """
        Given Two closed shells, it returns a new united ClosedShell3D object.
        """

        validate_set_operation = \
            self.validate_set_operation(shell2, tol)
        if validate_set_operation:
            return validate_set_operation
        list_coincident_faces = self.get_coincident_faces(shell2)
        face_combinations = self.intersecting_faces_combinations(shell2, list_coincident_faces, tol)
        intersecting_combinations = self.dict_intersecting_combinations(face_combinations, tol)
        intersecting_faces1, intersecting_faces2 = self.get_intersecting_faces(intersecting_combinations)
        intersecting_faces = intersecting_faces1 + intersecting_faces2
        faces = self.get_non_intersecting_faces(shell2, intersecting_faces) + \
            shell2.get_non_intersecting_faces(self, intersecting_faces)
        if len(faces) == len(self.faces + shell2.faces) and not intersecting_faces:
            return [self, shell2]
        new_valid_faces = self.union_faces(shell2, intersecting_faces,
                                           intersecting_combinations,
                                           list_coincident_faces
                                           )
        faces += new_valid_faces
        new_shell = ClosedShell3D(faces)
        return [new_shell]

    @staticmethod
    def get_faces_to_be_merged(union_faces):
        coincident_planes_faces = []
        for i, face1 in enumerate(union_faces):
            for j, face2 in enumerate(union_faces):
                if j != i and face1.surface3d.is_coincident(face2.surface3d):
                    if face1 not in coincident_planes_faces:
                        coincident_planes_faces.append(face1)
                    coincident_planes_faces.append(face2)
            if coincident_planes_faces:
                break
        return coincident_planes_faces

    @staticmethod
    def clean_faces(union_faces, list_new_faces):
        list_remove_faces = []
        if union_faces:
            for face1 in union_faces:
                for face2 in list_new_faces:
                    if face1.face_inside(face2):
                        list_remove_faces.append(face2)
                    elif face2.face_inside(face1):
                        list_remove_faces.append(face1)
        list_new_faces += union_faces
        for face in list_remove_faces:
            list_new_faces.remove(face)
        return list_new_faces

    def merge_faces(self):
        union_faces = self.faces
        finished = False
        list_new_faces = []
        count = 0
        while not finished:
            valid_coicident_faces = \
                ClosedShell3D.get_faces_to_be_merged(union_faces)
            list_valid_coincident_faces = valid_coicident_faces[:]
            if valid_coicident_faces:
                list_new_faces += PlaneFace3D.merge_faces(valid_coicident_faces)
            for face in list_valid_coincident_faces:
                union_faces.remove(face)
            count += 1
            if (count >= len(self.faces) and not list_valid_coincident_faces):
                finished = True

        list_new_faces = self.clean_faces(union_faces, list_new_faces)

        self.faces = list_new_faces

    def subtract(self, shell2, tol=1e-8):
        """
        Given Two closed shells, it returns a new subtracted OpenShell3D.
        """
        validate_set_operation = self.validate_set_operation(shell2, tol)
        if validate_set_operation:
            return validate_set_operation

        list_coincident_faces = self.get_coincident_faces(shell2)
        face_combinations = self.intersecting_faces_combinations(
            shell2, list_coincident_faces, tol)

        intersecting_combinations = self.dict_intersecting_combinations(
            face_combinations, tol)

        if len(intersecting_combinations) == 0:
            return [self, shell2]

        intersecting_faces, _ = self.get_intersecting_faces(
            intersecting_combinations)

        faces = self.get_non_intersecting_faces(shell2, intersecting_faces)
        new_valid_faces = self.union_faces(shell2, intersecting_faces,
                                           intersecting_combinations,
                                           list_coincident_faces
                                           )
        faces += new_valid_faces
        return [OpenShell3D(faces)]

    def subtract_to_closed_shell(self, shell2, tol=1e-8):
        """
        Given Two closed shells, it returns a new subtracted ClosedShell3D.
        :param shell2:
        :param tol:
        :return:
        """

        validate_set_operation = self.validate_set_operation(shell2, tol)
        if validate_set_operation:
            return validate_set_operation

        list_coincident_faces = self.get_coincident_faces(shell2)
        face_combinations = self.intersecting_faces_combinations(
            shell2, list_coincident_faces, tol)
        intersecting_combinations = self.dict_intersecting_combinations(
            face_combinations, tol)

        if len(intersecting_combinations) == 0:
            return [self, shell2]

        intersecting_faces1, intersecting_faces2 = self.get_intersecting_faces(
            intersecting_combinations)
        intersecting_faces = intersecting_faces1 + intersecting_faces2

        faces = self.get_non_intersecting_faces(shell2, intersecting_faces)
        faces += shell2.get_non_intersecting_faces(self, intersecting_faces,
                                                   intersection_method=True)

        new_valid_faces = self.subtraction_faces(shell2, intersecting_faces,
                                                 intersecting_combinations)
        faces += new_valid_faces
        new_shell = ClosedShell3D(faces)
        # new_shell.eliminate_not_valid_closedshell_faces()
        return [new_shell]

    def intersection(self, shell2, tol=1e-8):
        """
        Given two ClosedShell3D, it returns the new objet resulting
        from the intersection of the two.
        """
        validate_set_operation = self.validate_set_operation(
            shell2, tol)
        if validate_set_operation:
            return validate_set_operation
        list_coincident_faces = self.get_coincident_faces(shell2)
        face_combinations = self.intersecting_faces_combinations(shell2, list_coincident_faces, tol)
        intersecting_combinations = self.dict_intersecting_combinations(face_combinations, tol)

        if len(intersecting_combinations) == 0:
            return [self, shell2]

        intersecting_faces1, intersecting_faces2 = self.get_intersecting_faces(intersecting_combinations)
        intersecting_faces = intersecting_faces1 + intersecting_faces2
        faces = self.intersection_faces(shell2, intersecting_faces, intersecting_combinations)
        faces += self.get_non_intersecting_faces(shell2, intersecting_faces, intersection_method=True) +\
            shell2.get_non_intersecting_faces(self, intersecting_faces, intersection_method=True)
        new_shell = ClosedShell3D(faces)
        new_shell.eliminate_not_valid_closedshell_faces()
        return [new_shell]

    def eliminate_not_valid_closedshell_faces(self):
        nodes_with_2degrees = [node for node, degree in list(self.faces_graph.degree()) if degree <= 2]
        for node in nodes_with_2degrees:
            neighbors = nx.neighbors(self.faces_graph, node)
            for neighbor_node in neighbors:
                for face in self.faces:
                    if self.faces_graph.edges[(node, neighbor_node)]['edge'] in face.outer_contour3d.primitives:
                        self.faces.remove(face)
                        break
        self._faces_graph = None<|MERGE_RESOLUTION|>--- conflicted
+++ resolved
@@ -7081,16 +7081,10 @@
         return lines_x, lines_y
 
     def pair_with(self, other_bspline_face3d):
-<<<<<<< HEAD
-        '''
-        find out how the uv parametric frames are located compared to each other, and also how grid3d can be defined
-        respected to these directions
-=======
         """
         Finds out how the uv parametric frames are located compared to
         eachother and also how grid3d can be defined respected to these
         directions.
->>>>>>> b55be9f0
 
         :param other_bspline_face3d: BSplineFace3D
         :type other_bspline_face3d: :class:`volmdlr.faces.BSplineFace3D`
@@ -8278,14 +8272,8 @@
 
     @staticmethod
     def dict_intersecting_combinations(intersecting_faces_combinations, tol=1e-8):
-<<<<<<< HEAD
-        '''
-            :param intersecting_faces_combinations: list of face combinations (list = [(face_shell1, face_shell2),...])
-            for intersecting faces.
-=======
         """
             :param intersecting_faces_combinations: list of face combinations (list = [(face_shell1, face_shell2),...]) for intersecting faces.
->>>>>>> b55be9f0
             :type intersecting_faces_combinations: list of face objects combinaitons
             returns a dictionary containing as keys the combination of intersecting faces
             and as the values the resulting primitive from the two intersecting faces.
