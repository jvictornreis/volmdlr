"""
Surfaces & faces
"""


from typing import List, Tuple
import math

from itertools import product

import triangle
import numpy as npy

import scipy as scp
import scipy.optimize as opt

import matplotlib.pyplot as plt
# import matplotlib.tri as plt_tri
# from pygeodesic import geodesic

import networkx as nx

from geomdl import BSpline
from geomdl import utilities
from geomdl.fitting import interpolate_surface, approximate_surface
from geomdl.operations import split_surface_u, split_surface_v

import dessia_common as dc
import volmdlr.core
import volmdlr.core_compiled
import volmdlr.edges as vme
import volmdlr.wires
import volmdlr.display as vmd
import volmdlr.geometry



def knots_vector_inv(knots_vector):
    ''' 
    compute knot elements and multiplicities based on the global knot vector
    '''
    
    knots = list(set(knots_vector))
    knots.sort()
    multiplicities = []
    for knot in knots:
        multiplicities.append(knots_vector.count(knot))
        
    return (knots,multiplicities)

class Surface2D(volmdlr.core.Primitive2D):
    """
    A surface bounded by an outer contour
    """

    def __init__(self, outer_contour: volmdlr.wires.Contour2D,
                 inner_contours: List[volmdlr.wires.Contour2D],
                 name: str = 'name'):
        self.outer_contour = outer_contour
        self.inner_contours = inner_contours

        volmdlr.core.Primitive2D.__init__(self, name=name)

    def area(self):
        return self.outer_contour.area() - sum(
            [c.area() for c in self.inner_contours])

    def second_moment_area(self, point:volmdlr.Point2D):
        Ix, Iy, Ixy = self.outer_contour.second_moment_area(point)
        for contour in self.inner_contours:
            Ixc, Iyc, Ixyc = contour.second_moment_area(point)
            Ix -= Ixc
            Iy -= Iyc
            Ixy -= Ixyc
        return Ix, Iy, Ixy

    def center_of_mass(self):
        center = self.outer_contour.area() * self.outer_contour.center_of_mass()
        for contour in self.inner_contours:
            center -= contour.area() * contour.center_of_mass()
        return center/self.area()

    def point_belongs(self, point2d: volmdlr.Point2D):
        if not self.outer_contour.point_belongs(point2d):
            return False

        for inner_contour in self.inner_contours:
            if inner_contour.point_belongs(point2d):
                return False

        return True

    def random_point_inside(self):
        '''
             returns a random point inside surface2d. Considers if it has holes 
        '''
        valid_point = False
        point_inside_outer_contour = None
        while not valid_point:
            point_inside_outer_contour = self.outer_contour.random_point_inside()
            inside_inner_contour = False
            for inner_contour in self.inner_contours:
                if inner_contour.point_belongs(point_inside_outer_contour):
                    inside_inner_contour = True
            if not inside_inner_contour and\
                    point_inside_outer_contour is not None:
                valid_point = True

        return point_inside_outer_contour




    def triangulation(self, min_x_density=None, min_y_density=None):

        if self.area() == 0.:
            return vmd.DisplayMesh2D([], triangles=[])

        outer_polygon = self.outer_contour.to_polygon(angle_resolution=10)

        if not self.inner_contours:# No holes
            return outer_polygon.triangulation()
        points = [vmd.Node2D(*p) for p in outer_polygon.points]
        vertices = [(p.x, p.y) for p in points]
        n = len(outer_polygon.points)
        segments = [(i, i + 1) for i in range(n - 1)]
        segments.append((n - 1, 0))
        point_index = {p: i for i, p in enumerate(points)}
        holes = []

        for inner_contour in self.inner_contours:
            inner_polygon = inner_contour.to_polygon(angle_resolution=10)

            for point in inner_polygon.points:
                if point not in point_index:
                    points.append(point)
                    vertices.append((point.x, point.y))
                    point_index[point] = n
                    n += 1
            for point1, point2 in zip(inner_polygon.points[:-1],
                                      inner_polygon.points[1:]):
                segments.append((point_index[point1],
                                 point_index[point2]))
            segments.append((point_index[inner_polygon.points[-1]],
                             point_index[inner_polygon.points[0]]))
            rpi = inner_contour.random_point_inside()
            holes.append((rpi.x, rpi.y))

        tri = {'vertices': npy.array(vertices).reshape((-1, 2)),
               'segments': npy.array(segments).reshape((-1, 2)),
               }
        if holes:
            tri['holes'] = npy.array(holes).reshape((-1, 2))
        t = triangle.triangulate(tri, 'p')
        triangles = t['triangles'].tolist()
        np = t['vertices'].shape[0]
        points = [vmd.Node2D(*t['vertices'][i, :]) for i in
                  range(np)]

        return vmd.DisplayMesh2D(points, triangles=triangles, edges=None)

    def split_by_lines(self, lines):
        cutted_surfaces = []
        iteration_surfaces = self.cut_by_line(lines[0])

        for line in lines[1:]:
            iteration_surfaces2 = []
            for surface in iteration_surfaces:
                line_cutted_surfaces = surface.cut_by_line(line)

                llcs = len(line_cutted_surfaces)

                if llcs == 1:
                    cutted_surfaces.append(line_cutted_surfaces[0])
                else:
                    iteration_surfaces2.extend(line_cutted_surfaces)

            iteration_surfaces = iteration_surfaces2[:]

        cutted_surfaces.extend(iteration_surfaces)
        return cutted_surfaces

    def split_regularly(self, n):
        """
        Split in n slices
        """
        xmin, xmax, ymin, ymax = self.outer_contour.bounding_rectangle()
        lines = []
        for i in range(n - 1):
            xi = xmin + (i + 1) * (xmax - xmin) / n
            lines.append(vme.Line2D(volmdlr.Point2D(xi, 0),
                                    volmdlr.Point2D(xi, 1)))
        return self.split_by_lines(lines)

    def cut_by_line(self, line: vme.Line2D):
        """
        This method makes inner contour disappear for now
        """
        splitted_outer_contours = self.outer_contour.cut_by_line(line)

        return [Surface2D(oc, []) for oc in splitted_outer_contours]

    def split_at_centers(self):
        """
        Split in n slices
        """
        xmin, xmax, ymin, ymax = self.outer_contour.bounding_rectangle()

        cutted_contours = []
        iteration_contours = []
        c1 = self.inner_contours[0].center_of_mass()
        c2 = self.inner_contours[1].center_of_mass()
        cut_line = vme.Line2D(c1, c2)

        iteration_contours2 = []

        sc = self.cut_by_line2(cut_line)

        iteration_contours2.extend(sc)

        iteration_contours = iteration_contours2[:]
        cutted_contours.extend(iteration_contours)

        return cutted_contours

    def cut_by_line2(self, line):
        all_contours = []
        inner_1 = self.inner_contours[0]
        inner_2 = self.inner_contours[1]

        inner_intersections_1 = inner_1.line_intersections(line)
        inner_intersections_2 = inner_2.line_intersections(line)

        Arc1, Arc2 = inner_1.split(inner_intersections_1[1],
                                   inner_intersections_1[0])
        Arc3, Arc4 = inner_2.split(inner_intersections_2[1],
                                   inner_intersections_2[0])
        new_inner_1 = volmdlr.wires.Contour2D([Arc1, Arc2])
        new_inner_2 = volmdlr.wires.Contour2D([Arc3, Arc4])

        intersections = []
        intersections.append((inner_intersections_1[0], Arc1))
        intersections.append((inner_intersections_1[1], Arc2))
        intersections += self.outer_contour.line_intersections(line)
        intersections.append((inner_intersections_2[0], Arc3))
        intersections.append((inner_intersections_2[1], Arc4))
        intersections += self.outer_contour.line_intersections(line)

        if not intersections:
            all_contours.extend([self])
        if len(intersections) < 4:
            return [self]
        elif len(intersections) >= 4:
            if isinstance(intersections[0][0], volmdlr.Point2D) and \
                    isinstance(intersections[1][0], volmdlr.Point2D):
                ip1, ip2 = sorted(
                    [new_inner_1.primitives.index(intersections[0][1]),
                     new_inner_1.primitives.index(intersections[1][1])])
                ip5, ip6 = sorted(
                    [new_inner_2.primitives.index(intersections[4][1]),
                     new_inner_2.primitives.index(intersections[5][1])])
                ip3, ip4 = sorted(
                    [self.outer_contour.primitives.index(intersections[2][1]),
                     self.outer_contour.primitives.index(intersections[3][1])])

                sp11, sp12 = intersections[2][1].split(intersections[2][0])
                sp21, sp22 = intersections[3][1].split(intersections[3][0])
                sp33, sp34 = intersections[6][1].split(intersections[6][0])
                sp44, sp43 = intersections[7][1].split(intersections[7][0])

                primitives1 = []
                primitives1.append(
                    volmdlr.edges.LineSegment2D(intersections[6][0],
                                                intersections[1][0]))
                primitives1.append(new_inner_1.primitives[ip1])
                primitives1.append(
                    volmdlr.edges.LineSegment2D(intersections[0][0],
                                                intersections[5][0]))
                primitives1.append(new_inner_2.primitives[ip5])
                primitives1.append(
                    volmdlr.edges.LineSegment2D(intersections[4][0],
                                                intersections[7][0]))
                primitives1.append(sp44)
                primitives1.extend(self.outer_contour.primitives[ip3 + 1:ip4])
                primitives1.append(sp34)

                primitives2 = []
                primitives2.append(
                    volmdlr.edges.LineSegment2D(intersections[7][0],
                                                intersections[4][0]))
                primitives2.append(new_inner_2.primitives[ip6])
                primitives2.append(
                    volmdlr.edges.LineSegment2D(intersections[5][0],
                                                intersections[0][0]))
                primitives2.append(new_inner_1.primitives[ip2])
                primitives2.append(
                    volmdlr.edges.LineSegment2D(intersections[1][0],
                                                intersections[6][0]))
                primitives2.append(sp33)
                a = self.outer_contour.primitives[:ip3]
                a.reverse()
                primitives2.extend(a)
                primitives2.append(sp43)

                all_contours.extend([volmdlr.wires.Contour2D(primitives1),
                                     volmdlr.wires.Contour2D(primitives2)])


            else:
                raise NotImplementedError(
                    'Non convex contour not supported yet')
                # raise NotImplementedError(
                #     '{} intersections not supported yet'.format(
                #         len(intersections)))

        return all_contours

    def cut_by_line3(self, line):
        # ax=self.outer_contour.plot()
        all_contours = []
        inner = self.inner_contours[0]
        inner_2 = self.inner_contours[1]
        inner_3 = self.inner_contours[2]

        c = inner.center_of_mass()
        c_2 = inner_2.center_of_mass()
        c_3 = inner_3.center_of_mass()
        direction_vector = line.normal_vector()
        direction_line = volmdlr.edges.Line2D(c, volmdlr.Point2D(
            (direction_vector.y * c.x - direction_vector.x * c.y) / (
                direction_vector.y), 0))
        direction_line_2 = volmdlr.edges.Line2D(c_2, volmdlr.Point2D(
            (direction_vector.y * c_2.x - direction_vector.x * c_2.y) / (
                direction_vector.y), 0))

        direction_line_3 = volmdlr.edges.Line2D(c_3, volmdlr.Point2D(
            (direction_vector.y * c_3.x - direction_vector.x * c_3.y) / (
                direction_vector.y), 0))
        inner_intersections = inner.line_intersections(direction_line)
        inner_intersections_2 = inner_2.line_intersections(direction_line_2)
        inner_intersections_3 = inner_3.line_intersections(direction_line_3)
        Arc1, Arc2 = inner.split(inner_intersections[1],
                                 inner_intersections[0])
        Arc3, Arc4 = inner_2.split(inner_intersections_2[1],
                                   inner_intersections_2[0])
        Arc5, Arc6 = inner_3.split(inner_intersections_3[1],
                                   inner_intersections_3[0])
        new_inner = volmdlr.wires.Contour2D([Arc1, Arc2])
        new_inner_2 = volmdlr.wires.Contour2D([Arc3, Arc4])
        new_inner_3 = volmdlr.wires.Contour2D([Arc5, Arc6])
        intersections = []

        intersections.append((inner_intersections[0], Arc1))
        intersections.append((inner_intersections[1], Arc2))
        if len(self.outer_contour.line_intersections(direction_line)) > 2:

            intersections.append(
                self.outer_contour.line_intersections(direction_line)[0])
            intersections.append(
                self.outer_contour.line_intersections(direction_line)[2])
        else:
            intersections.append(
                self.outer_contour.line_intersections(direction_line)[0])
            intersections.append(
                self.outer_contour.line_intersections(direction_line)[1])
        intersections.append((inner_intersections_2[0], Arc3))
        intersections.append((inner_intersections_2[1], Arc4))
        if len(self.outer_contour.line_intersections(direction_line_2)) > 2:
            intersections.append(
                self.outer_contour.line_intersections(direction_line_2)[0])
            intersections.append(
                self.outer_contour.line_intersections(direction_line_2)[2])
        else:
            intersections.append(
                self.outer_contour.line_intersections(direction_line_2)[0])
            intersections.append(
                self.outer_contour.line_intersections(direction_line_2)[1])
        intersections.append((inner_intersections_3[0], Arc5))
        intersections.append((inner_intersections_3[1], Arc6))
        if len(self.outer_contour.line_intersections(direction_line_3)) > 2:

            intersections.append(
                self.outer_contour.line_intersections(direction_line_3)[0])
            intersections.append(
                self.outer_contour.line_intersections(direction_line_3)[2])
        else:
            intersections.append(
                self.outer_contour.line_intersections(direction_line_3)[0])
            intersections.append(
                self.outer_contour.line_intersections(direction_line_3)[1])

        if isinstance(intersections[0][0], volmdlr.Point2D) and \
                isinstance(intersections[1][0], volmdlr.Point2D):
            ip1, ip2 = sorted([new_inner.primitives.index(intersections[0][1]),
                               new_inner.primitives.index(
                                   intersections[1][1])])
            ip5, ip6 = sorted(
                [new_inner_2.primitives.index(intersections[4][1]),
                 new_inner_2.primitives.index(intersections[5][1])])
            ip7, ip8 = sorted(
                [new_inner_3.primitives.index(intersections[8][1]),
                 new_inner_3.primitives.index(intersections[9][1])])
            ip3, ip4 = sorted(
                [self.outer_contour.primitives.index(intersections[2][1]),
                 self.outer_contour.primitives.index(intersections[3][1])])

            sp11, sp12 = intersections[2][1].split(intersections[2][0])
            sp21, sp22 = intersections[3][1].split(intersections[3][0])
            sp33, sp34 = intersections[6][1].split(intersections[6][0])
            sp44, sp43 = intersections[7][1].split(intersections[7][0])
            sp55, sp56 = intersections[10][1].split(intersections[10][0])
            sp66, sp65 = intersections[11][1].split(intersections[11][0])

            primitives1 = []
            primitives1.append(volmdlr.edges.LineSegment2D(intersections[7][0],
                                                           intersections[5][
                                                               0]))
            primitives1.append(new_inner_2.primitives[ip5])
            primitives1.append(volmdlr.edges.LineSegment2D(intersections[6][0],
                                                           intersections[4][
                                                               0]))
            primitives1.append(sp33)
            primitives1.append(sp43)

            primitives2 = []
            primitives2.append(volmdlr.edges.LineSegment2D(intersections[6][0],
                                                           intersections[4][
                                                               0]))
            primitives2.append(new_inner_2.primitives[ip6])
            primitives2.append(volmdlr.edges.LineSegment2D(intersections[5][0],
                                                           intersections[7][
                                                               0]))
            primitives2.append(volmdlr.edges.LineSegment2D(intersections[7][0],
                                                           intersections[11][
                                                               0]))
            primitives2.append(
                volmdlr.edges.LineSegment2D(intersections[11][0],
                                            intersections[9][0]))
            primitives2.append(new_inner_3.primitives[ip7])
            primitives2.append(volmdlr.edges.LineSegment2D(intersections[8][0],
                                                           intersections[10][
                                                               0]))
            primitives2.append(sp34)

            primitives3 = []
            primitives3.append(
                volmdlr.edges.LineSegment2D(intersections[10][0],
                                            intersections[8][0]))
            primitives3.append(new_inner_3.primitives[ip8])
            primitives3.append(volmdlr.edges.LineSegment2D(intersections[9][0],
                                                           intersections[11][
                                                               0]))
            primitives3.append(sp22)
            primitives3.append(volmdlr.edges.LineSegment2D(intersections[3][0],
                                                           intersections[1][
                                                               0]))
            primitives3.append(new_inner.primitives[ip1])
            primitives3.append(volmdlr.edges.LineSegment2D(intersections[0][0],
                                                           intersections[2][
                                                               0]))
            primitives3.append(volmdlr.edges.LineSegment2D(intersections[2][0],
                                                           intersections[10][
                                                               0]))

            primitives4 = []
            primitives4.append(volmdlr.edges.LineSegment2D(intersections[3][0],
                                                           intersections[1][
                                                               0]))
            a = volmdlr.edges.Arc2D(new_inner.primitives[ip2].end,
                                    new_inner.primitives[ip2].interior,
                                    new_inner.primitives[ip2].start)
            primitives4.append(a)
            primitives4.append(volmdlr.edges.LineSegment2D(intersections[0][0],
                                                           intersections[2][
                                                               0]))
            primitives4.append(sp12)
            primitives4.append(sp21)

            # Contour2D(primitives1),Contour2D(primitives2),
            #                      Contour2D(primitives3),
            all_contours.extend([volmdlr.wires.Contour2D(primitives4)])

        else:
            raise NotImplementedError(
                '{} intersections not supported yet'.format(
                    len(intersections)))

        return all_contours

    def bounding_rectangle(self):
        return self.outer_contour.bounding_rectangle()

    def plot(self, ax=None, color='k', alpha=1, equal_aspect=False):

        if ax is None:
            fig, ax = plt.subplots()
        self.outer_contour.plot(ax=ax, color=color, alpha=alpha,
                                equal_aspect=equal_aspect)
        for inner_contour in self.inner_contours:
            inner_contour.plot(ax=ax, color=color, alpha=alpha,
                               equal_aspect=equal_aspect)

        if equal_aspect:
            ax.set_aspect('equal')

        ax.margins(0.1)
        return ax


class Surface3D(dc.DessiaObject):
    x_periodicity = None
    y_periodicity = None
    """
    Abstract class
    """

    def face_from_contours3d(self,
                             contours3d: List[volmdlr.wires.Contour3D],
                             name: str = ''):
        """
        """

        lc3d = len(contours3d)
        
        if lc3d == 1:
            outer_contour2d = self.contour3d_to_2d(contours3d[0])
            inner_contours2d = []
        elif lc3d > 1:
            area = -1
            inner_contours2d = []
            for contour3d in contours3d:
                contour2d = self.contour3d_to_2d(contour3d)
                inner_contours2d.append(contour2d)
                contour_area = contour2d.area()
                if contour_area > area:
                    area = contour_area
                    outer_contour2d = contour2d
            inner_contours2d.remove(outer_contour2d)
        else:
            raise ValueError('Must have at least one contour')

        if isinstance(self.face_class, str):
            class_ = globals()[self.face_class]
        else:
            class_ = self.face_class

        surface2d = Surface2D(outer_contour=outer_contour2d,
                              inner_contours=inner_contours2d)
        return class_(self,
                      surface2d=surface2d,
                      name=name)

    def repair_primitives_periodicity(self, primitives, last_primitive):
        delta_x1 = abs(primitives[0].start.x
                       - last_primitive.end.x)
        delta_x2 = abs(primitives[-1].end.x
                       - last_primitive.end.x)
        delta_y1 = abs(primitives[0].start.y
                       - last_primitive.end.y)
        delta_y2 = abs(primitives[-1].end.y
                       - last_primitive.end.y)

        if self.x_periodicity \
                and not (math.isclose(delta_x1, 0,
                                      abs_tol=5e-5)
                         or math.isclose(delta_x2, 0,
                                         abs_tol=5e-5)):
            delta_x1 = delta_x1 % self.x_periodicity
            delta_x2 = delta_x2 % self.x_periodicity
            if math.isclose(delta_x1, self.x_periodicity,
                            abs_tol=1e-4):
                delta_x1 = 0.
            if math.isclose(delta_x2, self.x_periodicity,
                            abs_tol=1e-4):
                delta_x2 = 0.
            for prim in primitives:
                prim.start.x = abs(self.x_periodicity
                                   - prim.start.x)
                prim.end.x = abs(self.x_periodicity
                                 - prim.end.x)

        if self.y_periodicity \
                and not (math.isclose(delta_y1, 0,
                                      abs_tol=5e-5)
                         or math.isclose(delta_y2, 0,
                                         abs_tol=5e-5)):
            delta_y1 = delta_y1 % self.y_periodicity
            delta_y2 = delta_y2 % self.y_periodicity
            if math.isclose(delta_y1, self.y_periodicity,
                            abs_tol=1e-4):
                delta_y1 = 0.
            if math.isclose(delta_y2, self.y_periodicity,
                            abs_tol=1e-4):
                delta_y2 = 0.
            for prim in primitives:
                prim.start.y = abs(self.y_periodicity
                                   - prim.start.y)
                prim.end.y = abs(self.y_periodicity
                                 - prim.end.y)

        return primitives, delta_x1, delta_x2, delta_y1, delta_y2

    def contour3d_to_2d(self, contour3d):
        primitives2d = []
        last_primitive = None

        for primitive3d in contour3d.primitives:
            method_name = '{}_to_2d'.format(
                primitive3d.__class__.__name__.lower())
            if hasattr(self, method_name):
                primitives = getattr(self, method_name)(primitive3d)

                if primitives is None:
                    continue

                if last_primitive:
                    primitives, delta_x1, delta_x2, delta_y1, delta_y2 = \
                        self.repair_primitives_periodicity(primitives,
                                                           last_primitive)

                    dist1 = primitive3d.start.point_distance(
                        last_primitive3d.end)
                    dist2 = primitive3d.end.point_distance(
                        last_primitive3d.end)
                    if (math.isclose(delta_x1, 0., abs_tol=1e-3)
                            and math.isclose(delta_y1, 0., abs_tol=1e-3)
                            and math.isclose(dist1, 0, abs_tol=5e-5)):
                        pass
                    elif (math.isclose(delta_x2, 0., abs_tol=1e-3)
                            and math.isclose(delta_y2, 0., abs_tol=1e-3)
                            and math.isclose(dist2, 0, abs_tol=5e-5)):
                        primitives = [p.reverse() for p in primitives[::-1]]
                    else:
                        ax2 = contour3d.plot()
                        primitive3d.plot(ax=ax2, color='r')
                        last_primitive3d.plot(ax=ax2, color='b')
                        # self.plot(ax=ax2)

                        ax = last_primitive.plot(color='b', plot_points=True)
                        # primitives[0].plot(ax=ax, color='r', plot_points=True)
                        # primitives[-1].plot(ax=ax, color='r', plot_points=True)
                        for p in primitives:
                            p.plot(ax=ax, color='r', plot_points=True)
                        if self.x_periodicity:
                            vme.Line2D(volmdlr.Point2D(self.x_periodicity, 0),
                                       volmdlr.Point2D(self.x_periodicity, 1))\
                                .plot(ax=ax)
                        print('Surface 3D:', self)
                        print('3D primitive in red:', primitive3d)
                        print('Previous 3D primitive:', last_primitive3d)
                        raise ValueError(
                            'Primitives not following each other in contour:',
                            'delta1={}, {}, {} ; '
                            'delta2={}, {}, {}'.format(
                                delta_x1, delta_y1, dist1,
                                delta_x2, delta_y2, dist2))

                if primitives:
                    last_primitive = primitives[-1]
                    last_primitive3d = primitive3d
                    primitives2d.extend(primitives)
            else:
                raise NotImplementedError(
                    'Class {} does not implement {}'.format(
                        self.__class__.__name__,
                        method_name))

        return volmdlr.wires.Contour2D(primitives2d)

    def contour2d_to_3d(self, contour2d):
        primitives3d = []
        for primitive2d in contour2d.primitives:
            method_name = '{}_to_3d'.format(
                primitive2d.__class__.__name__.lower())
            if hasattr(self, method_name):
                try:
                    primitives3d.extend(getattr(self, method_name)(primitive2d))
                except NotImplementedError:
                    print('Error NotImplementedError')
            else:
                raise NotImplementedError(
                    'Class {} does not implement {}'.format(
                        self.__class__.__name__,
                        method_name))

        return volmdlr.wires.Contour3D(primitives3d)

    def linesegment3d_to_2d(self, linesegment3d):
        """
        a line segment on a surface will be in any case a line in 2D?
        """
        return [vme.LineSegment2D(self.point3d_to_2d(linesegment3d.start),
                                  self.point3d_to_2d(linesegment3d.end))]

    def bsplinecurve3d_to_2d(self, bspline_curve3d):
        """
        Is this right?
        """
        control_points = [self.point3d_to_2d(p) \
                          for p in bspline_curve3d.control_points]
        return [vme.BSplineCurve2D(
                    bspline_curve3d.degree,
                    control_points=control_points,
                    knot_multiplicities=bspline_curve3d.knot_multiplicities,
                    knots=bspline_curve3d.knots,
                    weights=bspline_curve3d.weights,
                    periodic=bspline_curve3d.periodic)]

    def bsplinecurve2d_to_3d(self, bspline_curve2d):
        """
        Is this right?
        """
        control_points = [self.point2d_to_3d(p) \
                          for p in bspline_curve2d.control_points]
        return [vme.BSplineCurve3D(
                    bspline_curve2d.degree,
                    control_points=control_points,
                    knot_multiplicities=bspline_curve2d.knot_multiplicities,
                    knots=bspline_curve2d.knots,
                    weights=bspline_curve2d.weights,
                    periodic=bspline_curve2d.periodic)]

    
    def normal_from_point2d(self, point2d):
        
        raise NotImplementedError('NotImplemented')
        
        
    def normal_from_point3d(self, point3d):
        """ 
        evaluates the normal vector of the bspline surface at this point3d.
        """
        
        return (self.normal_from_point2d(self.point3d_to_2d(point3d)))[1]
    
    
    def geodesic_distance_from_points2d(self, point1_2d:volmdlr.Point2D, point2_2d:volmdlr.Point2D, number_points:int=50):
        """
        Approximation of geodesic distance via linesegments length sum in 3D
        """
        # points = [point1_2d]
        current_point3d = self.point2d_to_3d(point1_2d)
        distance = 0.
        for i in range(number_points):
            next_point3d = self.point2d_to_3d(point1_2d + (i+1)/(number_points)*(point2_2d - point1_2d))
            distance += next_point3d.point_distance(current_point3d)
            current_point3d = next_point3d
        return distance
            
        
    def geodesic_distance(self, point1_3d:volmdlr.Point3D, point2_3d:volmdlr.Point3D):
        """
        Approximation of geodesic distance between 2 3D points supposed to be on the surface
        """
        point1_2d = self.point3d_to_2d(point1_3d)
        point2_2d = self.point3d_to_2d(point2_3d)
        return self.geodesic_distance_from_points2d(point1_2d, point2_2d)
    
 
class Plane3D(Surface3D):
    face_class = 'PlaneFace3D'

    def __init__(self, frame: volmdlr.Frame3D, name: str = ''):
        """
        :param frame: u and v of frame describe the plane, w is the normal
        """
        self.frame = frame
        self.name = name

    def __hash__(self):
        return hash(self.frame)

    def __eq__(self, other_plane):
        if other_plane.__class__.__name__ != self.__class__.__name__:
            return False
        return (self.frame.origin == other_plane.frame.origin and
                self.frame.w.is_colinear_to(other_plane.frame.w))

    def to_dict(self, use_pointers: bool = True, memo=None, path: str = '#'):
        # improve the object structure ?
        dict_ = dc.DessiaObject.base_dict(self)
        dict_['frame'] = self.frame.to_dict(use_pointers=use_pointers, memo=memo, path=path+'/frame')
        return dict_

    @classmethod
    def from_step(cls, arguments, object_dict):
        frame3d = object_dict[arguments[1]]
        frame3d.normalize()
        frame = volmdlr.Frame3D(frame3d.origin,
                                frame3d.v, frame3d.w, frame3d.u)
        return cls(frame, arguments[0][1:-1])

    def to_step(self, current_id):
        frame = volmdlr.Frame3D(self.frame.origin, self.frame.w, self.frame.u,
                                self.frame.v)
        content, frame_id = frame.to_step(current_id)
        plane_id = frame_id + 1
        content += "#{} = PLANE('{}',#{});\n".format(plane_id, self.name,
                                                     frame_id)
        return content, [plane_id]

    @classmethod
    def from_3_points(cls, point1, point2, point3):
        """
        Point 1 is used as origin of the plane
        """
        vector1 = point2 - point1
        vector2 = point3 - point1

        vector1.normalize()
        vector2.normalize()
        normal = vector1.cross(vector2)
        normal.normalize()
        frame = volmdlr.Frame3D(point1, vector1, normal.cross(vector1), normal)
        return cls(frame)

    @classmethod
    def from_normal(cls, point, normal):
        v1 = normal.deterministic_unit_normal_vector()
        v2 = v1.cross(normal)
        return cls(volmdlr.Frame3D(point, v1, v2, normal))

    @classmethod
    def from_plane_vectors(cls, plane_origin: volmdlr.Point3D,
                           plane_x: volmdlr.Vector3D,
                           plane_y: volmdlr.Vector3D):
        normal = plane_x.cross(plane_y)
        return cls(volmdlr.Frame3D(plane_origin, plane_x, plane_y, normal))

    @classmethod
    def from_points(cls, points):
        if len(points) < 3:
            raise ValueError
        elif len(points) == 3:
            return cls.from_3_points(volmdlr.Point3D(points[0].vector),
                                     volmdlr.Vector3D(points[1].vector),
                                     volmdlr.Vector3D(points[2].vector))
        else:
            points = [p.copy() for p in points]
            indexes_to_del = []
            for i, point in enumerate(points[1:]):
                if point == points[0]:
                    indexes_to_del.append(i)
            for index in indexes_to_del[::-1]:
                del points[index + 1]

            origin = points[0]
            vector1 = points[1] - origin
            vector1.normalize()
            vector2_min = points[2] - origin
            vector2_min.normalize()
            dot_min = abs(vector1.dot(vector2_min))
            for point in points[3:]:
                vector2 = point - origin
                vector2.normalize()
                dot = abs(vector1.dot(vector2))
                if dot < dot_min:
                    vector2_min = vector2
                    dot_min = dot
            return cls.from_3_points(origin, vector1 + origin,
                                     vector2_min + origin)

    def point_on_plane(self, point):
        if math.isclose(self.frame.w.dot(point - self.frame.origin), 0,
                        abs_tol=1e-6):
            return True
        return False

    def line_intersections(self, line):
        u = line.point2 - line.point1
        w = line.point1 - self.frame.origin
        if math.isclose(self.frame.w.dot(u), 0, abs_tol=1e-08):
            return []
        intersection_abscissea = - self.frame.w.dot(w) / self.frame.w.dot(u)
        return [line.point1 + intersection_abscissea * u]

    def linesegment_intersections(self, linesegment: vme.LineSegment3D) \
            -> List[volmdlr.Point3D]:
        u = linesegment.end - linesegment.start
        w = linesegment.start - self.frame.origin
        normaldotu = self.frame.w.dot(u)
        if math.isclose(normaldotu, 0, abs_tol=1e-08):
            return []
        intersection_abscissea = - self.frame.w.dot(w) / normaldotu
        if intersection_abscissea < 0 or intersection_abscissea > 1:
            return []
        return [linesegment.start + intersection_abscissea * u]

    def equation_coefficients(self):
        """
        returns the a,b,c,d coefficient from equation ax+by+cz+d = 0
        """
        a, b, c = self.frame.w
        d = -self.frame.origin.dot(self.frame.w)
        return (a, b, c, d)

    def plane_intersection(self, other_plane):
        line_direction = self.frame.w.cross(other_plane.frame.w)

        if line_direction.norm() < 1e-6:
            return None

        a1, b1, c1, d1 = self.equation_coefficients()
        a2, b2, c2, d2 = other_plane.equation_coefficients()

        if a1 * b2 - a2 * b1 != 0.:
            x0 = (b1 * d2 - b2 * d1) / (a1 * b2 - a2 * b1)
            y0 = (a2 * d1 - a1 * d2) / (a1 * b2 - a2 * b1)
            point1 = volmdlr.Point3D((x0, y0, 0))
        else:
            y0 = (b2 * d2 - c2 * d1) / (b1 * c2 - c1 * b2)
            z0 = (c1 * d1 - b1 * d2) / (b1 * c2 - c1 * b2)
            point1 = volmdlr.Point3D((0, y0, z0))

        # point2 = point1 + line_direction
        # return volmdlr.Line3D(point1, point2)
        return volmdlr.Line3D(point1, point1 + line_direction)

    def is_coincident(self, plane2):
        """
        Verifies if two planes are parallel and coincident
        """
        if self.frame.w.is_colinear_to(plane2.frame.w):
            if plane2.point_on_plane(self.frame.origin):
                return True
        return False

    def rotation(self, center, axis, angle, copy=True):
        # center_frame = self.frame.origin.copy()
        # center_frame.rotation(center, axis, angle, copy=False)
        if copy:
            new_frame = self.frame.rotation(center=center, axis=axis,
                                            angle=angle, copy=True)
            # new_frame.origin = center_frame
            return Plane3D(new_frame)
        else:
            self.frame.rotation(center=center, axis=axis, angle=angle, copy=False)
            # self.frame.origin = center_frame

    def translation(self, offset, copy=True):
        if copy:
            new_frame = self.frame.translation(offset, True)
            return Plane3D(new_frame)
        else:
            self.frame.translation(offset, False)

    def frame_mapping(self, frame, side, copy=True):
        """
        side = 'old' or 'new'
        """
        if side == 'old':
            new_origin = frame.old_coordinates(self.frame.origin)
            new_vector1 = frame.basis().old_coordinates(self.frame.u)
            new_vector2 = frame.basis().old_coordinates(self.frame.v)
            new_vector3 = frame.basis().old_coordinates(self.frame.w)
            if copy:
                return Plane3D(
                    volmdlr.Frame3D(new_origin, new_vector1, new_vector2,
                                    new_vector3), self.name)
            else:
                # self.origin = new_origin
                # self.vectors = [new_vector1, new_vector2]
                # self.normal = frame.Basis().old_coordinates(self.normal)
                # self.normal.normalize()
                self.frame.origin = new_origin
                self.frame.u = new_vector1
                self.frame.v = new_vector2
                self.frame.w = new_vector3

        if side == 'new':
            new_origin = frame.new_coordinates(self.frame.origin)
            new_vector1 = frame.basis().new_coordinates(self.frame.u)
            new_vector2 = frame.basis().new_coordinates(self.frame.v)
            new_vector3 = frame.basis().new_coordinates(self.frame.w)
            if copy:
                return Plane3D(
                    volmdlr.Frame3D(new_origin, new_vector1, new_vector2,
                                    new_vector3), self.name)
            else:
                self.frame.origin = new_origin
                self.frame.u = new_vector1
                self.frame.v = new_vector2
                self.frame.w = new_vector3

    def copy(self, deep=True, memo=None):
        new_frame = self.frame.copy()
        return Plane3D(new_frame, self.name)

    def plot(self, ax=None):
        if ax is None:
            fig = plt.figure()
            ax = fig.add_subplot(111, projection='3d')
        else:
            fig = ax.figure

        self.frame.origin.plot(ax)
        self.frame.u.plot(ax, starting_point=self.frame.origin, color='r')
        self.frame.v.plot(ax, starting_point=self.frame.origin, color='g')
        return ax

    def babylon_script(self):
        s = 'var myPlane = BABYLON.MeshBuilder.CreatePlane("myPlane", {width: 0.5, height: 0.5, sideOrientation: BABYLON.Mesh.DOUBLESIDE}, scene);\n'
        s += 'myPlane.setPositionWithLocalVector(new BABYLON.Vector3({},{},{}));\n'.format(
            self.origin[0], self.origin[1], self.origin[2])

        s += 'var axis1 = new BABYLON.Vector3({}, {}, {});\n'.format(
            self.vectors[0][0], self.vectors[0][1], self.vectors[0][2])
        s += 'var axis2 = new BABYLON.Vector3({}, {}, {});\n'.format(
            self.vectors[1][0], self.vectors[1][1], self.vectors[1][2])
        s += 'var axis3 = new BABYLON.Vector3({}, {}, {});\n'.format(
            self.normal[0], self.normal[1], self.normal[2])
        s += 'var orientation = BABYLON.Vector3.rotationFromAxis(axis1, axis2, axis3);\n'
        s += 'myPlane.rotation = orientation;\n'

        s += 'var planemat = new BABYLON.StandardMaterial("planemat", scene);\n'
        s += 'planemat.alpha = 0.4;\n'
        s += 'myPlane.material = planemat;\n'

        return s

    def point2d_to_3d(self, point2d):
        return point2d.to_3d(self.frame.origin, self.frame.u, self.frame.v)

    def point3d_to_2d(self, point3d):
        return point3d.to_2d(self.frame.origin, self.frame.u, self.frame.v)

    def contour2d_to_3d(self, contour2d):
        return contour2d.to_3d(self.frame.origin, self.frame.u, self.frame.v)

    def contour3d_to_2d(self, contour3d):
        return contour3d.to_2d(self.frame.origin, self.frame.u, self.frame.v)

    def bsplinecurve3d_to_2d(self, bspline_curve3d):
        control_points = [self.point3d_to_2d(p) \
                          for p in bspline_curve3d.control_points]
        return [vme.BSplineCurve2D(
            bspline_curve3d.degree,
            control_points=control_points,
            knot_multiplicities=bspline_curve3d.knot_multiplicities,
            knots=bspline_curve3d.knots,
            weights=bspline_curve3d.weights,
            periodic=bspline_curve3d.periodic)]

    def bsplinecurve2d_to_3d(self, bspline_curve2d):
        control_points = [self.point2d_to_3d(p) \
                          for p in bspline_curve2d.control_points]
        return [vme.BSplineCurve3D(
            bspline_curve2d.degree,
            control_points=control_points,
            knot_multiplicities=bspline_curve2d.knot_multiplicities,
            knots=bspline_curve2d.knots,
            weights=bspline_curve2d.weights,
            periodic=bspline_curve2d.periodic)]

    def rectangular_cut(self, x1: float, x2: float,
                        y1: float, y2: float, name: str = ''):

        p1 = volmdlr.Point2D(x1, y1)
        p2 = volmdlr.Point2D(x2, y1)
        p3 = volmdlr.Point2D(x2, y2)
        p4 = volmdlr.Point2D(x1, y2)
        outer_contour = volmdlr.wires.ClosedPolygon2D([p1, p2, p3, p4])
        surface = Surface2D(outer_contour, [])
        return PlaneFace3D(self, surface, name)


PLANE3D_OXY = Plane3D(volmdlr.OXYZ)
PLANE3D_OYZ = Plane3D(volmdlr.OYZX)
PLANE3D_OZX = Plane3D(volmdlr.OZXY)


class CylindricalSurface3D(Surface3D):
    face_class = 'CylindricalFace3D'
    x_periodicity = volmdlr.TWO_PI
    """
    The local plane is defined by (theta, z)
    :param frame: frame.w is axis, frame.u is theta=0 frame.v theta=pi/2
    :param radius: Cylinder's radius
    """

    def __init__(self, frame, radius, name=''):
        self.frame = frame
        self.radius = radius
        self.name = name

    def point2d_to_3d(self, point2d: volmdlr.Point2D):
        p = volmdlr.Point3D(self.radius * math.cos(point2d.x),
                            self.radius * math.sin(point2d.x),
                            point2d.y)
        return self.frame.old_coordinates(p)

    def point3d_to_2d(self, point3d):
        x, y, z = self.frame.new_coordinates(point3d)
        u1 = x / self.radius
        u2 = y / self.radius
        # theta = volmdlr.core.sin_cos_angle(u1, u2)
        theta = math.atan2(u2, u1)
        return volmdlr.Point2D(theta, z)

    def arc3d_to_2d(self, arc3d):
        start = self.point3d_to_2d(arc3d.start)
        end = self.point3d_to_2d(arc3d.end)
        # angle = abs(start.x-end.x)
        # if arc3d.is_trigo:
        # end = start + volmdlr.Point2D(arc3d.angle, 0)
        # else:
        #     end = start + volmdlr.Point2D(-arc3d.angle, 0)
        # interior = self.point3d_to_2d(arc3d.interior)
        # if start.x < interior.x:
        #     end = start + volmdlr.Point2D(arc3d.angle, 0)
        # else:
        #     end = start - volmdlr.Point2D(arc3d.angle, 0)
        return [vme.LineSegment2D(start, end)]

    def linesegment2d_to_3d(self, linesegment2d):
        theta1, z1 = linesegment2d.start
        theta2, z2 = linesegment2d.end
        if math.isclose(theta1, theta2, abs_tol=1e-9):
            return [vme.LineSegment3D(
                self.point2d_to_3d(linesegment2d.start),
                self.point2d_to_3d(linesegment2d.end),
            )]
        elif math.isclose(z1, z2, abs_tol=1e-9):
            if abs(theta1 - theta2) == volmdlr.TWO_PI:
                return [vme.FullArc3D(center=self.frame.origin + z1 * self.frame.w,
                                      start_end=self.point2d_to_3d(linesegment2d.start),
                                      normal=self.frame.w)]
            else:
                interior = self.point2d_to_3d(linesegment2d.point_at_abscissa(linesegment2d.length() * 0.5))
                return [vme.Arc3D(
                    self.point2d_to_3d(linesegment2d.start),
                    self.point2d_to_3d(
                        volmdlr.Point2D(0.5 * (theta1 + theta2), z1)),
                    self.point2d_to_3d(linesegment2d.end),
                )]
        else:
            # TODO: this is a non exact method!
            return [vme.LineSegment3D(self.point2d_to_3d(linesegment2d.start),self.point2d_to_3d(linesegment2d.end))]
            # raise NotImplementedError('Ellipse? delta_theta={} delta_z={}'.format(abs(theta2-theta1), abs(z1-z2)))

    def fullarc3d_to_2d(self, fullarc3d):
        if self.frame.w.is_colinear_to(fullarc3d.normal):
            p1 = self.point3d_to_2d(fullarc3d.start)
            return [vme.LineSegment2D(p1, p1 + volmdlr.TWO_PI * volmdlr.X2D)]
        else:
            print(fullarc3d.normal, self.frame.w)
            raise ValueError('Impossible!')

    def circle3d_to_2d(self, circle3d):
        return []

    def bsplinecurve3d_to_2d(self, bspline_curve3d):
        # TODO: enhance this, this is a non exact method!
        l = bspline_curve3d.length()
        points = [self.point3d_to_2d(bspline_curve3d.point_at_abscissa(i / 10 * l)) \
                  for i in range(11)]
        return [vme.LineSegment2D(p1, p2) \
                for p1, p2 in zip(points[:-1], points[1:])]

    @classmethod
    def from_step(cls, arguments, object_dict):
        frame3d = object_dict[arguments[1]]
        U, W = frame3d.v, -frame3d.u
        U.normalize()
        W.normalize()
        V = W.cross(U)
        frame_direct = volmdlr.Frame3D(frame3d.origin, U, V, W)
        radius = float(arguments[2]) / 1000
        return cls(frame_direct, radius, arguments[0][1:-1])

    def to_step(self, current_id):
        frame = volmdlr.Frame3D(self.frame.origin, self.frame.w, self.frame.u,
                                self.frame.v)
        content, frame_id = frame.to_step(current_id)
        current_id = frame_id + 1
        content += "#{} = CYLINDRICAL_SURFACE('{}',#{},{});\n" \
            .format(current_id, self.name, frame_id,
                    round(1000 * self.radius, 3))
        return content, [current_id]

    def frame_mapping(self, frame, side, copy=True):
        basis = frame.basis()
        if side == 'new':
            new_origin = frame.new_coordinates(self.frame.origin)
            new_u = basis.new_coordinates(self.frame.u)
            new_v = basis.new_coordinates(self.frame.v)
            new_w = basis.new_coordinates(self.frame.w)
            new_frame = volmdlr.Frame3D(new_origin, new_u, new_v, new_w)
            if copy:
                return CylindricalSurface3D(new_frame, self.radius,
                                            name=self.name)
            else:
                self.frame = new_frame

        if side == 'old':
            new_origin = frame.old_coordinates(self.frame.origin)
            new_u = basis.old_coordinates(self.frame.u)
            new_v = basis.old_coordinates(self.frame.v)
            new_w = basis.old_coordinates(self.frame.w)
            new_frame = volmdlr.Frame3D(new_origin, new_u, new_v, new_w)
            if copy:
                return CylindricalSurface3D(new_frame, self.radius,
                                            name=self.name)
            else:
                self.frame = new_frame

    def rectangular_cut(self, theta1: float, theta2: float,
                        z1: float, z2: float, name: str = ''):

        if theta1 == theta2:
            theta2 += volmdlr.TWO_PI

        p1 = volmdlr.Point2D(theta1, z1)
        p2 = volmdlr.Point2D(theta2, z1)
        p3 = volmdlr.Point2D(theta2, z2)
        p4 = volmdlr.Point2D(theta1, z2)
        outer_contour = volmdlr.wires.ClosedPolygon2D([p1, p2, p3, p4])
        surface2d = Surface2D(outer_contour, [])
        return volmdlr.faces.CylindricalFace3D(self, surface2d, name)

    def translation(self, offset: volmdlr.Vector3D, copy=True):
        if copy:
            return self.__class__(self.frame.translation(offset, copy=True),
                                  self.radius)
        else:
            self.frame.translation(offset, copy=False)

    def rotation(self, center, axis, angle, copy=True):
        if copy:
            new_frame = self.frame.rotation(center=center, axis=axis,
                                            angle=angle, copy=True)
            return self.__class__(new_frame, self.radius)
        else:
            self.frame.rotation(center, axis, angle, copy=False)


    def grid3d(self, points_x, points_y, xmin, xmax, ymin, ymax):
        '''
        generate 3d grid points of a Cylindrical surface, based on a 2d grid points parameters
        (xmin,xmax,points_x) limits and number of points in x, 
        (ymin,ymax,points_y) limits and number of points in y
        '''

        points_2d = volmdlr.Point2D.grid2d(points_x, points_y, xmin, xmax, ymin, ymax)

        points_3d = []
        for j in range(0,len(points_2d)):
            points_3d.append(self.point2d_to_3d(points_2d[j]))

        return points_3d


class ToroidalSurface3D(Surface3D):
    face_class = 'ToroidalFace3D'
    x_periodicity = volmdlr.TWO_PI
    y_periodicity = volmdlr.TWO_PI
    """
    The local plane is defined by (theta, phi)
    theta is the angle around the big (R) circle and phi around the small(r)

    :param frame: Tore's frame: origin is the center, u is pointing at
                    theta=0
    :param R: Tore's radius
    :param r: Circle to revolute radius
    Definitions of R and r according to https://en.wikipedia.org/wiki/Torus
    """

    def __init__(self, frame: volmdlr.Frame3D,
                 R: float, r: float, name: str = ''):
        self.frame = frame
        self.R = R
        self.r = r
        self.name = name

    def _bounding_box(self):
        d = self.R + self.r
        p1 = self.frame.origin + self.frame.u * d + self.frame.v * d + self.frame.w * self.r
        p2 = self.frame.origin + self.frame.u * d + self.frame.v * d - self.frame.w * self.r
        p3 = self.frame.origin + self.frame.u * d - self.frame.v * d + self.frame.w * self.r
        p4 = self.frame.origin + self.frame.u * d - self.frame.v * d - self.frame.w * self.r
        p5 = self.frame.origin - self.frame.u * d + self.frame.v * d + self.frame.w * self.r
        p6 = self.frame.origin - self.frame.u * d + self.frame.v * d - self.frame.w * self.r
        p7 = self.frame.origin - self.frame.u * d - self.frame.v * d + self.frame.w * self.r
        p8 = self.frame.origin - self.frame.u * d - self.frame.v * d - self.frame.w * self.r

        return volmdlr.core.BoundingBox.from_points(
            [p1, p2, p3, p4, p5, p6, p7, p8])

    def point2d_to_3d(self, point2d: volmdlr.Point2D):
        theta, phi = point2d
        x = (self.R + self.r * math.cos(phi)) * math.cos(theta)
        y = (self.R + self.r * math.cos(phi)) * math.sin(theta)
        z = self.r * math.sin(phi)
        return self.frame.old_coordinates(volmdlr.Point3D(x, y, z))

    def point3d_to_2d(self, point3d):
        # points_2D = []
        x, y, z = self.frame.new_coordinates(point3d)
        if z < -self.r:
            z = -self.r
        elif z > self.r:
            z = self.r

        zr = z / self.r
        phi = math.asin(zr)

        u = self.R + math.sqrt((self.r ** 2) - (z ** 2))
        u1, u2 = round(x / u, 5), round(y / u, 5)
        theta = volmdlr.core.sin_cos_angle(u1, u2)

        return volmdlr.Point2D(theta, phi)

    @classmethod
    def from_step(cls, arguments, object_dict):
        frame3d = object_dict[arguments[1]]
        U, W = frame3d.v, -frame3d.u
        U.normalize()
        W.normalize()
        V = W.cross(U)
        frame_direct = volmdlr.Frame3D(frame3d.origin, U, V, W)
        rcenter = float(arguments[2]) / 1000
        rcircle = float(arguments[3]) / 1000
        return cls(frame_direct, rcenter, rcircle, arguments[0][1:-1])

    def to_step(self, current_id):
        frame = volmdlr.Frame3D(self.frame.origin, self.frame.w, self.frame.u,
                                self.frame.v)
        content, frame_id = frame.to_step(current_id)
        current_id = frame_id + 1
        content += "#{} = TOROIDAL_SURFACE('{}',#{},{},{});\n" \
            .format(current_id, self.name, frame_id,
                    round(1000 * self.R, 3),
                    round(1000 * self.r, 3))
        return content, [current_id]

    def frame_mapping(self, frame, side, copy=True):
        basis = frame.Basis()
        if side == 'new':
            new_origin = frame.new_coordinates(self.frame.origin)
            new_u = basis.new_coordinates(self.frame.u)
            new_v = basis.new_coordinates(self.frame.v)
            new_w = basis.new_coordinates(self.frame.w)
            new_frame = volmdlr.Frame3D(new_origin, new_u, new_v, new_w)
            if copy:
                return ToroidalSurface3D(new_frame,
                                         self.R, self.r,
                                         name=self.name)
            else:
                self.frame = new_frame

        if side == 'old':
            new_origin = frame.old_coordinates(self.frame.origin)
            new_u = basis.old_coordinates(self.frame.u)
            new_v = basis.old_coordinates(self.frame.v)
            new_w = basis.old_coordinates(self.frame.w)
            new_frame = volmdlr.Frame3D(new_origin, new_u, new_v, new_w)
            if copy:
                return ToroidalSurface3D(new_frame,
                                         self.R, self.r,
                                         name=self.name)
            else:
                self.frame = new_frame

    def rectangular_cut(self, theta1, theta2, phi1, phi2, name=''):
        if phi1 == phi2:
            phi2 += volmdlr.TWO_PI
        elif phi2 < phi1:
            phi2 += volmdlr.TWO_PI
        if theta1 == theta2:
            theta2 += volmdlr.TWO_PI
        elif theta2 < theta1:
            theta2 += volmdlr.TWO_PI

        p1 = volmdlr.Point2D(theta1, phi1)
        p2 = volmdlr.Point2D(theta2, phi1)
        p3 = volmdlr.Point2D(theta2, phi2)
        p4 = volmdlr.Point2D(theta1, phi2)
        outer_contour = volmdlr.wires.ClosedPolygon2D([p1, p2, p3, p4])
        return ToroidalFace3D(self,
                              Surface2D(outer_contour, []),
                              name)

    def linesegment2d_to_3d(self, linesegment2d):
        theta1, phi1 = linesegment2d.start
        theta2, phi2 = linesegment2d.end
        if theta1 == theta2:
            if math.isclose(phi1 - phi2, volmdlr.TWO_PI, abs_tol=1e-9):
                u = self.frame.u.rotation(self.frame.origin, self.frame.w,
                                          angle=theta1)
                v = self.frame.u.rotation(self.frame.origin, self.frame.w,
                                          angle=theta1)
                center = self.frame.origin+self.R*u
                return [vme.FullArc3D(center=center,
                                      start_end=center + self.r * u,
                                      normal=v)]
            else:
                return [vme.Arc3D(
                    self.point2d_to_3d(linesegment2d.start),
                    self.point2d_to_3d(volmdlr.Point2D(theta1, 0.5 * (phi1 + phi2))),
                    self.point2d_to_3d(linesegment2d.end),
                )]
        elif math.isclose(phi1, phi2, abs_tol=1e-9):
            if abs(theta1 - theta2) == volmdlr.TWO_PI:
                center = self.frame.origin + self.r * math.sin(phi1) * self.frame.w
                start_end = center + self.frame.u * (self.r + self.R)
                return [vme.FullArc3D(center=center,
                                      start_end=start_end,
                                      normal=self.frame.w)]
            else:
                return [vme.Arc3D(
                    self.point2d_to_3d(linesegment2d.start),
                    self.point2d_to_3d(volmdlr.Point2D(0.5 * (theta1 + theta2), phi1)),
                    self.point2d_to_3d(linesegment2d.end),
                )]
        else:
            raise NotImplementedError('Ellipse?')

    def fullarc3d_to_2d(self, fullarc3d):
        if self.frame.w.is_colinear_to(fullarc3d.normal):
            p1 = self.point3d_to_2d(fullarc3d.start)
            return [vme.LineSegment2D(p1, p1 + volmdlr.TWO_PI * volmdlr.X2D)]
        elif fullarc3d.normal.dot(self.frame.w):
            p1 = self.point3d_to_2d(fullarc3d.start)
            return [vme.LineSegment2D(p1, p1 + volmdlr.TWO_PI * volmdlr.Y2D)]
        else:
            raise ValueError('Impossible!')

    def circle3d_to_2d(self, circle3d):
        return []

    def triangulation(self):
        face = self.rectangular_cut(0, volmdlr.TWO_PI, 0, volmdlr.TWO_PI)
        return face.triangulation()

    def translation(self, offset: volmdlr.Vector3D, copy=True):
        if copy:
            return self.__class__(self.frame.translation(offset, copy=True),
                                  self.R,
                                  self.r)
        else:
            self.frame.translation(offset, copy=False)

    def rotation(self, center, axis, angle, copy=True):
        if copy:
            new_frame = self.frame.rotation(center=center, axis=axis,
                                            angle=angle, copy=True)
            return self.__class__(new_frame, self.R, self.r)
        else:
            self.frame.rotation(center, axis, angle, copy=False)

class ConicalSurface3D(Surface3D):
    face_class = 'ConicalFace3D'
    x_periodicity = volmdlr.TWO_PI
    """
    The local plane is defined by (theta, z)
    :param frame: Cone's frame to position it: frame.w is axis of cone
                    frame.origin is at the angle of the cone
    :param semi_angle: Cone's semi-angle
    """

    def __init__(self, frame: volmdlr.Frame3D, semi_angle: float,
                 name: str = ''):
        self.frame = frame
        self.semi_angle = semi_angle
        self.name = name

    @classmethod
    def from_step(cls, arguments, object_dict):
        frame3d = object_dict[arguments[1]]
        U, W = frame3d.v, frame3d.u
        U.normalize()
        W.normalize()
        V = W.cross(U)
        radius = float(arguments[2]) / 1000
        semi_angle = float(arguments[3])
        origin = frame3d.origin - radius / math.tan(semi_angle) * W
        frame_direct = volmdlr.Frame3D(origin, U, V, W)
        return cls(frame_direct, semi_angle, arguments[0][1:-1])

    def to_step(self, current_id):
        frame = volmdlr.Frame3D(self.frame.origin, self.frame.w, self.frame.u,
                                self.frame.v)
        content, frame_id = frame.to_step(current_id)
        current_id = frame_id + 1
        content += "#{} = CONICAL_SURFACE('{}',#{},{},{});\n" \
            .format(current_id, self.name, frame_id,
                    0.,
                    round(self.semi_angle, 3))
        return content, [current_id]

    def frame_mapping(self, frame, side, copy=True):
        basis = frame.Basis()
        if side == 'new':
            new_origin = frame.new_coordinates(self.frame.origin)
            new_u = basis.new_coordinates(self.frame.u)
            new_v = basis.new_coordinates(self.frame.v)
            new_w = basis.new_coordinates(self.frame.w)
            new_frame = volmdlr.Frame3D(new_origin, new_u, new_v, new_w)
            if copy:
                return ConicalSurface3D(new_frame, self.radius, name=self.name)
            else:
                self.frame = new_frame

        if side == 'old':
            new_origin = frame.old_coordinates(self.frame.origin)
            new_u = basis.old_coordinates(self.frame.u)
            new_v = basis.old_coordinates(self.frame.v)
            new_w = basis.old_coordinates(self.frame.w)
            new_frame = volmdlr.Frame3D(new_origin, new_u, new_v, new_w)
            if copy:
                return ConicalSurface3D(new_frame, self.radius, name=self.name)
            else:
                self.frame = new_frame

    def point2d_to_3d(self, point2d: volmdlr.Point2D):
        theta, z = point2d
        r = math.tan(self.semi_angle) * z
        new_point = volmdlr.Point3D(r * math.cos(theta),
                                    r * math.sin(theta),
                                    z)
        return self.frame.old_coordinates(new_point)

    # def point3d_to_2d(self, point3d: volmdlr.Point3D):
    #     z = self.frame.w.dot(point3d)
    #     x, y = point3d.plane_projection2d(self.frame.origin, self.frame.u,
    #                                       self.frame.v)
    #     theta = math.atan2(y, x)
    #     return volmdlr.Point2D(theta, z+0.003)

    def point3d_to_2d(self, point3d: volmdlr.Point3D):
        x, y, z = self.frame.new_coordinates(point3d)
        # x, y = point3d.plane_projection2d(self.frame.origin, self.frame.u,
        #                                   self.frame.v)
        theta = math.atan2(y, x)
        return volmdlr.Point2D(theta, z)

    def rectangular_cut(self, theta1: float, theta2: float,
                        z1: float, z2: float, name: str = ''):
        # theta1 = angle_principal_measure(theta1)
        # theta2 = angle_principal_measure(theta2)
        if theta1 == theta2:
            theta2 += volmdlr.TWO_PI

        p1 = volmdlr.Point2D(theta1, z1)
        p2 = volmdlr.Point2D(theta2, z1)
        p3 = volmdlr.Point2D(theta2, z2)
        p4 = volmdlr.Point2D(theta1, z2)
        outer_contour = volmdlr.wires.ClosedPolygon2D([p1, p2, p3, p4])
        return ConicalFace3D(self, Surface2D(outer_contour, []), name)

    def fullarc3d_to_2d(self, fullarc3d):
        if self.frame.w.is_colinear_to(fullarc3d.normal):
            p1 = self.point3d_to_2d(fullarc3d.start)
            return [vme.LineSegment2D(p1, p1 + volmdlr.TWO_PI * volmdlr.X2D)]
        else:
            raise ValueError('Impossible!')

    def circle3d_to_2d(self, circle3d):
        return []

    def linesegment2d_to_3d(self, linesegment2d):
        theta1, z1 = linesegment2d.start
        theta2, z2 = linesegment2d.end
        if math.isclose(z1, z2, abs_tol=1e-9) and math.isclose(z1, 0.,
                                                               abs_tol=1e-9):
            return []
        elif math.isclose(abs(theta1 - theta2) % volmdlr.TWO_PI, 0., abs_tol=1e-9):
            return [vme.LineSegment3D(
                self.point2d_to_3d(linesegment2d.start),
                self.point2d_to_3d(linesegment2d.end),
            )]
        elif math.isclose(z1, z2, abs_tol=1e-9):

            if abs(theta1 - theta2) % volmdlr.TWO_PI == 0.:
                return [vme.FullArc3D(center=self.frame.origin + z1 * self.frame.w,
                                      start_end=self.point2d_to_3d(linesegment2d.start),
                                      normal=self.frame.w)]
            else:
                return [vme.Arc3D(
                    self.point2d_to_3d(linesegment2d.start),
                    self.point2d_to_3d(
                        volmdlr.Point2D(0.5 * (theta1 + theta2), z1)),
                    self.point2d_to_3d(linesegment2d.end))
                ]
        else:
            raise NotImplementedError('Ellipse?')

    def translation(self, offset: volmdlr.Vector3D, copy=True):
        if copy:
            return self.__class__(self.frame.translation(offset, copy=True),
                                  self.semi_angle)
        else:
            self.frame.translation(offset, copy=False)

    def rotation(self, center, axis, angle, copy=True):
        if copy:
            new_frame = self.frame.rotation(center=center, axis=axis, angle=angle, copy=True)
            return self.__class__(new_frame, self.semi_angle)
        else:
            self.frame.rotation(center, axis, angle, copy=False)

class SphericalSurface3D(Surface3D):
    face_class = 'SphericalFace3D'
    """
    :param frame: Sphere's frame to position it
    :type frame: volmdlr.Frame3D
    :param radius: Sphere's radius
    :type radius: float
    """

    def __init__(self, frame, radius, name=''):
        self.frame = frame
        self.radius = radius
        self.name = name
        # V = frame.v
        # V.normalize()
        # W = frame.w
        # W.normalize()
        # self.plane = Plane3D(frame.origin, V, W)

    def _bounding_box(self):
        points = [self.frame.origin + volmdlr.Point3D(-self.radius,
                                                      -self.radius,
                                                      -self.radius),
                  self.frame.origin + volmdlr.Point3D(self.radius,
                                                      self.radius,
                                                      self.radius),

                  ]
        return volmdlr.core.BoundingBox.from_points(points)

    @classmethod
    def from_step(cls, arguments, object_dict):
        frame3d = object_dict[arguments[1]]
        U, W = frame3d.v, frame3d.u
        U.normalize()
        W.normalize()
        V = W.cross(U)
        frame_direct = volmdlr.Frame3D(frame3d.origin, U, V, W)
        radius = float(arguments[2]) / 1000
        return cls(frame_direct, radius, arguments[0][1:-1])

    def point2d_to_3d(self, point2d):
        # source mathcurve.com/surfaces/sphere
        # -pi<theta<pi, -pi/2<phi<pi/2
        theta, phi = point2d
        x = self.radius * math.cos(phi) * math.cos(theta)
        y = self.radius * math.cos(phi) * math.sin(theta)
        z = self.radius * math.sin(phi)
        return self.frame.old_coordinates(volmdlr.Point3D(x, y, z))

    def point3d_to_2d(self, point3d):
        x, y, z = point3d
        if z < -self.radius:
            z = -self.radius
        elif z > self.radius:
            z = self.radius

        zr = z / self.radius
        phi = math.asin(zr)

        u = math.sqrt((self.radius ** 2) - (z ** 2))
        if u == 0:
            u1, u2 = x, y
        else:
            u1, u2 = round(x / u, 5), round(y / u, 5)
        theta = volmdlr.sin_cos_angle(u1, u2)
        return volmdlr.Point2D(theta, phi)

    def linesegment2d_to_3d(self, linesegment2d):
        start = self.point2d_to_3d(linesegment2d.start)
        interior = self.point2d_to_3d(0.5 * (linesegment2d.start + linesegment2d.end))
        end = self.point2d_to_3d(linesegment2d.end)
        if start == end:
            u = start - self.frame.origin
            u.normalize()
            v = interior - self.frame.origin
            v.normalize()
            normal = u.cross(v)
            return [vme.FullArc3D(self.frame.origin, start, normal)]
        return [vme.Arc3D(start, interior, end)]

    def plot(self, ax=None, color='grey', alpha=0.5):
        # points = []
        for i in range(20):
            theta = i / 20. * volmdlr.TWO_PI
            t_points = []
            for j in range(20):
                phi = j / 20. * volmdlr.TWO_PI
                t_points.append(self.point2d_to_3d(volmdlr.Point2D(theta, phi)))
            ax = volmdlr.wires.ClosedPolygon3D(t_points).plot(ax=ax, color=color, alpha=alpha)

        return ax

    def rectangular_cut(self, theta1, theta2, phi1, phi2, name=''):
        if phi1 == phi2:
            phi2 += volmdlr.TWO_PI
        elif phi2 < phi1:
            phi2 += volmdlr.TWO_PI
        if theta1 == theta2:
            theta2 += volmdlr.TWO_PI
        elif theta2 < theta1:
            theta2 += volmdlr.TWO_PI

        p1 = volmdlr.Point2D(theta1, phi1)
        p2 = volmdlr.Point2D(theta2, phi1)
        p3 = volmdlr.Point2D(theta2, phi2)
        p4 = volmdlr.Point2D(theta1, phi2)
        outer_contour = volmdlr.wires.ClosedPolygon2D([p1, p2, p3, p4])
        return SphericalFace3D(self,
                               Surface2D(outer_contour, []),
                               name=name)


class RuledSurface3D(Surface3D):
    face_class = 'RuledFace3D'
    """
    :param frame: frame.w is axis, frame.u is theta=0 frame.v theta=pi/2
    :type frame: volmdlr.Frame3D
    :param radius: Cylinder's radius
    :type radius: float
    """

    def __init__(self,
                 wire1: volmdlr.wires.Wire3D,
                 wire2: volmdlr.wires.Wire3D,
                 name: str = ''):
        self.wire1 = wire1
        self.wire2 = wire2
        self.length1 = wire1.length()
        self.length2 = wire2.length()
        self.name = name

    def point2d_to_3d(self, point2d: volmdlr.Point2D):
        x, y = point2d
        point1 = self.wire1.point_at_abscissa(x * self.length1)
        point2 = self.wire2.point_at_abscissa(x * self.length2)
        joining_line = vme.LineSegment3D(point1, point2)
        point = joining_line.point_at_abscissa(y * joining_line.length())
        return point

    def point3d_to_2d(self, point3d):
        raise NotImplementedError

    def rectangular_cut(self, x1: float, x2: float,
                        y1: float, y2: float, name: str = ''):
        p1 = volmdlr.Point2D(x1, y1)
        p2 = volmdlr.Point2D(x2, y1)
        p3 = volmdlr.Point2D(x2, y2)
        p4 = volmdlr.Point2D(x1, y2)
        outer_contour = volmdlr.wires.ClosedPolygon2D([p1, p2, p3, p4])
        surface2d = Surface2D(outer_contour, [])
        return volmdlr.faces.RuledFace3D(self, surface2d, name)


class BSplineSurface3D(Surface3D):
    face_class = 'BSplineFace3D'
    _non_serializable_attributes = ['surface']

    def __init__(self, degree_u, degree_v, control_points, nb_u, nb_v,
                 u_multiplicities, v_multiplicities, u_knots, v_knots,
                 weights=None, name=''):
        self.control_points = control_points
        self.degree_u = degree_u
        self.degree_v = degree_v
        self.nb_u = nb_u
        self.nb_v = nb_v

        u_knots = vme.standardize_knot_vector(u_knots)
        v_knots = vme.standardize_knot_vector(v_knots)
        self.u_knots = u_knots
        self.v_knots = v_knots
        self.u_multiplicities = u_multiplicities
        self.v_multiplicities = v_multiplicities
        self.weights = weights

        self.control_points_table = []
        points_row = []
        i = 1
        for pt in control_points:
            points_row.append(pt)
            if i == nb_v:
                self.control_points_table.append(points_row)
                points_row = []
                i = 1
            else:
                i += 1
        surface = BSpline.Surface()
        surface.degree_u = degree_u
        surface.degree_v = degree_v
        if weights is None:
            P = [(control_points[i][0], control_points[i][1],
                  control_points[i][2]) for i in range(len(control_points))]
            surface.set_ctrlpts(P, nb_u, nb_v)
        else:
            Pw = [(control_points[i][0] * weights[i],
                   control_points[i][1] * weights[i],
                   control_points[i][2] * weights[i],
                   weights[i]) for i in range(len(control_points))]
            surface.set_ctrlpts(Pw, nb_u, nb_v)
        knot_vector_u = []
        for i, u_knot in enumerate(u_knots):
            knot_vector_u.extend([u_knot] * u_multiplicities[i])
        knot_vector_v = []
        for i, v_knot in enumerate(v_knots):
            knot_vector_v.extend([v_knot] * v_multiplicities[i])
        surface.knotvector_u = knot_vector_u
        surface.knotvector_v = knot_vector_v
        surface.delta = 0.05
        # surface_points = surface.evalpts

        self.surface = surface
        # self.points = [volmdlr.Point3D(*p) for p in surface_points]
        volmdlr.core.Primitive3D.__init__(self, name=name)

        # Hidden Attributes
        self._displacements = {}
        self._grids2d = {}
        self._grids2d_deformed = {}

    @property
    def x_periodicity(self):
        p3d_x1 = self.point2d_to_3d(volmdlr.Point2D(1., 0.5))
        p2d_x0 = self.point3d_to_2d(p3d_x1, 0., 0.5)
        if self.point2d_to_3d(p2d_x0) == p3d_x1 and \
                not math.isclose(p2d_x0.x, 1, abs_tol=1e-3):
            return 1 - p2d_x0.x
        else:
            return None

    @property
    def y_periodicity(self):
        p3d_y1 = self.point2d_to_3d(volmdlr.Point2D(0.5, 1))
        p2d_y0 = self.point3d_to_2d(p3d_y1, 0., 0.5)
        if self.point2d_to_3d(p2d_y0) == p3d_y1 and \
                not math.isclose(p2d_y0.y, 1, abs_tol=1e-3):
            return 1 - p2d_y0.y
        else:
            return None

    def control_points_matrix(self, coordinates):
        ''' 
        define control points like a matrix, for each coordinate: x:0, y:1, z:2 
        '''

        P = npy.empty((self.nb_u, self.nb_v))
        for i in range(0,self.nb_u):
            for j in range(0,self.nb_v):
                P[i][j] = self.control_points_table[i][j][coordinates]
        return P

    #Knots_vector
    def knots_vector_u(self):
        '''
        compute the global knot vector (u direction) based on knot elements and multiplicities 
        '''

        knots = self.u_knots
        multiplicities = self.u_multiplicities

        knots_vec = []
        for i in range(0,len(knots)):
            for j in range(0,multiplicities[i]):
                knots_vec.append(knots[i])
        return knots_vec

    def knots_vector_v(self):
        ''' 
        compute the global knot vector (v direction) based on knot elements and multiplicities 
        '''

        knots = self.v_knots
        multiplicities = self.v_multiplicities

        knots_vec = []
        for i in range(0,len(knots)):
            for j in range(0,multiplicities[i]):
                knots_vec.append(knots[i])
        return knots_vec


    def basis_functions_u(self, u, k, i):
        ''' 
        compute basis functions Bi in u direction for u=u and degree=k
        '''

        # k = self.degree_u
        t = self.knots_vector_u()

        if k == 0:
            return 1.0 if t[i] <= u < t[i+1] else 0.0
        if t[i+k] == t[i]:
            c1 = 0.0
        else:
            c1 = (u - t[i])/(t[i+k] - t[i]) * self.basis_functions_u(u, k-1, i)
        if t[i+k+1] == t[i+1]:
            c2 = 0.0
        else:
            c2 = (t[i+k+1] - u)/(t[i+k+1] - t[i+1]) * self.basis_functions_u(u, k-1, i+1)
        return c1 + c2

    def basis_functions_v(self, v, k, i):
        ''' 
        compute basis functions Bi in v direction for v=v and degree=k
        '''

        # k = self.degree_u
        t = self.knots_vector_v()

        if k == 0:
            return 1.0 if t[i] <= v < t[i+1] else 0.0
        if t[i+k] == t[i]:
            c1 = 0.0
        else:
            c1 = (v - t[i])/(t[i+k] - t[i]) * self.basis_functions_v(v, k-1, i)
        if t[i+k+1] == t[i+1]:
            c2 = 0.0
        else:
            c2 = (t[i+k+1] - v)/(t[i+k+1] - t[i+1]) * self.basis_functions_v(v, k-1, i+1)
        return c1 + c2

    def blending_vector_u (self, u):
        ''' 
        compute a vector of basis_functions in u direction for u=u 
        '''

        blending_vect = npy.empty((1,self.nb_u))
        for j in range(0,self.nb_u):
            blending_vect[0][j] = self.basis_functions_u(u, self.degree_u, j)

        return blending_vect

    def blending_vector_v (self, v):
        ''' 
        compute a vector of basis_functions in v direction for v=v 
        '''

        blending_vect = npy.empty((1,self.nb_v))
        for j in range(0,self.nb_v):
            blending_vect[0][j] = self.basis_functions_v(v, self.degree_v, j)

        return blending_vect

    def blending_matrix_u (self, u):
        ''' 
        compute a matrix of basis_functions in u direction for a vector u like [0,1] 
        '''

        blending_mat = npy.empty((len(u), self.nb_u))
        for i in range(0,len(u)):
            for j in range(0,self.nb_u):
                blending_mat[i][j] = self.basis_functions_u(u[i], self.degree_u, j)
        return blending_mat

    def blending_matrix_v (self, v):
        ''' 
        compute a matrix of basis_functions in v direction for a vector v like [0,1] 
        '''

        blending_mat = npy.empty((len(v), self.nb_v))
        for i in range(0,len(v)):
            for j in range(0,self.nb_v):
                blending_mat[i][j] = self.basis_functions_v(v[i], self.degree_v, j)
        return blending_mat

    def point2d_to_3d(self, point2d: volmdlr.Point2D):
        x, y = point2d
        if -1e-3 < x < 0:
            x = 0.
        elif 1 < x < 1+1e-3:
            x = 1
        if -1e-3 < y < 0:
            y = 0
        elif 1 < y < 1+1e-3:
            y = 1
        return volmdlr.Point3D(*self.surface.evaluate_single((x, y)))


    # def point3d_to_2d(self, point3d):
    #     def f(x):
    #         return (point3d - self.point2d_to_3d(
    #             volmdlr.Point2D(x[0], x[1]))).norm()
        
    #     x = npy.linspace(0,1,5)
    #     x_init=[]
    #     for xi in x:
    #         for yi in x:
    #             x_init.append((xi,yi))
        
    #     cost=[]
    #     sol=[]
            
    #     for x0 in x_init: 
    #     # for x0 in [(0.5, 0.5), (0.25, 0.25), (0.75,0.25), (0.25, 0.75), (0.75, 0.25), (0, 0), (0, 1), (1, 0), (1, 1)]:
    #         z = scp.optimize.least_squares(f, x0=x0, bounds=([0,1]))
    #         cost.append(z.fun)
    #         sol.append(z.x)
    #     # print(min(cost))
    #     # if min(cost) < 1e-3: 
    #     solution=sol[cost.index(min(cost))]
    #     return (volmdlr.Point2D(solution[0], solution[1]))
    #     # else:
    #         # raise ValueError ('Error > 1e-3')

    def point3d_to_2d(self, point3d: volmdlr.Point3D, min_bound_x: float = 0.,
                      max_bound_x: float = 1., min_bound_y: float = 0.,
                      max_bound_y: float = 1., tol=1e-9):
        def f(x):
            p3d = self.point2d_to_3d(volmdlr.Point2D(x[0], x[1]))
            return point3d.point_distance(p3d)

        results = []

        delta_bound_x = max_bound_x - min_bound_x
        delta_bound_y = max_bound_y - min_bound_y
        x0s = [((min_bound_x+max_bound_x)/2, (min_bound_y+max_bound_y)/2),
                (min_bound_x+delta_bound_x/10, min_bound_y+delta_bound_y/10),
                (min_bound_x+delta_bound_x/10, max_bound_y-delta_bound_y/10),
                (max_bound_x-delta_bound_x/10, min_bound_y+delta_bound_y/10),
                (max_bound_x-delta_bound_x/10, max_bound_y-delta_bound_y/10)]

        for x0 in x0s:
            z = scp.optimize.least_squares(f, x0=x0, bounds=([min_bound_x,
                                                              min_bound_y],
                                                              [max_bound_x,
                                                              max_bound_y]),
                                            ftol=tol/10,
                                            xtol=tol/10,
                                            # loss='soft_l1'
                                            )
            # z.cost represent the value of the cost function at the solution
            if z.fun < tol:
                return volmdlr.Point2D(*z.x)

            res = scp.optimize.minimize(f, x0=npy.array(x0),
                                        bounds=[(min_bound_x, max_bound_x),
                                                (min_bound_y, max_bound_y)],
                                        tol=tol)
            # res.fun represent the value of the objective function
            if res.fun < tol:
                return volmdlr.Point2D(*res.x)

            results.append((z.x, z.fun))
            results.append((res.x, res.fun))
        return (volmdlr.Point2D(*min(results, key=lambda r: r[1])[0]))


    def linesegment2d_to_3d(self, linesegment2d):
        # TODO: this is a non exact method!
        lth = linesegment2d.length()
        points = [self.point2d_to_3d(
            linesegment2d.point_at_abscissa(i * lth / 10.)) for i in range(11)]

        linesegment = vme.LineSegment3D(points[0], points[-1])
        flag = True
        for pt in points:
            if not linesegment.point_belongs(pt):
                flag = False
                break

        periodic = False
        if self.x_periodicity is not None and \
                math.isclose(lth, self.x_periodicity, abs_tol=1e-6) and \
                math.isclose(linesegment2d.start.y, linesegment2d.end.y,
                             abs_tol=1e-6):
            periodic = True
        elif self.y_periodicity is not None and \
                math.isclose(lth, self.y_periodicity, abs_tol=1e-6) and \
                math.isclose(linesegment2d.start.x, linesegment2d.end.x,
                             abs_tol=1e-6):
            periodic = True

        if flag:
            # All the points are on the same LineSegment3D
            linesegments = [linesegment]
        else:
            linesegments = [vme.BSplineCurve3D.from_points_interpolation(
                points, max(self.degree_u, self.degree_v), periodic=periodic)]
            # linesegments = [vme.LineSegment3D(p1, p2)
            #                 for p1, p2 in zip(points[:-1], points[1:])]
        return linesegments

    def linesegment3d_to_2d(self, linesegment3d):
        """
        a line segment on a BSplineSurface3D will be in any case a line in 2D?
        """
        x_perio = self.x_periodicity if self.x_periodicity is not None else 1.
        y_perio = self.y_periodicity if self.y_periodicity is not None else 1.
        return [vme.LineSegment2D(self.point3d_to_2d(linesegment3d.start,
                                                      max_bound_x=x_perio,
                                                      max_bound_y=y_perio),
                                  self.point3d_to_2d(linesegment3d.end,
                                                      max_bound_x=x_perio,
                                                      max_bound_y=y_perio))]

    def bsplinecurve3d_to_2d(self, bspline_curve3d):
        # TODO: enhance this, it is a non exact method!
        # TODO: bsplinecurve can be periodic but not around the bsplinesurface
        bsc_linesegment = vme.LineSegment3D(bspline_curve3d.points[0],
                                            bspline_curve3d.points[-1])
        flag = True
        for pt in bspline_curve3d.points:
            if not bsc_linesegment.point_belongs(pt):
                flag = False
                break

        if self.x_periodicity and not self.y_periodicity \
                and bspline_curve3d.periodic:
            p1 = self.point3d_to_2d(bspline_curve3d.points[0], min_bound_x=0.,
                                    max_bound_x=self.x_periodicity)
            p1_sup = self.point3d_to_2d(bspline_curve3d.points[0],
                                        min_bound_x=1 - self.x_periodicity)
            new_x = p1.x-p1_sup.x+self.x_periodicity
            new_x = new_x if 0 <= new_x else 0
            reverse = False
            if new_x < 0:
                new_x = 0
            elif math.isclose(new_x, self.x_periodicity, abs_tol=1e-5):
                new_x = 0
                reverse = True

            linesegments = [
                vme.LineSegment2D(
                    volmdlr.Point2D(new_x, p1.y),
                    volmdlr.Point2D(self.x_periodicity, p1.y))]
            if reverse:
                linesegments[0] = linesegments[0].reverse()

        elif self.y_periodicity and not self.x_periodicity \
                and bspline_curve3d.periodic:
            p1 = self.point3d_to_2d(bspline_curve3d.points[0], min_bound_y=0.,
                                    max_bound_y=self.y_periodicity)
            p1_sup = self.point3d_to_2d(bspline_curve3d.points[0],
                                        min_bound_y=1 - self.y_periodicity)
            new_y = p1.y - p1_sup.y + self.y_periodicity
            new_y = new_y if 0 <= new_y else 0
            reverse = False
            if new_y < 0:
                new_y = 0
            elif math.isclose(new_y, self.y_periodicity, abs_tol=1e-5):
                new_y = 0
                reverse = True

            linesegments = [
                vme.LineSegment2D(
                    volmdlr.Point2D(p1.x, new_y),
                    volmdlr.Point2D(p1.x, self.y_periodicity))]
            if reverse:
                linesegments[0] = linesegments[0].reverse()

        elif self.x_periodicity and self.y_periodicity \
                and bspline_curve3d.periodic:
            raise NotImplementedError

        elif flag:
            x_perio = self.x_periodicity if self.x_periodicity is not None\
                else 1.
            y_perio = self.y_periodicity if self.y_periodicity is not None\
                else 1.
            p1 = self.point3d_to_2d(bspline_curve3d.points[0],
                                    max_bound_x=x_perio,
                                    max_bound_y=y_perio)
            p2 = self.point3d_to_2d(bspline_curve3d.points[-1],
                                    max_bound_x=x_perio,
                                    max_bound_y=y_perio)

            if p1 == p2:
                print('BSplineCruve3D skipped because it is too small')
                linesegments = None
            else:
                p1_sup = self.point3d_to_2d(bspline_curve3d.points[0],
                                            min_bound_x=1-x_perio,
                                            min_bound_y=1-y_perio)
                p2_sup = self.point3d_to_2d(bspline_curve3d.points[-1],
                                            min_bound_x=1-x_perio,
                                            min_bound_y=1-y_perio)
                if self.x_periodicity and p1.point_distance(p1_sup) > 1e-5:
                    p1.x -= p1_sup.x - x_perio
                    p2.x -= p2_sup.x - x_perio
                if self.y_periodicity and p1.point_distance(p1_sup) > 1e-5:
                    p1.y -= p1_sup.y - y_perio
                    p2.y -= p2_sup.y - y_perio
                linesegments = [vme.LineSegment2D(p1, p2)]
            # How to check if end of surface overlaps start or the opposite ?
        else:
            lth = bspline_curve3d.length()
            if lth > 1e-5:
                points = [self.point3d_to_2d(
                        bspline_curve3d.point_at_abscissa(i / 10 * lth)
                        # max_bound_x=self.x_periodicity,
                        # max_bound_y=self.y_periodicity
                    ) for i in range(11)]
                # linesegments = [vme.LineSegment2D(p1, p2)
                #                 for p1, p2 in zip(points[:-1], points[1:])]
                linesegments = [vme.BSplineCurve2D.from_points_interpolation(
                    points, max(self.degree_u, self.degree_v))]
            elif 1e-6 < lth <= 1e-5:
                linesegments = [vme.LineSegment2D(
                    self.point3d_to_2d(bspline_curve3d.start),
                    self.point3d_to_2d(bspline_curve3d.end))]
            else:
                print('BSplineCruve3D skipped because it is too small')
                linesegments = None

        # print(bspline_curve3d.start, bspline_curve3d.end)
        # print([(l.start, l.end) for l in linesegments])
        # print()
        return linesegments

    def arc3d_to_2d(self, arc3d):
        number_points = math.ceil(arc3d.angle * 10) + 1  # 10 points per radian
        l = arc3d.length()
        points = [self.point3d_to_2d(arc3d.point_at_abscissa(
            i * l / (number_points - 1))) for i in range(number_points)]
        return [vme.LineSegment2D(p1, p2)
                for p1, p2 in zip(points[:-1], points[1:])]
        # return [vme.BSplineCurve2D.from_points_interpolation(
        #             points, max(self.degree_u, self.degree_v))]

    def arc2d_to_3d(self, arc2d):
        number_points = math.ceil(arc2d.angle * 7) + 1  # 7 points per radian
        l = arc2d.length()
        points = [self.point2d_to_3d(arc2d.point_at_abscissa(
            i * l / (number_points - 1))) for i in range(number_points)]
        return vme.BSplineCurve3D.from_points_interpolation(
                    points, max(self.degree_u, self.degree_v))

    def _bounding_box(self):
        return volmdlr.core.BoundingBox.from_points(self.control_points)

    def rectangular_cut(self, u1: float, u2: float,
                        v1: float, v2: float, name: str = ''):
        p1 = volmdlr.Point2D(u1, v1)
        p2 = volmdlr.Point2D(u2, v1)
        p3 = volmdlr.Point2D(u2, v2)
        p4 = volmdlr.Point2D(u1, v2)
        outer_contour = volmdlr.wires.ClosedPolygon2D([p1, p2, p3, p4])
        surface = Surface2D(outer_contour, [])
        return BSplineFace3D(self, surface, name) #PlaneFace3D

    def FreeCADExport(self, ip, ndigits=3):
        name = 'primitive{}'.format(ip)
        script = ""
        points = '['
        for i, pts_row in enumerate(self.control_points_table):
            pts = '['
            for j, pt in enumerate(pts_row):
                point = 'fc.Vector({},{},{}),'.format(pt[0], pt[1], pt[2])
                pts += point
            pts = pts[:-1] + '],'
            points += pts
        points = points[:-1] + ']'

        script += '{} = Part.BSplineSurface()\n'.format(name)
        if self.weights is None:
            script += '{}.buildFromPolesMultsKnots({},{},{},udegree={},vdegree={},uknots={},vknots={})\n'.format(
                name, points, self.u_multiplicities, self.v_multiplicities,
                self.degree_u, self.degree_v, self.u_knots, self.v_knots)
        else:
            script += '{}.buildFromPolesMultsKnots({},{},{},udegree={},vdegree={},uknots={},vknots={},weights={})\n'.format(
                name, points, self.u_multiplicities, self.v_multiplicities,
                self.degree_u, self.degree_v, self.u_knots, self.v_knots,
                self.weights)

        return script

    def rotation(self, center, axis, angle, copy=True):
        new_control_points = [p.rotation(center, axis, angle, copy=True) for p in
                              self.control_points]
        new_bsplinesurface3d = BSplineSurface3D(self.degree_u, self.degree_v,
                                                new_control_points, self.nb_u,
                                                self.nb_v,
                                                self.u_multiplicities,
                                                self.v_multiplicities,
                                                self.u_knots, self.v_knots,
                                                self.weights, self.name)
        if copy:
            return new_bsplinesurface3d
        else:
            self.control_points = new_control_points
            self.surface = new_bsplinesurface3d.surface
            # self.points = new_BSplineSurface3D.points

    def translation(self, offset, copy=True):
        new_control_points = [p.translation(offset, True) for p in
                              self.control_points]
        new_bsplinesurface3d = BSplineSurface3D(self.degree_u, self.degree_v,
                                                new_control_points, self.nb_u,
                                                self.nb_v,
                                                self.u_multiplicities,
                                                self.v_multiplicities,
                                                self.u_knots, self.v_knots,
                                                self.weights, self.name)
        if copy:
            return new_bsplinesurface3d
        else:
            self.control_points = new_control_points
            self.surface = new_bsplinesurface3d.surface
            # self.points = new_BSplineSurface3D.points

    def frame_mapping(self, frame, side, copy=True):
        new_control_points = [p.frame_mapping(frame, side, True) for p in
                              self.control_points]
        new_bsplinesurface3d = BSplineSurface3D(self.degree_u, self.degree_v,
                                                new_control_points, self.nb_u,
                                                self.nb_v,
                                                self.u_multiplicities,
                                                self.v_multiplicities,
                                                self.u_knots, self.v_knots,
                                                self.weights, self.name)
        if copy:
            return new_bsplinesurface3d
        else:
            self.control_points = new_control_points
            self.surface = new_bsplinesurface3d.surface
            # self.points = new_BSplineSurface3D.points

    def plot(self, ax=None):
        for p in self.control_points:
            ax = p.plot(ax=ax)
        return ax

<<<<<<< HEAD


    # def merge_with(self, other_bspline_surface3d, merging_direction):
    #     '''
    #     merge two Bspline surfaces along a merging direction (u ou v)
    #     Based on: Pungotra et al. Merging multiple B-spline surface patches in a virtual reality environment. 2010
    #     Link: http://dx.doi.org/10.1016/j.cad.2010.05.006
    #     '''        
        # #Bspline surface parameters
        # u=[] #knot vector u direction 
        # v=[] #knot vector v direction
        # degree=[] #degree u & v directions
        # r=[] #nbr points u direction 
        # s=[] #nbr points v direction 
        # A=[] #blending matrix
        
        # P=[] #control points
        # M=[] #discretized points (x,y,z)
        # M_point3d=[] #discretized points vlmdlr Point3D


        # steps=1000 
        # surfaces_to_be_merged=[self,other_bspline_surface3d]
        # n=0
        # for surface in surfaces_to_be_merged:
            
        #     u.append(surface.knots_vector_u())
        #     v.append(surface.knots_vector_v())
        #     degree.append([surface.degree_u,surface.degree_v])
        #     r.append(surface.nb_u)
        #     s.append(surface.nb_v)
            
        #     # if surface == self:
        #     #     # find u,v parameters for supperposition points for the 1st surface 
        #     #     uv_supperposition_parameters = self.intersection_with(other_bspline_surface3d)
        #     #     if (uv_supperposition_parameters[0][0][1]-uv_supperposition_parameters[0][0][0]) < (uv_supperposition_parameters[0][1][1]-uv_supperposition_parameters[0][1][0]):
        #     #         if uv_supperposition_parameters[0][1][0] < (1-uv_supperposition_parameters[0][1][0]):
        #     #             ux = npy.linspace(uv_supperposition_parameters[0][1][0] ,0.99,steps)
        #     #         else:
        #     #             ux = npy.linspace(0,uv_supperposition_parameters[0][1][0],steps)
        #     #         vx = npy.linspace(0,0.99,steps)
        #     #     else: 
        #     #         ux = npy.linspace(0,0.99,steps)
        #     #         if uv_supperposition_parameters[0][1][1] < (1-uv_supperposition_parameters[0][1][1]):
        #     #             vx = npy.linspace(uv_supperposition_parameters[0][1][1] ,0.99,steps)
        #     #         else:
        #     #             vx = npy.linspace(0,uv_supperposition_parameters[0][1][0],steps)
        #     # else: 
        #     #     ux = npy.linspace(0,0.99,steps)
        #     #     vx = npy.linspace(0,0.99,steps)

        #     ux = npy.linspace(0,0.99,steps)
        #     vx = npy.linspace(0,0.99,steps)

        #     A.append([surface.blending_matrix_u(ux), surface.blending_matrix_v(vx)])
        #     P.append([surface.control_points_matrix(0), 
        #               surface.control_points_matrix(1),
        #               surface.control_points_matrix(2)])
    
        #     #Discretize the Bspline surface
        #     M.append([(A[n][0].dot(P[n][0])).dot(A[n][1].transpose()),
        #               (A[n][0].dot(P[n][1])).dot(A[n][1].transpose()),
        #               (A[n][0].dot(P[n][2])).dot(A[n][1].transpose())])
        #     M_points =[]
        #     for i in range(0, len(M[n][0])):
        #         M_0 = []
        #         for j in range(0, len(M[n][0][0])):
        #             M_0.append(volmdlr.Point3D(M[n][0][i][j], M[n][1][i][j], M[n][2][i][j]))
        #         M_points.append(M_0)
        #     M_point3d.append(M_points)
        #     n=n+1
    
        # #Concatenate discretized points of the two surfaces
        # M_merge = []
        # if merging_direction == 'u':
        #     M_merge.append(npy.concatenate((M[0][0],M[1][0]),axis=1))
        #     M_merge.append(npy.concatenate((M[0][1],M[1][1]),axis=1))
        #     M_merge.append(npy.concatenate((M[0][2],M[1][2]),axis=1))        
            
        #     #Determine the revised number of control points in u,v (r,s) directions  
        #     r_merged=max(r[0],r[1]) 
        #     d=max(degree[0][0],degree[1][0]) - min(degree[0][0],degree[1][0])
        #     s_merged=s[0]+s[1]-1 +d #d is added here to ajust the nbr of ctrl points if the degree of the two intial surfaces is not equal. here the maximum degree is kept
    
        # elif merging_direction == 'v':
        #     M_merge.append(npy.concatenate((M[0][0],M[1][0]),axis=0))
        #     M_merge.append(npy.concatenate((M[0][1],M[1][1]),axis=0))
        #     M_merge.append(npy.concatenate((M[0][2],M[1][2]),axis=0))
            
        #     M_merge[0]=M_merge[0].transpose()
        #     M_merge[1]=M_merge[1].transpose()
        #     M_merge[2]=M_merge[2].transpose()
            
        #     #Determine the revised number of control points in u,v (r,s) directions 
        #     s_merged=max(s[0],s[1]) 
        #     d=max(degree[0][1],degree[1][1]) - min(degree[0][1],degree[1][1])
        #     r_merged=r[0]+r[1]-1 +d #d is added here to ajust the nbr of ctrl points if the degree of the two intial surfaces is not equal. here the maximum degree is kept
            
        # degree_merge_u = max(degree[0][0],degree[1][0])
        # degree_merge_v = max(degree[0][1],degree[1][1])
            
        # #Determine the new knot vectors 
        # u_merged = geomdl.knotvector.generate(degree_merge_u, r_merged)
        # v_merged = geomdl.knotvector.generate(degree_merge_v, s_merged)
        
        # m=len(M_merge[0])
        # n=len(M_merge[0][0]) #M_merge = m*n
        
        
        # (u_knots,u_multiplicities) = knots_vector_inv(u_merged)
        # (v_knots,v_multiplicities) = knots_vector_inv(v_merged)
    
        # control_points=[volmdlr.Point3D(0,0,0)] * (s_merged*r_merged)
        # merged_surface = volmdlr.faces.BSplineSurface3D(degree_merge_u, 
        #                                                 degree_merge_v, 
        #                                                 control_points,
        #                                                 r_merged, 
        #                                                 s_merged, 
        #                                                 u_multiplicities, 
        #                                                 v_multiplicities, 
        #                                                 u_knots, 
        #                                                 v_knots)
        
        # #Revise the blending matrices     
        # ux = npy.linspace(0,0.99,m)    
        # Au_merged = merged_surface.blending_matrix_u(ux)
        
        # vx = npy.linspace(0,0.99,n)
        # Av_merged = merged_surface.blending_matrix_v(vx)
    
        # #Determine the new control points
        # mat_u = npy.linalg.pinv((Au_merged.transpose()).dot(Au_merged))
        # mat_v = npy.linalg.pinv((Av_merged.transpose()).dot(Av_merged))
        
        # P_merged=[]
        
        # P_merged.append([(mat_u.dot((((Au_merged.transpose()).dot(M_merge[0])).dot(Av_merged)))).dot(mat_v)])
        # P_merged.append([(mat_u.dot((((Au_merged.transpose()).dot(M_merge[1])).dot(Av_merged)))).dot(mat_v)])
        # P_merged.append([(mat_u.dot((((Au_merged.transpose()).dot(M_merge[2])).dot(Av_merged)))).dot(mat_v)])
        
        # P_points =[] #new control points (x,y,z)
        # for i in range(0, len(P_merged[0][0])):
        #     P_0 = []
        #     for j in range(0, len(P_merged[0][0][1])):
        #         P_0.append(volmdlr.Point3D(P_merged[0][0][i][j], P_merged[1][0][i][j], P_merged[2][0][i][j]))
        #     P_points.append(P_0) #new control points vlmdlr Point3D
    
        # #Compute the merged surface
        # control_points = []
        # for i in range(0,len(P_points)):
        #     for j in range(0,len(P_points[0])):
        #         control_points.append(P_points[i][j])
    
        # knots_u, multiplicities_u = knots_vector_inv(u_merged)
        # knots_v, multiplicities_v = knots_vector_inv(v_merged)
        
        
        # merged_surface = volmdlr.faces.BSplineSurface3D(degree_u=degree_merge_u,
        #                                 degree_v=degree_merge_v,
        #                                 control_points=control_points,
        #                                 nb_u=r_merged,
        #                                 nb_v=s_merged,
        #                                 u_multiplicities=multiplicities_u,
        #                                 v_multiplicities=multiplicities_v,
        #                                 u_knots=knots_u,
        #                                 v_knots=knots_v)
    
        # return merged_surface     

        # return merged_surface

=======
>>>>>>> 7abe3b51
    @classmethod
    def from_step(cls, arguments, object_dict):
        name = arguments[0][1:-1]
        degree_u = int(arguments[1])
        degree_v = int(arguments[2])
        points_sets = arguments[3][1:-1].split("),")
        points_sets = [elem + ")" for elem in points_sets[:-1]] + [
            points_sets[-1]]
        control_points = []
        for points_set in points_sets:
            points = [object_dict[int(i[1:])] for i in
                      points_set[1:-1].split(",")]
            nb_v = len(points)
            control_points.extend(points)
        nb_u = int(len(control_points) / nb_v)
        surface_form = arguments[4]
        if arguments[5] == '.F.':
            u_closed = False
        elif arguments[5] == '.T.':
            u_closed = True
        else:
            raise ValueError
        if arguments[6] == '.F.':
            v_closed = False
        elif arguments[6] == '.T.':
            v_closed = True
        else:
            raise ValueError
        self_intersect = arguments[7]
        u_multiplicities = [int(i) for i in arguments[8][1:-1].split(",")]
        v_multiplicities = [int(i) for i in arguments[9][1:-1].split(",")]
        u_knots = [float(i) for i in arguments[10][1:-1].split(",")]
        v_knots = [float(i) for i in arguments[11][1:-1].split(",")]
        knot_spec = arguments[12]

        if 13 in range(len(arguments)):
            weight_data = [
                float(i) for i in
                arguments[13][1:-1].replace("(", "").replace(")", "").split(",")
            ]
        else:
            weight_data = None

        bsplinesurface = cls(degree_u, degree_v, control_points, nb_u, nb_v,
                             u_multiplicities, v_multiplicities, u_knots,
                             v_knots, weight_data, name)
        # if u_closed:
        #     bsplinesurface.x_periodicity = bsplinesurface.get_x_periodicity()
        # if v_closed:
        #     bsplinesurface.y_periodicity = bsplinesurface.get_y_periodicity()
        return bsplinesurface

    def to_step(self, current_id):
        content = ''
        point_matrix_ids = '('
        for points in self.control_points_table:
            point_ids = '('
            for point in points:
                point_content, point_id = point.to_step(current_id)
                content += point_content
                point_ids += '#{},'.format(point_id)
                current_id = point_id + 1
            point_ids = point_ids[:-1]
            point_ids += '),'
            point_matrix_ids += point_ids
        point_matrix_ids = point_matrix_ids[:-1]
        point_matrix_ids += ')'

        u_close = '.T.' if self.x_periodicity else '.F.'
        v_close = '.T.' if self.y_periodicity else '.F.'

        content += "#{} = B_SPLINE_SURFACE_WITH_KNOTS('{}',{},{},{},.UNSPECIFIED.,{},{},.F.,{},{},{},{},.UNSPECIFIED.);\n" \
            .format(current_id, self.name, self.degree_u, self.degree_v,
                    point_matrix_ids, u_close, v_close,
                    tuple(self.u_multiplicities), tuple(self.v_multiplicities),
                    tuple(self.u_knots), tuple(self.v_knots))
        return content, [current_id]
        
        
    def grid3d(self, points_x, points_y, xmin, xmax, ymin, ymax):
        '''
        generate 3d grid points of a Bspline surface, based on a 2d grid points parameters
        (xmin,xmax,points_x) limits and number of points in x, 
        (ymin,ymax,points_y) limits and number of points in y
        '''

        points_2d = volmdlr.Point2D.grid2d(points_x, points_y, xmin, xmax, ymin, ymax)
        if self._grids2d == {} :
            self._grids2d[points_x, points_y, xmin, xmax, ymin, ymax] = points_2d

        points_3d = []
        for j in range(0,len(points_2d)):
            points_3d.append(self.point2d_to_3d(points_2d[j]))

        return points_3d


    def grid2d_deformed(self, points_x, points_y, xmin, xmax, ymin, ymax):
        ''' 
        dimension and deform a 2d grid points based on a Bspline surface
        (xmin,xmax,points_x) limits and number of points in x, 
        (ymin,ymax,points_y) limits and number of points in y

        '''

        points_2d = volmdlr.Point2D.grid2d(points_x, points_y, xmin, xmax, ymin, ymax)
        points_3d = self.grid3d(points_x, points_y, xmin, xmax, ymin, ymax)

        # Parameters
        index_x = {} #grid point position(i,j), x coordinates position in X(unknown variable)
        index_y = {} #grid point position(i,j), y coordinates position in X(unknown variable)
        index_points = {} #grid point position(j,i), point position in points_2d (or points_3d)
        k,p = 0,0
        for i in range(0,points_x):
            for j in range(0,points_y):
                index_x.update({(j,i):k})
                index_y.update({(j,i):k+1})
                index_points.update({(j,i):p})
                k=k+2
                p=p+1

        equation_points = [] #points combination to compute distances between 2D and 3D grid points
        for i in range(0,points_y): #row from (0,i)
            for j in range(1,points_x):
                equation_points.append(((0,i),(j,i)))
        for i in range(0,points_x): #column from (i,0)
            for j in range(1,points_y):
                equation_points.append(((i,0),(i,j)))
        for i in range(0,points_y): #row
            for j in range(0,points_x-1):
                equation_points.append(((j,i),(j+1,i)))
        for i in range(0,points_x): #column
            for j in range(0,points_x-1):
                equation_points.append(((i,j),(i,j+1)))
        for i in range(0,points_y-1): #diagonal
            for j in range(0,points_x-1):
                equation_points.append(((j,i),(j+1,i+1)))

        for i in range(0,points_y): #row 2segments (before.point.after)
            for j in range(1,points_x-1):
                equation_points.append(((j-1,i),(j+1,i)))

        for i in range(0,points_x): #column 2segments (before.point.after)
            for j in range(1,points_y-1):
                equation_points.append(((i,j-1),(i,j+1)))

        # Euclidean distance
        # D=[] # distances between 3D grid points (based on points combination [equation_points])
        # for i in range(0, len(equation_points)):
        #     D.append((points_3d[index_points[equation_points[i][0]]].point_distance(points_3d[index_points[equation_points[i][1]]]))**2)

        # Geodesic distance

        # xx=[]
        # for p in points_2d:
        #     xx.append(p.x)
        # yy=[]
        # for p in points_2d:
        #     yy.append(p.y)

        # triang = plt_tri.Triangulation(xx, yy)
        # faces = triang.triangles
        # points = npy.empty([len(points_3d),3])
        # for i in range(0,len(points_3d)):
        #     points[i] = npy.array([points_3d[i].x,points_3d[i].y,points_3d[i].z])

        # geoalg = geodesic.PyGeodesicAlgorithmExact(points, faces)
        D = [] # geodesic distances between 3D grid points (based on points combination [equation_points])
        for i in range(0, len(equation_points)):
            D.append((self.geodesic_distance(points_3d[index_points[equation_points[i][0]]], points_3d[index_points[equation_points[i][1]]]))**2)

        #System of nonlinear equations
        def non_linear_equations(X):
            F = npy.empty(len(equation_points)+2)
            for i in range(0, len(equation_points)):
                F[i] = abs((X[index_x[equation_points[i][0]]]**2 + X[index_x[equation_points[i][1]]]**2 + X[index_y[equation_points[i][0]]]**2 + X[index_y[equation_points[i][1]]]**2 - 2*X[index_x[equation_points[i][0]]]*X[index_x[equation_points[i][1]]] -2*X[index_y[equation_points[i][0]]]*X[index_y[equation_points[i][1]]] - D[i]) / D[i]) 
                
            F[i+1] = X[0]*1000
            F[i+2] = X[1]*1000
            # i=i+2
            # # F[i+3] = X[(len(points_2d)-points_x)*2]
            # l= 3
            # for f in range(1, points_x):
            #     F[i+f] = X[l]*1000
            #     l = l+2
            ## F[i+3] = X[3]*1000
            ## F[i+4] = X[5]*1000
            ## F[i+4] = X[points_x*2]*1000

            return F

        ## Solution with "least_squares" 
        x_init=[] #initial guess (2D grid points)
        for i in range(0,len(points_2d)):
            x_init.append(points_2d[i][0])
            x_init.append(points_2d[i][1])
        z = opt.least_squares(non_linear_equations, x_init)

        points_2d_deformed = [] #deformed 2d grid points
        for i in range(0,len(z.x),2):
            points_2d_deformed.append(volmdlr.Point2D(z.x[i], z.x[i+1]))

        self._grids2d_deformed[points_x, points_y, xmin, xmax, ymin, ymax] = points_2d_deformed

        return points_2d_deformed


    def grid2d_deformation (self, points_x, points_y, xmin, xmax, ymin, ymax):
        '''
        compute the deformation/displacement (dx/dy) of a 2d grid points based on a Bspline surface with:
        (xmin,xmax,points_x) limits and number of points in x, 
        (ymin,ymax,points_y) limits and number of points in y

        '''

        points_2d = volmdlr.Point2D.grid2d(points_x, points_y, xmin, xmax, ymin, ymax)

        if (points_x, points_y, xmin, xmax, ymin, ymax) in self._grids2d_deformed:
            points_2d_deformed = self._grids2d_deformed[points_x, points_y, xmin, xmax, ymin, ymax]
        else:
            points_2d_deformed = self.grid2d_deformed(points_x, points_y, xmin, xmax, ymin, ymax)
            self._grids2d_deformed[points_x, points_y, xmin, xmax, ymin, ymax] = points_2d_deformed


        #Displacement,Deformation dx/dy
        displacement = npy.ones(shape=(len(points_2d),2)) #2D grid points displacement
        for i in range(0,len(displacement)):
            displacement[i][0]=points_2d_deformed[i][0]-points_2d[i][0]
            displacement[i][1]=points_2d_deformed[i][1]-points_2d[i][1]

        return displacement
    
    
    def point2d_parametric_to_dimension(self, point2d: volmdlr.Point3D, points_x, points_y, xmin, xmax, ymin, ymax):
        ''' 
        convert a point2d from the parametric to the dimensioned frame
        '''
        
        if (points_x, points_y, xmin, xmax, ymin, ymax) in self._grids2d:
            points_2d = self._grids2d[points_x, points_y, xmin, xmax, ymin, ymax]
        else:
            points_2d = volmdlr.Point2D.grid2d(points_x, points_y, xmin, xmax, ymin, ymax)
            self._grids2d[points_x, points_y, xmin, xmax, ymin, ymax] = points_2d

        if (points_x, points_y, xmin, xmax, ymin, ymax) in self._displacements:
            displacement = self._displacements[points_x, points_y, xmin, xmax, ymin, ymax]
        else:
            displacement = self.grid2d_deformation(points_x, points_y, xmin, xmax, ymin, ymax)
            self._displacements[points_x, points_y, xmin, xmax, ymin, ymax] = displacement

        # Parameters
        index_points = {} #grid point position(j,i), point position in points_2d (or points_3d)
        p = 0
        for i in range(0,points_x):
            for j in range(0,points_y):
                index_points.update({(j,i):p})
                p=p+1

        #Form function "Finite Elements"
        def form_function(s,t):
            N = npy.empty(4)
            N[0] = (1-s)*(1-t)/4
            N[1] = (1+s)*(1-t)/4
            N[2] = (1+s)*(1+t)/4
            N[3] = (1-s)*(1+t)/4
            return N

        finite_elements_points = [] #2D grid points index that define one element
        for j in range(0,points_y-1):
            for i in range(0,points_x-1):
                finite_elements_points.append(((i,j),(i+1,j),(i+1,j+1),(i,j+1)))
        finite_elements = [] #finite elements defined with closed polygon
        for i in range(0, len(finite_elements_points)):
            finite_elements.append(volmdlr.wires.ClosedPolygon2D((points_2d[index_points[finite_elements_points[i][0]]],
                                      points_2d[index_points[finite_elements_points[i][1]]],
                                      points_2d[index_points[finite_elements_points[i][2]]],
                                      points_2d[index_points[finite_elements_points[i][3]]])))

        for k in range(0, len(finite_elements_points)):
            if (volmdlr.wires.Contour2D(finite_elements[k].primitives).point_belongs(point2d) #finite_elements[k].point_belongs(point2d)
                or volmdlr.wires.Contour2D(finite_elements[k].primitives).point_over_contour(point2d)
                or ((points_2d[index_points[finite_elements_points[k][0]]][0] < point2d.x < points_2d[index_points[finite_elements_points[k][1]]][0])
                    and point2d.y == points_2d[index_points[finite_elements_points[k][0]]][1])
                or ((points_2d[index_points[finite_elements_points[k][1]]][1] < point2d.y < points_2d[index_points[finite_elements_points[k][2]]][1])
                    and point2d.x == points_2d[index_points[finite_elements_points[k][1]]][0])
                or ((points_2d[index_points[finite_elements_points[k][3]]][0] < point2d.x < points_2d[index_points[finite_elements_points[k][2]]][0])
                    and point2d.y == points_2d[index_points[finite_elements_points[k][1]]][1])
                or ((points_2d[index_points[finite_elements_points[k][0]]][1] < point2d.y < points_2d[index_points[finite_elements_points[k][3]]][1])
                    and point2d.x == points_2d[index_points[finite_elements_points[k][0]]][0])):
                break

        x0=points_2d[index_points[finite_elements_points[k][0]]][0]
        y0=points_2d[index_points[finite_elements_points[k][0]]][1]
        x1=points_2d[index_points[finite_elements_points[k][1]]][0]
        y2=points_2d[index_points[finite_elements_points[k][2]]][1]
        x=point2d.x
        y=point2d.y
        s=2*((x-x0)/(x1-x0))-1
        t=2*((y-y0)/(y2-y0))-1


        N = form_function(s,t)
        dx = npy.array([displacement[index_points[finite_elements_points[k][0]]][0],
                        displacement[index_points[finite_elements_points[k][1]]][0],
                        displacement[index_points[finite_elements_points[k][2]]][0],
                        displacement[index_points[finite_elements_points[k][3]]][0]])
        dy = npy.array([displacement[index_points[finite_elements_points[k][0]]][1],
                        displacement[index_points[finite_elements_points[k][1]]][1],
                        displacement[index_points[finite_elements_points[k][2]]][1],
                        displacement[index_points[finite_elements_points[k][3]]][1]])

        return volmdlr.Point2D(point2d.x + npy.transpose(N).dot(dx),  point2d.y + npy.transpose(N).dot(dy))

    
    def point3d_to_2d_with_dimension(self, point3d: volmdlr.Point3D, points_x, points_y, xmin, xmax, ymin, ymax):
        '''
        compute the point2d of a point3d, on a Bspline surface, in the dimensioned frame  
        '''
        
        point2d = self.point3d_to_2d(point3d) 
        
        point2d_with_dimension = self.point2d_parametric_to_dimension(point2d, points_x, points_y, xmin, xmax, ymin, ymax)

        return point2d_with_dimension
    
    
    def point2d_with_dimension_to_parametric_frame(self, point2d, points_x, points_y, xmin, xmax, ymin, ymax):
        ''' 
        convert a point2d from the dimensioned to the parametric frame
        '''
                                                                             
        if (points_x, points_y, xmin, xmax, ymin, ymax) in self._grids2d:
            points_2d = self._grids2d[points_x, points_y, xmin, xmax, ymin, ymax]
        else:
            points_2d = volmdlr.Point2D.grid2d(points_x, points_y, xmin, xmax, ymin, ymax)
            self._grids2d[points_x, points_y, xmin, xmax, ymin, ymax] = points_2d

        if (points_x, points_y, xmin, xmax, ymin, ymax) in self._grids2d_deformed:
            points_2d_deformed = self._grids2d_deformed[points_x, points_y, xmin, xmax, ymin, ymax]
        else:
            points_2d_deformed = self.grid2d_deformed(points_x, points_y, xmin, xmax, ymin, ymax)
            self._grids2d_deformed[points_x, points_y, xmin, xmax, ymin, ymax] = points_2d_deformed


        # Parameters
        index_points = {} #grid point position(j,i), point position in points_2d (or points_3d)
        p = 0
        for i in range(0,points_x):
            for j in range(0,points_y):
                index_points.update({(j,i):p})
                p=p+1

        finite_elements_points = [] #2D grid points index that define one element
        for j in range(0,points_y-1):
            for i in range(0,points_x-1):
                finite_elements_points.append(((i,j),(i+1,j),(i+1,j+1),(i,j+1)))
        finite_elements = [] #finite elements defined with closed polygon  DEFORMED
        for i in range(0, len(finite_elements_points)):
            finite_elements.append(volmdlr.wires.ClosedPolygon2D((points_2d_deformed[index_points[finite_elements_points[i][0]]],
                                                                  points_2d_deformed[index_points[finite_elements_points[i][1]]],
                                                                  points_2d_deformed[index_points[finite_elements_points[i][2]]],
                                                                  points_2d_deformed[index_points[finite_elements_points[i][3]]])))

        finite_elements_initial = [] #finite elements defined with closed polygon  INITIAL
        for i in range(0, len(finite_elements_points)):
            finite_elements_initial.append(volmdlr.wires.ClosedPolygon2D((points_2d[index_points[finite_elements_points[i][0]]],
                                                                          points_2d[index_points[finite_elements_points[i][1]]],
                                                                          points_2d[index_points[finite_elements_points[i][2]]],
                                                                          points_2d[index_points[finite_elements_points[i][3]]])))


        for k in range(0, len(finite_elements_points)):
            if (finite_elements[k].point_belongs(point2d)
                or ((points_2d_deformed[index_points[finite_elements_points[k][0]]][0] < point2d.x < points_2d_deformed[index_points[finite_elements_points[k][1]]][0])
                    and point2d.y == points_2d_deformed[index_points[finite_elements_points[k][0]]][1])
                or ((points_2d_deformed[index_points[finite_elements_points[k][1]]][1] < point2d.y < points_2d_deformed[index_points[finite_elements_points[k][2]]][1])
                    and point2d.x == points_2d_deformed[index_points[finite_elements_points[k][1]]][0])
                or ((points_2d_deformed[index_points[finite_elements_points[k][3]]][0] < point2d.x < points_2d_deformed[index_points[finite_elements_points[k][2]]][0])
                    and point2d.y == points_2d_deformed[index_points[finite_elements_points[k][1]]][1])
                or ((points_2d_deformed[index_points[finite_elements_points[k][0]]][1] < point2d.y < points_2d_deformed[index_points[finite_elements_points[k][3]]][1])
                    and point2d.x == points_2d_deformed[index_points[finite_elements_points[k][0]]][0])
                or finite_elements[k].primitives[0].point_belongs(point2d) or finite_elements[k].primitives[1].point_belongs(point2d)
                or finite_elements[k].primitives[2].point_belongs(point2d) or finite_elements[k].primitives[3].point_belongs(point2d)):

                break

        frame_deformed = volmdlr.Frame2D(finite_elements[k].center_of_mass(),
                                         volmdlr.Vector2D(finite_elements[k].primitives[1].middle_point()[0]-finite_elements[k].center_of_mass()[0],
                                                          finite_elements[k].primitives[1].middle_point()[1]-finite_elements[k].center_of_mass()[1]),
                                         volmdlr.Vector2D(finite_elements[k].primitives[0].middle_point()[0]-finite_elements[k].center_of_mass()[0],
                                                          finite_elements[k].primitives[0].middle_point()[1]-finite_elements[k].center_of_mass()[1]))

        point2d_frame_deformed = volmdlr.Point2D(point2d.frame_mapping(frame_deformed, 'new')[0],
                                                 point2d.frame_mapping(frame_deformed, 'new')[1])


        frame_inital = volmdlr.Frame2D(finite_elements_initial[k].center_of_mass(),
                                       volmdlr.Vector2D(finite_elements_initial[k].primitives[1].middle_point()[0]-finite_elements_initial[k].center_of_mass()[0],
                                                        finite_elements_initial[k].primitives[1].middle_point()[1]-finite_elements_initial[k].center_of_mass()[1]),
                                       volmdlr.Vector2D(finite_elements_initial[k].primitives[0].middle_point()[0]-finite_elements_initial[k].center_of_mass()[0],
                                                        finite_elements_initial[k].primitives[0].middle_point()[1]-finite_elements_initial[k].center_of_mass()[1]))

        X = point2d_frame_deformed.frame_mapping(frame_inital, 'old')[0]
        if X<0:
            X=0
        elif X>1:
            X=1
        Y = point2d_frame_deformed.frame_mapping(frame_inital, 'old')[1]
        if Y<0:
            Y=0
        elif Y>1:
            Y=1
        
        return volmdlr.Point2D(X,Y) 
        
    
    def point2d_with_dimension_to_3d(self, point2d, points_x, points_y, xmin, xmax, ymin, ymax):
        '''
        compute the point3d, on a Bspline surface, of a point2d define in the dimensioned frame
        '''
        
        point2d_01 = self.point2d_with_dimension_to_parametric_frame(point2d, points_x, points_y, xmin, xmax, ymin, ymax)
        
        return self.point2d_to_3d(point2d_01)
    

    def linesegment2d_parametric_to_dimension(self, linesegment2d, points_x, points_y):
        '''
        convert a linesegment2d from the parametric to the dimensioned frame
        '''

        xmin, xmax, ymin, ymax = 0, 1, 0, 1

        linesegment2d_with_dimension = volmdlr.edges.LineSegment2D(self.point2d_parametric_to_dimension(linesegment2d.start, points_x, points_y, xmin, xmax, ymin, ymax), self.point2d_parametric_to_dimension(linesegment2d.end, points_x, points_y, xmin, xmax, ymin, ymax))

        return linesegment2d_with_dimension


    def linesegment3d_to_2d_with_dimension(self, linesegment3d, points_x, points_y):
        '''
        compute the linesegment2d of a linesegment3d, on a Bspline surface, in the dimensioned frame
        '''

        linesegment2d = self.linesegment3d_to_2d(linesegment3d)
        linesegment2d_with_dimension = self.linesegment2d_parametric_to_dimension(linesegment2d, points_x, points_y)

        return linesegment2d_with_dimension


    def linesegment2d_with_dimension_to_parametric_frame(self, linesegment2d):            
        '''
        convert a linesegment2d from the dimensioned to the parametric frame
        '''

        for cle in self._grids2d.keys():
            [points_x, points_y, xmin, xmax, ymin, ymax] = cle

        try:
            linesegment2d = volmdlr.edges.LineSegment2D(self.point2d_with_dimension_to_parametric_frame(linesegment2d.start, points_x, points_y, xmin, xmax, ymin, ymax), self.point2d_with_dimension_to_parametric_frame(linesegment2d.end, points_x, points_y, xmin, xmax, ymin, ymax))
        except NotImplementedError:
            return None

        return linesegment2d


    def linesegment2d_with_dimension_to_3d(self, linesegment2d):
        '''
        compute the linesegment3d, on a Bspline surface, of a linesegment2d defined in the dimensioned frame
        '''

        linesegment2d_01 = self.linesegment2d_with_dimension_to_parametric_frame(linesegment2d)
        linesegment3d = self.linesegment2d_to_3d(linesegment2d_01)

        return linesegment3d


    def bsplinecurve2d_parametric_to_dimension(self, bsplinecurve2d, points_x, points_y):
        '''
        convert a bsplinecurve2d from the parametric to the dimensioned frame
        '''

        xmin, xmax, ymin, ymax = 0, 1, 0, 1
        # check if bsplinecurve2d is in a list
        if type(bsplinecurve2d) == list:
            bsplinecurve2d = bsplinecurve2d[0]
        points = bsplinecurve2d.control_points
        points_dim = []

        for p in points:
            points_dim.append(self.point2d_parametric_to_dimension(p, points_x, points_y, xmin, xmax, ymin, ymax))

        bsplinecurve2d_with_dimension = volmdlr.edges.BSplineCurve2D(bsplinecurve2d.degree, points_dim,
                                                                     bsplinecurve2d.knot_multiplicities,
                                                                     bsplinecurve2d.knots,
                                                                     bsplinecurve2d.weights,
                                                                     bsplinecurve2d.periodic)

        return bsplinecurve2d_with_dimension


    def bsplinecurve3d_to_2d_with_dimension(self, bsplinecurve3d, points_x, points_y):
        '''
        compute the bsplinecurve2d of a bsplinecurve3d, on a Bspline surface, in the dimensioned frame
        '''

        bsplinecurve2d_01 = self.bsplinecurve3d_to_2d(bsplinecurve3d)
        bsplinecurve2d_with_dimension = self.bsplinecurve2d_parametric_to_dimension(bsplinecurve2d_01, points_x, points_y)

        return bsplinecurve2d_with_dimension


    def bsplinecurve2d_with_dimension_to_parametric_frame(self, bsplinecurve2d):
        '''
        convert a bsplinecurve2d from the dimensioned to the parametric frame
        '''

        points_dim = bsplinecurve2d.control_points
        points = []
        for cle in self._grids2d.keys():
            [points_x, points_y, xmin, xmax, ymin, ymax] = cle

        for p in points_dim:
            points.append(self.point2d_with_dimension_to_parametric_frame(p, points_x, points_y, xmin, xmax, ymin, ymax))

        bsplinecurve2d = volmdlr.edges.BSplineCurve2D(bsplinecurve2d.degree, points,
                                                      bsplinecurve2d.knot_multiplicities,
                                                      bsplinecurve2d.knots,
                                                      bsplinecurve2d.weights,
                                                      bsplinecurve2d.periodic)
        return bsplinecurve2d


    def bsplinecurve2d_with_dimension_to_3d(self, bsplinecurve2d):
        '''
        compute the bsplinecurve3d, on a Bspline surface, of a bsplinecurve2d defined in the dimensioned frame
        '''

        bsplinecurve2d_01 = self.bsplinecurve2d_with_dimension_to_parametric_frame(bsplinecurve2d)
        bsplinecurve3d = self.bsplinecurve2d_to_3d(bsplinecurve2d_01)

        return bsplinecurve3d


    def arc2d_parametric_to_dimension(self, arc2d, points_x, points_y):
        '''
        convert a arc2d from the parametric to the dimensioned frame
        '''

        xmin, xmax, ymin, ymax = 0, 1, 0, 1

        start = self.point2d_parametric_to_dimension(arc2d.start, points_x, points_y, xmin, xmax, ymin, ymax)
        end = self.point2d_parametric_to_dimension(arc2d.end, points_x, points_y, xmin, xmax, ymin, ymax)
        interior = self.point2d_parametric_to_dimension(arc2d.interior, points_x, points_y, xmin, xmax, ymin, ymax)

        arc2d_with_dimension = volmdlr.edges.Arc2D(start, interior, end)

        return arc2d_with_dimension


    def arc3d_to_2d_with_dimension(self, arc3d, points_x, points_y):
        '''
        compute the arc2d of a arc3d, on a Bspline surface, in the dimensioned frame
        '''

        arc2d = self.arc3d_to_2d(arc3d) #it's a bsplinecurve2d
        arc2d_with_dimension = self.bsplinecurve2d_parametric_to_dimension(arc2d, points_x, points_y)

        return arc2d_with_dimension #it's a bsplinecurve2d-dimension


    def arc2d_with_dimension_to_parametric_frame(self, arc2d):
        '''
        convert a arc2d from the dimensioned to the parametric frame
        '''

        for cle in self._grids2d.keys():
            [points_x, points_y, xmin, xmax, ymin, ymax] = cle

        start = self.point2d_with_dimension_to_parametric_frame(arc2d.start, points_x, points_y, xmin, xmax, ymin, ymax)
        interior = self.point2d_with_dimension_to_parametric_frame(arc2d.interior, points_x, points_y, xmin, xmax, ymin, ymax)
        end = self.point2d_with_dimension_to_parametric_frame(arc2d.end, points_x, points_y, xmin, xmax, ymin, ymax)

        arc2d = volmdlr.edges.Arc2D(start, interior, end)

        return arc2d


    def arc2d_with_dimension_to_3d(self, arc2d):
        '''
        compute the  arc3d, on a Bspline surface, of a arc2d in the dimensioned frame
        '''

        arc2d_01 = self.arc2d_with_dimension_to_parametric_frame(arc2d)
        arc3d = self.arc2d_to_3d(arc2d_01)

        return arc3d #it's a bsplinecurve3d


    def contour2d_parametric_to_dimension(self, contour2d:volmdlr.wires.Contour2D, points_x, points_y):
        ''' 
        convert a contour2d from the parametric to the dimensioned frame
        '''

        primitives2d_dim = []

        for primitive2d in contour2d.primitives:
            method_name = '{}_parametric_to_dimension'.format(
                primitive2d.__class__.__name__.lower())

            if hasattr(self, method_name):
                primitives = getattr(self, method_name)(primitive2d, points_x, points_y)
                if primitives:
                    primitives2d_dim.append(primitives)

            else:
                raise NotImplementedError(
                    'Class {} does not implement {}'.format(self.__class__.__name__,
                                                            method_name))

        return volmdlr.wires.Contour2D(primitives2d_dim)


    def contour3d_to_2d_with_dimension(self, contour3d:volmdlr.wires.Contour3D, points_x, points_y): 
        '''
        compute the contou2d of a contour3d, on a Bspline surface, in the dimensioned frame  
        '''
        
        contour2d_01 = self.contour3d_to_2d(contour3d)
        
        return self.contour2d_parametric_to_dimension(contour2d_01, points_x, points_y)
                   

    def contour2d_with_dimension_to_parametric_frame(self, contour2d):
        ''' 
        convert a contour2d from the dimensioned to the parametric frame
        '''

        # TODO: check and avoid primitives with start=end
        primitives2d = []

        for primitive2d in contour2d.primitives:
            method_name = '{}_with_dimension_to_parametric_frame'.format(
                primitive2d.__class__.__name__.lower())

            if hasattr(self, method_name):
                primitives = getattr(self, method_name)(primitive2d)
                if primitives:
                    primitives2d.append(primitives)

            else:
                raise NotImplementedError(
                    'Class {} does not implement {}'.format(self.__class__.__name__,
                                                            method_name))

        # #Avoid to have primitives with start=end
        # start_points = list(set(new_start_points))

        return volmdlr.wires.Contour2D(primitives2d)
        
    
    def contour2d_with_dimension_to_3d(self, contour2d):
        '''
        compute the contour3d, on a Bspline surface, of a contour2d define in the dimensioned frame
        '''
        
        contour01 = self.contour2d_with_dimension_to_parametric_frame(contour2d)
   
        return self.contour2d_to_3d(contour01)
        
  
    @classmethod 
    def from_geomdl_surface(cls, surface):
        ''' 
        create a volmdlr's BSpline_Surface3D from a geomdl's one 
        '''
        
        control_points=[]
        for i in range(0,len(surface.ctrlpts)):
            control_points.append(volmdlr.Point3D(surface.ctrlpts[i][0],surface.ctrlpts[i][1],surface.ctrlpts[i][2]))
        
        (u_knots,u_multiplicities) = knots_vector_inv((surface.knotvector_u))
        (v_knots,v_multiplicities) = knots_vector_inv((surface.knotvector_v))
    
        bspline_surface = cls(degree_u=surface.degree_u,
                              degree_v=surface.degree_v,
                              control_points=control_points,
                              nb_u=surface.ctrlpts_size_u,
                              nb_v=surface.ctrlpts_size_v,
                              u_multiplicities=u_multiplicities,
                              v_multiplicities=v_multiplicities,
                              u_knots=u_knots,
                              v_knots=v_knots)

        return bspline_surface


    @classmethod
    def points_fitting_into_bspline_surface(cls, points_3d, size_u, size_v, degree_u, degree_v):
        '''
        Bspline Surface interpolation through 3d points
        
        Parameters
        ----------
        points_3d : volmdlr.Point3D
            data points 
        size_u : int
            number of data points on the u-direction.
        size_v : int
            number of data points on the v-direction.
        degree_u : int
            degree of the output surface for the u-direction.
        degree_v : int
            degree of the output surface for the v-direction.
    
        Returns
        -------
        B-spline surface
    
        '''

        points=[]
        for i in range(0,len(points_3d)):
            points.append((points_3d[i].x,points_3d[i].y,points_3d[i].z))

        surface = interpolate_surface(points,size_u,size_v,degree_u,degree_v)
    
        return cls.from_geomdl_surface(surface)
    
    
    @classmethod
    def points_approximate_into_bspline_surface(cls, points_3d, size_u, size_v, degree_u, degree_v, **kwargs):
        '''
        Bspline Surface approximate through 3d points
        
        Parameters
        ----------
        points_3d : volmdlr.Point3D
            data points 
        size_u : int
            number of data points on the u-direction.
        size_v : int
            number of data points on the v-direction.
        degree_u : int
            degree of the output surface for the u-direction.
        degree_v : int
            degree of the output surface for the v-direction.
            
        Keyword Arguments:
            * ``ctrlpts_size_u``: number of control points on the u-direction. *Default: size_u - 1*
            * ``ctrlpts_size_v``: number of control points on the v-direction. *Default: size_v - 1*
    
        Returns
        -------
        B-spline surface: volmdlr.faces.BSplineSurface3D
    
        ''' 
        
        # Keyword arguments
        num_cpts_u = kwargs.get('ctrlpts_size_u', size_u - 1)  # number of datapts, r + 1 > number of ctrlpts, n + 1
        num_cpts_v = kwargs.get('ctrlpts_size_v', size_v - 1)  # number of datapts, s + 1 > number of ctrlpts, m + 1

        points = [tuple([*pt]) for pt in points_3d]
        
        surface = approximate_surface(points, size_u, size_v, degree_u, degree_v, ctrlpts_size_u = num_cpts_u, num_cpts_v = num_cpts_v)

        return cls.from_geomdl_surface(surface)
    
    
    @classmethod
<<<<<<< HEAD
    def from_cylindrical_surfaces(cls, faces, degree_u, degree_v):
        ''' faces: List[volmdlr.faces.CylindricalFace3D] '''

        points_x, points_y  = 10, 10
=======
    def from_cylindrical_faces(cls, cylindrical_faces, degree_u, degree_v,
                               points_x: int = 10, points_y: int = 10):
        '''
        define a bspline surface from a list of cylindrical faces

        Parameters
        ----------
        cylindrical_faces : List[volmdlr.faces.CylindricalFace3D]
            faces 3d
        degree_u : int
            degree of the output surface for the u-direction
        degree_v : int
            degree of the output surface for the v-direction
        points_x : int
            number of points in x-direction
        points_y : int
            number of points in y-direction
>>>>>>> 7abe3b51

        Returns
        -------
        B-spline surface

        '''

        if len(cylindrical_faces) == 1:

            return cls.from_cylindrical_face(cylindrical_faces[0], degree_u, degree_v, 50, 50)

<<<<<<< HEAD
        elif len(faces) > 1:
            bspline_surfaces = []
            direction = faces[0].adjacent_direction(faces[1])

            if direction == 'x':
                ymin = faces[0].surface2d.outer_contour.bounding_rectangle()[2]
                ymax = faces[0].surface2d.outer_contour.bounding_rectangle()[3]
                for face in faces:
                    ymin = min(ymin, face.surface2d.outer_contour.bounding_rectangle()[2])
                    ymax = max(ymax, face.surface2d.outer_contour.bounding_rectangle()[3])
                for face in faces:
                    xmin = face.surface2d.outer_contour.bounding_rectangle()[0]
                    xmax = face.surface2d.outer_contour.bounding_rectangle()[1]

                    points_3d = face.surface3d.grid3d(points_x, points_y, xmin, xmax, ymin, ymax)
                    bspline_surfaces.append(cls.points_fitting_into_bspline_surface(points_3d,points_x,points_y,degree_u,degree_v))

            elif direction == 'y':
                xmin = faces[0].surface2d.outer_contour.bounding_rectangle()[0]
                xmax = faces[0].surface2d.outer_contour.bounding_rectangle()[1]
                for face in faces:
                    xmin = min(xmin, face.surface2d.outer_contour.bounding_rectangle()[0])
                    xmax = max(xmax, face.surface2d.outer_contour.bounding_rectangle()[1])
                for face in faces:
                    ymin = face.surface2d.outer_contour.bounding_rectangle()[2]
                    ymax = face.surface2d.outer_contour.bounding_rectangle()[3]

                    points_3d = face.surface3d.grid3d(points_x, points_y, xmin, xmax, ymin, ymax)
                    bspline_surfaces.append(cls.points_fitting_into_bspline_surface(points_3d,points_x,points_y,degree_u,degree_v))
            
=======
        elif len(cylindrical_faces) > 1:
            bspline_surfaces = []
            direction = cylindrical_faces[0].adjacent_direction(cylindrical_faces[1])

            if direction == 'x':
                bounding_rectangle_0 = cylindrical_faces[0].surface2d.outer_contour.bounding_rectangle()
                ymin = bounding_rectangle_0[2]
                ymax = bounding_rectangle_0[3]
                for face in cylindrical_faces:
                    bounding_rectangle = face.surface2d.outer_contour.bounding_rectangle()
                    ymin = min(ymin, bounding_rectangle[2])
                    ymax = max(ymax, bounding_rectangle[3])
                for face in cylindrical_faces:
                    bounding_rectangle = face.surface2d.outer_contour.bounding_rectangle()

                    points_3d = face.surface3d.grid3d(points_x, points_y,
                                                      bounding_rectangle[0], bounding_rectangle[1],
                                                      ymin, ymax)
                    bspline_surfaces.append(cls.points_fitting_into_bspline_surface(points_3d,points_x,points_y,degree_u,degree_v))

            elif direction == 'y':
                bounding_rectangle_0 = cylindrical_faces[0].surface2d.outer_contour.bounding_rectangle()
                xmin = bounding_rectangle_0[0]
                xmax = bounding_rectangle_0[1]
                for face in cylindrical_faces:
                    bounding_rectangle = face.surface2d.outer_contour.bounding_rectangle()
                    xmin = min(xmin, bounding_rectangle[0])
                    xmax = max(xmax, bounding_rectangle[1])
                for face in cylindrical_faces:
                    bounding_rectangle = face.surface2d.outer_contour.bounding_rectangle()

                    points_3d = face.surface3d.grid3d(points_x, points_y, xmin, xmax,
                                                      bounding_rectangle[2], bounding_rectangle[3])
                    bspline_surfaces.append(cls.points_fitting_into_bspline_surface(points_3d,points_x,points_y,degree_u,degree_v))

>>>>>>> 7abe3b51
            to_be_merged = bspline_surfaces[0]
            for i in range(0, len(bspline_surfaces)-1):
                merged = to_be_merged.merge_with(bspline_surfaces[i+1])
                to_be_merged = merged

            bspline_surface = to_be_merged

            return bspline_surface

    @classmethod
    def from_cylindrical_face(cls, cylindrical_face, degree_u, degree_v,
                              *args): #points_x: int = 50, points_y: int = 50):
        ''' 
        define a bspline surface from a cylindrical face
        
        Parameters
        ----------
        cylindrical_face : volmdlr.faces.CylindricalFace3D
            face 3d
        degree_u : int
            degree of the output surface for the u-direction.
        degree_v : int
            degree of the output surface for the v-direction.
        points_x : int
            number of points in x-direction
        points_y : int
            number of points in y-direction

        Returns
        -------
        B-spline surface
        
        '''

        points_x, points_y = args
        bounding_rectangle = cylindrical_face.surface2d.outer_contour.bounding_rectangle()
        points_3d = cylindrical_face.surface3d.grid3d(points_x, points_y, 
                                                      bounding_rectangle[0],
                                                      bounding_rectangle[1],
                                                      bounding_rectangle[2],
                                                      bounding_rectangle[3])
            
        return cls.points_fitting_into_bspline_surface(points_3d,points_x,points_x,degree_u,degree_v)
        
    
    def intersection_with(self, other_bspline_surface3d):
        '''
        compute intersection points between two Bspline surfaces 
        return u,v parameters for intersection points for both surfaces      
        '''
        
        def f(X):
            return (self.point2d_to_3d(volmdlr.Point2D(X[0],X[1])) - other_bspline_surface3d.point2d_to_3d(volmdlr.Point2D(X[2],X[3]))).norm()
   
        x = npy.linspace(0,1,10)
        x_init=[]
        for xi in x:
            for yi in x:
                x_init.append((xi,yi, xi, yi))

        u1, v1, u2, v2 = [], [], [], []
        solutions = []
        for x0 in x_init: 
            z = scp.optimize.least_squares(f, x0=x0, bounds=([0,1]))
            # print(z.cost)
            if z.fun<1e-5:
                solution = z.x
                if solution not in solutions:
                    solutions.append(solution)
                    u1.append(solution[0])
                    v1.append(solution[1])
                    u2.append(solution[2])
                    v2.append(solution[3])
        
        # uv1 = [[min(u1),max(u1)],[min(v1),max(v1)]]
        # uv2 = [[min(u2),max(u2)],[min(v2),max(v2)]]
            
        return ((u1,v1), (u2,v2)) #(uv1, uv2)
    
    
    def plane_intersection(self, plane3d):
        '''
        compute intersection points between a Bspline surface and a plane3d
        '''

        def f(X):
            return ((self.surface.evaluate_single((X[0],X[1]))[0])*plane3d.equation_coefficients()[0] +
                    (self.surface.evaluate_single((X[0],X[1]))[1])*plane3d.equation_coefficients()[1] +
                    (self.surface.evaluate_single((X[0],X[1]))[2])*plane3d.equation_coefficients()[2] +
                    plane3d.equation_coefficients()[3])

        x = npy.linspace(0,1,20)
        x_init=[]
        for xi in x:
            for yi in x:
                x_init.append((xi,yi))


        # x_init = volmdlr.Point2D.grid2d(20, 20, 0, 1, 0, 1)

        intersection_points = []
        # solutions = []
        # u, v =[],  []
        
        for x0 in x_init: 
            z = scp.optimize.least_squares(f, x0=x0, bounds=([0,1]))
            if z.fun<1e-20:
            #     cost.append(z.cost)
            # # print(z.cost)
            # if z.cost<1e-20:
                solution = z.x
                intersection_points.append(volmdlr.Point3D(self.surface.evaluate_single((solution[0],solution[1]))[0],
                                                            self.surface.evaluate_single((solution[0],solution[1]))[1],
                                                            self.surface.evaluate_single((solution[0],solution[1]))[2]))
        # intersection_points.sort()
                # u.append(solution[0])        
                # v.append(solution[1])  
                # solutions.append(solution)
        
        # return (u,v)
        return intersection_points


    def error_with_point3d(self, point3d):
        '''
        compute the error/distance between the Bspline surface and a point3d
        '''

        def f(x):
            return (point3d - self.point2d_to_3d(volmdlr.Point2D(x[0], x[1]))).norm()

        cost = []

        for x0 in [(0, 0), (0, 1), (1, 0), (1, 1), (0.5, 0.5)]:
            z = scp.optimize.least_squares(f, x0=x0, bounds=([0,1]))
            cost.append(z.fun)

        return min(cost)


    def error_with_edge3d(self, edge3d):
        ''' 
        compute the error/distance between the Bspline surface and an edge3d
        it's the mean of the start and end points errors'
        '''

        return (self.error_with_point3d(edge3d.start) + self.error_with_point3d(edge3d.end)) / 2


    def nearest_edges3d(self, contour3d, threshold: float):
        ''' 
        compute the nearest edges of a contour3d to a Bspline_surface3d based on a threshold 
        '''

        nearest = []
        for primitive in contour3d.primitives:
            if self.error_with_edge3d(primitive) <= threshold:
                nearest.append(primitive)
        nearest_primitives = volmdlr.wires.Wire3D(nearest)

        return nearest_primitives

        
    def edge3d_to_2d_with_dimension(self, edge3d, points_x, points_y):
        '''
        compute the edge2d of a edge3d, on a Bspline surface, in the dimensioned frame  
        '''

        method_name = '{}_to_2d_with_dimension'.format(edge3d.__class__.__name__.lower())

        if hasattr(self, method_name):
            edge2d_dim = getattr(self, method_name)(edge3d, points_x, points_y)
            if edge2d_dim:
                return edge2d_dim
        else:
            raise NotImplementedError(
                'Class {} does not implement {}'.format(self.__class__.__name__,
                                                        method_name))

    
    def wire3d_to_2d(self, wire3d):
        ''' 
        compute the 2d of a wire3d, on a Bspline surface
        '''

        contour = self.contour3d_to_2d(wire3d)

        return volmdlr.wires.Wire2D(contour.primitives)
 
    
    def wire3d_to_2d_with_dimension(self, wire3d):
        ''' 
        compute the 2d of a wire3d, on a Bspline surface, in the dimensioned frame
        '''

        for cle in self._grids2d.keys():
            [points_x, points_y, xmin, xmax, ymin, ymax] = cle

        contour = self.contour3d_to_2d_with_dimension(wire3d, points_x, points_y)
        print('new')
        return volmdlr.wires.Wire2D(contour.primitives)

 
    def split_surface_u(self, u: float):
        '''
        split the surface at the input parametric coordinate on the u-direction

        Parameters
        ----------
        u : float
            Parametric coordinate u choosen between 0 and 1

        Returns
        -------
        surfaces : list
            Two splitted surfaces

        '''
        
        surfaces_geo = split_surface_u(self.surface, u)
        surfaces = []
        for s in surfaces_geo:
            surfaces.append(volmdlr.faces.BSplineSurface3D.from_geomdl_surface(s))
        
        return surfaces
    
    
    def split_surface_v(self, v: float):
        '''
        split the surface at the input parametric coordinate on the v-direction

        Parameters
        ----------
        v : float
            Parametric coordinate v choosen between 0 and 1

        Returns
        -------
        surfaces : list
            Two splitted surfaces

        '''
        
        surfaces_geo = split_surface_v(self.surface, v)
        surfaces = []
        for s in surfaces_geo:
            surfaces.append(volmdlr.faces.BSplineSurface3D.from_geomdl_surface(s))
        
        return surfaces    
    
    
    def split_surface_with_bspline_curve(self, bspline_curve3d: volmdlr.edges.BSplineCurve3D):
        '''
        cuts the surface into two pieces with a bspline curve

        Parameters
        ----------
        bspline_curve3d : volmdlr.edges.BSplineCurve3D
            

        Returns
        -------
        surfaces : list
            Two splitted surfaces

        '''
        
        surfaces = []
        bspline_curve2d = self.bsplinecurve3d_to_2d(bspline_curve3d)[0]
        # if type(bspline_curve2d) == list:
        #     points = [bspline_curve2d[0].start]
        #     for edge in bspline_curve2d:
        #         points.append(edge.end)
        #     bspline_curve2d = vme.BSplineCurve2D.from_points_approximation(points, 2, ctrlpts_size = 5)
        contour = self.rectangular_cut(0,1,0,1).surface2d.outer_contour
        contours = contour.cut_by_bspline_curve(bspline_curve2d)

        du, dv = bspline_curve2d.end - bspline_curve2d.start
        resolution = 8
        
        for contour in contours:
            u_min, u_max, v_min, v_max = contour.bounding_rectangle()
            if du>dv:
                delta_u = u_max - u_min
                nlines_x = int(delta_u * resolution)
                lines_x = [vme.Line2D(volmdlr.Point2D(u_min, v_min),
                                              volmdlr.Point2D(u_min, v_max))]
                for i in range(nlines_x):
                    u = u_min + (i + 1) / (nlines_x + 1) * delta_u
                    lines_x.append(vme.Line2D(volmdlr.Point2D(u, v_min),
                                              volmdlr.Point2D(u, v_max)))
                lines_x.append(vme.Line2D(volmdlr.Point2D(u_max, v_min),
                                          volmdlr.Point2D(u_max, v_max)))
                lines = lines_x
                
            else:
                delta_v = v_max - v_min
                nlines_y = int(delta_v * resolution)
                lines_y = [vme.Line2D(volmdlr.Point2D(v_min, v_min),
                                              volmdlr.Point2D(v_max, v_min))]
                for i in range(nlines_y):
                    v = v_min + (i + 1) / (nlines_y + 1) * delta_v
                    lines_y.append(vme.Line2D(volmdlr.Point2D(v_min, v),
                                              volmdlr.Point2D(v_max, v)))
                lines_y.append(vme.Line2D(volmdlr.Point2D(v_min, v_max),
                                          volmdlr.Point2D(v_max, v_max)))
                lines = lines_y
 
            pt0 = volmdlr.O2D
            points=[]
            
            for l in lines:
                inter = contour.line_intersections(l)
                if inter:
                    pt = [inter[0][0], inter[1][0]]
                else:
                    raise NotImplementedError
                   
                pt = sorted(pt, key=lambda p: pt0.point_distance(p))
                pt0 = pt[0]
                edge = volmdlr.edges.LineSegment2D(pt[0], pt[1])
                
                points.extend(edge.discretization_points(10))
                
            points3d = []
            for p in points:
                points3d.append(self.point2d_to_3d(p))

            size_u, size_v, degree_u, degree_v = 10, 10, self.degree_u, self.degree_v
            surfaces.append(volmdlr.faces.BSplineSurface3D.points_fitting_into_bspline_surface(points3d, size_u, size_v, degree_u, degree_v))

        return surfaces
        
    def point_belongs(self, point3d):
        '''
        check if a point3d belongs to the bspline_surface or not 
        '''
        
        def f(x):
            p3d = self.point2d_to_3d(volmdlr.Point2D(x[0], x[1]))
            return point3d.point_distance(p3d)
    
        x = npy.linspace(0,1,5)
        x_init=[]
        for xi in x:
            for yi in x:
                x_init.append((xi,yi))
            
        for x0 in x_init: 
            z = scp.optimize.least_squares(f, x0=x0, bounds=([0,1]))
            if z.fun < 1e-10: 
                return True
        return False
    
    
    def is_intersected_with(self, other_bspline_surface3d):
        '''
        check if the two surfaces are intersected or not
        return True, when there are more 50points on the intersection zone     
        '''
        
        # intersection_results = self.intersection_with(other_bspline_surface3d)
        # if len(intersection_results[0][0]) >= 50:
        #     return True
        # else: 
        #     return False
        
        def f(X):
            return (self.point2d_to_3d(volmdlr.Point2D(X[0],X[1])) - other_bspline_surface3d.point2d_to_3d(volmdlr.Point2D(X[2],X[3]))).norm()
   
        x = npy.linspace(0,1,10)
        x_init=[]
        for xi in x:
            for yi in x:
                x_init.append((xi,yi, xi, yi))

        i = 0
        for x0 in x_init:
            z = scp.optimize.least_squares(f, x0=x0, bounds=([0,1]))
            if z.fun<1e-5:
                i += 1
                if i >= 50:
                    return True
        return False


    def merge_with(self, other_bspline_surface3d):
        '''
        merge two adjacent surfaces based on their faces

        Parameters
        ----------
        other_bspline_face3d : volmdlr.faces.BSplineSurface3D

        Returns
        -------
        merged_surface : volmdlr.faces.BSplineSurface3D

        '''

        bspline_face3d = self.rectangular_cut(0,1,0,1)
        other_bspline_face3d = other_bspline_surface3d.rectangular_cut(0,1,0,1)

        bsplines = [self, other_bspline_surface3d]
        bsplines_new = bsplines

        center = [bspline_face3d.surface2d.outer_contour.center_of_mass(), other_bspline_face3d.surface2d.outer_contour.center_of_mass()]
<<<<<<< HEAD
        corresponding_directions, grid2d_direction = bsplines_new[0].rectangular_cut(0,1,0,1).pair_with(bsplines_new[1].rectangular_cut(0,1,0,1))

        if bspline_face3d.outer_contour3d.is_sharing_primitives_with(other_bspline_face3d.outer_contour3d):
            def xy_limits(grid2d_direction):
                xmin, xmax, ymin, ymax = [], [], [], []
                i = 0
                if grid2d_direction[i][1] == '+y':
                    xmin.append(0)
                    xmax.append(1)
                    ymin.append(0)
                    ymax.append(0.99)
                elif grid2d_direction[i][1] == '+x':
                    xmin.append(0)
                    xmax.append(0.99)
                    ymin.append(0)
                    ymax.append(1)
                elif grid2d_direction[i][1] == '-x':
                    xmin.append(0.01)
                    xmax.append(1)
                    ymin.append(0)
                    ymax.append(1)
                elif grid2d_direction[i][1] == '-y':
                    xmin.append(0)
                    xmax.append(1)
                    ymin.append(0.01)
                    ymax.append(1)

                xmin.append(0)
                xmax.append(1)
                ymin.append(0)
                ymax.append(1)

                return xmin, xmax, ymin, ymax

            xmin, xmax, ymin, ymax = xy_limits(grid2d_direction)
=======
        grid2d_direction = (bspline_face3d.pair_with(other_bspline_face3d))[1]

        if bspline_face3d.outer_contour3d.is_sharing_primitives_with(other_bspline_face3d.outer_contour3d):

            xmin, xmax, ymin, ymax = self.xy_limits(other_bspline_surface3d)
>>>>>>> 7abe3b51

        elif self.is_intersected_with(other_bspline_surface3d):
            # find pimitives to split with
            contour1 = bspline_face3d.outer_contour3d
            contour2 = other_bspline_face3d.outer_contour3d

            distances = []
            for p1 in contour1.primitives:
                dis = []
                for p2 in contour2.primitives:
                    point1 = (p1.start + p1.end)/2
                    point2 = (p2.start + p2.end)/2
                    dis.append(point1.point_distance(point2))
                distances.append(dis)

            i = distances.index((min(distances)))
            j = distances[i].index(min(distances[i]))

            curves = [contour2.primitives[j], contour1.primitives[i]]

            # split surface
            for i, bspline in enumerate(bsplines):
                surfaces = bspline.split_surface_with_bspline_curve(curves[i])

                errors = []
                for s in surfaces:
                    errors.append(s.error_with_point3d(bsplines[i].point2d_to_3d(center[i])))

                bsplines_new[i] = surfaces[errors.index(min(errors))]

<<<<<<< HEAD
            xmin, xmax, ymin, ymax = [], [], [], []
            for i in range(0, len(bsplines_new)):
                xmin.append(0)
                xmax.append(1)
                ymin.append(0)
                ymax.append(1)

            corresponding_directions, grid2d_direction = bsplines_new[0].rectangular_cut(0,1,0,1).pair_with(bsplines_new[1].rectangular_cut(0,1,0,1))
=======
            xmin, xmax, ymin, ymax = [0]*len(bsplines_new), [1]*len(bsplines_new), [0]*len(bsplines_new), [1]*len(bsplines_new)

            grid2d_direction = (bsplines_new[0].rectangular_cut(0,1,0,1).pair_with(bsplines_new[1].rectangular_cut(0,1,0,1)))[1]
>>>>>>> 7abe3b51

        # grid3d
        points3d = []
        for i, bspline in enumerate(bsplines_new):
            grid2d = volmdlr.Point2D.grid2d_with_direction(50, 50, xmin[i], xmax[i], ymin[i], ymax[i], grid2d_direction[i])[0]
            grid3d = []
            for p in grid2d:
                grid3d.append(bspline.point2d_to_3d(p))

            points3d.extend(grid3d)

            # fitting
        size_u, size_v, degree_u, degree_v = 100, 50, max(bsplines[0].degree_u, bsplines[1].degree_u), max(bsplines[0].degree_v, bsplines[1].degree_v)

        merged_surface = volmdlr.faces.BSplineSurface3D.points_fitting_into_bspline_surface(points3d, size_u, size_v, degree_u, degree_v)

        return  merged_surface

<<<<<<< HEAD
=======
    def xy_limits(self, other_bspline_surface3d):
        '''
        compute x, y limits to define grid2d
        '''

        grid2d_direction = (self.rectangular_cut(0,1,0,1).pair_with(other_bspline_surface3d.rectangular_cut(0,1,0,1)))[1]

        xmin, xmax, ymin, ymax = [], [], [], []
        if grid2d_direction[0][1] == '+y':
            xmin.append(0)
            xmax.append(1)
            ymin.append(0)
            ymax.append(0.99)
        elif grid2d_direction[0][1] == '+x':
            xmin.append(0)
            xmax.append(0.99)
            ymin.append(0)
            ymax.append(1)
        elif grid2d_direction[0][1] == '-x':
            xmin.append(0.01)
            xmax.append(1)
            ymin.append(0)
            ymax.append(1)
        elif grid2d_direction[0][1] == '-y':
            xmin.append(0)
            xmax.append(1)
            ymin.append(0.01)
            ymax.append(1)

        xmin.append(0)
        xmax.append(1)
        ymin.append(0)
        ymax.append(1)

        return xmin, xmax, ymin, ymax

>>>>>>> 7abe3b51

class BezierSurface3D(BSplineSurface3D):

    def __init__(self, degree_u: int, degree_v: int,
                 control_points: List[List[volmdlr.Point3D]],
                 nb_u: int, nb_v: int, name=''):

        u_knots = utilities.generate_knot_vector(degree_u, nb_u)
        v_knots = utilities.generate_knot_vector(degree_v, nb_v)

        u_multiplicities = [1] * len(u_knots)
        v_multiplicities = [1] * len(v_knots)

        BSplineSurface3D.__init__(self, degree_u, degree_v,
                                  control_points, nb_u, nb_v,
                                  u_multiplicities, v_multiplicities,
                                  u_knots, v_knots, None, name)


class Face3D(volmdlr.core.Primitive3D):
    min_x_density = 1
    min_y_density = 1

    def __init__(self, surface3d, surface2d: Surface2D,
                 name: str = ''):
        self.surface3d = surface3d
        self.surface2d = surface2d
        self.bounding_box = self._bounding_box()

        volmdlr.core.Primitive3D.__init__(self, name=name)

    def __hash__(self):
        return hash(self.surface3d) + hash(self.surface2d)

    def __eq__(self, other_):
        if other_.__class__.__name__ != self.__class__.__name__:
            return False
        equal = (self.surface3d == other_.surface3d
                 and self.surface2d == other_.surface2d)
        return equal

    def point_belongs(self, point3d: volmdlr.Point3D):
        """
        Tells you if a point is on the 3D face and inside its contour
        """
        point2d = self.surface3d.point3d_to_2d(point3d)
        check_point3d = self.surface3d.point2d_to_3d(point2d)
        if check_point3d.point_distance(point3d) > 1e-6:
            return False

        return self.surface2d.point_belongs(point2d)

    @property
    def outer_contour3d(self):
        """

        """
        return self.surface3d.contour2d_to_3d(self.surface2d.outer_contour)

    @property
    def inner_contours3d(self):
        """

        """
        return [self.surface3d.contour2d_to_3d(c) for c in
                self.surface2d.inner_contours]

    def _bounding_box(self):
        """
        this error is raised to enforce overloading of this method
        """
        raise NotImplementedError(
            '_bounding_box method must be overloaded by {}'.format(
                self.__class__.__name__))

    @classmethod
    def from_step(cls, arguments, object_dict):
        contours = [object_dict[int(arguments[1][0][1:])]]

        # Detecting inner and outer contours
        name = arguments[0][1:-1]
        surface = object_dict[int(arguments[2])]

        if hasattr(surface, 'face_from_contours3d'):
            if (len(contours) == 1) and isinstance(contours[0],
                                                   volmdlr.Point3D):
                return surface

            return surface.face_from_contours3d(contours, name)
        else:
            raise NotImplementedError(
                'Not implemented :face_from_contours3d in {}'.format(surface))

    def to_step(self, current_id):
        xmin, xmax, ymin, ymax = self.surface2d.bounding_rectangle()
        subsurfaces2d = [self.surface2d]
        line_x = None
        if self.surface3d.x_periodicity and (xmax - xmin) >= 0.45 * self.surface3d.x_periodicity:
            line_x = vme.Line2D(volmdlr.Point2D(0.5 * (xmin + xmax), 0),
                                volmdlr.Point2D(
                                    0.5 * (xmin + xmax), 1))
        line_y = None
        if self.surface3d.y_periodicity and (
                ymax - ymin) >= 0.45 * self.surface3d.y_periodicity:
            line_y = vme.Line2D(
                volmdlr.Point2D(0., 0.5 * (ymin + ymax)),
                volmdlr.Point2D(1, 0.5 * (ymin + ymax)))

        if line_x:
            subsurfaces2 = []
            for subsurface2d in subsurfaces2d:
                subsurfaces2.extend(subsurface2d.cut_by_line(line_x))
            subsurfaces2d = subsurfaces2

        if line_y:
            subsurfaces2 = []
            for subsurface2d in subsurfaces2d:
                subsurfaces2.extend(subsurface2d.cut_by_line(line_y))
            subsurfaces2d = subsurfaces2

        if len(subsurfaces2d) > 1:
            content = ''
            face_ids = []
            for i, subsurface2d in enumerate(subsurfaces2d):
                face = self.__class__(self.surface3d, subsurface2d)
                face_content, face_id = face.to_step_without_splitting(
                    current_id)
                face_ids.append(face_id[0])
                content += face_content
                current_id = face_id[0] + 1
            return content, face_ids
        else:
            return self.to_step_without_splitting(current_id)

    def to_step_without_splitting(self, current_id):
        content, surface3d_ids = self.surface3d.to_step(current_id)
        current_id = max(surface3d_ids) + 1

        outer_contour_content, outer_contour_id = self.outer_contour3d.to_step(
            current_id)
        # surface_id=surface3d_id)
        content += outer_contour_content
        content += "#{} = FACE_BOUND('{}',#{},.T.);\n".format(
                outer_contour_id + 1, self.name, outer_contour_id)
        contours_ids = [outer_contour_id + 1]
        current_id = outer_contour_id + 2
        for inner_contour3d in self.inner_contours3d:
            inner_contour_content, inner_contour_id = inner_contour3d.to_step(
                current_id)
            # surface_id=surface3d_id)
            content += inner_contour_content
            face_bound_id = inner_contour_id + 1
            content += "#{} = FACE_BOUND('',#{},.T.);\n".format(
                face_bound_id, inner_contour_id)
            contours_ids.append(face_bound_id)
            current_id = face_bound_id + 1

        content += "#{} = ADVANCED_FACE('{}',({}),#{},.T.);\n".format(
            current_id,
            self.name,
            volmdlr.core.step_ids_to_str(contours_ids),
            surface3d_ids[0])
        # TODO: create an ADVANCED_FACE for each surface3d_ids ?
        return content, [current_id]

    def triangulation_lines(self):
        return [], []

    def triangulation(self):

        lines_x, lines_y = self.triangulation_lines()
        if lines_x and lines_y:
            surfaces = []
            for surface in self.surface2d.split_by_lines(lines_x):
                surfaces.extend(surface.split_by_lines(lines_y))

        elif lines_x:
            # try:
            surfaces = self.surface2d.split_by_lines(lines_x)
            # except:
            #     self.plot()
            #     raise NotImplementedError
        elif lines_y:
            surfaces = self.surface2d.split_by_lines(lines_y)
        else:
            surfaces = [self.surface2d]
            
        # mesh2d = surfaces[0].triangulation()
        # print('ls', len(surfaces))
        # for subsurface in surfaces[1:]:
        #     # mesh2d += subsurface.triangulation()
        #     mesh2d.merge_mesh(subsurface.triangulation())

        meshes = [s.triangulation() for s in surfaces]
        mesh2d = vmd.DisplayMesh2D.merge_meshes(meshes)
        return vmd.DisplayMesh3D(
            [vmd.Node3D(*self.surface3d.point2d_to_3d(p)) for p in
              mesh2d.points],
            mesh2d.triangles)


    def plot2d(self, ax=None, color='k', alpha=1):
        if ax is None:
            _, ax = plt.subplots()

        self.outer_contour.plot()

    def rotation(self, center, axis, angle, copy=True):
        if copy:
            new_surface = self.surface3d.rotation(center=center, axis=axis,
                                                  angle=angle, copy=True)
            return self.__class__(new_surface, self.surface2d)
        else:
            self.surface3d.rotation(center=center, axis=axis,
                                    angle=angle, copy=False)
            self.bounding_box = self._bounding_box()

    def translation(self, offset, copy=True):
        if copy:
            new_surface3d = self.surface3d.translation(offset=offset,
                                                       copy=True)
            return self.__class__(new_surface3d, self.surface2d)
        else:
            self.surface3d.translation(offset=offset, copy=False)
            self.bounding_box = self._bounding_box()

    def frame_mapping(self, frame, side, copy=True):
        """
        side = 'old' or 'new'
        """
        if copy:
            new_surface = self.surface3d.frame_mapping(frame, side, copy=True)
            return self.__class__(new_surface, self.surface2d.copy(),
                                  self.name)
        else:
            self.surface3d.frame_mapping(frame, side, copy=False)
            self.bounding_box = self._bounding_box()

    def copy(self, deep=True, memo=None):
        return self.__class__(self.surface3d.copy(), self.surface2d.copy(),
                              self.name)

    def line_intersections(self,
                                  line: vme.Line3D,
                                  ) -> List[volmdlr.Point3D]:
        intersections = []
        for intersection in self.surface3d.line_intersections(line):
            if self.point_belongs(intersection):
                intersections.append(intersection)

        return intersections

    def linesegment_intersections(self,
                                  linesegment: vme.LineSegment3D,
                                  ) -> List[volmdlr.Point3D]:
        intersections = []
        for intersection in self.surface3d.linesegment_intersections(
                linesegment):
            if self.point_belongs(intersection):
                intersections.append(intersection)

        return intersections

    def plot(self, ax=None, color='k', alpha=1, edge_details=False):
        if not ax:
            ax = plt.figure().add_subplot(111, projection='3d')
        self.outer_contour3d.plot(ax=ax, color=color, alpha=alpha,
                                  edge_details=edge_details)
        [contour3d.plot(ax=ax, color=color, alpha=alpha,
                        edge_details=edge_details)
         for contour3d in self.inner_contours3d]
        return ax

    def random_point_inside(self):
        point_inside2d = self.surface2d.random_point_inside()
        return self.surface3d.point2d_to_3d(point_inside2d)


class PlaneFace3D(Face3D):
    """
    :param contours: The face's contour2D
    :type contours: volmdlr.Contour2D
    :param plane: Plane used to place your face
    :type plane: Plane3D
    """
    _standalone_in_db = False
    _generic_eq = True
    _non_serializable_attributes = ['bounding_box', 'polygon2D']
    _non_eq_attributes = ['name', 'bounding_box', 'outer_contour3d',
                          'inner_contours3d']
    _non_hash_attributes = []

    def __init__(self, surface3d: Plane3D, surface2d: Surface2D,
                 name: str = ''):
        # if not isinstance(outer_contour2d, volmdlr.Contour2D):
        #     raise ValueError('Not a contour2D: {}'.format(outer_contour2d))
        Face3D.__init__(self,
                        surface3d=surface3d,
                        surface2d=surface2d,
                        name=name)

    # @classmethod
    # def _repair_points_and_polygon2d(cls, points, plane):
    #     if points[0] == points[-1]:
    #         points = points[:-1]
    #     polygon_points = [
    #         p.to_2d(plane.origin, plane.vectors[0], plane.vectors[1]) for p in
    #         points]
    #     repaired_points = [p.copy() for p in points]
    #     polygon2D = volmdlr.ClosedPolygon2D(polygon_points)
    #     if polygon2D.SelfIntersect()[0]:
    #         repaired_points = [repaired_points[1]] + [
    #             repaired_points[0]] + repaired_points[2:]
    #         polygon_points = [polygon_points[1]] + [
    #             polygon_points[0]] + polygon_points[2:]
    #         if polygon_points[0] == polygon_points[-1]:
    #             repaired_points = repaired_points[:-1]
    #             polygon_points = polygon_points[:-1]
    #         polygon2D = volmdlr.ClosedPolygon2D(polygon_points)
    #     return repaired_points, polygon2D

    @classmethod
    def dict_to_object(cls, dict_, global_dict=None, pointers_memo=None):
        plane3d = Plane3D.dict_to_object(dict_['surface3d'],
                                         global_dict=global_dict,
                                         pointers_memo=pointers_memo)
        surface2d = Surface2D.dict_to_object(dict_['surface2d'],
                                             global_dict=global_dict,
                                             pointers_memo=pointers_memo)
        return cls(plane3d, surface2d, dict_['name'])

    def area(self):
        return self.surface2d.outer_contour.area()

    def copy(self, deep=True, memo=None):
        return PlaneFace3D(self.surface3d.copy(), self.surface2d.copy(),
                           self.name)

    def _bounding_box(self):
        """
        """
        return self.outer_contour3d._bounding_box()

    def face_inside(self, face2):
        """
        verifies if a face is inside another face.
        It returns True if face2 is inside or False if the opposite
        """

        if self.surface3d.is_coincident(face2.surface3d):
            self_contour2d = self.outer_contour3d.to_2d(self.surface3d.frame.origin, self.surface3d.frame.u, self.surface3d.frame.v)
            face2_contour2d = face2.outer_contour3d.to_2d(self.surface3d.frame.origin, self.surface3d.frame.u, self.surface3d.frame.v)
            if self_contour2d.is_inside(face2_contour2d):
                # ax=self_contour2d.plot()
                # face2_contour2d.plot(ax=ax, color='r')
                return True
        return False

    # def average_center_point(self):
    #     """
    #     excluding holes
    #     """
    #     points = self.points
    #     nb = len(points)
    #     x = npy.sum([p[0] for p in points]) / nb
    #     y = npy.sum([p[1] for p in points]) / nb
    #     z = npy.sum([p[2] for p in points]) / nb
    #     return volmdlr.Point3D((x, y, z))

    def distance_to_point(self, point, return_other_point=False):
        # """
        # Only works if the surface is planar
        # TODO : this function does not take into account if Face has holes
        # """
        # On projette le point sur la surface plane
        # Si le point est à l'intérieur de la face,
        # on retourne la distance de projection
        # Si le point est à l'extérieur, on projette le point sur le plan
        # On calcule en 2D la distance entre la projection
        # et le polygone contour
        # On utilise le theroeme de Pythagore pour calculer
        # la distance minimale entre le point et le contour

        projected_pt = point.plane_projection3d(self.surface3d.frame.origin,
                                               self.surface3d.frame.u,
                                               self.surface3d.frame.v)
        projection_distance = point.point_distance(projected_pt)

        if self.point_belongs(projected_pt):
            if return_other_point:
                return projection_distance, projected_pt
            return projection_distance

        point_2D = point.to_2d(self.surface3d.frame.origin, self.surface3d.frame.u,
                               self.surface3d.frame.v)

        polygon2D = self.surface2d.outer_contour.to_polygon(angle_resolution=10)
        border_distance, other_point = polygon2D.point_border_distance(point_2D, return_other_point=True)

        other_point = self.surface3d.point2d_to_3d(volmdlr.Point2D(*other_point))

        if return_other_point:
            return (projection_distance ** 2 + border_distance ** 2) ** 0.5, \
                   other_point
        return (projection_distance ** 2 + border_distance ** 2) ** 0.5

    def minimum_distance_points_plane(self, other_plane_face,
                                      return_points=False):
        ## """
        ## Only works if the surface is planar
        ## TODO : this function does not take into account if Face has holes
        ## TODO : TRAITER LE CAS OU LA DISTANCE LA PLUS COURTE N'EST PAS D'UN SOMMET
        ## """
        # On calcule la distance entre la face 1 et chaque point de la face 2
        # On calcule la distance entre la face 2 et chaque point de la face 1

        # if self.face_intersection(other_plane_face) is not None:
        #     return 0, None, None
        #
        # polygon1_points_3D = [volmdlr.Point3D(p.vector) for p in
        #                       self.contours3d[0].tessel_points]
        # polygon2_points_3D = [volmdlr.Point3D(p.vector) for p in
        #                       other_plane_face.contours3d[0].tessel_points]
        #
        # distances = []
        # if not return_points:
        #     d_min = other_plane_face.distance_to_point(polygon1_points_3D[0])
        #     for point1 in polygon1_points_3D[1:]:
        #         d = other_plane_face.distance_to_point(point1)
        #         if d < d_min:
        #             d_min = d
        #     for point2 in polygon2_points_3D:
        #         d = self.distance_to_point(point2)
        #         if d < d_min:
        #             d_min = d
        #     return d_min
        #
        # else:
        #     for point1 in polygon1_points_3D:
        #         d, other_point = other_plane_face.distance_to_point(
        #             point1,
        #             return_other_point=True)
        #         distances.append((d, point1, other_point))
        #     for point2 in polygon2_points_3D:
        #         d, other_point = self.distance_to_point(
        #             point2,
        #             return_other_point=True
        #         )
        #         distances.append((d, point2, other_point))
        #
        # d_min, point_min, other_point_min = distances[0]
        # for distance in distances[1:]:
        #     if distance[0] < d_min:
        #         d_min = distance[0]
        #         point_min = distance[1]
        #         other_point_min = distance[2]
        #
        # return point_min, other_point_min

        min_distance = math.inf
        for edge1 in self.outer_contour3d.primitives:
            for edge2 in other_plane_face.outer_contour3d.primitives:
                dist = edge1.minimum_distance(edge2,
                                              return_points=return_points)
                if return_points:
                    if dist[0] < min_distance:
                        min_distance = dist[0]
                        p1, p2 = dist[1], dist[2]
                else:
                    if dist < min_distance:
                        min_distance = dist
        if return_points:
            return min_distance, p1, p2
        else:
            return min_distance

    def edge_intersections(self, edge):
        intersections = []
        linesegment = vme.LineSegment3D(edge.start, edge.end)
        for surface3d_inter in self.surface3d.linesegment_intersections(linesegment):
            point2d = self.surface3d.point3d_to_2d(surface3d_inter)
            if self.surface2d.point_belongs(point2d) or self.surface2d.outer_contour.point_over_contour(point2d, abs_tol=1e-7):
                if surface3d_inter not in intersections:
                    intersections.append(surface3d_inter)

        return intersections

    def face_intersections(self, face2, tol=1e-8) -> List[volmdlr.wires.Wire3D]:
        ## """
        ## Only works if the surface is planar
        ## TODO : this function does not take into account if Face has holes
        ## """

        bbox1 = self.bounding_box
        bbox2 = face2.bounding_box
        if not bbox1.bbox_intersection(bbox2) and bbox1.distance_to_bbox(bbox2) >= tol:
            return []

        intersections = []

        for edge2 in face2.outer_contour3d.primitives:
            intersection_points = self.edge_intersections(edge2)
            if intersection_points:
                intersections.extend(intersection_points)
        for edge1 in self.outer_contour3d.primitives:
            intersection_points = face2.edge_intersections(edge1)
            if intersection_points:
                for pt in intersection_points:
                    if pt not in intersections:
                        intersections.append(pt)
        if len(intersections) > 1:
            if intersections[0] == intersections[1]:
                return []
            primitive = volmdlr.edges.LineSegment3D(intersections[0], intersections[1])
            mid_point = primitive.middle_point()

            if self.outer_contour3d.point_over_contour(mid_point) and\
                    face2.outer_contour3d.point_over_contour(mid_point):
                return []

            intersections = [volmdlr.wires.Wire3D([primitive])]
            return intersections
        return []

    def minimum_distance(self, other_face, return_points=False):
        if other_face.__class__ is CylindricalFace3D:
            p1, p2 = other_face.minimum_distance_points_cyl(self)
            if return_points:
                return p1.point_distance(p2), p1, p2
            else:
                return p1.point_distance(p2)

        if other_face.__class__ is PlaneFace3D:
            if return_points:
                dist, p1, p2 = self.minimum_distance_points_plane(other_face,
                                                                  return_points=return_points)
                return dist, p1, p2
            else:
                dist = self.minimum_distance_points_plane(other_face,
                                                          return_points=return_points)
                return dist

        if other_face.__class__ is ToroidalFace3D:
            p1, p2 = other_face.minimum_distance_points_plane(self)
            if return_points:
                return p1.point_distance(p2), p1, p2
            else:
                return p1.point_distance(p2)

        else:
            return NotImplementedError

    def get_face_cutting_contours(self, dict_intersecting_combinations):
        '''
            :param face: A face object 
            :param dict_intersecting_combinations: dictionary containing as keys the combination of intersecting faces 
             and as the values the resulting primitive from the intersection of these two faces

            return a list all contours cutting one particular face
        '''
        face_intersecting_primitives2d = []
        for intersecting_combination in dict_intersecting_combinations.keys():
            if self in intersecting_combination:
                primitive2 = dict_intersecting_combinations[intersecting_combination].primitives[0]
                primitive2_2d = volmdlr.edges.LineSegment2D(self.surface3d.point3d_to_2d(primitive2.start), self.surface3d.point3d_to_2d(primitive2.end))

                if not self.surface2d.outer_contour.primitive_over_contour(primitive2_2d, tol=1e-7):
                    face_intersecting_primitives2d.append(primitive2_2d)

        if not face_intersecting_primitives2d:
            return []

        list_cutting_contours = volmdlr.wires.Contour2D.contours_from_edges(face_intersecting_primitives2d[:])

        return list_cutting_contours

    def divide_face(self, list_cutting_contours, inside, intersection_method = True):
        '''
            :param list_cutting_contours: list of contours cutting the face
            :param inside: when extracting a contour from another contour. It defines the extracted contour as being between the two points if True and outside these points if False
            return a list new faces resulting from face division 
        '''
        list_faces = []
        list_open_cutting_contours = []
        list_closed_cutting_contours = []
        for cutting_contour in list_cutting_contours:
            if cutting_contour.primitives[0].start != cutting_contour.primitives[-1].end:
                list_open_cutting_contours.append(cutting_contour)
            else:
                list_closed_cutting_contours.append(cutting_contour)

        if list_open_cutting_contours:
            new_faces_contours = self.surface2d.outer_contour.divide(list_open_cutting_contours, inside)
            for contour in new_faces_contours:
                list_faces.append(
                    PlaneFace3D(self.surface3d, Surface2D(contour, [])))

        if list_closed_cutting_contours:
            new_contour = list_closed_cutting_contours[0]
            if len(new_contour.primitives) >= 3 and new_contour.primitives[0].start == new_contour.primitives[-1].end:
                surf3d = self.surface3d
                surf2d = Surface2D(self.surface2d.outer_contour, [new_contour])
                new_plane = PlaneFace3D(surf3d, surf2d)
                list_faces.append(new_plane)
                list_faces.append(PlaneFace3D(surf3d, Surface2D(new_contour, [])))
            else:
                surf3d = self.surface3d
                surf2d = Surface2D(self.surface2d.outer_contour, [])
                new_plane = PlaneFace3D(surf3d, surf2d)
                list_faces.append(new_plane)

        return list_faces

    def is_adjacent(self, face2: Face3D):
        contour1 = self.outer_contour3d.to_2d(
            self.surface3d.frame.origin,
            self.surface3d.frame.u,
            self.surface3d.frame.v)
        contour2 = face2.outer_contour3d.to_2d(
            self.surface3d.frame.origin,
            self.surface3d.frame.u,
            self.surface3d.frame.v)
        if contour1.shares_primitives(contour2):
            return True
        return False

    @staticmethod
    def merge_faces(list_coincident_faces: List[Face3D]):
        valid_coicident_faces = list_coincident_faces[:]
        list_new_faces = []
        list_inner_contours = []
        merge_finished = False
        face0 = valid_coicident_faces[0]
        merged_contour = face0.outer_contour3d.to_2d(
            face0.surface3d.frame.origin,
            face0.surface3d.frame.u,
            face0.surface3d.frame.v)
        valid_coicident_faces.remove(face0)
        while not merge_finished:
            adjacent_faces = False
            list_inner_contours = []
            for face in valid_coicident_faces:
                adjacent_faces = False
                contour = face.outer_contour3d.to_2d(
                    face0.surface3d.frame.origin,
                    face0.surface3d.frame.u,
                    face0.surface3d.frame.v)
                if contour.shares_primitives(merged_contour):
                    merged_contour_results = merged_contour.merge_with(
                        contour)
                    merged_contour = merged_contour_results[0]
                    merged_inner_contours = merged_contour_results[1:]
                    list_inner_contours.extend(merged_inner_contours)
                    list_inner_contours.extend(face.surface2d.inner_contours)
                    valid_coicident_faces.remove(face)
                    adjacent_faces = True
                    break
            if not adjacent_faces and valid_coicident_faces:
                list_new_faces.append(
                    PlaneFace3D(face0.surface3d,
                                Surface2D(merged_contour.copy(),
                                          face0.surface2d.inner_contours +
                                          list_inner_contours)))
                merged_contour = \
                    valid_coicident_faces[0].outer_contour3d.to_2d(
                        face0.surface3d.frame.origin,
                        face0.surface3d.frame.u,
                        face0.surface3d.frame.v)
                valid_coicident_faces.remove(valid_coicident_faces[0])

            if not valid_coicident_faces:
                merge_finished = True
        list_new_faces.append(
            PlaneFace3D(face0.surface3d,
                        Surface2D(merged_contour,
                                  face0.surface2d.inner_contours +
                                  list_inner_contours)))

        return list_new_faces

    def set_operations_new_faces(self, intersecting_combinations,
                                 contour_extract_inside):
        list_cutting_contours = self.get_face_cutting_contours(
            intersecting_combinations)
        if not list_cutting_contours:
            return [self]
        return self.divide_face(list_cutting_contours, contour_extract_inside)


class Triangle3D(PlaneFace3D):
    """
    :param point1: The first point
    :type point1: volmdlr.Point3D
    :param point2: The second point
    :type point2: volmdlr.Point3D
    :param point3: The third point
    :type point3: volmdlr.Point3D
    """
    _standalone_in_db = False
    # _generic_eq = True
    # _non_serializable_attributes = ['bounding_box', 'polygon2D']
    # _non_eq_attributes = ['name', 'bounding_box', 'outer_contour3d',
    #                       'inner_contours3d']
    # _non_hash_attributes = []

    def __init__(self, point1: volmdlr.Point3D, point2: volmdlr.Point3D,
                 point3: volmdlr.Point3D, alpha=1, color=None, name: str = ''):
        self.point1 = point1
        self.point2 = point2
        self.point3 = point3
        self.points = [self.point1, self.point2, self.point3]
        self.color = color
        self.alpha = alpha
        self.name = name

        self._utd_surface3d = False
        self._utd_surface2d = False
        self.bounding_box = self._bounding_box()
        
        dc.DessiaObject.__init__(self, name=name)

        # Don't use inheritence for performance: class method fakes face3D behavior
        # Face3D.__init__(self,
        #                 surface3d=plane3d,
        #                 surface2d=surface2d,
        #                 name=name)

    def _bounding_box(self):
        return volmdlr.core.BoundingBox.from_points([self.point1, self.point2, self.point3])

    @property
    def surface3d(self):
        if not self._utd_surface3d:
            self._surface3d = Plane3D.from_3_points(self.point1, self.point2, self.point3)
            self._utd_surface3d = True
        return self._surface3d

    @property
    def surface2d(self):
        if not self._utd_surface2d:
            plane3d = self.surface3d
            contour3d = volmdlr.wires.Contour3D([vme.LineSegment3D(self.point1, self.point2),
                                                 vme.LineSegment3D(self.point2, self.point3),
                                                 vme.LineSegment3D(self.point3, self.point1)])

            contour2d = contour3d.to_2d(plane3d.frame.origin,
                                        plane3d.frame.u, plane3d.frame.v)

            self._surface2d = Surface2D(outer_contour=contour2d, inner_contours=[])

            self._utd_surface2d = True
        return self._surface2d

    def to_dict(self, use_pointers: bool = False, memo=None, path: str = '#'):
        dict_ = dc.DessiaObject.base_dict(self)
        dict_['point1'] = self.point1.to_dict()
        dict_['point2'] = self.point2.to_dict()
        dict_['point3'] = self.point3.to_dict()
        dict_['name'] = self.name

        return dict_

    @classmethod
    def dict_to_object(cls, dict_):
        point1 = volmdlr.Point3D.dict_to_object(dict_['point1'])
        point2 = volmdlr.Point3D.dict_to_object(dict_['point2'])
        point3 = volmdlr.Point3D.dict_to_object(dict_['point3'])
        return cls(point1, point2, point3, dict_['name'])

    def area(self) -> float:
        """
        
        :return: area triangle
        :rtype: float

        Formula explained here: https://www.triangle-calculator.com/?what=vc

        """
        a = self.point1.point_distance(self.point2)
        b = self.point2.point_distance(self.point3)
        c = self.point3.point_distance(self.point1)

        semi_perimeter = (a + b + c)/2

        try :
            #Area with Heron's formula
            area = math.sqrt(semi_perimeter*(semi_perimeter-a)*(semi_perimeter-b)*(semi_perimeter-c))
        except ValueError :
            area = 0

        return area

    def height(self):
        # Formula explained here: https://www.triangle-calculator.com/?what=vc
        # Basis = vector point1 to point2d
        return 2*self.area()/self.point1.point_distance(self.point2)

    def frame_mapping(self, frame, side, copy=True):
        """
        side = 'old' or 'new'
        """
        if copy:
            np1 = self.point1.frame_mapping(frame, side, copy=True)
            np2 = self.point2.frame_mapping(frame, side, copy=True)
            np3 = self.point3.frame_mapping(frame, side, copy=True)
            return self.__class__(np1, np2, np3, self.name)
        else:
            self.point1.frame_mapping(frame, side, copy=False)
            self.point2.frame_mapping(frame, side, copy=False)
            self.point3.frame_mapping(frame, side, copy=False)
            self.bounding_box = self._bounding_box()

    def copy(self, deep=True, memo=None):
        return Triangle3D(self.point1.copy(), self.point2.copy(), self.point3.copy(),
                           self.name)


    def triangulation(self):
        return vmd.DisplayMesh3D([vmd.Node3D.from_point(self.point1),
                                  vmd.Node3D.from_point(self.point2),
                                  vmd.Node3D.from_point(self.point3)],
                                 [(0, 1, 2)])

    def translation(self, offset, copy=True):
        new_point1 = self.point1.translation(offset, True)
        new_point2 = self.point2.translation(offset, True)
        new_point3 = self.point3.translation(offset, True)

        new_triangle = Triangle3D(new_point1, new_point2, new_point3,
                                  self.alpha, self.color, self.name)
        if copy:
            return new_triangle
        else:
            self.point1 = new_point1
            self.point2 = new_point2
            self.point3 = new_point3

    def rotation(self, center, axis, angle, copy=True):
        new_point1 = self.point1.rotation(center, axis, angle, copy=True)
        new_point2 = self.point2.rotation(center, axis, angle, copy=True)
        new_point3 = self.point3.rotation(center, axis, angle, copy=True)

        new_triangle = Triangle3D(new_point1, new_point2, new_point3,
                                  self.alpha, self.color, self.name)
        if copy:
            return new_triangle
        else:
            self.point1 = new_point1
            self.point2 = new_point2
            self.point3 = new_point3

    def subdescription(self, resolution = 0.01) :
        frame = self.surface3d.frame
        pts2d = [pt.to_2d(frame.origin, frame.u, frame.v) for pt in self.points]
        
        t_poly2d = volmdlr.wires.ClosedPolygon2D(pts2d)

        xmin, xmax = min(pt.x for pt in pts2d), max(pt.x for pt in pts2d)
        ymin, ymax = min(pt.y for pt in pts2d), max(pt.y for pt in pts2d)

        nbx, nby = int(((xmax-xmin)/resolution)+2), int(((ymax-ymin)/resolution)+2)
        points_box = []
        for i in range(nbx):
            x = min(xmin + i*resolution, xmax)
            if x == xmin :
                x = xmin + 0.01*resolution
            for j in range(nby):
                y = min(ymin + j*resolution, ymax)
                if y == ymin :
                    y = ymin + 0.01*resolution
                points_box.append(volmdlr.Point2D(x,y))

        points = [pt.copy() for pt in self.points]
        for pt in points_box :
            if t_poly2d.point_belongs(pt):
                points.append(pt.to_3d(frame.origin, frame.u, frame.v))
            elif t_poly2d.point_over_contour(pt):  
                points.append(pt.to_3d(frame.origin, frame.u, frame.v))
                
        return volmdlr.Vector3D.remove_duplicate(points)
    
    def subdescription_to_triangles(self, resolution = 0.01) :
        """
        This function will return a list of Triangle3D with resolution as max
        length of subtriangles side 
        """
        
        frame = self.surface3d.frame
        pts2d = [pt.to_2d(frame.origin, frame.u, frame.v) for pt in self.points]
        
        t_poly2d = volmdlr.wires.ClosedPolygon2D(pts2d)

        sub_triangles2d = [t_poly2d]
        done = False
        while not done :
            triangles2d = []
            for t, subtri in enumerate(sub_triangles2d) :
                ls_length = [ls.length() for ls in subtri.line_segments]
                ls_max = max(ls_length)
                
                if ls_max>resolution:
                    pos_ls_max = ls_length.index(ls_max)
                    taller = subtri.line_segments[pos_ls_max]
                    p1, p2 = taller.start, taller.end
                    p3 = list(set(subtri.points) - set([p1, p2]))[0]
                    
                    pt_mid = (p1 + p2)/2
                    new_triangles2d = [volmdlr.wires.ClosedPolygon2D([p1, pt_mid, p3]),
                                       volmdlr.wires.ClosedPolygon2D([p2, pt_mid, p3])]

                    triangles2d.extend(new_triangles2d)
                else :
                    triangles2d.append(subtri)
             
            if len(sub_triangles2d) == len(triangles2d):
                done = True
                break
            sub_triangles2d = triangles2d

        triangles3d = [Triangle3D(tri.points[0].to_3d(frame.origin, frame.u, frame.v),
                                  tri.points[1].to_3d(frame.origin, frame.u, frame.v),
                                  tri.points[2].to_3d(frame.origin, frame.u, frame.v)) for tri in sub_triangles2d]
        
        return triangles3d

    def middle(self):
        return (self.point1+self.point2+self.point3)/3

    def normal(self):
        '''
        
        Returns
        -------
        normal to the face

        '''
        normal = self.surface3d.frame.w
        # vec12 = self.point2 - self.point1
        # vec13 = self.point3 - self.point1
        # normal  = vec12.cross(vec13)
        normal.normalize()
        return normal

class CylindricalFace3D(Face3D):
    """
    :param contours2d: The cylinder's contour2D
    :type contours2d: volmdlr.Contour2D
    :param cylindricalsurface3d: Information about the Cylinder
    :type cylindricalsurface3d: CylindricalSurface3D
    :param points: contours2d's point
    :type points: List of volmdlr.Point2D

    :Example:
        >>> contours2d is rectangular and will create a classic cylinder with x= 2*pi*radius, y=h
    """
    min_x_density = 5
    min_y_density = 1

    def __init__(self,
                 surface3d: CylindricalSurface3D,
                 surface2d: Surface2D,
                 name: str = ''):

        self.radius = surface3d.radius
        self.center = surface3d.frame.origin
        self.normal = surface3d.frame.w
        Face3D.__init__(self, surface3d=surface3d,
                        surface2d=surface2d,
                        name=name)

    def copy(self, deep=True, memo=None):
        return CylindricalFace3D(self.surface3d.copy(), self.surface2d.copy(),
                           self.name)

    def _bounding_box(self):
        theta_min, theta_max, zmin, zmax = self.surface2d.outer_contour.bounding_rectangle()

        lower_center = self.surface3d.frame.origin + zmin * self.surface3d.frame.w
        upper_center = self.surface3d.frame.origin + zmax * self.surface3d.frame.w

        xmin, xmax = volmdlr.geometry.cos_image(theta_min, theta_max)
        ymin, ymax = volmdlr.geometry.sin_image(theta_min, theta_max)

        points = [(lower_center
                   + xmin * self.surface3d.radius * self.surface3d.frame.u
                   + ymin * self.surface3d.radius * self.surface3d.frame.v),
                  (lower_center
                   + xmax * self.surface3d.radius * self.surface3d.frame.u
                   + ymin * self.surface3d.radius * self.surface3d.frame.v),
                  (lower_center
                   + xmin * self.surface3d.radius * self.surface3d.frame.u
                   + ymax * self.surface3d.radius * self.surface3d.frame.v),
                  (lower_center
                   + xmax * self.surface3d.radius * self.surface3d.frame.u
                   + ymax * self.surface3d.radius * self.surface3d.frame.v),
                  (upper_center
                   + xmin * self.surface3d.radius * self.surface3d.frame.u
                   + ymin * self.surface3d.radius * self.surface3d.frame.v),
                  (upper_center
                   + xmax * self.surface3d.radius * self.surface3d.frame.u
                   + ymin * self.surface3d.radius * self.surface3d.frame.v),
                  (upper_center
                   + xmin * self.surface3d.radius * self.surface3d.frame.u
                   + ymax * self.surface3d.radius * self.surface3d.frame.v),
                  (upper_center
                   + xmax * self.surface3d.radius * self.surface3d.frame.u
                   + ymax * self.surface3d.radius * self.surface3d.frame.v)]

        return volmdlr.core.BoundingBox.from_points(points)

    def triangulation_lines(self, angle_resolution=5):
        theta_min, theta_max, zmin, zmax = self.surface2d.bounding_rectangle()
        delta_theta = theta_max - theta_min
        nlines = math.ceil(delta_theta * angle_resolution)
        lines = []
        for i in range(nlines):
            theta = theta_min + (i + 1) / (nlines + 1) * delta_theta
            lines.append(vme.Line2D(volmdlr.Point2D(theta, zmin),
                                    volmdlr.Point2D(theta, zmax)))
        return lines, []

    def range_closest(self, list_points):
        """
        This method has be edited as it was really bad coded:
            * parameter removed, use of self data instead
        """
        points_set = volmdlr.delete_double_point(list_points)
        points_set3D = CylindricalFace3D.points2d_to3d(None, [points_set],
                                                       self.radius, self.surface3d.frame)

        points_3dint = [points_set3D[0]]
        points_2dint = [points_set[0]]
        s = 1
        for k in range(1, len(points_set)):
            closest = points_set3D[s]
            while closest is None:
                s += 1
                closest = points_set3D[s]
            dist_min = (points_3dint[-1] - closest).norm()
            pos = s
            for i in range(s + 1, len(points_set3D)):
                close_test = points_set3D[i]
                if close_test is None:
                    continue
                else:
                    dist_test = (points_3dint[-1] - close_test).norm()
                    if dist_test <= dist_min:
                        dist_min = dist_test
                        closest = close_test
                        pos = i
            points_2dint.append(points_set[pos])
            points_set3D[pos] = None

        return points_2dint

    def minimum_maximum(self, contour2d, radius):
        points = contour2d.tessel_points

        min_h, min_theta = min([pt[1] for pt in points]), min(
            [pt[0] for pt in points])
        max_h, max_theta = max([pt[1] for pt in points]), max(
            [pt[0] for pt in points])
        return min_h, min_theta, max_h, max_theta

    def minimum_distance_points_cyl(self, other_cyl):
        r1, r2 = self.radius, other_cyl.radius
        min_h1, min_theta1, max_h1, max_theta1 = self.minimum_maximum(
            self.contours2d[0], r1)

        n1 = self.normal
        u1 = self.cylindricalsurface3d.frame.u
        v1 = self.cylindricalsurface3d.frame.v
        frame1 = volmdlr.Frame3D(self.center, u1, v1, n1)

        min_h2, min_theta2, max_h2, max_theta2 = self.minimum_maximum(
            other_cyl.contours2d[0], r2)

        n2 = other_cyl.normal
        u2 = other_cyl.cylindricalsurface3d.frame.u
        v2 = other_cyl.cylindricalsurface3d.frame.v
        frame2 = volmdlr.Frame3D(other_cyl.center, u2, v2, n2)
        # st2 = volmdlr.Point3D((r2*math.cos(min_theta2), r2*math.sin(min_theta2), min_h2))
        # start2 = frame2.old_coordinates(st2)

        w = other_cyl.center - self.center

        n1n1, n1u1, n1v1, n1n2, n1u2, n1v2 = n1.dot(n1), n1.dot(u1), n1.dot(
            v1), n1.dot(n2), n1.dot(u2), n1.dot(v2)
        u1u1, u1v1, u1n2, u1u2, u1v2 = u1.dot(u1), u1.dot(v1), u1.dot(
            n2), u1.dot(u2), u1.dot(v2)
        v1v1, v1n2, v1u2, v1v2 = v1.dot(v1), v1.dot(n2), v1.dot(u2), v1.dot(v2)
        n2n2, n2u2, n2v2 = n2.dot(n2), n2.dot(u2), n2.dot(v2)
        u2u2, u2v2, v2v2 = u2.dot(u2), u2.dot(v2), v2.dot(v2)

        w2, wn1, wu1, wv1, wn2, wu2, wv2 = w.dot(w), w.dot(n1), w.dot(
            u1), w.dot(v1), w.dot(n2), w.dot(u2), w.dot(v2)

        # x = (theta1, h1, theta2, h2)
        def distance_squared(x):
            return (n1n1 * (x[1] ** 2) + u1u1 * ((math.cos(x[0])) ** 2) * (
                    r1 ** 2) + v1v1 * ((math.sin(x[0])) ** 2) * (r1 ** 2)
                    + w2 + n2n2 * (x[3] ** 2) + u2u2 * (
                            (math.cos(x[2])) ** 2) * (r2 ** 2) + v2v2 * (
                            (math.sin(x[2])) ** 2) * (r2 ** 2)
                    + 2 * x[1] * r1 * math.cos(x[0]) * n1u1 + 2 * x[
                        1] * r1 * math.sin(x[0]) * n1v1 - 2 * x[1] * wn1
                    - 2 * x[1] * x[3] * n1n2 - 2 * x[1] * r2 * math.cos(
                        x[2]) * n1u2 - 2 * x[1] * r2 * math.sin(x[2]) * n1v2
                    + 2 * math.cos(x[0]) * math.sin(x[0]) * u1v1 * (
                            r1 ** 2) - 2 * r1 * math.cos(x[0]) * wu1
                    - 2 * r1 * x[3] * math.cos(
                        x[0]) * u1n2 - 2 * r1 * r2 * math.cos(x[0]) * math.cos(
                        x[2]) * u1u2
                    - 2 * r1 * r2 * math.cos(x[0]) * math.sin(
                        x[2]) * u1v2 - 2 * r1 * math.sin(x[0]) * wv1
                    - 2 * r1 * x[3] * math.sin(
                        x[0]) * v1n2 - 2 * r1 * r2 * math.sin(x[0]) * math.cos(
                        x[2]) * v1u2
                    - 2 * r1 * r2 * math.sin(x[0]) * math.sin(
                        x[2]) * v1v2 + 2 * x[3] * wn2 + 2 * r2 * math.cos(
                        x[2]) * wu2
                    + 2 * r2 * math.sin(x[2]) * wv2 + 2 * x[3] * r2 * math.cos(
                        x[2]) * n2u2 + 2 * x[3] * r2 * math.sin(x[2]) * n2v2
                    + 2 * math.cos(x[2]) * math.sin(x[2]) * u2v2 * (r2 ** 2))

        x01 = npy.array([(min_theta1 + max_theta1) / 2, (min_h1 + max_h1) / 2,
                         (min_theta2 + max_theta2) / 2, (min_h2 + max_h2) / 2])
        x02 = npy.array([min_theta1, (min_h1 + max_h1) / 2,
                         min_theta2, (min_h2 + max_h2) / 2])
        x03 = npy.array([max_theta1, (min_h1 + max_h1) / 2,
                         max_theta2, (min_h2 + max_h2) / 2])

        minimax = [(min_theta1, min_h1, min_theta2, min_h2),
                   (max_theta1, max_h1, max_theta2, max_h2)]

        res1 = scp.optimize.least_squares(distance_squared, x01,
                                          bounds=minimax)
        res2 = scp.optimize.least_squares(distance_squared, x02,
                                          bounds=minimax)
        res3 = scp.optimize.least_squares(distance_squared, x03,
                                          bounds=minimax)

        pt1 = volmdlr.Point3D(
            (r1 * math.cos(res1.x[0]), r1 * math.sin(res1.x[0]), res1.x[1]))
        p1 = frame1.old_coordinates(pt1)
        pt2 = volmdlr.Point3D(
            (r2 * math.cos(res1.x[2]), r2 * math.sin(res1.x[2]), res1.x[3]))
        p2 = frame2.old_coordinates(pt2)
        d = p1.point_distance(p2)
        result = res1

        res = [res2, res3]
        for couple in res:
            pttest1 = volmdlr.Point3D((r1 * math.cos(couple.x[0]),
                                       r1 * math.sin(couple.x[0]),
                                       couple.x[1]))
            pttest2 = volmdlr.Point3D((r2 * math.cos(couple.x[2]),
                                       r2 * math.sin(couple.x[2]),
                                       couple.x[3]))
            ptest1 = frame1.old_coordinates(pttest1)
            ptest2 = frame2.old_coordinates(pttest2)
            dtest = ptest1.point_distance(ptest2)
            if dtest < d:
                result = couple
                p1, p2 = ptest1, ptest2

        pt1_2d, pt2_2d = volmdlr.Point2D(
            (result.x[0], result.x[1])), volmdlr.Point2D(
            (result.x[2], result.x[3]))

        if not self.contours2d[0].point_belongs(pt1_2d):
            # Find the closest one
            points_contours1 = self.contours2d[0].tessel_points

            poly1 = volmdlr.ClosedPolygon2D(points_contours1)
            d1, new_pt1_2d = poly1.PointBorderDistance(pt1_2d,
                                                       return_other_point=True)
            pt1 = volmdlr.Point3D((r1 * math.cos(new_pt1_2d.vector[0]),
                                   r1 * math.sin(new_pt1_2d.vector[0]),
                                   new_pt1_2d.vector[1]))
            p1 = frame1.old_coordinates(pt1)

        if not other_cyl.contours2d[0].point_belongs(pt2_2d):
            # Find the closest one
            points_contours2 = other_cyl.contours2d[0].tessel_points

            poly2 = volmdlr.ClosedPolygon2D(points_contours2)
            d2, new_pt2_2d = poly2.PointBorderDistance(pt2_2d,
                                                       return_other_point=True)
            pt2 = volmdlr.Point3D((r2 * math.cos(new_pt2_2d.vector[0]),
                                   r2 * math.sin(new_pt2_2d.vector[0]),
                                   new_pt2_2d.vector[1]))
            p2 = frame2.old_coordinates(pt2)

        return p1, p2

    def minimum_distance_points_plane(self,
                                      planeface):  # Planeface with contour2D
        #### ADD THE FACT THAT PLANEFACE.CONTOURS : [0] = contours totale, le reste = trous
        r = self.radius
        min_h1, min_theta1, max_h1, max_theta1 = self.minimum_maximum(
            self.contours2d[0], r)

        n1 = self.normal
        u1 = self.cylindricalsurface3d.frame.u
        v1 = self.cylindricalsurface3d.frame.v
        frame1 = volmdlr.Frame3D(self.center, u1, v1, n1)
        # st1 = volmdlr.Point3D((r*math.cos(min_theta1), r*math.sin(min_theta1), min_h1))
        # start1 = frame1.old_coordinates(st1)

        poly2d = planeface.polygon2D
        pfpoints = poly2d.points
        xmin, ymin = min([pt[0] for pt in pfpoints]), min(
            [pt[1] for pt in pfpoints])
        xmax, ymax = max([pt[0] for pt in pfpoints]), max(
            [pt[1] for pt in pfpoints])
        origin, vx, vy = planeface.plane.origin, planeface.plane.vectors[0], \
                         planeface.plane.vectors[1]
        pf1_2d, pf2_2d = volmdlr.Point2D((xmin, ymin)), volmdlr.Point2D(
            (xmin, ymax))
        pf3_2d, pf4_2d = volmdlr.Point2D((xmax, ymin)), volmdlr.Point2D(
            (xmax, ymax))
        pf1, pf2 = pf1_2d.to_3d(origin, vx, vy), pf2_2d.to_3d(origin, vx, vy)
        pf3, _ = pf3_2d.to_3d(origin, vx, vy), pf4_2d.to_3d(origin, vx, vy)

        u, v = (pf3 - pf1), (pf2 - pf1)
        u.normalize()
        v.normalize()

        w = pf1 - self.center

        n1n1, n1u1, n1v1, n1u, n1v = n1.dot(n1), n1.dot(u1), n1.dot(
            v1), n1.dot(u), n1.dot(v)
        u1u1, u1v1, u1u, u1v = u1.dot(u1), u1.dot(v1), u1.dot(u), u1.dot(v)
        v1v1, v1u, v1v = v1.dot(v1), v1.dot(u), v1.dot(v)
        uu, uv, vv = u.dot(u), u.dot(v), v.dot(v)

        w2, wn1, wu1, wv1, wu, wv = w.dot(w), w.dot(n1), w.dot(u1), w.dot(
            v1), w.dot(u), w.dot(v)

        # x = (h, theta, x, y)
        def distance_squared(x):
            return (n1n1 * (x[0] ** 2) + ((math.cos(x[1])) ** 2) * u1u1 * (
                    r ** 2) + ((math.sin(x[1])) ** 2) * v1v1 * (r ** 2)
                    + w2 + uu * (x[2] ** 2) + vv * (x[3] ** 2) + 2 * x[
                        0] * math.cos(x[1]) * r * n1u1
                    + 2 * x[0] * math.sin(x[1]) * r * n1v1 - 2 * x[
                        0] * wn1 - 2 * x[0] * x[2] * n1u
                    - 2 * x[0] * x[3] * n1v + 2 * math.sin(x[1]) * math.cos(
                        x[1]) * u1v1 * (r ** 2)
                    - 2 * r * math.cos(x[1]) * wu1 - 2 * r * x[2] * math.cos(
                        x[1]) * u1u
                    - 2 * r * x[3] * math.sin(x[1]) * u1v - 2 * r * math.sin(
                        x[1]) * wv1
                    - 2 * r * x[2] * math.sin(x[1]) * v1u - 2 * r * x[
                        3] * math.sin(x[1]) * v1v
                    + 2 * x[2] * wu + 2 * x[3] * wv + 2 * x[2] * x[3] * uv)

        x01 = npy.array([(min_h1 + max_h1) / 2, (min_theta1 + max_theta1) / 2,
                         (xmax - xmin) / 2, (ymax - ymin) / 2])

        minimax = [(min_h1, min_theta1, 0, 0),
                   (max_h1, max_theta1, xmax - xmin, ymax - ymin)]

        res1 = scp.optimize.least_squares(distance_squared, x01,
                                          bounds=minimax)

        pt1 = volmdlr.Point3D(
            (r * math.cos(res1.x[1]), r * math.sin(res1.x[1]), res1.x[0]))
        p1 = frame1.old_coordinates(pt1)
        p2 = pf1 + res1.x[2] * u + res1.x[3] * v
        pt1_2d = volmdlr.Point2D((res1.x[1], res1.x[0]))
        pt2_2d = p2.to_2d(pf1, u, v)

        if not self.contours2d[0].point_belongs(pt1_2d):
            # Find the closest one
            points_contours1 = self.contours2d[0].tessel_points

            poly1 = volmdlr.ClosedPolygon2D(points_contours1)
            d1, new_pt1_2d = poly1.PointBorderDistance(pt1_2d,
                                                       return_other_point=True)
            pt1 = volmdlr.Point3D((r * math.cos(new_pt1_2d.vector[0]),
                                   r * math.sin(new_pt1_2d.vector[0]),
                                   new_pt1_2d.vector[1]))
            p1 = frame1.old_coordinates(pt1)

        if not planeface.contours[0].point_belongs(pt2_2d):
            # Find the closest one
            d2, new_pt2_2d = planeface.polygon2D.PointBorderDistance(pt2_2d,
                                                                     return_other_point=True)

            p2 = new_pt2_2d.to_3d(pf1, u, v)

        return p1, p2

    def minimum_distance(self, other_face, return_points=False):
        if other_face.__class__ is CylindricalFace3D:
            p1, p2 = self.minimum_distance_points_cyl(other_face)
            if return_points:
                return p1.point_distance(p2), p1, p2
            else:
                return p1.point_distance(p2)

        if other_face.__class__ is PlaneFace3D:
            p1, p2 = self.minimum_distance_points_plane(other_face)
            if return_points:
                return p1.point_distance(p2), p1, p2
            else:
                return p1.point_distance(p2)

        if other_face.__class__ is ToroidalFace3D:
            p1, p2 = other_face.minimum_distance_points_cyl(self)
            if return_points:
                return p1.point_distance(p2), p1, p2
            else:
                return p1.point_distance(p2)

        else:
            return NotImplementedError

    def adjacent_direction(self, other_face3d):
        '''
        find out in which direction the faces are adjacent
<<<<<<< HEAD

=======
>>>>>>> 7abe3b51
        Parameters
        ----------
        other_face3d : volmdlr.faces.CylindricalFace3D
        Returns
        -------
        adjacent_direction
        '''

<<<<<<< HEAD
=======

>>>>>>> 7abe3b51
        contour1 = self.outer_contour3d
        contour2 = other_face3d.outer_contour3d
        point1, point2 = contour1.shared_primitives_extremities(contour2)

        coord = point1 - point2
        coord = [abs(coord.x), abs(coord.y)]

        if coord.index(max(coord)) == 0:
            return 'x'
        else:
            return 'y'


class ToroidalFace3D(Face3D):
    """
    :param contours2d: The Tore's contour2D
    :type contours2d: volmdlr.Contour2D
    :param toroidalsurface3d: Information about the Tore
    :type toroidalsurface3d: ToroidalSurface3D
    :param theta: angle of cut in main circle direction
    :param phi: angle of cut in secondary circle direction
    :type points: List of float

    Example
        contours2d is rectangular and will create a classic tore with x:2*pi, y:2*pi
        x is for exterior, and y for the circle to revolute
        points = [pi, 2*pi] for an half tore
    """
    min_x_density = 5
    min_y_density = 1

    def __init__(self, surface3d: ToroidalSurface3D,
                 surface2d: Surface2D,
                 name: str = ''):

        # self.toroidalsurface3d = toroidalsurface3d

        self.center = surface3d.frame.origin
        self.normal = surface3d.frame.w

        theta_min, theta_max, phi_min, phi_max = surface2d.outer_contour.bounding_rectangle()

        self.theta_min = theta_min
        self.theta_max = theta_max
        self.phi_min = phi_min
        self.phi_max = phi_max

        # contours3d = [self.toroidalsurface3d.contour2d_to_3d(c)\
        #               for c in [outer_contour2d]+inners_contours2d]

        Face3D.__init__(self,
                        surface3d=surface3d,
                        surface2d=surface2d,
                        name=name)

    def copy(self, deep=True, memo=None):
        return ToroidalFace3D(self.surface3d.copy(), self.surface2d.copy(),
                              self.name)

    def points_resolution(self, line, pos,
                          resolution):  # With a resolution wished
        points = []
        points.append(line.points[0])
        limit = line.points[1].vector[pos]
        start = line.points[0].vector[pos]
        vec = [0, 0]
        vec[pos] = start
        echelon = [line.points[0].vector[0] - vec[0],
                   line.points[0].vector[1] - vec[1]]
        flag = start + resolution
        while flag < limit:
            echelon[pos] = flag
            flag += resolution
            points.append(volmdlr.Point2D(echelon))
        points.append(line.points[1])
        return points

    def _bounding_box(self):
        return self.surface3d._bounding_box()

    def triangulation_lines(self, angle_resolution=5):
        theta_min, theta_max, phi_min, phi_max = self.surface2d.bounding_rectangle()

        delta_theta = theta_max - theta_min
        nlines_x = int(delta_theta * angle_resolution)
        lines_x = []
        for i in range(nlines_x):
            theta = theta_min + (i + 1) / (nlines_x + 1) * delta_theta
            lines_x.append(vme.Line2D(volmdlr.Point2D(theta, phi_min),
                                      volmdlr.Point2D(theta, phi_max)))
        delta_phi = phi_max - phi_min
        nlines_y = int(delta_phi * angle_resolution)
        lines_y = []
        for i in range(nlines_y):
            phi = phi_min + (i + 1) / (nlines_y + 1) * delta_phi
            lines_y.append(vme.Line2D(volmdlr.Point2D(theta_min, phi),
                                      volmdlr.Point2D(theta_max, phi)))
        return lines_x, lines_y

# =============================================================================
#  This code seems buggy...
# =============================================================================

    # def minimum_maximum_tore(self, contour2d):
    #     points = contour2d.tessel_points

    #     min_phi, min_theta = min([pt[1] for pt in points]), min(
    #         [pt[0] for pt in points])
    #     max_phi, max_theta = max([pt[1] for pt in points]), max(
    #         [pt[0] for pt in points])
    #     return min_phi, min_theta, max_phi, max_theta

    # def minimum_distance_points_tore(self, other_tore):
    #     raise NotImplementedError('This method seems unused, its code has been commented')
    #     R1, r1, R2, r2 = self.rcenter, self.rcircle, other_tore.rcenter, other_tore.rcircle

    #     min_phi1, min_theta1, max_phi1, max_theta1 = self.minimum_maximum_tore(
    #         self.contours2d[0])

    #     # start1 = self.start
    #     n1 = self.normal
    #     u1 = self.toroidalsurface3d.frame.u
    #     v1 = self.toroidalsurface3d.frame.v
    #     frame1 = volmdlr.Frame3D(self.center, u1, v1, n1)
    #     # start1 = self.points2d_to3d([[min_theta1, min_phi1]], R1, r1, frame1)

    #     min_phi2, min_theta2, max_phi2, max_theta2 = self.minimum_maximum_tore(
    #         other_tore.contours2d[0])

    #     # start2 = other_tore.start
    #     n2 = other_tore.normal
    #     u2 = other_tore.toroidalsurface3d.frame.u
    #     v2 = other_tore.toroidalsurface3d.frame.v
    #     frame2 = volmdlr.Frame3D(other_tore.center, u2, v2, n2)
    #     # start2 = other_tore.points2d_to3d([[min_theta2, min_phi2]], R2, r2, frame2)

    #     w = other_tore.center - self.center

    #     n1n1, n1u1, n1v1, n1n2, n1u2, n1v2 = n1.dot(n1), n1.dot(u1), n1.dot(
    #         v1), n1.dot(n2), n1.dot(u2), n1.dot(v2)
    #     u1u1, u1v1, u1n2, u1u2, u1v2 = u1.dot(u1), u1.dot(v1), u1.dot(
    #         n2), u1.dot(u2), u1.dot(v2)
    #     v1v1, v1n2, v1u2, v1v2 = v1.dot(v1), v1.dot(n2), v1.dot(u2), v1.dot(v2)
    #     n2n2, n2u2, n2v2 = n2.dot(n2), n2.dot(u2), n2.dot(v2)
    #     u2u2, u2v2, v2v2 = u2.dot(u2), u2.dot(v2), v2.dot(v2)

    #     w2, wn1, wu1, wv1, wn2, wu2, wv2 = w.dot(w), w.dot(n1), w.dot(
    #         u1), w.dot(v1), w.dot(n2), w.dot(u2), w.dot(v2)

    #     # x = (phi1, theta1, phi2, theta2)
    #     def distance_squared(x):
    #         return (u1u1 * (((R1 + r1 * math.cos(x[0])) * math.cos(x[1])) ** 2)
    #                 + v1v1 * (((R1 + r1 * math.cos(x[0])) * math.sin(
    #                     x[1])) ** 2)
    #                 + n1n1 * ((math.sin(x[0])) ** 2) * (r1 ** 2) + w2
    #                 + u2u2 * (((R2 + r2 * math.cos(x[2])) * math.cos(
    #                     x[3])) ** 2)
    #                 + v2v2 * (((R2 + r2 * math.cos(x[2])) * math.sin(
    #                     x[3])) ** 2)
    #                 + n2n2 * ((math.sin(x[2])) ** 2) * (r2 ** 2)
    #                 + 2 * u1v1 * math.cos(x[1]) * math.sin(x[1]) * (
    #                         (R1 + r1 * math.cos(x[0])) ** 2)
    #                 + 2 * (R1 + r1 * math.cos(x[0])) * math.cos(
    #                     x[1]) * r1 * math.sin(x[0]) * n1u1
    #                 - 2 * (R1 + r1 * math.cos(x[0])) * math.cos(x[1]) * wu1
    #                 - 2 * (R1 + r1 * math.cos(x[0])) * (
    #                         R2 + r2 * math.cos(x[2])) * math.cos(
    #                     x[1]) * math.cos(x[3]) * u1u2
    #                 - 2 * (R1 + r1 * math.cos(x[0])) * (
    #                         R2 + r2 * math.cos(x[2])) * math.cos(
    #                     x[1]) * math.sin(x[3]) * u1v2
    #                 - 2 * (R1 + r1 * math.cos(x[0])) * math.cos(
    #                     x[1]) * r2 * math.sin(x[2]) * u1n2
    #                 + 2 * (R1 + r1 * math.cos(x[0])) * math.sin(
    #                     x[1]) * r1 * math.sin(x[0]) * n1v1
    #                 - 2 * (R1 + r1 * math.cos(x[0])) * math.sin(x[1]) * wv1
    #                 - 2 * (R1 + r1 * math.cos(x[0])) * (
    #                         R2 + r2 * math.cos(x[2])) * math.sin(
    #                     x[1]) * math.cos(x[3]) * v1u2
    #                 - 2 * (R1 + r1 * math.cos(x[0])) * (
    #                         R2 + r2 * math.cos(x[2])) * math.sin(
    #                     x[1]) * math.sin(x[3]) * v1v2
    #                 - 2 * (R1 + r1 * math.cos(x[0])) * math.sin(
    #                     x[1]) * r2 * math.sin(x[2]) * v1n2
    #                 - 2 * r1 * math.sin(x[0]) * wn1
    #                 - 2 * r1 * math.sin(x[0]) * (
    #                         R2 + r2 * math.cos(x[2])) * math.cos(
    #                     x[3]) * n1u2
    #                 - 2 * r1 * math.sin(x[0]) * (
    #                         R2 + r2 * math.cos(x[2])) * math.sin(
    #                     x[3]) * n1v2
    #                 - 2 * r1 * r2 * math.sin(x[0]) * math.sin(x[2]) * n1n2
    #                 + 2 * (R2 + r2 * math.cos(x[2])) * math.cos(x[3]) * wu2
    #                 + 2 * (R2 + r2 * math.cos(x[2])) * math.sin(x[3]) * wv2
    #                 + 2 * r2 * math.sin(x[2]) * wn2
    #                 + 2 * u2v2 * math.cos(x[3]) * math.sin(x[3]) * (
    #                         (R2 + r2 * math.cos(x[2])) ** 2)
    #                 + 2 * math.cos(x[3]) * (
    #                         R2 + r2 * math.cos(x[2])) * r2 * math.sin(
    #                     x[2]) * n2u2
    #                 + 2 * math.sin(x[3]) * (
    #                         R2 + r2 * math.cos(x[2])) * r2 * math.sin(
    #                     x[2]) * n2v2)

    #     x01 = npy.array(
    #         [(min_phi1 + max_phi1) / 2, (min_theta1 + max_theta1) / 2,
    #          (min_phi2 + max_phi2) / 2, (min_theta2 + max_theta2) / 2])
    #     x02 = npy.array([min_phi1, min_theta1,
    #                      min_phi2, min_theta2])
    #     x03 = npy.array([max_phi1, max_theta1,
    #                      max_phi2, max_theta2])

    #     minimax = [(min_phi1, min_theta1, min_phi2, min_theta2),
    #                (max_phi1, max_theta1, max_phi2, max_theta2)]

    #     res1 = scp.optimize.least_squares(distance_squared, x01,
    #                                       bounds=minimax)
    #     res2 = scp.optimize.least_squares(distance_squared, x02,
    #                                       bounds=minimax)
    #     res3 = scp.optimize.least_squares(distance_squared, x03,
    #                                       bounds=minimax)

    #     # frame1, frame2 = volmdlr.Frame3D(self.center, u1, v1, n1), volmdlr.Frame3D(other_tore.center, u2, v2, n2)
    #     pt1 = self.points2d_to3d([[res1.x[1], res1.x[0]]], R1, r1, frame1)
    #     pt2 = self.points2d_to3d([[res1.x[3], res1.x[2]]], R2, r2, frame2)
    #     p1, p2 = pt1[0], pt2[0]
    #     d = p1.point_distance(p2)
    #     result = res1

    #     res = [res2, res3]
    #     for couple in res:
    #         ptest1 = self.points2d_to3d([[couple.x[1], couple.x[0]]], R1, r1,
    #                                     frame1)
    #         ptest2 = self.points2d_to3d([[couple.x[3], couple.x[2]]], R2, r2,
    #                                     frame2)
    #         dtest = ptest1[0].point_distance(ptest2[0])
    #         if dtest < d:
    #             result = couple
    #             p1, p2 = ptest1[0], ptest2[0]

    #     pt1_2d, pt2_2d = volmdlr.Point2D(
    #         (result.x[1], result.x[0])), volmdlr.Point2D(
    #         (result.x[3], result.x[2]))

    #     if not self.contours2d[0].point_belongs(pt1_2d):
    #         # Find the closest one
    #         points_contours1 = self.contours2d[0].tessel_points

    #         poly1 = volmdlr.ClosedPolygon2D(points_contours1)
    #         d1, new_pt1_2d = poly1.PointBorderDistance(pt1_2d,
    #                                                    return_other_point=True)

    #         pt1 = self.points2d_to3d([new_pt1_2d], R1, r1, frame1)
    #         p1 = pt1[0]

    #     if not other_tore.contours2d[0].point_belongs(pt2_2d):
    #         # Find the closest one
    #         points_contours2 = other_tore.contours2d[0].tessel_points

    #         poly2 = volmdlr.ClosedPolygon2D(points_contours2)
    #         d2, new_pt2_2d = poly2.PointBorderDistance(pt2_2d,
    #                                                    return_other_point=True)

    #         pt2 = self.points2d_to3d([new_pt2_2d], R2, r2, frame2)
    #         p2 = pt2[0]

    #     return p1, p2

    # def minimum_distance_points_cyl(self, cyl):
    #     R2, r2, r = self.rcenter, self.rcircle, cyl.radius

    #     min_h, min_theta, max_h, max_theta = cyl.minimum_maximum(
    #         cyl.contours2d[0], r)

    #     n1 = cyl.normal
    #     u1 = cyl.cylindricalsurface3d.frame.u
    #     v1 = cyl.cylindricalsurface3d.frame.v
    #     frame1 = volmdlr.Frame3D(cyl.center, u1, v1, n1)
    #     # st1 = volmdlr.Point3D((r*math.cos(min_theta), r*math.sin(min_theta), min_h))
    #     # start1 = frame1.old_coordinates(st1)

    #     min_phi2, min_theta2, max_phi2, max_theta2 = self.minimum_maximum_tore(
    #         self.contours2d[0])

    #     n2 = self.normal
    #     u2 = self.toroidalsurface3d.frame.u
    #     v2 = self.toroidalsurface3d.frame.v
    #     frame2 = volmdlr.Frame3D(self.center, u2, v2, n2)
    #     # start2 = self.points2d_to3d([[min_theta2, min_phi2]], R2, r2, frame2)

    #     w = self.center - cyl.center

    #     n1n1, n1u1, n1v1, n1n2, n1u2, n1v2 = n1.dot(n1), n1.dot(u1), n1.dot(
    #         v1), n1.dot(n2), n1.dot(u2), n1.dot(v2)
    #     u1u1, u1v1, u1n2, u1u2, u1v2 = u1.dot(u1), u1.dot(v1), u1.dot(
    #         n2), u1.dot(u2), u1.dot(v2)
    #     v1v1, v1n2, v1u2, v1v2 = v1.dot(v1), v1.dot(n2), v1.dot(u2), v1.dot(v2)
    #     n2n2, n2u2, n2v2 = n2.dot(n2), n2.dot(u2), n2.dot(v2)
    #     u2u2, u2v2, v2v2 = u2.dot(u2), u2.dot(v2), v2.dot(v2)

    #     w2, wn1, wu1, wv1, wn2, wu2, wv2 = w.dot(w), w.dot(n1), w.dot(
    #         u1), w.dot(v1), w.dot(n2), w.dot(u2), w.dot(v2)

    #     # x = (theta, h, phi2, theta2)
    #     def distance_squared(x):
    #         return (u1u1 * ((math.cos(x[0]) * r) ** 2) + v1v1 * (
    #                 (math.sin(x[0]) * r) ** 2)
    #                 + n1n1 * (x[1] ** 2) + w2
    #                 + u2u2 * (((R2 + r2 * math.cos(x[2])) * math.cos(
    #                     x[3])) ** 2)
    #                 + v2v2 * (((R2 + r2 * math.cos(x[2])) * math.sin(
    #                     x[3])) ** 2)
    #                 + n2n2 * ((math.sin(x[2])) ** 2) * (r2 ** 2)
    #                 + 2 * u1v1 * math.cos(x[0]) * math.sin(x[0]) * (r ** 2)
    #                 + 2 * r * math.cos(x[0]) * x[1] * n1u1 - 2 * r * math.cos(
    #                     x[0]) * wu1
    #                 - 2 * r * math.cos(x[0]) * (
    #                         R2 + r2 * math.cos(x[2])) * math.cos(
    #                     x[3]) * u1u2
    #                 - 2 * r * math.cos(x[0]) * (
    #                         R2 + r2 * math.cos(x[2])) * math.sin(
    #                     x[3]) * u1v2
    #                 - 2 * r * math.cos(x[0]) * r2 * math.sin(x[2]) * u1n2
    #                 + 2 * r * math.sin(x[0]) * x[1] * n1v1 - 2 * r * math.sin(
    #                     x[0]) * wv1
    #                 - 2 * r * math.sin(x[0]) * (
    #                         R2 + r2 * math.cos(x[2])) * math.cos(
    #                     x[3]) * v1u2
    #                 - 2 * r * math.sin(x[0]) * (
    #                         R2 + r2 * math.cos(x[2])) * math.sin(
    #                     x[3]) * v1v2
    #                 - 2 * r * math.sin(x[0]) * r2 * math.sin(x[2]) * v1n2 - 2 *
    #                 x[1] * wn1
    #                 - 2 * x[1] * (R2 + r2 * math.cos(x[2])) * math.cos(
    #                     x[3]) * n1u2
    #                 - 2 * x[1] * (R2 + r2 * math.cos(x[2])) * math.sin(
    #                     x[3]) * n1v2
    #                 - 2 * x[1] * r2 * math.sin(x[2]) * n1n2
    #                 + 2 * (R2 + r2 * math.cos(x[2])) * math.cos(x[3]) * wu2
    #                 + 2 * (R2 + r2 * math.cos(x[2])) * math.sin(x[3]) * wv2
    #                 + 2 * r2 * math.sin(x[2]) * wn2
    #                 + 2 * u2v2 * math.cos(x[3]) * math.sin(x[3]) * (
    #                         (R2 + r2 * math.cos(x[2])) ** 2)
    #                 + 2 * math.cos(x[3]) * (
    #                         R2 + r2 * math.cos(x[2])) * r2 * math.sin(
    #                     x[2]) * n2u2
    #                 + 2 * math.sin(x[3]) * (
    #                         R2 + r2 * math.cos(x[2])) * r2 * math.sin(
    #                     x[2]) * n2v2)

    #     x01 = npy.array([(min_theta + max_theta) / 2, (min_h + max_h) / 2,
    #                      (min_phi2 + max_phi2) / 2,
    #                      (min_theta2 + max_theta2) / 2])
    #     x02 = npy.array([min_theta, min_h,
    #                      min_phi2, min_theta2])
    #     x03 = npy.array([max_theta, max_h,
    #                      max_phi2, max_theta2])

    #     minimax = [(min_theta, min_h, min_phi2, min_theta2),
    #                (max_theta, max_h, max_phi2, max_theta2)]

    #     res1 = scp.optimize.least_squares(distance_squared, x01,
    #                                       bounds=minimax)
    #     res2 = scp.optimize.least_squares(distance_squared, x02,
    #                                       bounds=minimax)
    #     res3 = scp.optimize.least_squares(distance_squared, x03,
    #                                       bounds=minimax)

    #     pt1 = volmdlr.Point3D(
    #         (r * math.cos(res1.x[0]), r * math.sin(res1.x[0]), res1.x[1]))
    #     p1 = frame1.old_coordinates(pt1)
    #     pt2 = self.points2d_to3d([[res1.x[3], res1.x[2]]], R2, r2, frame2)
    #     p2 = pt2[0]
    #     d = p1.point_distance(p2)
    #     result = res1

    #     res = [res2, res3]
    #     for couple in res:
    #         pttest1 = volmdlr.Point3D((r * math.cos(couple.x[0]),
    #                                    r * math.sin(couple.x[0]), couple.x[1]))
    #         ptest1 = frame1.old_coordinates(pttest1)
    #         ptest2 = self.points2d_to3d([[couple.x[3], couple.x[2]]], R2, r2,
    #                                     frame2)
    #         dtest = ptest1.point_distance(ptest2[0])
    #         if dtest < d:
    #             result = couple
    #             p1, p2 = ptest1, ptest2[0]

    #     pt1_2d, pt2_2d = volmdlr.Point2D(
    #         (result.x[0], result.x[1])), volmdlr.Point2D(
    #         (result.x[3], result.x[2]))

    #     if not self.contours2d[0].point_belongs(pt2_2d):
    #         # Find the closest one
    #         points_contours2 = self.contours2d[0].tessel_points

    #         poly2 = volmdlr.ClosedPolygon2D(points_contours2)
    #         d2, new_pt2_2d = poly2.PointBorderDistance(pt2_2d,
    #                                                    return_other_point=True)

    #         pt2 = self.points2d_to3d([new_pt2_2d], R2, r2, frame2)
    #         p2 = pt2[0]

    #     if not cyl.contours2d[0].point_belongs(pt1_2d):
    #         # Find the closest one
    #         points_contours1 = cyl.contours2d[0].tessel_points

    #         poly1 = volmdlr.ClosedPolygon2D(points_contours1)
    #         d1, new_pt1_2d = poly1.PointBorderDistance(pt1_2d,
    #                                                    return_other_point=True)

    #         pt1 = volmdlr.Point3D((r * math.cos(new_pt1_2d.vector[0]),
    #                                r * math.sin(new_pt1_2d.vector[0]),
    #                                new_pt1_2d.vector[1]))
    #         p1 = frame1.old_coordinates(pt1)

    #     return p1, p2

    # def minimum_distance_points_plane(self,
    #                                   planeface):  # Planeface with contour2D
    #     # TODO: check that it takes into account holes

    #     poly2d = planeface.polygon2D
    #     pfpoints = poly2d.points
    #     xmin, ymin = min([pt[0] for pt in pfpoints]), min(
    #         [pt[1] for pt in pfpoints])
    #     xmax, ymax = max([pt[0] for pt in pfpoints]), max(
    #         [pt[1] for pt in pfpoints])
    #     origin, vx, vy = planeface.plane.origin, planeface.plane.vectors[0], \
    #                      planeface.plane.vectors[1]
    #     pf1_2d, pf2_2d = volmdlr.Point2D((xmin, ymin)), volmdlr.Point2D(
    #         (xmin, ymax))
    #     pf3_2d, pf4_2d = volmdlr.Point2D((xmax, ymin)), volmdlr.Point2D(
    #         (xmax, ymax))
    #     pf1, pf2 = pf1_2d.to_3d(origin, vx, vy), pf2_2d.to_3d(origin, vx, vy)
    #     pf3, _ = pf3_2d.to_3d(origin, vx, vy), pf4_2d.to_3d(origin, vx, vy)

    #     u, v = (pf3 - pf1), (pf2 - pf1)
    #     u.normalize()
    #     v.normalize()

    #     R1, r1 = self.rcenter, self.rcircle
    #     min_phi1, min_theta1, max_phi1, max_theta1 = self.minimum_maximum_tore(
    #         self.contours2d[0])

    #     n1 = self.normal
    #     u1 = self.toroidalsurface3d.frame.u
    #     v1 = self.toroidalsurface3d.frame.v
    #     frame1 = volmdlr.Frame3D(self.center, u1, v1, n1)
    #     # start1 = self.points2d_to3d([[min_theta1, min_phi1]], R1, r1, frame1)

    #     w = self.center - pf1

    #     n1n1, n1u1, n1v1, n1u, n1v = n1.dot(n1), n1.dot(u1), n1.dot(
    #         v1), n1.dot(u), n1.dot(v)
    #     u1u1, u1v1, u1u, u1v = u1.dot(u1), u1.dot(v1), u1.dot(u), u1.dot(v)
    #     v1v1, v1u, v1v = v1.dot(v1), v1.dot(u), v1.dot(v)
    #     uu, uv, vv = u.dot(u), u.dot(v), v.dot(v)

    #     w2, wn1, wu1, wv1, wu, wv = w.dot(w), w.dot(n1), w.dot(u1), w.dot(
    #         v1), w.dot(u), w.dot(v)

    #     # x = (x, y, phi1, theta1)
    #     def distance_squared(x):
    #         return (uu * (x[0] ** 2) + vv * (x[1] ** 2) + w2
    #                 + u1u1 * (((R1 + r1 * math.cos(x[2])) * math.cos(
    #                     x[3])) ** 2)
    #                 + v1v1 * (((R1 + r1 * math.cos(x[2])) * math.sin(
    #                     x[3])) ** 2)
    #                 + n1n1 * ((math.sin(x[2])) ** 2) * (r1 ** 2)
    #                 + 2 * x[0] * x[1] * uv - 2 * x[0] * wu
    #                 - 2 * x[0] * (R1 + r1 * math.cos(x[2])) * math.cos(
    #                     x[3]) * u1u
    #                 - 2 * x[0] * (R1 + r1 * math.cos(x[2])) * math.sin(
    #                     x[3]) * v1u
    #                 - 2 * x[0] * math.sin(x[2]) * r1 * n1u - 2 * x[1] * wv
    #                 - 2 * x[1] * (R1 + r1 * math.cos(x[2])) * math.cos(
    #                     x[3]) * u1v
    #                 - 2 * x[1] * (R1 + r1 * math.cos(x[2])) * math.sin(
    #                     x[3]) * v1v
    #                 - 2 * x[1] * math.sin(x[2]) * r1 * n1v
    #                 + 2 * (R1 + r1 * math.cos(x[2])) * math.cos(x[3]) * wu1
    #                 + 2 * (R1 + r1 * math.cos(x[2])) * math.sin(x[3]) * wv1
    #                 + 2 * math.sin(x[2]) * r1 * wn1
    #                 + 2 * u1v1 * math.cos(x[3]) * math.sin(x[3]) * (
    #                         (R1 + r1 * math.cos(x[2])) ** 2)
    #                 + 2 * (R1 + r1 * math.cos(x[2])) * math.cos(
    #                     x[3]) * r1 * math.sin(x[2]) * n1u1
    #                 + 2 * (R1 + r1 * math.cos(x[2])) * math.sin(
    #                     x[3]) * r1 * math.sin(x[2]) * n1v1)

    #     x01 = npy.array([(xmax - xmin) / 2, (ymax - ymin) / 2,
    #                      (min_phi1 + max_phi1) / 2,
    #                      (min_theta1 + max_theta1) / 2])

    #     minimax = [(0, 0, min_phi1, min_theta1),
    #                (xmax - xmin, ymax - ymin, max_phi1, max_theta1)]

    #     res1 = scp.optimize.least_squares(distance_squared, x01,
    #                                       bounds=minimax)

    #     # frame1 = volmdlr.Frame3D(self.center, u1, v1, n1)
    #     pt1 = self.points2d_to3d([[res1.x[3], res1.x[2]]], R1, r1, frame1)
    #     p1 = pt1[0]
    #     p2 = pf1 + res1.x[2] * u + res1.x[3] * v

    #     pt1_2d = volmdlr.Point2D((res1.x[3], res1.x[2]))
    #     pt2_2d = p2.to_2d(pf1, u, v)

    #     if not self.contours2d[0].point_belongs(pt1_2d):
    #         # Find the closest one
    #         points_contours1 = self.contours2d[0].tessel_points

    #         poly1 = volmdlr.ClosedPolygon2D(points_contours1)
    #         d1, new_pt1_2d = poly1.PointBorderDistance(pt1_2d,
    #                                                    return_other_point=True)

    #         pt1 = self.points2d_to3d([new_pt1_2d], R1, r1, frame1)
    #         p1 = pt1[0]

    #     if not planeface.contours[0].point_belongs(pt2_2d):
    #         # Find the closest one
    #         d2, new_pt2_2d = planeface.polygon2D.PointBorderDistance(pt2_2d,
    #                                                                  return_other_point=True)

    #         p2 = new_pt2_2d.to_3d(pf1, u, v)

    #     return p1, p2

    # def minimum_distance(self, other_face, return_points=False):
    #     if other_face.__class__ is ToroidalFace3D:
    #         p1, p2 = self.minimum_distance_points_tore(other_face)
    #         if return_points:
    #             return p1.point_distance(p2), p1, p2
    #         else:
    #             return p1.point_distance(p2)

    #     if other_face.__class__ is CylindricalFace3D:
    #         p1, p2 = self.minimum_distance_points_cyl(other_face)
    #         if return_points:
    #             return p1.point_distance(p2), p1, p2
    #         else:
    #             return p1.point_distance(p2)

    #     if other_face.__class__ is PlaneFace3D:
    #         p1, p2 = self.minimum_distance_points_plane(other_face)
    #         if return_points:
    #             return p1.point_distance(p2), p1, p2
    #         else:
    #             return p1.point_distance(p2)
    #     else:
    #         return NotImplementedError


class ConicalFace3D(Face3D):
    """
    :param contours2d: The Cone's contour2D
    :type contours2d: volmdlr.Contour2D
    :param conicalsurface3d: Information about the Cone
    :type conicalsurface3d: ConicalSurface3D
    :param points: Contour2d's parameter Cone
    :type points: List of float

    """
    min_x_density = 5
    min_y_density = 1

    def __init__(self, surface3d: ConicalSurface3D,
                 surface2d: Surface2D,
                 name: str = ''):

        Face3D.__init__(self,
                        surface3d=surface3d,
                        surface2d=surface2d,
                        name=name)

    def _bounding_box(self):
        theta_min, theta_max, zmin, zmax = self.surface2d.outer_contour.bounding_rectangle()

        xp = (volmdlr.X3D.dot(self.surface3d.frame.u) * self.surface3d.frame.u
              + volmdlr.X3D.dot(
                    self.surface3d.frame.v) * self.surface3d.frame.v)
        try:
            xp.normalize()
        except ZeroDivisionError:
            pass
        yp = (volmdlr.Y3D.dot(self.surface3d.frame.u) * self.surface3d.frame.u
              + volmdlr.Y3D.dot(
                    self.surface3d.frame.v) * self.surface3d.frame.v)

        try:
            yp.normalize()
        except ZeroDivisionError:
            pass

        zp = (volmdlr.Z3D.dot(self.surface3d.frame.u) * self.surface3d.frame.u
              + volmdlr.Z3D.dot(
                    self.surface3d.frame.v) * self.surface3d.frame.v)
        try:
            zp.normalize()
        except ZeroDivisionError:
            pass

        lower_center = self.surface3d.frame.origin + zmin * self.surface3d.frame.w
        upper_center = self.surface3d.frame.origin + zmax * self.surface3d.frame.w
        lower_radius = math.tan(self.surface3d.semi_angle) * zmin
        upper_radius = math.tan(self.surface3d.semi_angle) * zmax

        points = [lower_center - lower_radius * xp,
                  lower_center + lower_radius * xp,
                  lower_center - lower_radius * yp,
                  lower_center + lower_radius * yp,
                  lower_center - lower_radius * zp,
                  lower_center + lower_radius * zp,
                  upper_center - upper_radius * xp,
                  upper_center + upper_radius * xp,
                  upper_center - upper_radius * yp,
                  upper_center + upper_radius * yp,
                  upper_center - upper_radius * zp,
                  upper_center + upper_radius * zp,
                  ]

        return volmdlr.core.BoundingBox.from_points(points)

    def triangulation_lines(self, angle_resolution=5):
        theta_min, theta_max, zmin, zmax = self.surface2d.bounding_rectangle()
        delta_theta = theta_max - theta_min
        nlines = int(delta_theta * angle_resolution)
        lines_x = []
        for i in range(nlines):
            theta = theta_min + (i + 1) / (nlines + 1) * delta_theta
            lines_x.append(vme.Line2D(volmdlr.Point2D(theta, zmin),
                                      volmdlr.Point2D(theta, zmax)))

        if zmin < 1e-9:
            delta_z = zmax - zmin
            lines_y = [vme.Line2D(volmdlr.Point2D(theta_min, zmin + 0.1 * delta_z),
                                  volmdlr.Point2D(theta_max, zmin + 0.1 * delta_z))]
        else:
            lines_y = []
        return lines_x, lines_y

    # def create_triangle(self, all_contours_points, part):
    #     Triangles, ts = [], []
    #     pts, h_list = [], []
    #     for listpt in all_contours_points:
    #         for pt in listpt:
    #             pts.append(pt)
    #             h_list.append(pt[1])
    #     if part == 'bot':
    #         h_concerned = min(h_list)
    #     else:
    #         h_concerned = max(h_list)
    #     peak_list, other = [], []
    #     for pt in pts:
    #         if pt[1] == h_concerned:
    #             peak_list.append(pt)
    #         else:
    #             other.append(pt)
    #     points = [peak_list[0]] + other
    #
    #     for i in range(1, len(points)):
    #         if i == len(points) - 1:
    #             vertices = [points[i].vector, points[0].vector,
    #                         points[1].vector]
    #             segments = [[0, 1], [1, 2], [2, 0]]
    #             listindice = [i, 0, 1]
    #         else:
    #             vertices = [points[i].vector, points[0].vector,
    #                         points[i + 1].vector]
    #             segments = [[0, 1], [1, 2], [2, 0]]
    #             listindice = [i, 0, i + 1]
    #         tri = {'vertices': vertices, 'segments': segments}
    #         t = triangle.triangulate(tri, 'p')
    #         if 'triangles' in t:
    #             triangles = t['triangles'].tolist()
    #             triangles[0] = listindice
    #             Triangles.append(triangles)
    #         else:
    #             Triangles.append(None)
    #         ts.append(t)
    #
    #     return points, Triangles


class SphericalFace3D(Face3D):
    """
    :param contours2d: The Sphere's contour2D
    :type contours2d: volmdlr.Contour2D
    :param sphericalsurface3d: Information about the Sphere
    :type sphericalsurface3d: SphericalSurface3D
    :param points: Angle's Sphere
    :type points: List of float

    """
    min_x_density = 5
    min_y_density = 5

    def __init__(self, surface3d: SphericalSurface3D,
                 surface2d: Surface2D,
                 name: str = ''):
        Face3D.__init__(self,
                        surface3d=surface3d,
                        surface2d=surface2d,
                        name=name)

    def _bounding_box(self):
        # To be enhanced
        return self.surface3d._bounding_box()

    def triangulation_lines(self, angle_resolution=7):
        theta_min, theta_max, phi_min, phi_max = self.surface2d.bounding_rectangle()

        delta_theta = theta_max - theta_min
        nlines_x = int(delta_theta * angle_resolution)
        lines_x = []
        for i in range(nlines_x):
            theta = theta_min + (i + 1) / (nlines_x + 1) * delta_theta
            lines_x.append(vme.Line2D(volmdlr.Point2D(theta, phi_min),
                                      volmdlr.Point2D(theta, phi_max)))
        delta_phi = phi_max - phi_min
        nlines_y = int(delta_phi * angle_resolution)
        lines_y = []
        for i in range(nlines_y):
            phi = phi_min + (i + 1) / (nlines_y + 1) * delta_phi
            lines_y.append(vme.Line2D(volmdlr.Point2D(theta_min, phi),
                                      volmdlr.Point2D(theta_max, phi)))
        return lines_x, lines_y


class RuledFace3D(Face3D):
    """

    """
    min_x_density = 50
    min_y_density = 1

    def __init__(self,
                 surface3d: RuledSurface3D,
                 surface2d: Surface2D,
                 name: str = '',
                 color=None):
        Face3D.__init__(self, surface3d=surface3d,
                        surface2d=surface2d,
                        name=name)

    def _bounding_box(self):
        # To be enhance by restricting wires to cut
        # xmin, xmax, ymin, ymax = self.surface2d.outer_contour.bounding_rectangle()
        points = [self.surface3d.point2d_to_3d(volmdlr.Point2D(i / 30, 0.)) for
                  i in range(31)]
        points.extend(
            [self.surface3d.point2d_to_3d(volmdlr.Point2D(i / 30, 1.)) for i
             in range(31)])

        return volmdlr.core.BoundingBox.from_points(points)

    def triangulation_lines(self, angle_resolution=10):
        xmin, xmax, ymin, ymax = self.surface2d.bounding_rectangle()
        delta_x = xmax - xmin
        nlines = int(delta_x * angle_resolution)
        lines = []
        for i in range(nlines):
            x = xmin + (i + 1) / (nlines + 1) * delta_x
            lines.append(vme.Line2D(volmdlr.Point2D(x, ymin),
                                    volmdlr.Point2D(x, ymax)))
        return lines, []


class BSplineFace3D(Face3D):
    def __init__(self, surface3d: BSplineSurface3D,
                 surface2d: Surface2D,
                 name: str = ''):
        Face3D.__init__(self,
                        surface3d=surface3d,
                        surface2d=surface2d,
                        name=name)

    def _bounding_box(self):
        return self.surface3d._bounding_box()

    def triangulation_lines(self, resolution=25):
        u_min, u_max, v_min, v_max = self.surface2d.bounding_rectangle()

        delta_u = u_max - u_min
        nlines_x = int(delta_u * resolution)
        lines_x = []
        for i in range(nlines_x):
            u = u_min + (i + 1) / (nlines_x + 1) * delta_u
            lines_x.append(vme.Line2D(volmdlr.Point2D(u, v_min),
                                      volmdlr.Point2D(u, v_max)))
        delta_v = v_max - v_min
        nlines_y = int(delta_v * resolution)
        lines_y = []
        for i in range(nlines_y):
            v = v_min + (i + 1) / (nlines_y + 1) * delta_v
            lines_y.append(vme.Line2D(volmdlr.Point2D(v_min, v),
                                      volmdlr.Point2D(v_max, v)))
        return lines_x, lines_y


    def pair_with(self, other_bspline_face3d):
        '''
        find out how the uv parametric frames are located compared to each other, and also how grid3d can be defined respected to these directions
        
        Parameters
        ----------
        other_bspline_face3d : volmdlr.faces.BSplineFace3D
        Returns
        -------
        corresponding_direction
        grid2d_direction
        '''

        adjacent_direction1, diff1, adjacent_direction2, diff2 = self.adjacent_direction(other_bspline_face3d)
        corresponding_directions = []
        if (diff1 > 0 and diff2 > 0) or (diff1 < 0 and diff2 < 0):
            corresponding_directions.append(('+' + adjacent_direction1, '+' + adjacent_direction2))
        else:
            corresponding_directions.append(('+' + adjacent_direction1, '-' + adjacent_direction2))

        if adjacent_direction1 == 'u' and adjacent_direction2 == 'u':
            corresponding_directions, grid2d_direction = self.adjacent_direction_uu(other_bspline_face3d, corresponding_directions)
        elif adjacent_direction1 == 'v' and adjacent_direction2 == 'v':
            corresponding_directions, grid2d_direction = self.adjacent_direction_vv(other_bspline_face3d, corresponding_directions)
        elif adjacent_direction1 == 'u' and adjacent_direction2 == 'v':
            corresponding_directions, grid2d_direction = self.adjacent_direction_uv(other_bspline_face3d, corresponding_directions)
        elif adjacent_direction1 == 'v' and adjacent_direction2 == 'u':
            corresponding_directions, grid2d_direction = self.adjacent_direction_vu(other_bspline_face3d, corresponding_directions)

        return corresponding_directions, grid2d_direction

    def adjacent_direction_uu(self, other_bspline_face3d, corresponding_directions):

        extremities = self.extremities(other_bspline_face3d)
        start1, start2 = extremities[0], extremities[2]
        borders_points = [volmdlr.Point2D(0, 0), volmdlr.Point2D(1, 0), 
                          volmdlr.Point2D(1, 1), volmdlr.Point2D(0, 1)]

        # TODO: compute nearest_point in 'bounding_box points' instead of borders_points
        nearest_start1 = start1.nearest_point(borders_points)
        # nearest_end1 = end1.nearest_point(borders_points)
        nearest_start2 = start2.nearest_point(borders_points)
        # nearest_end2 = end2.nearest_point(borders_points)

        v1 = nearest_start1[1] 
        v2 = nearest_start2[1]

        if (v1 == 0 and v2 == 0):
            corresponding_directions.append(('+v', '-v'))
            grid2d_direction = [['+x','-y'], ['+x','+y']]

        elif (v1 == 1 and v2 == 1):
            if corresponding_directions == [('+u', '-u')]:
                grid2d_direction = [['+x','+y'], ['-x','-y']]
            else:
                grid2d_direction = [['+x','+y'], ['+x','-y']]
            corresponding_directions.append(('+v', '-v'))


        elif (v1 == 1 and v2 == 0):
            corresponding_directions.append(('+v', '+v'))
            grid2d_direction = [['+x','+y'], ['+x','+y']]


        elif (v1 == 0 and v2 == 1):
            corresponding_directions.append(('+v', '+v'))
            grid2d_direction = [['+x','-y'], ['+x','-y']]

        return corresponding_directions, grid2d_direction

    def adjacent_direction_vv(self, other_bspline_face3d, corresponding_directions):

        extremities = self.extremities(other_bspline_face3d)
        start1, start2 = extremities[0], extremities[2]
        borders_points = [volmdlr.Point2D(0, 0), volmdlr.Point2D(1, 0), 
                          volmdlr.Point2D(1, 1), volmdlr.Point2D(0, 1)]

        # TODO: compute nearest_point in 'bounding_box points' instead of borders_points
        nearest_start1 = start1.nearest_point(borders_points)
        # nearest_end1 = end1.nearest_point(borders_points)
        nearest_start2 = start2.nearest_point(borders_points)
        # nearest_end2 = end2.nearest_point(borders_points)

        u1 = nearest_start1[0]
        u2 = nearest_start2[0]

        if (u1 == 0 and u2 == 0):
            corresponding_directions.append(('+u', '-v'))
            grid2d_direction = [['-y','-x'], ['-y','+x']]
        
<<<<<<< HEAD
        contour1 = self.outer_contour3d
        contour2 = other_bspline_face3d.outer_contour3d
        
        contour1_2d = self.surface2d.outer_contour
        contour2_2d = other_bspline_face3d.surface2d.outer_contour
    
        # =============================================================================
    
        def extremities(contour1, contour2, contour1_2d, contour2_2d):
            points1 = []
            for p1 in contour1.primitives:
                points1.append(p1.start)
            points2 = []
            for p2 in contour2.primitives:
                points2.append(p2.start)
    
            dis, ind = [], []
            for p in points1:
                pt = p.nearest_point(points2)
                ind.append(points2.index(pt))
                dis.append(p.point_distance(pt))
    
            dis_sorted = sorted(dis)
    
            shared = []
            for k, p1 in enumerate(contour1.primitives):
                if dis_sorted[0] == dis_sorted[1]:
                    indices = npy.where(npy.array(dis) == dis_sorted[0])[0]
                    index1 = indices[0]
                    index2 = indices[1]
                else:                   
                    index1 = dis.index(dis_sorted[0])
                    index2 = dis.index(dis_sorted[1])
                if ((p1.start == points1[index1] and p1.end == points1[index2])
                    or
                    (p1.end == points1[index1] and p1.start == points1[index2])):
    
                    shared.append(p1)
                    i = k
    
            for k, p2 in enumerate(contour2.primitives):
                if ((p2.start == points2[ind[index1]] and p2.end == points2[ind[index2]])
                    or
                    (p2.end == points2[ind[index1]] and p2.start == points2[ind[index2]])):
    
                    shared.append(p2)
                    j = k
    
            points = [contour2.primitives[j].start, contour2.primitives[j].end]
    
            if points.index(contour1.primitives[i].start.nearest_point(points)) == 1:
                start1 = contour1_2d.primitives[i].start
                end1 = contour1_2d.primitives[i].end
    
                start2 = contour2_2d.primitives[j].end
                end2 = contour2_2d.primitives[j].start
    
            else:
                start1 = contour1_2d.primitives[i].start
                end1 = contour1_2d.primitives[i].end
    
                start2 = contour2_2d.primitives[j].start
                end2 = contour2_2d.primitives[j].end
    
            return start1, end1, start2, end2
    
        # =============================================================================
    
        def adjacent_direction(contour1, contour2, contour1_2d, contour2_2d):
            start1, end1, start2, end2 = extremities(contour1, contour2, contour1_2d, contour2_2d)
    
            du1 = abs((end1-start1)[0])
            dv1 = abs((end1-start1)[1])
    
            if du1<dv1:
                adjacent_direction1 = 'v'
                diff1 = (end1 - start1)[1]
            else:
                adjacent_direction1 = 'u'
                diff1 = (end1 - start1)[0]
    
            du2 = abs((end2-start2)[0])
            dv2 = abs((end2-start2)[1])
    
            if du2<dv2:
                adjacent_direction2 = 'v'
                diff2 = (end2 - start2)[1]
            else:
                adjacent_direction2 = 'u'
                diff2 = (end2 - start2)[0]
    
            return adjacent_direction1, diff1, adjacent_direction2, diff2
    
        # =============================================================================
    
        def corresponding_directions_grids(contour1, contour2, contour1_2d, contour2_2d):
            adjacent_direction1, diff1, adjacent_direction2, diff2 = adjacent_direction(contour1, contour2, contour1_2d, contour2_2d)
            start1, end1, start2, end2 = extremities(contour1, contour2, contour1_2d, contour2_2d)
    
            corresponding_directions = []
            if (diff1 > 0 and diff2 > 0) or (diff1 < 0 and diff2 < 0):
                corresponding_directions.append(('+' + adjacent_direction1, '+' + adjacent_direction2))
            else:
                corresponding_directions.append(('+' + adjacent_direction1, '-' + adjacent_direction2))
              
            borders_points = [volmdlr.Point2D(0, 0), volmdlr.Point2D(1, 0), 
                              volmdlr.Point2D(1, 1), volmdlr.Point2D(0, 1)]
                         
            # TODO: compute nearest_point in 'bounding_box points' instead of borders_points
            nearest_start1 = start1.nearest_point(borders_points)
            # nearest_end1 = end1.nearest_point(borders_points)
            nearest_start2 = start2.nearest_point(borders_points)
            # nearest_end2 = end2.nearest_point(borders_points)
            
            if adjacent_direction1 == 'u' and adjacent_direction2 == 'u':
                v1 = nearest_start1[1] 
                v2 = nearest_start2[1]
                
                if (v1 == 0 and v2 == 0):
                   corresponding_directions.append(('+v', '-v'))
                   grid2d_direction = [['+x','-y'], ['+x','+y']]
                
                elif (v1 == 1 and v2 == 1):
                    if corresponding_directions == [('+u', '-u')]:
                        grid2d_direction = [['+x','+y'], ['-x','-y']]
                    else:
                        grid2d_direction = [['+x','+y'], ['+x','-y']]
                    corresponding_directions.append(('+v', '-v'))
    
                
                elif (v1 == 1 and v2 == 0):
                   corresponding_directions.append(('+v', '+v'))
                   grid2d_direction = [['+x','+y'], ['+x','+y']]
                   
                   
                elif (v1 == 0 and v2 == 1):
                   corresponding_directions.append(('+v', '+v'))
                   grid2d_direction = [['+x','-y'], ['+x','-y']]
                                 
                   
            elif adjacent_direction1 == 'v' and adjacent_direction2 == 'v':
                u1 = nearest_start1[0]
                u2 = nearest_start2[0]
                
                if (u1 == 0 and u2 == 0):
                   corresponding_directions.append(('+u', '-v'))
                   grid2d_direction = [['-y','-x'], ['-y','+x']]
                
                elif (u1 == 1 and u2 == 1):
                    corresponding_directions.append(('+u', '-v'))
                    grid2d_direction = [['+y','+x'], ['+y','-x']]
                  
                elif (u1 == 0 and u2 == 1):
                   corresponding_directions.append(('+u', '+u'))
                   grid2d_direction = [['+y','-x'], ['+y','-x']]
                   
                elif (u1 == 1 and u2 == 0):
                   corresponding_directions.append(('+u', '+u'))
                   grid2d_direction = [['+y','+x'], ['+y','+x']]
        
        
            elif adjacent_direction1 == 'u' and adjacent_direction2 == 'v':
                v1 = nearest_start1[1]
                u2 = nearest_start2[0]
                
                if (v1 == 1 and u2 == 0):
                   corresponding_directions.append(('+v', '+u'))
                   grid2d_direction = [['+x','+y'], ['+y','+x']]
                  
                elif (v1 == 0 and u2 == 1):
                    corresponding_directions.append(('+v', '+u'))
                    grid2d_direction = [['-x','-y'], ['-y','-x']]
        
        
                elif (v1 == 1 and u2 == 1):
                   corresponding_directions.append(('+v', '-u'))
                   grid2d_direction = [['+x','+y'], ['-y','-x']]
                   
                elif (v1 == 0 and u2 == 0):
                   corresponding_directions.append(('+v', '-u'))
                   grid2d_direction = [['-x','-y'], ['-y','+x']]
                   
                
            elif adjacent_direction1 == 'v' and adjacent_direction2 == 'u':
                u1 = nearest_start1[0]
                v2 = nearest_start2[1]
                
                if (u1 == 1 and v2 == 0):
                   corresponding_directions.append(('+u', '+v'))
                   grid2d_direction = [['+y','+x'], ['+x','+y']]
                   
                elif (u1 == 0 and v2 == 1):
                   corresponding_directions.append(('+u', '+v'))
                   grid2d_direction = [['-y','-x'], ['+x','-y']]
                   
                   
                elif (u1 == 0 and v2 == 0):  
                   corresponding_directions.append(('+u', '-v'))
                   grid2d_direction = [['+y','-x'], ['+x','+y']]
    
    
                elif (u1 == 1 and v2 == 1):
                    if corresponding_directions == [('+v', '-u')]:
                        grid2d_direction = [['+y','+x'], ['-x','-y']]
                    else:
                        grid2d_direction = [['+y','+x'], ['+x','-y']]
                    corresponding_directions.append(('+u', '-v'))
    
            return corresponding_directions, grid2d_direction
    
        corresponding_directions, grid2d_direction = corresponding_directions_grids(contour1, contour2, contour1_2d, contour2_2d)
    
        return (corresponding_directions, grid2d_direction)    


=======
        elif (u1 == 1 and u2 == 1):
            corresponding_directions.append(('+u', '-v'))
            grid2d_direction = [['+y','+x'], ['+y','-x']]

        elif (u1 == 0 and u2 == 1):
            corresponding_directions.append(('+u', '+u'))
            grid2d_direction = [['+y','-x'], ['+y','-x']]

        elif (u1 == 1 and u2 == 0):
            corresponding_directions.append(('+u', '+u'))
            grid2d_direction = [['+y','+x'], ['+y','+x']]

        return corresponding_directions, grid2d_direction

    def adjacent_direction_uv(self, other_bspline_face3d, corresponding_directions):

        extremities = self.extremities(other_bspline_face3d)
        start1, start2 = extremities[0], extremities[2]
        borders_points = [volmdlr.Point2D(0, 0), volmdlr.Point2D(1, 0), 
                          volmdlr.Point2D(1, 1), volmdlr.Point2D(0, 1)]

        # TODO: compute nearest_point in 'bounding_box points' instead of borders_points
        nearest_start1 = start1.nearest_point(borders_points)
        # nearest_end1 = end1.nearest_point(borders_points)
        nearest_start2 = start2.nearest_point(borders_points)
        # nearest_end2 = end2.nearest_point(borders_points)

        v1 = nearest_start1[1]
        u2 = nearest_start2[0]

        if (v1 == 1 and u2 == 0):
            corresponding_directions.append(('+v', '+u'))
            grid2d_direction = [['+x','+y'], ['+y','+x']]
    
        elif (v1 == 0 and u2 == 1):
            corresponding_directions.append(('+v', '+u'))
            grid2d_direction = [['-x','-y'], ['-y','-x']]


        elif (v1 == 1 and u2 == 1):
            corresponding_directions.append(('+v', '-u'))
            grid2d_direction = [['+x','+y'], ['-y','-x']]
           
        elif (v1 == 0 and u2 == 0):
            corresponding_directions.append(('+v', '-u'))
            grid2d_direction = [['-x','-y'], ['-y','+x']]
        
        return corresponding_directions, grid2d_direction

    def adjacent_direction_vu(self, other_bspline_face3d, corresponding_directions):

        extremities = self.extremities(other_bspline_face3d)
        start1, start2 = extremities[0], extremities[2]
        borders_points = [volmdlr.Point2D(0, 0), volmdlr.Point2D(1, 0), 
                          volmdlr.Point2D(1, 1), volmdlr.Point2D(0, 1)]

        # TODO: compute nearest_point in 'bounding_box points' instead of borders_points
        nearest_start1 = start1.nearest_point(borders_points)
        # nearest_end1 = end1.nearest_point(borders_points)
        nearest_start2 = start2.nearest_point(borders_points)
        # nearest_end2 = end2.nearest_point(borders_points)

        u1 = nearest_start1[0]
        v2 = nearest_start2[1]

        if (u1 == 1 and v2 == 0):
            corresponding_directions.append(('+u', '+v'))
            grid2d_direction = [['+y','+x'], ['+x','+y']]

        elif (u1 == 0 and v2 == 1):
            corresponding_directions.append(('+u', '+v'))
            grid2d_direction = [['-y','-x'], ['+x','-y']]


        elif (u1 == 0 and v2 == 0):  
            corresponding_directions.append(('+u', '-v'))
            grid2d_direction = [['+y','-x'], ['+x','+y']]


        elif (u1 == 1 and v2 == 1):
            if corresponding_directions == [('+v', '-u')]:
                grid2d_direction = [['+y','+x'], ['-x','-y']]
            else:
                grid2d_direction = [['+y','+x'], ['+x','-y']]
            corresponding_directions.append(('+u', '-v'))

        return corresponding_directions, grid2d_direction

    def extremities(self, other_bspline_face3d):
        '''
        find points extremities for nearest edges of two faces
        '''
        contour1 = self.outer_contour3d
        contour2 = other_bspline_face3d.outer_contour3d

        contour1_2d = self.surface2d.outer_contour
        contour2_2d = other_bspline_face3d.surface2d.outer_contour

        points1 = [p.start for p in contour1.primitives]
        points2 = [p.start for p in contour2.primitives]

        dis, ind = [], []
        for p in points1:
            pt = p.nearest_point(points2)
            ind.append(points2.index(pt))
            dis.append(p.point_distance(pt))

        dis_sorted = sorted(dis)

        shared = []
        for k, p1 in enumerate(contour1.primitives):
            if dis_sorted[0] == dis_sorted[1]:
                indices = npy.where(npy.array(dis) == dis_sorted[0])[0]
                index1 = indices[0]
                index2 = indices[1]
            else:
                index1 = dis.index(dis_sorted[0])
                index2 = dis.index(dis_sorted[1])
            if ((p1.start == points1[index1] and p1.end == points1[index2])
                or
                (p1.end == points1[index1] and p1.start == points1[index2])):

                shared.append(p1)
                i = k

        for k, p2 in enumerate(contour2.primitives):
            if ((p2.start == points2[ind[index1]] and p2.end == points2[ind[index2]])
                or
                (p2.end == points2[ind[index1]] and p2.start == points2[ind[index2]])):

                shared.append(p2)
                j = k

        points = [contour2.primitives[j].start, contour2.primitives[j].end]

        if points.index(contour1.primitives[i].start.nearest_point(points)) == 1:
            start1 = contour1_2d.primitives[i].start
            end1 = contour1_2d.primitives[i].end

            start2 = contour2_2d.primitives[j].end
            end2 = contour2_2d.primitives[j].start

        else:
            start1 = contour1_2d.primitives[i].start
            end1 = contour1_2d.primitives[i].end

            start2 = contour2_2d.primitives[j].start
            end2 = contour2_2d.primitives[j].end

        return start1, end1, start2, end2

    # =============================================================================

    def adjacent_direction(self, other_bspline_face3d):
        '''
        find directions (u or v) between two faces, in the nearest edges between them
        '''

        start1, end1, start2, end2 = self.extremities(other_bspline_face3d)

        du1 = abs((end1-start1)[0])
        dv1 = abs((end1-start1)[1])

        if du1<dv1:
            adjacent_direction1 = 'v'
            diff1 = (end1 - start1)[1]
        else:
            adjacent_direction1 = 'u'
            diff1 = (end1 - start1)[0]

        du2 = abs((end2-start2)[0])
        dv2 = abs((end2-start2)[1])

        if du2<dv2:
            adjacent_direction2 = 'v'
            diff2 = (end2 - start2)[1]
        else:
            adjacent_direction2 = 'u'
            diff2 = (end2 - start2)[0]

        return adjacent_direction1, diff1, adjacent_direction2, diff2

    def adjacent_direction_xy(self, other_face3d):
        '''
        find out in which direction the faces are adjacent

        Parameters
        ----------
        other_face3d : volmdlr.faces.BSplineFace3D

        Returns
        -------
        adjacent_direction
        '''

        contour1 = self.outer_contour3d
        contour2 = other_face3d.outer_contour3d
        point1, point2 = contour1.shared_primitives_extremities(contour2)

        coord = point1 - point2
        coord = [abs(coord.x), abs(coord.y)]

        if coord.index(max(coord)) == 0:
            return 'x'
        else:
            return 'y'

>>>>>>> 7abe3b51
    def merge_with(self, other_bspline_face3d):
        '''
        merge two adjacent faces

        Parameters
        ----------
        other_bspline_face3d : volmdlr.faces.BSplineFace3D

        Returns
        -------
        merged_face : volmdlr.faces.BSplineFace3D

        '''

        merged_surface = self.surface3d.merge_with(other_bspline_face3d.surface3d)
<<<<<<< HEAD
        merged_face = merged_surface.rectangular_cut(0,1,0,1)

        return merged_face

    def adjacent_direction(self, other_face3d):
        '''
        find out in which direction the faces are adjacent

        Parameters
        ----------
        other_face3d : volmdlr.faces.BSplineFace3D
        Returns
        -------
        adjacent_direction
        '''

        contour1 = self.outer_contour3d
        contour2 = other_face3d.outer_contour3d
        point1, point2 = contour1.shared_primitives_extremities(contour2)

        coord = point1 - point2
        coord = [abs(coord.x), abs(coord.y)]

        if coord.index(max(coord)) == 0:
            return 'x'
        else:
            return 'y'
=======
        contours = self.outer_contour3d.merge_with(other_bspline_face3d.outer_contour3d)
        contours.extend(self.inner_contours3d)
        contours.extend(other_bspline_face3d.inner_contours3d)
        merged_face = merged_surface.face_from_contours3d(contours)

        return merged_face
>>>>>>> 7abe3b51


class OpenShell3D(volmdlr.core.CompositePrimitive3D):
    _standalone_in_db = True
    _non_serializable_attributes = ['bounding_box']
    _non_eq_attributes = ['name', 'color', 'alpha', 'bounding_box']
    _non_hash_attributes = []
    STEP_FUNCTION = 'OPEN_SHELL'

    def __init__(self, faces: List[Face3D],
                 color: Tuple[float, float, float] = None,
                 alpha: float = 1., name: str = ''):
        self.faces = faces
        self.name = name
        if not color:
            self.color = (0.8, 0.8, 0.8)
        else:
            self.color = color
        self.alpha = alpha
        self.bounding_box = self._bounding_box()

    # def __hash__(self):
    #     return sum([hash(f) for f in self.faces])

    # def __eq__(self, other_):
    #     if self.__class__ != other_.__class__:
    #         return False
    #     equal = True
    #     for face, other_face in zip(self.faces, other_.faces):
    #         equal = (equal and face == other_face)
    #     return equal

    @classmethod
    def from_step(cls, arguments, object_dict):
        faces = []
        for face in arguments[1]:
            faces.append(object_dict[int(face[1:])])
        return cls(faces, name=arguments[0][1:-1])

    def to_step(self, current_id):
        step_content = ''
        face_ids = []
        for face in self.faces:
            face_content, face_sub_ids = face.to_step(current_id)
            step_content += face_content
            face_ids.extend(face_sub_ids)
            current_id = max(face_sub_ids) + 1

        shell_id = current_id
        step_content += "#{} = {}('{}',({}));\n".format(current_id,
                                                        self.STEP_FUNCTION,
                                                        self.name,
                                                        volmdlr.core.step_ids_to_str(
                                                            face_ids))
        manifold_id = shell_id + 1
        step_content += "#{} = MANIFOLD_SOLID_BREP('{}',#{});\n".format(
            manifold_id,
            self.name,
            shell_id)

        frame_content, frame_id = volmdlr.OXYZ.to_step(manifold_id + 1)
        step_content += frame_content
        brep_id = frame_id + 1
        step_content += "#{} = ADVANCED_BREP_SHAPE_REPRESENTATION('',(#{},#{}),#7);\n".format(
            brep_id, frame_id, manifold_id)

        return step_content, brep_id

    def rotation(self, center, axis, angle, copy=True):
        if copy:
            new_faces = [face.rotation(center, axis, angle, copy=True) for face
                         in self.faces]
            return OpenShell3D(new_faces, color=self.color, alpha=self.alpha, name=self.name)
        else:
            for face in self.faces:
                face.rotation(center, axis, angle, copy=False)
            self.bounding_box = self._bounding_box()

    def translation(self, offset, copy=True):
        if copy:
            new_faces = [face.translation(offset, copy=True) for face in
                         self.faces]
            return OpenShell3D(new_faces, color=self.color, alpha=self.alpha, name=self.name)
        else:
            for face in self.faces:
                face.translation(offset, copy=False)
            self.bounding_box = self._bounding_box()

    def frame_mapping(self, frame, side, copy=True):
        """
        side = 'old' or 'new'
        """
        if copy:
            new_faces = [face.frame_mapping(frame, side, copy=True) for face in
                         self.faces]
            return self.__class__(new_faces, name=self.name)
        else:
            for face in self.faces:
                face.frame_mapping(frame, side, copy=False)
            self.bounding_box = self._bounding_box()

    def copy(self, deep=True, memo=None):
        new_faces = [face.copy() for face in self.faces]
        return self.__class__(new_faces, color=self.color, alpha=self.alpha,
                              name=self.name)

    def union(self, shell2):
        new_faces = self.faces + shell2.faces
        new_name = self.name + ' union ' + shell2.name
        new_color = self.color
        return self.__class__(new_faces, name=new_name, color=new_color)

    def volume(self):
        """
        Does not consider holes
        """
        volume = 0
        for i, face in enumerate(self.faces):
            display3d = face.triangulation()
            points_3D, triangles_indexes = display3d.points, display3d.triangles
            for triangle_index in triangles_indexes:
                point1 = points_3D[triangle_index[0]]
                point2 = points_3D[triangle_index[1]]
                point3 = points_3D[triangle_index[2]]

                v321 = point3[0] * point2[1] * point1[2]
                v231 = point2[0] * point3[1] * point1[2]
                v312 = point3[0] * point1[1] * point2[2]
                v132 = point1[0] * point3[1] * point2[2]
                v213 = point2[0] * point1[1] * point3[2]
                v123 = point1[0] * point2[1] * point3[2]
                volume_tetraedre = 1 / 6 * (
                        -v321 + v231 + v312 - v132 - v213 + v123)

                volume += volume_tetraedre

        return abs(volume)

    def _bounding_box(self):
        """
        Returns the boundary box
        """
        bbox = self.faces[0]._bounding_box()

        for face in self.faces[1:]:
            bbox += face._bounding_box()

        return bbox

    def cut_by_plane(self, plane_3d: Plane3D):
        graph = nx.Graph()
        intersections = []

        frame_block = self.bounding_box.to_frame()
        frame_block.u = 1.1 * frame_block.u
        frame_block.v = 1.1 * frame_block.v
        frame_block.w = 1.1 * frame_block.w

        for face in self.faces:
            block = volmdlr.primitives3d.Block(frame_block)
            face_3d = block.cut_by_orthogonal_plane(plane_3d)
            inters = face.face_intersections(face_3d)
            if inters:
                graph.add_edges_from([(inters[0].primitives[0].start, inters[0].primitives[0].start)])
                intersections.append([inters[0].primitives[0].start, inters[0].primitives[0].start])
        pts = list(nx.dfs_edges(graph, intersections[0][0]))
        # print(pts)
        # print(intersections)
        points = []
        u = plane_3d.frame.u
        v = plane_3d.frame.v
        for pt1, pt2 in pts:
            if pt1 not in points:
                points.append(pt1)
            if pt2 not in points:
                points.append(pt2)
        center_2d = volmdlr.Point2D(plane_3d.frame.origin.dot(u), plane_3d.frame.origin.dot(v))
        points_2d = [volmdlr.Point2D(p.dot(u), p.dot(v)) - center_2d for p in points]
        contour_2d = volmdlr.faces.Surface2D(volmdlr.wires.ClosedPolygon2D(points_2d), [])

        return volmdlr.faces.PlaneFace3D(plane_3d, contour_2d)

    def linesegment_intersections(self,
                                  linesegment3d: vme.LineSegment3D) \
            -> List[Tuple[Face3D, List[volmdlr.Point3D]]]:
        intersections = []
        for face in self.faces:
            face_intersections = face.linesegment_intersections(linesegment3d)
            if face_intersections:
                intersections.append((face, face_intersections))
        return intersections

    def line_intersections(self,
                                  line3d: vme.Line3D) \
            -> List[Tuple[Face3D, List[volmdlr.Point3D]]]:
        intersections = []
        for face in self.faces:
            face_intersections = face.line_intersections(line3d)
            if face_intersections:
                intersections.append((face, face_intersections))
        return intersections

    def minimum_distance_points(self, shell2, resolution):
        """
        Returns a Mesure object if the distance is not zero, otherwise returns None
        """
        shell2_inter = self.shell_intersection(shell2, resolution)
        if shell2_inter is not None and shell2_inter != 1:
            return None

        # distance_min, point1_min, point2_min = self.faces[0].distance_to_face(shell2.faces[0], return_points=True)
        distance_min, point1_min, point2_min = self.faces[0].minimum_distance(
            shell2.faces[0], return_points=True)
        for face1 in self.faces:
            bbox1 = face1.bounding_box
            for face2 in shell2.faces:
                bbox2 = face2.bounding_box
                bbox_distance = bbox1.distance_to_bbox(bbox2)

                if bbox_distance < distance_min:
                    # distance, point1, point2 = face1.distance_to_face(face2, return_points=True)
                    distance, point1, point2 = face1.minimum_distance(face2,
                                                                      return_points=True)
                    if distance == 0:
                        return None
                    elif distance < distance_min:
                        distance_min, point1_min, point2_min = distance, point1, point2

        return point1_min, point2_min

    def distance_to_shell(self, other_shell: 'OpenShell3D', resolution: float):
        min_dist = self.minimum_distance_points(other_shell, resolution)
        if min_dist is not None:
            p1, p2 = min_dist
            return p1.point_distance(p2)
        else:
            return None

    def minimum_distance_point(self,
                               point: volmdlr.Point3D) -> volmdlr.Point3D:
        """
        Computes the distance of a point to a Shell3D, whether it is inside or outside the Shell3D
        """
        distance_min, point1_min = self.faces[0].distance_to_point(point,
                                                                   return_other_point=True)
        for face in self.faces[1:]:
            bbox_distance = self.bounding_box.distance_to_point(point)
            if bbox_distance < distance_min:
                distance, point1 = face.distance_to_point(point,
                                                          return_other_point=True)
                if distance < distance_min:
                    distance_min, point1_min = distance, point1

        return point1_min

    def intersection_internal_aabb_volume(self, shell2: 'OpenShell3D',
                                          resolution: float):
        """
        aabb made of the intersection points and the points of self internal to shell2
        """
        intersections_points = []
        for face1 in self.faces:
            for face2 in shell2.faces:
                intersection_points = face1.face_intersections(face2)
                if intersection_points:
                    intersection_points = [intersection_points[0].primitives[0].start, intersection_points[0].primitives[0].end]
                    intersections_points.extend(intersection_points)

        shell1_points_inside_shell2 = []
        for face in self.faces:
            for point in face.outer_contour3d.discretization_points(
                    resolution):
                if shell2.point_belongs(point):
                    shell1_points_inside_shell2.append(point)

        if len(intersections_points + shell1_points_inside_shell2) == 0:
            return 0
        bbox = volmdlr.core.BoundingBox.from_points(
            intersections_points + shell1_points_inside_shell2)
        return bbox.volume()

    def intersection_external_aabb_volume(self, shell2: 'OpenShell3D',
                                          resolution: float):
        """
        aabb made of the intersection points and the points of self external to shell2
        """
        intersections_points = []
        for face1 in self.faces:
            for face2 in shell2.faces:
                intersection_points = face1.face_intersections(face2)
                if intersection_points:
                    intersection_points = [intersection_points[0].primitives[0].start, intersection_points[0].primitives[0].end]
                    intersections_points.extend(intersection_points)

        shell1_points_outside_shell2 = []
        for face in self.faces:
            for point in face.outer_contour3d.discretization_points(
                    resolution):
                if not shell2.point_belongs(point):
                    shell1_points_outside_shell2.append(point)

        if len(intersections_points + shell1_points_outside_shell2) == 0:
            return 0
        bbox = volmdlr.core.BoundingBox.from_points(
            intersections_points + shell1_points_outside_shell2)
        return bbox.volume()

    def primitive_inside_bbox(self, bounding_box: volmdlr.core.BoundingBox):
        for primitive in self.primitives:
            bbox = primitive.bounding_box

    def triangulation(self):
        # mesh = vmd.DisplayMesh3D([], [])
        meshes = []
        for i, face in enumerate(self.faces):
            try:
                face_mesh = face.triangulation()
                meshes.append(face_mesh)
                # mesh.merge_mesh(face_mesh)
            except NotImplementedError:
                print('Warning: a face has been skipped in rendering')
        return vmd.DisplayMesh3D.merge_meshes(meshes)

    def babylon_script(self, name='primitive_mesh'):
        s = f'var {name} = new BABYLON.Mesh("{name}", scene);\n'

        mesh = self.babylon_meshes()[0]

        s += 'var positions = {};\n'.format(mesh['positions'])
        s += 'var indices = {};\n'.format(mesh['indices'])
        s += 'var normals = [];\n'
        s += 'var vertexData = new BABYLON.VertexData();\n'
        s += 'BABYLON.VertexData.ComputeNormals(positions, indices, normals);\n'
        s += 'vertexData.positions = positions;\n'
        s += 'vertexData.indices = indices;\n'
        s += 'vertexData.normals = normals;\n'
        s += 'vertexData.applyToMesh({});\n'.format(name)
        s += '{}.enableEdgesRendering(0.9);\n'.format(name)
        s += '{}.edgesWidth = 0.1;\n'.format(name)
        s += '{}.edgesColor = new BABYLON.Color4(0, 0, 0, 0.6);\n'.format(name)
        s += 'var mat = new BABYLON.StandardMaterial("mat", scene);\n'
        #        s += 'mat.diffuseColor = BABYLON.Color3.Green();\n'
        #        s += 'mat.specularColor = new BABYLON.Color3(0.5, 0.6, 0.87);\n'
        #        s += 'mat.emissiveColor = new BABYLON.Color3(1, 1, 1);\n'
        #        s += 'mat.ambientColor = new BABYLON.Color3(0.23, 0.98, 0.53);\n'
        s += 'mat.backFaceCulling = false;\n'
        s += 'mat.alpha = {};\n'.format(self.alpha)
        s += '{}.material = mat;\n'.format(name)
        if self.color is not None:
            s += 'mat.diffuseColor = new BABYLON.Color3({}, {}, {});\n'.format(
                *self.color)
        return s

    def plot(self, ax=None, color:str='k', alpha:float=1):
        if ax is None:
            ax = plt.figure().add_subplot(111, projection='3d')

        for face in self.faces:
            face.plot(ax=ax, color=color, alpha=alpha)

        return ax


class ClosedShell3D(OpenShell3D):
    _standalone_in_db = True
    _non_serializable_attributes = ['bounding_box']
    _non_eq_attributes = ['name', 'color', 'alpha', 'bounding_box']
    STEP_FUNCTION = 'CLOSED_SHELL'

    def rotation(self, center, axis, angle, copy=True):
        if copy:
            new_faces = [face.rotation(center, axis, angle, copy=True) for face
                         in self.faces]
            return ClosedShell3D(new_faces, color=self.color, alpha=self.alpha, name=self.name)
        else:
            for face in self.faces:
                face.rotation(center, axis, angle, copy=False)
            self.bounding_box = self._bounding_box()

    def translation(self, offset, copy=True):
        if copy:
            new_faces = [face.translation(offset, copy=True) for face in
                         self.faces]
            return ClosedShell3D(new_faces, color=self.color, alpha=self.alpha, name=self.name)
        else:
            for face in self.faces:
                face.translation(offset, copy=False)
            self.bounding_box = self._bounding_box()

    def frame_mapping(self, frame, side, copy=True):
        """
        side = 'old' or 'new'
        """
        if copy:
            new_faces = [face.frame_mapping(frame, side, copy=True) for face in
                         self.faces]
            return ClosedShell3D(new_faces, name=self.name)
        else:
            for face in self.faces:
                face.frame_mapping(frame, side, copy=False)
            self.bounding_box = self._bounding_box()

    def copy(self, deep=True, memo=None):
        new_faces = [face.copy() for face in self.faces]
        return self.__class__(new_faces, color=self.color, alpha=self.alpha,
                             name=self.name)

    def face_on_shell(self, face):
        """
        Verifies if a face lies on the shell's surface
        """
        for fc in self.faces:
            if fc.face_inside(face):
                return True
        return False

    def is_face_inside(self, face: Face3D):
        for point in face.outer_contour3d.discretization_points(0.01):
            point_inside_shell = self.point_belongs(point)
            point_in_shells_faces = self.point_in_shell_face(point)
            if (not point_inside_shell) and (not point_in_shells_faces):
                return False
        return True

    def shell_intersection(self, shell2: 'OpenShell3D', resolution: float):
        """
        Return None if disjointed
        Return (1, 0) or (0, 1) if one is inside the other
        Return (n1, n2) if intersection

        4 cases :
            (n1, n2) with face intersection             => (n1, n2)
            (0, 0) with face intersection               => (0, 0)
            (0, 0) with no face intersection            => None
            (1, 0) or (0, 1) with no face intersection  => 1
        """
        # Check if boundary boxes don't intersect
        bbox1 = self.bounding_box
        bbox2 = shell2.bounding_box
        if not bbox1.bbox_intersection(bbox2):
            # print("No intersection of shells' BBox")
            return None

        # Check if any point of the first shell is in the second shell
        points1 = []
        for face in self.faces:
            points1.extend(
                face.outer_contour3d.discretization_points(resolution))
        points2 = []
        for face in shell2.faces:
            points2.extend(
                face.outer_contour3d.discretization_points(resolution))

        nb_pts1 = len(points1)
        nb_pts2 = len(points2)
        compteur1 = 0
        compteur2 = 0
        for point1 in points1:
            if shell2.point_belongs(point1):
                compteur1 += 1
        for point2 in points2:
            if self.point_belongs(point2):
                compteur2 += 1

        inter1 = compteur1 / nb_pts1
        inter2 = compteur2 / nb_pts2

        for face1 in self.faces:
            for face2 in shell2.faces:
                intersection_points = face1.face_intersections(face2)
                if intersection_points:
                    return inter1, inter2

        if inter1 == 0. and inter2 == 0.:
            return None
        return 1

    def point_belongs(self, point3d: volmdlr.Point3D, nb_rays: int = 1):
        """
        Ray Casting algorithm
        Returns True if the point is inside the Shell, False otherwise
        """

        bbox = self.bounding_box
        if not bbox.point_belongs(point3d):
            return False

        min_ray_length = 2 * max((bbox.xmax - bbox.xmin,
                                  bbox.ymax - bbox.ymin,
                                  bbox.zmax - bbox.zmin))
        two_min_ray_length = 2 * min_ray_length

        rays = []
        for k in range(0, nb_rays):
            rays.append(vme.LineSegment3D(
                point3d,
                point3d + volmdlr.Point3D.random(min_ray_length,
                                                 two_min_ray_length,
                                                 min_ray_length,
                                                 two_min_ray_length,
                                                 min_ray_length,
                                                 two_min_ray_length)))
        rays = sorted(rays, key=lambda ray: ray.length())

        rays_intersections = []
        tests = []

        # for ray in rays[:3]:
        for ray in rays[:nb_rays]:
            #
            count = 0
            ray_intersection = []
            is_inside = True
            for face, point_inters in self.linesegment_intersections(ray):
                count += len(point_inters)

            if count % 2 == 0:
                is_inside = False
            tests.append(is_inside)
            rays_intersections.append(ray_intersection)

        for test1, test2 in zip(tests[:-1], tests[1:]):
            if test1 != test2:
                raise ValueError
        return tests[0]

    def point_in_shell_face(self, point:volmdlr.Point3D):

        for face in self.faces:
            point2d = face.surface3d.point3d_to_2d(point)
            if face.point_belongs(point) or \
                    face.surface2d.outer_contour.point_over_contour(
                        point2d, abs_tol=1e-7):
                return True
        return False

    def is_inside_shell(self, shell2, resolution: float):
        """
        Returns True if all the points of self are inside shell2 and no face \
        are intersecting
        This method is not exact
        """
        bbox1 = self.bounding_box
        bbox2 = shell2.bounding_box
        if not bbox1.is_inside_bbox(bbox2):
            return False
        for face in self.faces:
            if not shell2.is_face_inside(face):
                return False
        return True

    def is_disjoint_from(self, shell2, tol=1e-8):
        '''
             verifies and rerturns a bool if two shells are disjointed or not. 
        '''
        disjoint = True
        if self.bounding_box.bbox_intersection(shell2.bounding_box) or\
                self.bounding_box.distance_to_bbox(shell2.bounding_box) <= tol:
            return False
        return disjoint

    def intersecting_faces_combinations(self, shell2, tol=1e-8):
        '''
            :param shell2: ClosedShell3D
            for two closed shells, it calculates and return a list of face 
            combinations (list = [(face_shell1, face_shell2),...])
            for intersecting faces. if two faces can not be intersected, 
            there is no combination for those
            :param tol: Corresponde to the tolerance to consider two faces as intersecting faces
        '''
        list_coicident_faces = self.get_coincident_faces(shell2)
        face_combinations = []
        for face1 in self.faces:
            for face2 in shell2.faces:
                if (volmdlr.faces.ClosedShell3D([face1]).bounding_box.bbox_intersection(volmdlr.faces.ClosedShell3D([face2]).bounding_box) or \
                        volmdlr.faces.ClosedShell3D(
                            [face1]).bounding_box.distance_to_bbox(
                            volmdlr.faces.ClosedShell3D([face2]).bounding_box) <= tol) and \
                        (face1, face2) not in list_coicident_faces:
                    face_combinations.append((face1, face2))

        return face_combinations

    @staticmethod
    def dict_intersecting_combinations(intersecting_faces_combinations, tol=1e-8):
        '''
            :param intersecting_faces_combinations: list of face combinations (list = [(face_shell1, face_shell2),...]) for intersecting faces.
            :type intersecting_faces_combinations: list of face objects combinaitons

            returns a dictionary containing as keys the combination of intersecting faces
            and as the values the resulting primitive from the two intersecting faces. 
            It is done so it is not needed to calculate the same intersecting primitive twice. 
        '''
        intersecting_combinations = {}
        for k, combination in enumerate(intersecting_faces_combinations):
            face_intersection = combination[0].face_intersections(combination[1], tol)
            if face_intersection:
                intersecting_combinations[combination] = face_intersection[0]

        return intersecting_combinations

    @staticmethod
    def get_intersecting_faces(dict_intersecting_combinations):
        '''
            :param dict_intersecting_combinations: dictionary containing as keys the combination of intersecting faces
            and as the values the resulting primitive from the two intersecting faces
    
            returns two lists. One for the intersecting faces in shell1 and the other for the shell2
        '''
        intersecting_faces_shell1 = []
        intersecting_faces_shell2 = []
        for face in list(dict_intersecting_combinations.keys()):
            if face[0] not in intersecting_faces_shell1:
                intersecting_faces_shell1.append(face[0])
            if face[1] not in intersecting_faces_shell2:
                intersecting_faces_shell2.append(face[1])
        return intersecting_faces_shell1, intersecting_faces_shell2

    def get_non_intersecting_faces(self, shell2, intersecting_faces,
                                   intersection_method= False):
        '''
            :param shell2: ClosedShell3D
            :param intersecting_faces: 
            returns a list of all the faces that never intersect any 
            face of the other shell
        '''
        non_intersecting_faces = []

        for face in self.faces:
            if (face not in intersecting_faces) and (face not in non_intersecting_faces):
                if not intersection_method:
                    if not ClosedShell3D([face]).is_inside_shell(shell2,
                                                                 resolution=0.01):
                        coincident_plane = False
                        for face2 in shell2.faces:
                            if face.surface3d.is_coincident(face2.surface3d) and \
                                    ClosedShell3D([face]).bounding_box.is_inside_bbox(
                                    ClosedShell3D([face2]).bounding_box):
                                coincident_plane = True
                                break
                        if not coincident_plane:
                            non_intersecting_faces.append(face)
                else:
                    if ClosedShell3D([face]).is_inside_shell(shell2, resolution=0.01):
                        non_intersecting_faces.append(face)

        return non_intersecting_faces

    def get_coincident_faces(self, shell2):
        """
        Finds all pairs of faces that are coincidents faces, that is,
        faces lying on the same plane

        returns a List of tuples with the face pairs
        """
        list_coincident_faces = []
        for face1 in self.faces:
            for face2 in shell2.faces:
                if face1.surface3d.is_coincident(face2.surface3d):
                    list_coincident_faces.append((face1, face2))

        return list_coincident_faces

    def two_shells_intersecting_contour(self, shell2, dict_intersecting_combinations=None):
        '''
            :param shell2: ClosedShell3D
            :param dict_intersecting_combinations: dictionary containing as keys the combination of intersecting faces
             and as the values the resulting primitive from the two intersecting faces

            :returns: intersecting contour for two intersecting shells
        '''
        if dict_intersecting_combinations is None:
            face_combinations = self.intersecting_faces_combinations(shell2)
            dict_intersecting_combinations = \
                self.dict_intersecting_combinations(face_combinations)
        intersecting_lines = list(dict_intersecting_combinations.values())
        intersecting_contour = \
            volmdlr.wires.Contour3D([wire.primitives[0] for
                                     wire in intersecting_lines])
        return intersecting_contour

    def reference_shell(self, shell2, face):
        if face in shell2.faces:
            contour_extract_inside = True
            reference_shell = self
        else:
            contour_extract_inside = False
            reference_shell = shell2
        return contour_extract_inside, reference_shell

    def set_operations_valid_exterior_faces(self, new_faces: List[Face3D],
                                            valid_faces: List[Face3D],
                                            shell2, reference_shell):
        for new_face in new_faces:
            inside_reference_shell = reference_shell.point_belongs(
                new_face.random_point_inside())
            if self.set_operations_exterior_face(new_face, valid_faces,
                                                 inside_reference_shell,
                                                 shell2):
                valid_faces.append(new_face)
        return valid_faces

    def union_faces(self, shell2, intersecting_faces,
                    intersecting_combinations):
        faces = []
        # list_coincident_faces = self.get_coincident_faces(shell2)
        for k, face in enumerate(intersecting_faces):
            contour_extract_inside, reference_shell = \
                self.reference_shell(shell2, face)
            new_faces = face.set_operations_new_faces(
                intersecting_combinations, contour_extract_inside)
            faces = self.set_operations_valid_exterior_faces(
                new_faces, faces, shell2, reference_shell)
        return faces

    def get_subtraction_valid_faces(self, new_faces, valid_faces,
                                    reference_shell,
                                    list_coincident_faces,
                                    shell2, keep_interior_faces):
        faces = []
        for new_face in new_faces:
            inside_reference_shell = reference_shell.point_belongs(
                new_face.random_point_inside())
            if keep_interior_faces:
                if self.set_operations_interior_face(new_face, valid_faces,
                                                     inside_reference_shell,
                                                     list_coincident_faces):
                    faces.append(new_face)
            elif self.set_operations_exterior_face(new_face, faces,
                                                   inside_reference_shell,
                                                   shell2):
                faces.append(new_face)
        return faces

    def subtraction_faces(self, shell2, intersecting_faces,
                          intersecting_combinations):
        faces = []
        list_coincident_faces = self.get_coincident_faces(shell2)
        for k, face in enumerate(intersecting_faces):
            keep_interior_faces = False
            if face in shell2.faces:
                keep_interior_faces = True
            contour_extract_inside, reference_shell = \
                self.reference_shell(shell2, face)
            new_faces = face.set_operations_new_faces(
                intersecting_combinations, contour_extract_inside)
            faces.extend(self.get_subtraction_valid_faces(
                new_faces, faces, reference_shell,
                list_coincident_faces, shell2, keep_interior_faces))

        return faces

    def valid_intersection_faces(self, new_faces, valid_faces,
                                 reference_shell, list_coincident_faces):
        faces = []
        for new_face in new_faces:
            inside_reference_shell = reference_shell.point_belongs(
                new_face.random_point_inside())
            if self.set_operations_interior_face(new_face, valid_faces,
                                                 inside_reference_shell,
                                                 list_coincident_faces):
                faces.append(new_face)

        return faces

    def intersection_faces(self, shell2, intersecting_faces,
                           intersecting_combinations):
        faces = []
        list_coincident_faces = self.get_coincident_faces(shell2)
        for face in intersecting_faces:
            contour_extract_inside, reference_shell = \
                self.reference_shell(shell2, face)
            new_faces = face.set_operations_new_faces(
                intersecting_combinations, contour_extract_inside)
            faces.extend(self.valid_intersection_faces(
                new_faces, faces, reference_shell, list_coincident_faces))

        valid_faces = []
        for i, fc1 in enumerate(faces):
            valid_face = True
            for j, fc2 in enumerate(faces):
                if i != j:
                    if fc2.face_inside(fc1):
                        valid_face = False
            if valid_face and fc1 not in valid_faces:
                valid_faces.append(fc1)
        return valid_faces

    @staticmethod
    def set_operations_interior_face(new_face, faces, inside_reference_shell,
                                     list_coincident_faces):
        if inside_reference_shell:
            if new_face not in faces:
                return True
        for coin_f1, coin_f2 in list_coincident_faces:
            if coin_f1.face_inside(new_face) and coin_f2.face_inside(
                    new_face):
                valid = True
                for fc in faces:
                    if fc.face_inside(new_face) or new_face.face_inside(
                            fc):
                        valid = False
                if valid:
                    return True
        return False

    def is_face_between_shells(self, shell2, face):
        centroide = face.surface2d.outer_contour.center_of_mass()
        normal1 = face.surface3d.point2d_to_3d(
            centroide) - 0.001 * face.surface3d.frame.w
        normal2 = face.surface3d.point2d_to_3d(
            centroide) + 0.001 * face.surface3d.frame.w
        if (self.point_belongs(normal1) and
            shell2.point_belongs(normal2)) or \
                (shell2.point_belongs(normal1) and
                 self.point_belongs(normal2)):
            return True
        return False

    def set_operations_exterior_face(self, new_face, valid_faces,
                                     inside_reference_shell, shell2):
        if new_face.area() < 1e-8:
            return False
        if new_face not in valid_faces and not inside_reference_shell:
            for fc in valid_faces:
                if self.is_face_between_shells(shell2, new_face) or\
                        (fc.face_inside(new_face) and
                         new_face.area() == fc.area()):
                    return False
            return True
        return False

    def validate_set_operation(self, shell2, tol):
        '''
        Verifies if two shells are valid for union or subtractions operations, 
        that is, if they are disjointed or if one is totaly inside the other
        If it returns an empty list, it means the two shells are valid to continue the
        operation.
        '''
        if self.is_disjoint_from(shell2, tol):
            return [self, shell2]
        if self.is_inside_shell(shell2, resolution = 0.01):
            return [shell2]
        if shell2.is_inside_shell(self, resolution = 0.01):
            return [self]
        return []

    def union(self, shell2, tol=1e-8):
        '''
            Given Two closed shells, it returns
            a new united ClosedShell3D object
        '''

        validate_set_operation = \
            self.validate_set_operation(shell2, tol)
        if validate_set_operation:
            return validate_set_operation

        face_combinations = self.intersecting_faces_combinations(shell2, tol)

        intersecting_combinations = \
            self.dict_intersecting_combinations(face_combinations, tol)

        intersecting_faces1, intersecting_faces2 = \
            self.get_intersecting_faces(intersecting_combinations)
        intersecting_faces = intersecting_faces1 + intersecting_faces2
        faces = self.get_non_intersecting_faces(
            shell2, intersecting_faces) + shell2.get_non_intersecting_faces(
            self, intersecting_faces)
        if len(faces) == \
                len(self.faces + shell2.faces) and not intersecting_faces:
            return [self, shell2]
        new_valid_faces = self.union_faces(shell2, intersecting_faces,
                                           intersecting_combinations)
        faces += new_valid_faces
        new_shell = ClosedShell3D(faces)
        new_shell.merge_union_faces()
        return [new_shell]

    @staticmethod
    def get_faces_to_be_merged(union_faces):
        coincident_planes_faces = []
        valid_coicident_faces = []
        for i, face1 in enumerate(union_faces):
            for j, face2 in enumerate(union_faces):
                if j != i and \
                        face1.surface3d.is_coincident(face2.surface3d):
                    if face1 not in coincident_planes_faces:
                        coincident_planes_faces.append(face1)
                    coincident_planes_faces.append(face2)
            if coincident_planes_faces:
                for f1, f2 in \
                        product(coincident_planes_faces, repeat=2):
                    if f1 != f2 and f1.is_adjacent(f2):
                        if f1 not in valid_coicident_faces:
                            valid_coicident_faces.append(f1)
                        if f2 not in valid_coicident_faces:
                            valid_coicident_faces.append(f2)
                break
        return valid_coicident_faces

    def merge_union_faces(self):
        union_faces = self.faces
        finished = False
        list_new_faces = []
        count = 0
        while not finished:
            valid_coicident_faces = ClosedShell3D.get_faces_to_be_merged(
                union_faces)
            list_valid_coincident_faces = valid_coicident_faces[:]

            if valid_coicident_faces:
                list_new_faces += PlaneFace3D.merge_faces(valid_coicident_faces)
            if list_valid_coincident_faces:
                for face in list_valid_coincident_faces:
                    union_faces.remove(face)
            count += 1
            if count >= len(self.faces) and not list_valid_coincident_faces:
                finished = True

        list_new_faces += union_faces
        self.faces = list_new_faces

    def subtract(self, shell2, tol=1e-8):
        '''
            Given Two closed shells, it returns a new subtracted OpenShell3D object 
        '''
        validate_set_operation = self.validate_set_operation(shell2, tol)
        if validate_set_operation:
            return validate_set_operation

        face_combinations = self.intersecting_faces_combinations(shell2, tol)

        intersecting_combinations = self.dict_intersecting_combinations(face_combinations, tol)

        if len(intersecting_combinations) == 0:
            return [self, shell2]

        intersecting_faces, _ = self.get_intersecting_faces(intersecting_combinations)

        faces = self.get_non_intersecting_faces(shell2, intersecting_faces)
        new_valid_faces = self.union_faces(shell2, intersecting_faces,
                                           intersecting_combinations)
        faces += new_valid_faces

        return [OpenShell3D(faces)]

    def subtract_to_closed_shell(self, shell2, tol=1e-8):
        '''
            Given Two closed shells, it returns a new subtracted ClosedShell3D object
        '''
        validate_set_operation = self.validate_set_operation(shell2, tol)
        if validate_set_operation:
            return validate_set_operation

        face_combinations = self.intersecting_faces_combinations(shell2, tol)

        intersecting_combinations = self.dict_intersecting_combinations(face_combinations, tol)

        if len(intersecting_combinations) == 0:
            return [self, shell2]

        intersecting_faces1, intersecting_faces2 = self.get_intersecting_faces(
            intersecting_combinations)
        intersecting_faces = intersecting_faces1 + intersecting_faces2

        faces = self.get_non_intersecting_faces(shell2, intersecting_faces)
        faces += shell2.get_non_intersecting_faces(self, intersecting_faces,
                                                   intersection_method=True)
        new_valid_faces = self.subtraction_faces(shell2, intersecting_faces,
                                                 intersecting_combinations)
        faces += new_valid_faces

        return [ClosedShell3D(faces)]

    def intersection(self, shell2, tol=1e-8):
        """
        Given two ClosedShell3D, it returns the new objet resulting
         from the intersection of the two
        """
        validate_set_operation = self.validate_set_operation(
            shell2, tol)
        if validate_set_operation:
            return validate_set_operation

        face_combinations = self.intersecting_faces_combinations(shell2, tol)

        intersecting_combinations = self.dict_intersecting_combinations(
            face_combinations, tol)

        if len(intersecting_combinations) == 0:
            return [self, shell2]

        intersecting_faces1, intersecting_faces2 = self.get_intersecting_faces(
            intersecting_combinations)
        intersecting_faces = intersecting_faces1 + intersecting_faces2
        faces = self.intersection_faces(shell2, intersecting_faces,
                                        intersecting_combinations)
        faces += self.get_non_intersecting_faces(shell2, intersecting_faces, intersection_method=True) + shell2.get_non_intersecting_faces(self, intersecting_faces, intersection_method=True)

        return [ClosedShell3D(faces)]
<|MERGE_RESOLUTION|>--- conflicted
+++ resolved
@@ -2320,180 +2320,7 @@
             ax = p.plot(ax=ax)
         return ax
 
-<<<<<<< HEAD
-
-
-    # def merge_with(self, other_bspline_surface3d, merging_direction):
-    #     '''
-    #     merge two Bspline surfaces along a merging direction (u ou v)
-    #     Based on: Pungotra et al. Merging multiple B-spline surface patches in a virtual reality environment. 2010
-    #     Link: http://dx.doi.org/10.1016/j.cad.2010.05.006
-    #     '''        
-        # #Bspline surface parameters
-        # u=[] #knot vector u direction 
-        # v=[] #knot vector v direction
-        # degree=[] #degree u & v directions
-        # r=[] #nbr points u direction 
-        # s=[] #nbr points v direction 
-        # A=[] #blending matrix
-        
-        # P=[] #control points
-        # M=[] #discretized points (x,y,z)
-        # M_point3d=[] #discretized points vlmdlr Point3D
-
-
-        # steps=1000 
-        # surfaces_to_be_merged=[self,other_bspline_surface3d]
-        # n=0
-        # for surface in surfaces_to_be_merged:
-            
-        #     u.append(surface.knots_vector_u())
-        #     v.append(surface.knots_vector_v())
-        #     degree.append([surface.degree_u,surface.degree_v])
-        #     r.append(surface.nb_u)
-        #     s.append(surface.nb_v)
-            
-        #     # if surface == self:
-        #     #     # find u,v parameters for supperposition points for the 1st surface 
-        #     #     uv_supperposition_parameters = self.intersection_with(other_bspline_surface3d)
-        #     #     if (uv_supperposition_parameters[0][0][1]-uv_supperposition_parameters[0][0][0]) < (uv_supperposition_parameters[0][1][1]-uv_supperposition_parameters[0][1][0]):
-        #     #         if uv_supperposition_parameters[0][1][0] < (1-uv_supperposition_parameters[0][1][0]):
-        #     #             ux = npy.linspace(uv_supperposition_parameters[0][1][0] ,0.99,steps)
-        #     #         else:
-        #     #             ux = npy.linspace(0,uv_supperposition_parameters[0][1][0],steps)
-        #     #         vx = npy.linspace(0,0.99,steps)
-        #     #     else: 
-        #     #         ux = npy.linspace(0,0.99,steps)
-        #     #         if uv_supperposition_parameters[0][1][1] < (1-uv_supperposition_parameters[0][1][1]):
-        #     #             vx = npy.linspace(uv_supperposition_parameters[0][1][1] ,0.99,steps)
-        #     #         else:
-        #     #             vx = npy.linspace(0,uv_supperposition_parameters[0][1][0],steps)
-        #     # else: 
-        #     #     ux = npy.linspace(0,0.99,steps)
-        #     #     vx = npy.linspace(0,0.99,steps)
-
-        #     ux = npy.linspace(0,0.99,steps)
-        #     vx = npy.linspace(0,0.99,steps)
-
-        #     A.append([surface.blending_matrix_u(ux), surface.blending_matrix_v(vx)])
-        #     P.append([surface.control_points_matrix(0), 
-        #               surface.control_points_matrix(1),
-        #               surface.control_points_matrix(2)])
-    
-        #     #Discretize the Bspline surface
-        #     M.append([(A[n][0].dot(P[n][0])).dot(A[n][1].transpose()),
-        #               (A[n][0].dot(P[n][1])).dot(A[n][1].transpose()),
-        #               (A[n][0].dot(P[n][2])).dot(A[n][1].transpose())])
-        #     M_points =[]
-        #     for i in range(0, len(M[n][0])):
-        #         M_0 = []
-        #         for j in range(0, len(M[n][0][0])):
-        #             M_0.append(volmdlr.Point3D(M[n][0][i][j], M[n][1][i][j], M[n][2][i][j]))
-        #         M_points.append(M_0)
-        #     M_point3d.append(M_points)
-        #     n=n+1
-    
-        # #Concatenate discretized points of the two surfaces
-        # M_merge = []
-        # if merging_direction == 'u':
-        #     M_merge.append(npy.concatenate((M[0][0],M[1][0]),axis=1))
-        #     M_merge.append(npy.concatenate((M[0][1],M[1][1]),axis=1))
-        #     M_merge.append(npy.concatenate((M[0][2],M[1][2]),axis=1))        
-            
-        #     #Determine the revised number of control points in u,v (r,s) directions  
-        #     r_merged=max(r[0],r[1]) 
-        #     d=max(degree[0][0],degree[1][0]) - min(degree[0][0],degree[1][0])
-        #     s_merged=s[0]+s[1]-1 +d #d is added here to ajust the nbr of ctrl points if the degree of the two intial surfaces is not equal. here the maximum degree is kept
-    
-        # elif merging_direction == 'v':
-        #     M_merge.append(npy.concatenate((M[0][0],M[1][0]),axis=0))
-        #     M_merge.append(npy.concatenate((M[0][1],M[1][1]),axis=0))
-        #     M_merge.append(npy.concatenate((M[0][2],M[1][2]),axis=0))
-            
-        #     M_merge[0]=M_merge[0].transpose()
-        #     M_merge[1]=M_merge[1].transpose()
-        #     M_merge[2]=M_merge[2].transpose()
-            
-        #     #Determine the revised number of control points in u,v (r,s) directions 
-        #     s_merged=max(s[0],s[1]) 
-        #     d=max(degree[0][1],degree[1][1]) - min(degree[0][1],degree[1][1])
-        #     r_merged=r[0]+r[1]-1 +d #d is added here to ajust the nbr of ctrl points if the degree of the two intial surfaces is not equal. here the maximum degree is kept
-            
-        # degree_merge_u = max(degree[0][0],degree[1][0])
-        # degree_merge_v = max(degree[0][1],degree[1][1])
-            
-        # #Determine the new knot vectors 
-        # u_merged = geomdl.knotvector.generate(degree_merge_u, r_merged)
-        # v_merged = geomdl.knotvector.generate(degree_merge_v, s_merged)
-        
-        # m=len(M_merge[0])
-        # n=len(M_merge[0][0]) #M_merge = m*n
-        
-        
-        # (u_knots,u_multiplicities) = knots_vector_inv(u_merged)
-        # (v_knots,v_multiplicities) = knots_vector_inv(v_merged)
-    
-        # control_points=[volmdlr.Point3D(0,0,0)] * (s_merged*r_merged)
-        # merged_surface = volmdlr.faces.BSplineSurface3D(degree_merge_u, 
-        #                                                 degree_merge_v, 
-        #                                                 control_points,
-        #                                                 r_merged, 
-        #                                                 s_merged, 
-        #                                                 u_multiplicities, 
-        #                                                 v_multiplicities, 
-        #                                                 u_knots, 
-        #                                                 v_knots)
-        
-        # #Revise the blending matrices     
-        # ux = npy.linspace(0,0.99,m)    
-        # Au_merged = merged_surface.blending_matrix_u(ux)
-        
-        # vx = npy.linspace(0,0.99,n)
-        # Av_merged = merged_surface.blending_matrix_v(vx)
-    
-        # #Determine the new control points
-        # mat_u = npy.linalg.pinv((Au_merged.transpose()).dot(Au_merged))
-        # mat_v = npy.linalg.pinv((Av_merged.transpose()).dot(Av_merged))
-        
-        # P_merged=[]
-        
-        # P_merged.append([(mat_u.dot((((Au_merged.transpose()).dot(M_merge[0])).dot(Av_merged)))).dot(mat_v)])
-        # P_merged.append([(mat_u.dot((((Au_merged.transpose()).dot(M_merge[1])).dot(Av_merged)))).dot(mat_v)])
-        # P_merged.append([(mat_u.dot((((Au_merged.transpose()).dot(M_merge[2])).dot(Av_merged)))).dot(mat_v)])
-        
-        # P_points =[] #new control points (x,y,z)
-        # for i in range(0, len(P_merged[0][0])):
-        #     P_0 = []
-        #     for j in range(0, len(P_merged[0][0][1])):
-        #         P_0.append(volmdlr.Point3D(P_merged[0][0][i][j], P_merged[1][0][i][j], P_merged[2][0][i][j]))
-        #     P_points.append(P_0) #new control points vlmdlr Point3D
-    
-        # #Compute the merged surface
-        # control_points = []
-        # for i in range(0,len(P_points)):
-        #     for j in range(0,len(P_points[0])):
-        #         control_points.append(P_points[i][j])
-    
-        # knots_u, multiplicities_u = knots_vector_inv(u_merged)
-        # knots_v, multiplicities_v = knots_vector_inv(v_merged)
-        
-        
-        # merged_surface = volmdlr.faces.BSplineSurface3D(degree_u=degree_merge_u,
-        #                                 degree_v=degree_merge_v,
-        #                                 control_points=control_points,
-        #                                 nb_u=r_merged,
-        #                                 nb_v=s_merged,
-        #                                 u_multiplicities=multiplicities_u,
-        #                                 v_multiplicities=multiplicities_v,
-        #                                 u_knots=knots_u,
-        #                                 v_knots=knots_v)
-    
-        # return merged_surface     
-
-        # return merged_surface
-
-=======
->>>>>>> 7abe3b51
+
     @classmethod
     def from_step(cls, arguments, object_dict):
         name = arguments[0][1:-1]
@@ -3263,12 +3090,6 @@
     
     
     @classmethod
-<<<<<<< HEAD
-    def from_cylindrical_surfaces(cls, faces, degree_u, degree_v):
-        ''' faces: List[volmdlr.faces.CylindricalFace3D] '''
-
-        points_x, points_y  = 10, 10
-=======
     def from_cylindrical_faces(cls, cylindrical_faces, degree_u, degree_v,
                                points_x: int = 10, points_y: int = 10):
         '''
@@ -3286,7 +3107,6 @@
             number of points in x-direction
         points_y : int
             number of points in y-direction
->>>>>>> 7abe3b51
 
         Returns
         -------
@@ -3298,38 +3118,6 @@
 
             return cls.from_cylindrical_face(cylindrical_faces[0], degree_u, degree_v, 50, 50)
 
-<<<<<<< HEAD
-        elif len(faces) > 1:
-            bspline_surfaces = []
-            direction = faces[0].adjacent_direction(faces[1])
-
-            if direction == 'x':
-                ymin = faces[0].surface2d.outer_contour.bounding_rectangle()[2]
-                ymax = faces[0].surface2d.outer_contour.bounding_rectangle()[3]
-                for face in faces:
-                    ymin = min(ymin, face.surface2d.outer_contour.bounding_rectangle()[2])
-                    ymax = max(ymax, face.surface2d.outer_contour.bounding_rectangle()[3])
-                for face in faces:
-                    xmin = face.surface2d.outer_contour.bounding_rectangle()[0]
-                    xmax = face.surface2d.outer_contour.bounding_rectangle()[1]
-
-                    points_3d = face.surface3d.grid3d(points_x, points_y, xmin, xmax, ymin, ymax)
-                    bspline_surfaces.append(cls.points_fitting_into_bspline_surface(points_3d,points_x,points_y,degree_u,degree_v))
-
-            elif direction == 'y':
-                xmin = faces[0].surface2d.outer_contour.bounding_rectangle()[0]
-                xmax = faces[0].surface2d.outer_contour.bounding_rectangle()[1]
-                for face in faces:
-                    xmin = min(xmin, face.surface2d.outer_contour.bounding_rectangle()[0])
-                    xmax = max(xmax, face.surface2d.outer_contour.bounding_rectangle()[1])
-                for face in faces:
-                    ymin = face.surface2d.outer_contour.bounding_rectangle()[2]
-                    ymax = face.surface2d.outer_contour.bounding_rectangle()[3]
-
-                    points_3d = face.surface3d.grid3d(points_x, points_y, xmin, xmax, ymin, ymax)
-                    bspline_surfaces.append(cls.points_fitting_into_bspline_surface(points_3d,points_x,points_y,degree_u,degree_v))
-            
-=======
         elif len(cylindrical_faces) > 1:
             bspline_surfaces = []
             direction = cylindrical_faces[0].adjacent_direction(cylindrical_faces[1])
@@ -3365,7 +3153,6 @@
                                                       bounding_rectangle[2], bounding_rectangle[3])
                     bspline_surfaces.append(cls.points_fitting_into_bspline_surface(points_3d,points_x,points_y,degree_u,degree_v))
 
->>>>>>> 7abe3b51
             to_be_merged = bspline_surfaces[0]
             for i in range(0, len(bspline_surfaces)-1):
                 merged = to_be_merged.merge_with(bspline_surfaces[i+1])
@@ -3773,49 +3560,11 @@
         bsplines_new = bsplines
 
         center = [bspline_face3d.surface2d.outer_contour.center_of_mass(), other_bspline_face3d.surface2d.outer_contour.center_of_mass()]
-<<<<<<< HEAD
-        corresponding_directions, grid2d_direction = bsplines_new[0].rectangular_cut(0,1,0,1).pair_with(bsplines_new[1].rectangular_cut(0,1,0,1))
+        grid2d_direction = (bspline_face3d.pair_with(other_bspline_face3d))[1]
 
         if bspline_face3d.outer_contour3d.is_sharing_primitives_with(other_bspline_face3d.outer_contour3d):
-            def xy_limits(grid2d_direction):
-                xmin, xmax, ymin, ymax = [], [], [], []
-                i = 0
-                if grid2d_direction[i][1] == '+y':
-                    xmin.append(0)
-                    xmax.append(1)
-                    ymin.append(0)
-                    ymax.append(0.99)
-                elif grid2d_direction[i][1] == '+x':
-                    xmin.append(0)
-                    xmax.append(0.99)
-                    ymin.append(0)
-                    ymax.append(1)
-                elif grid2d_direction[i][1] == '-x':
-                    xmin.append(0.01)
-                    xmax.append(1)
-                    ymin.append(0)
-                    ymax.append(1)
-                elif grid2d_direction[i][1] == '-y':
-                    xmin.append(0)
-                    xmax.append(1)
-                    ymin.append(0.01)
-                    ymax.append(1)
-
-                xmin.append(0)
-                xmax.append(1)
-                ymin.append(0)
-                ymax.append(1)
-
-                return xmin, xmax, ymin, ymax
-
-            xmin, xmax, ymin, ymax = xy_limits(grid2d_direction)
-=======
-        grid2d_direction = (bspline_face3d.pair_with(other_bspline_face3d))[1]
-
-        if bspline_face3d.outer_contour3d.is_sharing_primitives_with(other_bspline_face3d.outer_contour3d):
 
             xmin, xmax, ymin, ymax = self.xy_limits(other_bspline_surface3d)
->>>>>>> 7abe3b51
 
         elif self.is_intersected_with(other_bspline_surface3d):
             # find pimitives to split with
@@ -3846,20 +3595,9 @@
 
                 bsplines_new[i] = surfaces[errors.index(min(errors))]
 
-<<<<<<< HEAD
-            xmin, xmax, ymin, ymax = [], [], [], []
-            for i in range(0, len(bsplines_new)):
-                xmin.append(0)
-                xmax.append(1)
-                ymin.append(0)
-                ymax.append(1)
-
-            corresponding_directions, grid2d_direction = bsplines_new[0].rectangular_cut(0,1,0,1).pair_with(bsplines_new[1].rectangular_cut(0,1,0,1))
-=======
             xmin, xmax, ymin, ymax = [0]*len(bsplines_new), [1]*len(bsplines_new), [0]*len(bsplines_new), [1]*len(bsplines_new)
 
             grid2d_direction = (bsplines_new[0].rectangular_cut(0,1,0,1).pair_with(bsplines_new[1].rectangular_cut(0,1,0,1)))[1]
->>>>>>> 7abe3b51
 
         # grid3d
         points3d = []
@@ -3878,8 +3616,6 @@
 
         return  merged_surface
 
-<<<<<<< HEAD
-=======
     def xy_limits(self, other_bspline_surface3d):
         '''
         compute x, y limits to define grid2d
@@ -3916,7 +3652,6 @@
 
         return xmin, xmax, ymin, ymax
 
->>>>>>> 7abe3b51
 
 class BezierSurface3D(BSplineSurface3D):
 
@@ -5240,10 +4975,7 @@
     def adjacent_direction(self, other_face3d):
         '''
         find out in which direction the faces are adjacent
-<<<<<<< HEAD
-
-=======
->>>>>>> 7abe3b51
+
         Parameters
         ----------
         other_face3d : volmdlr.faces.CylindricalFace3D
@@ -5252,10 +4984,6 @@
         adjacent_direction
         '''
 
-<<<<<<< HEAD
-=======
-
->>>>>>> 7abe3b51
         contour1 = self.outer_contour3d
         contour2 = other_face3d.outer_contour3d
         point1, point2 = contour1.shared_primitives_extremities(contour2)
@@ -6147,223 +5875,6 @@
             corresponding_directions.append(('+u', '-v'))
             grid2d_direction = [['-y','-x'], ['-y','+x']]
         
-<<<<<<< HEAD
-        contour1 = self.outer_contour3d
-        contour2 = other_bspline_face3d.outer_contour3d
-        
-        contour1_2d = self.surface2d.outer_contour
-        contour2_2d = other_bspline_face3d.surface2d.outer_contour
-    
-        # =============================================================================
-    
-        def extremities(contour1, contour2, contour1_2d, contour2_2d):
-            points1 = []
-            for p1 in contour1.primitives:
-                points1.append(p1.start)
-            points2 = []
-            for p2 in contour2.primitives:
-                points2.append(p2.start)
-    
-            dis, ind = [], []
-            for p in points1:
-                pt = p.nearest_point(points2)
-                ind.append(points2.index(pt))
-                dis.append(p.point_distance(pt))
-    
-            dis_sorted = sorted(dis)
-    
-            shared = []
-            for k, p1 in enumerate(contour1.primitives):
-                if dis_sorted[0] == dis_sorted[1]:
-                    indices = npy.where(npy.array(dis) == dis_sorted[0])[0]
-                    index1 = indices[0]
-                    index2 = indices[1]
-                else:                   
-                    index1 = dis.index(dis_sorted[0])
-                    index2 = dis.index(dis_sorted[1])
-                if ((p1.start == points1[index1] and p1.end == points1[index2])
-                    or
-                    (p1.end == points1[index1] and p1.start == points1[index2])):
-    
-                    shared.append(p1)
-                    i = k
-    
-            for k, p2 in enumerate(contour2.primitives):
-                if ((p2.start == points2[ind[index1]] and p2.end == points2[ind[index2]])
-                    or
-                    (p2.end == points2[ind[index1]] and p2.start == points2[ind[index2]])):
-    
-                    shared.append(p2)
-                    j = k
-    
-            points = [contour2.primitives[j].start, contour2.primitives[j].end]
-    
-            if points.index(contour1.primitives[i].start.nearest_point(points)) == 1:
-                start1 = contour1_2d.primitives[i].start
-                end1 = contour1_2d.primitives[i].end
-    
-                start2 = contour2_2d.primitives[j].end
-                end2 = contour2_2d.primitives[j].start
-    
-            else:
-                start1 = contour1_2d.primitives[i].start
-                end1 = contour1_2d.primitives[i].end
-    
-                start2 = contour2_2d.primitives[j].start
-                end2 = contour2_2d.primitives[j].end
-    
-            return start1, end1, start2, end2
-    
-        # =============================================================================
-    
-        def adjacent_direction(contour1, contour2, contour1_2d, contour2_2d):
-            start1, end1, start2, end2 = extremities(contour1, contour2, contour1_2d, contour2_2d)
-    
-            du1 = abs((end1-start1)[0])
-            dv1 = abs((end1-start1)[1])
-    
-            if du1<dv1:
-                adjacent_direction1 = 'v'
-                diff1 = (end1 - start1)[1]
-            else:
-                adjacent_direction1 = 'u'
-                diff1 = (end1 - start1)[0]
-    
-            du2 = abs((end2-start2)[0])
-            dv2 = abs((end2-start2)[1])
-    
-            if du2<dv2:
-                adjacent_direction2 = 'v'
-                diff2 = (end2 - start2)[1]
-            else:
-                adjacent_direction2 = 'u'
-                diff2 = (end2 - start2)[0]
-    
-            return adjacent_direction1, diff1, adjacent_direction2, diff2
-    
-        # =============================================================================
-    
-        def corresponding_directions_grids(contour1, contour2, contour1_2d, contour2_2d):
-            adjacent_direction1, diff1, adjacent_direction2, diff2 = adjacent_direction(contour1, contour2, contour1_2d, contour2_2d)
-            start1, end1, start2, end2 = extremities(contour1, contour2, contour1_2d, contour2_2d)
-    
-            corresponding_directions = []
-            if (diff1 > 0 and diff2 > 0) or (diff1 < 0 and diff2 < 0):
-                corresponding_directions.append(('+' + adjacent_direction1, '+' + adjacent_direction2))
-            else:
-                corresponding_directions.append(('+' + adjacent_direction1, '-' + adjacent_direction2))
-              
-            borders_points = [volmdlr.Point2D(0, 0), volmdlr.Point2D(1, 0), 
-                              volmdlr.Point2D(1, 1), volmdlr.Point2D(0, 1)]
-                         
-            # TODO: compute nearest_point in 'bounding_box points' instead of borders_points
-            nearest_start1 = start1.nearest_point(borders_points)
-            # nearest_end1 = end1.nearest_point(borders_points)
-            nearest_start2 = start2.nearest_point(borders_points)
-            # nearest_end2 = end2.nearest_point(borders_points)
-            
-            if adjacent_direction1 == 'u' and adjacent_direction2 == 'u':
-                v1 = nearest_start1[1] 
-                v2 = nearest_start2[1]
-                
-                if (v1 == 0 and v2 == 0):
-                   corresponding_directions.append(('+v', '-v'))
-                   grid2d_direction = [['+x','-y'], ['+x','+y']]
-                
-                elif (v1 == 1 and v2 == 1):
-                    if corresponding_directions == [('+u', '-u')]:
-                        grid2d_direction = [['+x','+y'], ['-x','-y']]
-                    else:
-                        grid2d_direction = [['+x','+y'], ['+x','-y']]
-                    corresponding_directions.append(('+v', '-v'))
-    
-                
-                elif (v1 == 1 and v2 == 0):
-                   corresponding_directions.append(('+v', '+v'))
-                   grid2d_direction = [['+x','+y'], ['+x','+y']]
-                   
-                   
-                elif (v1 == 0 and v2 == 1):
-                   corresponding_directions.append(('+v', '+v'))
-                   grid2d_direction = [['+x','-y'], ['+x','-y']]
-                                 
-                   
-            elif adjacent_direction1 == 'v' and adjacent_direction2 == 'v':
-                u1 = nearest_start1[0]
-                u2 = nearest_start2[0]
-                
-                if (u1 == 0 and u2 == 0):
-                   corresponding_directions.append(('+u', '-v'))
-                   grid2d_direction = [['-y','-x'], ['-y','+x']]
-                
-                elif (u1 == 1 and u2 == 1):
-                    corresponding_directions.append(('+u', '-v'))
-                    grid2d_direction = [['+y','+x'], ['+y','-x']]
-                  
-                elif (u1 == 0 and u2 == 1):
-                   corresponding_directions.append(('+u', '+u'))
-                   grid2d_direction = [['+y','-x'], ['+y','-x']]
-                   
-                elif (u1 == 1 and u2 == 0):
-                   corresponding_directions.append(('+u', '+u'))
-                   grid2d_direction = [['+y','+x'], ['+y','+x']]
-        
-        
-            elif adjacent_direction1 == 'u' and adjacent_direction2 == 'v':
-                v1 = nearest_start1[1]
-                u2 = nearest_start2[0]
-                
-                if (v1 == 1 and u2 == 0):
-                   corresponding_directions.append(('+v', '+u'))
-                   grid2d_direction = [['+x','+y'], ['+y','+x']]
-                  
-                elif (v1 == 0 and u2 == 1):
-                    corresponding_directions.append(('+v', '+u'))
-                    grid2d_direction = [['-x','-y'], ['-y','-x']]
-        
-        
-                elif (v1 == 1 and u2 == 1):
-                   corresponding_directions.append(('+v', '-u'))
-                   grid2d_direction = [['+x','+y'], ['-y','-x']]
-                   
-                elif (v1 == 0 and u2 == 0):
-                   corresponding_directions.append(('+v', '-u'))
-                   grid2d_direction = [['-x','-y'], ['-y','+x']]
-                   
-                
-            elif adjacent_direction1 == 'v' and adjacent_direction2 == 'u':
-                u1 = nearest_start1[0]
-                v2 = nearest_start2[1]
-                
-                if (u1 == 1 and v2 == 0):
-                   corresponding_directions.append(('+u', '+v'))
-                   grid2d_direction = [['+y','+x'], ['+x','+y']]
-                   
-                elif (u1 == 0 and v2 == 1):
-                   corresponding_directions.append(('+u', '+v'))
-                   grid2d_direction = [['-y','-x'], ['+x','-y']]
-                   
-                   
-                elif (u1 == 0 and v2 == 0):  
-                   corresponding_directions.append(('+u', '-v'))
-                   grid2d_direction = [['+y','-x'], ['+x','+y']]
-    
-    
-                elif (u1 == 1 and v2 == 1):
-                    if corresponding_directions == [('+v', '-u')]:
-                        grid2d_direction = [['+y','+x'], ['-x','-y']]
-                    else:
-                        grid2d_direction = [['+y','+x'], ['+x','-y']]
-                    corresponding_directions.append(('+u', '-v'))
-    
-            return corresponding_directions, grid2d_direction
-    
-        corresponding_directions, grid2d_direction = corresponding_directions_grids(contour1, contour2, contour1_2d, contour2_2d)
-    
-        return (corresponding_directions, grid2d_direction)    
-
-
-=======
         elif (u1 == 1 and u2 == 1):
             corresponding_directions.append(('+u', '-v'))
             grid2d_direction = [['+y','+x'], ['+y','-x']]
@@ -6571,7 +6082,7 @@
         else:
             return 'y'
 
->>>>>>> 7abe3b51
+
     def merge_with(self, other_bspline_face3d):
         '''
         merge two adjacent faces
@@ -6587,8 +6098,10 @@
         '''
 
         merged_surface = self.surface3d.merge_with(other_bspline_face3d.surface3d)
-<<<<<<< HEAD
-        merged_face = merged_surface.rectangular_cut(0,1,0,1)
+        contours = self.outer_contour3d.merge_with(other_bspline_face3d.outer_contour3d)
+        contours.extend(self.inner_contours3d)
+        contours.extend(other_bspline_face3d.inner_contours3d)
+        merged_face = merged_surface.face_from_contours3d(contours)
 
         return merged_face
 
@@ -6615,14 +6128,6 @@
             return 'x'
         else:
             return 'y'
-=======
-        contours = self.outer_contour3d.merge_with(other_bspline_face3d.outer_contour3d)
-        contours.extend(self.inner_contours3d)
-        contours.extend(other_bspline_face3d.inner_contours3d)
-        merged_face = merged_surface.face_from_contours3d(contours)
-
-        return merged_face
->>>>>>> 7abe3b51
 
 
 class OpenShell3D(volmdlr.core.CompositePrimitive3D):
