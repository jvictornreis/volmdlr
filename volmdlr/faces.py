--- conflicted
+++ resolved
@@ -22,14 +22,9 @@
 
 import volmdlr.core
 import volmdlr.core_compiled
-<<<<<<< HEAD
 import volmdlr.bspline_compiled
 import volmdlr.edges as vme
-import volmdlr.wires
-=======
->>>>>>> 5d1ea26c
 import volmdlr.display as vmd
-import volmdlr.edges as vme
 import volmdlr.geometry
 import volmdlr.grid
 import volmdlr.utils.parametric as vm_parametric
