"""
Surfaces & faces
"""

from typing import List, Tuple, Dict, Any
import math

from itertools import product, combinations, chain

import networkx as nx
import triangle
import numpy as npy

import scipy as scp
import scipy.optimize as opt

import matplotlib.pyplot as plt
# import matplotlib.tri as plt_tri
# from pygeodesic import geodesic

from geomdl import BSpline
from geomdl import utilities
from geomdl.fitting import interpolate_surface, approximate_surface
from geomdl.operations import split_surface_u, split_surface_v

# import gmsh

# import dessia_common
from dessia_common.core import DessiaObject

import volmdlr.core
import volmdlr.core_compiled
import volmdlr.edges as vme
import volmdlr.wires
import volmdlr.display as vmd
import volmdlr.geometry
import volmdlr.grid
import time

def knots_vector_inv(knots_vector):
    """
    compute knot elements and multiplicities based on the global knot vector
    """

    knots = sorted(set(knots_vector))
    multiplicities = []
    for knot in knots:
        multiplicities.append(knots_vector.count(knot))

    return (knots, multiplicities)


class Surface2D(volmdlr.core.Primitive2D):
    """
    A surface bounded by an outer contour
    """

    def __init__(self, outer_contour: volmdlr.wires.Contour2D,
                 inner_contours: List[volmdlr.wires.Contour2D],
                 name: str = 'name'):
        self.outer_contour = outer_contour
        self.inner_contours = inner_contours

        volmdlr.core.Primitive2D.__init__(self, name=name)

    def copy(self):
        return self.__class__(outer_contour=self.outer_contour.copy(),
                              inner_contours=[c.copy() for c in self.inner_contours],
                              name=self.name)

    def area(self):
        return self.outer_contour.area() - sum(contour.area() for contour in self.inner_contours)

    def second_moment_area(self, point: volmdlr.Point2D):
        Ix, Iy, Ixy = self.outer_contour.second_moment_area(point)
        for contour in self.inner_contours:
            Ixc, Iyc, Ixyc = contour.second_moment_area(point)
            Ix -= Ixc
            Iy -= Iyc
            Ixy -= Ixyc
        return Ix, Iy, Ixy

    def center_of_mass(self):
        center = self.outer_contour.area() * self.outer_contour.center_of_mass()
        for contour in self.inner_contours:
            center -= contour.area() * contour.center_of_mass()
        return center / self.area()

    def point_belongs(self, point2d: volmdlr.Point2D):
        if not self.outer_contour.point_belongs(point2d):
            if self.outer_contour.point_over_contour(point2d):
                return True
            return False

        for inner_contour in self.inner_contours:
            if inner_contour.point_belongs(point2d):
                return False
        return True

    def random_point_inside(self):
        """
        Returns a random point inside surface2d. Considers if it has holes.
        """
        valid_point = False
        point_inside_outer_contour = None
        while not valid_point:
            point_inside_outer_contour = self.outer_contour.random_point_inside()
            inside_inner_contour = False
            for inner_contour in self.inner_contours:
                if inner_contour.point_belongs(point_inside_outer_contour):
                    inside_inner_contour = True
            if not inside_inner_contour and \
                    point_inside_outer_contour is not None:
                valid_point = True

        return point_inside_outer_contour

    def triangulation(self, min_x_density=None, min_y_density=None):
        if self.area() == 0.:
            return vmd.DisplayMesh2D([], triangles=[])

        outer_polygon = self.outer_contour.to_polygon(angle_resolution=10)

        if not self.inner_contours:  # No holes
            return outer_polygon.triangulation()
        points = [vmd.Node2D(*p) for p in outer_polygon.points]
        vertices = [(p.x, p.y) for p in points]
        n = len(outer_polygon.points)
        segments = [(i, i + 1) for i in range(n - 1)]
        segments.append((n - 1, 0))
        point_index = {p: i for i, p in enumerate(points)}
        holes = []

        for inner_contour in self.inner_contours:
            inner_polygon = inner_contour.to_polygon(angle_resolution=10)

            for point in inner_polygon.points:
                if point not in point_index:
                    points.append(point)
                    vertices.append((point.x, point.y))
                    point_index[point] = n
                    n += 1
            for point1, point2 in zip(inner_polygon.points[:-1],
                                      inner_polygon.points[1:]):
                segments.append((point_index[point1],
                                 point_index[point2]))
            segments.append((point_index[inner_polygon.points[-1]],
                             point_index[inner_polygon.points[0]]))
            rpi = inner_contour.random_point_inside()
            holes.append((rpi.x, rpi.y))

        tri = {'vertices': npy.array(vertices).reshape((-1, 2)),
               'segments': npy.array(segments).reshape((-1, 2)),
               }
        if holes:
            tri['holes'] = npy.array(holes).reshape((-1, 2))
        t = triangle.triangulate(tri, 'p')
        triangles = t['triangles'].tolist()
        np = t['vertices'].shape[0]
        points = [vmd.Node2D(*t['vertices'][i, :]) for i in
                  range(np)]

        return vmd.DisplayMesh2D(points, triangles=triangles, edges=None)

    def split_by_lines(self, lines):
        cutted_surfaces = []
        iteration_surfaces = self.cut_by_line(lines[0])

        for line in lines[1:]:
            iteration_surfaces2 = []
            for surface in iteration_surfaces:
                line_cutted_surfaces = surface.cut_by_line(line)

                llcs = len(line_cutted_surfaces)

                if llcs == 1:
                    cutted_surfaces.append(line_cutted_surfaces[0])
                else:
                    iteration_surfaces2.extend(line_cutted_surfaces)

            iteration_surfaces = iteration_surfaces2[:]

        cutted_surfaces.extend(iteration_surfaces)
        return cutted_surfaces

    def split_regularly(self, n):
        """
        Split in n slices
        """
        bounding_rectangle = self.outer_contour.bounding_rectangle()
        lines = []
        for i in range(n - 1):
            xi = bounding_rectangle[0] + (i + 1) * (bounding_rectangle[1] - bounding_rectangle[0]) / n
            lines.append(vme.Line2D(volmdlr.Point2D(xi, 0),
                                    volmdlr.Point2D(xi, 1)))
        return self.split_by_lines(lines)

    def cut_by_line(self, line: vme.Line2D):
        surfaces = []
        splitted_outer_contours = self.outer_contour.cut_by_line(line)
        splitted_inner_contours_table = []
        for inner_contour in self.inner_contours:
            splitted_inner_contours = inner_contour.cut_by_line(line)
            splitted_inner_contours_table.append(splitted_inner_contours)

        # First part of the external contour
        for outer_split in splitted_outer_contours:
            inner_contours = []
            for splitted_inner_contours in splitted_inner_contours_table:
                for inner_split in splitted_inner_contours:
                    inner_split.order_contour()
                    point = inner_split.random_point_inside()
                    if outer_split.point_belongs(point):
                        inner_contours.append(inner_split)

            if inner_contours:
                surface2d = self.from_contours(outer_split, inner_contours)
                surfaces.append(surface2d)
            else:
                surfaces.append(Surface2D(outer_split, []))
        return surfaces

    def line_crossings(self, line: 'volmdlr.edges.Line2D'):
        """
        Returns a list of crossings with in the form of a tuple (point,
        primitive) of the wire primitives intersecting with the line
        """
        intersection_points = []
        for primitive in self.outer_contour.primitives:
            for p in primitive.line_crossings(line):
                if (p, primitive) not in intersection_points:
                    intersection_points.append((p, primitive))
        for inner_contour in self.inner_contours:
            for primitive in inner_contour.primitives:
                for p in primitive.line_crossings(line):
                    if (p, primitive) not in intersection_points:
                        intersection_points.append((p, primitive))
        return sorted(intersection_points, key=lambda ip: line.abscissa(ip[0]))

    def split_at_centers(self):
        """
        Split in n slices
        """
        # xmin, xmax, ymin, ymax = self.outer_contour.bounding_rectangle()

        cutted_contours = []
        iteration_contours = []
        c1 = self.inner_contours[0].center_of_mass()
        c2 = self.inner_contours[1].center_of_mass()
        cut_line = vme.Line2D(c1, c2)

        iteration_contours2 = []

        sc = self.cut_by_line(cut_line)

        iteration_contours2.extend(sc)

        iteration_contours = iteration_contours2[:]
        cutted_contours.extend(iteration_contours)

        return cutted_contours

    def cut_by_line2(self, line):
        all_contours = []
        inner_1 = self.inner_contours[0]
        inner_2 = self.inner_contours[1]

        inner_intersections_1 = inner_1.line_intersections(line)
        inner_intersections_2 = inner_2.line_intersections(line)

        Arc1, Arc2 = inner_1.split(inner_intersections_1[1],
                                   inner_intersections_1[0])
        Arc3, Arc4 = inner_2.split(inner_intersections_2[1],
                                   inner_intersections_2[0])
        new_inner_1 = volmdlr.wires.Contour2D([Arc1, Arc2])
        new_inner_2 = volmdlr.wires.Contour2D([Arc3, Arc4])

        intersections = []
        intersections.append((inner_intersections_1[0], Arc1))
        intersections.append((inner_intersections_1[1], Arc2))
        intersections += self.outer_contour.line_intersections(line)
        intersections.append((inner_intersections_2[0], Arc3))
        intersections.append((inner_intersections_2[1], Arc4))
        intersections += self.outer_contour.line_intersections(line)

        if not intersections:
            all_contours.extend([self])
        if len(intersections) < 4:
            return [self]
        if len(intersections) >= 4:
            if isinstance(intersections[0][0], volmdlr.Point2D) and \
                    isinstance(intersections[1][0], volmdlr.Point2D):
                ip1, ip2 = sorted(
                    [new_inner_1.primitives.index(intersections[0][1]),
                     new_inner_1.primitives.index(intersections[1][1])])
                ip5, ip6 = sorted(
                    [new_inner_2.primitives.index(intersections[4][1]),
                     new_inner_2.primitives.index(intersections[5][1])])
                ip3, ip4 = sorted(
                    [self.outer_contour.primitives.index(intersections[2][1]),
                     self.outer_contour.primitives.index(intersections[3][1])])

                # sp11, sp12 = intersections[2][1].split(intersections[2][0])
                # sp21, sp22 = intersections[3][1].split(intersections[3][0])
                sp33, sp34 = intersections[6][1].split(intersections[6][0])
                sp44, sp43 = intersections[7][1].split(intersections[7][0])

                primitives1 = []
                primitives1.append(
                    volmdlr.edges.LineSegment2D(intersections[6][0],
                                                intersections[1][0]))
                primitives1.append(new_inner_1.primitives[ip1])
                primitives1.append(
                    volmdlr.edges.LineSegment2D(intersections[0][0],
                                                intersections[5][0]))
                primitives1.append(new_inner_2.primitives[ip5])
                primitives1.append(
                    volmdlr.edges.LineSegment2D(intersections[4][0],
                                                intersections[7][0]))
                primitives1.append(sp44)
                primitives1.extend(self.outer_contour.primitives[ip3 + 1:ip4])
                primitives1.append(sp34)

                primitives2 = []
                primitives2.append(
                    volmdlr.edges.LineSegment2D(intersections[7][0],
                                                intersections[4][0]))
                primitives2.append(new_inner_2.primitives[ip6])
                primitives2.append(
                    volmdlr.edges.LineSegment2D(intersections[5][0],
                                                intersections[0][0]))
                primitives2.append(new_inner_1.primitives[ip2])
                primitives2.append(
                    volmdlr.edges.LineSegment2D(intersections[1][0],
                                                intersections[6][0]))
                primitives2.append(sp33)
                a = self.outer_contour.primitives[:ip3]
                a.reverse()
                primitives2.extend(a)
                primitives2.append(sp43)

                all_contours.extend([volmdlr.wires.Contour2D(primitives1),
                                     volmdlr.wires.Contour2D(primitives2)])

            else:
                raise NotImplementedError(
                    'Non convex contour not supported yet')
                # raise NotImplementedError(
                #     '{} intersections not supported yet'.format(
                #         len(intersections)))

        return all_contours

    def cut_by_line3(self, line):
        # ax=self.outer_contour.plot()
        all_contours = []
        inner = self.inner_contours[0]
        inner_2 = self.inner_contours[1]
        inner_3 = self.inner_contours[2]

        c = inner.center_of_mass()
        c_2 = inner_2.center_of_mass()
        c_3 = inner_3.center_of_mass()
        direction_vector = line.normal_vector()
        direction_line = volmdlr.edges.Line2D(c, volmdlr.Point2D(
            (direction_vector.y * c.x - direction_vector.x * c.y) / (
                direction_vector.y), 0))
        direction_line_2 = volmdlr.edges.Line2D(c_2, volmdlr.Point2D(
            (direction_vector.y * c_2.x - direction_vector.x * c_2.y) / (
                direction_vector.y), 0))

        direction_line_3 = volmdlr.edges.Line2D(c_3, volmdlr.Point2D(
            (direction_vector.y * c_3.x - direction_vector.x * c_3.y) / (
                direction_vector.y), 0))
        inner_intersections = inner.line_intersections(direction_line)
        inner_intersections_2 = inner_2.line_intersections(direction_line_2)
        inner_intersections_3 = inner_3.line_intersections(direction_line_3)
        Arc1, Arc2 = inner.split(inner_intersections[1],
                                 inner_intersections[0])
        Arc3, Arc4 = inner_2.split(inner_intersections_2[1],
                                   inner_intersections_2[0])
        Arc5, Arc6 = inner_3.split(inner_intersections_3[1],
                                   inner_intersections_3[0])
        new_inner = volmdlr.wires.Contour2D([Arc1, Arc2])
        new_inner_2 = volmdlr.wires.Contour2D([Arc3, Arc4])
        new_inner_3 = volmdlr.wires.Contour2D([Arc5, Arc6])
        intersections = []

        intersections.append((inner_intersections[0], Arc1))
        intersections.append((inner_intersections[1], Arc2))
        if len(self.outer_contour.line_intersections(direction_line)) > 2:

            intersections.append(
                self.outer_contour.line_intersections(direction_line)[0])
            intersections.append(
                self.outer_contour.line_intersections(direction_line)[2])
        else:
            intersections.append(
                self.outer_contour.line_intersections(direction_line)[0])
            intersections.append(
                self.outer_contour.line_intersections(direction_line)[1])
        intersections.append((inner_intersections_2[0], Arc3))
        intersections.append((inner_intersections_2[1], Arc4))
        if len(self.outer_contour.line_intersections(direction_line_2)) > 2:
            intersections.append(
                self.outer_contour.line_intersections(direction_line_2)[0])
            intersections.append(
                self.outer_contour.line_intersections(direction_line_2)[2])
        else:
            intersections.append(
                self.outer_contour.line_intersections(direction_line_2)[0])
            intersections.append(
                self.outer_contour.line_intersections(direction_line_2)[1])
        intersections.append((inner_intersections_3[0], Arc5))
        intersections.append((inner_intersections_3[1], Arc6))
        if len(self.outer_contour.line_intersections(direction_line_3)) > 2:

            intersections.append(
                self.outer_contour.line_intersections(direction_line_3)[0])
            intersections.append(
                self.outer_contour.line_intersections(direction_line_3)[2])
        else:
            intersections.append(
                self.outer_contour.line_intersections(direction_line_3)[0])
            intersections.append(
                self.outer_contour.line_intersections(direction_line_3)[1])

        if isinstance(intersections[0][0], volmdlr.Point2D) and \
                isinstance(intersections[1][0], volmdlr.Point2D):
            ip1, ip2 = sorted([new_inner.primitives.index(intersections[0][1]),
                               new_inner.primitives.index(
                                   intersections[1][1])])
            ip5, ip6 = sorted(
                [new_inner_2.primitives.index(intersections[4][1]),
                 new_inner_2.primitives.index(intersections[5][1])])
            ip7, ip8 = sorted(
                [new_inner_3.primitives.index(intersections[8][1]),
                 new_inner_3.primitives.index(intersections[9][1])])
            ip3, ip4 = sorted(
                [self.outer_contour.primitives.index(intersections[2][1]),
                 self.outer_contour.primitives.index(intersections[3][1])])

            sp11, sp12 = intersections[2][1].split(intersections[2][0])
            sp21, sp22 = intersections[3][1].split(intersections[3][0])
            sp33, sp34 = intersections[6][1].split(intersections[6][0])
            sp44, sp43 = intersections[7][1].split(intersections[7][0])
            sp55, sp56 = intersections[10][1].split(intersections[10][0])
            sp66, sp65 = intersections[11][1].split(intersections[11][0])

            primitives1 = []
            primitives1.append(volmdlr.edges.LineSegment2D(intersections[7][0],
                                                           intersections[5][
                                                               0]))
            primitives1.append(new_inner_2.primitives[ip5])
            primitives1.append(volmdlr.edges.LineSegment2D(intersections[6][0],
                                                           intersections[4][
                                                               0]))
            primitives1.append(sp33)
            primitives1.append(sp43)

            primitives2 = []
            primitives2.append(volmdlr.edges.LineSegment2D(intersections[6][0],
                                                           intersections[4][
                                                               0]))
            primitives2.append(new_inner_2.primitives[ip6])
            primitives2.append(volmdlr.edges.LineSegment2D(intersections[5][0],
                                                           intersections[7][
                                                               0]))
            primitives2.append(volmdlr.edges.LineSegment2D(intersections[7][0],
                                                           intersections[11][
                                                               0]))
            primitives2.append(
                volmdlr.edges.LineSegment2D(intersections[11][0],
                                            intersections[9][0]))
            primitives2.append(new_inner_3.primitives[ip7])
            primitives2.append(volmdlr.edges.LineSegment2D(intersections[8][0],
                                                           intersections[10][
                                                               0]))
            primitives2.append(sp34)

            primitives3 = []
            primitives3.append(
                volmdlr.edges.LineSegment2D(intersections[10][0],
                                            intersections[8][0]))
            primitives3.append(new_inner_3.primitives[ip8])
            primitives3.append(volmdlr.edges.LineSegment2D(intersections[9][0],
                                                           intersections[11][
                                                               0]))
            primitives3.append(sp22)
            primitives3.append(volmdlr.edges.LineSegment2D(intersections[3][0],
                                                           intersections[1][
                                                               0]))
            primitives3.append(new_inner.primitives[ip1])
            primitives3.append(volmdlr.edges.LineSegment2D(intersections[0][0],
                                                           intersections[2][
                                                               0]))
            primitives3.append(volmdlr.edges.LineSegment2D(intersections[2][0],
                                                           intersections[10][
                                                               0]))

            primitives4 = []
            primitives4.append(volmdlr.edges.LineSegment2D(intersections[3][0],
                                                           intersections[1][
                                                               0]))
            a = volmdlr.edges.Arc2D(new_inner.primitives[ip2].end,
                                    new_inner.primitives[ip2].interior,
                                    new_inner.primitives[ip2].start)
            primitives4.append(a)
            primitives4.append(volmdlr.edges.LineSegment2D(intersections[0][0],
                                                           intersections[2][
                                                               0]))
            primitives4.append(sp12)
            primitives4.append(sp21)

            # Contour2D(primitives1),Contour2D(primitives2),
            #                      Contour2D(primitives3),
            all_contours.extend([volmdlr.wires.Contour2D(primitives4)])

        else:
            raise NotImplementedError(
                '{} intersections not supported yet'.format(
                    len(intersections)))

        return all_contours

    def bounding_rectangle(self):
        return self.outer_contour.bounding_rectangle()

    @classmethod
    def from_contours(cls, outer_contour, inner_contours):
        surface2d_inner_contours = []
        surface2d_outer_contour = outer_contour
        for inner_contour in inner_contours:
            if surface2d_outer_contour.shared_primitives_extremities(
                    inner_contour):
                # inner_contour will be merged with outer_contour
                merged_contours = surface2d_outer_contour.merge_with(
                    inner_contour)
                if len(merged_contours) >= 2:
                    raise NotImplementedError
                surface2d_outer_contour = merged_contours[0]
            else:
                # inner_contour will be added to the inner contours of the
                # Surface2D
                surface2d_inner_contours.append(inner_contour)
        return cls(surface2d_outer_contour, surface2d_inner_contours)

    def plot(self, ax=None, color='k', alpha=1, equal_aspect=False):

        if ax is None:
            fig, ax = plt.subplots()
        self.outer_contour.plot(ax=ax, color=color, alpha=alpha,
                                equal_aspect=equal_aspect)
        for inner_contour in self.inner_contours:
            inner_contour.plot(ax=ax, color=color, alpha=alpha,
                               equal_aspect=equal_aspect)

        if equal_aspect:
            ax.set_aspect('equal')

        ax.margins(0.1)
        return ax

    def axial_symmetry(self, line):
        """
        finds out the symmetric surface2d according to a line
        """

        outer_contour = self.outer_contour.axial_symmetry(line)
        inner_contours = []
        if self.inner_contours != []:
            inner_contours = [contour.axial_symmetry(line) for contour in self.inner_contours]

        return self.__class__(outer_contour=outer_contour,
                              inner_contours=inner_contours)

    def rotation(self, center, angle):

        outer_contour = self.outer_contour.rotation(center, angle)
        if self.inner_contours != []:
            inner_contours = [contour.rotation(center, angle) for contour in self.inner_contours]
        else:
            inner_contours = []

        return self.__class__(outer_contour, inner_contours)

    def rotation_inplace(self, center, angle):

        new_surface2d = self.rotation(center, angle)
        self.outer_contour = new_surface2d.outer_contour
        self.inner_contours = new_surface2d.inner_contours

    def translation(self, offset: volmdlr.Vector2D):
        outer_contour = self.outer_contour.translation(offset)
        inner_contours = [contour.translation(offset) for contour in self.inner_contours]
        return self.__class__(outer_contour, inner_contours)

    def translation_inplace(self, offset: volmdlr.Vector2D):
        new_contour = self.translation(offset)
        self.outer_contour = new_contour.outer_contour
        self.inner_contours = new_contour.inner_contours

    def frame_mapping(self, frame: volmdlr.Frame2D, side: str):
        outer_contour = self.outer_contour.frame_mapping(frame, side)
        inner_contours = [contour.frame_mapping(frame, side) for contour in self.inner_contours]
        return self.__class__(outer_contour, inner_contours)

    def frame_mapping_inplace(self, frame: volmdlr.Frame2D, side: str):
        new_contour = self.frame_mapping(frame, side)
        self.outer_contour = new_contour.outer_contour
        self.inner_contours = new_contour.inner_contours

    def geo_lines(self):  # , mesh_size_list=None):
        """
        gets the lines that define a Surface2D in a .geo file
        """

        i, p = None, None
        lines, line_surface, lines_tags = [], [], []
        point_account, line_account, line_loop_account = 0, 0, 1
        for c, contour in enumerate(list(chain(*[[self.outer_contour], self.inner_contours]))):

            if isinstance(contour, volmdlr.wires.Circle2D):
                points = [volmdlr.Point2D(contour.center.x - contour.radius, contour.center.y),
                          contour.center,
                          volmdlr.Point2D(contour.center.x + contour.radius, contour.center.y)]
                index = []
                for i, point in enumerate(points):
                    lines.append(point.get_geo_lines(tag=point_account + i + 1,
                                                     point_mesh_size=None))
                    index.append(point_account + i + 1)

                lines.append('Circle(' + str(line_account + 1) +
                             ') = {' + str(index[0]) + ', ' + str(index[1]) + ', ' + str(index[2]) + '};')
                lines.append('Circle(' + str(line_account + 2) +
                             ') = {' + str(index[2]) + ', ' + str(index[1]) + ', ' + str(index[0]) + '};')

                lines_tags.append(line_account + 1)
                lines_tags.append(line_account + 2)

                lines.append('Line Loop(' + str(c + 1) + ') = {' + str(lines_tags)[1:-1] + '};')
                line_surface.append(line_loop_account)

                point_account = point_account + 2 + 1
                line_account, line_loop_account = line_account + 1 + 1, line_loop_account + 1
                lines_tags = []

            elif isinstance(contour, (volmdlr.wires.Contour2D, volmdlr.wires.ClosedPolygon2D)):
                if not isinstance(contour, volmdlr.wires.ClosedPolygon2D):
                    contour = contour.to_polygon(1)
                for i, point in enumerate(contour.points):
                    lines.append(point.get_geo_lines(tag=point_account + i + 1,
                                                     point_mesh_size=None))

                for p, primitive in enumerate(contour.primitives):
                    if p != len(contour.primitives) - 1:
                        lines.append(primitive.get_geo_lines(tag=line_account + p + 1,
                                                             start_point_tag=point_account + p + 1,
                                                             end_point_tag=point_account + p + 2))
                    else:
                        lines.append(primitive.get_geo_lines(tag=line_account + p + 1,
                                                             start_point_tag=point_account + p + 1,
                                                             end_point_tag=point_account + 1))
                    lines_tags.append(line_account + p + 1)

                lines.append('Line Loop(' + str(c + 1) + ') = {' + str(lines_tags)[1:-1] + '};')
                line_surface.append(line_loop_account)
                point_account = point_account + i + 1
                line_account, line_loop_account = line_account + p + 1, line_loop_account + 1
                lines_tags = []

        lines.append('Plane Surface(' + str(1) + ') = {' + str(line_surface)[1:-1] + '};')

        return lines

    def mesh_lines(self,
                   factor: float,
                   curvature_mesh_size: int = None,
                   min_points: int = None,
                   initial_mesh_size: float = 5):
        """
        gets the lines that define mesh parameters for a Surface2D, to be added to a .geo file

        :param factor: A float, between 0 and 1, that describes the mesh quality
        (1 for coarse mesh - 0 for fine mesh)
        :type factor: float
        :param curvature_mesh_size: Activate the calculation of mesh element sizes based on curvature
        (with curvature_mesh_size elements per 2*Pi radians), defaults to 0
        :type curvature_mesh_size: int, optional
        :param min_points: Check if there are enough points on small edges (if it is not, we force to have min_points
        on that edge), defaults to None
        :type min_points: int, optional
        :param initial_mesh_size: If factor=1, it will be initial_mesh_size elements per dimension, defaults to 5
        :type initial_mesh_size: float, optional

        :return: A list of lines that describe mesh parameters
        :rtype: List[str]
        """

        lines = []
        if factor == 0:
            factor = 1e-3

        size = (math.sqrt(self.area()) / initial_mesh_size) * factor

        if min_points:
            primitives, primitives_length = [], []
            for c, contour in enumerate(list(chain(*[[self.outer_contour], self.inner_contours]))):
                if isinstance(contour, volmdlr.wires.Circle2D):
                    primitives.append(contour)
                    primitives.append(contour)
                    primitives_length.append(contour.length() / 2)
                    primitives_length.append(contour.length() / 2)
                else:
                    for p, primitive in enumerate(contour.primitives):
                        if ((primitive not in primitives)
                                and (primitive.reverse() not in primitives)):
                            primitives.append(primitive)
                            primitives_length.append(primitive.length())

            for i, length in enumerate(primitives_length):
                if length < min_points * size:
                    lines.append('Transfinite Curve {' + str(i) + '} = ' + str(min_points) + ' Using Progression 1;')

        lines.append('Field[1] = MathEval;')
        lines.append('Field[1].F = "' + str(size) + '";')
        lines.append('Background Field = 1;')
        if curvature_mesh_size:
            lines.append('Mesh.MeshSizeFromCurvature = ' + str(curvature_mesh_size) + ';')

        # lines.append('Coherence;')

        return lines

    def to_geo(self, file_name: str,
               factor: float, **kwargs):
        # curvature_mesh_size: int = None,
        # min_points: int = None,
        # initial_mesh_size: float = 5):
        '''
        gets the .geo file for the Surface2D
        '''

        for element in [('curvature_mesh_size', 0), ('min_points', None), ('initial_mesh_size', 5)]:
            if element[0] not in kwargs:
                kwargs[element[0]] = element[1]

        lines = self.geo_lines()
        lines.extend(self.mesh_lines(factor, kwargs['curvature_mesh_size'],
                                     kwargs['min_points'], kwargs['initial_mesh_size']))

        with open(file_name + '.geo', 'w', encoding="utf-8") as f:
            for line in lines:
                f.write(line)
                f.write('\n')
        f.close()

    def to_msh(self, file_name: str, mesh_dimension: int,
               factor: float, **kwargs):
        # curvature_mesh_size: int = 0,
        # min_points: int = None,
        # initial_mesh_size: float = 5):
        """
        gets .msh file for the Surface2D generated by gmsh

        :param file_name: The msh. file name
        :type file_name: str
        :param mesh_dimension: The mesh dimesion (1: 1D-Edge, 2: 2D-Triangle, 3D-Tetrahedra)
        :type mesh_dimension: int
        :param factor: A float, between 0 and 1, that describes the mesh quality
        (1 for coarse mesh - 0 for fine mesh)
        :type factor: float
        :param curvature_mesh_size: Activate the calculation of mesh element sizes based on curvature
        (with curvature_mesh_size elements per 2*Pi radians), defaults to 0
        :type curvature_mesh_size: int, optional
        :param min_points: Check if there are enough points on small edges (if it is not, we force to have min_points
        on that edge), defaults to None
        :type min_points: int, optional
        :param initial_mesh_size: If factor=1, it will be initial_mesh_size elements per dimension, defaults to 5
        :type initial_mesh_size: float, optional

        :return: A txt file
        :rtype: .txt
        """

        for element in [('curvature_mesh_size', 0), ('min_points', None), ('initial_mesh_size', 5)]:
            if element[0] not in kwargs:
                kwargs[element[0]] = element[1]

        self.to_geo(file_name=file_name, mesh_dimension=mesh_dimension,
                    factor=factor, curvature_mesh_size=kwargs['curvature_mesh_size'],
                    min_points=kwargs['min_points'], initial_mesh_size=kwargs['initial_mesh_size'])

        volmdlr.core.VolumeModel.generate_msh_file(file_name, mesh_dimension)

        # gmsh.initialize()
        # gmsh.open(file_name + ".geo")

        # gmsh.model.geo.synchronize()
        # gmsh.model.mesh.generate(mesh_dimension)

        # gmsh.write(file_name + ".msh")

        # gmsh.finalize()


class Surface3D(DessiaObject):
    x_periodicity = None
    y_periodicity = None
    """
    Abstract class
    """

    def face_from_contours3d(self,
                             contours3d: List[volmdlr.wires.Contour3D],
                             name: str = ''):
        """
        """

        lc3d = len(contours3d)

        if lc3d == 1:
            outer_contour2d = self.contour3d_to_2d(contours3d[0])
            inner_contours2d = []
        elif lc3d > 1:
            area = -1
            inner_contours2d = []
            for contour3d in contours3d:
                contour2d = self.contour3d_to_2d(contour3d)
                inner_contours2d.append(contour2d)
                contour_area = contour2d.area()
                if contour_area > area:
                    area = contour_area
                    outer_contour2d = contour2d
            inner_contours2d.remove(outer_contour2d)
        else:
            raise ValueError('Must have at least one contour')

        if isinstance(self.face_class, str):
            class_ = globals()[self.face_class]
        else:
            class_ = self.face_class

        surface2d = Surface2D(outer_contour=outer_contour2d,
                              inner_contours=inner_contours2d)
        return class_(self,
                      surface2d=surface2d,
                      name=name)

    def repair_primitives_periodicity(self, primitives, last_primitive):
        delta_x1 = abs(primitives[0].start.x
                       - last_primitive.end.x)
        delta_x2 = abs(primitives[-1].end.x
                       - last_primitive.end.x)
        delta_y1 = abs(primitives[0].start.y
                       - last_primitive.end.y)
        delta_y2 = abs(primitives[-1].end.y
                       - last_primitive.end.y)

        if self.x_periodicity \
                and not (math.isclose(delta_x1, 0,
                                      abs_tol=5e-5)
                         or math.isclose(delta_x2, 0,
                                         abs_tol=5e-5)):
            delta_x1 = delta_x1 % self.x_periodicity
            delta_x2 = delta_x2 % self.x_periodicity
            if math.isclose(delta_x1, self.x_periodicity,
                            abs_tol=1e-4):
                delta_x1 = 0.
            if math.isclose(delta_x2, self.x_periodicity,
                            abs_tol=1e-4):
                delta_x2 = 0.
            for prim in primitives:
                prim.start.x = abs(self.x_periodicity
                                   - prim.start.x)
                prim.end.x = abs(self.x_periodicity
                                 - prim.end.x)

        if self.y_periodicity \
                and not (math.isclose(delta_y1, 0,
                                      abs_tol=5e-5)
                         or math.isclose(delta_y2, 0,
                                         abs_tol=5e-5)):
            delta_y1 = delta_y1 % self.y_periodicity
            delta_y2 = delta_y2 % self.y_periodicity
            if math.isclose(delta_y1, self.y_periodicity,
                            abs_tol=1e-4):
                delta_y1 = 0.
            if math.isclose(delta_y2, self.y_periodicity,
                            abs_tol=1e-4):
                delta_y2 = 0.
            for prim in primitives:
                prim.start.y = abs(self.y_periodicity
                                   - prim.start.y)
                prim.end.y = abs(self.y_periodicity
                                 - prim.end.y)

        return primitives, delta_x1, delta_x2, delta_y1, delta_y2

    def contour3d_to_2d(self, contour3d):
        primitives2d = []
        last_primitive = None

        for primitive3d in contour3d.primitives:
            method_name = '{}_to_2d'.format(
                primitive3d.__class__.__name__.lower())
            if hasattr(self, method_name):
                primitives = getattr(self, method_name)(primitive3d)

                if primitives is None:
                    continue

                if last_primitive:
                    primitives, delta_x1, delta_x2, delta_y1, delta_y2 = \
                        self.repair_primitives_periodicity(primitives,
                                                           last_primitive)

                    dist1 = primitive3d.start.point_distance(
                        last_primitive3d.end)
                    dist2 = primitive3d.end.point_distance(
                        last_primitive3d.end)
                    if (math.isclose(delta_x1, 0., abs_tol=1e-3)
                            and math.isclose(delta_y1, 0., abs_tol=1e-3)
                            and math.isclose(dist1, 0, abs_tol=5e-5)):
                        pass
                    elif (math.isclose(delta_x2, 0., abs_tol=1e-3)
                          and math.isclose(delta_y2, 0., abs_tol=1e-3)
                          and math.isclose(dist2, 0, abs_tol=5e-5)):
                        primitives = [p.reverse() for p in primitives[::-1]]
                    else:
                        ax2 = contour3d.plot()
                        primitive3d.plot(ax=ax2, color='r')
                        last_primitive3d.plot(ax=ax2, color='b')
                        self.plot(ax=ax2)

                        ax = last_primitive.plot(color='b', plot_points=True)
                        # primitives[0].plot(ax=ax, color='r', plot_points=True)
                        # primitives[-1].plot(ax=ax, color='r', plot_points=True)
                        for p in primitives:
                            p.plot(ax=ax, color='r', plot_points=True)
                        if self.x_periodicity:
                            vme.Line2D(volmdlr.Point2D(self.x_periodicity, 0),
                                       volmdlr.Point2D(self.x_periodicity, 1)) \
                                .plot(ax=ax)
                        print('Surface 3D:', self)
                        print('3D primitive in red:', primitive3d)
                        print('Previous 3D primitive:', last_primitive3d)
                        raise ValueError(
                            'Primitives not following each other in contour:',
                            'delta1={}, {}, {} ; '
                            'delta2={}, {}, {}'.format(
                                delta_x1, delta_y1, dist1,
                                delta_x2, delta_y2, dist2))

                if primitives:
                    last_primitive = primitives[-1]
                    last_primitive3d = primitive3d
                    primitives2d.extend(primitives)
            else:
                raise NotImplementedError(
                    'Class {} does not implement {}'.format(
                        self.__class__.__name__,
                        method_name))

        return volmdlr.wires.Contour2D(primitives2d)

    def contour2d_to_3d(self, contour2d):
        primitives3d = []
        for primitive2d in contour2d.primitives:
            method_name = '{}_to_3d'.format(
                primitive2d.__class__.__name__.lower())
            if hasattr(self, method_name):
                try:
                    primitives3d.extend(getattr(self, method_name)(primitive2d))
                except NotImplementedError:
                    print('Error NotImplementedError')
            else:
                raise NotImplementedError(
                    'Class {} does not implement {}'.format(
                        self.__class__.__name__,
                        method_name))

        return volmdlr.wires.Contour3D(primitives3d)

    def linesegment3d_to_2d(self, linesegment3d):
        """
        a line segment on a surface will be in any case a line in 2D?
        """
        return [vme.LineSegment2D(self.point3d_to_2d(linesegment3d.start),
                                  self.point3d_to_2d(linesegment3d.end))]

    def bsplinecurve3d_to_2d(self, bspline_curve3d):
        """
        Is this right?
        """
        control_points = [self.point3d_to_2d(p)
                          for p in bspline_curve3d.control_points]
        return [vme.BSplineCurve2D(
            bspline_curve3d.degree,
            control_points=control_points,
            knot_multiplicities=bspline_curve3d.knot_multiplicities,
            knots=bspline_curve3d.knots,
            weights=bspline_curve3d.weights,
            periodic=bspline_curve3d.periodic)]

    def bsplinecurve2d_to_3d(self, bspline_curve2d):
        """
        Is this right?
        """
        control_points = [self.point2d_to_3d(p)
                          for p in bspline_curve2d.control_points]
        return [vme.BSplineCurve3D(
            bspline_curve2d.degree,
            control_points=control_points,
            knot_multiplicities=bspline_curve2d.knot_multiplicities,
            knots=bspline_curve2d.knots,
            weights=bspline_curve2d.weights,
            periodic=bspline_curve2d.periodic)]

    def normal_from_point2d(self, point2d):

        raise NotImplementedError('NotImplemented')

    def normal_from_point3d(self, point3d):
        """
        evaluates the normal vector of the bspline surface at this point3d.
        """

        return (self.normal_from_point2d(self.point3d_to_2d(point3d)))[1]

    def geodesic_distance_from_points2d(self, point1_2d: volmdlr.Point2D,
                                        point2_2d: volmdlr.Point2D, number_points: int = 50):
        """
        Approximation of geodesic distance via linesegments length sum in 3D
        """
        # points = [point1_2d]
        current_point3d = self.point2d_to_3d(point1_2d)
        distance = 0.
        for i in range(number_points):
            next_point3d = self.point2d_to_3d(point1_2d + (i + 1) / (number_points) * (point2_2d - point1_2d))
            distance += next_point3d.point_distance(current_point3d)
            current_point3d = next_point3d
        return distance

    def geodesic_distance(self, point1_3d: volmdlr.Point3D, point2_3d: volmdlr.Point3D):
        """
        Approximation of geodesic distance between 2 3D points supposed to be on the surface
        """
        point1_2d = self.point3d_to_2d(point1_3d)
        point2_2d = self.point3d_to_2d(point2_3d)
        return self.geodesic_distance_from_points2d(point1_2d, point2_2d)

    def frame_mapping_parameters(self, frame: volmdlr.Frame3D, side: str):
        basis = frame.basis()
        if side == 'new':
            new_origin = frame.new_coordinates(self.frame.origin)
            new_u = basis.new_coordinates(self.frame.u)
            new_v = basis.new_coordinates(self.frame.v)
            new_w = basis.new_coordinates(self.frame.w)
            new_frame = volmdlr.Frame3D(new_origin, new_u, new_v, new_w)
        elif side == 'old':
            new_origin = frame.old_coordinates(self.frame.origin)
            new_u = basis.old_coordinates(self.frame.u)
            new_v = basis.old_coordinates(self.frame.v)
            new_w = basis.old_coordinates(self.frame.w)
            new_frame = volmdlr.Frame3D(new_origin, new_u, new_v, new_w)
        else:
            raise ValueError('side value not valid, please specify'
                             'a correct value: \'old\' or \'new\'')
        return new_frame


class Plane3D(Surface3D):
    face_class = 'PlaneFace3D'

    def __init__(self, frame: volmdlr.Frame3D, name: str = ''):
        """
        :param frame: u and v of frame describe the plane, w is the normal
        """
        self.frame = frame
        self.name = name
        Surface3D.__init__(self, name=name)

    def __hash__(self):
        return hash(self.frame)

    def __eq__(self, other_plane):
        if other_plane.__class__.__name__ != self.__class__.__name__:
            return False
        return self.frame == other_plane.frame
        # return (self.frame.origin == other_plane.frame.origin and
        #         self.frame.w.is_colinear_to(other_plane.frame.w))

    # def to_dict(self, use_pointers: bool = True, memo=None, path: str = '#'):
    #     # improve the object structure ?
    #     dict_ = dc.DessiaObject.base_dict(self)
    #     dict_['frame'] = self.frame.to_dict(use_pointers=use_pointers, memo=memo, path=path + '/frame')
    #     return dict_

    @classmethod
    def from_step(cls, arguments, object_dict):
        frame3d = object_dict[arguments[1]]
        frame3d.normalize()
        frame = volmdlr.Frame3D(frame3d.origin,
                                frame3d.v, frame3d.w, frame3d.u)
        return cls(frame, arguments[0][1:-1])

    def to_step(self, current_id):
        frame = volmdlr.Frame3D(self.frame.origin, self.frame.w, self.frame.u,
                                self.frame.v)
        content, frame_id = frame.to_step(current_id)
        plane_id = frame_id + 1
        content += "#{} = PLANE('{}',#{});\n".format(plane_id, self.name,
                                                     frame_id)
        return content, [plane_id]

    @classmethod
    def from_3_points(cls, point1, point2, point3):
        """
        Point 1 is used as origin of the plane
        """
        vector1 = point2 - point1
        vector2 = point3 - point1

        vector1.normalize()
        vector2.normalize()
        normal = vector1.cross(vector2)
        normal.normalize()
        frame = volmdlr.Frame3D(point1, vector1, normal.cross(vector1), normal)
        return cls(frame)

    @classmethod
    def from_normal(cls, point, normal):
        v1 = normal.deterministic_unit_normal_vector()
        v2 = v1.cross(normal)
        return cls(volmdlr.Frame3D(point, v1, v2, normal))

    @classmethod
    def from_plane_vectors(cls, plane_origin: volmdlr.Point3D,
                           plane_x: volmdlr.Vector3D,
                           plane_y: volmdlr.Vector3D):
        normal = plane_x.cross(plane_y)
        return cls(volmdlr.Frame3D(plane_origin, plane_x, plane_y, normal))

    @classmethod
    def from_points(cls, points):
        if len(points) < 3:
            raise ValueError
        elif len(points) == 3:
            return cls.from_3_points(volmdlr.Point3D(points[0].vector),
                                     volmdlr.Vector3D(points[1].vector),
                                     volmdlr.Vector3D(points[2].vector))
        else:
            points = [p.copy() for p in points]
            indexes_to_del = []
            for i, point in enumerate(points[1:]):
                if point == points[0]:
                    indexes_to_del.append(i)
            for index in indexes_to_del[::-1]:
                del points[index + 1]

            origin = points[0]
            vector1 = points[1] - origin
            vector1.normalize()
            vector2_min = points[2] - origin
            vector2_min.normalize()
            dot_min = abs(vector1.dot(vector2_min))
            for point in points[3:]:
                vector2 = point - origin
                vector2.normalize()
                dot = abs(vector1.dot(vector2))
                if dot < dot_min:
                    vector2_min = vector2
                    dot_min = dot
            return cls.from_3_points(origin, vector1 + origin,
                                     vector2_min + origin)

    def point_on_plane(self, point):
        if math.isclose(self.frame.w.dot(point - self.frame.origin), 0,
                        abs_tol=1e-6):
            return True
        return False

    def point_distance(self, point3d):
        """
        Calculates the distance of a point to plane
        :param point3d: point to verify distance
        :return: a float, point distance to plane
        """
        coefficient_a, coefficient_b, coefficient_c, coefficient_d = self.equation_coefficients()
        return abs(self.frame.w.dot(point3d) + coefficient_d) / math.sqrt(coefficient_a**2 +
                                                                          coefficient_b**2 + coefficient_c**2)

    def line_intersections(self, line):
        u = line.point2 - line.point1
        w = line.point1 - self.frame.origin
        if math.isclose(self.frame.w.dot(u), 0, abs_tol=1e-08):
            return []
        intersection_abscissea = - self.frame.w.dot(w) / self.frame.w.dot(u)
        return [line.point1 + intersection_abscissea * u]

    def linesegment_intersections(self, linesegment: vme.LineSegment3D) \
            -> List[volmdlr.Point3D]:
        u = linesegment.end - linesegment.start
        w = linesegment.start - self.frame.origin
        normaldotu = self.frame.w.dot(u)
        if math.isclose(normaldotu, 0, abs_tol=1e-08):
            return []
        intersection_abscissea = - self.frame.w.dot(w) / normaldotu
        if intersection_abscissea < 0 or intersection_abscissea > 1:
            return []
        return [linesegment.start + intersection_abscissea * u]

    def equation_coefficients(self):
        """
        returns the a,b,c,d coefficient from equation ax+by+cz+d = 0
        """
        a, b, c = self.frame.w
        d = -self.frame.origin.dot(self.frame.w)
        return (a, b, c, d)

    def plane_intersection(self, other_plane):
        line_direction = self.frame.w.cross(other_plane.frame.w)

        if line_direction.norm() < 1e-6:
            return None

        a1, b1, c1, d1 = self.equation_coefficients()
        a2, b2, c2, d2 = other_plane.equation_coefficients()

        if a1 * b2 - a2 * b1 != 0.:
            x0 = (b1 * d2 - b2 * d1) / (a1 * b2 - a2 * b1)
            y0 = (a2 * d1 - a1 * d2) / (a1 * b2 - a2 * b1)
            point1 = volmdlr.Point3D((x0, y0, 0))
        else:
            y0 = (b2 * d2 - c2 * d1) / (b1 * c2 - c1 * b2)
            z0 = (c1 * d1 - b1 * d2) / (b1 * c2 - c1 * b2)
            point1 = volmdlr.Point3D((0, y0, z0))

        # point2 = point1 + line_direction
        # return volmdlr.Line3D(point1, point2)
        return volmdlr.Line3D(point1, point1 + line_direction)

    def is_coincident(self, plane2):
        """
        Verifies if two planes are parallel and coincident
        """
        if self.frame.w.is_colinear_to(plane2.frame.w):
            if plane2.point_on_plane(self.frame.origin):
                return True
        return False

    def rotation(self, center: volmdlr.Point3D, axis: volmdlr.Vector3D, angle: float):
        """
        Plane3D rotation
        :param center: rotation center
        :param axis: rotation axis
        :param angle: angle rotation
        :return: a new rotated Plane3D
        """
        new_frame = self.frame.rotation(center=center, axis=axis, angle=angle)
        return Plane3D(new_frame)

    def rotation_inplace(self, center: volmdlr.Point3D, axis: volmdlr.Vector3D, angle: float):
        """
        Plane3D rotation. Object is updated inplace
        :param center: rotation center
        :param axis: rotation axis
        :param angle: rotation angle
        """
        self.frame.rotation_inplace(center=center, axis=axis, angle=angle)

    def translation(self, offset: volmdlr.Vector3D):
        """
        Plane3D translation
        :param offset: translation vector
        :return: A new translated Plane3D
        """
        new_frame = self.frame.translation(offset)
        return Plane3D(new_frame)

    def translation_inplace(self, offset: volmdlr.Vector3D):
        """
        Plane3D translation. Object is updated inplace
        :param offset: translation vector
        """
        self.frame.translation_inplace(offset)

    def frame_mapping(self, frame: volmdlr.Frame3D, side: str):
        """
        Changes frame_mapping and return a new Frame3D
        side = 'old' or 'new'
        """
        new_frame = self.frame_mapping_parameters(frame, side)
        return Plane3D(new_frame, self.name)

    def frame_mapping_inplace(self, frame: volmdlr.Frame3D, side: str):
        """
        Changes frame_mapping and the object is updated inplace
        side = 'old' or 'new'
        """
        new_frame = self.frame_mapping_parameters(frame, side)
        self.frame.origin = new_frame.origin
        self.frame.u = new_frame.u
        self.frame.v = new_frame.v
        self.frame.w = new_frame.w

    def copy(self, deep=True, memo=None):
        new_frame = self.frame.copy()
        return Plane3D(new_frame, self.name)

    def plot(self, ax=None):
        if ax is None:
            fig = plt.figure()
            ax = fig.add_subplot(111, projection='3d')
        else:
            fig = ax.figure

        self.frame.origin.plot(ax)
        self.frame.u.plot(ax, color='r')
        self.frame.v.plot(ax, color='g')
        return ax

    def babylon_script(self):
        s = 'var myPlane = BABYLON.MeshBuilder.CreatePlane("myPlane", {width: 0.5, height: 0.5, \
            sideOrientation: BABYLON.Mesh.DOUBLESIDE}, scene);\n'
        s += 'myPlane.setPositionWithLocalVector(new BABYLON.Vector3({},{},{}));\n'.format(
            self.origin[0], self.origin[1], self.origin[2])

        s += 'var axis1 = new BABYLON.Vector3({}, {}, {});\n'.format(
            self.vectors[0][0], self.vectors[0][1], self.vectors[0][2])
        s += 'var axis2 = new BABYLON.Vector3({}, {}, {});\n'.format(
            self.vectors[1][0], self.vectors[1][1], self.vectors[1][2])
        s += 'var axis3 = new BABYLON.Vector3({}, {}, {});\n'.format(
            self.normal[0], self.normal[1], self.normal[2])
        s += 'var orientation = BABYLON.Vector3.rotationFromAxis(axis1, axis2, axis3);\n'
        s += 'myPlane.rotation = orientation;\n'

        s += 'var planemat = new BABYLON.StandardMaterial("planemat", scene);\n'
        s += 'planemat.alpha = 0.4;\n'
        s += 'myPlane.material = planemat;\n'

        return s

    def point2d_to_3d(self, point2d):
        return point2d.to_3d(self.frame.origin, self.frame.u, self.frame.v)

    def point3d_to_2d(self, point3d):
        return point3d.to_2d(self.frame.origin, self.frame.u, self.frame.v)

    def contour2d_to_3d(self, contour2d):
        return contour2d.to_3d(self.frame.origin, self.frame.u, self.frame.v)

    def contour3d_to_2d(self, contour3d):
        return contour3d.to_2d(self.frame.origin, self.frame.u, self.frame.v)

    def bsplinecurve3d_to_2d(self, bspline_curve3d):
        control_points = [self.point3d_to_2d(p)
                          for p in bspline_curve3d.control_points]
        return [vme.BSplineCurve2D(
            bspline_curve3d.degree,
            control_points=control_points,
            knot_multiplicities=bspline_curve3d.knot_multiplicities,
            knots=bspline_curve3d.knots,
            weights=bspline_curve3d.weights,
            periodic=bspline_curve3d.periodic)]

    def bsplinecurve2d_to_3d(self, bspline_curve2d):
        control_points = [self.point2d_to_3d(p)
                          for p in bspline_curve2d.control_points]
        return [vme.BSplineCurve3D(
            bspline_curve2d.degree,
            control_points=control_points,
            knot_multiplicities=bspline_curve2d.knot_multiplicities,
            knots=bspline_curve2d.knots,
            weights=bspline_curve2d.weights,
            periodic=bspline_curve2d.periodic)]

    def rectangular_cut(self, x1: float, x2: float,
                        y1: float, y2: float, name: str = ''):

        p1 = volmdlr.Point2D(x1, y1)
        p2 = volmdlr.Point2D(x2, y1)
        p3 = volmdlr.Point2D(x2, y2)
        p4 = volmdlr.Point2D(x1, y2)
        outer_contour = volmdlr.wires.ClosedPolygon2D([p1, p2, p3, p4])
        surface = Surface2D(outer_contour, [])
        return PlaneFace3D(self, surface, name)


PLANE3D_OXY = Plane3D(volmdlr.OXYZ)
PLANE3D_OYZ = Plane3D(volmdlr.OYZX)
PLANE3D_OZX = Plane3D(volmdlr.OZXY)


class CylindricalSurface3D(Surface3D):
    face_class = 'CylindricalFace3D'
    x_periodicity = volmdlr.TWO_PI
    """
    The local plane is defined by (theta, z)
    :param frame: frame.w is axis, frame.u is theta=0 frame.v theta=pi/2
    :param radius: Cylinder's radius
    """

    def __init__(self, frame, radius, name=''):
        self.frame = frame
        self.radius = radius
        self.name = name

    def point2d_to_3d(self, point2d: volmdlr.Point2D):
        p = volmdlr.Point3D(self.radius * math.cos(point2d.x),
                            self.radius * math.sin(point2d.x),
                            point2d.y)
        return self.frame.old_coordinates(p)

    def point3d_to_2d(self, point3d):
        x, y, z = self.frame.new_coordinates(point3d)
        u1 = x / self.radius
        u2 = y / self.radius
        # theta = volmdlr.core.sin_cos_angle(u1, u2)
        theta = math.atan2(u2, u1)
        return volmdlr.Point2D(theta, z)

    def arc3d_to_2d(self, arc3d):
        start = self.point3d_to_2d(arc3d.start)
        end = self.point3d_to_2d(arc3d.end)
        # angle = abs(start.x-end.x)
        # if arc3d.is_trigo:
        # end = start + volmdlr.Point2D(arc3d.angle, 0)
        # else:
        #     end = start + volmdlr.Point2D(-arc3d.angle, 0)
        # interior = self.point3d_to_2d(arc3d.interior)
        # if start.x < interior.x:
        #     end = start + volmdlr.Point2D(arc3d.angle, 0)
        # else:
        #     end = start - volmdlr.Point2D(arc3d.angle, 0)
        return [vme.LineSegment2D(start, end)]

    def linesegment2d_to_3d(self, linesegment2d):
        theta1, z1 = linesegment2d.start
        theta2, z2 = linesegment2d.end
        if math.isclose(theta1, theta2, abs_tol=1e-9):
            return [vme.LineSegment3D(
                self.point2d_to_3d(linesegment2d.start),
                self.point2d_to_3d(linesegment2d.end),
            )]
        elif math.isclose(z1, z2, abs_tol=1e-9):
            if abs(theta1 - theta2) == volmdlr.TWO_PI:
                return [vme.FullArc3D(center=self.frame.origin + z1 * self.frame.w,
                                      start_end=self.point2d_to_3d(linesegment2d.start),
                                      normal=self.frame.w)]
            else:
                interior = self.point2d_to_3d(linesegment2d.point_at_abscissa(linesegment2d.length() * 0.5))
                return [vme.Arc3D(
                    self.point2d_to_3d(linesegment2d.start),
                    self.point2d_to_3d(
                        volmdlr.Point2D(0.5 * (theta1 + theta2), z1)),
                    self.point2d_to_3d(linesegment2d.end),
                )]
        else:
            # TODO: this is a non exact method!
            return [vme.LineSegment3D(self.point2d_to_3d(linesegment2d.start), self.point2d_to_3d(linesegment2d.end))]
            # raise NotImplementedError('Ellipse? delta_theta={} delta_z={}'.format(abs(theta2-theta1), abs(z1-z2)))

    def fullarc3d_to_2d(self, fullarc3d):
        if self.frame.w.is_colinear_to(fullarc3d.normal):
            p1 = self.point3d_to_2d(fullarc3d.start)
            return [vme.LineSegment2D(p1, p1 + volmdlr.TWO_PI * volmdlr.X2D)]
        else:
            print(fullarc3d.normal, self.frame.w)
            raise ValueError('Impossible!')

    def circle3d_to_2d(self, circle3d):
        return []

    def bsplinecurve3d_to_2d(self, bspline_curve3d):
        # TODO: enhance this, this is a non exact method!
        l = bspline_curve3d.length()
        points = [self.point3d_to_2d(bspline_curve3d.point_at_abscissa(i / 10 * l))
                  for i in range(11)]
        return [vme.LineSegment2D(p1, p2)
                for p1, p2 in zip(points[:-1], points[1:])]

    @classmethod
    def from_step(cls, arguments, object_dict):
        frame3d = object_dict[arguments[1]]
        U, W = frame3d.v, -frame3d.u
        U.normalize()
        W.normalize()
        V = W.cross(U)
        frame_direct = volmdlr.Frame3D(frame3d.origin, U, V, W)
        radius = float(arguments[2]) / 1000
        return cls(frame_direct, radius, arguments[0][1:-1])

    def to_step(self, current_id):
        frame = volmdlr.Frame3D(self.frame.origin, self.frame.w, self.frame.u,
                                self.frame.v)
        content, frame_id = frame.to_step(current_id)
        current_id = frame_id + 1
        content += "#{} = CYLINDRICAL_SURFACE('{}',#{},{});\n" \
            .format(current_id, self.name, frame_id,
                    round(1000 * self.radius, 3))
        return content, [current_id]

    def frame_mapping(self, frame: volmdlr.Frame3D, side: str):
        """
        Changes frame_mapping and return a new CylindricalSurface3D
        side = 'old' or 'new'
        """
        new_frame = self.frame_mapping_parameters(frame, side)
        return CylindricalSurface3D(new_frame, self.radius,
                                    name=self.name)

    def frame_mapping_inplace(self, frame: volmdlr.Frame3D, side: str):
        """
        Changes frame_mapping and the object is updated inplace
        side = 'old' or 'new'
        """
        new_frame = self.frame_mapping_parameters(frame, side)
        self.frame = new_frame

    def rectangular_cut(self, theta1: float, theta2: float,
                        z1: float, z2: float, name: str = ''):

        if theta1 == theta2:
            theta2 += volmdlr.TWO_PI

        p1 = volmdlr.Point2D(theta1, z1)
        p2 = volmdlr.Point2D(theta2, z1)
        p3 = volmdlr.Point2D(theta2, z2)
        p4 = volmdlr.Point2D(theta1, z2)
        outer_contour = volmdlr.wires.ClosedPolygon2D([p1, p2, p3, p4])
        surface2d = Surface2D(outer_contour, [])
        return volmdlr.faces.CylindricalFace3D(self, surface2d, name)

    def rotation(self, center: volmdlr.Point3D, axis: volmdlr.Vector3D, angle: float):
        """
        CylindricalFace3D rotation
        :param center: rotation center
        :param axis: rotation axis
        :param angle: angle rotation
        :return: a new rotated Plane3D
        """
        new_frame = self.frame.rotation(center=center, axis=axis,
                                        angle=angle)
        return CylindricalFace3D(new_frame, self.radius)

    def rotation_inplace(self, center: volmdlr.Point3D, axis: volmdlr.Vector3D, angle: float):
        """
        CylindricalFace3D rotation. Object is updated inplace
        :param center: rotation center
        :param axis: rotation axis
        :param angle: rotation angle
        """
        self.frame.rotation_inplace(center, axis, angle)

    def translation(self, offset: volmdlr.Vector3D):
        """
        CylindricalFace3D translation
        :param offset: translation vector
        :return: A new translated CylindricalFace3D
        """
        return CylindricalFace3D(self.frame.translation(offset), self.radius)

    def translation_inplace(self, offset: volmdlr.Vector3D):
        """
        CylindricalFace3D translation. Object is updated inplace
        :param offset: translation vector
        """
        self.frame.translation_inplace(offset)

    def grid3d(self, grid2d: volmdlr.grid.Grid2D):
        """
        generate 3d grid points of a Cylindrical surface, based on a Grid2D
        """

        points_2d = grid2d.points
        points_3d = [self.point2d_to_3d(point2d) for point2d in points_2d]

        return points_3d

    def line_intersections(self, line: vme.Line3D):
        line_2d = line.to_2d(self.frame.origin, self.frame.u, self.frame.v)
        origin2d = self.frame.origin.to_2d(self.frame.origin, self.frame.u, self.frame.v)
        distance_line2d_to_origin = line_2d.point_distance(origin2d)
        if distance_line2d_to_origin > self.radius:
            return []
        a_prime = line_2d.point1
        b_prime = line_2d.point2
        a_prime_minus_b_prime = a_prime - b_prime
        t_param = a_prime.dot(a_prime_minus_b_prime) / a_prime_minus_b_prime.dot(a_prime_minus_b_prime)
        k_param = math.sqrt(
            (self.radius ** 2 - distance_line2d_to_origin ** 2) / a_prime_minus_b_prime.dot(a_prime_minus_b_prime))
        intersection1 = line.point1 + (t_param + k_param) * (line.direction_vector())
        intersection2 = line.point1 + (t_param - k_param) * (line.direction_vector())
        if intersection1 == intersection2:
            return [intersection1]

        return [intersection1, intersection2]

    def linesegment_intersections(self, linesegment: vme.LineSegment3D):
        line = linesegment.to_line()
        line_intersections = self.line_intersections(line)
        linesegment_intersections = [inters for inters in line_intersections if linesegment.point_belongs(inters)]
        return linesegment_intersections

    def parallel_plane_intersection(self, plane3d):
        """
        Cylinder plane intersections when plane's normal is perpendicular with the cylinder axis
        :param plane3d: intersecting plane
        :return: list of intersecting curves
        """
        origin2d = self.frame.origin.to_2d(self.frame.origin, self.frame.u, self.frame.v)
        distance_plane_cylinder_axis = plane3d.point_distance(self.frame.origin)
        if distance_plane_cylinder_axis > self.radius:
            return []
        if math.isclose(self.frame.w.dot(plane3d.frame.u), 0, abs_tol=1e-6):
            line = volmdlr.edges.Line3D(plane3d.frame.origin, plane3d.frame.origin + plane3d.frame.u)
        else:
            line = volmdlr.edges.Line3D(plane3d.frame.origin, plane3d.frame.origin + plane3d.frame.v)
        line_intersections = self.line_intersections(line)
        lines = []
        for intersection in line_intersections:
            lines.append(volmdlr.edges.Line3D(intersection, intersection + self.frame.w))
        return lines

    def perpendicular_plane_intersection(self, plane3d):
        """
        Cylinder plane intersections when plane's normal is parallel with the cylinder axis
        :param plane3d: intersecting plane
        :return: list of intersecting curves
        """
        center2d = volmdlr.Point2D(self.frame.origin.x, self.frame.origin.y)
        center3d_plane = plane3d.point2d_to_3d(center2d)
        circle3d = volmdlr.wires.Circle3D(volmdlr.Frame3D(center3d_plane, plane3d.frame.u,
                                                          plane3d.frame.v, plane3d.frame.w), self.radius)
        return [circle3d]

    def concurent_plane_intersection(self, plane3d):
        """
        Cylinder plane intersections when plane's normal is concurent with the cylinder axis, but not orthogonal
        :param plane3d: intersecting plane
        :return: list of intersecting curves
        """
        # Ellipse vector equation : < rcos(t), rsin(t), -(1 / c)*(d + arcos(t) + brsint(t)); d = - (ax_0 + by_0 + cz_0)
        center2d = volmdlr.Point2D(self.frame.origin.x, self.frame.origin.y)
        center3d_plane = plane3d.point2d_to_3d(center2d)
        plane_coefficient_a, plane_coefficient_b, plane_coefficient_c, plane_coefficient_d =\
            plane3d.equation_coefficients()
        ellipse_0 = volmdlr.Point3D(
            self.radius * math.cos(0),
            self.radius * math.sin(0),
            - (1 / plane_coefficient_c) * (plane_coefficient_d + plane_coefficient_a * self.radius * math.cos(0) +
                                           plane_coefficient_b * self.radius * math.sin(0)))
        ellipse_pi_by_4 = volmdlr.Point3D(
            self.radius * math.cos(math.pi / 2),
            self.radius * math.sin(math.pi / 2),
            - (1 / plane_coefficient_c) * (
                    plane_coefficient_d + plane_coefficient_a * self.radius * math.cos(math.pi / 2)
                    + plane_coefficient_b * self.radius * math.sin(math.pi / 2)))
        axis_1 = center3d_plane.point_distance(ellipse_0)
        axis_2 = center3d_plane.point_distance(ellipse_pi_by_4)
        if axis_1 > axis_2:
            major_axis = axis_1
            minor_axis = axis_2
            major_dir = ellipse_0 - center3d_plane
        else:
            major_axis = axis_2
            minor_axis = axis_1
            major_dir = ellipse_pi_by_4 - center3d_plane
        ellipse = volmdlr.wires.Ellipse3D(major_axis, minor_axis, center3d_plane, plane3d.frame.w, major_dir)
        return [ellipse]

    def plane_intersection(self, plane3d):
        """
        Cylinder intersections with a plane
        :param plane3d: intersecting plane
        :return: list of intersecting curves
        """
        if abs(plane3d.frame.w.dot(self.frame.w)) == 0:
            return self.parallel_plane_intersection(plane3d)
        elif math.isclose(plane3d.frame.w.dot(self.frame.w), 1, abs_tol=1e-6):
            return self.perpendicular_plane_intersection(plane3d)
        return self.concurent_plane_intersection(plane3d)


class ToroidalSurface3D(Surface3D):
    face_class = 'ToroidalFace3D'
    x_periodicity = volmdlr.TWO_PI
    y_periodicity = volmdlr.TWO_PI
    """
    The local plane is defined by (theta, phi)
    theta is the angle around the big (R) circle and phi around the small(r)

    :param frame: Tore's frame: origin is the center, u is pointing at
                    theta=0
    :param R: Tore's radius
    :param r: Circle to revolute radius
    Definitions of R and r according to https://en.wikipedia.org/wiki/Torus
    """

    def __init__(self, frame: volmdlr.Frame3D,
                 R: float, r: float, name: str = ''):
        self.frame = frame
        self.R = R
        self.r = r
        self.name = name

    @property
    def bounding_box(self):
        if not self._bbox:
            self._bbox = self.get_bounding_box()
        return self._bbox

    def _bounding_box(self):
        d = self.R + self.r
        p1 = self.frame.origin + self.frame.u * d + self.frame.v * d + self.frame.w * self.r
        p2 = self.frame.origin + self.frame.u * d + self.frame.v * d - self.frame.w * self.r
        p3 = self.frame.origin + self.frame.u * d - self.frame.v * d + self.frame.w * self.r
        p4 = self.frame.origin + self.frame.u * d - self.frame.v * d - self.frame.w * self.r
        p5 = self.frame.origin - self.frame.u * d + self.frame.v * d + self.frame.w * self.r
        p6 = self.frame.origin - self.frame.u * d + self.frame.v * d - self.frame.w * self.r
        p7 = self.frame.origin - self.frame.u * d - self.frame.v * d + self.frame.w * self.r
        p8 = self.frame.origin - self.frame.u * d - self.frame.v * d - self.frame.w * self.r

        return volmdlr.core.BoundingBox.from_points(
            [p1, p2, p3, p4, p5, p6, p7, p8])

    def point2d_to_3d(self, point2d: volmdlr.Point2D):
        theta, phi = point2d
        x = (self.R + self.r * math.cos(phi)) * math.cos(theta)
        y = (self.R + self.r * math.cos(phi)) * math.sin(theta)
        z = self.r * math.sin(phi)
        return self.frame.old_coordinates(volmdlr.Point3D(x, y, z))

    def point3d_to_2d(self, point3d):
        # points_2D = []
        x, y, z = self.frame.new_coordinates(point3d)
        if z < -self.r:
            z = -self.r
        elif z > self.r:
            z = self.r

        zr = z / self.r
        phi = math.asin(zr)

        u = self.R + math.sqrt((self.r ** 2) - (z ** 2))
        u1, u2 = round(x / u, 5), round(y / u, 5)
        theta = volmdlr.core.sin_cos_angle(u1, u2)

        return volmdlr.Point2D(theta, phi)

    @classmethod
    def from_step(cls, arguments, object_dict):
        frame3d = object_dict[arguments[1]]
        U, W = frame3d.v, -frame3d.u
        U.normalize()
        W.normalize()
        V = W.cross(U)
        frame_direct = volmdlr.Frame3D(frame3d.origin, U, V, W)
        rcenter = float(arguments[2]) / 1000
        rcircle = float(arguments[3]) / 1000
        return cls(frame_direct, rcenter, rcircle, arguments[0][1:-1])

    def to_step(self, current_id):
        frame = volmdlr.Frame3D(self.frame.origin, self.frame.w, self.frame.u,
                                self.frame.v)
        content, frame_id = frame.to_step(current_id)
        current_id = frame_id + 1
        content += "#{} = TOROIDAL_SURFACE('{}',#{},{},{});\n" \
            .format(current_id, self.name, frame_id,
                    round(1000 * self.R, 3),
                    round(1000 * self.r, 3))
        return content, [current_id]

    def frame_mapping(self, frame: volmdlr.Frame3D, side: str):
        """
        Changes frame_mapping and return a new ToroidalSurface3D
        side = 'old' or 'new'
        """
        new_frame = self.frame_mapping_parameters(frame, side)
        return ToroidalSurface3D(new_frame, self.R, self.r, name=self.name)

    def frame_mapping_inplace(self, frame: volmdlr.Frame3D, side: str):
        """
        Changes frame_mapping and the object is updated inplace
        side = 'old' or 'new'
        """
        new_frame = self.frame_mapping_parameters(frame, side)
        self.frame = new_frame

    def rectangular_cut(self, theta1, theta2, phi1, phi2, name=''):
        if phi1 == phi2:
            phi2 += volmdlr.TWO_PI
        elif phi2 < phi1:
            phi2 += volmdlr.TWO_PI
        if theta1 == theta2:
            theta2 += volmdlr.TWO_PI
        elif theta2 < theta1:
            theta2 += volmdlr.TWO_PI

        p1 = volmdlr.Point2D(theta1, phi1)
        p2 = volmdlr.Point2D(theta2, phi1)
        p3 = volmdlr.Point2D(theta2, phi2)
        p4 = volmdlr.Point2D(theta1, phi2)
        outer_contour = volmdlr.wires.ClosedPolygon2D([p1, p2, p3, p4])
        return ToroidalFace3D(self,
                              Surface2D(outer_contour, []),
                              name)

    def linesegment2d_to_3d(self, linesegment2d):
        theta1, phi1 = linesegment2d.start
        theta2, phi2 = linesegment2d.end
        if theta1 == theta2:
            if math.isclose(phi1 - phi2, volmdlr.TWO_PI, abs_tol=1e-9):
                u = self.frame.u.rotation(self.frame.origin, self.frame.w,
                                          angle=theta1)
                v = self.frame.u.rotation(self.frame.origin, self.frame.w,
                                          angle=theta1)
                center = self.frame.origin + self.R * u
                return [vme.FullArc3D(center=center,
                                      start_end=center + self.r * u,
                                      normal=v)]
            else:
                return [vme.Arc3D(
                    self.point2d_to_3d(linesegment2d.start),
                    self.point2d_to_3d(volmdlr.Point2D(theta1, 0.5 * (phi1 + phi2))),
                    self.point2d_to_3d(linesegment2d.end),
                )]
        elif math.isclose(phi1, phi2, abs_tol=1e-9):
            if abs(theta1 - theta2) == volmdlr.TWO_PI:
                center = self.frame.origin + self.r * math.sin(phi1) * self.frame.w
                start_end = center + self.frame.u * (self.r + self.R)
                return [vme.FullArc3D(center=center,
                                      start_end=start_end,
                                      normal=self.frame.w)]
            else:
                return [vme.Arc3D(
                    self.point2d_to_3d(linesegment2d.start),
                    self.point2d_to_3d(volmdlr.Point2D(0.5 * (theta1 + theta2), phi1)),
                    self.point2d_to_3d(linesegment2d.end),
                )]
        else:
            raise NotImplementedError('Ellipse?')

    def fullarc3d_to_2d(self, fullarc3d):
        if self.frame.w.is_colinear_to(fullarc3d.normal):
            p1 = self.point3d_to_2d(fullarc3d.start)
            return [vme.LineSegment2D(p1, p1 + volmdlr.TWO_PI * volmdlr.X2D)]
        elif fullarc3d.normal.dot(self.frame.w):
            p1 = self.point3d_to_2d(fullarc3d.start)
            return [vme.LineSegment2D(p1, p1 + volmdlr.TWO_PI * volmdlr.Y2D)]
        else:
            raise ValueError('Impossible!')

    def circle3d_to_2d(self, circle3d):
        return []

    def triangulation(self):
        face = self.rectangular_cut(0, volmdlr.TWO_PI, 0, volmdlr.TWO_PI)
        return face.triangulation()

    def translation(self, offset: volmdlr.Vector3D):
        """
        ToroidalSurface3D translation
        :param offset: translation vector
        :return: A new translated ToroidalSurface3D
        """
        return ToroidalSurface3D(self.frame.translation(
            offset), self.R, self.r)

    def translation_inplace(self, offset: volmdlr.Vector3D):
        """
        ToroidalSurface3D translation. Object is updated inplace
        :param offset: translation vector
        """
        self.frame.translation_inplace(offset)

    def rotation(self, center: volmdlr.Point3D, axis: volmdlr.Vector3D, angle: float):
        """
        ToroidalSurface3D rotation
        :param center: rotation center
        :param axis: rotation axis
        :param angle: angle rotation
        :return: a new rotated ToroidalSurface3D
        """
        new_frame = self.frame.rotation(center=center, axis=axis,
                                        angle=angle)
        return self.__class__(new_frame, self.R, self.r)

    def rotation_inplace(self, center: volmdlr.Point3D, axis: volmdlr.Vector3D, angle: float):
        """
        ToroidalSurface3D rotation. Object is updated inplace
        :param center: rotation center
        :param axis: rotation axis
        :param angle: rotation angle
        """
        self.frame.rotation_inplace(center, axis, angle)


class ConicalSurface3D(Surface3D):
    face_class = 'ConicalFace3D'
    x_periodicity = volmdlr.TWO_PI
    """
    The local plane is defined by (theta, z)
    :param frame: Cone's frame to position it: frame.w is axis of cone
                    frame.origin is at the angle of the cone
    :param semi_angle: Cone's semi-angle
    """

    def __init__(self, frame: volmdlr.Frame3D, semi_angle: float,
                 name: str = ''):
        self.frame = frame
        self.semi_angle = semi_angle
        self.name = name

    @classmethod
    def from_step(cls, arguments, object_dict):
        frame3d = object_dict[arguments[1]]
        U, W = frame3d.v, frame3d.u
        U.normalize()
        W.normalize()
        V = W.cross(U)
        radius = float(arguments[2]) / 1000
        semi_angle = float(arguments[3])
        origin = frame3d.origin - radius / math.tan(semi_angle) * W
        frame_direct = volmdlr.Frame3D(origin, U, V, W)
        return cls(frame_direct, semi_angle, arguments[0][1:-1])

    def to_step(self, current_id):
        frame = volmdlr.Frame3D(self.frame.origin, self.frame.w, self.frame.u,
                                self.frame.v)
        content, frame_id = frame.to_step(current_id)
        current_id = frame_id + 1
        content += "#{} = CONICAL_SURFACE('{}',#{},{},{});\n" \
            .format(current_id, self.name, frame_id,
                    0.,
                    round(self.semi_angle, 3))
        return content, [current_id]

    def frame_mapping(self, frame: volmdlr.Frame3D, side: str):
        """
        Changes frame_mapping and return a new ConicalSurface3D
        side = 'old' or 'new'
        """
        new_frame = self.frame_mapping_parameters(frame, side)
        return ConicalSurface3D(new_frame, self.semi_angle, name=self.name)

    def frame_mapping_inplace(self, frame: volmdlr.Frame3D, side: str):
        """
        Changes frame_mapping and the object is updated inplace
        side = 'old' or 'new'
        """
        new_frame = self.frame_mapping_parameters(frame, side)
        self.frame = new_frame

    def point2d_to_3d(self, point2d: volmdlr.Point2D):
        theta, z = point2d
        r = math.tan(self.semi_angle) * z
        new_point = volmdlr.Point3D(r * math.cos(theta),
                                    r * math.sin(theta),
                                    z)
        return self.frame.old_coordinates(new_point)

    # def point3d_to_2d(self, point3d: volmdlr.Point3D):
    #     z = self.frame.w.dot(point3d)
    #     x, y = point3d.plane_projection2d(self.frame.origin, self.frame.u,
    #                                       self.frame.v)
    #     theta = math.atan2(y, x)
    #     return volmdlr.Point2D(theta, z+0.003)

    def point3d_to_2d(self, point3d: volmdlr.Point3D):
        x, y, z = self.frame.new_coordinates(point3d)
        # x, y = point3d.plane_projection2d(self.frame.origin, self.frame.u,
        #                                   self.frame.v)
        theta = math.atan2(y, x)
        return volmdlr.Point2D(theta, z)

    def rectangular_cut(self, theta1: float, theta2: float,
                        z1: float, z2: float, name: str = ''):
        # theta1 = angle_principal_measure(theta1)
        # theta2 = angle_principal_measure(theta2)
        if theta1 == theta2:
            theta2 += volmdlr.TWO_PI

        p1 = volmdlr.Point2D(theta1, z1)
        p2 = volmdlr.Point2D(theta2, z1)
        p3 = volmdlr.Point2D(theta2, z2)
        p4 = volmdlr.Point2D(theta1, z2)
        outer_contour = volmdlr.wires.ClosedPolygon2D([p1, p2, p3, p4])
        return ConicalFace3D(self, Surface2D(outer_contour, []), name)

    def fullarc3d_to_2d(self, fullarc3d):
        if self.frame.w.is_colinear_to(fullarc3d.normal):
            p1 = self.point3d_to_2d(fullarc3d.start)
            return [vme.LineSegment2D(p1, p1 + volmdlr.TWO_PI * volmdlr.X2D)]
        else:
            raise ValueError('Impossible!')

    def circle3d_to_2d(self, circle3d):
        return []

    def linesegment2d_to_3d(self, linesegment2d):
        theta1, z1 = linesegment2d.start
        theta2, z2 = linesegment2d.end
        if math.isclose(z1, z2, abs_tol=1e-9) and math.isclose(z1, 0.,
                                                               abs_tol=1e-9):
            return []
        elif math.isclose(abs(theta1 - theta2) % volmdlr.TWO_PI, 0., abs_tol=1e-9):
            return [vme.LineSegment3D(
                self.point2d_to_3d(linesegment2d.start),
                self.point2d_to_3d(linesegment2d.end),
            )]
        elif math.isclose(z1, z2, abs_tol=1e-9):

            if abs(theta1 - theta2) % volmdlr.TWO_PI == 0.:
                return [vme.FullArc3D(center=self.frame.origin + z1 * self.frame.w,
                                      start_end=self.point2d_to_3d(linesegment2d.start),
                                      normal=self.frame.w)]
            else:
                return [vme.Arc3D(
                    self.point2d_to_3d(linesegment2d.start),
                    self.point2d_to_3d(
                        volmdlr.Point2D(0.5 * (theta1 + theta2), z1)),
                    self.point2d_to_3d(linesegment2d.end))
                ]
        else:
            raise NotImplementedError('Ellipse?')

    def translation(self, offset: volmdlr.Vector3D):
        """
        ConicalSurface3D translation
        :param offset: translation vector
        :return: A new translated ConicalSurface3D
        """
        return self.__class__(self.frame.translation(offset),
                              self.semi_angle)

    def translation_inplace(self, offset: volmdlr.Vector3D):
        """
        ConicalSurface3D translation. Object is updated inplace
        :param offset: translation vector
        """
        self.frame.translation_inplace(offset)

    def rotation(self, center: volmdlr.Point3D,
                 axis: volmdlr.Vector3D, angle: float):
        """
        ConicalSurface3D rotation
        :param center: rotation center
        :param axis: rotation axis
        :param angle: angle rotation
        :return: a new rotated ConicalSurface3D
        """
        new_frame = self.frame.rotation(center=center, axis=axis, angle=angle)
        return self.__class__(new_frame, self.semi_angle)

    def rotation_inplace(self, center: volmdlr.Point3D,
                         axis: volmdlr.Vector3D, angle: float):
        """
        ConicalSurface3D rotation. Object is updated inplace
        :param center: rotation center
        :param axis: rotation axis
        :param angle: rotation angle
        """
        self.frame.rotation_inplace(center, axis, angle)


class SphericalSurface3D(Surface3D):
    face_class = 'SphericalFace3D'
    """
    :param frame: Sphere's frame to position it
    :type frame: volmdlr.Frame3D
    :param radius: Sphere's radius
    :type radius: float
    """

    def __init__(self, frame, radius, name=''):
        self.frame = frame
        self.radius = radius
        self.name = name
        # V = frame.v
        # V.normalize()
        # W = frame.w
        # W.normalize()
        # self.plane = Plane3D(frame.origin, V, W)

    def _bounding_box(self):
        points = [self.frame.origin + volmdlr.Point3D(-self.radius,
                                                      -self.radius,
                                                      -self.radius),
                  self.frame.origin + volmdlr.Point3D(self.radius,
                                                      self.radius,
                                                      self.radius),

                  ]
        return volmdlr.core.BoundingBox.from_points(points)

    @classmethod
    def from_step(cls, arguments, object_dict):
        frame3d = object_dict[arguments[1]]
        U, W = frame3d.v, frame3d.u
        U.normalize()
        W.normalize()
        V = W.cross(U)
        frame_direct = volmdlr.Frame3D(frame3d.origin, U, V, W)
        radius = float(arguments[2]) / 1000
        return cls(frame_direct, radius, arguments[0][1:-1])

    def point2d_to_3d(self, point2d):
        # source mathcurve.com/surfaces/sphere
        # -pi<theta<pi, -pi/2<phi<pi/2
        theta, phi = point2d
        x = self.radius * math.cos(phi) * math.cos(theta)
        y = self.radius * math.cos(phi) * math.sin(theta)
        z = self.radius * math.sin(phi)
        return self.frame.old_coordinates(volmdlr.Point3D(x, y, z))

    def point3d_to_2d(self, point3d):
        x, y, z = point3d
        if z < -self.radius:
            z = -self.radius
        elif z > self.radius:
            z = self.radius

        zr = z / self.radius
        phi = math.asin(zr)

        u = math.sqrt((self.radius ** 2) - (z ** 2))
        if u == 0:
            u1, u2 = x, y
        else:
            u1, u2 = round(x / u, 5), round(y / u, 5)
        theta = volmdlr.sin_cos_angle(u1, u2)
        return volmdlr.Point2D(theta, phi)

    def linesegment2d_to_3d(self, linesegment2d):
        start = self.point2d_to_3d(linesegment2d.start)
        interior = self.point2d_to_3d(0.5 * (linesegment2d.start + linesegment2d.end))
        end = self.point2d_to_3d(linesegment2d.end)
        if start == end:
            u = start - self.frame.origin
            u.normalize()
            v = interior - self.frame.origin
            v.normalize()
            normal = u.cross(v)
            return [vme.FullArc3D(self.frame.origin, start, normal)]
        return [vme.Arc3D(start, interior, end)]

    def plot(self, ax=None, color='grey', alpha=0.5):
        # points = []
        for i in range(20):
            theta = i / 20. * volmdlr.TWO_PI
            t_points = []
            for j in range(20):
                phi = j / 20. * volmdlr.TWO_PI
                t_points.append(self.point2d_to_3d(volmdlr.Point2D(theta, phi)))
            ax = volmdlr.wires.ClosedPolygon3D(t_points).plot(ax=ax, color=color, alpha=alpha)

        return ax

    def rectangular_cut(self, theta1, theta2, phi1, phi2, name=''):
        if phi1 == phi2:
            phi2 += volmdlr.TWO_PI
        elif phi2 < phi1:
            phi2 += volmdlr.TWO_PI
        if theta1 == theta2:
            theta2 += volmdlr.TWO_PI
        elif theta2 < theta1:
            theta2 += volmdlr.TWO_PI

        p1 = volmdlr.Point2D(theta1, phi1)
        p2 = volmdlr.Point2D(theta2, phi1)
        p3 = volmdlr.Point2D(theta2, phi2)
        p4 = volmdlr.Point2D(theta1, phi2)
        outer_contour = volmdlr.wires.ClosedPolygon2D([p1, p2, p3, p4])
        return SphericalFace3D(self,
                               Surface2D(outer_contour, []),
                               name=name)


class RuledSurface3D(Surface3D):
    face_class = 'RuledFace3D'
    """
    :param frame: frame.w is axis, frame.u is theta=0 frame.v theta=pi/2
    :type frame: volmdlr.Frame3D
    :param radius: Cylinder's radius
    :type radius: float
    """

    def __init__(self,
                 wire1: volmdlr.wires.Wire3D,
                 wire2: volmdlr.wires.Wire3D,
                 name: str = ''):
        self.wire1 = wire1
        self.wire2 = wire2
        self.length1 = wire1.length()
        self.length2 = wire2.length()
        self.name = name

    def point2d_to_3d(self, point2d: volmdlr.Point2D):
        x, y = point2d
        point1 = self.wire1.point_at_abscissa(x * self.length1)
        point2 = self.wire2.point_at_abscissa(x * self.length2)
        joining_line = vme.LineSegment3D(point1, point2)
        point = joining_line.point_at_abscissa(y * joining_line.length())
        return point

    def point3d_to_2d(self, point3d):
        raise NotImplementedError

    def rectangular_cut(self, x1: float, x2: float,
                        y1: float, y2: float, name: str = ''):
        p1 = volmdlr.Point2D(x1, y1)
        p2 = volmdlr.Point2D(x2, y1)
        p3 = volmdlr.Point2D(x2, y2)
        p4 = volmdlr.Point2D(x1, y2)
        outer_contour = volmdlr.wires.ClosedPolygon2D([p1, p2, p3, p4])
        surface2d = Surface2D(outer_contour, [])
        return volmdlr.faces.RuledFace3D(self, surface2d, name)


class BSplineSurface3D(Surface3D):
    face_class = 'BSplineFace3D'
    _non_serializable_attributes = ['surface']

    def __init__(self, degree_u, degree_v, control_points, nb_u, nb_v,
                 u_multiplicities, v_multiplicities, u_knots, v_knots,
                 weights=None, name=''):
        self.control_points = control_points
        self.degree_u = degree_u
        self.degree_v = degree_v
        self.nb_u = nb_u
        self.nb_v = nb_v

        u_knots = vme.standardize_knot_vector(u_knots)
        v_knots = vme.standardize_knot_vector(v_knots)
        self.u_knots = u_knots
        self.v_knots = v_knots
        self.u_multiplicities = u_multiplicities
        self.v_multiplicities = v_multiplicities
        self.weights = weights

        self.control_points_table = []
        points_row = []
        i = 1
        for pt in control_points:
            points_row.append(pt)
            if i == nb_v:
                self.control_points_table.append(points_row)
                points_row = []
                i = 1
            else:
                i += 1
        surface = BSpline.Surface()
        surface.degree_u = degree_u
        surface.degree_v = degree_v
        if weights is None:
            P = [(control_points[i][0], control_points[i][1],
                  control_points[i][2]) for i in range(len(control_points))]
            surface.set_ctrlpts(P, nb_u, nb_v)
        else:
            Pw = [(control_points[i][0] * weights[i],
                   control_points[i][1] * weights[i],
                   control_points[i][2] * weights[i],
                   weights[i]) for i in range(len(control_points))]
            surface.set_ctrlpts(Pw, nb_u, nb_v)
        knot_vector_u = []
        for i, u_knot in enumerate(u_knots):
            knot_vector_u.extend([u_knot] * u_multiplicities[i])
        knot_vector_v = []
        for i, v_knot in enumerate(v_knots):
            knot_vector_v.extend([v_knot] * v_multiplicities[i])
        surface.knotvector_u = knot_vector_u
        surface.knotvector_v = knot_vector_v
        surface.delta = 0.05
        # surface_points = surface.evalpts

        self.surface = surface
        # self.points = [volmdlr.Point3D(*p) for p in surface_points]
        Surface3D.__init__(self, name=name)

        # Hidden Attributes
        self._displacements = None
        self._grids2d = None
        self._grids2d_deformed = None

    def to_plane3d(self):
        points_2d = [volmdlr.Point2D(0.1, 0.1),
                     volmdlr.Point2D(0.1, 0.8),
                     volmdlr.Point2D(0.8, 0.5)]
        points = [self.point2d_to_3d(pt) for pt in points_2d]

        surface3d = Plane3D.from_3_points(points[0],
                                          points[1],
                                          points[2])
        return surface3d

    @property
    def x_periodicity(self):
        p3d_x1 = self.point2d_to_3d(volmdlr.Point2D(1., 0.5))
        p2d_x0 = self.point3d_to_2d(p3d_x1, 0., 0.5)
        if self.point2d_to_3d(p2d_x0) == p3d_x1 and \
                not math.isclose(p2d_x0.x, 1, abs_tol=1e-3):
            return 1 - p2d_x0.x
        else:
            return None

    @property
    def y_periodicity(self):
        p3d_y1 = self.point2d_to_3d(volmdlr.Point2D(0.5, 1))
        p2d_y0 = self.point3d_to_2d(p3d_y1, 0., 0.5)
        if self.point2d_to_3d(p2d_y0) == p3d_y1 and \
                not math.isclose(p2d_y0.y, 1, abs_tol=1e-3):
            return 1 - p2d_y0.y
        else:
            return None

    def control_points_matrix(self, coordinates):
        """
        define control points like a matrix, for each coordinate: x:0, y:1, z:2
        """

        P = npy.empty((self.nb_u, self.nb_v))
        for i in range(0, self.nb_u):
            for j in range(0, self.nb_v):
                P[i][j] = self.control_points_table[i][j][coordinates]
        return P

    # Knots_vector
    def knots_vector_u(self):
        """
        compute the global knot vector (u direction) based on knot elements and multiplicities
        """

        knots = self.u_knots
        multiplicities = self.u_multiplicities

        knots_vec = []
        for i in range(0, len(knots)):
            for j in range(0, multiplicities[i]):
                knots_vec.append(knots[i])
        return knots_vec

    def knots_vector_v(self):
        """
        compute the global knot vector (v direction) based on knot elements and multiplicities
        """

        knots = self.v_knots
        multiplicities = self.v_multiplicities

        knots_vec = []
        for i in range(0, len(knots)):
            for j in range(0, multiplicities[i]):
                knots_vec.append(knots[i])
        return knots_vec

    def basis_functions_u(self, u, k, i):
        """
        compute basis functions Bi in u direction for u=u and degree=k
        """

        # k = self.degree_u
        t = self.knots_vector_u()

        if k == 0:
            return 1.0 if t[i] <= u < t[i + 1] else 0.0
        if t[i + k] == t[i]:
            c1 = 0.0
        else:
            c1 = (u - t[i]) / (t[i + k] - t[i]) * self.basis_functions_u(u, k - 1, i)
        if t[i + k + 1] == t[i + 1]:
            c2 = 0.0
        else:
            c2 = (t[i + k + 1] - u) / (t[i + k + 1] - t[i + 1]) * self.basis_functions_u(u, k - 1, i + 1)
        return c1 + c2

    def basis_functions_v(self, v, k, i):
        """
        compute basis functions Bi in v direction for v=v and degree=k
        """

        # k = self.degree_u
        t = self.knots_vector_v()

        if k == 0:
            return 1.0 if t[i] <= v < t[i + 1] else 0.0
        if t[i + k] == t[i]:
            c1 = 0.0
        else:
            c1 = (v - t[i]) / (t[i + k] - t[i]) * self.basis_functions_v(v, k - 1, i)
        if t[i + k + 1] == t[i + 1]:
            c2 = 0.0
        else:
            c2 = (t[i + k + 1] - v) / (t[i + k + 1] - t[i + 1]) * self.basis_functions_v(v, k - 1, i + 1)
        return c1 + c2

    def blending_vector_u(self, u):
        """
        compute a vector of basis_functions in u direction for u=u
        """

        blending_vect = npy.empty((1, self.nb_u))
        for j in range(0, self.nb_u):
            blending_vect[0][j] = self.basis_functions_u(u, self.degree_u, j)

        return blending_vect

    def blending_vector_v(self, v):
        """
        compute a vector of basis_functions in v direction for v=v
        """

        blending_vect = npy.empty((1, self.nb_v))
        for j in range(0, self.nb_v):
            blending_vect[0][j] = self.basis_functions_v(v, self.degree_v, j)

        return blending_vect

    def blending_matrix_u(self, u):
        """
        compute a matrix of basis_functions in u direction for a vector u like [0,1]
        """

        blending_mat = npy.empty((len(u), self.nb_u))
        for i in range(0, len(u)):
            for j in range(0, self.nb_u):
                blending_mat[i][j] = self.basis_functions_u(u[i], self.degree_u, j)
        return blending_mat

    def blending_matrix_v(self, v):
        """
        compute a matrix of basis_functions in v direction for a vector v like [0,1]
        """

        blending_mat = npy.empty((len(v), self.nb_v))
        for i in range(0, len(v)):
            for j in range(0, self.nb_v):
                blending_mat[i][j] = self.basis_functions_v(v[i], self.degree_v, j)
        return blending_mat

    def point2d_to_3d(self, point2d: volmdlr.Point2D):
        x, y = point2d
        if x < 0:
            x = 0.
        elif 1 < x:
            x = 1
        if y < 0:
            y = 0
        elif y > 1:
            y = 1

        return volmdlr.Point3D(*self.surface.evaluate_single((x, y)))

    def point3d_to_2d(self, point3d: volmdlr.Point3D, min_bound_x: float = 0.,
                      max_bound_x: float = 1., min_bound_y: float = 0.,
                      max_bound_y: float = 1., tol=1e-9):
        def f(x):
            p3d = self.point2d_to_3d(volmdlr.Point2D(x[0], x[1]))
            return point3d.point_distance(p3d)

        results = []

        delta_bound_x = max_bound_x - min_bound_x
        delta_bound_y = max_bound_y - min_bound_y
        x0s = [((min_bound_x + max_bound_x) / 2, (min_bound_y + max_bound_y) / 2),
               (min_bound_x + delta_bound_x / 10, min_bound_y + delta_bound_y / 10),
               (min_bound_x + delta_bound_x / 10, max_bound_y - delta_bound_y / 10),
               (max_bound_x - delta_bound_x / 10, min_bound_y + delta_bound_y / 10),
               (max_bound_x - delta_bound_x / 10, max_bound_y - delta_bound_y / 10)]

        for x0 in x0s:
            z = scp.optimize.least_squares(f, x0=x0, bounds=([min_bound_x,
                                                              min_bound_y],
                                                             [max_bound_x,
                                                              max_bound_y]),
                                           ftol=tol / 10,
                                           xtol=tol / 10,
                                           # loss='soft_l1'
                                           )
            # z.cost represent the value of the cost function at the solution
            if z.fun < tol:
                return volmdlr.Point2D(*z.x)

            res = scp.optimize.minimize(f, x0=npy.array(x0),
                                        bounds=[(min_bound_x, max_bound_x),
                                                (min_bound_y, max_bound_y)],
                                        tol=tol)
            # res.fun represent the value of the objective function
            if res.fun < tol:
                return volmdlr.Point2D(*res.x)

            results.append((z.x, z.fun))
            results.append((res.x, res.fun))
        return (volmdlr.Point2D(*min(results, key=lambda r: r[1])[0]))

    def linesegment2d_to_3d(self, linesegment2d):
        # TODO: this is a non exact method!
        lth = linesegment2d.length()
        points = [self.point2d_to_3d(
            linesegment2d.point_at_abscissa(i * lth / 10.)) for i in range(11)]

        linesegment = vme.LineSegment3D(points[0], points[-1])
        flag = True
        for pt in points:
            if not linesegment.point_belongs(pt):
                flag = False
                break

        periodic = False
        if self.x_periodicity is not None and \
                math.isclose(lth, self.x_periodicity, abs_tol=1e-6) and \
                math.isclose(linesegment2d.start.y, linesegment2d.end.y,
                             abs_tol=1e-6):
            periodic = True
        elif self.y_periodicity is not None and \
                math.isclose(lth, self.y_periodicity, abs_tol=1e-6) and \
                math.isclose(linesegment2d.start.x, linesegment2d.end.x,
                             abs_tol=1e-6):
            periodic = True

        if flag:
            # All the points are on the same LineSegment3D
            linesegments = [linesegment]
        else:
            linesegments = [vme.BSplineCurve3D.from_points_interpolation(
                points, max(self.degree_u, self.degree_v), periodic=periodic)]
            # linesegments = [vme.LineSegment3D(p1, p2)
            #                 for p1, p2 in zip(points[:-1], points[1:])]
        return linesegments

    def linesegment3d_to_2d(self, linesegment3d):
        """
        a line segment on a BSplineSurface3D will be in any case a line in 2D?
        """
        x_perio = self.x_periodicity if self.x_periodicity is not None else 1.
        y_perio = self.y_periodicity if self.y_periodicity is not None else 1.
        return [vme.LineSegment2D(self.point3d_to_2d(linesegment3d.start,
                                                     max_bound_x=x_perio,
                                                     max_bound_y=y_perio),
                                  self.point3d_to_2d(linesegment3d.end,
                                                     max_bound_x=x_perio,
                                                     max_bound_y=y_perio))]

    def bsplinecurve3d_to_2d(self, bspline_curve3d):
        # TODO: enhance this, it is a non exact method!
        # TODO: bsplinecurve can be periodic but not around the bsplinesurface
        bsc_linesegment = vme.LineSegment3D(bspline_curve3d.points[0],
                                            bspline_curve3d.points[-1])
        flag = True
        for pt in bspline_curve3d.points:
            if not bsc_linesegment.point_belongs(pt):
                flag = False
                break

        x_perio = self.x_periodicity if self.x_periodicity is not None \
            else 1.
        y_perio = self.y_periodicity if self.y_periodicity is not None \
            else 1.

        if self.x_periodicity and not self.y_periodicity \
                and bspline_curve3d.periodic:
            p1 = self.point3d_to_2d(bspline_curve3d.points[0], min_bound_x=0.,
                                    max_bound_x=self.x_periodicity)
            p1_sup = self.point3d_to_2d(bspline_curve3d.points[0],
                                        min_bound_x=1 - self.x_periodicity)
            new_x = p1.x - p1_sup.x + self.x_periodicity
            new_x = new_x if 0 <= new_x else 0
            reverse = False
            if new_x < 0:
                new_x = 0
            elif math.isclose(new_x, self.x_periodicity, abs_tol=1e-5):
                new_x = 0
                reverse = True

            linesegments = [
                vme.LineSegment2D(
                    volmdlr.Point2D(new_x, p1.y),
                    volmdlr.Point2D(self.x_periodicity, p1.y))]
            if reverse:
                linesegments[0] = linesegments[0].reverse()

        elif self.y_periodicity and not self.x_periodicity \
                and bspline_curve3d.periodic:
            p1 = self.point3d_to_2d(bspline_curve3d.points[0], min_bound_y=0.,
                                    max_bound_y=self.y_periodicity)
            p1_sup = self.point3d_to_2d(bspline_curve3d.points[0],
                                        min_bound_y=1 - self.y_periodicity)
            new_y = p1.y - p1_sup.y + self.y_periodicity
            new_y = new_y if 0 <= new_y else 0
            reverse = False
            if new_y < 0:
                new_y = 0
            elif math.isclose(new_y, self.y_periodicity, abs_tol=1e-5):
                new_y = 0
                reverse = True

            linesegments = [
                vme.LineSegment2D(
                    volmdlr.Point2D(p1.x, new_y),
                    volmdlr.Point2D(p1.x, self.y_periodicity))]
            if reverse:
                linesegments[0] = linesegments[0].reverse()

        elif self.x_periodicity and self.y_periodicity \
                and bspline_curve3d.periodic:
            raise NotImplementedError

        elif flag:
            x_perio = self.x_periodicity if self.x_periodicity is not None \
                else 1.
            y_perio = self.y_periodicity if self.y_periodicity is not None \
                else 1.

            p1 = self.point3d_to_2d(bspline_curve3d.points[0],
                                    max_bound_x=x_perio,
                                    max_bound_y=y_perio)
            p2 = self.point3d_to_2d(bspline_curve3d.points[-1],
                                    max_bound_x=x_perio,
                                    max_bound_y=y_perio)

            if p1 == p2:
                print('BSplineCruve3D skipped because it is too small')
                linesegments = None
            else:
                p1_sup = self.point3d_to_2d(bspline_curve3d.points[0],
                                            min_bound_x=1 - x_perio,
                                            min_bound_y=1 - y_perio)
                p2_sup = self.point3d_to_2d(bspline_curve3d.points[-1],
                                            min_bound_x=1 - x_perio,
                                            min_bound_y=1 - y_perio)
                if self.x_periodicity and p1.point_distance(p1_sup) > 1e-5:
                    p1.x -= p1_sup.x - x_perio
                    p2.x -= p2_sup.x - x_perio
                if self.y_periodicity and p1.point_distance(p1_sup) > 1e-5:
                    p1.y -= p1_sup.y - y_perio
                    p2.y -= p2_sup.y - y_perio
                linesegments = [vme.LineSegment2D(p1, p2)]
            # How to check if end of surface overlaps start or the opposite ?
        else:
            lth = bspline_curve3d.length()
            if lth > 1e-5:
                points = [self.point3d_to_2d(
                    bspline_curve3d.point_at_abscissa(i / 10 * lth)
                    # max_bound_x=self.x_periodicity,
                    # max_bound_y=self.y_periodicity
                ) for i in range(11)]
                # linesegments = [vme.LineSegment2D(p1, p2)
                #                 for p1, p2 in zip(points[:-1], points[1:])]
                linesegments = [vme.BSplineCurve2D.from_points_interpolation(
                    points, min(self.degree_u, self.degree_v))]
                # bs = vme.BSplineCurve2D.from_points_interpolation(
                #     points, min(self.degree_u, self.degree_v))
                # ax = bs.plot()
                # [p.plot(ax=ax) for p in points]
                # print(points)
            elif 1e-6 < lth <= 1e-5:
                linesegments = [vme.LineSegment2D(
                    self.point3d_to_2d(bspline_curve3d.start),
                    self.point3d_to_2d(bspline_curve3d.end))]
            else:
                print('BSplineCruve3D skipped because it is too small')
                linesegments = None

        # print(bspline_curve3d.start, bspline_curve3d.end)
        # print([(l.start, l.end) for l in linesegments])
        # print()
        return linesegments

    def arc3d_to_2d(self, arc3d):
        number_points = math.ceil(arc3d.angle * 10) + 1  # 10 points per radian
        l = arc3d.length()
        points = [self.point3d_to_2d(arc3d.point_at_abscissa(
            i * l / (number_points - 1))) for i in range(number_points)]
        # return [vme.LineSegment2D(p1, p2)
        #         for p1, p2 in zip(points[:-1], points[1:])]
        return [vme.BSplineCurve2D.from_points_interpolation(
            points, max(self.degree_u, self.degree_v))]

    def arc2d_to_3d(self, arc2d):
        number_points = math.ceil(arc2d.angle * 7) + 1  # 7 points per radian
        l = arc2d.length()
        points = [self.point2d_to_3d(arc2d.point_at_abscissa(
            i * l / (number_points - 1))) for i in range(number_points)]
        return [vme.BSplineCurve3D.from_points_interpolation(
            points, max(self.degree_u, self.degree_v))]

    def _bounding_box(self):
        return volmdlr.core.BoundingBox.from_points(self.control_points)

    def rectangular_cut(self, u1: float, u2: float,
                        v1: float, v2: float, name: str = ''):
        p1 = volmdlr.Point2D(u1, v1)
        p2 = volmdlr.Point2D(u2, v1)
        p3 = volmdlr.Point2D(u2, v2)
        p4 = volmdlr.Point2D(u1, v2)
        outer_contour = volmdlr.wires.ClosedPolygon2D([p1, p2, p3, p4])
        surface = Surface2D(outer_contour, [])
        return BSplineFace3D(self, surface, name)  # PlaneFace3D

    def FreeCADExport(self, ip, ndigits=3):
        name = 'primitive{}'.format(ip)
        script = ""
        points = '['
        for i, pts_row in enumerate(self.control_points_table):
            pts = '['
            for j, pt in enumerate(pts_row):
                point = 'fc.Vector({},{},{}),'.format(pt[0], pt[1], pt[2])
                pts += point
            pts = pts[:-1] + '],'
            points += pts
        points = points[:-1] + ']'

        script += '{} = Part.BSplineSurface()\n'.format(name)
        if self.weights is None:
            script += '{}.buildFromPolesMultsKnots({},{},{},udegree={},vdegree={},uknots={},vknots={})\n'.format(
                name, points, self.u_multiplicities, self.v_multiplicities,
                self.degree_u, self.degree_v, self.u_knots, self.v_knots)
        else:
            script += '{}.buildFromPolesMultsKnots({},{},{},udegree={},vdegree={},uknots={}, \
                vknots={},weights={})\n'.format(
                name, points, self.u_multiplicities, self.v_multiplicities,
                self.degree_u, self.degree_v, self.u_knots, self.v_knots,
                self.weights)

        return script

    def rotation(self, center: volmdlr.Vector3D,
                 axis: volmdlr.Vector3D, angle: float):
        """
        BSplineSurface3D rotation
        :param center: rotation center
        :param axis: rotation axis
        :param angle: angle rotation
        :return: a new rotated BSplineSurface3D
        """
        new_control_points = [p.rotation(center, axis, angle)
                              for p in self.control_points]
        new_bsplinesurface3d = BSplineSurface3D(self.degree_u, self.degree_v,
                                                new_control_points, self.nb_u,
                                                self.nb_v,
                                                self.u_multiplicities,
                                                self.v_multiplicities,
                                                self.u_knots, self.v_knots,
                                                self.weights, self.name)
        return new_bsplinesurface3d

    def rotation_inplace(self, center: volmdlr.Vector3D,
                         axis: volmdlr.Vector3D, angle: float):
        """
        BSplineSurface3D rotation. Object is updated inplace
        :param center: rotation center
        :param axis: rotation axis
        :param angle: rotation angle
        """
        new_bsplinesurface3d = self.rotation(center, axis, angle)
        self.control_points = new_bsplinesurface3d.control_points
        self.surface = new_bsplinesurface3d.surface

    def translation(self, offset: volmdlr.Vector3D):
        """
        BSplineSurface3D translation
        :param offset: translation vector
        :return: A new translated BSplineSurface3D
        """
        new_control_points = [p.translation(offset) for p in
                              self.control_points]
        new_bsplinesurface3d = BSplineSurface3D(self.degree_u, self.degree_v,
                                                new_control_points, self.nb_u,
                                                self.nb_v,
                                                self.u_multiplicities,
                                                self.v_multiplicities,
                                                self.u_knots, self.v_knots,
                                                self.weights, self.name)

        return new_bsplinesurface3d

    def translation_inplace(self, offset: volmdlr.Vector3D):
        """
        BSplineSurface3D translation. Object is updated inplace
        :param offset: translation vector
        """
        new_bsplinesurface3d = self.translation(offset)
        self.control_points = new_bsplinesurface3d.control_points
        self.surface = new_bsplinesurface3d.surface

    def frame_mapping(self, frame: volmdlr.Frame3D, side: str):
        """
        Changes frame_mapping and return a new BSplineSurface3D
        side = 'old' or 'new'
        """
        new_control_points = [p.frame_mapping(frame, side) for p in
                              self.control_points]
        new_bsplinesurface3d = BSplineSurface3D(self.degree_u, self.degree_v,
                                                new_control_points, self.nb_u,
                                                self.nb_v,
                                                self.u_multiplicities,
                                                self.v_multiplicities,
                                                self.u_knots, self.v_knots,
                                                self.weights, self.name)
        return new_bsplinesurface3d

    def frame_mapping_inplace(self, frame: volmdlr.Frame3D, side: str):
        """
        Changes frame_mapping and the object is updated inplace
        side = 'old' or 'new'
        """
        new_bsplinesurface3d = self.frame_mapping(frame, side)
        self.control_points = new_bsplinesurface3d.control_points
        self.surface = new_bsplinesurface3d.surface

    def plot(self, ax=None):
        for p in self.control_points:
            ax = p.plot(ax=ax)
        return ax

    def simplify_surface(self):
        """
        Verifies if BSplineSurface3D could be a Plane3D
        :return: simplified surface if possible, otherwis, returns self
        """
        points = [self.control_points[0], self.control_points[math.ceil(len(self.control_points) / 2)],
                  self.control_points[-1]]
        plane3d = Plane3D.from_3_points(*points)
        if all(plane3d.point_on_plane(point) for point in self.control_points):
            return plane3d
        return self

    @classmethod
    def from_step(cls, arguments, object_dict):
        name = arguments[0][1:-1]
        degree_u = int(arguments[1])
        degree_v = int(arguments[2])
        points_sets = arguments[3][1:-1].split("),")
        points_sets = [elem + ")" for elem in points_sets[:-1]] + [
            points_sets[-1]]
        control_points = []
        for points_set in points_sets:
            points = [object_dict[int(i[1:])] for i in
                      points_set[1:-1].split(",")]
            nb_v = len(points)
            control_points.extend(points)
        nb_u = int(len(control_points) / nb_v)
        surface_form = arguments[4]
        if arguments[5] == '.F.':
            u_closed = False
        elif arguments[5] == '.T.':
            u_closed = True
        else:
            raise ValueError
        if arguments[6] == '.F.':
            v_closed = False
        elif arguments[6] == '.T.':
            v_closed = True
        else:
            raise ValueError
        self_intersect = arguments[7]
        u_multiplicities = [int(i) for i in arguments[8][1:-1].split(",")]
        v_multiplicities = [int(i) for i in arguments[9][1:-1].split(",")]
        u_knots = [float(i) for i in arguments[10][1:-1].split(",")]
        v_knots = [float(i) for i in arguments[11][1:-1].split(",")]
        knot_spec = arguments[12]

        if 13 in range(len(arguments)):
            weight_data = [
                float(i) for i in
                arguments[13][1:-1].replace("(", "").replace(")", "").split(",")
            ]
        else:
            weight_data = None

        bsplinesurface = cls(degree_u, degree_v, control_points, nb_u, nb_v,
                             u_multiplicities, v_multiplicities, u_knots,
                             v_knots, weight_data, name)
        bsplinesurface = bsplinesurface.simplify_surface()
        # if u_closed:
        #     bsplinesurface.x_periodicity = bsplinesurface.get_x_periodicity()
        # if v_closed:
        #     bsplinesurface.y_periodicity = bsplinesurface.get_y_periodicity()
        return bsplinesurface

    def to_step(self, current_id):
        content = ''
        point_matrix_ids = '('
        for points in self.control_points_table:
            point_ids = '('
            for point in points:
                point_content, point_id = point.to_step(current_id)
                content += point_content
                point_ids += '#{},'.format(point_id)
                current_id = point_id + 1
            point_ids = point_ids[:-1]
            point_ids += '),'
            point_matrix_ids += point_ids
        point_matrix_ids = point_matrix_ids[:-1]
        point_matrix_ids += ')'

        u_close = '.T.' if self.x_periodicity else '.F.'
        v_close = '.T.' if self.y_periodicity else '.F.'

        content += "#{} = B_SPLINE_SURFACE_WITH_KNOTS('{}',{},{},{},.UNSPECIFIED.,{},{},.F.,{},{},{},{},.UNSPECIFIED.);\
            \n".format(current_id, self.name, self.degree_u, self.degree_v,
                       point_matrix_ids, u_close, v_close,
                       tuple(self.u_multiplicities), tuple(self.v_multiplicities),
                       tuple(self.u_knots), tuple(self.v_knots))
        return content, [current_id]

    def grid3d(self, grid2d: volmdlr.grid.Grid2D):
        """
        generate 3d grid points of a Bspline surface, based on a Grid2D
        """

        if not self._grids2d:
            self._grids2d = grid2d

        points_2d = grid2d.points
        points_3d = [self.point2d_to_3d(point2d) for point2d in points_2d]

        return points_3d

    def grid2d_deformed(self, grid2d: volmdlr.grid.Grid2D):
        """
        dimension and deform a Grid2D points based on a Bspline surface
        """

        points_2d = grid2d.points
        points_3d = self.grid3d(grid2d)

        (xmin, xmax), (ymin, ymax) = grid2d.limits_xy
        points_x, points_y = grid2d.points_xy

        # Parameters
        index_x = {}  # grid point position(i,j), x coordinates position in X(unknown variable)
        index_y = {}  # grid point position(i,j), y coordinates position in X(unknown variable)
        index_points = {}  # grid point position(j,i), point position in points_2d (or points_3d)
        k, p = 0, 0
        for i in range(0, points_x):
            for j in range(0, points_y):
                index_x.update({(j, i): k})
                index_y.update({(j, i): k + 1})
                index_points.update({(j, i): p})
                k = k + 2
                p = p + 1

        equation_points = []  # points combination to compute distances between 2D and 3D grid points
        for i in range(0, points_y):  # row from (0,i)
            for j in range(1, points_x):
                equation_points.append(((0, i), (j, i)))
        for i in range(0, points_x):  # column from (i,0)
            for j in range(1, points_y):
                equation_points.append(((i, 0), (i, j)))
        for i in range(0, points_y):  # row
            for j in range(0, points_x - 1):
                equation_points.append(((j, i), (j + 1, i)))
        for i in range(0, points_x):  # column
            for j in range(0, points_x - 1):
                equation_points.append(((i, j), (i, j + 1)))
        for i in range(0, points_y - 1):  # diagonal
            for j in range(0, points_x - 1):
                equation_points.append(((j, i), (j + 1, i + 1)))

        for i in range(0, points_y):  # row 2segments (before.point.after)
            for j in range(1, points_x - 1):
                equation_points.append(((j - 1, i), (j + 1, i)))

        for i in range(0, points_x):  # column 2segments (before.point.after)
            for j in range(1, points_y - 1):
                equation_points.append(((i, j - 1), (i, j + 1)))

        # Euclidean distance
        # D=[] # distances between 3D grid points (based on points combination [equation_points])
        # for i in range(0, len(equation_points)):
        #     D.append((points_3d[index_points[equation_points[i][0]]].point_distance(
        #         points_3d[index_points[equation_points[i][1]]]))**2)

        # Geodesic distance
        # xx=[]
        # for p in points_2d:
        #     xx.append(p.x)
        # yy=[]
        # for p in points_2d:
        #     yy.append(p.y)

        # triang = plt_tri.Triangulation(xx, yy)
        # faces = triang.triangles
        # points = npy.empty([len(points_3d),3])
        # for i in range(0,len(points_3d)):
        #     points[i] = npy.array([points_3d[i].x,points_3d[i].y,points_3d[i].z])

        # geoalg = geodesic.PyGeodesicAlgorithmExact(points, faces)
        D = []  # geodesic distances between 3D grid points (based on points combination [equation_points])
        for i in range(0, len(equation_points)):
            D.append((self.geodesic_distance(
                points_3d[index_points[equation_points[i][0]]], points_3d[index_points[equation_points[i][1]]])) ** 2)

        # System of nonlinear equations
        def non_linear_equations(X):
            F = npy.empty(len(equation_points) + 2)
            for i in range(0, len(equation_points)):
                F[i] = abs((X[index_x[equation_points[i][0]]] ** 2 +
                            X[index_x[equation_points[i][1]]] ** 2 +
                            X[index_y[equation_points[i][0]]] ** 2 +
                            X[index_y[equation_points[i][1]]] ** 2 -
                            2 *
                            X[index_x[equation_points[i][0]]] *
                            X[index_x[equation_points[i][1]]] -
                            2 *
                            X[index_y[equation_points[i][0]]] *
                            X[index_y[equation_points[i][1]]] -
                            D[i]) /
                           D[i])

            F[i + 1] = X[0] * 1000
            F[i + 2] = X[1] * 1000
            # i=i+2
            # # F[i+3] = X[(len(points_2d)-points_x)*2]
            # l= 3
            # for f in range(1, points_x):
            #     F[i+f] = X[l]*1000
            #     l = l+2
            ## F[i+3] = X[3]*1000
            ## F[i+4] = X[5]*1000
            ## F[i+4] = X[points_x*2]*1000

            return F

        # Solution with "least_squares"
        x_init = []  # initial guess (2D grid points)
        for i in range(0, len(points_2d)):
            x_init.append(points_2d[i][0])
            x_init.append(points_2d[i][1])
        z = opt.least_squares(non_linear_equations, x_init)

        points_2d_deformed = []  # deformed 2d grid points
        for i in range(0, len(z.x), 2):
            points_2d_deformed.append(volmdlr.Point2D(z.x[i], z.x[i + 1]))

        grid2d_deformed = volmdlr.grid.Grid2D.from_points(points=points_2d_deformed,
                                                          points_dim_1=points_x,
                                                          direction=grid2d.direction)

        self._grids2d_deformed = grid2d_deformed

        return points_2d_deformed

    def grid2d_deformation(self, grid2d: volmdlr.grid.Grid2D):
        """
        compute the deformation/displacement (dx/dy) of a Grid2D based on a Bspline surface
        """

        if not self._grids2d_deformed:
            self.grid2d_deformed(grid2d)

        displacement = self._grids2d_deformed.displacement_compared_to(grid2d)
        self._displacements = displacement

        return displacement

    def point2d_parametric_to_dimension(self, point2d: volmdlr.Point3D, grid2d: volmdlr.grid.Grid2D):
        """
        convert a point2d from the parametric to the dimensioned frame
        """

        # Check if the 0<point2d.x<1 and 0<point2d.y<1
        if point2d.x < 0:
            point2d.x = 0
        elif point2d.x > 1:
            point2d.x = 1
        if point2d.y < 0:
            point2d.y = 0
        elif point2d.y > 1:
            point2d.y = 1

        if self._grids2d == grid2d:
            points_2d = self._grids2d.points
        else:
            points_2d = grid2d.points
            self._grids2d = grid2d

        if self._displacements is not None:
            displacement = self._displacements
        else:
            displacement = self.grid2d_deformation(grid2d)

        points_x, points_y = grid2d.points_xy

        # Parameters
        index_points = {}  # grid point position(j,i), point position in points_2d (or points_3d)
        p = 0
        for i in range(0, points_x):
            for j in range(0, points_y):
                index_points.update({(j, i): p})
                p = p + 1

        # Form function "Finite Elements"
        def form_function(s, t):
            N = npy.empty(4)
            N[0] = (1 - s) * (1 - t) / 4
            N[1] = (1 + s) * (1 - t) / 4
            N[2] = (1 + s) * (1 + t) / 4
            N[3] = (1 - s) * (1 + t) / 4
            return N

        finite_elements_points = []  # 2D grid points index that define one element
        for j in range(0, points_y - 1):
            for i in range(0, points_x - 1):
                finite_elements_points.append(((i, j), (i + 1, j), (i + 1, j + 1), (i, j + 1)))
        finite_elements = []  # finite elements defined with closed polygon
        for i in range(0, len(finite_elements_points)):
            finite_elements.append(
                volmdlr.wires.ClosedPolygon2D((points_2d[index_points[finite_elements_points[i][0]]],
                                               points_2d[index_points[finite_elements_points[i][1]]],
                                               points_2d[index_points[finite_elements_points[i][2]]],
                                               points_2d[index_points[finite_elements_points[i][3]]])))

        for k in range(0, len(finite_elements_points)):
            if (volmdlr.wires.Contour2D(finite_elements[k].primitives).point_belongs(
                    point2d)  # finite_elements[k].point_belongs(point2d)
                    or volmdlr.wires.Contour2D(finite_elements[k].primitives).point_over_contour(point2d)
                    or ((points_2d[index_points[finite_elements_points[k][0]]][0] < point2d.x <
                         points_2d[index_points[finite_elements_points[k][1]]][0])
                        and point2d.y == points_2d[index_points[finite_elements_points[k][0]]][1])
                    or ((points_2d[index_points[finite_elements_points[k][1]]][1] < point2d.y <
                         points_2d[index_points[finite_elements_points[k][2]]][1])
                        and point2d.x == points_2d[index_points[finite_elements_points[k][1]]][0])
                    or ((points_2d[index_points[finite_elements_points[k][3]]][0] < point2d.x <
                         points_2d[index_points[finite_elements_points[k][2]]][0])
                        and point2d.y == points_2d[index_points[finite_elements_points[k][1]]][1])
                    or ((points_2d[index_points[finite_elements_points[k][0]]][1] < point2d.y <
                         points_2d[index_points[finite_elements_points[k][3]]][1])
                        and point2d.x == points_2d[index_points[finite_elements_points[k][0]]][0])):
                break

        x0 = points_2d[index_points[finite_elements_points[k][0]]][0]
        y0 = points_2d[index_points[finite_elements_points[k][0]]][1]
        x1 = points_2d[index_points[finite_elements_points[k][1]]][0]
        y2 = points_2d[index_points[finite_elements_points[k][2]]][1]
        x = point2d.x
        y = point2d.y
        s = 2 * ((x - x0) / (x1 - x0)) - 1
        t = 2 * ((y - y0) / (y2 - y0)) - 1

        N = form_function(s, t)
        dx = npy.array([displacement[index_points[finite_elements_points[k][0]]][0],
                        displacement[index_points[finite_elements_points[k][1]]][0],
                        displacement[index_points[finite_elements_points[k][2]]][0],
                        displacement[index_points[finite_elements_points[k][3]]][0]])
        dy = npy.array([displacement[index_points[finite_elements_points[k][0]]][1],
                        displacement[index_points[finite_elements_points[k][1]]][1],
                        displacement[index_points[finite_elements_points[k][2]]][1],
                        displacement[index_points[finite_elements_points[k][3]]][1]])

        return volmdlr.Point2D(point2d.x + npy.transpose(N).dot(dx), point2d.y + npy.transpose(N).dot(dy))

    def point3d_to_2d_with_dimension(self, point3d: volmdlr.Point3D, grid2d: volmdlr.grid.Grid2D):
        """
        compute the point2d of a point3d, on a Bspline surface, in the dimensioned frame
        """

        point2d = self.point3d_to_2d(point3d)

        point2d_with_dimension = self.point2d_parametric_to_dimension(point2d, grid2d)

        return point2d_with_dimension

    def point2d_with_dimension_to_parametric_frame(self, point2d, grid2d: volmdlr.grid.Grid2D):
        """
        convert a point2d from the dimensioned to the parametric frame
        """

        if self._grids2d != grid2d:
            self._grids2d = grid2d
        if not self._grids2d_deformed:
            self.grid2d_deformed(grid2d)

        points_2d = grid2d.points
        points_2d_deformed = self._grids2d_deformed.points
        points_x, points_y = grid2d.points_xy

        # Parameters
        index_points = {}  # grid point position(j,i), point position in points_2d (or points_3d)
        p = 0
        for i in range(0, points_x):
            for j in range(0, points_y):
                index_points.update({(j, i): p})
                p = p + 1

        finite_elements_points = []  # 2D grid points index that define one element
        for j in range(0, points_y - 1):
            for i in range(0, points_x - 1):
                finite_elements_points.append(((i, j), (i + 1, j), (i + 1, j + 1), (i, j + 1)))
        finite_elements = []  # finite elements defined with closed polygon  DEFORMED
        for i in range(0, len(finite_elements_points)):
            finite_elements.append(
                volmdlr.wires.ClosedPolygon2D((points_2d_deformed[index_points[finite_elements_points[i][0]]],
                                               points_2d_deformed[index_points[finite_elements_points[i][1]]],
                                               points_2d_deformed[index_points[finite_elements_points[i][2]]],
                                               points_2d_deformed[index_points[finite_elements_points[i][3]]])))

        finite_elements_initial = []  # finite elements defined with closed polygon  INITIAL
        for i in range(0, len(finite_elements_points)):
            finite_elements_initial.append(
                volmdlr.wires.ClosedPolygon2D((points_2d[index_points[finite_elements_points[i][0]]],
                                               points_2d[index_points[finite_elements_points[i][1]]],
                                               points_2d[index_points[finite_elements_points[i][2]]],
                                               points_2d[index_points[finite_elements_points[i][3]]])))

        for k in range(0, len(finite_elements_points)):
            if (finite_elements[k].point_belongs(point2d)
                    or ((points_2d_deformed[index_points[finite_elements_points[k][0]]][0] < point2d.x <
                         points_2d_deformed[index_points[finite_elements_points[k][1]]][0])
                        and point2d.y == points_2d_deformed[index_points[finite_elements_points[k][0]]][1])
                    or ((points_2d_deformed[index_points[finite_elements_points[k][1]]][1] < point2d.y <
                         points_2d_deformed[index_points[finite_elements_points[k][2]]][1])
                        and point2d.x == points_2d_deformed[index_points[finite_elements_points[k][1]]][0])
                    or ((points_2d_deformed[index_points[finite_elements_points[k][3]]][0] < point2d.x <
                         points_2d_deformed[index_points[finite_elements_points[k][2]]][0])
                        and point2d.y == points_2d_deformed[index_points[finite_elements_points[k][1]]][1])
                    or ((points_2d_deformed[index_points[finite_elements_points[k][0]]][1] < point2d.y <
                         points_2d_deformed[index_points[finite_elements_points[k][3]]][1])
                        and point2d.x == points_2d_deformed[index_points[finite_elements_points[k][0]]][0])
                    or finite_elements[k].primitives[0].point_belongs(point2d) or finite_elements[k].primitives[
                        1].point_belongs(point2d)
                    or finite_elements[k].primitives[2].point_belongs(point2d) or finite_elements[k].primitives[
                        3].point_belongs(point2d)):
                break

        frame_deformed = volmdlr.Frame2D(finite_elements[k].center_of_mass(),
                                         volmdlr.Vector2D(finite_elements[k].primitives[1].middle_point()[0] -
                                                          finite_elements[k].center_of_mass()[0],
                                                          finite_elements[k].primitives[1].middle_point()[1] -
                                                          finite_elements[k].center_of_mass()[1]),
                                         volmdlr.Vector2D(finite_elements[k].primitives[0].middle_point()[0] -
                                                          finite_elements[k].center_of_mass()[0],
                                                          finite_elements[k].primitives[0].middle_point()[1] -
                                                          finite_elements[k].center_of_mass()[1]))

        point2d_frame_deformed = volmdlr.Point2D(point2d.frame_mapping(frame_deformed, 'new')[0],
                                                 point2d.frame_mapping(frame_deformed, 'new')[1])

        frame_inital = volmdlr.Frame2D(finite_elements_initial[k].center_of_mass(),
                                       volmdlr.Vector2D(finite_elements_initial[k].primitives[1].middle_point()[0] -
                                                        finite_elements_initial[k].center_of_mass()[0],
                                                        finite_elements_initial[k].primitives[1].middle_point()[1] -
                                                        finite_elements_initial[k].center_of_mass()[1]),
                                       volmdlr.Vector2D(finite_elements_initial[k].primitives[0].middle_point()[0] -
                                                        finite_elements_initial[k].center_of_mass()[0],
                                                        finite_elements_initial[k].primitives[0].middle_point()[1] -
                                                        finite_elements_initial[k].center_of_mass()[1]))

        X = point2d_frame_deformed.frame_mapping(frame_inital, 'old')[0]
        if X < 0:
            X = 0
        elif X > 1:
            X = 1
        Y = point2d_frame_deformed.frame_mapping(frame_inital, 'old')[1]
        if Y < 0:
            Y = 0
        elif Y > 1:
            Y = 1

        return volmdlr.Point2D(X, Y)

    def point2d_with_dimension_to_3d(self, point2d, grid2d: volmdlr.grid.Grid2D):
        """
        compute the point3d, on a Bspline surface, of a point2d define in the dimensioned frame
        """

        point2d_01 = self.point2d_with_dimension_to_parametric_frame(point2d, grid2d)

        return self.point2d_to_3d(point2d_01)

    def linesegment2d_parametric_to_dimension(self, linesegment2d, grid2d: volmdlr.grid.Grid2D):
        """
        convert a linesegment2d from the parametric to the dimensioned frame
        """

        points = linesegment2d.discretization_points(20)
        points_dim = [
            self.point2d_parametric_to_dimension(
                p, grid2d) for p in points]

        return vme.BSplineCurve2D.from_points_interpolation(
            points_dim, max(self.degree_u, self.degree_v))

    def linesegment3d_to_2d_with_dimension(self, linesegment3d, grid2d: volmdlr.grid.Grid2D):
        """
        compute the linesegment2d of a linesegment3d, on a Bspline surface, in the dimensioned frame
        """

        linesegment2d = self.linesegment3d_to_2d(linesegment3d)
        bsplinecurve2d_with_dimension = self.linesegment2d_parametric_to_dimension(linesegment2d, grid2d)

        return bsplinecurve2d_with_dimension

    def linesegment2d_with_dimension_to_parametric_frame(self, linesegment2d):
        """
        convert a linesegment2d from the dimensioned to the parametric frame
        """

        try:
            linesegment2d = volmdlr.edges.LineSegment2D(
                self.point2d_with_dimension_to_parametric_frame(linesegment2d.start, self._grids2d),
                self.point2d_with_dimension_to_parametric_frame(linesegment2d.end, self._grids2d))
        except NotImplementedError:
            return None

        return linesegment2d

    def linesegment2d_with_dimension_to_3d(self, linesegment2d):
        """
        compute the linesegment3d, on a Bspline surface, of a linesegment2d defined in the dimensioned frame
        """

        linesegment2d_01 = self.linesegment2d_with_dimension_to_parametric_frame(linesegment2d)
        linesegment3d = self.linesegment2d_to_3d(linesegment2d_01)

        return linesegment3d

    def bsplinecurve2d_parametric_to_dimension(self, bsplinecurve2d, grid2d: volmdlr.grid.Grid2D):
        """
        convert a bsplinecurve2d from the parametric to the dimensioned frame
        """

        # check if bsplinecurve2d is in a list
        if isinstance(bsplinecurve2d, list):
            bsplinecurve2d = bsplinecurve2d[0]
        points = bsplinecurve2d.control_points
        points_dim = []

        for p in points:
            points_dim.append(self.point2d_parametric_to_dimension(p, grid2d))

        bsplinecurve2d_with_dimension = volmdlr.edges.BSplineCurve2D(bsplinecurve2d.degree, points_dim,
                                                                     bsplinecurve2d.knot_multiplicities,
                                                                     bsplinecurve2d.knots,
                                                                     bsplinecurve2d.weights,
                                                                     bsplinecurve2d.periodic)

        return bsplinecurve2d_with_dimension

    def bsplinecurve3d_to_2d_with_dimension(self, bsplinecurve3d, grid2d: volmdlr.grid.Grid2D):
        """
        compute the bsplinecurve2d of a bsplinecurve3d, on a Bspline surface, in the dimensioned frame
        """

        bsplinecurve2d_01 = self.bsplinecurve3d_to_2d(bsplinecurve3d)
        bsplinecurve2d_with_dimension = self.bsplinecurve2d_parametric_to_dimension(
            bsplinecurve2d_01, grid2d)

        return bsplinecurve2d_with_dimension

    def bsplinecurve2d_with_dimension_to_parametric_frame(self, bsplinecurve2d):
        """
        convert a bsplinecurve2d from the dimensioned to the parametric frame
        """

        points_dim = bsplinecurve2d.control_points
        points = []
        for p in points_dim:
            points.append(
                self.point2d_with_dimension_to_parametric_frame(p, self._grids2d))

        bsplinecurve2d = volmdlr.edges.BSplineCurve2D(bsplinecurve2d.degree, points,
                                                      bsplinecurve2d.knot_multiplicities,
                                                      bsplinecurve2d.knots,
                                                      bsplinecurve2d.weights,
                                                      bsplinecurve2d.periodic)
        return bsplinecurve2d

    def bsplinecurve2d_with_dimension_to_3d(self, bsplinecurve2d):
        """
        compute the bsplinecurve3d, on a Bspline surface, of a bsplinecurve2d defined in the dimensioned frame
        """

        bsplinecurve2d_01 = self.bsplinecurve2d_with_dimension_to_parametric_frame(bsplinecurve2d)
        bsplinecurve3d = self.bsplinecurve2d_to_3d(bsplinecurve2d_01)

        return bsplinecurve3d

    def arc2d_parametric_to_dimension(self, arc2d, grid2d: volmdlr.grid.Grid2D):
        """
        convert a arc2d from the parametric to the dimensioned frame
        """

        number_points = math.ceil(arc2d.angle * 7) + 1
        l = arc2d.length()
        points = [self.point2d_parametric_to_dimension(arc2d.point_at_abscissa(
            i * l / (number_points - 1)), grid2d) for i in range(number_points)]

        return vme.BSplineCurve2D.from_points_interpolation(
            points, max(self.degree_u, self.degree_v))

    def arc3d_to_2d_with_dimension(self, arc3d, grid2d: volmdlr.grid.Grid2D):
        """
        compute the arc2d of a arc3d, on a Bspline surface, in the dimensioned frame
        """

        bsplinecurve2d = self.arc3d_to_2d(arc3d)[0]  # it's a bsplinecurve2d
        arc2d_with_dimension = self.bsplinecurve2d_parametric_to_dimension(bsplinecurve2d, grid2d)

        return arc2d_with_dimension  # it's a bsplinecurve2d-dimension

    def arc2d_with_dimension_to_parametric_frame(self, arc2d):
        """
        convert a arc2d from the dimensioned to the parametric frame
        """

        number_points = math.ceil(arc2d.angle * 7) + 1
        l = arc2d.length()

        points = [self.point2d_with_dimension_to_parametric_frame(arc2d.point_at_abscissa(
            i * l / (number_points - 1)), self._grids2d) for i in range(number_points)]

        return vme.BSplineCurve2D.from_points_interpolation(
            points, max(self.degree_u, self.degree_v))

    def arc2d_with_dimension_to_3d(self, arc2d):
        """
        compute the  arc3d, on a Bspline surface, of a arc2d in the dimensioned frame
        """

        arc2d_01 = self.arc2d_with_dimension_to_parametric_frame(arc2d)
        arc3d = self.arc2d_to_3d(arc2d_01)

        return arc3d  # it's a bsplinecurve3d

    def contour2d_parametric_to_dimension(self, contour2d: volmdlr.wires.Contour2D,
                                          grid2d: volmdlr.grid.Grid2D):
        """
        convert a contour2d from the parametric to the dimensioned frame
        """

        primitives2d_dim = []

        for primitive2d in contour2d.primitives:
            # method_name = '{}_parametric_to_dimension'.format(
            #     primitive2d.__class__.__name__.lower())
            method_name = f'{primitive2d.__class__.__name__.lower()}_parametric_to_dimension'

            if hasattr(self, method_name):
                primitives = getattr(self, method_name)(primitive2d, grid2d)
                if primitives:
                    primitives2d_dim.append(primitives)

            else:
                raise NotImplementedError(
                    f'Class {self.__class__.__name__} does not implement {method_name}')

        return volmdlr.wires.Contour2D(primitives2d_dim)

    def contour3d_to_2d_with_dimension(self, contour3d: volmdlr.wires.Contour3D,
                                       grid2d: volmdlr.grid.Grid2D):
        """
        compute the contou2d of a contour3d, on a Bspline surface, in the dimensioned frame
        """

        contour2d_01 = self.contour3d_to_2d(contour3d)

        return self.contour2d_parametric_to_dimension(contour2d_01, grid2d)

    def contour2d_with_dimension_to_parametric_frame(self, contour2d):
        """
        convert a contour2d from the dimensioned to the parametric frame
        """

        # TODO: check and avoid primitives with start=end
        primitives2d = []

        for primitive2d in contour2d.primitives:
            method_name = f'{primitive2d.__class__.__name__.lower()}_with_dimension_to_parametric_frame'

            if hasattr(self, method_name):
                primitives = getattr(self, method_name)(primitive2d)
                if primitives:
                    primitives2d.append(primitives)

            else:
                raise NotImplementedError(
                    # 'Class {} does not implement {}'.format(self.__class__.__name__,
                    #                                         method_name))
                    f'Class {self.__class__.__name__} does not implement {method_name}')

        # #Avoid to have primitives with start=end
        # start_points = []
        # for i in range(0, len(new_start_points)-1):
        #     if new_start_points[i] != new_start_points[i+1]:
        #         start_points.append(new_start_points[i])
        # if new_start_points[-1] != new_start_points[0]:
        #     start_points.append(new_start_points[-1])

        return volmdlr.wires.Contour2D(primitives2d)

    def contour2d_with_dimension_to_3d(self, contour2d):
        """
        compute the contour3d, on a Bspline surface, of a contour2d define in the dimensioned frame
        """

        contour01 = self.contour2d_with_dimension_to_parametric_frame(contour2d)

        return self.contour2d_to_3d(contour01)

    @classmethod
    def from_geomdl_surface(cls, surface):
        """
        create a volmdlr's BSpline_Surface3D from a geomdl's one
        """

        control_points = []
        for i in range(0, len(surface.ctrlpts)):
            control_points.append(volmdlr.Point3D(surface.ctrlpts[i][0], surface.ctrlpts[i][1], surface.ctrlpts[i][2]))

        (u_knots, u_multiplicities) = knots_vector_inv((surface.knotvector_u))
        (v_knots, v_multiplicities) = knots_vector_inv((surface.knotvector_v))

        bspline_surface = cls(degree_u=surface.degree_u,
                              degree_v=surface.degree_v,
                              control_points=control_points,
                              nb_u=surface.ctrlpts_size_u,
                              nb_v=surface.ctrlpts_size_v,
                              u_multiplicities=u_multiplicities,
                              v_multiplicities=v_multiplicities,
                              u_knots=u_knots,
                              v_knots=v_knots)

        return bspline_surface

    @classmethod
    def points_fitting_into_bspline_surface(cls, points_3d, size_u, size_v, degree_u, degree_v):
        """
        Bspline Surface interpolation through 3d points

        Parameters
        ----------
        points_3d : volmdlr.Point3D
            data points
        size_u : int
            number of data points on the u-direction.
        size_v : int
            number of data points on the v-direction.
        degree_u : int
            degree of the output surface for the u-direction.
        degree_v : int
            degree of the output surface for the v-direction.

        Returns
        -------
        B-spline surface

        """

        points = []
        for i in range(0, len(points_3d)):
            points.append((points_3d[i].x, points_3d[i].y, points_3d[i].z))

        surface = interpolate_surface(points, size_u, size_v, degree_u, degree_v)

        return cls.from_geomdl_surface(surface)

    @classmethod
    def points_approximate_into_bspline_surface(cls, points_3d, size_u, size_v, degree_u, degree_v, **kwargs):
        """
        Bspline Surface approximate through 3d points

        Parameters
        ----------
        points_3d : volmdlr.Point3D
            data points
        size_u : int
            number of data points on the u-direction.
        size_v : int
            number of data points on the v-direction.
        degree_u : int
            degree of the output surface for the u-direction.
        degree_v : int
            degree of the output surface for the v-direction.

        Keyword Arguments:
            * ``ctrlpts_size_u``: number of control points on the u-direction. *Default: size_u - 1*
            * ``ctrlpts_size_v``: number of control points on the v-direction. *Default: size_v - 1*

        Returns
        -------
        B-spline surface: volmdlr.faces.BSplineSurface3D

        """

        # Keyword arguments
        num_cpts_u = kwargs.get('ctrlpts_size_u', size_u - 1)  # number of datapts, r + 1 > number of ctrlpts, n + 1
        num_cpts_v = kwargs.get('ctrlpts_size_v', size_v - 1)  # number of datapts, s + 1 > number of ctrlpts, m + 1

        points = [tuple([*pt]) for pt in points_3d]

        surface = approximate_surface(points, size_u, size_v, degree_u, degree_v,
                                      ctrlpts_size_u=num_cpts_u, num_cpts_v=num_cpts_v)

        return cls.from_geomdl_surface(surface)

    @classmethod
    def from_cylindrical_faces(cls, cylindrical_faces, degree_u, degree_v,
                               points_x: int = 10, points_y: int = 10):
        """
        define a bspline surface from a list of cylindrical faces

        Parameters
        ----------
        cylindrical_faces : List[volmdlr.faces.CylindricalFace3D]
            faces 3d
        degree_u : int
            degree of the output surface for the u-direction
        degree_v : int
            degree of the output surface for the v-direction
        points_x : int
            number of points in x-direction
        points_y : int
            number of points in y-direction

        Returns
        -------
        B-spline surface

        """

        if len(cylindrical_faces) == 1:
            return cls.from_cylindrical_face(cylindrical_faces[0], degree_u, degree_v, points_x=50, points_y=50)

        if len(cylindrical_faces) > 1:
            bspline_surfaces = []
            direction = cylindrical_faces[0].adjacent_direction(cylindrical_faces[1])

            if direction == 'x':
                bounding_rectangle_0 = cylindrical_faces[0].surface2d.outer_contour.bounding_rectangle()
                ymin = bounding_rectangle_0[2]
                ymax = bounding_rectangle_0[3]
                for face in cylindrical_faces:
                    bounding_rectangle = face.surface2d.outer_contour.bounding_rectangle()
                    ymin = min(ymin, bounding_rectangle[2])
                    ymax = max(ymax, bounding_rectangle[3])
                for face in cylindrical_faces:
                    bounding_rectangle = face.surface2d.outer_contour.bounding_rectangle()

                    points_3d = face.surface3d.grid3d(
                        volmdlr.grid.Grid2D.from_properties(
                            x_limits=(bounding_rectangle[0], bounding_rectangle[1]),
                            y_limits=(ymin, ymax),
                            points_nbr=(points_x, points_y)))

                    bspline_surfaces.append(
                        cls.points_fitting_into_bspline_surface(
                            points_3d, points_x, points_y, degree_u, degree_v))

            elif direction == 'y':
                bounding_rectangle_0 = cylindrical_faces[0].surface2d.outer_contour.bounding_rectangle()
                xmin = bounding_rectangle_0[0]
                xmax = bounding_rectangle_0[1]
                for face in cylindrical_faces:
                    bounding_rectangle = face.surface2d.outer_contour.bounding_rectangle()
                    xmin = min(xmin, bounding_rectangle[0])
                    xmax = max(xmax, bounding_rectangle[1])
                for face in cylindrical_faces:
                    bounding_rectangle = face.surface2d.outer_contour.bounding_rectangle()

                    points_3d = face.surface3d.grid3d(
                        volmdlr.grid.Grid2D.from_properties(
                            x_limits=(xmin, xmax),
                            y_limits=(bounding_rectangle[2], bounding_rectangle[3]),
                            points_nbr=(points_x, points_y)))

                    bspline_surfaces.append(
                        cls.points_fitting_into_bspline_surface(
                            points_3d, points_x, points_y, degree_u, degree_v))

            to_be_merged = bspline_surfaces[0]
            for i in range(0, len(bspline_surfaces) - 1):
                merged = to_be_merged.merge_with(bspline_surfaces[i + 1])
                to_be_merged = merged

            bspline_surface = to_be_merged

            return bspline_surface

    @classmethod
    def from_cylindrical_face(cls, cylindrical_face, degree_u, degree_v,
                              **kwargs):  # points_x: int = 50, points_y: int = 50
        """
        define a bspline surface from a cylindrical face

        Parameters
        ----------
        cylindrical_face : volmdlr.faces.CylindricalFace3D
            face 3d
        degree_u : int
            degree of the output surface for the u-direction.
        degree_v : int
            degree of the output surface for the v-direction.
        points_x : int
            number of points in x-direction
        points_y : int
            number of points in y-direction

        Returns
        -------
        B-spline surface

        """

        points_x = kwargs['points_x']
        points_y = kwargs['points_y']
        bounding_rectangle = cylindrical_face.surface2d.outer_contour.bounding_rectangle()
        points_3d = cylindrical_face.surface3d.grid3d(
            volmdlr.grid.Grid2D.from_properties(x_limits=(bounding_rectangle[0],
                                                          bounding_rectangle[1]),
                                                y_limits=(bounding_rectangle[2],
                                                          bounding_rectangle[3]),
                                                points_nbr=(points_x, points_y)))

        return cls.points_fitting_into_bspline_surface(points_3d, points_x, points_x, degree_u, degree_v)

    def intersection_with(self, other_bspline_surface3d):
        """
        compute intersection points between two Bspline surfaces
        return u,v parameters for intersection points for both surfaces
        """

        def f(X):
            return (self.point2d_to_3d(volmdlr.Point2D(X[0], X[1])) -
                    other_bspline_surface3d.point2d_to_3d(volmdlr.Point2D(X[2], X[3]))).norm()

        x = npy.linspace(0, 1, 10)
        x_init = []
        for xi in x:
            for yi in x:
                x_init.append((xi, yi, xi, yi))

        u1, v1, u2, v2 = [], [], [], []
        solutions = []
        for x0 in x_init:
            z = scp.optimize.least_squares(f, x0=x0, bounds=([0, 1]))
            # print(z.cost)
            if z.fun < 1e-5:
                solution = z.x
                if solution not in solutions:
                    solutions.append(solution)
                    u1.append(solution[0])
                    v1.append(solution[1])
                    u2.append(solution[2])
                    v2.append(solution[3])

        # uv1 = [[min(u1),max(u1)],[min(v1),max(v1)]]
        # uv2 = [[min(u2),max(u2)],[min(v2),max(v2)]]

        return ((u1, v1), (u2, v2))  # (uv1, uv2)

    def plane_intersection(self, plane3d):
        """
        compute intersection points between a Bspline surface and a plane3d
        """

        def f(X):
            return ((self.surface.evaluate_single((X[0], X[1]))[0]) * plane3d.equation_coefficients()[0] +
                    (self.surface.evaluate_single((X[0], X[1]))[1]) * plane3d.equation_coefficients()[1] +
                    (self.surface.evaluate_single((X[0], X[1]))[2]) * plane3d.equation_coefficients()[2] +
                    plane3d.equation_coefficients()[3])

        x = npy.linspace(0, 1, 20)
        x_init = []
        for xi in x:
            for yi in x:
                x_init.append((xi, yi))

        # x_init = volmdlr.Point2D.grid2d(20, 20, 0, 1, 0, 1)

        intersection_points = []
        # solutions = []
        # u, v =[],  []

        for x0 in x_init:
            z = scp.optimize.least_squares(f, x0=x0, bounds=([0, 1]))
            if z.fun < 1e-20:
                #     cost.append(z.cost)
                # # print(z.cost)
                # if z.cost<1e-20:
                solution = z.x
                intersection_points.append(volmdlr.Point3D(self.surface.evaluate_single((solution[0], solution[1]))[0],
                                                           self.surface.evaluate_single((solution[0], solution[1]))[1],
                                                           self.surface.evaluate_single((solution[0], solution[1]))[
                                                               2]))
        # intersection_points.sort()
        # u.append(solution[0])
        # v.append(solution[1])
        # solutions.append(solution)

        # return (u,v)
        return intersection_points

    def error_with_point3d(self, point3d):
        """
        compute the error/distance between the Bspline surface and a point3d
        """

        def f(x):
            return (point3d - self.point2d_to_3d(volmdlr.Point2D(x[0], x[1]))).norm()

        cost = []

        for x0 in [(0, 0), (0, 1), (1, 0), (1, 1), (0.5, 0.5)]:
            z = scp.optimize.least_squares(f, x0=x0, bounds=([0, 1]))
            cost.append(z.fun)

        return min(cost)

    def error_with_edge3d(self, edge3d):
        """
        compute the error/distance between the Bspline surface and an edge3d
        it's the mean of the start and end points errors'
        """

        return (self.error_with_point3d(edge3d.start) + self.error_with_point3d(edge3d.end)) / 2

    def nearest_edges3d(self, contour3d, threshold: float):
        """
        compute the nearest edges of a contour3d to a Bspline_surface3d based on a threshold
        """

        nearest = []
        for primitive in contour3d.primitives:
            if self.error_with_edge3d(primitive) <= threshold:
                nearest.append(primitive)
        nearest_primitives = volmdlr.wires.Wire3D(nearest)

        return nearest_primitives

    def edge3d_to_2d_with_dimension(self, edge3d, grid2d: volmdlr.grid.Grid2D):
        """
        compute the edge2d of a edge3d, on a Bspline surface, in the dimensioned frame
        """

        # method_name = '{}_to_2d_with_dimension'.format(edge3d.__class__.__name__.lower())
        method_name = f'{edge3d.__class__.__name__.lower()}_to_2d_with_dimension'

        if hasattr(self, method_name):
            edge2d_dim = getattr(self, method_name)(edge3d, grid2d)
            if edge2d_dim:
                return edge2d_dim
            else:
                raise NotImplementedError
        else:
            raise NotImplementedError(
                # 'Class {} does not implement {}'.format(self.__class__.__name__,
                #                                         method_name))
                f'Class {self.__class__.__name__} does not implement {method_name}')

    def wire3d_to_2d(self, wire3d):
        """
        compute the 2d of a wire3d, on a Bspline surface
        """

        contour = self.contour3d_to_2d(wire3d)

        return volmdlr.wires.Wire2D(contour.primitives)

    def wire3d_to_2d_with_dimension(self, wire3d):
        """
        compute the 2d of a wire3d, on a Bspline surface, in the dimensioned frame
        """

        contour = self.contour3d_to_2d_with_dimension(wire3d, self._grids2d)

        return volmdlr.wires.Wire2D(contour.primitives)

    def split_surface_u(self, u: float):
        """
        Splits the surface at the input parametric coordinate on the
        u-direction.

        :param u: Parametric coordinate u chosen between 0 and 1
        :type u: float
        :return: Two splitted surfaces
        :rtype: List[:class:`volmdlr.faces.BSplineSurface3D`]
        """

        surfaces_geo = split_surface_u(self.surface, u)
        surfaces = []
        for s in surfaces_geo:
            surfaces.append(volmdlr.faces.BSplineSurface3D.from_geomdl_surface(s))

        return surfaces

    def split_surface_v(self, v: float):
        """
        Splits the surface at the input parametric coordinate on the
        v-direction.

        :param v: Parametric coordinate v chosen between 0 and 1
        :type v: float
        :return: Two splitted surfaces
        :rtype: List[:class:`volmdlr.faces.BSplineSurface3D`]
        """

        surfaces_geo = split_surface_v(self.surface, v)
        surfaces = []
        for s in surfaces_geo:
            surfaces.append(volmdlr.faces.BSplineSurface3D.from_geomdl_surface(s))

        return surfaces

    def split_surface_with_bspline_curve(self, bspline_curve3d: volmdlr.edges.BSplineCurve3D):
        """
        Cuts the surface into two pieces with a bspline curve.

        :param bspline_curve3d: A BSplineCurve3d used for cutting
        :type bspline_curve3d: :class:`volmdlr.edges.BSplineCurve3D`
        :return: Two splitted surfaces
        :rtype: List[:class:`volmdlr.faces.BSplineSurface3D`]
        """

        surfaces = []
        bspline_curve2d = self.bsplinecurve3d_to_2d(bspline_curve3d)[0]
        # if type(bspline_curve2d) == list:
        #     points = [bspline_curve2d[0].start]
        #     for edge in bspline_curve2d:
        #         points.append(edge.end)
        #     bspline_curve2d = vme.BSplineCurve2D.from_points_approximation(points, 2, ctrlpts_size = 5)
        contour = self.rectangular_cut(0, 1, 0, 1).surface2d.outer_contour
        contours = contour.cut_by_bspline_curve(bspline_curve2d)

        du, dv = bspline_curve2d.end - bspline_curve2d.start
        resolution = 8

        for contour in contours:
            u_min, u_max, v_min, v_max = contour.bounding_rectangle().bounds()
            if du > dv:
                delta_u = u_max - u_min
                nlines_x = int(delta_u * resolution)
                lines_x = [vme.Line2D(volmdlr.Point2D(u_min, v_min),
                                      volmdlr.Point2D(u_min, v_max))]
                for i in range(nlines_x):
                    u = u_min + (i + 1) / (nlines_x + 1) * delta_u
                    lines_x.append(vme.Line2D(volmdlr.Point2D(u, v_min),
                                              volmdlr.Point2D(u, v_max)))
                lines_x.append(vme.Line2D(volmdlr.Point2D(u_max, v_min),
                                          volmdlr.Point2D(u_max, v_max)))
                lines = lines_x

            else:
                delta_v = v_max - v_min
                nlines_y = int(delta_v * resolution)
                lines_y = [vme.Line2D(volmdlr.Point2D(v_min, v_min),
                                      volmdlr.Point2D(v_max, v_min))]
                for i in range(nlines_y):
                    v = v_min + (i + 1) / (nlines_y + 1) * delta_v
                    lines_y.append(vme.Line2D(volmdlr.Point2D(v_min, v),
                                              volmdlr.Point2D(v_max, v)))
                lines_y.append(vme.Line2D(volmdlr.Point2D(v_min, v_max),
                                          volmdlr.Point2D(v_max, v_max)))
                lines = lines_y

            pt0 = volmdlr.O2D
            points = []

            for line in lines:
                inter = contour.line_intersections(line)
                if inter:
                    pt = set()
                    for p in inter:
                        pt.add(p[0])
                else:
                    raise NotImplementedError

                pt = sorted(pt, key=lambda p: pt0.point_distance(p))
                pt0 = pt[0]
                edge = volmdlr.edges.LineSegment2D(pt[0], pt[1])

                points.extend(edge.discretization_points(number_points=10))

            points3d = []
            for p in points:
                points3d.append(self.point2d_to_3d(p))

            size_u, size_v, degree_u, degree_v = 10, 10, self.degree_u, self.degree_v
            surfaces.append(
                volmdlr.faces.BSplineSurface3D.points_fitting_into_bspline_surface(
                    points3d, size_u, size_v, degree_u, degree_v))

        return surfaces

    def point_belongs(self, point3d):
        """
        check if a point3d belongs to the bspline_surface or not
        """

        def f(x):
            p3d = self.point2d_to_3d(volmdlr.Point2D(x[0], x[1]))
            return point3d.point_distance(p3d)

        x = npy.linspace(0, 1, 5)
        x_init = []
        for xi in x:
            for yi in x:
                x_init.append((xi, yi))

        for x0 in x_init:
            z = scp.optimize.least_squares(f, x0=x0, bounds=([0, 1]))
            if z.fun < 1e-10:
                return True
        return False

    def is_intersected_with(self, other_bspline_surface3d):
        """
        check if the two surfaces are intersected or not
        return True, when there are more 50points on the intersection zone
        """

        # intersection_results = self.intersection_with(other_bspline_surface3d)
        # if len(intersection_results[0][0]) >= 50:
        #     return True
        # else:
        #     return False

        def f(X):
            return (self.point2d_to_3d(volmdlr.Point2D(X[0], X[1])) -
                    other_bspline_surface3d.point2d_to_3d(volmdlr.Point2D(X[2], X[3]))).norm()

        x = npy.linspace(0, 1, 10)
        x_init = []
        for xi in x:
            for yi in x:
                x_init.append((xi, yi, xi, yi))

        i = 0
        for x0 in x_init:
            z = scp.optimize.least_squares(f, x0=x0, bounds=([0, 1]))
            if z.fun < 1e-5:
                i += 1
                if i >= 50:
                    return True
        return False

    def merge_with(self, other_bspline_surface3d):
        """
        Merges two adjacent surfaces based on their faces.

        :param other_bspline_surface3d: Other adjacent surface
        :type other_bspline_surface3d: :class:`volmdlr.faces.BSplineSurface3D`
        :return: Merged surface
        :rtype: :class:`volmdlr.faces.BSplineSurface3D`
        """

        bspline_face3d = self.rectangular_cut(0, 1, 0, 1)
        other_bspline_face3d = other_bspline_surface3d.rectangular_cut(0, 1, 0, 1)

        bsplines = [self, other_bspline_surface3d]
        bsplines_new = bsplines

        center = [bspline_face3d.surface2d.outer_contour.center_of_mass(),
                  other_bspline_face3d.surface2d.outer_contour.center_of_mass()]
        grid2d_direction = (bspline_face3d.pair_with(other_bspline_face3d))[1]

        if bspline_face3d.outer_contour3d.is_sharing_primitives_with(other_bspline_face3d.outer_contour3d):

            xmin, xmax, ymin, ymax = self.xy_limits(other_bspline_surface3d)

        elif self.is_intersected_with(other_bspline_surface3d):
            # find pimitives to split with
            contour1 = bspline_face3d.outer_contour3d
            contour2 = other_bspline_face3d.outer_contour3d

            distances = []
            for p1 in contour1.primitives:
                dis = []
                for p2 in contour2.primitives:
                    point1 = (p1.start + p1.end) / 2
                    point2 = (p2.start + p2.end) / 2
                    dis.append(point1.point_distance(point2))
                distances.append(dis)

            i = distances.index((min(distances)))
            j = distances[i].index(min(distances[i]))

            curves = [contour2.primitives[j], contour1.primitives[i]]

            # split surface
            for i, bspline in enumerate(bsplines):
                surfaces = bspline.split_surface_with_bspline_curve(curves[i])

                errors = []
                for s in surfaces:
                    errors.append(s.error_with_point3d(bsplines[i].point2d_to_3d(center[i])))

                bsplines_new[i] = surfaces[errors.index(min(errors))]

            xmin, xmax, ymin, ymax = [0] * len(bsplines_new), [1] * len(bsplines_new), [0] * \
                len(bsplines_new), [1] * len(bsplines_new)

            grid2d_direction = (
                bsplines_new[0].rectangular_cut(
                    0, 1, 0, 1).pair_with(
                    bsplines_new[1].rectangular_cut(
                        0, 1, 0, 1)))[1]

        else:
            xmin, xmax, ymin, ymax = [0] * len(bsplines_new), [1] * len(bsplines_new), [0] * \
                                               len(bsplines_new), [1] * len(bsplines_new)

        # grid3d
        points3d = []
        for i, bspline in enumerate(bsplines_new):
            grid3d = bspline.grid3d(volmdlr.grid.Grid2D.from_properties(x_limits=(0, 1),
                                                                        y_limits=(0, 1),
                                                                        points_nbr=(50, 50),
                                                                        direction=grid2d_direction[i]))

            points3d.extend(grid3d)

            # fitting
        size_u, size_v, degree_u, degree_v = 100, 50, max(
            bsplines[0].degree_u, bsplines[1].degree_u), max(
            bsplines[0].degree_v, bsplines[1].degree_v)

        merged_surface = volmdlr.faces.BSplineSurface3D.points_fitting_into_bspline_surface(
            points3d, size_u, size_v, degree_u, degree_v)

        return merged_surface

    def xy_limits(self, other_bspline_surface3d):
        """
        compute x, y limits to define grid2d
        """

        grid2d_direction = (
            self.rectangular_cut(
                0, 1, 0, 1).pair_with(
                other_bspline_surface3d.rectangular_cut(
                    0, 1, 0, 1)))[1]

        xmin, xmax, ymin, ymax = [], [], [], []
        if grid2d_direction[0][1] == '+y':
            xmin.append(0)
            xmax.append(1)
            ymin.append(0)
            ymax.append(0.99)
        elif grid2d_direction[0][1] == '+x':
            xmin.append(0)
            xmax.append(0.99)
            ymin.append(0)
            ymax.append(1)
        elif grid2d_direction[0][1] == '-x':
            xmin.append(0.01)
            xmax.append(1)
            ymin.append(0)
            ymax.append(1)
        elif grid2d_direction[0][1] == '-y':
            xmin.append(0)
            xmax.append(1)
            ymin.append(0.01)
            ymax.append(1)

        xmin.append(0)
        xmax.append(1)
        ymin.append(0)
        ymax.append(1)

        return xmin, xmax, ymin, ymax


class BezierSurface3D(BSplineSurface3D):

    def __init__(self, degree_u: int, degree_v: int,
                 control_points: List[List[volmdlr.Point3D]],
                 nb_u: int, nb_v: int, name=''):
        u_knots = utilities.generate_knot_vector(degree_u, nb_u)
        v_knots = utilities.generate_knot_vector(degree_v, nb_v)

        u_multiplicities = [1] * len(u_knots)
        v_multiplicities = [1] * len(v_knots)

        BSplineSurface3D.__init__(self, degree_u, degree_v,
                                  control_points, nb_u, nb_v,
                                  u_multiplicities, v_multiplicities,
                                  u_knots, v_knots, None, name)


class Face3D(volmdlr.core.Primitive3D):
    min_x_density = 1
    min_y_density = 1

    def __init__(self, surface3d, surface2d: Surface2D,
                 name: str = ''):
        self.surface3d = surface3d
        self.surface2d = surface2d
        # self.bounding_box = self._bounding_box()

        volmdlr.core.Primitive3D.__init__(self, name=name)

    def __hash__(self):
        return hash(self.surface3d) + hash(self.surface2d)

    def __eq__(self, other_):
        if other_.__class__.__name__ != self.__class__.__name__:
            return False
        equal = (self.surface3d == other_.surface3d
                 and self.surface2d == other_.surface2d)
        return equal

    def point_belongs(self, point3d: volmdlr.Point3D):
        """
        Tells you if a point is on the 3D face and inside its contour
        """
        point2d = self.surface3d.point3d_to_2d(point3d)
        point2d_plus_2pi = point2d.translation(volmdlr.Point2D(volmdlr.TWO_PI, 0))
        point2d_minus_2pi = point2d.translation(volmdlr.Point2D(-volmdlr.TWO_PI, 0))
        check_point3d = self.surface3d.point2d_to_3d(point2d)
        if check_point3d.point_distance(point3d) > 1e-6:
            return False

        return any(self.surface2d.point_belongs(pt2d) for pt2d in [point2d, point2d_plus_2pi, point2d_minus_2pi])

    @property
    def outer_contour3d(self):
        """

        """
        return self.surface3d.contour2d_to_3d(self.surface2d.outer_contour)

    @property
    def inner_contours3d(self):
        """

        """
        return [self.surface3d.contour2d_to_3d(c) for c in
                self.surface2d.inner_contours]

    @property
    def bounding_box(self):
        """
        Needs to be overriden if an error is raised.
        """
        raise NotImplementedError(
            f"bounding_box method must be"
            f"overloaded by {self.__class__.__name__}")

    @bounding_box.setter
    def bounding_box(self, new_bounding_box):
        """Sets the bounding box to a new value"""
        raise NotImplementedError(
            f"bounding_box setter method must be"
            f"overloaded by {self.__class__.__name__}")

    def get_bounding_box(self):
        raise NotImplementedError(
            f"self.__class__.__name__"
            f"overloaded by {self.__class__.__name__}")

    @classmethod
    def from_step(cls, arguments, object_dict):
        name = arguments[0][1:-1]
        contours = [object_dict[int(arg[1:])] for arg in arguments[1]]
        surface = object_dict[int(arguments[2])]
        if hasattr(surface, 'face_from_contours3d'):
            if (len(contours) == 1) and isinstance(contours[0],
                                                   volmdlr.Point3D):
                return surface

            return surface.face_from_contours3d(contours, name)
        raise NotImplementedError(
            'Not implemented :face_from_contours3d in {}'.format(surface))

    def to_step(self, current_id):
        xmin, xmax, ymin, ymax = self.surface2d.bounding_rectangle().bounds()
        subsurfaces2d = [self.surface2d]
        line_x = None
        if self.surface3d.x_periodicity and (xmax - xmin) >= 0.45 * self.surface3d.x_periodicity:
            line_x = vme.Line2D(volmdlr.Point2D(0.5 * (xmin + xmax), 0),
                                volmdlr.Point2D(
                                    0.5 * (xmin + xmax), 1))
        line_y = None
        if self.surface3d.y_periodicity and (
                ymax - ymin) >= 0.45 * self.surface3d.y_periodicity:
            line_y = vme.Line2D(
                volmdlr.Point2D(0., 0.5 * (ymin + ymax)),
                volmdlr.Point2D(1, 0.5 * (ymin + ymax)))

        if line_x:
            subsurfaces2 = []
            for subsurface2d in subsurfaces2d:
                subsurfaces2.extend(subsurface2d.cut_by_line(line_x))
            subsurfaces2d = subsurfaces2

        if line_y:
            subsurfaces2 = []
            for subsurface2d in subsurfaces2d:
                subsurfaces2.extend(subsurface2d.cut_by_line(line_y))
            subsurfaces2d = subsurfaces2

        if len(subsurfaces2d) > 1:
            content = ''
            face_ids = []
            for i, subsurface2d in enumerate(subsurfaces2d):
                face = self.__class__(self.surface3d, subsurface2d)
                face_content, face_id = face.to_step_without_splitting(
                    current_id)
                face_ids.append(face_id[0])
                content += face_content
                current_id = face_id[0] + 1
            return content, face_ids
        else:
            return self.to_step_without_splitting(current_id)

    def to_step_without_splitting(self, current_id):
        content, surface3d_ids = self.surface3d.to_step(current_id)
        current_id = max(surface3d_ids) + 1

        if len(surface3d_ids) != 1:
            raise NotImplementedError('What to do with more than 1 id ? with 0 id ?')
        outer_contour_content, outer_contour_id = self.outer_contour3d.to_step(
            current_id, surface_id=surface3d_ids[0], surface3d=self.surface3d)
        content += outer_contour_content
        content += "#{} = FACE_BOUND('{}',#{},.T.);\n".format(
            outer_contour_id + 1, self.name, outer_contour_id)
        contours_ids = [outer_contour_id + 1]
        current_id = outer_contour_id + 2
        for inner_contour3d in self.inner_contours3d:
            inner_contour_content, inner_contour_id = inner_contour3d.to_step(
                current_id)
            # surface_id=surface3d_id)
            content += inner_contour_content
            face_bound_id = inner_contour_id + 1
            content += "#{} = FACE_BOUND('',#{},.T.);\n".format(
                face_bound_id, inner_contour_id)
            contours_ids.append(face_bound_id)
            current_id = face_bound_id + 1

        content += "#{} = ADVANCED_FACE('{}',({}),#{},.T.);\n".format(
            current_id,
            self.name,
            volmdlr.core.step_ids_to_str(contours_ids),
            surface3d_ids[0])
        # TODO: create an ADVANCED_FACE for each surface3d_ids ?
        return content, [current_id]

    def triangulation_lines(self):
        return [], []

    def triangulation(self):
        lines_x, lines_y = self.triangulation_lines()
        if lines_x and lines_y:
            surfaces = []
            for surface in self.surface2d.split_by_lines(lines_x):
                surfaces.extend(surface.split_by_lines(lines_y))
                # for surface in surface.split_by_lines(lines_y):
                #     ax = self.surface2d.plot()
                #     surface.plot(ax=ax, color='r')

        elif lines_x:
            # try:
            surfaces = self.surface2d.split_by_lines(lines_x)
            # except:
            #     self.plot()
            #     raise NotImplementedError
        elif lines_y:
            surfaces = self.surface2d.split_by_lines(lines_y)
        else:
            surfaces = [self.surface2d]

        # mesh2d = surfaces[0].triangulation()
        # print('ls', len(surfaces))
        # for subsurface in surfaces[1:]:
        #     # mesh2d += subsurface.triangulation()
        #     mesh2d.merge_mesh(subsurface.triangulation())
        meshes = [s.triangulation() for s in surfaces]
        mesh2d = vmd.DisplayMesh2D.merge_meshes(meshes)
        return vmd.DisplayMesh3D(
            [vmd.Node3D(*self.surface3d.point2d_to_3d(p)) for p in
             mesh2d.points],
            mesh2d.triangles)

    def plot2d(self, ax=None, color='k', alpha=1):
        if ax is None:
            _, ax = plt.subplots()
        self.outer_contour.plot()

    def rotation(self, center: volmdlr.Point3D,
                 axis: volmdlr.Vector3D, angle: float):
        """
        Face3D rotation
        :param center: rotation center
        :param axis: rotation axis
        :param angle: angle rotation
        :return: a new rotated Face3D
        """
        new_surface = self.surface3d.rotation(center=center, axis=axis,
                                              angle=angle)
        return self.__class__(new_surface, self.surface2d)

    def rotation_inplace(self, center: volmdlr.Point3D,
                         axis: volmdlr.Vector3D, angle: float):
        """
        Face3D rotation. Object is updated inplace
        :param center: rotation center
        :param axis: rotation axis
        :param angle: rotation angle
        """
        self.surface3d.rotation_inplace(center=center, axis=axis, angle=angle)
        new_bounding_box = self.get_bounding_box()
        self.bounding_box = new_bounding_box

    def translation(self, offset: volmdlr.Vector3D):
        """
        Face3D translation
        :param offset: translation vector
        :return: A new translated Face3D
        """
        new_surface3d = self.surface3d.translation(offset=offset)
        return self.__class__(new_surface3d, self.surface2d)

    def translation_inplace(self, offset: volmdlr.Vector3D):
        """
        Face3D translation. Object is updated inplace
        :param offset: translation vector
        """
        self.surface3d.translation_inplace(offset=offset)
        new_bounding_box = self.get_bounding_box()
        self.bounding_box = new_bounding_box

    def frame_mapping(self, frame: volmdlr.Frame3D, side: str):
        """
        Changes frame_mapping and return a new Face3D
        side = 'old' or 'new'
        """
        new_surface3d = self.surface3d.frame_mapping(frame, side)
        return self.__class__(new_surface3d, self.surface2d.copy(),
                              self.name)

    def frame_mapping_inplace(self, frame: volmdlr.Frame3D, side: str):
        """
        Changes frame_mapping and the object is updated inplace
        side = 'old' or 'new'
        """
        self.surface3d.frame_mapping_inplace(frame, side)
        new_bounding_box = self.get_bounding_box()
        self.bounding_box = new_bounding_box

    def copy(self, deep=True, memo=None):
        return self.__class__(self.surface3d.copy(), self.surface2d.copy(),
                              self.name)

    def line_intersections(self,
                           line: vme.Line3D,
                           ) -> List[volmdlr.Point3D]:
        intersections = []
        for intersection in self.surface3d.line_intersections(line):
            if self.point_belongs(intersection):
                intersections.append(intersection)
        if not intersections:
            for prim in self.outer_contour3d.primitives:
                intersection = prim.line_intersections(line)
                if intersection:
                    if intersection not in intersections:
                        intersections.append(intersection)

        return intersections

    def linesegment_intersections(self,
                                  linesegment: vme.LineSegment3D,
                                  ) -> List[volmdlr.Point3D]:
        intersections = []
        for intersection in self.surface3d.linesegment_intersections(linesegment):
            if self.point_belongs(intersection):
                intersections.append(intersection)
        if not intersections:
            for prim in self.outer_contour3d.primitives:
                intersection = prim.linesegment_intersection(linesegment)
                if intersection is not None:
                    if intersection not in intersections:
                        intersections.append(intersection)
        return intersections

    def plot(self, ax=None, color='k', alpha=1, edge_details=False):
        if not ax:
            ax = plt.figure().add_subplot(111, projection='3d')
        self.outer_contour3d.plot(ax=ax, color=color, alpha=alpha,
                                  edge_details=edge_details)
        for contour3d in self.inner_contours3d:
            contour3d.plot(ax=ax, color=color, alpha=alpha,
                           edge_details=edge_details)
        return ax

    def random_point_inside(self):
        point_inside2d = self.surface2d.random_point_inside()
        return self.surface3d.point2d_to_3d(point_inside2d)

    def is_adjacent(self, face2: 'Face3D'):
        contour1 = self.outer_contour3d.to_2d(
            self.surface3d.frame.origin,
            self.surface3d.frame.u,
            self.surface3d.frame.v)
        contour2 = face2.outer_contour3d.to_2d(
            self.surface3d.frame.origin,
            self.surface3d.frame.u,
            self.surface3d.frame.v)
        if contour1.is_sharing_primitives_with(contour2):
            return True
        return False

    def geo_lines(self):  # , mesh_size_list=None):
        """
        gets the lines that define a Face3D in a .geo file
        """

        i, p = None, None
        lines, line_surface, lines_tags = [], [], []
        point_account, line_account, line_loop_account = 0, 0, 1
        for c, contour in enumerate(list(chain(*[[self.outer_contour3d], self.inner_contours3d]))):

            if isinstance(contour, volmdlr.wires.Circle2D):
                # point=[contour.radius, contour.center.y, 0]
                # lines.append('Point('+str(point_account+1)+') = {'+str(point)[1:-1]+', '+str(mesh_size)+'};')

                # point = [*contour.center, 0]
                # lines.append('Point('+str(point_account+2)+') = {'+str(point)[1:-1]+', '+str(mesh_size)+'};')

                # point=[-contour.radius, contour.center.y, 0]
                # lines.append('Point('+str(point_account+3)+') = {'+str(point)[1:-1]+', '+str(mesh_size)+'};')

                # lines.append('Circle('+str(line_account+1)+') = {'+str(point_account+1)+','+str(point_account+2) \
                #              +','+str(point_account+3)+'};')
                # lines.append('Circle('+str(line_account+2)+') = {'+str(point_account+3)+','+str(point_account+2) \
                #              + ','+str(point_account+1)+'};')

                # lines_tags.extend([line_account+1, line_account+2])

                # lines.append('Line Loop('+str(line_loop_account+1)+') = {'+str(lines_tags)[1:-1]+'};')

                # line_surface.append(line_loop_account+1)

                # lines_tags = []
                # point_account, line_account, line_loop_account = point_account+3, line_account+2, line_loop_account+1

                pass

            elif isinstance(contour, (volmdlr.wires.Contour3D, volmdlr.wires.ClosedPolygon3D)):
                if not isinstance(contour, volmdlr.wires.ClosedPolygon3D):
                    contour = contour.to_polygon(1)
                for i, point in enumerate(contour.points):
                    lines.append(point.get_geo_lines(tag=point_account + i + 1,
                                                     point_mesh_size=None))

                for p, primitive in enumerate(contour.primitives):
                    if p != len(contour.primitives) - 1:
                        lines.append(primitive.get_geo_lines(tag=line_account + p + 1,
                                                             start_point_tag=point_account + p + 1,
                                                             end_point_tag=point_account + p + 2))
                    else:
                        lines.append(primitive.get_geo_lines(tag=line_account + p + 1,
                                                             start_point_tag=point_account + p + 1,
                                                             end_point_tag=point_account + 1))
                    lines_tags.append(line_account + p + 1)

                lines.append('Line Loop(' + str(c + 1) + ') = {' + str(lines_tags)[1:-1] + '};')
                line_surface.append(line_loop_account)
                point_account = point_account + i + 1
                line_account, line_loop_account = line_account + p + 1, line_loop_account + 1
                lines_tags = []

        lines.append('Plane Surface(' + str(1) + ') = {' + str(line_surface)[1:-1] + '};')

        return lines

    def to_geo(self, file_name: str):  # , mesh_size_list=None):
        '''
        gets the .geo file for the Face3D
        '''

        lines = self.geo_lines()

        with open(file_name + '.geo', 'w', encoding="utf-8") as f:
            for line in lines:
                f.write(line)
                f.write('\n')
        f.close()

    def get_geo_lines(self, tag: int, line_loop_tag: List[int]):
        '''
        gets the lines that define a PlaneFace3D in a .geo file
        '''

        return 'Plane Surface(' + str(tag) + ') = {' + str(line_loop_tag)[1:-1] + '};'


class PlaneFace3D(Face3D):
    """
    :param contours: The face's contour2D
    :type contours: volmdlr.Contour2D
    :param plane: Plane used to place your face
    :type plane: Plane3D
    """
    _standalone_in_db = False
    _generic_eq = True
    _non_serializable_attributes = ['bounding_box', 'polygon2D']
    _non_data_eq_attributes = ['name', 'bounding_box', 'outer_contour3d',
                               'inner_contours3d']
    _non_data_hash_attributes = []

    def __init__(self, surface3d: Plane3D, surface2d: Surface2D,
                 name: str = ''):
        # if not isinstance(outer_contour2d, volmdlr.Contour2D):
        #     raise ValueError('Not a contour2D: {}'.format(outer_contour2d))
        self._bbox = None
        Face3D.__init__(self,
                        surface3d=surface3d,
                        surface2d=surface2d,
                        name=name)

    # @classmethod
    # def _repair_points_and_polygon2d(cls, points, plane):
    #     if points[0] == points[-1]:
    #         points = points[:-1]
    #     polygon_points = [
    #         p.to_2d(plane.origin, plane.vectors[0], plane.vectors[1]) for p in
    #         points]
    #     repaired_points = [p.copy() for p in points]
    #     polygon2D = volmdlr.ClosedPolygon2D(polygon_points)
    #     if polygon2D.SelfIntersect()[0]:
    #         repaired_points = [repaired_points[1]] + [
    #             repaired_points[0]] + repaired_points[2:]
    #         polygon_points = [polygon_points[1]] + [
    #             polygon_points[0]] + polygon_points[2:]
    #         if polygon_points[0] == polygon_points[-1]:
    #             repaired_points = repaired_points[:-1]
    #             polygon_points = polygon_points[:-1]
    #         polygon2D = volmdlr.ClosedPolygon2D(polygon_points)
    #     return repaired_points, polygon2D

    # @classmethod
    # def dict_to_object(cls, dict_, global_dict=None, pointers_memo: Dict[str, Any] = None, path: str = '#'):
    #     plane3d = Plane3D.dict_to_object(dict_['surface3d'],
    #                                      global_dict=global_dict,
    #                                      pointers_memo=pointers_memo,
    #                                      path=f'{path}/surface3d')
    #     surface2d = Surface2D.dict_to_object(dict_['surface2d'],
    #                                          global_dict=global_dict,
    #                                          pointers_memo=pointers_memo,
    #                                          path=f'{path}/surface2d')
    #     return cls(plane3d, surface2d, dict_['name'])

    def area(self):
        return self.surface2d.area()

    def copy(self, deep=True, memo=None):
        return PlaneFace3D(self.surface3d.copy(), self.surface2d.copy(),
                           self.name)

    @property
    def bounding_box(self):
        """
        """
        if not self._bbox:
            self._bbox = self.get_bounding_box()
        return self._bbox

    @bounding_box.setter
    def bounding_box(self, new_bounding_box):
        self._bbox = new_bounding_box

    def get_bounding_box(self):
        return self.outer_contour3d._bounding_box()

    def face_inside(self, face2):
        """
        verifies if a face is inside another face.
        It returns True if face2 is inside or False if the opposite
        """

        if self.surface3d.is_coincident(face2.surface3d):
            self_contour2d = self.outer_contour3d.to_2d(
                self.surface3d.frame.origin, self.surface3d.frame.u, self.surface3d.frame.v)
            face2_contour2d = face2.outer_contour3d.to_2d(
                self.surface3d.frame.origin, self.surface3d.frame.u, self.surface3d.frame.v)
            if self_contour2d.is_inside(face2_contour2d):
                return True
        return False

    def linesegment3d_inside(self, linesegement3d: volmdlr.edges.LineSegment3D):
        length = linesegement3d.length()
        points = [linesegement3d.point_at_abscissa(length * n / 200) for n in range(1, 199)]
        for point in points:
            if not self.point_belongs(point):
                return False

        return True

    # def average_center_point(self):
    #     """
    #     excluding holes
    #     """
    #     points = self.points
    #     nb = len(points)
    #     x = npy.sum([p[0] for p in points]) / nb
    #     y = npy.sum([p[1] for p in points]) / nb
    #     z = npy.sum([p[2] for p in points]) / nb
    #     return volmdlr.Point3D((x, y, z))

    def distance_to_point(self, point, return_other_point=False):
        # """
        # Only works if the surface is planar
        # TODO : this function does not take into account if Face has holes
        # """
        # On projette le point sur la surface plane
        # Si le point est à l'intérieur de la face,
        # on retourne la distance de projection
        # Si le point est à l'extérieur, on projette le point sur le plan
        # On calcule en 2D la distance entre la projection
        # et le polygone contour
        # On utilise le theroeme de Pythagore pour calculer
        # la distance minimale entre le point et le contour

        projected_pt = point.plane_projection3d(self.surface3d.frame.origin,
                                                self.surface3d.frame.u,
                                                self.surface3d.frame.v)
        projection_distance = point.point_distance(projected_pt)

        if self.point_belongs(projected_pt):
            if return_other_point:
                return projection_distance, projected_pt
            return projection_distance

        point_2D = point.to_2d(self.surface3d.frame.origin, self.surface3d.frame.u,
                               self.surface3d.frame.v)

        polygon2D = self.surface2d.outer_contour.to_polygon(angle_resolution=10)
        border_distance, other_point = polygon2D.point_border_distance(point_2D, return_other_point=True)

        other_point = self.surface3d.point2d_to_3d(volmdlr.Point2D(*other_point))

        if return_other_point:
            return (projection_distance ** 2 + border_distance ** 2) ** 0.5, \
                   other_point
        return (projection_distance ** 2 + border_distance ** 2) ** 0.5

    def minimum_distance_points_plane(self, other_plane_face,
                                      return_points=False):
        # """
        # Only works if the surface is planar
        # TODO : this function does not take into account if Face has holes
        # TODO : TRAITER LE CAS OU LA DISTANCE LA PLUS COURTE N'EST PAS D'UN SOMMET
        # """
        # On calcule la distance entre la face 1 et chaque point de la face 2
        # On calcule la distance entre la face 2 et chaque point de la face 1

        # if self.face_intersection(other_plane_face) is not None:
        #     return 0, None, None
        #
        # polygon1_points_3D = [volmdlr.Point3D(p.vector) for p in
        #                       self.contours3d[0].tessel_points]
        # polygon2_points_3D = [volmdlr.Point3D(p.vector) for p in
        #                       other_plane_face.contours3d[0].tessel_points]
        #
        # distances = []
        # if not return_points:
        #     d_min = other_plane_face.distance_to_point(polygon1_points_3D[0])
        #     for point1 in polygon1_points_3D[1:]:
        #         d = other_plane_face.distance_to_point(point1)
        #         if d < d_min:
        #             d_min = d
        #     for point2 in polygon2_points_3D:
        #         d = self.distance_to_point(point2)
        #         if d < d_min:
        #             d_min = d
        #     return d_min
        #
        # else:
        #     for point1 in polygon1_points_3D:
        #         d, other_point = other_plane_face.distance_to_point(
        #             point1,
        #             return_other_point=True)
        #         distances.append((d, point1, other_point))
        #     for point2 in polygon2_points_3D:
        #         d, other_point = self.distance_to_point(
        #             point2,
        #             return_other_point=True
        #         )
        #         distances.append((d, point2, other_point))
        #
        # d_min, point_min, other_point_min = distances[0]
        # for distance in distances[1:]:
        #     if distance[0] < d_min:
        #         d_min = distance[0]
        #         point_min = distance[1]
        #         other_point_min = distance[2]
        #
        # return point_min, other_point_min

        min_distance = math.inf
        for edge1 in self.outer_contour3d.primitives:
            for edge2 in other_plane_face.outer_contour3d.primitives:
                dist = edge1.minimum_distance(edge2,
                                              return_points=return_points)
                if return_points:
                    if dist[0] < min_distance:
                        min_distance = dist[0]
                        p1, p2 = dist[1], dist[2]
                else:
                    if dist < min_distance:
                        min_distance = dist
        if return_points:
            return min_distance, p1, p2
        else:
            return min_distance

    def edge_intersections(self, edge):
        # intersections = []
        linesegment = vme.LineSegment3D(edge.start, edge.end)
        intersections = self.linesegment_intersections(linesegment)
        if not intersections:
            for point in [edge.start, edge.end]:
                if self.point_belongs(point):

                    if point not in intersections:
                        intersections.append(point)
        return intersections

    def face_intersections_outer_contour(self, face2):
        intersections = []
        for edge1 in self.outer_contour3d.primitives:
            intersection_points = face2.edge_intersections(edge1)
            if intersection_points:
                for point in intersection_points:
                    if point not in intersections:
                        intersections.append(point)

        return intersections

    def face_intersections_inner_contours(self, face2):
        intersections = []
        for inner_contour2d in face2.surface2d.inner_contours:
            inner_contour3d = face2.surface3d.contour2d_to_3d(inner_contour2d)
            for inner_edge2 in inner_contour3d.primitives:
                intersection_points = self.edge_intersections(inner_edge2)
                if intersection_points:
                    for point in intersection_points:
                        if point not in intersections:
                            intersections.append(point)

        return intersections

    def validate_inner_contour_intersections(self, intersections, face2=None):
        intersection_primitives = []
        for point1, point2 in combinations(intersections, 2):
            if point1 != point2:
                line_segment3d = volmdlr.edges.LineSegment3D(point1, point2)
                if self.linesegment3d_inside(line_segment3d) and line_segment3d not in intersection_primitives:
                    if face2 is not None:
                        if face2.linesegment3d_inside(line_segment3d):
                            intersection_primitives.append(line_segment3d)
                    else:
                        intersection_primitives.append(line_segment3d)
        return intersection_primitives

    def get_face_intersections(self, face2):
        intersections = []
        if face2.surface2d.inner_contours:
            intersections.extend(self.face_intersections_inner_contours(face2))
        if self.surface2d.inner_contours:
            intersections.extend(face2.face_intersections_inner_contours(self))
        face2_intersections = face2.face_intersections_outer_contour(self)
        self_face_intersections = self.face_intersections_outer_contour(face2)
        for point in self_face_intersections + face2_intersections:
            if point not in intersections:
                intersections.append(point)
        return intersections

    def validate_face_intersections(self, face2, intersections: List[volmdlr.Point3D]):
        if len(intersections) > 1:
            if intersections[0] == intersections[1]:
                return []
            if self.surface2d.inner_contours:
                intersection_primitives = self.validate_inner_contour_intersections(intersections, face2)
            elif face2.surface2d.inner_contours:
                intersection_primitives = face2.validate_inner_contour_intersections(intersections, self)
            elif len(intersections) > 2:
                intersection_primitives = self.validate_inner_contour_intersections(intersections, face2)
                if not intersections:
                    raise NotImplementedError
            else:
                intersection_primitives = [volmdlr.edges.LineSegment3D(
                    intersections[0], intersections[1])]
            intersection_wires = [volmdlr.wires.Wire3D([primitive])
                                  for primitive in intersection_primitives]
            return intersection_wires
        return []

    def face_intersections(self, face2, tol=1e-6) -> List[volmdlr.wires.Wire3D]:
        # """
        # Only works if the surface is planar
        # TODO : this function does not take into account if Face has more than one hole
        # """

        bbox1 = self.bounding_box
        bbox2 = face2.bounding_box
        if not bbox1.bbox_intersection(bbox2) and \
                bbox1.distance_to_bbox(bbox2) >= tol:
            return []
        if self.face_inside(face2) or face2.face_inside(self):
            return []
        intersections = self.get_face_intersections(face2)
        valid_intersections = self.validate_face_intersections(face2, intersections)
        return valid_intersections

    def minimum_distance(self, other_face, return_points=False):
        if other_face.__class__ is CylindricalFace3D:
            p1, p2 = other_face.minimum_distance_points_cyl(self)
            if return_points:
                return p1.point_distance(p2), p1, p2
            else:
                return p1.point_distance(p2)

        if other_face.__class__ is PlaneFace3D:
            if return_points:
                dist, p1, p2 = self.minimum_distance_points_plane(other_face,
                                                                  return_points=return_points)
                return dist, p1, p2
            else:
                dist = self.minimum_distance_points_plane(other_face,
                                                          return_points=return_points)
                return dist

        if other_face.__class__ is ToroidalFace3D:
            p1, p2 = other_face.minimum_distance_points_plane(self)
            if return_points:
                return p1.point_distance(p2), p1, p2
            else:
                return p1.point_distance(p2)

        else:
            return NotImplementedError

    def inner_contours_recalculation(self, inner_contour, spliting_points, spliting_points_and_cutting_contour,
                                     connectig_to_outer_contour):
        """
        Verifies if there is a cutting contours from face intersections connected to an inner contour at the two ends,
        if true this inner contour is updated with this cutting contour
        :param inner_contour: inner contour
        :param spliting_points: current inner contour spliting points
        :param spliting_points_and_cutting_contour: dictionnary containing all spliting points and
        the corresponding cutting contour
        :param connectig_to_outer_contour: list of the cutting contours connected to the outer contour
        :return: spliting points to be removed from list of spliting points and current inner contour updated
        """
        j = self.surface2d.inner_contours.index(inner_contour)
        remove_spliting_points = []
        remove_cutting_contour = []
        for point1, point2 in zip(spliting_points[:-1], spliting_points[1:]):
            if spliting_points_and_cutting_contour[point1] not in connectig_to_outer_contour and \
                    spliting_points_and_cutting_contour[point2] not in connectig_to_outer_contour and \
                    spliting_points_and_cutting_contour[point1] == spliting_points_and_cutting_contour[point2]:
                remove_cutting_contour.append(spliting_points_and_cutting_contour[point1])
                remove_spliting_points.extend([point1, point2])
                primitives1 = inner_contour.extract_with_points(point1, point2, True) + \
                    spliting_points_and_cutting_contour[point1].primitives
                primitives2 = inner_contour.extract_with_points(point1, point2, False) + \
                    spliting_points_and_cutting_contour[point1].primitives
                contour1 = volmdlr.wires.Contour2D(primitives1).order_contour()
                contour2 = volmdlr.wires.Contour2D(primitives2).order_contour()
                if contour1.is_inside(inner_contour):
                    self.surface2d.inner_contours[j] = contour1
                    inner_contour = self.surface2d.inner_contours[j]
                    remove_spliting_points.extend([point1, point2])
                elif contour2.is_inside(inner_contour):
                    self.surface2d.inner_contours[j] = contour2
                    inner_contour = self.surface2d.inner_contours[j]
                    remove_spliting_points.extend([point1, point2])
        return remove_spliting_points, inner_contour, remove_cutting_contour

    @staticmethod
    def get_connecting_contour(lists_primitives, inner_primitives):
        """
        Find which contour from resulting inner contour spliting is connected to saved cutting_contours
        :param lists_primitives: saved cutting contours
        :param inner_primitives: splited inner contour
        :return: updated saved cutting contours
        """
        if not lists_primitives:
            lists_primitives.extend(inner_primitives)
            return lists_primitives
        new_list_primitives = lists_primitives[:]
        for i, list_prim in enumerate(lists_primitives):
            if any(prim in list_prim for prim in inner_primitives):
                new_primitives = list_prim + [prim for prim in inner_primitives if prim not in list_prim]
                new_list_primitives[i] = new_primitives
                break
        lists_primitives = new_list_primitives[:]
        return lists_primitives

    def select_face_intersecting_primitives(self, dict_intersecting_combinations):
        """
        Select face intersecting primitives from a dictionary containing all intersection combinations
        :param dict_intersecting_combinations: dictionary containing all intersection combinations
        :return: list of intersecting primitives for current face
        """
        face_intersecting_primitives2d = []
        for intersecting_combination in dict_intersecting_combinations.keys():
            if self in intersecting_combination:
                for intersection_wire in dict_intersecting_combinations[intersecting_combination]:
                    if len(intersection_wire.primitives) != 1:
                        raise NotImplementedError
                    primitive2 = intersection_wire.primitives[0]
                    primitive2_2d = self.surface3d.contour3d_to_2d(primitive2)
                    if not self.surface2d.outer_contour.primitive_over_contour(primitive2_2d, tol=1e-7):
                        face_intersecting_primitives2d.append(primitive2_2d)
        return face_intersecting_primitives2d

    @staticmethod
    def updated_dictionnaries_cutting_contours(remove_spliting_points, remove_cutting_contour, spliting_points,
                                               dict_cutting_contour_intersections, old_inner_contour,
                                               new_inner_contour, list_cutting_contours,
                                               dict_inner_contour_intersections,
                                               inner_contours_connected_cutting_contour):
        for remove_point in remove_spliting_points:
            if remove_point in spliting_points:
                spliting_points.remove(remove_point)
            if remove_point in dict_cutting_contour_intersections:
                del dict_cutting_contour_intersections[remove_point]
        del dict_inner_contour_intersections[old_inner_contour]
        dict_inner_contour_intersections[new_inner_contour] = spliting_points
        for contour in remove_cutting_contour:
            if contour in list_cutting_contours:
                list_cutting_contours.remove(contour)
            if contour in inner_contours_connected_cutting_contour:
                del inner_contours_connected_cutting_contour[contour]
        for cutting_contour, innr_cntrs in inner_contours_connected_cutting_contour.items():
            if old_inner_contour in innr_cntrs:
                inner_contours_connected_cutting_contour[cutting_contour].remove(old_inner_contour)
                inner_contours_connected_cutting_contour[cutting_contour].append(new_inner_contour)
        return (dict_cutting_contour_intersections, dict_inner_contour_intersections,
                inner_contours_connected_cutting_contour, list_cutting_contours)

    def dictionnaries_cutting_contours(self, list_cutting_contours, connectig_to_outer_contour):
        inner_contours_connected_cutting_contour = {}
        dict_inner_contour_intersections = {}
        dict_cutting_contour_intersections = {}
        for inner_contour in self.surface2d.inner_contours:
            if not inner_contour.edge_polygon.is_trigo():
                inner_contour.invert_inplace()
            dict_inner_contour_intersections[inner_contour] = []
            for cutting_contour in list_cutting_contours:
                inner_contour_intersections = inner_contour.contour_intersections(cutting_contour)
                if inner_contour_intersections:
                    dict_inner_contour_intersections[inner_contour].extend(inner_contour_intersections)
                    if cutting_contour not in inner_contours_connected_cutting_contour:
                        inner_contours_connected_cutting_contour[cutting_contour] = [inner_contour]
                    else:
                        inner_contours_connected_cutting_contour[cutting_contour].append(inner_contour)
                for intersection in inner_contour_intersections:
                    dict_cutting_contour_intersections[intersection] = cutting_contour
            spliting_points = dict_inner_contour_intersections[inner_contour]
            spliting_points = list(sorted(
                spliting_points, key=lambda point, ic=inner_contour: ic.abscissa(point)))
            remove_spliting_points, new_inner_contour, remove_cutting_contour = self.inner_contours_recalculation(
                inner_contour, spliting_points, dict_cutting_contour_intersections, connectig_to_outer_contour)
            (dict_cutting_contour_intersections, dict_inner_contour_intersections,
             inner_contours_connected_cutting_contour, list_cutting_contours) = \
                self.updated_dictionnaries_cutting_contours(remove_spliting_points, remove_cutting_contour,
                                                            spliting_points, dict_cutting_contour_intersections,
                                                            inner_contour, new_inner_contour, list_cutting_contours,
                                                            dict_inner_contour_intersections,
                                                            inner_contours_connected_cutting_contour)
            inner_contour = new_inner_contour
        return (inner_contours_connected_cutting_contour, dict_inner_contour_intersections,
                dict_cutting_contour_intersections, list_cutting_contours)

    @staticmethod
    def inner_contour_cutting_points(inner_contour_spliting_points, cutting_contour):
        """
        Searches the inner contour points where it must be cutted
        :param inner_contour_spliting_points: all points os intersection with this inner contour
        :param cutting_contour: first cutting contour being used to cut inner contour
        :return: point1, point2
        """
        if cutting_contour.primitives[0].start in inner_contour_spliting_points:
            index_point1 = inner_contour_spliting_points.index(cutting_contour.primitives[0].start)
        else:
            index_point1 = inner_contour_spliting_points.index(cutting_contour.primitives[-1].end)
        if index_point1 != len(inner_contour_spliting_points) - 1:
            index_point2 = index_point1 + 1
        else:
            index_point2 = 0
        point1 = inner_contour_spliting_points[index_point1]
        point2 = inner_contour_spliting_points[index_point2]
        return point1, point2

    @staticmethod
    def is_inside_portion(cutting_contour, inner_contour_spliting_points1, inner_contour_spliting_points2):
        """
        For multiple inner contour intersections with cutting contours, defines if we get the inside or outside portion
        of the inner contour pair
        :param cutting_contour: cutting_contour cutting the two inner contours
        :param inner_contour_spliting_points1: spliting points for contour1
        :param inner_contour_spliting_points2: spliting points for contour1
        :return:
        """
        if (cutting_contour.primitives[0].start != inner_contour_spliting_points1[-1] and
            cutting_contour.primitives[-1].end != inner_contour_spliting_points2[-1]) or \
                (cutting_contour.primitives[0].start != inner_contour_spliting_points2[-1] and
                 cutting_contour.primitives[-1].end != inner_contour_spliting_points2[-1]):
            is_inside1 = True
            is_inside2 = False
        elif (cutting_contour.primitives[0].start == inner_contour_spliting_points1[-1] and
              cutting_contour.primitives[-1].end == inner_contour_spliting_points2[-1]):
            is_inside1 = True
            is_inside2 = False
        elif (cutting_contour.primitives[0].start != inner_contour_spliting_points1[-1] and
              cutting_contour.primitives[-1].end == inner_contour_spliting_points2[-1]) or \
                (cutting_contour.primitives[0].start == inner_contour_spliting_points1[-1] and
                 cutting_contour.primitives[-1].end != inner_contour_spliting_points2[-1]):
            is_inside1 = True
            is_inside2 = True
        else:
            raise NotImplementedError
        return is_inside1, is_inside2

    def get_inner_contours_cutting_primitives(self, list_cutting_contours, connectig_to_outer_contour):
        """
        Gets cutting primitives connected to face inner_contours
        :param list_cutting_contours: list of contours for resulting from intersection with other faces
        :param connectig_to_outer_contour: list of contours from list_cutting_contours connected to the outer contour
        and not to any outer contour
        :return: lists for final face cutting primitives
        """
        (inner_contours_connected_cutting_contour, dict_inner_contour_intersections,
         dict_cutting_contour_intersections, list_cutting_contours) = self.dictionnaries_cutting_contours(
            list_cutting_contours, connectig_to_outer_contour)
        valid_cutting_contours = []
        list_primitives1 = []
        list_primitives2 = []
        used_cutting_contours = []
        used_inner_contour = []
        for cutting_contour, inner_contours in inner_contours_connected_cutting_contour.items():
            primitives1 = []
            primitives2 = []
            if len(inner_contours) == 1:
                if all(dict_cutting_contour_intersections[inters] in connectig_to_outer_contour for inters in
                       dict_inner_contour_intersections[inner_contours[0]]) and cutting_contour not in \
                        used_cutting_contours and inner_contours[0] not in used_inner_contour:
                    inner_contour_spliting_points = dict_inner_contour_intersections[inner_contours[0]]
                    inner_contour_spliting_points = list(sorted(
                        inner_contour_spliting_points, key=lambda point, ic=inner_contours[0]: ic.abscissa(point)))

                    point1, point2 = self.inner_contour_cutting_points(inner_contour_spliting_points, cutting_contour)
                    primitives1.extend(inner_contours[0].extract_with_points(point1, point2, True))
                    primitives2.extend(inner_contours[0].extract_with_points(point1, point2, False))
                    if sum(prim.length() for prim in primitives2) > sum(prim.length() for prim in primitives1):
                        primitives1, primitives2 = primitives2, primitives1
                    primitives1.extend(dict_cutting_contour_intersections[point2].primitives +
                                       cutting_contour.primitives[:])
                    used_cutting_contours.extend([cutting_contour,
                                                  dict_cutting_contour_intersections[point2]])
                    used_inner_contour.append(inner_contours[0])
                    list_primitives1.append(primitives1)
                    list_primitives2.append(primitives2)
                elif cutting_contour not in valid_cutting_contours:
                    valid_cutting_contours.append(cutting_contour)
            elif len(inner_contours) == 2:
                inner_contour_spliting_points1 = dict_inner_contour_intersections[inner_contours[0]]
                inner_contour_spliting_points2 = dict_inner_contour_intersections[inner_contours[1]]
                inner_contour_spliting_points1 = list(sorted(
                    inner_contour_spliting_points1, key=lambda point, ic=inner_contours[0]: ic.abscissa(point)))
                inner_contour_spliting_points2 = list(sorted(
                    inner_contour_spliting_points2, key=lambda point, ic=inner_contours[1]: ic.abscissa(point)))
                inside1, inside2 = self.is_inside_portion(cutting_contour, inner_contour_spliting_points1,
                                                          inner_contour_spliting_points2)
                primitives1.extend(cutting_contour.primitives[:])
                contour_used = False
                for inner_contour, inner_contour_spliting_points, inside in zip(
                        inner_contours, [inner_contour_spliting_points1, inner_contour_spliting_points2],
                        [inside1, inside2]):
                    if inner_contour in used_inner_contour:
                        contour_used = True
                        continue
                    point1, point2 = self.inner_contour_cutting_points(inner_contour_spliting_points, cutting_contour)
                    primitives1.extend(inner_contour.extract_with_points(point1, point2, inside))
                    primitives1.extend(dict_cutting_contour_intersections[point2].primitives)
                    primitives2.extend(inner_contour.extract_with_points(point1, point2, not inside))
                    used_cutting_contours.extend([cutting_contour, dict_cutting_contour_intersections[point2]])
                if contour_used:
                    list_primitives1 = self.get_connecting_contour(list_primitives1, primitives1)
                else:
                    list_primitives1.append(primitives1)
                list_primitives2.append(primitives2)
                used_inner_contour.extend(inner_contours)
            else:
                raise NotImplementedError
        valid_cutting_contours = [contour for contour in valid_cutting_contours
                                  if contour not in used_cutting_contours]
        new_cutting_contours = [volmdlr.wires.Contour2D(list_prim).order_contour()
                                for list_prim in list_primitives1]
        for list_prim in list_primitives2:
            new_cutting_contours.extend(volmdlr.wires.Contour2D.contours_from_edges(list_prim))
        return new_cutting_contours, valid_cutting_contours

    def get_face_cutting_contours(self, dict_intersecting_combinations):
        """
        get all contours cutting the face, resultig from multiple faces intersections
        :param dict_intersecting_combinations: dictionary containing as keys the combination of intersecting faces
        and as the values the resulting primitive from the intersection of these two faces
        return a list all contours cutting one particular face
        """
        face_intersecting_primitives2d = self.select_face_intersecting_primitives(dict_intersecting_combinations)
        if not face_intersecting_primitives2d:
            return []
        list_cutting_contours = volmdlr.wires.Contour2D.contours_from_edges(face_intersecting_primitives2d[:])
        if self.surface2d.inner_contours:
            valid_cutting_contours = []
            connectig_to_outer_contour = []
            for cutting_contour in list_cutting_contours:
                if (self.surface2d.outer_contour.point_over_contour(cutting_contour.primitives[0].start) and
                    self.surface2d.outer_contour.point_over_contour(cutting_contour.primitives[-1].end)) or \
                        cutting_contour.primitives[0].start == cutting_contour.primitives[-1].end:
                    valid_cutting_contours.append(cutting_contour)
                if self.surface2d.outer_contour.contour_intersections(cutting_contour):
                    connectig_to_outer_contour.append(cutting_contour)
            if len(valid_cutting_contours) == len(list_cutting_contours):
                return valid_cutting_contours
            for cutting_contour in valid_cutting_contours:
                list_cutting_contours.remove(cutting_contour)
            new_cutting_contours, cutting_contours = self.get_inner_contours_cutting_primitives(
                list_cutting_contours, connectig_to_outer_contour)
            return valid_cutting_contours + new_cutting_contours + cutting_contours

        return list_cutting_contours

    def get_open_contour_divided_faces_inner_contours(self, new_faces_contours):
        """
        If there is any inner contour, verifies which ones belong to the new divided faces from
        an open cutting contour
        :param new_faces_contours: new faces outer contour
        :return: valid_new_faces_contours, valid_new_faces_contours
        """
        valid_new_faces_contours = []
        valid_inner_contours = []
        for new_face_contour in new_faces_contours:
            for inner_contour in self.surface2d.inner_contours:
                if new_face_contour.is_superposing(inner_contour):
                    break
            else:
                if new_face_contour not in valid_new_faces_contours:
                    inner_contours = []
                    for inner_contour in self.surface2d.inner_contours:
                        if new_face_contour.is_inside(inner_contour):
                            inner_contours.append(inner_contour)
                    valid_new_faces_contours.append(new_face_contour)
                    valid_inner_contours.append(inner_contours)
        return valid_new_faces_contours, valid_inner_contours

    @staticmethod
    def get_closed_contour_divided_faces_inner_contours(list_faces, new_contour):
        """
        If there is any inner contour, verifies which ones belong to the new divided faces from
        a closed cutting contour
        :param list_faces: list of new faces
        :param new_contour: current new face outer contour
        :return: a list of new faces with its inner contours
        """
        new_list_faces = []
        for new_face in list_faces:
            if new_face.surface2d.outer_contour.is_inside(new_contour):
                inner_contours1 = []
                inner_contours2 = []
                if not new_face.surface2d.inner_contours:
                    new_face.surface2d.inner_contours = [new_contour]
                    break
                new_contour_not_sharing_primitives = True
                for i, inner_contour in enumerate(new_face.surface2d.inner_contours):
                    if new_contour.is_inside(inner_contour):
                        if any(inner_contour.primitive_over_contour(prim)
                               for prim in new_contour.primitives):
                            new_face.surface2d.inner_contours[i] = new_contour
                            break
                        inner_contours2.append(inner_contour)
                    elif not any(inner_contour.primitive_over_contour(prim) for prim in
                                 new_contour.primitives):
                        inner_contours1.append(inner_contour)
                    else:
                        new_contour_not_sharing_primitives = False
                else:
                    surf3d = new_face.surface3d
                    if inner_contours1:
                        if new_contour_not_sharing_primitives:
                            inner_contours1.append(new_contour)
                            new_face.surface2d.inner_contours = inner_contours1
                            break
                        surf2d = Surface2D(new_face.surface2d.outer_contour, inner_contours1)
                        new_plane = PlaneFace3D(surf3d, surf2d)
                        new_list_faces.append(new_plane)
                    if inner_contours2:
                        new_list_faces.append(
                            PlaneFace3D(surf3d, Surface2D(new_contour, inner_contours2)))
        return new_list_faces

    def divide_face_with_open_cutting_contours(self, list_open_cutting_contours, inside):
        """
        :param list_open_cutting_contours: list containing the open cutting contours
        :param inside: inside portion
        :type inside: bool
        :return: list divided faces
        """
        list_faces = []
        if not self.surface2d.outer_contour.edge_polygon.is_trigo():
            self.surface2d.outer_contour.invert_inplace()
        new_faces_contours = self.surface2d.outer_contour.divide(list_open_cutting_contours, inside)
        new_inner_contours = len(new_faces_contours) * [[]]
        if self.surface2d.inner_contours:
            new_faces_contours, new_inner_contours = self.get_open_contour_divided_faces_inner_contours(
                new_faces_contours)
        for contour, inner_contours in zip(new_faces_contours, new_inner_contours):
            new_face = PlaneFace3D(self.surface3d, Surface2D(contour, inner_contours))
            list_faces.append(new_face)
        return list_faces

    def divide_face_with_closed_cutting_contours(self, list_closed_cutting_contours, list_faces):
        """
        :param list_closed_cutting_contours: list containing the closed cutting contours
        :param list_faces: list of already divided faces
        :return: list divided faces
        """
        for new_contour in list_closed_cutting_contours:
            if len(new_contour.primitives) >= 3 and \
                    new_contour.primitives[0].start == new_contour.primitives[-1].end:
                inner_contours1 = [new_contour]
                inner_contours2 = []
                if list_faces:
                    new_list_faces = self.get_closed_contour_divided_faces_inner_contours(list_faces, new_contour)
                    list_faces = list_faces + new_list_faces
                    continue
                for inner_contour in self.surface2d.inner_contours:
                    if new_contour.is_inside(inner_contour):
                        inner_contours2.append(inner_contour)
                        continue
                    inner_contours1.append(inner_contour)
                surf3d = self.surface3d
                surf2d = Surface2D(self.surface2d.outer_contour, inner_contours1)
                new_plane = PlaneFace3D(surf3d, surf2d)
                list_faces.append(new_plane)
                list_faces.append(PlaneFace3D(surf3d, Surface2D(new_contour, inner_contours2)))
                continue
            surf3d = self.surface3d
            surf2d = Surface2D(self.surface2d.outer_contour, [])
            new_plane = PlaneFace3D(surf3d, surf2d)
            list_faces.append(new_plane)
        return list_faces

    def divide_face(self, list_cutting_contours: List[volmdlr.wires.Contour2D], inside):
        """
        :param list_cutting_contours: list of contours cutting the face
        :param inside: when extracting a contour from another contour. It defines the extracted
        contour as being between the two points if True and outside these points if False
        return a list new faces resulting from face division
        """
        list_faces = []
        list_open_cutting_contours = []
        list_closed_cutting_contours = []
        for cutting_contour in list_cutting_contours:
            if cutting_contour.primitives[0].start != cutting_contour.primitives[-1].end:
                list_open_cutting_contours.append(cutting_contour)
                continue
            list_closed_cutting_contours.append(cutting_contour)
        if list_open_cutting_contours:
            list_faces = self.divide_face_with_open_cutting_contours(list_open_cutting_contours, inside)
        list_faces = self.divide_face_with_closed_cutting_contours(list_closed_cutting_contours, list_faces)
        return list_faces

    def is_adjacent(self, face2: Face3D):
        contour1 = self.outer_contour3d.to_2d(
            self.surface3d.frame.origin,
            self.surface3d.frame.u,
            self.surface3d.frame.v)
        contour2 = face2.outer_contour3d.to_2d(
            self.surface3d.frame.origin,
            self.surface3d.frame.u,
            self.surface3d.frame.v)
        if contour1.is_sharing_primitives_with(contour2, False):
            return True

    def is_intersecting(self, face2, list_coincident_faces=None, tol: float = 1e-6):
        """
        Verifies if two face are intersecting
        :param face2: face 2
        :param list_coincident_faces: list of coincident faces, if existent
        :param tol: tolerance for calculations
        :return: True if faces intersect, False otherwise
        """
        if list_coincident_faces is None:
            list_coincident_faces = []
        if (self.bounding_box.bbox_intersection(face2.bounding_box) or
            self.bounding_box.distance_to_bbox(face2.bounding_box) <= tol) and \
                (self, face2) not in list_coincident_faces and (face2, self) not in list_coincident_faces:

            edge_intersections = []
            for prim1 in self.outer_contour3d.primitives + [prim for inner_contour in self.inner_contours3d
                                                            for prim in inner_contour.primitives]:
                edge_intersections = face2.edge_intersections(prim1)
                if edge_intersections:
                    return True
            if not edge_intersections:
                for prim2 in face2.outer_contour3d.primitives + [prim for inner_contour in face2.inner_contours3d
                                                                 for prim in inner_contour.primitives]:
                    edge_intersections = self.edge_intersections(prim2)
                    if edge_intersections:
                        return True

        return False

    @staticmethod
    def merge_faces(list_coincident_faces: List[Face3D]):
        valid_coicident_faces = list_coincident_faces[:]
        list_new_faces = []
        list_inner_contours = []
        merge_finished = False
        face0 = valid_coicident_faces[0]
        merged_contour = face0.outer_contour3d.to_2d(face0.surface3d.frame.origin,
                                                     face0.surface3d.frame.u,
                                                     face0.surface3d.frame.v)
        valid_coicident_faces.remove(face0)
        while not merge_finished:
            adjacent_faces = False
            list_inner_contours = []
            for face in valid_coicident_faces:
                adjacent_faces = False
                face_inside = False
                contour = face.outer_contour3d.to_2d(face0.surface3d.frame.origin,
                                                     face0.surface3d.frame.u,
                                                     face0.surface3d.frame.v)
                if contour.is_sharing_primitives_with(merged_contour):
                    merged_contour_results = merged_contour.union(contour)
                    merged_contour = merged_contour_results[0]
                    merged_inner_contours = merged_contour_results[1:]
                    list_inner_contours.extend(merged_inner_contours)
                    list_inner_contours.extend(face.surface2d.inner_contours)
                    valid_coicident_faces.remove(face)
                    adjacent_faces = True
                    break
                if merged_contour.is_inside(contour):
                    valid_coicident_faces.remove(face)
                    face_inside = True
                    break
            if not adjacent_faces and not face_inside and valid_coicident_faces:
                list_new_faces.append(
                    PlaneFace3D(face0.surface3d,
                                Surface2D(merged_contour.copy(),
                                          face0.surface2d.inner_contours +
                                          list_inner_contours)))
                merged_contour = \
                    valid_coicident_faces[0].outer_contour3d.to_2d(
                        face0.surface3d.frame.origin,
                        face0.surface3d.frame.u,
                        face0.surface3d.frame.v)
                valid_coicident_faces.remove(valid_coicident_faces[0])

            if not valid_coicident_faces:
                merge_finished = True
        list_new_faces.append(
            PlaneFace3D(face0.surface3d,
                        Surface2D(merged_contour,
                                  face0.surface2d.inner_contours +
                                  list_inner_contours)))
        return list_new_faces

    def set_operations_new_faces(self, intersecting_combinations,
                                 contour_extract_inside):
        self_copy = self.copy(deep=True)
        list_cutting_contours = self_copy.get_face_cutting_contours(
            intersecting_combinations)
        if not list_cutting_contours:
            return [self_copy]
        return self_copy.divide_face(list_cutting_contours, contour_extract_inside)

    def cut_by_coincident_face(self, face):
        """
        Cuts face1 with another coincident face2

        :param face: a face3d
        :type face: Face3D
        :return: a list of faces3d
        :rtype: List[Face3D]
        """

        if not self.surface3d.is_coincident(face.surface3d):
            raise ValueError('The faces are not coincident')

        if self.face_inside(face):
            return self.divide_face([face.surface2d.outer_contour], True)
        # if face.is_inside(self):
        #     return face.divide_face([self.surface2d.outer_contour], True)

        outer_contour_1 = self.surface2d.outer_contour
        outer_contour_2 = self.surface3d.contour3d_to_2d(face.outer_contour3d)

        if (face.face_inside(self)
            and not outer_contour_1.contour_intersections(outer_contour_2)):
            return self.divide_face(face.surface2d.inner_contours, True)

        inner_contours = self.surface2d.inner_contours
        inner_contours.extend([self.surface3d.contour3d_to_2d(
            contour) for contour in face.inner_contours3d])

        contours = outer_contour_1.cut_by_wire(outer_contour_2)

        surfaces = []
        for contour in contours:
            inners = []
            for inner_c in inner_contours:
                if contour.is_inside(inner_c):
                    inners.append(inner_c)
            surfaces.append(Surface2D(contour, inners))

        return [self.__class__(self.surface3d, surface2d) for surface2d in surfaces]

    def get_geo_lines(self, tag: int, line_loop_tag: List[int]):
        '''
        gets the lines that define a PlaneFace3D in a .geo file
        '''

        return 'Plane Surface(' + str(tag) + ') = {' + str(line_loop_tag)[1:-1] + '};'


class Triangle3D(PlaneFace3D):
    """
    :param point1: The first point
    :type point1: volmdlr.Point3D
    :param point2: The second point
    :type point2: volmdlr.Point3D
    :param point3: The third point
    :type point3: volmdlr.Point3D
    """
    _standalone_in_db = False

    # _generic_eq = True
    # _non_serializable_attributes = ['bounding_box', 'polygon2D']
    # _non_data_eq_attributes = ['name', 'bounding_box', 'outer_contour3d',
    #                       'inner_contours3d']
    # _non_data_hash_attributes = []

    def __init__(self, point1: volmdlr.Point3D, point2: volmdlr.Point3D,
                 point3: volmdlr.Point3D, alpha=1, color=None, name: str = ''):
        self.point1 = point1
        self.point2 = point2
        self.point3 = point3
        self.points = [self.point1, self.point2, self.point3]
        self.color = color
        self.alpha = alpha
        self.name = name

        self._utd_surface3d = False
        self._utd_surface2d = False
        self._bbox = None
        # self.bounding_box = self._bounding_box()

        DessiaObject.__init__(self, name=name)

        # Don't use inheritence for performance: class method fakes face3D behavior
        # Face3D.__init__(self,
        #                 surface3d=plane3d,
        #                 surface2d=surface2d,
        #                 name=name)

    def _data_hash(self):
        """
        Using point approx hash to speed up
        """
        return self.point1.approx_hash() + self.point2.approx_hash() + self.point3.approx_hash()

    def _data_eq(self, other_object):
        if other_object.__class__.__name__ != self.__class__.__name__:
            return False
        self_set = set([self.point1, self.point2, self.point3])
        other_set = set([other_object.point1, other_object.point2, other_object.point3])
        if self_set != other_set:
            return False
        return True

    @property
    def bounding_box(self):
        if not self._bbox:
            self._bbox = self.get_bounding_box()
        return self._bbox

    @bounding_box.setter
    def bounding_box(self, new_bouding_box):
        self._bbox = new_bouding_box

    def get_bounding_box(self):
        return volmdlr.core.BoundingBox.from_points([self.point1,
                                                     self.point2,
                                                     self.point3])

    @property
    def surface3d(self):
        if not self._utd_surface3d:
            self._surface3d = Plane3D.from_3_points(self.point1, self.point2, self.point3)
            self._utd_surface3d = True
        return self._surface3d

    @property
    def surface2d(self):
        if not self._utd_surface2d:
            plane3d = self.surface3d
            contour3d = volmdlr.wires.Contour3D([vme.LineSegment3D(self.point1, self.point2),
                                                 vme.LineSegment3D(self.point2, self.point3),
                                                 vme.LineSegment3D(self.point3, self.point1)])

            contour2d = contour3d.to_2d(plane3d.frame.origin,
                                        plane3d.frame.u, plane3d.frame.v)

            self._surface2d = Surface2D(outer_contour=contour2d, inner_contours=[])

            self._utd_surface2d = True
        return self._surface2d

    def to_dict(self, use_pointers: bool = False, memo=None, path: str = '#'):
        dict_ = DessiaObject.base_dict(self)
        dict_['point1'] = self.point1.to_dict()
        dict_['point2'] = self.point2.to_dict()
        dict_['point3'] = self.point3.to_dict()
        dict_['name'] = self.name

        return dict_

    @classmethod
    def dict_to_object(cls, dict_, global_dict=None, pointers_memo: Dict[str, Any] = None, path: str = '#'):
        point1 = volmdlr.Point3D.dict_to_object(dict_['point1'])
        point2 = volmdlr.Point3D.dict_to_object(dict_['point2'])
        point3 = volmdlr.Point3D.dict_to_object(dict_['point3'])
        return cls(point1, point2, point3, dict_['name'])

    def area(self) -> float:
        """

        :return: area triangle
        :rtype: float

        Formula explained here: https://www.triangle-calculator.com/?what=vc

        """
        a = self.point1.point_distance(self.point2)
        b = self.point2.point_distance(self.point3)
        c = self.point3.point_distance(self.point1)

        semi_perimeter = (a + b + c) / 2

        try:
            # Area with Heron's formula
            area = math.sqrt(semi_perimeter * (semi_perimeter - a) * (semi_perimeter - b) * (semi_perimeter - c))
        except ValueError:
            area = 0

        return area

    def height(self):
        # Formula explained here: https://www.triangle-calculator.com/?what=vc
        # Basis = vector point1 to point2d
        return 2 * self.area() / self.point1.point_distance(self.point2)

    def frame_mapping(self, frame: volmdlr.Frame3D, side: str):
        """
        Changes frame_mapping and return a new Triangle3D
        side = 'old' or 'new'
        """
        np1 = self.point1.frame_mapping(frame, side)
        np2 = self.point2.frame_mapping(frame, side)
        np3 = self.point3.frame_mapping(frame, side)
        return self.__class__(np1, np2, np3, self.name)

    def frame_mapping_inplace(self, frame: volmdlr.Frame3D, side: str):
        """
        Changes frame_mapping and the object is updated inplace
        side = 'old' or 'new'
        """
        self.point1.frame_mapping_inplace(frame, side)
        self.point2.frame_mapping_inplace(frame, side)
        self.point3.frame_mapping_inplace(frame, side)
        new_bounding_box = self.get_bounding_box()
        self.bounding_box = new_bounding_box

    def copy(self, deep=True, memo=None):
        return Triangle3D(self.point1.copy(), self.point2.copy(), self.point3.copy(),
                          self.name)

    def triangulation(self):
        return vmd.DisplayMesh3D([vmd.Node3D.from_point(self.point1),
                                  vmd.Node3D.from_point(self.point2),
                                  vmd.Node3D.from_point(self.point3)],
                                 [(0, 1, 2)])

    def translation(self, offset: volmdlr.Vector3D):
        """
        Plane3D translation
        :param offset: translation vector
        :return: A new translated Plane3D
        """
        new_point1 = self.point1.translation(offset)
        new_point2 = self.point2.translation(offset)
        new_point3 = self.point3.translation(offset)

        new_triangle = Triangle3D(new_point1, new_point2, new_point3,
                                  self.alpha, self.color, self.name)
        return new_triangle

    def translation_inplace(self, offset: volmdlr.Vector3D):
        """
        Plane3D translation. Object is updated inplace
        :param offset: translation vector
        """
        self.point1.translation_inplace(offset)
        self.point2.translation_inplace(offset)
        self.point3.translation_inplace(offset)
        new_bounding_box = self.get_bounding_box()
        self.bounding_box = new_bounding_box

    def rotation(self, center: volmdlr.Point3D, axis: volmdlr.Vector3D,
                 angle: float):
        """
        Triangle3D rotation
        :param center: rotation center
        :param axis: rotation axis
        :param angle: angle rotation
        :return: a new rotated Triangle3D
        """
        new_point1 = self.point1.rotation(center, axis, angle)
        new_point2 = self.point2.rotation(center, axis, angle)
        new_point3 = self.point3.rotation(center, axis, angle)
        new_triangle = Triangle3D(new_point1, new_point2, new_point3,
                                  self.alpha, self.color, self.name)
        return new_triangle

    def rotation_inplace(self, center: volmdlr.Point3D, axis: volmdlr.Vector3D,
                         angle: float):
        """
        Triangle3D rotation. Object is updated inplace
        :param center: rotation center
        :param axis: rotation axis
        :param angle: rotation angle
        """
        self.point1.rotation_inplace(center, axis, angle)
        self.point2.rotation_inplace(center, axis, angle)
        self.point3.rotation_inplace(center, axis, angle)
        new_bounding_box = self.get_bounding_box()
        self.bounding_box = new_bounding_box

    def subdescription(self, resolution=0.01):
        frame = self.surface3d.frame
        pts2d = [pt.to_2d(frame.origin, frame.u, frame.v) for pt in self.points]

        t_poly2d = volmdlr.wires.ClosedPolygon2D(pts2d)

        xmin, xmax = min(pt.x for pt in pts2d), max(pt.x for pt in pts2d)
        ymin, ymax = min(pt.y for pt in pts2d), max(pt.y for pt in pts2d)

        nbx, nby = int(((xmax - xmin) / resolution) + 2), int(((ymax - ymin) / resolution) + 2)
        points_box = []
        for i in range(nbx):
            x = min(xmin + i * resolution, xmax)
            if x == xmin:
                x = xmin + 0.01 * resolution
            for j in range(nby):
                y = min(ymin + j * resolution, ymax)
                if y == ymin:
                    y = ymin + 0.01 * resolution
                points_box.append(volmdlr.Point2D(x, y))

        points = [pt.copy() for pt in self.points]
        for pt in points_box:
            if t_poly2d.point_belongs(pt):
                points.append(pt.to_3d(frame.origin, frame.u, frame.v))
            elif t_poly2d.point_over_contour(pt):
                points.append(pt.to_3d(frame.origin, frame.u, frame.v))

        return volmdlr.Vector3D.remove_duplicate(points)

    def subdescription_to_triangles(self, resolution=0.01):
        """
        Returns a list of Triangle3D with resolution as max
        length of subtriangles side.
        """

        frame = self.surface3d.frame
        pts2d = [pt.to_2d(frame.origin, frame.u, frame.v) for pt in self.points]

        t_poly2d = volmdlr.wires.ClosedPolygon2D(pts2d)

        sub_triangles2d = [t_poly2d]
        done = False
        while not done:
            triangles2d = []
            for t, subtri in enumerate(sub_triangles2d):
                ls_length = [ls.length() for ls in subtri.line_segments]
                ls_max = max(ls_length)

                if ls_max > resolution:
                    pos_ls_max = ls_length.index(ls_max)
                    taller = subtri.line_segments[pos_ls_max]
                    p1, p2 = taller.start, taller.end
                    p3 = list(set(subtri.points) - set([p1, p2]))[0]

                    pt_mid = (p1 + p2) / 2
                    new_triangles2d = [volmdlr.wires.ClosedPolygon2D([p1, pt_mid, p3]),
                                       volmdlr.wires.ClosedPolygon2D([p2, pt_mid, p3])]

                    triangles2d.extend(new_triangles2d)
                else:
                    triangles2d.append(subtri)

            if len(sub_triangles2d) == len(triangles2d):
                done = True
                break
            sub_triangles2d = triangles2d

        triangles3d = [Triangle3D(tri.points[0].to_3d(frame.origin, frame.u, frame.v),
                                  tri.points[1].to_3d(frame.origin, frame.u, frame.v),
                                  tri.points[2].to_3d(frame.origin, frame.u, frame.v)) for tri in sub_triangles2d]

        return triangles3d

    def middle(self):
        return (self.point1 + self.point2 + self.point3) / 3

    def normal(self):
        """

        Returns
        -------
        normal to the face

        """
        normal = self.surface3d.frame.w
        # vec12 = self.point2 - self.point1
        # vec13 = self.point3 - self.point1
        # normal  = vec12.cross(vec13)
        normal.normalize()
        return normal


class CylindricalFace3D(Face3D):
    """
    :param contours2d: The cylinder's contour2D
    :type contours2d: volmdlr.Contour2D
    :param cylindricalsurface3d: Information about the Cylinder
    :type cylindricalsurface3d: CylindricalSurface3D
    :param points: contours2d's point
    :type points: List of volmdlr.Point2D

    :Example:
        >>> contours2d is rectangular and will create a classic cylinder with x= 2*pi*radius, y=h
    """
    min_x_density = 5
    min_y_density = 1

    def __init__(self,
                 surface3d: CylindricalSurface3D,
                 surface2d: Surface2D,
                 name: str = ''):

        self.radius = surface3d.radius
        self.center = surface3d.frame.origin
        self.normal = surface3d.frame.w
        Face3D.__init__(self, surface3d=surface3d,
                        surface2d=surface2d,
                        name=name)
        self._bbox = None

    def copy(self, deep=True, memo=None):
        return CylindricalFace3D(self.surface3d.copy(), self.surface2d.copy(),
                                 self.name)

    @property
    def bounding_box(self):
        if not self._bbox:
            self._bbox = self.get_bounding_box()
        return self._bbox

    @bounding_box.setter
    def bounding_box(self, new_bouding_box):
        self._bbox = new_bouding_box

    def get_bounding_box(self):
        theta_min, theta_max, zmin, zmax = self.surface2d.outer_contour.bounding_rectangle().bounds()

        lower_center = self.surface3d.frame.origin + zmin * self.surface3d.frame.w
        upper_center = self.surface3d.frame.origin + zmax * self.surface3d.frame.w

        xmin, xmax = volmdlr.geometry.cos_image(theta_min, theta_max)
        ymin, ymax = volmdlr.geometry.sin_image(theta_min, theta_max)

        points = [(lower_center
                   + xmin * self.surface3d.radius * self.surface3d.frame.u
                   + ymin * self.surface3d.radius * self.surface3d.frame.v),
                  (lower_center
                   + xmax * self.surface3d.radius * self.surface3d.frame.u
                   + ymin * self.surface3d.radius * self.surface3d.frame.v),
                  (lower_center
                   + xmin * self.surface3d.radius * self.surface3d.frame.u
                   + ymax * self.surface3d.radius * self.surface3d.frame.v),
                  (lower_center
                   + xmax * self.surface3d.radius * self.surface3d.frame.u
                   + ymax * self.surface3d.radius * self.surface3d.frame.v),
                  (upper_center
                   + xmin * self.surface3d.radius * self.surface3d.frame.u
                   + ymin * self.surface3d.radius * self.surface3d.frame.v),
                  (upper_center
                   + xmax * self.surface3d.radius * self.surface3d.frame.u
                   + ymin * self.surface3d.radius * self.surface3d.frame.v),
                  (upper_center
                   + xmin * self.surface3d.radius * self.surface3d.frame.u
                   + ymax * self.surface3d.radius * self.surface3d.frame.v),
                  (upper_center
                   + xmax * self.surface3d.radius * self.surface3d.frame.u
                   + ymax * self.surface3d.radius * self.surface3d.frame.v)]

        return volmdlr.core.BoundingBox.from_points(points)

    def triangulation_lines(self, angle_resolution=5):
        theta_min, theta_max, zmin, zmax = self.surface2d.bounding_rectangle().bounds()
        delta_theta = theta_max - theta_min
        nlines = math.ceil(delta_theta * angle_resolution)
        lines = []
        for i in range(nlines):
            theta = theta_min + (i + 1) / (nlines + 1) * delta_theta
            lines.append(vme.Line2D(volmdlr.Point2D(theta, zmin),
                                    volmdlr.Point2D(theta, zmax)))
        return lines, []

    def range_closest(self, list_points):
        """
        Needs a docstring.

        :param list_points:
        :type list_points:
        :return:
        :rtype:
        """
        # This method has be edited as it was really bad coded:
        #             * parameter removed, use of self data instead
        points_set = volmdlr.delete_double_point(list_points)
        points_set3D = CylindricalFace3D.points2d_to3d(None, [points_set],
                                                       self.radius, self.surface3d.frame)

        points_3dint = [points_set3D[0]]
        points_2dint = [points_set[0]]
        s = 1
        for k in range(1, len(points_set)):
            closest = points_set3D[s]
            while closest is None:
                s += 1
                closest = points_set3D[s]
            dist_min = (points_3dint[-1] - closest).norm()
            pos = s
            for i in range(s + 1, len(points_set3D)):
                close_test = points_set3D[i]
                if close_test is None:
                    continue
                else:
                    dist_test = (points_3dint[-1] - close_test).norm()
                    if dist_test <= dist_min:
                        dist_min = dist_test
                        closest = close_test
                        pos = i
            points_2dint.append(points_set[pos])
            points_set3D[pos] = None

        return points_2dint

    def minimum_maximum(self, contour2d, radius):
        points = contour2d.tessel_points
        min_h, min_theta = min(pt[1] for pt in points), min(pt[0] for pt in points)
        max_h, max_theta = max(pt[1] for pt in points), max(pt[0] for pt in points)

        return min_h, min_theta, max_h, max_theta

    def minimum_distance_points_cyl(self, other_cyl):
        r1, r2 = self.radius, other_cyl.radius
        min_h1, min_theta1, max_h1, max_theta1 = self.minimum_maximum(
            self.contours2d[0], r1)

        n1 = self.normal
        u1 = self.cylindricalsurface3d.frame.u
        v1 = self.cylindricalsurface3d.frame.v
        frame1 = volmdlr.Frame3D(self.center, u1, v1, n1)

        min_h2, min_theta2, max_h2, max_theta2 = self.minimum_maximum(
            other_cyl.contours2d[0], r2)

        n2 = other_cyl.normal
        u2 = other_cyl.cylindricalsurface3d.frame.u
        v2 = other_cyl.cylindricalsurface3d.frame.v
        frame2 = volmdlr.Frame3D(other_cyl.center, u2, v2, n2)
        # st2 = volmdlr.Point3D((r2*math.cos(min_theta2), r2*math.sin(min_theta2), min_h2))
        # start2 = frame2.old_coordinates(st2)

        w = other_cyl.center - self.center

        n1n1, n1u1, n1v1, n1n2, n1u2, n1v2 = n1.dot(n1), n1.dot(u1), n1.dot(
            v1), n1.dot(n2), n1.dot(u2), n1.dot(v2)
        u1u1, u1v1, u1n2, u1u2, u1v2 = u1.dot(u1), u1.dot(v1), u1.dot(
            n2), u1.dot(u2), u1.dot(v2)
        v1v1, v1n2, v1u2, v1v2 = v1.dot(v1), v1.dot(n2), v1.dot(u2), v1.dot(v2)
        n2n2, n2u2, n2v2 = n2.dot(n2), n2.dot(u2), n2.dot(v2)
        u2u2, u2v2, v2v2 = u2.dot(u2), u2.dot(v2), v2.dot(v2)

        w2, wn1, wu1, wv1, wn2, wu2, wv2 = w.dot(w), w.dot(n1), w.dot(
            u1), w.dot(v1), w.dot(n2), w.dot(u2), w.dot(v2)

        # x = (theta1, h1, theta2, h2)
        def distance_squared(x):
            return (n1n1 * (x[1] ** 2) + u1u1 * ((math.cos(x[0])) ** 2) * (
                    r1 ** 2) + v1v1 * ((math.sin(x[0])) ** 2) * (r1 ** 2)
                    + w2 + n2n2 * (x[3] ** 2) + u2u2 * (
                            (math.cos(x[2])) ** 2) * (r2 ** 2) + v2v2 * (
                            (math.sin(x[2])) ** 2) * (r2 ** 2)
                    + 2 * x[1] * r1 * math.cos(x[0]) * n1u1 + 2 * x[
                        1] * r1 * math.sin(x[0]) * n1v1 - 2 * x[1] * wn1
                    - 2 * x[1] * x[3] * n1n2 - 2 * x[1] * r2 * math.cos(
                        x[2]) * n1u2 - 2 * x[1] * r2 * math.sin(x[2]) * n1v2
                    + 2 * math.cos(x[0]) * math.sin(x[0]) * u1v1 * (
                            r1 ** 2) - 2 * r1 * math.cos(x[0]) * wu1
                    - 2 * r1 * x[3] * math.cos(
                        x[0]) * u1n2 - 2 * r1 * r2 * math.cos(x[0]) * math.cos(
                        x[2]) * u1u2
                    - 2 * r1 * r2 * math.cos(x[0]) * math.sin(
                        x[2]) * u1v2 - 2 * r1 * math.sin(x[0]) * wv1
                    - 2 * r1 * x[3] * math.sin(
                        x[0]) * v1n2 - 2 * r1 * r2 * math.sin(x[0]) * math.cos(
                        x[2]) * v1u2
                    - 2 * r1 * r2 * math.sin(x[0]) * math.sin(
                        x[2]) * v1v2 + 2 * x[3] * wn2 + 2 * r2 * math.cos(
                        x[2]) * wu2
                    + 2 * r2 * math.sin(x[2]) * wv2 + 2 * x[3] * r2 * math.cos(
                        x[2]) * n2u2 + 2 * x[3] * r2 * math.sin(x[2]) * n2v2
                    + 2 * math.cos(x[2]) * math.sin(x[2]) * u2v2 * (r2 ** 2))

        x01 = npy.array([(min_theta1 + max_theta1) / 2, (min_h1 + max_h1) / 2,
                         (min_theta2 + max_theta2) / 2, (min_h2 + max_h2) / 2])
        x02 = npy.array([min_theta1, (min_h1 + max_h1) / 2,
                         min_theta2, (min_h2 + max_h2) / 2])
        x03 = npy.array([max_theta1, (min_h1 + max_h1) / 2,
                         max_theta2, (min_h2 + max_h2) / 2])

        minimax = [(min_theta1, min_h1, min_theta2, min_h2),
                   (max_theta1, max_h1, max_theta2, max_h2)]

        res1 = scp.optimize.least_squares(distance_squared, x01,
                                          bounds=minimax)
        res2 = scp.optimize.least_squares(distance_squared, x02,
                                          bounds=minimax)
        res3 = scp.optimize.least_squares(distance_squared, x03,
                                          bounds=minimax)

        pt1 = volmdlr.Point3D(
            (r1 * math.cos(res1.x[0]), r1 * math.sin(res1.x[0]), res1.x[1]))
        p1 = frame1.old_coordinates(pt1)
        pt2 = volmdlr.Point3D(
            (r2 * math.cos(res1.x[2]), r2 * math.sin(res1.x[2]), res1.x[3]))
        p2 = frame2.old_coordinates(pt2)
        d = p1.point_distance(p2)
        result = res1

        res = [res2, res3]
        for couple in res:
            pttest1 = volmdlr.Point3D((r1 * math.cos(couple.x[0]),
                                       r1 * math.sin(couple.x[0]),
                                       couple.x[1]))
            pttest2 = volmdlr.Point3D((r2 * math.cos(couple.x[2]),
                                       r2 * math.sin(couple.x[2]),
                                       couple.x[3]))
            ptest1 = frame1.old_coordinates(pttest1)
            ptest2 = frame2.old_coordinates(pttest2)
            dtest = ptest1.point_distance(ptest2)
            if dtest < d:
                result = couple
                p1, p2 = ptest1, ptest2

        pt1_2d, pt2_2d = volmdlr.Point2D(
            (result.x[0], result.x[1])), volmdlr.Point2D(
            (result.x[2], result.x[3]))

        if not self.contours2d[0].point_belongs(pt1_2d):
            # Find the closest one
            points_contours1 = self.contours2d[0].tessel_points

            poly1 = volmdlr.wires.ClosedPolygon2D(points_contours1)
            d1, new_pt1_2d = poly1.point_border_distance(pt1_2d, return_other_point=True)
            pt1 = volmdlr.Point3D((r1 * math.cos(new_pt1_2d.vector[0]),
                                   r1 * math.sin(new_pt1_2d.vector[0]),
                                   new_pt1_2d.vector[1]))
            p1 = frame1.old_coordinates(pt1)

        if not other_cyl.contours2d[0].point_belongs(pt2_2d):
            # Find the closest one
            points_contours2 = other_cyl.contours2d[0].tessel_points

            poly2 = volmdlr.wires.ClosedPolygon2D(points_contours2)
            d2, new_pt2_2d = poly2.point_border_distance(pt2_2d, return_other_point=True)
            pt2 = volmdlr.Point3D((r2 * math.cos(new_pt2_2d.vector[0]),
                                   r2 * math.sin(new_pt2_2d.vector[0]),
                                   new_pt2_2d.vector[1]))
            p2 = frame2.old_coordinates(pt2)

        return p1, p2

    def minimum_distance_points_plane(self,
                                      planeface):  # Planeface with contour2D
        # ADD THE FACT THAT PLANEFACE.CONTOURS : [0] = contours totale, le reste = trous
        r = self.radius
        min_h1, min_theta1, max_h1, max_theta1 = self.minimum_maximum(
            self.contours2d[0], r)

        n1 = self.normal
        u1 = self.cylindricalsurface3d.frame.u
        v1 = self.cylindricalsurface3d.frame.v
        frame1 = volmdlr.Frame3D(self.center, u1, v1, n1)
        # st1 = volmdlr.Point3D((r*math.cos(min_theta1), r*math.sin(min_theta1), min_h1))
        # start1 = frame1.old_coordinates(st1)

        poly2d = planeface.polygon2D
        pfpoints = poly2d.points
        xmin, ymin = min(pt[0] for pt in pfpoints), min(pt[1] for pt in pfpoints)
        xmax, ymax = max(pt[0] for pt in pfpoints), max(pt[1] for pt in pfpoints)
        origin, vx, vy = planeface.plane.origin, planeface.plane.vectors[0], \
            planeface.plane.vectors[1]
        pf1_2d, pf2_2d = volmdlr.Point2D((xmin, ymin)), volmdlr.Point2D(
            (xmin, ymax))
        pf3_2d, pf4_2d = volmdlr.Point2D((xmax, ymin)), volmdlr.Point2D(
            (xmax, ymax))
        pf1, pf2 = pf1_2d.to_3d(origin, vx, vy), pf2_2d.to_3d(origin, vx, vy)
        pf3, _ = pf3_2d.to_3d(origin, vx, vy), pf4_2d.to_3d(origin, vx, vy)

        u, v = (pf3 - pf1), (pf2 - pf1)
        u.normalize()
        v.normalize()

        w = pf1 - self.center

        n1n1, n1u1, n1v1, n1u, n1v = n1.dot(n1), n1.dot(u1), n1.dot(
            v1), n1.dot(u), n1.dot(v)
        u1u1, u1v1, u1u, u1v = u1.dot(u1), u1.dot(v1), u1.dot(u), u1.dot(v)
        v1v1, v1u, v1v = v1.dot(v1), v1.dot(u), v1.dot(v)
        uu, uv, vv = u.dot(u), u.dot(v), v.dot(v)

        w2, wn1, wu1, wv1, wu, wv = w.dot(w), w.dot(n1), w.dot(u1), w.dot(
            v1), w.dot(u), w.dot(v)

        # x = (h, theta, x, y)
        def distance_squared(x):
            return (n1n1 * (x[0] ** 2) + ((math.cos(x[1])) ** 2) * u1u1 * (
                    r ** 2) + ((math.sin(x[1])) ** 2) * v1v1 * (r ** 2)
                    + w2 + uu * (x[2] ** 2) + vv * (x[3] ** 2) + 2 * x[
                        0] * math.cos(x[1]) * r * n1u1
                    + 2 * x[0] * math.sin(x[1]) * r * n1v1 - 2 * x[
                        0] * wn1 - 2 * x[0] * x[2] * n1u
                    - 2 * x[0] * x[3] * n1v + 2 * math.sin(x[1]) * math.cos(
                        x[1]) * u1v1 * (r ** 2)
                    - 2 * r * math.cos(x[1]) * wu1 - 2 * r * x[2] * math.cos(
                        x[1]) * u1u
                    - 2 * r * x[3] * math.sin(x[1]) * u1v - 2 * r * math.sin(
                        x[1]) * wv1
                    - 2 * r * x[2] * math.sin(x[1]) * v1u - 2 * r * x[
                        3] * math.sin(x[1]) * v1v
                    + 2 * x[2] * wu + 2 * x[3] * wv + 2 * x[2] * x[3] * uv)

        x01 = npy.array([(min_h1 + max_h1) / 2, (min_theta1 + max_theta1) / 2,
                         (xmax - xmin) / 2, (ymax - ymin) / 2])

        minimax = [(min_h1, min_theta1, 0, 0),
                   (max_h1, max_theta1, xmax - xmin, ymax - ymin)]

        res1 = scp.optimize.least_squares(distance_squared, x01,
                                          bounds=minimax)

        pt1 = volmdlr.Point3D(
            (r * math.cos(res1.x[1]), r * math.sin(res1.x[1]), res1.x[0]))
        p1 = frame1.old_coordinates(pt1)
        p2 = pf1 + res1.x[2] * u + res1.x[3] * v
        pt1_2d = volmdlr.Point2D((res1.x[1], res1.x[0]))
        pt2_2d = p2.to_2d(pf1, u, v)

        if not self.contours2d[0].point_belongs(pt1_2d):
            # Find the closest one
            points_contours1 = self.contours2d[0].tessel_points

            poly1 = volmdlr.wires.ClosedPolygon2D(points_contours1)
            _, new_pt1_2d = poly1.point_border_distance(pt1_2d, return_other_point=True)
            pt1 = volmdlr.Point3D((r * math.cos(new_pt1_2d.vector[0]),
                                   r * math.sin(new_pt1_2d.vector[0]),
                                   new_pt1_2d.vector[1]))
            p1 = frame1.old_coordinates(pt1)

        if not planeface.contours[0].point_belongs(pt2_2d):
            # Find the closest one
            _, new_pt2_2d = planeface.polygon2D.point_border_distance(pt2_2d, return_other_point=True)

            p2 = new_pt2_2d.to_3d(pf1, u, v)

        return p1, p2

    def minimum_distance(self, other_face, return_points=False):
        if other_face.__class__ is CylindricalFace3D:
            p1, p2 = self.minimum_distance_points_cyl(other_face)
            if return_points:
                return p1.point_distance(p2), p1, p2
            return p1.point_distance(p2)

        if other_face.__class__ is PlaneFace3D:
            p1, p2 = self.minimum_distance_points_plane(other_face)
            if return_points:
                return p1.point_distance(p2), p1, p2
            return p1.point_distance(p2)

        if other_face.__class__ is ToroidalFace3D:
            p1, p2 = other_face.minimum_distance_points_cyl(self)
            if return_points:
                return p1.point_distance(p2), p1, p2
            return p1.point_distance(p2)

        return NotImplementedError

    def adjacent_direction(self, other_face3d):
        """
        find out in which direction the faces are adjacent
        Parameters
        ----------
        other_face3d : volmdlr.faces.CylindricalFace3D
        Returns
        -------
        adjacent_direction
        """

        contour1 = self.outer_contour3d
        contour2 = other_face3d.outer_contour3d
        point1, point2 = contour1.shared_primitives_extremities(contour2)

        coord = point1 - point2
        coord = [abs(coord.x), abs(coord.y)]

        if coord.index(max(coord)) == 0:
            return 'x'
        return 'y'

    def get_geo_lines(self, tag: int, line_loop_tag: List[int]):
        '''
        gets the lines that define a CylindricalFace3D in a .geo file
        '''

        return 'Surface(' + str(tag) + ') = {' + str(line_loop_tag)[1:-1] + '};'


class ToroidalFace3D(Face3D):
    """
    :param contours2d: The Tore's contour2D
    :type contours2d: volmdlr.Contour2D
    :param toroidalsurface3d: Information about the Tore
    :type toroidalsurface3d: ToroidalSurface3D
    :param theta: angle of cut in main circle direction
    :param phi: angle of cut in secondary circle direction
    :type points: List of float

    :Example:

    contours2d is rectangular and will create a classic tore with x:2*pi, y:2*pi
    x is for exterior, and y for the circle to revolute
    points = [pi, 2*pi] for an half tore
    """
    min_x_density = 5
    min_y_density = 1

    def __init__(self, surface3d: ToroidalSurface3D,
                 surface2d: Surface2D,
                 name: str = ''):

        # self.toroidalsurface3d = toroidalsurface3d

        self.center = surface3d.frame.origin
        self.normal = surface3d.frame.w

        theta_min, theta_max, phi_min, phi_max = surface2d.outer_contour.bounding_rectangle().bounds()

        self.theta_min = theta_min
        self.theta_max = theta_max
        self.phi_min = phi_min
        self.phi_max = phi_max

        # contours3d = [self.toroidalsurface3d.contour2d_to_3d(c)\
        #               for c in [outer_contour2d]+inners_contours2d]

        Face3D.__init__(self,
                        surface3d=surface3d,
                        surface2d=surface2d,
                        name=name)
        self._bbox = None

    def copy(self, deep=True, memo=None):
        return ToroidalFace3D(self.surface3d.copy(), self.surface2d.copy(),
                              self.name)

    def points_resolution(self, line, pos,
                          resolution):  # With a resolution wished
        points = []
        points.append(line.points[0])
        limit = line.points[1].vector[pos]
        start = line.points[0].vector[pos]
        vec = [0, 0]
        vec[pos] = start
        echelon = [line.points[0].vector[0] - vec[0],
                   line.points[0].vector[1] - vec[1]]
        flag = start + resolution
        while flag < limit:
            echelon[pos] = flag
            flag += resolution
            points.append(volmdlr.Point2D(echelon))
        points.append(line.points[1])
        return points

    @property
    def bounding_box(self):
        if not self._bbox:
            self._bbox = self.get_bounding_box()
        return self._bbox

    @bounding_box.setter
    def bounding_box(self, new_bounding_box):
        self._bbox = new_bounding_box

    def get_bounding_box(self):
        return self.surface3d._bounding_box()

    def triangulation_lines(self, angle_resolution=5):
        theta_min, theta_max, phi_min, phi_max = self.surface2d.bounding_rectangle().bounds()

        delta_theta = theta_max - theta_min
        nlines_x = int(delta_theta * angle_resolution)
        lines_x = []
        for i in range(nlines_x):
            theta = theta_min + (i + 1) / (nlines_x + 1) * delta_theta
            lines_x.append(vme.Line2D(volmdlr.Point2D(theta, phi_min),
                                      volmdlr.Point2D(theta, phi_max)))
        delta_phi = phi_max - phi_min
        nlines_y = int(delta_phi * angle_resolution)
        lines_y = []
        for i in range(nlines_y):
            phi = phi_min + (i + 1) / (nlines_y + 1) * delta_phi
            lines_y.append(vme.Line2D(volmdlr.Point2D(theta_min, phi),
                                      volmdlr.Point2D(theta_max, phi)))
        return lines_x, lines_y


# =============================================================================
#  This code seems buggy...
# =============================================================================

# def minimum_maximum_tore(self, contour2d):
#     points = contour2d.tessel_points

#     min_phi, min_theta = min([pt[1] for pt in points]), min(
#         [pt[0] for pt in points])
#     max_phi, max_theta = max([pt[1] for pt in points]), max(
#         [pt[0] for pt in points])
#     return min_phi, min_theta, max_phi, max_theta

# def minimum_distance_points_tore(self, other_tore):
#     raise NotImplementedError('This method seems unused, its code has been commented')
#     R1, r1, R2, r2 = self.rcenter, self.rcircle, other_tore.rcenter, other_tore.rcircle

#     min_phi1, min_theta1, max_phi1, max_theta1 = self.minimum_maximum_tore(
#         self.contours2d[0])

#     # start1 = self.start
#     n1 = self.normal
#     u1 = self.toroidalsurface3d.frame.u
#     v1 = self.toroidalsurface3d.frame.v
#     frame1 = volmdlr.Frame3D(self.center, u1, v1, n1)
#     # start1 = self.points2d_to3d([[min_theta1, min_phi1]], R1, r1, frame1)

#     min_phi2, min_theta2, max_phi2, max_theta2 = self.minimum_maximum_tore(
#         other_tore.contours2d[0])

#     # start2 = other_tore.start
#     n2 = other_tore.normal
#     u2 = other_tore.toroidalsurface3d.frame.u
#     v2 = other_tore.toroidalsurface3d.frame.v
#     frame2 = volmdlr.Frame3D(other_tore.center, u2, v2, n2)
#     # start2 = other_tore.points2d_to3d([[min_theta2, min_phi2]], R2, r2, frame2)

#     w = other_tore.center - self.center

#     n1n1, n1u1, n1v1, n1n2, n1u2, n1v2 = n1.dot(n1), n1.dot(u1), n1.dot(
#         v1), n1.dot(n2), n1.dot(u2), n1.dot(v2)
#     u1u1, u1v1, u1n2, u1u2, u1v2 = u1.dot(u1), u1.dot(v1), u1.dot(
#         n2), u1.dot(u2), u1.dot(v2)
#     v1v1, v1n2, v1u2, v1v2 = v1.dot(v1), v1.dot(n2), v1.dot(u2), v1.dot(v2)
#     n2n2, n2u2, n2v2 = n2.dot(n2), n2.dot(u2), n2.dot(v2)
#     u2u2, u2v2, v2v2 = u2.dot(u2), u2.dot(v2), v2.dot(v2)

#     w2, wn1, wu1, wv1, wn2, wu2, wv2 = w.dot(w), w.dot(n1), w.dot(
#         u1), w.dot(v1), w.dot(n2), w.dot(u2), w.dot(v2)

#     # x = (phi1, theta1, phi2, theta2)
#     def distance_squared(x):
#         return (u1u1 * (((R1 + r1 * math.cos(x[0])) * math.cos(x[1])) ** 2)
#                 + v1v1 * (((R1 + r1 * math.cos(x[0])) * math.sin(
#                     x[1])) ** 2)
#                 + n1n1 * ((math.sin(x[0])) ** 2) * (r1 ** 2) + w2
#                 + u2u2 * (((R2 + r2 * math.cos(x[2])) * math.cos(
#                     x[3])) ** 2)
#                 + v2v2 * (((R2 + r2 * math.cos(x[2])) * math.sin(
#                     x[3])) ** 2)
#                 + n2n2 * ((math.sin(x[2])) ** 2) * (r2 ** 2)
#                 + 2 * u1v1 * math.cos(x[1]) * math.sin(x[1]) * (
#                         (R1 + r1 * math.cos(x[0])) ** 2)
#                 + 2 * (R1 + r1 * math.cos(x[0])) * math.cos(
#                     x[1]) * r1 * math.sin(x[0]) * n1u1
#                 - 2 * (R1 + r1 * math.cos(x[0])) * math.cos(x[1]) * wu1
#                 - 2 * (R1 + r1 * math.cos(x[0])) * (
#                         R2 + r2 * math.cos(x[2])) * math.cos(
#                     x[1]) * math.cos(x[3]) * u1u2
#                 - 2 * (R1 + r1 * math.cos(x[0])) * (
#                         R2 + r2 * math.cos(x[2])) * math.cos(
#                     x[1]) * math.sin(x[3]) * u1v2
#                 - 2 * (R1 + r1 * math.cos(x[0])) * math.cos(
#                     x[1]) * r2 * math.sin(x[2]) * u1n2
#                 + 2 * (R1 + r1 * math.cos(x[0])) * math.sin(
#                     x[1]) * r1 * math.sin(x[0]) * n1v1
#                 - 2 * (R1 + r1 * math.cos(x[0])) * math.sin(x[1]) * wv1
#                 - 2 * (R1 + r1 * math.cos(x[0])) * (
#                         R2 + r2 * math.cos(x[2])) * math.sin(
#                     x[1]) * math.cos(x[3]) * v1u2
#                 - 2 * (R1 + r1 * math.cos(x[0])) * (
#                         R2 + r2 * math.cos(x[2])) * math.sin(
#                     x[1]) * math.sin(x[3]) * v1v2
#                 - 2 * (R1 + r1 * math.cos(x[0])) * math.sin(
#                     x[1]) * r2 * math.sin(x[2]) * v1n2
#                 - 2 * r1 * math.sin(x[0]) * wn1
#                 - 2 * r1 * math.sin(x[0]) * (
#                         R2 + r2 * math.cos(x[2])) * math.cos(
#                     x[3]) * n1u2
#                 - 2 * r1 * math.sin(x[0]) * (
#                         R2 + r2 * math.cos(x[2])) * math.sin(
#                     x[3]) * n1v2
#                 - 2 * r1 * r2 * math.sin(x[0]) * math.sin(x[2]) * n1n2
#                 + 2 * (R2 + r2 * math.cos(x[2])) * math.cos(x[3]) * wu2
#                 + 2 * (R2 + r2 * math.cos(x[2])) * math.sin(x[3]) * wv2
#                 + 2 * r2 * math.sin(x[2]) * wn2
#                 + 2 * u2v2 * math.cos(x[3]) * math.sin(x[3]) * (
#                         (R2 + r2 * math.cos(x[2])) ** 2)
#                 + 2 * math.cos(x[3]) * (
#                         R2 + r2 * math.cos(x[2])) * r2 * math.sin(
#                     x[2]) * n2u2
#                 + 2 * math.sin(x[3]) * (
#                         R2 + r2 * math.cos(x[2])) * r2 * math.sin(
#                     x[2]) * n2v2)

#     x01 = npy.array(
#         [(min_phi1 + max_phi1) / 2, (min_theta1 + max_theta1) / 2,
#          (min_phi2 + max_phi2) / 2, (min_theta2 + max_theta2) / 2])
#     x02 = npy.array([min_phi1, min_theta1,
#                      min_phi2, min_theta2])
#     x03 = npy.array([max_phi1, max_theta1,
#                      max_phi2, max_theta2])

#     minimax = [(min_phi1, min_theta1, min_phi2, min_theta2),
#                (max_phi1, max_theta1, max_phi2, max_theta2)]

#     res1 = scp.optimize.least_squares(distance_squared, x01,
#                                       bounds=minimax)
#     res2 = scp.optimize.least_squares(distance_squared, x02,
#                                       bounds=minimax)
#     res3 = scp.optimize.least_squares(distance_squared, x03,
#                                       bounds=minimax)

#     # frame1, frame2 = volmdlr.Frame3D(self.center, u1, v1, n1), volmdlr.Frame3D(other_tore.center, u2, v2, n2)
#     pt1 = self.points2d_to3d([[res1.x[1], res1.x[0]]], R1, r1, frame1)
#     pt2 = self.points2d_to3d([[res1.x[3], res1.x[2]]], R2, r2, frame2)
#     p1, p2 = pt1[0], pt2[0]
#     d = p1.point_distance(p2)
#     result = res1

#     res = [res2, res3]
#     for couple in res:
#         ptest1 = self.points2d_to3d([[couple.x[1], couple.x[0]]], R1, r1,
#                                     frame1)
#         ptest2 = self.points2d_to3d([[couple.x[3], couple.x[2]]], R2, r2,
#                                     frame2)
#         dtest = ptest1[0].point_distance(ptest2[0])
#         if dtest < d:
#             result = couple
#             p1, p2 = ptest1[0], ptest2[0]

#     pt1_2d, pt2_2d = volmdlr.Point2D(
#         (result.x[1], result.x[0])), volmdlr.Point2D(
#         (result.x[3], result.x[2]))

#     if not self.contours2d[0].point_belongs(pt1_2d):
#         # Find the closest one
#         points_contours1 = self.contours2d[0].tessel_points

#         poly1 = volmdlr.ClosedPolygon2D(points_contours1)
#         d1, new_pt1_2d = poly1.PointBorderDistance(pt1_2d,
#                                                    return_other_point=True)

#         pt1 = self.points2d_to3d([new_pt1_2d], R1, r1, frame1)
#         p1 = pt1[0]

#     if not other_tore.contours2d[0].point_belongs(pt2_2d):
#         # Find the closest one
#         points_contours2 = other_tore.contours2d[0].tessel_points

#         poly2 = volmdlr.ClosedPolygon2D(points_contours2)
#         d2, new_pt2_2d = poly2.PointBorderDistance(pt2_2d,
#                                                    return_other_point=True)

#         pt2 = self.points2d_to3d([new_pt2_2d], R2, r2, frame2)
#         p2 = pt2[0]

#     return p1, p2

# def minimum_distance_points_cyl(self, cyl):
#     R2, r2, r = self.rcenter, self.rcircle, cyl.radius

#     min_h, min_theta, max_h, max_theta = cyl.minimum_maximum(
#         cyl.contours2d[0], r)

#     n1 = cyl.normal
#     u1 = cyl.cylindricalsurface3d.frame.u
#     v1 = cyl.cylindricalsurface3d.frame.v
#     frame1 = volmdlr.Frame3D(cyl.center, u1, v1, n1)
#     # st1 = volmdlr.Point3D((r*math.cos(min_theta), r*math.sin(min_theta), min_h))
#     # start1 = frame1.old_coordinates(st1)

#     min_phi2, min_theta2, max_phi2, max_theta2 = self.minimum_maximum_tore(
#         self.contours2d[0])

#     n2 = self.normal
#     u2 = self.toroidalsurface3d.frame.u
#     v2 = self.toroidalsurface3d.frame.v
#     frame2 = volmdlr.Frame3D(self.center, u2, v2, n2)
#     # start2 = self.points2d_to3d([[min_theta2, min_phi2]], R2, r2, frame2)

#     w = self.center - cyl.center

#     n1n1, n1u1, n1v1, n1n2, n1u2, n1v2 = n1.dot(n1), n1.dot(u1), n1.dot(
#         v1), n1.dot(n2), n1.dot(u2), n1.dot(v2)
#     u1u1, u1v1, u1n2, u1u2, u1v2 = u1.dot(u1), u1.dot(v1), u1.dot(
#         n2), u1.dot(u2), u1.dot(v2)
#     v1v1, v1n2, v1u2, v1v2 = v1.dot(v1), v1.dot(n2), v1.dot(u2), v1.dot(v2)
#     n2n2, n2u2, n2v2 = n2.dot(n2), n2.dot(u2), n2.dot(v2)
#     u2u2, u2v2, v2v2 = u2.dot(u2), u2.dot(v2), v2.dot(v2)

#     w2, wn1, wu1, wv1, wn2, wu2, wv2 = w.dot(w), w.dot(n1), w.dot(
#         u1), w.dot(v1), w.dot(n2), w.dot(u2), w.dot(v2)

#     # x = (theta, h, phi2, theta2)
#     def distance_squared(x):
#         return (u1u1 * ((math.cos(x[0]) * r) ** 2) + v1v1 * (
#                 (math.sin(x[0]) * r) ** 2)
#                 + n1n1 * (x[1] ** 2) + w2
#                 + u2u2 * (((R2 + r2 * math.cos(x[2])) * math.cos(
#                     x[3])) ** 2)
#                 + v2v2 * (((R2 + r2 * math.cos(x[2])) * math.sin(
#                     x[3])) ** 2)
#                 + n2n2 * ((math.sin(x[2])) ** 2) * (r2 ** 2)
#                 + 2 * u1v1 * math.cos(x[0]) * math.sin(x[0]) * (r ** 2)
#                 + 2 * r * math.cos(x[0]) * x[1] * n1u1 - 2 * r * math.cos(
#                     x[0]) * wu1
#                 - 2 * r * math.cos(x[0]) * (
#                         R2 + r2 * math.cos(x[2])) * math.cos(
#                     x[3]) * u1u2
#                 - 2 * r * math.cos(x[0]) * (
#                         R2 + r2 * math.cos(x[2])) * math.sin(
#                     x[3]) * u1v2
#                 - 2 * r * math.cos(x[0]) * r2 * math.sin(x[2]) * u1n2
#                 + 2 * r * math.sin(x[0]) * x[1] * n1v1 - 2 * r * math.sin(
#                     x[0]) * wv1
#                 - 2 * r * math.sin(x[0]) * (
#                         R2 + r2 * math.cos(x[2])) * math.cos(
#                     x[3]) * v1u2
#                 - 2 * r * math.sin(x[0]) * (
#                         R2 + r2 * math.cos(x[2])) * math.sin(
#                     x[3]) * v1v2
#                 - 2 * r * math.sin(x[0]) * r2 * math.sin(x[2]) * v1n2 - 2 *
#                 x[1] * wn1
#                 - 2 * x[1] * (R2 + r2 * math.cos(x[2])) * math.cos(
#                     x[3]) * n1u2
#                 - 2 * x[1] * (R2 + r2 * math.cos(x[2])) * math.sin(
#                     x[3]) * n1v2
#                 - 2 * x[1] * r2 * math.sin(x[2]) * n1n2
#                 + 2 * (R2 + r2 * math.cos(x[2])) * math.cos(x[3]) * wu2
#                 + 2 * (R2 + r2 * math.cos(x[2])) * math.sin(x[3]) * wv2
#                 + 2 * r2 * math.sin(x[2]) * wn2
#                 + 2 * u2v2 * math.cos(x[3]) * math.sin(x[3]) * (
#                         (R2 + r2 * math.cos(x[2])) ** 2)
#                 + 2 * math.cos(x[3]) * (
#                         R2 + r2 * math.cos(x[2])) * r2 * math.sin(
#                     x[2]) * n2u2
#                 + 2 * math.sin(x[3]) * (
#                         R2 + r2 * math.cos(x[2])) * r2 * math.sin(
#                     x[2]) * n2v2)

#     x01 = npy.array([(min_theta + max_theta) / 2, (min_h + max_h) / 2,
#                      (min_phi2 + max_phi2) / 2,
#                      (min_theta2 + max_theta2) / 2])
#     x02 = npy.array([min_theta, min_h,
#                      min_phi2, min_theta2])
#     x03 = npy.array([max_theta, max_h,
#                      max_phi2, max_theta2])

#     minimax = [(min_theta, min_h, min_phi2, min_theta2),
#                (max_theta, max_h, max_phi2, max_theta2)]

#     res1 = scp.optimize.least_squares(distance_squared, x01,
#                                       bounds=minimax)
#     res2 = scp.optimize.least_squares(distance_squared, x02,
#                                       bounds=minimax)
#     res3 = scp.optimize.least_squares(distance_squared, x03,
#                                       bounds=minimax)

#     pt1 = volmdlr.Point3D(
#         (r * math.cos(res1.x[0]), r * math.sin(res1.x[0]), res1.x[1]))
#     p1 = frame1.old_coordinates(pt1)
#     pt2 = self.points2d_to3d([[res1.x[3], res1.x[2]]], R2, r2, frame2)
#     p2 = pt2[0]
#     d = p1.point_distance(p2)
#     result = res1

#     res = [res2, res3]
#     for couple in res:
#         pttest1 = volmdlr.Point3D((r * math.cos(couple.x[0]),
#                                    r * math.sin(couple.x[0]), couple.x[1]))
#         ptest1 = frame1.old_coordinates(pttest1)
#         ptest2 = self.points2d_to3d([[couple.x[3], couple.x[2]]], R2, r2,
#                                     frame2)
#         dtest = ptest1.point_distance(ptest2[0])
#         if dtest < d:
#             result = couple
#             p1, p2 = ptest1, ptest2[0]

#     pt1_2d, pt2_2d = volmdlr.Point2D(
#         (result.x[0], result.x[1])), volmdlr.Point2D(
#         (result.x[3], result.x[2]))

#     if not self.contours2d[0].point_belongs(pt2_2d):
#         # Find the closest one
#         points_contours2 = self.contours2d[0].tessel_points

#         poly2 = volmdlr.ClosedPolygon2D(points_contours2)
#         d2, new_pt2_2d = poly2.PointBorderDistance(pt2_2d,
#                                                    return_other_point=True)

#         pt2 = self.points2d_to3d([new_pt2_2d], R2, r2, frame2)
#         p2 = pt2[0]

#     if not cyl.contours2d[0].point_belongs(pt1_2d):
#         # Find the closest one
#         points_contours1 = cyl.contours2d[0].tessel_points

#         poly1 = volmdlr.ClosedPolygon2D(points_contours1)
#         d1, new_pt1_2d = poly1.PointBorderDistance(pt1_2d,
#                                                    return_other_point=True)

#         pt1 = volmdlr.Point3D((r * math.cos(new_pt1_2d.vector[0]),
#                                r * math.sin(new_pt1_2d.vector[0]),
#                                new_pt1_2d.vector[1]))
#         p1 = frame1.old_coordinates(pt1)

#     return p1, p2

# def minimum_distance_points_plane(self,
#                                   planeface):  # Planeface with contour2D
#     # TODO: check that it takes into account holes

#     poly2d = planeface.polygon2D
#     pfpoints = poly2d.points
#     xmin, ymin = min([pt[0] for pt in pfpoints]), min(
#         [pt[1] for pt in pfpoints])
#     xmax, ymax = max([pt[0] for pt in pfpoints]), max(
#         [pt[1] for pt in pfpoints])
#     origin, vx, vy = planeface.plane.origin, planeface.plane.vectors[0], \
#                      planeface.plane.vectors[1]
#     pf1_2d, pf2_2d = volmdlr.Point2D((xmin, ymin)), volmdlr.Point2D(
#         (xmin, ymax))
#     pf3_2d, pf4_2d = volmdlr.Point2D((xmax, ymin)), volmdlr.Point2D(
#         (xmax, ymax))
#     pf1, pf2 = pf1_2d.to_3d(origin, vx, vy), pf2_2d.to_3d(origin, vx, vy)
#     pf3, _ = pf3_2d.to_3d(origin, vx, vy), pf4_2d.to_3d(origin, vx, vy)

#     u, v = (pf3 - pf1), (pf2 - pf1)
#     u.normalize()
#     v.normalize()

#     R1, r1 = self.rcenter, self.rcircle
#     min_phi1, min_theta1, max_phi1, max_theta1 = self.minimum_maximum_tore(
#         self.contours2d[0])

#     n1 = self.normal
#     u1 = self.toroidalsurface3d.frame.u
#     v1 = self.toroidalsurface3d.frame.v
#     frame1 = volmdlr.Frame3D(self.center, u1, v1, n1)
#     # start1 = self.points2d_to3d([[min_theta1, min_phi1]], R1, r1, frame1)

#     w = self.center - pf1

#     n1n1, n1u1, n1v1, n1u, n1v = n1.dot(n1), n1.dot(u1), n1.dot(
#         v1), n1.dot(u), n1.dot(v)
#     u1u1, u1v1, u1u, u1v = u1.dot(u1), u1.dot(v1), u1.dot(u), u1.dot(v)
#     v1v1, v1u, v1v = v1.dot(v1), v1.dot(u), v1.dot(v)
#     uu, uv, vv = u.dot(u), u.dot(v), v.dot(v)

#     w2, wn1, wu1, wv1, wu, wv = w.dot(w), w.dot(n1), w.dot(u1), w.dot(
#         v1), w.dot(u), w.dot(v)

#     # x = (x, y, phi1, theta1)
#     def distance_squared(x):
#         return (uu * (x[0] ** 2) + vv * (x[1] ** 2) + w2
#                 + u1u1 * (((R1 + r1 * math.cos(x[2])) * math.cos(
#                     x[3])) ** 2)
#                 + v1v1 * (((R1 + r1 * math.cos(x[2])) * math.sin(
#                     x[3])) ** 2)
#                 + n1n1 * ((math.sin(x[2])) ** 2) * (r1 ** 2)
#                 + 2 * x[0] * x[1] * uv - 2 * x[0] * wu
#                 - 2 * x[0] * (R1 + r1 * math.cos(x[2])) * math.cos(
#                     x[3]) * u1u
#                 - 2 * x[0] * (R1 + r1 * math.cos(x[2])) * math.sin(
#                     x[3]) * v1u
#                 - 2 * x[0] * math.sin(x[2]) * r1 * n1u - 2 * x[1] * wv
#                 - 2 * x[1] * (R1 + r1 * math.cos(x[2])) * math.cos(
#                     x[3]) * u1v
#                 - 2 * x[1] * (R1 + r1 * math.cos(x[2])) * math.sin(
#                     x[3]) * v1v
#                 - 2 * x[1] * math.sin(x[2]) * r1 * n1v
#                 + 2 * (R1 + r1 * math.cos(x[2])) * math.cos(x[3]) * wu1
#                 + 2 * (R1 + r1 * math.cos(x[2])) * math.sin(x[3]) * wv1
#                 + 2 * math.sin(x[2]) * r1 * wn1
#                 + 2 * u1v1 * math.cos(x[3]) * math.sin(x[3]) * (
#                         (R1 + r1 * math.cos(x[2])) ** 2)
#                 + 2 * (R1 + r1 * math.cos(x[2])) * math.cos(
#                     x[3]) * r1 * math.sin(x[2]) * n1u1
#                 + 2 * (R1 + r1 * math.cos(x[2])) * math.sin(
#                     x[3]) * r1 * math.sin(x[2]) * n1v1)

#     x01 = npy.array([(xmax - xmin) / 2, (ymax - ymin) / 2,
#                      (min_phi1 + max_phi1) / 2,
#                      (min_theta1 + max_theta1) / 2])

#     minimax = [(0, 0, min_phi1, min_theta1),
#                (xmax - xmin, ymax - ymin, max_phi1, max_theta1)]

#     res1 = scp.optimize.least_squares(distance_squared, x01,
#                                       bounds=minimax)

#     # frame1 = volmdlr.Frame3D(self.center, u1, v1, n1)
#     pt1 = self.points2d_to3d([[res1.x[3], res1.x[2]]], R1, r1, frame1)
#     p1 = pt1[0]
#     p2 = pf1 + res1.x[2] * u + res1.x[3] * v

#     pt1_2d = volmdlr.Point2D((res1.x[3], res1.x[2]))
#     pt2_2d = p2.to_2d(pf1, u, v)

#     if not self.contours2d[0].point_belongs(pt1_2d):
#         # Find the closest one
#         points_contours1 = self.contours2d[0].tessel_points

#         poly1 = volmdlr.ClosedPolygon2D(points_contours1)
#         d1, new_pt1_2d = poly1.PointBorderDistance(pt1_2d,
#                                                    return_other_point=True)

#         pt1 = self.points2d_to3d([new_pt1_2d], R1, r1, frame1)
#         p1 = pt1[0]

#     if not planeface.contours[0].point_belongs(pt2_2d):
#         # Find the closest one
#         d2, new_pt2_2d = planeface.polygon2D.PointBorderDistance(pt2_2d,
#                                                                  return_other_point=True)

#         p2 = new_pt2_2d.to_3d(pf1, u, v)

#     return p1, p2

# def minimum_distance(self, other_face, return_points=False):
#     if other_face.__class__ is ToroidalFace3D:
#         p1, p2 = self.minimum_distance_points_tore(other_face)
#         if return_points:
#             return p1.point_distance(p2), p1, p2
#         else:
#             return p1.point_distance(p2)

#     if other_face.__class__ is CylindricalFace3D:
#         p1, p2 = self.minimum_distance_points_cyl(other_face)
#         if return_points:
#             return p1.point_distance(p2), p1, p2
#         else:
#             return p1.point_distance(p2)

#     if other_face.__class__ is PlaneFace3D:
#         p1, p2 = self.minimum_distance_points_plane(other_face)
#         if return_points:
#             return p1.point_distance(p2), p1, p2
#         else:
#             return p1.point_distance(p2)
#     else:
#         return NotImplementedError


class ConicalFace3D(Face3D):
    """
    :param contours2d: The Cone's contour2D
    :type contours2d: volmdlr.Contour2D
    :param conicalsurface3d: Information about the Cone
    :type conicalsurface3d: ConicalSurface3D
    :param points: Contour2d's parameter Cone
    :type points: List of float

    """
    min_x_density = 5
    min_y_density = 1

    def __init__(self, surface3d: ConicalSurface3D,
                 surface2d: Surface2D,
                 name: str = ''):

        Face3D.__init__(self,
                        surface3d=surface3d,
                        surface2d=surface2d,
                        name=name)
        self._bbox = None

    @property
    def bounding_box(self):
        if not self._bbox:
            self._bbox = self.get_bounding_box()
        return self._bbox

    @bounding_box.setter
    def bounding_box(self, new_bouding_box):
        self._bbox = new_bouding_box

    def get_bounding_box(self):
        theta_min, theta_max, zmin, zmax = self.surface2d.outer_contour.bounding_rectangle().bounds()

        xp = (volmdlr.X3D.dot(self.surface3d.frame.u) * self.surface3d.frame.u
              + volmdlr.X3D.dot(
                    self.surface3d.frame.v) * self.surface3d.frame.v)
        try:
            xp.normalize()
        except ZeroDivisionError:
            pass
        yp = (volmdlr.Y3D.dot(self.surface3d.frame.u) * self.surface3d.frame.u
              + volmdlr.Y3D.dot(
                    self.surface3d.frame.v) * self.surface3d.frame.v)

        try:
            yp.normalize()
        except ZeroDivisionError:
            pass

        zp = (volmdlr.Z3D.dot(self.surface3d.frame.u) * self.surface3d.frame.u
              + volmdlr.Z3D.dot(
                    self.surface3d.frame.v) * self.surface3d.frame.v)
        try:
            zp.normalize()
        except ZeroDivisionError:
            pass

        lower_center = self.surface3d.frame.origin + zmin * self.surface3d.frame.w
        upper_center = self.surface3d.frame.origin + zmax * self.surface3d.frame.w
        lower_radius = math.tan(self.surface3d.semi_angle) * zmin
        upper_radius = math.tan(self.surface3d.semi_angle) * zmax

        points = [lower_center - lower_radius * xp,
                  lower_center + lower_radius * xp,
                  lower_center - lower_radius * yp,
                  lower_center + lower_radius * yp,
                  lower_center - lower_radius * zp,
                  lower_center + lower_radius * zp,
                  upper_center - upper_radius * xp,
                  upper_center + upper_radius * xp,
                  upper_center - upper_radius * yp,
                  upper_center + upper_radius * yp,
                  upper_center - upper_radius * zp,
                  upper_center + upper_radius * zp,
                  ]

        return volmdlr.core.BoundingBox.from_points(points)

    def triangulation_lines(self, angle_resolution=5):
        theta_min, theta_max, zmin, zmax = self.surface2d.bounding_rectangle().bounds()
        delta_theta = theta_max - theta_min
        nlines = int(delta_theta * angle_resolution)
        lines_x = []
        for i in range(nlines):
            theta = theta_min + (i + 1) / (nlines + 1) * delta_theta
            lines_x.append(vme.Line2D(volmdlr.Point2D(theta, zmin),
                                      volmdlr.Point2D(theta, zmax)))

        if zmin < 1e-9:
            delta_z = zmax - zmin
            lines_y = [vme.Line2D(volmdlr.Point2D(theta_min, zmin + 0.1 * delta_z),
                                  volmdlr.Point2D(theta_max, zmin + 0.1 * delta_z))]
        else:
            lines_y = []
        return lines_x, lines_y

    # def create_triangle(self, all_contours_points, part):
    #     Triangles, ts = [], []
    #     pts, h_list = [], []
    #     for listpt in all_contours_points:
    #         for pt in listpt:
    #             pts.append(pt)
    #             h_list.append(pt[1])
    #     if part == 'bot':
    #         h_concerned = min(h_list)
    #     else:
    #         h_concerned = max(h_list)
    #     peak_list, other = [], []
    #     for pt in pts:
    #         if pt[1] == h_concerned:
    #             peak_list.append(pt)
    #         else:
    #             other.append(pt)
    #     points = [peak_list[0]] + other
    #
    #     for i in range(1, len(points)):
    #         if i == len(points) - 1:
    #             vertices = [points[i].vector, points[0].vector,
    #                         points[1].vector]
    #             segments = [[0, 1], [1, 2], [2, 0]]
    #             listindice = [i, 0, 1]
    #         else:
    #             vertices = [points[i].vector, points[0].vector,
    #                         points[i + 1].vector]
    #             segments = [[0, 1], [1, 2], [2, 0]]
    #             listindice = [i, 0, i + 1]
    #         tri = {'vertices': vertices, 'segments': segments}
    #         t = triangle.triangulate(tri, 'p')
    #         if 'triangles' in t:
    #             triangles = t['triangles'].tolist()
    #             triangles[0] = listindice
    #             Triangles.append(triangles)
    #         else:
    #             Triangles.append(None)
    #         ts.append(t)
    #
    #     return points, Triangles


class SphericalFace3D(Face3D):
    """
    :param contours2d: The Sphere's contour2D
    :type contours2d: volmdlr.Contour2D
    :param sphericalsurface3d: Information about the Sphere
    :type sphericalsurface3d: SphericalSurface3D
    :param points: Angle's Sphere
    :type points: List of float

    """
    min_x_density = 5
    min_y_density = 5

    def __init__(self, surface3d: SphericalSurface3D,
                 surface2d: Surface2D,
                 name: str = ''):
        Face3D.__init__(self,
                        surface3d=surface3d,
                        surface2d=surface2d,
                        name=name)
        self._bbox = None

    @property
    def bounding_box(self):
        if not self._bbox:
            self._bbox = self.get_bounding_box()
        return self._bbox

    @bounding_box.setter
    def bounding_box(self, new_bouding_box):
        self._bbox = new_bouding_box

    def get_bounding_box(self):
        # To be enhanced
        return self.surface3d._bounding_box()

    def triangulation_lines(self, angle_resolution=7):
        theta_min, theta_max, phi_min, phi_max = self.surface2d.bounding_rectangle().bounds()

        delta_theta = theta_max - theta_min
        nlines_x = int(delta_theta * angle_resolution)
        lines_x = []
        for i in range(nlines_x):
            theta = theta_min + (i + 1) / (nlines_x + 1) * delta_theta
            lines_x.append(vme.Line2D(volmdlr.Point2D(theta, phi_min),
                                      volmdlr.Point2D(theta, phi_max)))
        delta_phi = phi_max - phi_min
        nlines_y = int(delta_phi * angle_resolution)
        lines_y = []
        for i in range(nlines_y):
            phi = phi_min + (i + 1) / (nlines_y + 1) * delta_phi
            lines_y.append(vme.Line2D(volmdlr.Point2D(theta_min, phi),
                                      volmdlr.Point2D(theta_max, phi)))
        return lines_x, lines_y


class RuledFace3D(Face3D):
    """

    """
    min_x_density = 50
    min_y_density = 1

    def __init__(self,
                 surface3d: RuledSurface3D,
                 surface2d: Surface2D,
                 name: str = '',
                 color=None):
        Face3D.__init__(self, surface3d=surface3d,
                        surface2d=surface2d,
                        name=name)
        self._bbox = None

    @property
    def bounding_box(self):
        if not self._bbox:
            self._bbox = self.get_bounding_box()
        return self._bbox

    @bounding_box.setter
    def bounding_box(self, new_bouding_box):
        self._bbox = new_bouding_box

    def get_bounding_box(self):
        # To be enhance by restricting wires to cut
        # xmin, xmax, ymin, ymax = self.surface2d.outer_contour.bounding_rectangle()
        points = [self.surface3d.point2d_to_3d(volmdlr.Point2D(i / 30, 0.)) for
                  i in range(31)]
        points.extend(
            [self.surface3d.point2d_to_3d(volmdlr.Point2D(i / 30, 1.)) for i
             in range(31)])

        return volmdlr.core.BoundingBox.from_points(points)

    def triangulation_lines(self, angle_resolution=10):
        xmin, xmax, ymin, ymax = self.surface2d.bounding_rectangle().bounds()
        delta_x = xmax - xmin
        nlines = int(delta_x * angle_resolution)
        lines = []
        for i in range(nlines):
            x = xmin + (i + 1) / (nlines + 1) * delta_x
            lines.append(vme.Line2D(volmdlr.Point2D(x, ymin),
                                    volmdlr.Point2D(x, ymax)))
        return lines, []


class BSplineFace3D(Face3D):
    def __init__(self, surface3d: BSplineSurface3D,
                 surface2d: Surface2D,
                 name: str = ''):
        Face3D.__init__(self,
                        surface3d=surface3d,
                        surface2d=surface2d,
                        name=name)
        self._bbox = None

    def to_planeface3d(self):
        s3d = self.surface3d.to_plane3d()
        s2d = Surface2D(outer_contour=s3d.contour3d_to_2d(self.outer_contour3d),
                        inner_contours=[s3d.contour3d_to_2d(contour) for contour in self.inner_contours3d])

        return PlaneFace3D(surface3d=s3d, surface2d=s2d)

    # def to_planeface3d(self, plane3d: Plane3D):
    #     s2d = Surface2D(outer_contour=plane3d.contour3d_to_2d(self.outer_contour3d),
    #                     inner_contours=[plane3d.contour3d_to_2d(contour) for contour in self.inner_contours3d])
    #     return PlaneFace3D(surface3d=plane3d, surface2d=s2d)

    @property
    def bounding_box(self):
        if not self._bbox:
            self._bbox = self.get_bounding_box()
        return self._bbox

    @bounding_box.setter
    def bounding_box(self, new_bounding_box):
        self._bbox = new_bounding_box

    def get_bounding_box(self):
        return self.surface3d._bounding_box()

    def triangulation_lines(self, resolution=25):
        u_min, u_max, v_min, v_max = self.surface2d.bounding_rectangle().bounds()

        delta_u = u_max - u_min
        nlines_x = int(delta_u * resolution)
        lines_x = []
        for i in range(nlines_x):
            u = u_min + (i + 1) / (nlines_x + 1) * delta_u
            lines_x.append(vme.Line2D(volmdlr.Point2D(u, v_min),
                                      volmdlr.Point2D(u, v_max)))
        delta_v = v_max - v_min
        nlines_y = int(delta_v * resolution)
        lines_y = []
        for i in range(nlines_y):
            v = v_min + (i + 1) / (nlines_y + 1) * delta_v
            lines_y.append(vme.Line2D(volmdlr.Point2D(v_min, v),
                                      volmdlr.Point2D(v_max, v)))
        return lines_x, lines_y

    def pair_with(self, other_bspline_face3d):
<<<<<<< HEAD
        '''
        find out how the uv parametric frames are located compared to each other, and also how grid3d can be defined
        respected to these directions
=======
        """
        Finds out how the uv parametric frames are located compared to
        eachother and also how grid3d can be defined respected to these
        directions.
>>>>>>> 15db83e6

        :param other_bspline_face3d: BSplineFace3D
        :type other_bspline_face3d: :class:`volmdlr.faces.BSplineFace3D`
        :return: corresponding_direction, grid2d_direction
        :rtype: Tuple[?, ?]
        """

        adjacent_direction1, diff1, adjacent_direction2, diff2 = self.adjacent_direction(other_bspline_face3d)
        corresponding_directions = []
        if (diff1 > 0 and diff2 > 0) or (diff1 < 0 and diff2 < 0):
            corresponding_directions.append(('+' + adjacent_direction1, '+' + adjacent_direction2))
        else:
            corresponding_directions.append(('+' + adjacent_direction1, '-' + adjacent_direction2))

        if adjacent_direction1 == 'u' and adjacent_direction2 == 'u':
            corresponding_directions, grid2d_direction = self.adjacent_direction_uu(
                other_bspline_face3d, corresponding_directions)
        elif adjacent_direction1 == 'v' and adjacent_direction2 == 'v':
            corresponding_directions, grid2d_direction = self.adjacent_direction_vv(
                other_bspline_face3d, corresponding_directions)
        elif adjacent_direction1 == 'u' and adjacent_direction2 == 'v':
            corresponding_directions, grid2d_direction = self.adjacent_direction_uv(
                other_bspline_face3d, corresponding_directions)
        elif adjacent_direction1 == 'v' and adjacent_direction2 == 'u':
            corresponding_directions, grid2d_direction = self.adjacent_direction_vu(
                other_bspline_face3d, corresponding_directions)

        return corresponding_directions, grid2d_direction

    def adjacent_direction_uu(self, other_bspline_face3d, corresponding_directions):

        extremities = self.extremities(other_bspline_face3d)
        start1, start2 = extremities[0], extremities[2]
        borders_points = [volmdlr.Point2D(0, 0), volmdlr.Point2D(1, 0),
                          volmdlr.Point2D(1, 1), volmdlr.Point2D(0, 1)]

        # TODO: compute nearest_point in 'bounding_box points' instead of borders_points
        nearest_start1 = start1.nearest_point(borders_points)
        # nearest_end1 = end1.nearest_point(borders_points)
        nearest_start2 = start2.nearest_point(borders_points)
        # nearest_end2 = end2.nearest_point(borders_points)

        v1 = nearest_start1[1]
        v2 = nearest_start2[1]

        if (v1 == 0 and v2 == 0):
            corresponding_directions.append(('+v', '-v'))
            grid2d_direction = [['+x', '-y'], ['+x', '+y']]

        elif (v1 == 1 and v2 == 1):
            if corresponding_directions == [('+u', '-u')]:
                grid2d_direction = [['+x', '+y'], ['-x', '-y']]
            else:
                grid2d_direction = [['+x', '+y'], ['+x', '-y']]
            corresponding_directions.append(('+v', '-v'))

        elif (v1 == 1 and v2 == 0):
            corresponding_directions.append(('+v', '+v'))
            grid2d_direction = [['+x', '+y'], ['+x', '+y']]

        elif (v1 == 0 and v2 == 1):
            corresponding_directions.append(('+v', '+v'))
            grid2d_direction = [['+x', '-y'], ['+x', '-y']]

        return corresponding_directions, grid2d_direction

    def adjacent_direction_vv(self, other_bspline_face3d, corresponding_directions):

        extremities = self.extremities(other_bspline_face3d)
        start1, start2 = extremities[0], extremities[2]
        borders_points = [volmdlr.Point2D(0, 0), volmdlr.Point2D(1, 0),
                          volmdlr.Point2D(1, 1), volmdlr.Point2D(0, 1)]

        # TODO: compute nearest_point in 'bounding_box points' instead of borders_points
        nearest_start1 = start1.nearest_point(borders_points)
        # nearest_end1 = end1.nearest_point(borders_points)
        nearest_start2 = start2.nearest_point(borders_points)
        # nearest_end2 = end2.nearest_point(borders_points)

        u1 = nearest_start1[0]
        u2 = nearest_start2[0]

        if (u1 == 0 and u2 == 0):
            corresponding_directions.append(('+u', '-v'))
            grid2d_direction = [['-y', '-x'], ['-y', '+x']]

        elif (u1 == 1 and u2 == 1):
            corresponding_directions.append(('+u', '-v'))
            grid2d_direction = [['+y', '+x'], ['+y', '-x']]

        elif (u1 == 0 and u2 == 1):
            corresponding_directions.append(('+u', '+u'))
            grid2d_direction = [['+y', '-x'], ['+y', '-x']]

        elif (u1 == 1 and u2 == 0):
            corresponding_directions.append(('+u', '+u'))
            grid2d_direction = [['+y', '+x'], ['+y', '+x']]

        return corresponding_directions, grid2d_direction

    def adjacent_direction_uv(self, other_bspline_face3d, corresponding_directions):

        extremities = self.extremities(other_bspline_face3d)
        start1, start2 = extremities[0], extremities[2]
        borders_points = [volmdlr.Point2D(0, 0), volmdlr.Point2D(1, 0),
                          volmdlr.Point2D(1, 1), volmdlr.Point2D(0, 1)]

        # TODO: compute nearest_point in 'bounding_box points' instead of borders_points
        nearest_start1 = start1.nearest_point(borders_points)
        # nearest_end1 = end1.nearest_point(borders_points)
        nearest_start2 = start2.nearest_point(borders_points)
        # nearest_end2 = end2.nearest_point(borders_points)

        v1 = nearest_start1[1]
        u2 = nearest_start2[0]

        if (v1 == 1 and u2 == 0):
            corresponding_directions.append(('+v', '+u'))
            grid2d_direction = [['+x', '+y'], ['+y', '+x']]

        elif (v1 == 0 and u2 == 1):
            corresponding_directions.append(('+v', '+u'))
            grid2d_direction = [['-x', '-y'], ['-y', '-x']]

        elif (v1 == 1 and u2 == 1):
            corresponding_directions.append(('+v', '-u'))
            grid2d_direction = [['+x', '+y'], ['-y', '-x']]

        elif (v1 == 0 and u2 == 0):
            corresponding_directions.append(('+v', '-u'))
            grid2d_direction = [['-x', '-y'], ['-y', '+x']]

        return corresponding_directions, grid2d_direction

    def adjacent_direction_vu(self, other_bspline_face3d, corresponding_directions):

        extremities = self.extremities(other_bspline_face3d)
        start1, start2 = extremities[0], extremities[2]
        borders_points = [volmdlr.Point2D(0, 0), volmdlr.Point2D(1, 0),
                          volmdlr.Point2D(1, 1), volmdlr.Point2D(0, 1)]

        # TODO: compute nearest_point in 'bounding_box points' instead of borders_points
        nearest_start1 = start1.nearest_point(borders_points)
        # nearest_end1 = end1.nearest_point(borders_points)
        nearest_start2 = start2.nearest_point(borders_points)
        # nearest_end2 = end2.nearest_point(borders_points)

        u1 = nearest_start1[0]
        v2 = nearest_start2[1]

        if (u1 == 1 and v2 == 0):
            corresponding_directions.append(('+u', '+v'))
            grid2d_direction = [['+y', '+x'], ['+x', '+y']]

        elif (u1 == 0 and v2 == 1):
            corresponding_directions.append(('+u', '+v'))
            grid2d_direction = [['-y', '-x'], ['+x', '-y']]

        elif (u1 == 0 and v2 == 0):
            corresponding_directions.append(('+u', '-v'))
            grid2d_direction = [['+y', '-x'], ['+x', '+y']]

        elif (u1 == 1 and v2 == 1):
            if corresponding_directions == [('+v', '-u')]:
                grid2d_direction = [['+y', '+x'], ['-x', '-y']]
            else:
                grid2d_direction = [['+y', '+x'], ['+x', '-y']]
            corresponding_directions.append(('+u', '-v'))

        return corresponding_directions, grid2d_direction

    def extremities(self, other_bspline_face3d):
        """
        find points extremities for nearest edges of two faces
        """
        contour1 = self.outer_contour3d
        contour2 = other_bspline_face3d.outer_contour3d

        contour1_2d = self.surface2d.outer_contour
        contour2_2d = other_bspline_face3d.surface2d.outer_contour

        points1 = [p.start for p in contour1.primitives]
        points2 = [p.start for p in contour2.primitives]

        dis, ind = [], []
        for p in points1:
            pt = p.nearest_point(points2)
            ind.append(points2.index(pt))
            dis.append(p.point_distance(pt))

        dis_sorted = sorted(dis)

        shared = []
        for k, p1 in enumerate(contour1.primitives):
            if dis_sorted[0] == dis_sorted[1]:
                indices = npy.where(npy.array(dis) == dis_sorted[0])[0]
                index1 = indices[0]
                index2 = indices[1]
            else:
                index1 = dis.index(dis_sorted[0])
                index2 = dis.index(dis_sorted[1])
            if ((p1.start == points1[index1] and p1.end == points1[index2])
                    or
                    (p1.end == points1[index1] and p1.start == points1[index2])):
                shared.append(p1)
                i = k

        for k, p2 in enumerate(contour2.primitives):
            if ((p2.start == points2[ind[index1]] and p2.end == points2[ind[index2]])
                    or
                    (p2.end == points2[ind[index1]] and p2.start == points2[ind[index2]])):
                shared.append(p2)
                j = k

        points = [contour2.primitives[j].start, contour2.primitives[j].end]

        if points.index(contour1.primitives[i].start.nearest_point(points)) == 1:
            start1 = contour1_2d.primitives[i].start
            end1 = contour1_2d.primitives[i].end

            start2 = contour2_2d.primitives[j].end
            end2 = contour2_2d.primitives[j].start

        else:
            start1 = contour1_2d.primitives[i].start
            end1 = contour1_2d.primitives[i].end

            start2 = contour2_2d.primitives[j].start
            end2 = contour2_2d.primitives[j].end

        return start1, end1, start2, end2

    def adjacent_direction(self, other_bspline_face3d):
        """
        find directions (u or v) between two faces, in the nearest edges between them
        """

        start1, end1, start2, end2 = self.extremities(other_bspline_face3d)

        du1 = abs((end1 - start1)[0])
        dv1 = abs((end1 - start1)[1])

        if du1 < dv1:
            adjacent_direction1 = 'v'
            diff1 = (end1 - start1)[1]
        else:
            adjacent_direction1 = 'u'
            diff1 = (end1 - start1)[0]

        du2 = abs((end2 - start2)[0])
        dv2 = abs((end2 - start2)[1])

        if du2 < dv2:
            adjacent_direction2 = 'v'
            diff2 = (end2 - start2)[1]
        else:
            adjacent_direction2 = 'u'
            diff2 = (end2 - start2)[0]

        return adjacent_direction1, diff1, adjacent_direction2, diff2

    def adjacent_direction_xy(self, other_face3d):
        """
        find out in which direction the faces are adjacent
        Parameters
        ----------
        other_face3d : volmdlr.faces.BSplineFace3D
        Returns
        -------
        adjacent_direction
        """

        contour1 = self.outer_contour3d
        contour2 = other_face3d.outer_contour3d
        point1, point2 = contour1.shared_primitives_extremities(contour2)

        coord = point1 - point2
        coord = [abs(coord.x), abs(coord.y)]

        if coord.index(max(coord)) == 0:
            return 'x'
        else:
            return 'y'

    def merge_with(self, other_bspline_face3d):
        """
        merge two adjacent faces
        Parameters
        ----------
        other_bspline_face3d : volmdlr.faces.BSplineFace3D
        Returns
        -------
        merged_face : volmdlr.faces.BSplineFace3D
        """

        merged_surface = self.surface3d.merge_with(other_bspline_face3d.surface3d)
        contours = self.outer_contour3d.merge_with(other_bspline_face3d.outer_contour3d)
        contours.extend(self.inner_contours3d)
        contours.extend(other_bspline_face3d.inner_contours3d)
        merged_face = merged_surface.face_from_contours3d(contours)

        return merged_face


class OpenShell3D(volmdlr.core.CompositePrimitive3D):
    _standalone_in_db = True
    _non_serializable_attributes = ['bounding_box', 'primitives']
    _non_data_eq_attributes = ['name', 'color', 'alpha', 'bounding_box', 'primitives']
    _non_data_hash_attributes = []
    STEP_FUNCTION = 'OPEN_SHELL'

    def __init__(self, faces: List[Face3D],
                 color: Tuple[float, float, float] = None,
                 alpha: float = 1., name: str = ''):
        self.faces = faces
        if not color:
            self.color = (0.8, 0.8, 0.8)
        else:
            self.color = color
        self.alpha = alpha
        self._bbox = None
        self._faces_graph = None
        volmdlr.core.CompositePrimitive3D.__init__(self,
                                                   primitives=faces, color=color, alpha=alpha,
                                                   name=name)

    def _data_hash(self):
        return sum(face._data_hash() for face in self.faces)

    def _data_eq(self, other_object):
        if other_object.__class__.__name__ != self.__class__.__name__:
            return False
        for face1, face2 in zip(self.faces, other_object.faces):
            if not face1._data_eq(face2):
                return False

        return True

    @property
    def faces_graph(self):
        if not self._faces_graph:
            faces_graph = nx.Graph()
            for face in self.faces:
                for edge in face.outer_contour3d.primitives:
                    faces_graph.add_edge(edge.start, edge.end, edge=edge)
            self._faces_graph = faces_graph
        return self._faces_graph

    def to_dict(self, use_pointers: bool = False, memo=None, path: str = '#'):
        """
        Seralizes a 3 dimensional open shell into a dictionary.
        This method does not use pointers for faces as it has no sense
        to have duplicate faces.

        :return: A serialized version of the OpenShell3D
        :rtype: dict

        .. seealso::
            How `serialization and deserialization`_ works in dessia_common

        .. _serialization and deserialization: https://documentation.dessia.tech/dessia_common/customizing.html#overloading-the-dict-to-object-method

        """
        dict_ = DessiaObject.base_dict(self)
        dict_.update({'color': self.color,
                      'alpha': self.alpha,
                      'faces': [f.to_dict(use_pointers=False) for f in self.faces]})

        return dict_

    @classmethod
    def from_step(cls, arguments, object_dict):
        faces = []
        for face in arguments[1]:
            faces.append(object_dict[int(face[1:])])
        return cls(faces, name=arguments[0][1:-1])

    def to_step(self, current_id):
        step_content = ''
        face_ids = []
        for face in self.faces:
            if isinstance(face, Face3D) or isinstance(face, Surface3D):
                face_content, face_sub_ids = face.to_step(current_id)
            else:
                face_content, face_sub_ids = face.to_step(current_id)
                face_sub_ids = [face_sub_ids]
            step_content += face_content
            face_ids.extend(face_sub_ids)
            current_id = max(face_sub_ids) + 1

        shell_id = current_id
        step_content += "#{} = {}('{}',({}));\n".format(current_id,
                                                        self.STEP_FUNCTION,
                                                        self.name,
                                                        volmdlr.core.step_ids_to_str(
                                                            face_ids))
        manifold_id = shell_id + 1
        # step_content += "#{} = MANIFOLD_SOLID_BREP('{}',#{});\n".format(
        #     manifold_id, self.name, shell_id)
        step_content += "#{} = SHELL_BASED_SURFACE_MODEL('{}',(#{}));\n".format(
            manifold_id, self.name, shell_id)

        frame_content, frame_id = volmdlr.OXYZ.to_step(manifold_id + 1)
        step_content += frame_content
        brep_id = frame_id + 1
        # step_content += "#{} = ADVANCED_BREP_SHAPE_REPRESENTATION('',(#{},#{}),#7);\n".format(
        #     brep_id, frame_id, manifold_id)
        step_content += "#{} = MANIFOLD_SURFACE_SHAPE_REPRESENTATION('',(#{},#{}),#7);\n".format(
            brep_id, frame_id, manifold_id)

        return step_content, brep_id

    def to_step_face_ids(self, current_id):
        step_content = ''
        face_ids = []
        for face in self.faces:
            if isinstance(face, Face3D):
                face_content, face_sub_ids = face.to_step(current_id)
            else:
                face_content, face_sub_ids = face.to_step(current_id)
                face_sub_ids = [face_sub_ids]
            step_content += face_content
            face_ids.extend(face_sub_ids)
            current_id = max(face_sub_ids) + 1

        shell_id = current_id
        step_content += "#{} = {}('{}',({}));\n".format(current_id,
                                                        self.STEP_FUNCTION,
                                                        self.name,
                                                        volmdlr.core.step_ids_to_str(
                                                            face_ids))
        manifold_id = shell_id + 1
        # step_content += "#{} = MANIFOLD_SOLID_BREP('{}',#{});\n".format(
        #     manifold_id, self.name, shell_id)
        step_content += "#{} = SHELL_BASED_SURFACE_MODEL('{}',(#{}));\n".format(
            manifold_id, self.name, shell_id)

        frame_content, frame_id = volmdlr.OXYZ.to_step(manifold_id + 1)
        step_content += frame_content
        brep_id = frame_id + 1
        # step_content += "#{} = ADVANCED_BREP_SHAPE_REPRESENTATION('',(#{},#{}),#7);\n".format(
        #     brep_id, frame_id, manifold_id)
        step_content += "#{} = MANIFOLD_SURFACE_SHAPE_REPRESENTATION('',(#{},#{}),#7);\n".format(
            brep_id, frame_id, manifold_id)

        return step_content, brep_id, face_ids

    def rotation(self, center: volmdlr.Point3D, axis: volmdlr.Vector3D,
                 angle: float):
        """
        OpenShell3D rotation
        :param center: rotation center
        :param axis: rotation axis
        :param angle: angle rotation
        :return: a new rotated OpenShell3D
        """
        new_faces = [face.rotation(center, axis, angle) for face
                     in self.faces]
        return OpenShell3D(new_faces, color=self.color, alpha=self.alpha,
                           name=self.name)

    def rotation_inplace(self, center: volmdlr.Point3D, axis: volmdlr.Vector3D,
                         angle: float):
        """
        OpenShell3D rotation. Object is updated inplace
        :param center: rotation center
        :param axis: rotation axis
        :param angle: rotation angle
        """
        for face in self.faces:
            face.rotation_inplace(center, axis, angle)
        new_bounding_box = self.get_bounding_box()
        self.bounding_box = new_bounding_box

    def translation(self, offset: volmdlr.Vector3D):
        """
        OpenShell3D translation
        :param offset: translation vector
        :return: A new translated OpenShell3D
        """
        new_faces = [face.translation(offset) for face in
                     self.faces]
        return OpenShell3D(new_faces, color=self.color, alpha=self.alpha,
                           name=self.name)

    def translation_inplace(self, offset: volmdlr.Vector3D):
        """
        OpenShell3D translation. Object is updated inplace
        :param offset: translation vector
        """
        for face in self.faces:
            face.translation_inplace(offset)
        new_bounding_box = self.get_bounding_box()
        self.bounding_box = new_bounding_box

    def frame_mapping(self, frame: volmdlr.Frame3D, side: str):
        """
        Changes frame_mapping and return a new OpenShell3D
        side = 'old' or 'new'
        """
        new_faces = [face.frame_mapping(frame, side) for face in
                     self.faces]
        return self.__class__(new_faces, name=self.name)

    def frame_mapping_inplace(self, frame: volmdlr.Frame3D, side: str):
        """
        Changes frame_mapping and the object is updated inplace
        side = 'old' or 'new'
        """
        for face in self.faces:
            face.frame_mapping_inplace(frame, side)
        new_bounding_box = self.get_bounding_box()
        self.bounding_box = new_bounding_box

    def copy(self, deep=True, memo=None):
        new_faces = [face.copy(deep=deep, memo=memo) for face in self.faces]
        return self.__class__(new_faces, color=self.color, alpha=self.alpha,
                              name=self.name)

    def union(self, shell2):
        new_faces = self.faces + shell2.faces
        new_name = self.name + ' union ' + shell2.name
        new_color = self.color
        return self.__class__(new_faces, name=new_name, color=new_color)

    def volume(self):
        """
        Does not consider holes
        """
        volume = 0
        for face in self.faces:
            display3d = face.triangulation()
            for triangle_index in display3d.triangles:
                point1 = display3d.points[triangle_index[0]]
                point2 = display3d.points[triangle_index[1]]
                point3 = display3d.points[triangle_index[2]]

                v321 = point3[0] * point2[1] * point1[2]
                v231 = point2[0] * point3[1] * point1[2]
                v312 = point3[0] * point1[1] * point2[2]
                v132 = point1[0] * point3[1] * point2[2]
                v213 = point2[0] * point1[1] * point3[2]
                v123 = point1[0] * point2[1] * point3[2]
                volume_tetraedre = 1 / 6 * (-v321 + v231 + v312 - v132 - v213 + v123)

                volume += volume_tetraedre

        return abs(volume)

    @property
    def bounding_box(self):
        """
        Returns the boundary box
        """
        if not self._bbox:
            self._bbox = self.get_bounding_box()
        return self._bbox

    @bounding_box.setter
    def bounding_box(self, new_bounding_box):
        self._bbox = new_bounding_box

    def get_bounding_box(self):
        bbox = self.faces[0].bounding_box
        for face in self.faces[1:]:
            bbox += face.bounding_box
        return bbox

    def cut_by_plane(self, plane_3d: Plane3D):
        frame_block = self.bounding_box.to_frame()
        frame_block.u = 1.1 * frame_block.u
        frame_block.v = 1.1 * frame_block.v
        frame_block.w = 1.1 * frame_block.w
        block = volmdlr.primitives3d.Block(frame_block,
                                           color=(0.1, 0.2, 0.2),
                                           alpha=0.6)
        face_3d = block.cut_by_orthogonal_plane(plane_3d)
        intersection_primitives = []
        for face in self.faces:
            intersection_wires = face.face_intersections(face_3d)
            if intersection_wires:
                for intersection_wire in intersection_wires:
                    intersection_primitives.extend(intersection_wire.primitives)
        contours3d = volmdlr.wires.Contour3D.contours_from_edges(
            intersection_primitives[:])
        if not contours3d:
            return []
        contours2d = [contour.to_2d(plane_3d.frame.origin,
                                    plane_3d.frame.u,
                                    plane_3d.frame.v) for contour in contours3d]
        resulting_faces = []
        for contour2d in contours2d:
            if contour2d.area() > 1e-7:
                surface2d = Surface2D(contour2d, [])
                resulting_faces.append(PlaneFace3D(plane_3d, surface2d))
        return resulting_faces

    def linesegment_intersections(self,
                                  linesegment3d: vme.LineSegment3D) \
            -> List[Tuple[Face3D, List[volmdlr.Point3D]]]:
        intersections = []
        for face in self.faces:
            face_intersections = face.linesegment_intersections(linesegment3d)
            if face_intersections:
                intersections.append((face, face_intersections))
        return intersections

    def line_intersections(self,
                           line3d: vme.Line3D) \
            -> List[Tuple[Face3D, List[volmdlr.Point3D]]]:
        intersections = []
        for face in self.faces:
            face_intersections = face.line_intersections(line3d)
            if face_intersections:
                intersections.append((face, face_intersections))
        return intersections

    def minimum_distance_points(self, shell2, resolution):
        """
        Returns a Mesure object if the distance is not zero, otherwise returns None
        """
        shell2_inter = self.shell_intersection(shell2, resolution)
        if shell2_inter is not None and shell2_inter != 1:
            return None

        # distance_min, point1_min, point2_min = self.faces[0].distance_to_face(shell2.faces[0], return_points=True)
        distance_min, point1_min, point2_min = self.faces[0].minimum_distance(
            shell2.faces[0], return_points=True)
        for face1 in self.faces:
            bbox1 = face1.bounding_box
            for face2 in shell2.faces:
                bbox2 = face2.bounding_box
                bbox_distance = bbox1.distance_to_bbox(bbox2)

                if bbox_distance < distance_min:
                    # distance, point1, point2 = face1.distance_to_face(face2, return_points=True)
                    distance, point1, point2 = face1.minimum_distance(face2,
                                                                      return_points=True)
                    if distance == 0:
                        return None
                    elif distance < distance_min:
                        distance_min, point1_min, point2_min = distance, point1, point2

        return point1_min, point2_min

    def distance_to_shell(self, other_shell: 'OpenShell3D', resolution: float):
        min_dist = self.minimum_distance_points(other_shell, resolution)
        if min_dist is not None:
            p1, p2 = min_dist
            return p1.point_distance(p2)
        return 0

    def minimum_distance_point(self,
                               point: volmdlr.Point3D) -> volmdlr.Point3D:
        """
        Computes the distance of a point to a Shell3D, whether it is inside or outside the Shell3D
        """
        distance_min, point1_min = self.faces[0].distance_to_point(point,
                                                                   return_other_point=True)
        for face in self.faces[1:]:
            bbox_distance = self.bounding_box.distance_to_point(point)
            if bbox_distance < distance_min:
                distance, point1 = face.distance_to_point(point,
                                                          return_other_point=True)
                if distance < distance_min:
                    distance_min, point1_min = distance, point1

        return point1_min

    def intersection_internal_aabb_volume(self, shell2: 'OpenShell3D',
                                          resolution: float):
        """
        aabb made of the intersection points and the points of self internal to shell2
        """
        intersections_points = []
        for face1 in self.faces:
            for face2 in shell2.faces:
                intersection_points = face1.face_intersections(face2)
                if intersection_points:
                    intersection_points = [
                        intersection_points[0].primitives[0].start,
                        intersection_points[0].primitives[0].end]
                    intersections_points.extend(intersection_points)

        shell1_points_inside_shell2 = []
        for face in self.faces:
            for point in face.outer_contour3d.discretization_points(
                    resolution):
                if shell2.point_belongs(point):
                    shell1_points_inside_shell2.append(point)

        if len(intersections_points + shell1_points_inside_shell2) == 0:
            return 0
        bbox = volmdlr.core.BoundingBox.from_points(
            intersections_points + shell1_points_inside_shell2)
        return bbox.volume()

    def intersection_external_aabb_volume(self, shell2: 'OpenShell3D',
                                          resolution: float):
        """
        aabb made of the intersection points and the points of self external to shell2
        """
        intersections_points = []
        for face1 in self.faces:
            for face2 in shell2.faces:
                intersection_points = face1.face_intersections(face2)
                if intersection_points:
                    intersection_points = [
                        intersection_points[0].primitives[0].start,
                        intersection_points[0].primitives[0].end]
                    intersections_points.extend(intersection_points)

        shell1_points_outside_shell2 = []
        for face in self.faces:
            for point in face.outer_contour3d.discretization_points(
                    resolution):
                if not shell2.point_belongs(point):
                    shell1_points_outside_shell2.append(point)

        if len(intersections_points + shell1_points_outside_shell2) == 0:
            return 0
        bbox = volmdlr.core.BoundingBox.from_points(
            intersections_points + shell1_points_outside_shell2)
        return bbox.volume()

    def primitive_inside_bbox(self, bounding_box: volmdlr.core.BoundingBox):
        for primitive in self.primitives:
            bbox = primitive.bounding_box

    def triangulation(self):
        # mesh = vmd.DisplayMesh3D([], [])
        meshes = []
        for i, face in enumerate(self.faces):
            # try:
            face_mesh = face.triangulation()
            meshes.append(face_mesh)
            # mesh.merge_mesh(face_mesh)
            # except NotImplementedError:
            #     print('Warning: a face has been skipped in rendering')
        return vmd.DisplayMesh3D.merge_meshes(meshes)

    def babylon_script(self, name='primitive_mesh'):
        s = f'var {name} = new BABYLON.Mesh("{name}", scene);\n'

        mesh = self.babylon_meshes()[0]

        s += 'var positions = {};\n'.format(mesh['positions'])
        s += 'var indices = {};\n'.format(mesh['indices'])
        s += 'var normals = [];\n'
        s += 'var vertexData = new BABYLON.VertexData();\n'
        s += 'BABYLON.VertexData.ComputeNormals(positions, indices, normals);\n'
        s += 'vertexData.positions = positions;\n'
        s += 'vertexData.indices = indices;\n'
        s += 'vertexData.normals = normals;\n'
        s += 'vertexData.applyToMesh({});\n'.format(name)
        s += '{}.enableEdgesRendering(0.9);\n'.format(name)
        s += '{}.edgesWidth = 0.1;\n'.format(name)
        s += '{}.edgesColor = new BABYLON.Color4(0, 0, 0, 0.6);\n'.format(name)
        s += 'var mat = new BABYLON.StandardMaterial("mat", scene);\n'
        #        s += 'mat.diffuseColor = BABYLON.Color3.Green();\n'
        #        s += 'mat.specularColor = new BABYLON.Color3(0.5, 0.6, 0.87);\n'
        #        s += 'mat.emissiveColor = new BABYLON.Color3(1, 1, 1);\n'
        #        s += 'mat.ambientColor = new BABYLON.Color3(0.23, 0.98, 0.53);\n'
        s += 'mat.backFaceCulling = false;\n'
        s += 'mat.alpha = {};\n'.format(self.alpha)
        s += '{}.material = mat;\n'.format(name)
        if self.color is not None:
            s += 'mat.diffuseColor = new BABYLON.Color3({}, {}, {});\n'.format(
                *self.color)
        return s

    def plot(self, ax=None, color: str = 'k', alpha: float = 1):
        if ax is None:
            ax = plt.figure().add_subplot(111, projection='3d')

        for face in self.faces:
            face.plot(ax=ax, color=color, alpha=alpha)

        return ax

<<<<<<< HEAD
    def project_coincident_faces_of(self, shell):
        """
        Divides self's faces based on coincident shell's faces
        """

        used_faces, list_faces = {}, []
        initial_faces = self.faces[:]

        for i, face1 in enumerate(initial_faces):
            for j, face2 in enumerate(shell.faces):
                contour1 = face1.surface2d.outer_contour
                contour2 = face1.surface3d.contour3d_to_2d(face2.outer_contour3d)
                c_inners_1 = face1.surface2d.inner_contours
                c_inners_2 = [face1.surface3d.contour3d_to_2d(inner) for inner in face2.inner_contours3d]
                inside = set()
                for c1 in c_inners_1:
                    for c2 in c_inners_2:
                        # inside.add(c2.is_inside(c1))
                        if c1.is_superposing(c2):
                            inside.add(False)
                        else:
                            inside.add(c2.is_inside(c1))
                            # if c2.is_inside(c1):
                            #     ax=c1.plot()
                            #     c2.plot(ax, "r")

                if (face1.surface3d.is_coincident(face2.surface3d)
                    and (contour1.is_overlapping(contour2)
                         or (contour1.is_inside(contour2) or True in inside))):
                    # print('i: ', i)
                    # print('j: ', j)

                    # ax=face2.plot(color='k')
                    # face1.plot(ax, 'r')

                    if face1 in used_faces:
                        faces_1, face2_2 = used_faces[face1][:], face2
                    else:
                        faces_1, face2_2 = [face1], face2

                    used = []
                    for face1_1 in faces_1:
                        plane3d = face1_1.surface3d
                        s2d = Surface2D(outer_contour=plane3d.contour3d_to_2d(face2_2.outer_contour3d),
                                        inner_contours=[
                                            plane3d.contour3d_to_2d(contour) for contour in face2_2.inner_contours3d])
                        face2_2 = PlaneFace3D(surface3d=plane3d, surface2d=s2d)

                        divided_faces = face1_1.cut_by_coincident_face(face2_2)
                        for d_face in divided_faces:

                            if d_face.outer_contour3d.is_superposing(face2_2.outer_contour3d):
                                if face2_2.surface2d.inner_contours:
                                    divided_faces_d_face = []
                                    # for inner in face2_2.inner_contours3d:
                                    for inner in face2_2.surface2d.inner_contours:

                                        # # if True in [(inner_d.is_superposing(
                                        # #         d_face.surface3d.contour3d_to_2d(inner))
                                        # #               or inner_d.is_inside(
                                        # #                   d_face.surface3d.contour3d_to_2d(inner))) \
                                        # #             for inner_d in d_face.surface2d.inner_contours]:

                                        # if True in [((
                                        #         abs(inner_d.area() - d_face.surface3d.contour3d_to_2d(inner).area()) \
                                        #             < 1e-6)
                                        #               or inner_d.is_inside(d_face.surface3d.contour3d_to_2d(inner))) \
                                        #         for inner_d in d_face.surface2d.inner_contours]:

                                        if True in [(((abs(inner_d.area() - inner.area()) < 1e-6)
                                                      and inner.center_of_mass().is_close(inner_d.center_of_mass()))
                                                      or inner_d.is_inside(inner)) \
                                                for inner_d in d_face.surface2d.inner_contours]:

                                            # list_faces.append(d_face)
                                            divided_faces_d_face = ['', d_face]
                                            continue

                                        # else:
                                        divided_faces_d_face = d_face.divide_face([inner], True)
                                        # divided_faces_d_face = d_face.divide_face(
                                        #     [d_face.surface3d.contour3d_to_2d(inner)], True)
                                        # # areas = [d_f.area() for d_f in divided_faces_d_face]
                                        # # areas.sort()
                                        divided_faces_d_face.sort(key=lambda x: x.area())

                                        list_faces.append(divided_faces_d_face[0])
                                        d_face = divided_faces_d_face[1]

                                    if divided_faces_d_face:
                                        list_faces.append(divided_faces_d_face[1])

                                else:
                                    list_faces.append(d_face)
                            else:
                                # if face1 in used_faces:
                                #     used_faces[face1] += [d_face]
                                # else:
                                #     used_faces[face1] = [d_face]
                                used.append(d_face)

                    used_faces[face1] = used

        for face in initial_faces:
            try:
                if isinstance(used_faces[face], list):
                    list_faces.extend(used_faces[face])
                else:
                    list_faces.append(used_faces[face])
            except KeyError:
                list_faces.append(face)

        return self.__class__(list_faces)

=======
>>>>>>> 15db83e6
    def get_geo_lines(self, update_data,
                      point_mesh_size: float = None):
        """
        gets the lines that define an OpenShell3D geometry in a .geo file

        :param update_data: Data used for VolumeModel defined with different shells
        :type update_data: dict
        :param point_mesh_size: The mesh size at a specific point, defaults to None
        :type point_mesh_size: float, optional

        :return: A list of lines that describe the geomery & the updated data
        :rtype: Tuple(List[str], dict)
        """

        primitives = []
        points = set()
        for face in self.faces:
            for _, contour in enumerate(list(chain(*[[face.outer_contour3d], face.inner_contours3d]))):
<<<<<<< HEAD
                if isinstance(contour, volmdlr.wires.Circle2D):
                    points.add(volmdlr.Point3D(contour.radius, contour.center.y, 0))
                    points.add(volmdlr.Point3D(contour.center.x, contour.center.y, 0))
                    points.add(volmdlr.Point3D(-contour.radius, contour.center.y, 0))

                else:
                    for _, primitive in enumerate(contour.primitives):
                        if isinstance(primitive, volmdlr.edges.LineSegment):
                            points.add(primitive.start)
                            points.add(primitive.end)

                        if isinstance(primitive, volmdlr.edges.Arc):
                            points.add(primitive.start)
                            points.add(primitive.center)
                            points.add(primitive.end)

                        if isinstance(primitive, volmdlr.edges.BSplineCurve3D):
                            # for point in primitive.control_points:
                            # points.add(point)
                            for point in primitive.discretization_points():
                                points.add(point)

=======
                points.update(contour.get_geo_points())
                if isinstance(contour, volmdlr.wires.Circle2D):
                    pass
                else:
                    for _, primitive in enumerate(contour.primitives):
>>>>>>> 15db83e6
                        if ((primitive not in primitives)
                                and (primitive.reverse() not in primitives)):
                            primitives.append(primitive)

<<<<<<< HEAD
=======
                # if isinstance(contour, volmdlr.wires.Circle2D):
                #     points.add(volmdlr.Point3D(contour.radius, contour.center.y, 0))
                #     points.add(volmdlr.Point3D(contour.center.x, contour.center.y, 0))
                #     points.add(volmdlr.Point3D(-contour.radius, contour.center.y, 0))

                # else:
                #     for _, primitive in enumerate(contour.primitives):
                #         if isinstance(primitive, volmdlr.edges.LineSegment):
                #             points.add(primitive.start)
                #             points.add(primitive.end)

                #         if isinstance(primitive, volmdlr.edges.Arc):
                #             points.add(primitive.start)
                #             points.add(primitive.center)
                #             points.add(primitive.end)

                #         if isinstance(primitive, volmdlr.edges.BSplineCurve3D):
                #             # for point in primitive.control_points:
                #             # points.add(point)
                #             for point in primitive.discretization_points():
                #                 points.add(point)

                #         if ((primitive not in primitives)
                #                 and (primitive.reverse() not in primitives)):
                #             primitives.append(primitive)

>>>>>>> 15db83e6
        indices_check = len(primitives) * [None]

        point_account = update_data['point_account']
        line_account, line_loop_account = update_data['line_account'] + 1, update_data['line_loop_account']
        lines, line_surface, lines_tags = [], [], []

        points = list(points)
        for p_index, point in enumerate(points):
            lines.append(point.get_geo_lines(tag=p_index + point_account + 1,
                                             point_mesh_size=point_mesh_size))

        for f_index, face in enumerate(self.faces):
            line_surface = []
            for _, contour in enumerate(list(chain(*[[face.outer_contour3d], face.inner_contours3d]))):
                lines_tags = []
                if isinstance(contour, volmdlr.wires.Circle2D):
                    pass
                else:
                    for _, primitive in enumerate(contour.primitives):

                        try:
                            # line_account += 1
                            # print(line_account)
                            index = primitives.index(primitive)
                            if isinstance(primitive, volmdlr.edges.BSplineCurve3D):
                                discretization_points = primitive.discretization_points()
                                start_point_tag = points.index(discretization_points[0]) + 1
                                end_point_tag = points.index(discretization_points[1]) + 1
                                primitive_linesegments = volmdlr.edges.LineSegment3D(
                                    discretization_points[0], discretization_points[1])
                                lines.append(primitive_linesegments.get_geo_lines(tag=line_account,
                                                                                  start_point_tag=start_point_tag
                                                                                  + point_account,
                                                                                  end_point_tag=end_point_tag
                                                                                  + point_account))

                            if isinstance(primitive, volmdlr.edges.LineSegment):
                                start_point_tag = points.index(primitive.start) + 1
                                end_point_tag = points.index(primitive.end) + 1
                                lines.append(primitive.get_geo_lines(tag=line_account,
                                                                     start_point_tag=start_point_tag + point_account,
                                                                     end_point_tag=end_point_tag + point_account))
                            elif isinstance(primitive, volmdlr.edges.Arc):
                                start_point_tag = points.index(primitive.start) + 1
                                center_point_tag = points.index(primitive.center) + 1
                                end_point_tag = points.index(primitive.end) + 1
                                lines.append(primitive.get_geo_lines(tag=line_account,
                                                                     start_point_tag=start_point_tag + point_account,
                                                                     center_point_tag=center_point_tag + point_account,
                                                                     end_point_tag=end_point_tag + point_account))

                            lines_tags.append(line_account)
                            indices_check[index] = line_account
                            line_account += 1

                        except ValueError:
                            index = primitives.index(primitive.reverse())
                            lines_tags.append(-indices_check[index])

                    lines.append(contour.get_geo_lines(line_loop_account + 1, lines_tags))

                    line_surface.append(line_loop_account + 1)
                    line_loop_account += 1
                    lines_tags = []

            lines.append(face.get_geo_lines((f_index + 1 + update_data['surface_account']),
                                            line_surface))

            line_surface = []

        lines.append('Surface Loop(' + str(1 + update_data['surface_loop_account']) + ') = {'
                     + str(list(range(update_data['surface_account'] + 1,
                                      update_data['surface_account'] +
                                      len(self.faces) + 1)))[1:-1] + '};')

        update_data['point_account'] += len(points)
        update_data['line_account'] += line_account - 1
        update_data['line_loop_account'] += line_loop_account
        update_data['surface_account'] += len(self.faces)
        update_data['surface_loop_account'] += 1

        return lines, update_data

    def get_mesh_lines_with_transfinite_curves(self, min_points, size):

        lines, primitives, primitives_length = [], [], []
        for face in self.faces:
            for _, contour in enumerate(list(chain(*[[face.outer_contour3d], face.inner_contours3d]))):
                if isinstance(contour, volmdlr.wires.Circle2D):
                    primitives.append(contour)
                    primitives.append(contour)
                    primitives_length.append(contour.length() / 2)
                    primitives_length.append(contour.length() / 2)
                else:
                    for _, primitive_c in enumerate(contour.primitives):
                        if ((primitive_c not in primitives)
                                and (primitive_c.reverse() not in primitives)):
                            primitives.append(primitive_c)
                            primitives_length.append(primitive_c.length())

        for i, length in enumerate(primitives_length):
            if length < min_points * size:
                lines.append('Transfinite Curve {' + str(i) + '} = ' +
                             str(min_points) + ' Using Progression 1;')
        return lines


class ClosedShell3D(OpenShell3D):
    STEP_FUNCTION = 'CLOSED_SHELL'

    def rotation(self, center: volmdlr.Point3D, axis: volmdlr.Vector3D,
                 angle: float):
        """
        ClosedShell3D rotation
        :param center: rotation center
        :param axis: rotation axis
        :param angle: angle rotation
        :return: a new rotated ClosedShell3D
        """
        new_faces = [face.rotation(center, axis, angle) for face
                     in self.faces]
        return ClosedShell3D(new_faces, color=self.color,
                             alpha=self.alpha, name=self.name)

    def rotation_inplace(self, center: volmdlr.Point3D, axis: volmdlr.Vector3D,
                         angle: float):
        """
        ClosedShell3D rotation. Object is updated inplace
        :param center: rotation center
        :param axis: rotation axis
        :param angle: rotation angle
        """
        for face in self.faces:
            face.rotation_inplace(center, axis, angle)
        new_bounding_box = self.get_bounding_box()
        self.bounding_box = new_bounding_box

    def translation(self, offset: volmdlr.Vector3D):
        """
        ClosedShell3D translation
        :param offset: translation vector
        :return: A new translated ClosedShell3D
        """
        new_faces = [face.translation(offset) for face in
                     self.faces]
        return ClosedShell3D(new_faces, color=self.color, alpha=self.alpha,
                             name=self.name)

    def translation_inplace(self, offset: volmdlr.Vector3D):
        """
        ClosedShell3D translation. Object is updated inplace
        :param offset: translation vector
        """
        for face in self.faces:
            face.translation_inplace(offset)
        new_bounding_box = self.get_bounding_box()
        self.bounding_box = new_bounding_box

    def frame_mapping(self, frame: volmdlr.Frame3D, side: str):
        """
        Changes frame_mapping and return a new ClosedShell3D
        side = 'old' or 'new'
        """
        new_faces = [face.frame_mapping(frame, side) for face in
                     self.faces]
        return ClosedShell3D(new_faces, name=self.name)

    def frame_mapping_inplace(self, frame: volmdlr.Frame3D, side: str):
        """
        Changes frame_mapping and the object is updated inplace
        side = 'old' or 'new'
        """
        for face in self.faces:
            face.frame_mapping_inplace(frame, side)
        new_bounding_box = self.get_bounding_box()
        self.bounding_box = new_bounding_box

    def copy(self, deep=True, memo=None):
        new_faces = [face.copy() for face in self.faces]
        return self.__class__(new_faces, color=self.color, alpha=self.alpha,
                              name=self.name)

    def face_on_shell(self, face):
        """
        Verifies if a face lies on the shell's surface
        """
        for face_c in self.faces:
            if face_c.face_inside(face):
                return True
        return False

    def is_face_inside(self, face: Face3D):
        for point in face.outer_contour3d.discretization_points(0.1):
            point_inside_shell = self.point_belongs(point)
            point_in_shells_faces = self.point_in_shell_face(point)
            if (not point_inside_shell) and (not point_in_shells_faces):
                return False
        return True

    def shell_intersection(self, shell2: 'OpenShell3D', resolution: float):
        """
        Return None if disjointed
        Return (1, 0) or (0, 1) if one is inside the other
        Return (n1, n2) if intersection

        4 cases :
            (n1, n2) with face intersection             => (n1, n2)
            (0, 0) with face intersection               => (0, 0)
            (0, 0) with no face intersection            => None
            (1, 0) or (0, 1) with no face intersection  => 1
        """
        # Check if boundary boxes don't intersect
        bbox1 = self.bounding_box
        bbox2 = shell2.bounding_box
        if not bbox1.bbox_intersection(bbox2):
            # print("No intersection of shells' BBox")
            return None

        # Check if any point of the first shell is in the second shell
        points1 = []
        for face in self.faces:
            points1.extend(
                face.outer_contour3d.discretization_points(resolution))
        points2 = []
        for face in shell2.faces:
            points2.extend(
                face.outer_contour3d.discretization_points(resolution))

        nb_pts1 = len(points1)
        nb_pts2 = len(points2)
        compteur1 = 0
        compteur2 = 0
        for point1 in points1:
            if shell2.point_belongs(point1):
                compteur1 += 1
        for point2 in points2:
            if self.point_belongs(point2):
                compteur2 += 1

        inter1 = compteur1 / nb_pts1
        inter2 = compteur2 / nb_pts2

        for face1 in self.faces:
            for face2 in shell2.faces:
                intersection_points = face1.face_intersections(face2)
                if intersection_points:
                    return inter1, inter2

        if inter1 == 0. and inter2 == 0.:
            return None
        return 1

    def point_belongs(self, point3d: volmdlr.Point3D, **kwargs):
        """
        Ray Casting algorithm
        Returns True if the point is inside the Shell, False otherwise
        """

        nb_rays = kwargs.get("nb_rays", 1)  # TODO: remove nb_rays argument in the future as it shouldn't be necessary

        bbox = self.bounding_box
        # print(time.time_ns() - t_0)
        # stop
        if not bbox.point_belongs(point3d):
            return False

        min_ray_length = 2 * max((bbox.xmax - bbox.xmin,
                                  bbox.ymax - bbox.ymin,
                                  bbox.zmax - bbox.zmin))
        two_min_ray_length = 2 * min_ray_length

        rays = []
        for _ in range(0, nb_rays):
            rays.append(vme.LineSegment3D(
                point3d,
                point3d + volmdlr.Point3D.random(min_ray_length,
                                                 two_min_ray_length,
                                                 min_ray_length,
                                                 two_min_ray_length,
                                                 min_ray_length,
                                                 two_min_ray_length)))
        rays = sorted(rays, key=lambda ray: ray.length())
        rays_intersections = []
        tests = []

        # for ray in rays[:3]:
        for ray in rays[:nb_rays]:
            #
            count = 0
            ray_intersection = []
            is_inside = True
            for face, point_inters in self.linesegment_intersections(ray):
                count += len(point_inters)
            if count % 2 == 0:
                is_inside = False
            tests.append(is_inside)
            rays_intersections.append(ray_intersection)
        for test1, test2 in zip(tests[:-1], tests[1:]):
            if test1 != test2:
                raise ValueError
        return tests[0]

    def point_in_shell_face(self, point: volmdlr.Point3D):

        for face in self.faces:
            if (face.surface3d.point_on_plane(point) and face.point_belongs(point)) or \
                    face.outer_contour3d.point_over_contour(point, abs_tol=1e-7):
                return True
        return False

    def is_inside_shell(self, shell2, resolution: float):
        """
        Returns True if all the points of self are inside shell2 and no face \
        are intersecting
        This method is not exact
        """
        bbox1 = self.bounding_box
        bbox2 = shell2.bounding_box
        if not bbox1.is_inside_bbox(bbox2):
            return False
        for face in self.faces:
            if not shell2.is_face_inside(face):
                return False
        return True

    def is_disjoint_from(self, shell2, tol=1e-8):
        """
        Verifies and rerturns a bool if two shells are disjointed or not.
        """
        disjoint = True
        if self.bounding_box.bbox_intersection(shell2.bounding_box) or \
                self.bounding_box.distance_to_bbox(shell2.bounding_box) <= tol:
            return False
        return disjoint

    def intersecting_faces_combinations(self, shell2, list_coincident_faces, tol=1e-8):
        """
        :param shell2: ClosedShell3D
            for two closed shells, it calculates and return a list of face
            combinations (list = [(face_shell1, face_shell2),...])
            for intersecting faces. if two faces can not be intersected,
            there is no combination for those
        :param tol: Corresponde to the tolerance to consider two faces as intersecting faces
        :param shell2:
        :param list_coincident_faces:
        :param tol:
        :return:
        """
        face_combinations = []
        for face1 in self.faces:
            for face2 in shell2.faces:
                if face1.is_intersecting(face2, list_coincident_faces, tol):
                    face_combinations.append((face1, face2))
        return face_combinations

    @staticmethod
    def dict_intersecting_combinations(intersecting_faces_combinations, tol=1e-8):
<<<<<<< HEAD
        '''
            :param intersecting_faces_combinations: list of face combinations (list = [(face_shell1, face_shell2),...])
            for intersecting faces.
=======
        """
            :param intersecting_faces_combinations: list of face combinations (list = [(face_shell1, face_shell2),...]) for intersecting faces.
>>>>>>> 15db83e6
            :type intersecting_faces_combinations: list of face objects combinaitons
            returns a dictionary containing as keys the combination of intersecting faces
            and as the values the resulting primitive from the two intersecting faces.
            It is done so it is not needed to calculate the same intersecting primitive twice.
        """
        intersecting_combinations = {}
        for combination in intersecting_faces_combinations:
            face_intersections = combination[0].face_intersections(combination[1], tol)
            combination_face_intersections = []
            for face_intersection in face_intersections:
                for contour1 in [combination[0].outer_contour3d] + combination[0].inner_contours3d:
                    if contour1.is_superposing(face_intersection):
                        for contour2 in [combination[1].outer_contour3d] + combination[1].inner_contours3d:
                            if contour2.is_superposing(face_intersection):
                                break
                        else:
                            continue
                        break
                else:
                    combination_face_intersections.append(face_intersection)
            if combination_face_intersections:
                intersecting_combinations[combination] = combination_face_intersections
        return intersecting_combinations

    @staticmethod
    def get_intersecting_faces(dict_intersecting_combinations):
        """
            :param dict_intersecting_combinations: dictionary containing as keys the combination of intersecting faces
            and as the values the resulting primitive from the two intersecting faces

            returns two lists. One for the intersecting faces in shell1 and the other for the shell2
        """
        intersecting_faces_shell1 = []
        intersecting_faces_shell2 = []
        for face in list(dict_intersecting_combinations.keys()):
            if face[0] not in intersecting_faces_shell1:
                intersecting_faces_shell1.append(face[0])
            if face[1] not in intersecting_faces_shell2:
                intersecting_faces_shell2.append(face[1])
        return intersecting_faces_shell1, intersecting_faces_shell2

    def get_non_intersecting_faces(self, shell2, intersecting_faces, intersection_method=False):
        """
        :param shell2: ClosedShell3D
        :param intersecting_faces:
        :param intersection_method: determines if running for intersection operation
        returns a list of all the faces that never intersect any
        face of the other shell
        """
        non_intersecting_faces = []

        for face in self.faces:
            if (face not in intersecting_faces) and (face not in non_intersecting_faces):
                if not intersection_method:
                    if not face.bounding_box.is_inside_bbox(shell2.bounding_box) or not shell2.is_face_inside(face):
                        for face2 in shell2.faces:
                            if face.surface3d.is_coincident(face2.surface3d) and \
                                    face.bounding_box.is_inside_bbox(face2.bounding_box):
                                break
                        else:
                            non_intersecting_faces.append(face)
                else:
                    if face.bounding_box.is_inside_bbox(shell2.bounding_box) and shell2.is_face_inside(face):
                        non_intersecting_faces.append(face)

        return non_intersecting_faces

    def get_coincident_and_adjacent_faces(self, shell2):
        coincident_and_adjacent_faces = []
        for face1 in self.faces:
            for face2 in shell2.faces:
                if face1.surface3d.is_coincident(face2.surface3d) and \
                        face1.is_adjacent(face2):
                    coincident_and_adjacent_faces.append((face1, face2))

        return coincident_and_adjacent_faces

    def get_coincident_faces(self, shell2):
        """
        Finds all pairs of faces that are coincidents faces, that is,
        faces lying on the same plane

        returns a List of tuples with the face pairs
        """
        list_coincident_faces = []
        for face1 in self.faces:
            for face2 in shell2.faces:
                if face1.surface3d.is_coincident(face2.surface3d):
                    contour1 = face1.outer_contour3d.to_2d(
                        face1.surface3d.frame.origin,
                        face1.surface3d.frame.u,
                        face1.surface3d.frame.v)
                    contour2 = face2.outer_contour3d.to_2d(
                        face1.surface3d.frame.origin,
                        face1.surface3d.frame.u,
                        face1.surface3d.frame.v)
                    inters = contour1.contour_intersections(contour2)
                    if len(inters) >= 2:
                        list_coincident_faces.append((face1, face2))

        return list_coincident_faces

    def two_shells_intersecting_contour(self, shell2,
                                        list_coincident_faces: List[Face3D],
                                        dict_intersecting_combinations=None):
        """
        :param shell2: ClosedShell3D
        :type shell2: :class:`volmdlr.faces.ClosedShell3D`
        :type list_coincident_faces: List[:class:`volmdlr.faces.Face3D`]
        :param dict_intersecting_combinations: dictionary containing as keys
            the combination of intersecting faces and as the values the
            resulting primitive from the two intersecting faces
        :returns: intersecting contour for two intersecting shells
        """
        if dict_intersecting_combinations is None:
            face_combinations = self.intersecting_faces_combinations(
                shell2, list_coincident_faces)
            dict_intersecting_combinations = \
                self.dict_intersecting_combinations(face_combinations)
        intersecting_lines = list(dict_intersecting_combinations.values())
        intersecting_contour = \
            volmdlr.wires.Contour3D([wire.primitives[0] for
                                     wire in intersecting_lines])
        return intersecting_contour

    def reference_shell(self, shell2, face):
        if face in shell2.faces:
            contour_extract_inside = True
            reference_shell = self
        else:
            contour_extract_inside = False
            reference_shell = shell2
        return contour_extract_inside, reference_shell

    def set_operations_valid_exterior_faces(self, new_faces: List[Face3D],
                                            valid_faces: List[Face3D],
                                            list_coincident_faces: List[Face3D],
                                            shell2, reference_shell):
        for new_face in new_faces:
            inside_reference_shell = reference_shell.point_belongs(
                new_face.random_point_inside())
            if self.set_operations_exterior_face(new_face, valid_faces,
                                                 inside_reference_shell,
                                                 list_coincident_faces,
                                                 shell2):
                valid_faces.append(new_face)
        return valid_faces

    def union_faces(self, shell2, intersecting_faces,
                    intersecting_combinations,
                    list_coincident_faces):
        faces = []
        for face in intersecting_faces:
            contour_extract_inside, reference_shell = \
                self.reference_shell(shell2, face)
            new_faces = face.set_operations_new_faces(
                intersecting_combinations, contour_extract_inside)
            faces = self.set_operations_valid_exterior_faces(
                new_faces, faces,
                list_coincident_faces,
                shell2, reference_shell)
        return faces

    def get_subtraction_valid_faces(self, new_faces, valid_faces, reference_shell, shell2, keep_interior_faces):
        faces = []
        for new_face in new_faces:
            inside_reference_shell = reference_shell.point_belongs(new_face.random_point_inside())
            if keep_interior_faces:
                if self.set_operations_interior_face(new_face, valid_faces, inside_reference_shell):
                    faces.append(new_face)
            elif self.set_operations_exterior_face(new_face, faces, inside_reference_shell, [], shell2):
                faces.append(new_face)
        return faces

    def subtraction_faces(self, shell2, intersecting_faces, intersecting_combinations):
        faces = []
        for face in intersecting_faces:
            keep_interior_faces = False
            if face in shell2.faces:
                keep_interior_faces = True
            contour_extract_inside, reference_shell = self.reference_shell(shell2, face)
            new_faces = face.set_operations_new_faces(intersecting_combinations, contour_extract_inside)
            valid_faces = self.get_subtraction_valid_faces(new_faces, faces, reference_shell,
                                                           shell2, keep_interior_faces)
            faces.extend(valid_faces)

        return faces

    def valid_intersection_faces(self, new_faces, valid_faces,
                                 reference_shell, shell2):
        faces = []
        for new_face in new_faces:
            inside_reference_shell = reference_shell.point_belongs(
                new_face.random_point_inside())
            if (inside_reference_shell or (self.face_on_shell(new_face) and shell2.face_on_shell(new_face)))\
                    and new_face not in valid_faces:
                faces.append(new_face)

        return faces

    def intersection_faces(self, shell2, intersecting_faces,
                           intersecting_combinations):
        faces = []
        for face in intersecting_faces:
            contour_extract_inside, reference_shell = \
                self.reference_shell(shell2, face)
            new_faces = face.set_operations_new_faces(
                intersecting_combinations, contour_extract_inside)
            valid_faces = self.valid_intersection_faces(
                new_faces, faces, reference_shell, shell2)
            faces.extend(valid_faces)

        valid_faces = []
        finished = False
        while not finished:
            face_is_valid = True
            for face in valid_faces:
                if face.face_inside(faces[0]):
                    faces.remove(faces[0])
                    break
            else:
                valid_faces.append(faces[0])
                faces.remove(faces[0])
            if not faces:
                finished = True
        return valid_faces

    def set_operations_interior_face(self, new_face, faces, inside_reference_shell):
        if inside_reference_shell and new_face not in faces:
            return True
        if self.face_on_shell(new_face):
            return True
        return False

    def is_face_between_shells(self, shell2, face):
        if face.surface2d.inner_contours:
            normal_0 = face.surface2d.outer_contour.primitives[0].normal_vector()
            middle_point_0 = face.surface2d.outer_contour.primitives[0].middle_point()
            point1 = middle_point_0 + 0.0001 * normal_0
            point2 = middle_point_0 - 0.0001 * normal_0
            points = [point1, point2]
        else:
            points = [face.surface2d.outer_contour.center_of_mass()]

        for point in points:
            point3d = face.surface3d.point2d_to_3d(point)
            if face.point_belongs(point3d):
                normal1 = point3d - 0.00001 * face.surface3d.frame.w
                normal2 = point3d + 0.00001 * face.surface3d.frame.w
                if (self.point_belongs(normal1) and
                    shell2.point_belongs(normal2)) or \
                        (shell2.point_belongs(normal1) and
                         self.point_belongs(normal2)):
                    return True
        return False

    def set_operations_exterior_face(self, new_face, valid_faces,
                                     inside_reference_shell,
                                     list_coincident_faces,
                                     shell2):
        if new_face.area() < 1e-8:
            return False
        if new_face not in valid_faces and not inside_reference_shell:
            if list_coincident_faces:
                if self.is_face_between_shells(shell2, new_face):
                    return False
            return True
        return False

    def validate_set_operation(self, shell2, tol):
        """
        Verifies if two shells are valid for union or subtractions operations,
        that is, if they are disjointed or if one is totaly inside the other
        If it returns an empty list, it means the two shells are valid to continue the
        operation.
        """
        if self.is_disjoint_from(shell2, tol):
            return [self, shell2]
        if self.is_inside_shell(shell2, resolution=0.01):
            return [shell2]
        if shell2.is_inside_shell(self, resolution=0.01):
            return [self]
        return []

    def is_clean(self):
        """
        Verifies if closed shell\'s faces are clean or
        if it is needed to be cleaned.

        :return: True if clean and False Otherwise
        """
        for face1, face2 in product(self.faces, repeat=2):
            if face1 != face2 and \
                    face1.surface3d.is_coincident(face2.surface3d) and \
                    face1.is_adjacent(face2):
                return False
        return True

    def union(self, shell2: 'ClosedShell3D', tol: float = 1e-8):
        """
        Given Two closed shells, it returns a new united ClosedShell3D object.
        """

        validate_set_operation = \
            self.validate_set_operation(shell2, tol)
        if validate_set_operation:
            return validate_set_operation
        list_coincident_faces = self.get_coincident_faces(shell2)
        face_combinations = self.intersecting_faces_combinations(shell2, list_coincident_faces, tol)
        intersecting_combinations = self.dict_intersecting_combinations(face_combinations, tol)
        intersecting_faces1, intersecting_faces2 = self.get_intersecting_faces(intersecting_combinations)
        intersecting_faces = intersecting_faces1 + intersecting_faces2
        faces = self.get_non_intersecting_faces(shell2, intersecting_faces) + \
            shell2.get_non_intersecting_faces(self, intersecting_faces)
        if len(faces) == len(self.faces + shell2.faces) and not intersecting_faces:
            return [self, shell2]
        new_valid_faces = self.union_faces(shell2, intersecting_faces,
                                           intersecting_combinations,
                                           list_coincident_faces
                                           )
        faces += new_valid_faces
        new_shell = ClosedShell3D(faces)
        return [new_shell]

    @staticmethod
    def get_faces_to_be_merged(union_faces):
        coincident_planes_faces = []
        for i, face1 in enumerate(union_faces):
            for j, face2 in enumerate(union_faces):
                if j != i and face1.surface3d.is_coincident(face2.surface3d):
                    if face1 not in coincident_planes_faces:
                        coincident_planes_faces.append(face1)
                    coincident_planes_faces.append(face2)
            if coincident_planes_faces:
                break
        return coincident_planes_faces

    @staticmethod
    def clean_faces(union_faces, list_new_faces):
        list_remove_faces = []
        if union_faces:
            for face1 in union_faces:
                for face2 in list_new_faces:
                    if face1.face_inside(face2):
                        list_remove_faces.append(face2)
                    elif face2.face_inside(face1):
                        list_remove_faces.append(face1)
        list_new_faces += union_faces
        for face in list_remove_faces:
            list_new_faces.remove(face)
        return list_new_faces

    def merge_faces(self):
        union_faces = self.faces
        finished = False
        list_new_faces = []
        count = 0
        while not finished:
            valid_coicident_faces = \
                ClosedShell3D.get_faces_to_be_merged(union_faces)
            list_valid_coincident_faces = valid_coicident_faces[:]
            if valid_coicident_faces:
                list_new_faces += PlaneFace3D.merge_faces(valid_coicident_faces)
            for face in list_valid_coincident_faces:
                union_faces.remove(face)
            count += 1
            if (count >= len(self.faces) and not list_valid_coincident_faces):
                finished = True

        list_new_faces = self.clean_faces(union_faces, list_new_faces)

        self.faces = list_new_faces

    def subtract(self, shell2, tol=1e-8):
        """
        Given Two closed shells, it returns a new subtracted OpenShell3D.
        """
        validate_set_operation = self.validate_set_operation(shell2, tol)
        if validate_set_operation:
            return validate_set_operation

        list_coincident_faces = self.get_coincident_faces(shell2)
        face_combinations = self.intersecting_faces_combinations(
            shell2, list_coincident_faces, tol)

        intersecting_combinations = self.dict_intersecting_combinations(
            face_combinations, tol)

        if len(intersecting_combinations) == 0:
            return [self, shell2]

        intersecting_faces, _ = self.get_intersecting_faces(
            intersecting_combinations)

        faces = self.get_non_intersecting_faces(shell2, intersecting_faces)
        new_valid_faces = self.union_faces(shell2, intersecting_faces,
                                           intersecting_combinations,
                                           list_coincident_faces
                                           )
        faces += new_valid_faces
        return [OpenShell3D(faces)]

    def subtract_to_closed_shell(self, shell2, tol=1e-8):
        """
        Given Two closed shells, it returns a new subtracted ClosedShell3D.
        :param shell2:
        :param tol:
        :return:
        """

        validate_set_operation = self.validate_set_operation(shell2, tol)
        if validate_set_operation:
            return validate_set_operation

        list_coincident_faces = self.get_coincident_faces(shell2)
        face_combinations = self.intersecting_faces_combinations(
            shell2, list_coincident_faces, tol)
        intersecting_combinations = self.dict_intersecting_combinations(
            face_combinations, tol)

        if len(intersecting_combinations) == 0:
            return [self, shell2]

        intersecting_faces1, intersecting_faces2 = self.get_intersecting_faces(
            intersecting_combinations)
        intersecting_faces = intersecting_faces1 + intersecting_faces2

        faces = self.get_non_intersecting_faces(shell2, intersecting_faces)
        faces += shell2.get_non_intersecting_faces(self, intersecting_faces,
                                                   intersection_method=True)

        new_valid_faces = self.subtraction_faces(shell2, intersecting_faces,
                                                 intersecting_combinations)
        faces += new_valid_faces
        new_shell = ClosedShell3D(faces)
        # new_shell.eliminate_not_valid_closedshell_faces()
        return [new_shell]

    def intersection(self, shell2, tol=1e-8):
        """
        Given two ClosedShell3D, it returns the new objet resulting
        from the intersection of the two.
        """
        validate_set_operation = self.validate_set_operation(
            shell2, tol)
        if validate_set_operation:
            return validate_set_operation
        list_coincident_faces = self.get_coincident_faces(shell2)
        face_combinations = self.intersecting_faces_combinations(shell2, list_coincident_faces, tol)
        intersecting_combinations = self.dict_intersecting_combinations(face_combinations, tol)

        if len(intersecting_combinations) == 0:
            return [self, shell2]

        intersecting_faces1, intersecting_faces2 = self.get_intersecting_faces(intersecting_combinations)
        intersecting_faces = intersecting_faces1 + intersecting_faces2
        faces = self.intersection_faces(shell2, intersecting_faces, intersecting_combinations)
        faces += self.get_non_intersecting_faces(shell2, intersecting_faces, intersection_method=True) +\
            shell2.get_non_intersecting_faces(self, intersecting_faces, intersection_method=True)
        new_shell = ClosedShell3D(faces)
        new_shell.eliminate_not_valid_closedshell_faces()
        return [new_shell]

    def eliminate_not_valid_closedshell_faces(self):
        nodes_with_2degrees = [node for node, degree in list(self.faces_graph.degree()) if degree <= 2]
        for node in nodes_with_2degrees:
            neighbors = nx.neighbors(self.faces_graph, node)
            for neighbor_node in neighbors:
                for face in self.faces:
                    if self.faces_graph.edges[(node, neighbor_node)]['edge'] in face.outer_contour3d.primitives:
                        self.faces.remove(face)
                        break
        self._faces_graph = None<|MERGE_RESOLUTION|>--- conflicted
+++ resolved
@@ -7108,16 +7108,10 @@
         return lines_x, lines_y
 
     def pair_with(self, other_bspline_face3d):
-<<<<<<< HEAD
-        '''
-        find out how the uv parametric frames are located compared to each other, and also how grid3d can be defined
-        respected to these directions
-=======
         """
         Finds out how the uv parametric frames are located compared to
         eachother and also how grid3d can be defined respected to these
         directions.
->>>>>>> 15db83e6
 
         :param other_bspline_face3d: BSplineFace3D
         :type other_bspline_face3d: :class:`volmdlr.faces.BSplineFace3D`
@@ -7898,7 +7892,6 @@
 
         return ax
 
-<<<<<<< HEAD
     def project_coincident_faces_of(self, shell):
         """
         Divides self's faces based on coincident shell's faces
@@ -8013,8 +8006,6 @@
 
         return self.__class__(list_faces)
 
-=======
->>>>>>> 15db83e6
     def get_geo_lines(self, update_data,
                       point_mesh_size: float = None):
         """
@@ -8033,42 +8024,15 @@
         points = set()
         for face in self.faces:
             for _, contour in enumerate(list(chain(*[[face.outer_contour3d], face.inner_contours3d]))):
-<<<<<<< HEAD
-                if isinstance(contour, volmdlr.wires.Circle2D):
-                    points.add(volmdlr.Point3D(contour.radius, contour.center.y, 0))
-                    points.add(volmdlr.Point3D(contour.center.x, contour.center.y, 0))
-                    points.add(volmdlr.Point3D(-contour.radius, contour.center.y, 0))
-
-                else:
-                    for _, primitive in enumerate(contour.primitives):
-                        if isinstance(primitive, volmdlr.edges.LineSegment):
-                            points.add(primitive.start)
-                            points.add(primitive.end)
-
-                        if isinstance(primitive, volmdlr.edges.Arc):
-                            points.add(primitive.start)
-                            points.add(primitive.center)
-                            points.add(primitive.end)
-
-                        if isinstance(primitive, volmdlr.edges.BSplineCurve3D):
-                            # for point in primitive.control_points:
-                            # points.add(point)
-                            for point in primitive.discretization_points():
-                                points.add(point)
-
-=======
                 points.update(contour.get_geo_points())
                 if isinstance(contour, volmdlr.wires.Circle2D):
                     pass
                 else:
                     for _, primitive in enumerate(contour.primitives):
->>>>>>> 15db83e6
                         if ((primitive not in primitives)
                                 and (primitive.reverse() not in primitives)):
                             primitives.append(primitive)
 
-<<<<<<< HEAD
-=======
                 # if isinstance(contour, volmdlr.wires.Circle2D):
                 #     points.add(volmdlr.Point3D(contour.radius, contour.center.y, 0))
                 #     points.add(volmdlr.Point3D(contour.center.x, contour.center.y, 0))
@@ -8095,7 +8059,6 @@
                 #                 and (primitive.reverse() not in primitives)):
                 #             primitives.append(primitive)
 
->>>>>>> 15db83e6
         indices_check = len(primitives) * [None]
 
         point_account = update_data['point_account']
@@ -8453,14 +8416,8 @@
 
     @staticmethod
     def dict_intersecting_combinations(intersecting_faces_combinations, tol=1e-8):
-<<<<<<< HEAD
-        '''
-            :param intersecting_faces_combinations: list of face combinations (list = [(face_shell1, face_shell2),...])
-            for intersecting faces.
-=======
         """
             :param intersecting_faces_combinations: list of face combinations (list = [(face_shell1, face_shell2),...]) for intersecting faces.
->>>>>>> 15db83e6
             :type intersecting_faces_combinations: list of face objects combinaitons
             returns a dictionary containing as keys the combination of intersecting faces
             and as the values the resulting primitive from the two intersecting faces.
