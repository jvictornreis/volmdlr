--- conflicted
+++ resolved
@@ -4171,13 +4171,6 @@
         dict_['name'] = self.name
         dict_['object_class'] = 'volmdlr.faces.Triangle3D'
         return dict_
-<<<<<<< HEAD
-        # return {'object_class': 'volmdlr.faces.Triangle3D',
-        #         'point1': self.point1.to_dict(),
-        #         'point2': self.point2.to_dict(),
-        #         'point3': self.point3.to_dict()}
-=======
->>>>>>> 945e32f0
 
     @classmethod
     def dict_to_object(cls, dict_):
