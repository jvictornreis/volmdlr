"""
Surfaces & faces.

"""

import math
import warnings
from itertools import chain
from typing import List, Tuple, Union

import matplotlib.pyplot as plt
import networkx as nx
import numpy as npy
from scipy.optimize import least_squares, minimize
import triangle as triangle_lib

from geomdl import NURBS, BSpline, utilities
from geomdl.construct import extract_curves
from geomdl.fitting import approximate_surface, interpolate_surface
from geomdl.operations import split_surface_u, split_surface_v
from trimesh import Trimesh

from dessia_common.core import DessiaObject

import volmdlr.bspline_compiled
import volmdlr.core
from volmdlr.core import EdgeStyle
import volmdlr.core_compiled
import volmdlr.display as vmd
import volmdlr.edges as vme
import volmdlr.geometry
import volmdlr.grid
<<<<<<< HEAD
import time
=======
import volmdlr.utils.parametric as vm_parametric
import volmdlr.wires
from volmdlr.utils.parametric import array_range_search, repair_start_end_angle_periodicity, angle_discontinuity
from volmdlr.bspline_evaluators import evaluate_single
from volmdlr.core import point_in_list

>>>>>>> 40171b14

def knots_vector_inv(knots_vector):
    """
    Compute knot-elements and multiplicities based on the global knot vector.

    """

    knots = sorted(set(knots_vector))
    multiplicities = [knots_vector.count(knot) for knot in knots]

    return knots, multiplicities


class Surface2D(volmdlr.core.Primitive2D):
    """
    A surface bounded by an outer contour.

    """

    def __init__(self, outer_contour: volmdlr.wires.Contour2D,
                 inner_contours: List[volmdlr.wires.Contour2D],
                 name: str = 'name'):
        self.outer_contour = outer_contour
        self.inner_contours = inner_contours
        self._area = None

        volmdlr.core.Primitive2D.__init__(self, name=name)

    def __hash__(self):
        return hash((self.outer_contour, tuple(self.inner_contours)))

    def _data_hash(self):
        return hash(self)

    def copy(self):
        """
        Copies the surface2d.

        """
        return self.__class__(outer_contour=self.outer_contour.copy(),
                              inner_contours=[c.copy() for c in self.inner_contours],
                              name=self.name)

    def area(self):
        """
        Computes the area of the surface.

        """
        if not self._area:
            self._area = self.outer_contour.area() - sum(contour.area() for contour in self.inner_contours)
        return self._area

    def second_moment_area(self, point: volmdlr.Point2D):
        """
        Computes the second moment area of the surface.

        """
        i_x, i_y, i_xy = self.outer_contour.second_moment_area(point)
        for contour in self.inner_contours:
            i_xc, i_yc, i_xyc = contour.second_moment_area(point)
            i_x -= i_xc
            i_y -= i_yc
            i_xy -= i_xyc
        return i_x, i_y, i_xy

    def center_of_mass(self):
        """
        Compute the center of mass of the 2D surface.

        :return: The center of mass of the surface.
        :rtype: :class:`volmdlr.Point2D`
        """
        center = self.outer_contour.area() * self.outer_contour.center_of_mass()
        for contour in self.inner_contours:
            center -= contour.area() * contour.center_of_mass()
        return center / self.area()

    def point_belongs(self, point2d: volmdlr.Point2D):
        """
        Check whether a point belongs to the 2D surface.

        :param point2d: The point to check.
        :type point2d: :class:`volmdlr.Point2D`
        :return: True if the point belongs to the surface, False otherwise.
        :rtype: bool
        """
        if not self.outer_contour.point_belongs(point2d):
            if self.outer_contour.point_over_contour(point2d):
                return True
            return False

        for inner_contour in self.inner_contours:
            if inner_contour.point_belongs(point2d) and not inner_contour.point_over_contour(point2d):
                return False
        return True

    def random_point_inside(self):
        """
        Generate a random point inside the 2D surface.

        Taking into account any inner contours (holes) it may have.

        :return: A random point inside the surface.
        :rtype: :class:`volmdlr.Point2D`
        """
        valid_point = False
        point_inside_outer_contour = None
        while not valid_point:
            point_inside_outer_contour = self.outer_contour.random_point_inside()
            inside_inner_contour = False
            for inner_contour in self.inner_contours:
                if inner_contour.point_belongs(point_inside_outer_contour):
                    inside_inner_contour = True
            if not inside_inner_contour and \
                    point_inside_outer_contour is not None:
                valid_point = True

        return point_inside_outer_contour

    @staticmethod
    def triangulation_without_holes(vertices, segments, points_grid, tri_opt):
        """
        Triangulates a surface without holes.

        :param vertices: vertices of the surface.
        :param segments: segments defined as tuples of vertices.
        :param points_grid: to do.
        :param tri_opt: triangulation option: "p"
        :return:
        """
        vertices_grid = [(p.x, p.y) for p in points_grid]
        vertices.extend(vertices_grid)
        tri = {'vertices': npy.array(vertices).reshape((-1, 2)),
               'segments': npy.array(segments).reshape((-1, 2)),
               }
        t = triangle_lib.triangulate(tri, tri_opt)
        triangles = t['triangles'].tolist()
        np = t['vertices'].shape[0]
        points = [vmd.Node2D(*t['vertices'][i, :]) for i in range(np)]
        return vmd.DisplayMesh2D(points, triangles=triangles)

    def triangulation(self, number_points_x: int = 15, number_points_y: int = 15):
        """
        Triangulates the Surface2D using the Triangle library.

        :param number_points_x: Number of discretization points in x direction.
        :type number_points_x: int
        :param number_points_y: Number of discretization points in y direction.
        :type number_points_y: int
        :return: The triangulated surface as a display mesh.
        :rtype: :class:`volmdlr.display.DisplayMesh2D`
        """
        area = self.bounding_rectangle().area()
        tri_opt = "p"
        if math.isclose(area, 0., abs_tol=1e-6):
            return vmd.DisplayMesh2D([], triangles=[])

        triangulates_with_grid = number_points_x > 0 or number_points_y > 0

        outer_polygon = self.outer_contour.to_polygon(angle_resolution=15, discretize_line=triangulates_with_grid)

        if not self.inner_contours and not triangulates_with_grid:
            return outer_polygon.triangulation()

        points_grid, x, y, grid_point_index = outer_polygon.grid_triangulation_points(number_points_x=number_points_x,
                                                                                      number_points_y=number_points_y)
        points = [vmd.Node2D(*point) for point in outer_polygon.points]
        vertices = [(point.x, point.y) for point in points]
        n = len(points)
        segments = [(i, i + 1) for i in range(n - 1)]
        segments.append((n - 1, 0))

        if not self.inner_contours:  # No holes
            return self.triangulation_without_holes(vertices, segments, points_grid, tri_opt)

        point_index = {p: i for i, p in enumerate(points)}
        holes = []
        for inner_contour in self.inner_contours:
            inner_polygon = inner_contour.to_polygon(angle_resolution=10, discretize_line=triangulates_with_grid)
            inner_polygon_nodes = [vmd.Node2D.from_point(p) for p in inner_polygon.points]
            for point in inner_polygon_nodes:
                if point not in point_index:
                    points.append(point)
                    vertices.append((point.x, point.y))
                    point_index[point] = n
                    n += 1

            for point1, point2 in zip(inner_polygon_nodes[:-1],
                                      inner_polygon_nodes[1:]):
                segments.append((point_index[point1], point_index[point2]))
            segments.append((point_index[inner_polygon_nodes[-1]], point_index[inner_polygon_nodes[0]]))
            rpi = inner_polygon.barycenter()
            if not inner_polygon.point_belongs(rpi, include_edge_points=False):
                rpi = inner_polygon.random_point_inside(include_edge_points=False)
            holes.append([rpi.x, rpi.y])

            if triangulates_with_grid:
                # removes with a region search the grid points that are in the inner contour
                xmin, xmax, ymin, ymax = inner_polygon.bounding_rectangle.bounds()
                x_grid_range = array_range_search(x, xmin, xmax)
                y_grid_range = array_range_search(y, ymin, ymax)
                for i in x_grid_range:
                    for j in y_grid_range:
                        point = grid_point_index.get((i, j))
                        if not point:
                            continue
                        if inner_polygon.point_belongs(point):
                            points_grid.remove(point)
                            grid_point_index.pop((i, j))

        if triangulates_with_grid:
            vertices_grid = [(p.x, p.y) for p in points_grid]
            vertices.extend(vertices_grid)

        tri = {'vertices': npy.array(vertices).reshape((-1, 2)),
               'segments': npy.array(segments).reshape((-1, 2)),
               'holes': npy.array(holes).reshape((-1, 2))
               }
        t = triangle_lib.triangulate(tri, tri_opt)
        triangles = t['triangles'].tolist()
        np = t['vertices'].shape[0]
        points = [vmd.Node2D(*t['vertices'][i, :]) for i in range(np)]
        return vmd.DisplayMesh2D(points, triangles=triangles)

    def split_by_lines(self, lines):
        """
        Returns a list of cut surfaces given by the lines provided as argument.
        """
        cutted_surfaces = []
        iteration_surfaces = self.cut_by_line(lines[0])

        for line in lines[1:]:
            iteration_surfaces2 = []
            for surface in iteration_surfaces:
                line_cutted_surfaces = surface.cut_by_line(line)

                llcs = len(line_cutted_surfaces)

                if llcs == 1:
                    cutted_surfaces.append(line_cutted_surfaces[0])
                else:
                    iteration_surfaces2.extend(line_cutted_surfaces)

            iteration_surfaces = iteration_surfaces2[:]

        cutted_surfaces.extend(iteration_surfaces)
        return cutted_surfaces

    def split_regularly(self, n):
        """
        Split in n slices.
        """
        bounding_rectangle = self.outer_contour.bounding_rectangle
        lines = []
        for i in range(n - 1):
            xi = bounding_rectangle[0] + (i + 1) * (bounding_rectangle[1] - bounding_rectangle[0]) / n
            lines.append(vme.Line2D(volmdlr.Point2D(xi, 0),
                                    volmdlr.Point2D(xi, 1)))
        return self.split_by_lines(lines)

    def cut_by_line(self, line: vme.Line2D):
        """
        Returns a list of cut Surface2D by the given line.

        :param line: The line to cut the Surface2D with.
        :type line: :class:`volmdlr.edges.Line2D`
        :return: A list of 2D surfaces resulting from the cut.
        :rtype: List[:class:`volmdlr.faces.Surface2D`]
        """
        surfaces = []
        splitted_outer_contours = self.outer_contour.cut_by_line(line)
        splitted_inner_contours_table = []
        for inner_contour in self.inner_contours:
            splitted_inner_contours = inner_contour.cut_by_line(line)
            splitted_inner_contours_table.append(splitted_inner_contours)

        # First part of the external contour
        for outer_split in splitted_outer_contours:
            inner_contours = []
            for splitted_inner_contours in splitted_inner_contours_table:
                for inner_split in splitted_inner_contours:
                    inner_split.order_contour()
                    point = inner_split.random_point_inside()
                    if outer_split.point_belongs(point):
                        inner_contours.append(inner_split)

            if inner_contours:
                surface2d = self.from_contours(outer_split, inner_contours)
                surfaces.append(surface2d)
            else:
                surfaces.append(Surface2D(outer_split, []))
        return surfaces

    def line_crossings(self, line: vme.Line2D):
        """
        Find intersection points between a line and the 2D surface.

        :param line: The line to intersect with the shape.
        :type line: :class:`volmdlr.edges.Line2D`
        :return: A list of intersection points sorted by increasing abscissa
            along the line. Each intersection point is a tuple
            (point, primitive) where point is the intersection point and
            primitive is the intersected primitive.
        :rtype: List[Tuple[:class:`volmdlr.Point2D`,
            :class:`volmdlr.core.Primitive2D`]]

        """
        intersection_points = []
        for primitive in self.outer_contour.primitives:
            for p in primitive.line_crossings(line):
                if (p, primitive) not in intersection_points:
                    intersection_points.append((p, primitive))
        for inner_contour in self.inner_contours:
            for primitive in inner_contour.primitives:
                for p in primitive.line_crossings(line):
                    if (p, primitive) not in intersection_points:
                        intersection_points.append((p, primitive))
        return sorted(intersection_points, key=lambda ip: line.abscissa(ip[0]))

    def split_at_centers(self):
        """
        Split in n slices.

        # TODO: is this used ?
        """

        cutted_contours = []
        center_of_mass1 = self.inner_contours[0].center_of_mass()
        center_of_mass2 = self.inner_contours[1].center_of_mass()
        cut_line = vme.Line2D(center_of_mass1, center_of_mass2)

        iteration_contours2 = []

        surface_cut = self.cut_by_line(cut_line)

        iteration_contours2.extend(surface_cut)

        iteration_contours = iteration_contours2[:]
        cutted_contours.extend(iteration_contours)

        return cutted_contours

    def cut_by_line2(self, line):
        """
        Cuts a Surface2D with line (2).

        :param line: DESCRIPTION
        :type line: TYPE
        :raises NotImplementedError: DESCRIPTION
        :return: DESCRIPTION
        :rtype: TYPE

        """

        all_contours = []
        inner_1 = self.inner_contours[0]
        inner_2 = self.inner_contours[1]

        inner_intersections_1 = inner_1.line_intersections(line)
        inner_intersections_2 = inner_2.line_intersections(line)

        arc1, arc2 = inner_1.split(inner_intersections_1[1],
                                   inner_intersections_1[0])
        arc3, arc4 = inner_2.split(inner_intersections_2[1],
                                   inner_intersections_2[0])
        new_inner_1 = volmdlr.wires.Contour2D([arc1, arc2])
        new_inner_2 = volmdlr.wires.Contour2D([arc3, arc4])

        intersections = [(inner_intersections_1[0], arc1), (inner_intersections_1[1], arc2)]
        intersections += self.outer_contour.line_intersections(line)
        intersections.append((inner_intersections_2[0], arc3))
        intersections.append((inner_intersections_2[1], arc4))
        intersections += self.outer_contour.line_intersections(line)

        if not intersections:
            all_contours.extend([self])
        if len(intersections) < 4:
            return [self]
        if len(intersections) >= 4:
            if isinstance(intersections[0][0], volmdlr.Point2D) and \
                    isinstance(intersections[1][0], volmdlr.Point2D):
                ip1, ip2 = sorted(
                    [new_inner_1.primitives.index(intersections[0][1]),
                     new_inner_1.primitives.index(intersections[1][1])])
                ip5, ip6 = sorted(
                    [new_inner_2.primitives.index(intersections[4][1]),
                     new_inner_2.primitives.index(intersections[5][1])])
                ip3, ip4 = sorted(
                    [self.outer_contour.primitives.index(intersections[2][1]),
                     self.outer_contour.primitives.index(intersections[3][1])])

                # sp11, sp12 = intersections[2][1].split(intersections[2][0])
                # sp21, sp22 = intersections[3][1].split(intersections[3][0])
                sp33, sp34 = intersections[6][1].split(intersections[6][0])
                sp44, sp43 = intersections[7][1].split(intersections[7][0])

                primitives1 = [volmdlr.edges.LineSegment2D(intersections[6][0], intersections[1][0]),
                               new_inner_1.primitives[ip1],
                               volmdlr.edges.LineSegment2D(intersections[0][0], intersections[5][0]),
                               new_inner_2.primitives[ip5],
                               volmdlr.edges.LineSegment2D(intersections[4][0], intersections[7][0]),
                               sp44
                               ]
                primitives1.extend(self.outer_contour.primitives[ip3 + 1:ip4])
                primitives1.append(sp34)

                primitives2 = [volmdlr.edges.LineSegment2D(intersections[7][0], intersections[4][0]),
                               new_inner_2.primitives[ip6],
                               volmdlr.edges.LineSegment2D(intersections[5][0], intersections[0][0]),
                               new_inner_1.primitives[ip2],
                               volmdlr.edges.LineSegment2D(intersections[1][0], intersections[6][0]),
                               sp33
                               ]

                primitives2.extend(self.outer_contour.primitives[:ip3].reverse())
                primitives2.append(sp43)

                all_contours.extend([volmdlr.wires.Contour2D(primitives1),
                                     volmdlr.wires.Contour2D(primitives2)])

            else:
                raise NotImplementedError(
                    'Non convex contour not supported yet')

        return all_contours

    def bounding_rectangle(self):
        """
        Returns bounding rectangle.

        :return: Returns a python object with useful methods
        :rtype: :class:`volmdlr.core.BoundingRectangle
        """

        return self.outer_contour.bounding_rectangle

    @classmethod
    def from_contours(cls, outer_contour, inner_contours):
        """
        Create a Surface2D object from an outer contour and a list of inner contours.

        :param outer_contour: The outer contour that bounds the surface.
        :type outer_contour: volmdlr.wires.Contour2D
        :param inner_contours: The list of inner contours that define the holes of the surface.
        :type inner_contours : List[volmdlr.wires.Contour2D]
        :return: Surface2D defined by the given contours.
        """
        surface2d_inner_contours = []
        surface2d_outer_contour = outer_contour
        for inner_contour in inner_contours:
            if surface2d_outer_contour.shared_primitives_extremities(
                    inner_contour):
                # inner_contour will be merged with outer_contour
                merged_contours = surface2d_outer_contour.merge_with(
                    inner_contour)
                if len(merged_contours) >= 2:
                    raise NotImplementedError
                surface2d_outer_contour = merged_contours[0]
            else:
                # inner_contour will be added to the inner contours of the
                # Surface2D
                surface2d_inner_contours.append(inner_contour)
        return cls(surface2d_outer_contour, surface2d_inner_contours)

    def plot(self, ax=None, color='k', alpha=1, equal_aspect=False):

        if ax is None:
            _, ax = plt.subplots()
        self.outer_contour.plot(ax=ax, edge_style=EdgeStyle(color=color, alpha=alpha,
                                                            equal_aspect=equal_aspect))
        for inner_contour in self.inner_contours:
            inner_contour.plot(ax=ax, edge_style=EdgeStyle(color=color, alpha=alpha,
                                                           equal_aspect=equal_aspect))

        if equal_aspect:
            ax.set_aspect('equal')

        ax.margins(0.1)
        return ax

    def axial_symmetry(self, line):
        """
        Finds out the symmetric 2D surface according to a line.

        """

        outer_contour = self.outer_contour.axial_symmetry(line)
        inner_contours = []
        if self.inner_contours:
            inner_contours = [contour.axial_symmetry(line) for contour in self.inner_contours]

        return self.__class__(outer_contour=outer_contour,
                              inner_contours=inner_contours)

    def rotation(self, center, angle):
        """
        Surface2D rotation.

        :param center: rotation center.
        :param angle: angle rotation.
        :return: a new rotated Surface2D.
        """

        outer_contour = self.outer_contour.rotation(center, angle)
        if self.inner_contours:
            inner_contours = [contour.rotation(center, angle) for contour in self.inner_contours]
        else:
            inner_contours = []

        return self.__class__(outer_contour, inner_contours)

    def rotation_inplace(self, center, angle):
        """
        Rotate the surface inplace.
        """
        warnings.warn("'inplace' methods are deprecated. Use a not inplace method instead.", DeprecationWarning)

        new_surface2d = self.rotation(center, angle)
        self.outer_contour = new_surface2d.outer_contour
        self.inner_contours = new_surface2d.inner_contours

    def translation(self, offset: volmdlr.Vector2D):
        """
        Surface2D translation.

        :param offset: translation vector.
        :return: A new translated Surface2D.
        """
        outer_contour = self.outer_contour.translation(offset)
        inner_contours = [contour.translation(offset) for contour in self.inner_contours]
        return self.__class__(outer_contour, inner_contours)

    def translation_inplace(self, offset: volmdlr.Vector2D):
        warnings.warn("'inplace' methods are deprecated. Use a not inplace method instead.", DeprecationWarning)

        new_contour = self.translation(offset)
        self.outer_contour = new_contour.outer_contour
        self.inner_contours = new_contour.inner_contours

    def frame_mapping(self, frame: volmdlr.Frame2D, side: str):
        outer_contour = self.outer_contour.frame_mapping(frame, side)
        inner_contours = [contour.frame_mapping(frame, side) for contour in self.inner_contours]
        return self.__class__(outer_contour, inner_contours)

    def frame_mapping_inplace(self, frame: volmdlr.Frame2D, side: str):
        warnings.warn("'inplace' methods are deprecated. Use a not inplace method instead.", DeprecationWarning)

        new_contour = self.frame_mapping(frame, side)
        self.outer_contour = new_contour.outer_contour
        self.inner_contours = new_contour.inner_contours

    def geo_lines(self):  # , mesh_size_list=None):
        """
        Gets the lines that define a Surface2D in a .geo file.
        """

        i, i_p = None, None
        lines, line_surface, lines_tags = [], [], []
        point_account, line_account, line_loop_account = 0, 0, 1
        for outer_contour, contour in enumerate(list(chain(*[[self.outer_contour], self.inner_contours]))):

            if isinstance(contour, volmdlr.wires.Circle2D):
                points = [volmdlr.Point2D(contour.center.x - contour.radius, contour.center.y),
                          contour.center,
                          volmdlr.Point2D(contour.center.x + contour.radius, contour.center.y)]
                index = []
                for i, point in enumerate(points):
                    lines.append(point.get_geo_lines(tag=point_account + i + 1,
                                                     point_mesh_size=None))
                    index.append(point_account + i + 1)

                lines.append('Circle(' + str(line_account + 1) +
                             ') = {' + str(index[0]) + ', ' + str(index[1]) + ', ' + str(index[2]) + '};')
                lines.append('Circle(' + str(line_account + 2) +
                             ') = {' + str(index[2]) + ', ' + str(index[1]) + ', ' + str(index[0]) + '};')

                lines_tags.append(line_account + 1)
                lines_tags.append(line_account + 2)

                lines.append('Line Loop(' + str(outer_contour + 1) + ') = {' + str(lines_tags)[1:-1] + '};')
                line_surface.append(line_loop_account)

                point_account = point_account + 2 + 1
                line_account, line_loop_account = line_account + 1 + 1, line_loop_account + 1
                lines_tags = []

            elif isinstance(contour, (volmdlr.wires.Contour2D, volmdlr.wires.ClosedPolygon2D)):
                if not isinstance(contour, volmdlr.wires.ClosedPolygon2D):
                    contour = contour.to_polygon(1)
                for i, point in enumerate(contour.points):
                    lines.append(point.get_geo_lines(tag=point_account + i + 1,
                                                     point_mesh_size=None))

                for i_p, primitive in enumerate(contour.primitives):
                    if i_p != len(contour.primitives) - 1:
                        lines.append(primitive.get_geo_lines(tag=line_account + i_p + 1,
                                                             start_point_tag=point_account + i_p + 1,
                                                             end_point_tag=point_account + i_p + 2))
                    else:
                        lines.append(primitive.get_geo_lines(tag=line_account + i_p + 1,
                                                             start_point_tag=point_account + i_p + 1,
                                                             end_point_tag=point_account + 1))
                    lines_tags.append(line_account + i_p + 1)

                lines.append('Line Loop(' + str(outer_contour + 1) + ') = {' + str(lines_tags)[1:-1] + '};')
                line_surface.append(line_loop_account)
                point_account = point_account + i + 1
                line_account, line_loop_account = line_account + i_p + 1, line_loop_account + 1
                lines_tags = []

        lines.append('Plane Surface(' + str(1) + ') = {' + str(line_surface)[1:-1] + '};')

        return lines

    def mesh_lines(self,
                   factor: float,
                   curvature_mesh_size: int = None,
                   min_points: int = None,
                   initial_mesh_size: float = 5):
        """
        Gets the lines that define mesh parameters for a Surface2D, to be added to a .geo file.

        :param factor: A float, between 0 and 1, that describes the mesh quality
        (1 for coarse mesh - 0 for fine mesh)
        :type factor: float
        :param curvature_mesh_size: Activate the calculation of mesh element sizes based on curvature
        (with curvature_mesh_size elements per 2*Pi radians), defaults to 0
        :type curvature_mesh_size: int, optional
        :param min_points: Check if there are enough points on small edges (if it is not, we force to have min_points
        on that edge), defaults to None
        :type min_points: int, optional
        :param initial_mesh_size: If factor=1, it will be initial_mesh_size elements per dimension, defaults to 5
        :type initial_mesh_size: float, optional

        :return: A list of lines that describe mesh parameters
        :rtype: List[str]
        """

        lines = []
        if factor == 0:
            factor = 1e-3

        size = (math.sqrt(self.area()) / initial_mesh_size) * factor

        if min_points:
            primitives, primitives_length = [], []
            for _, contour in enumerate(list(chain(*[[self.outer_contour], self.inner_contours]))):
                if isinstance(contour, volmdlr.wires.Circle2D):
                    primitives.append(contour)
                    primitives.append(contour)
                    primitives_length.append(contour.length() / 2)
                    primitives_length.append(contour.length() / 2)
                else:
                    for primitive in contour.primitives:
                        if ((primitive not in primitives)
                                and (primitive.reverse() not in primitives)):
                            primitives.append(primitive)
                            primitives_length.append(primitive.length())

            for i, length in enumerate(primitives_length):
                if length < min_points * size:
                    lines.append('Transfinite Curve {' + str(i) + '} = ' + str(min_points) + ' Using Progression 1;')

        lines.append('Field[1] = MathEval;')
        lines.append('Field[1].F = "' + str(size) + '";')
        lines.append('Background Field = 1;')
        if curvature_mesh_size:
            lines.append('Mesh.MeshSizeFromCurvature = ' + str(curvature_mesh_size) + ';')

        # lines.append('Coherence;')

        return lines

    def to_geo(self, file_name: str,
               factor: float, **kwargs):
        # curvature_mesh_size: int = None,
        # min_points: int = None,
        # initial_mesh_size: float = 5):
        """
        Gets the .geo file for the Surface2D.
        """

        for element in [('curvature_mesh_size', 0), ('min_points', None), ('initial_mesh_size', 5)]:
            if element[0] not in kwargs:
                kwargs[element[0]] = element[1]

        lines = self.geo_lines()
        lines.extend(self.mesh_lines(factor, kwargs['curvature_mesh_size'],
                                     kwargs['min_points'], kwargs['initial_mesh_size']))

        with open(file_name + '.geo', 'w', encoding="utf-8") as f:
            for line in lines:
                f.write(line)
                f.write('\n')
        f.close()

    def to_msh(self, file_name: str, mesh_dimension: int,
               factor: float, **kwargs):
        # curvature_mesh_size: int = 0,
        # min_points: int = None,
        # initial_mesh_size: float = 5):
        """
        Gets .msh file for the Surface2D generated by gmsh.

        :param file_name: The msh. file name
        :type file_name: str
        :param mesh_dimension: The mesh dimension (1: 1D-Edge, 2: 2D-Triangle, 3D-Tetrahedra)
        :type mesh_dimension: int
        :param factor: A float, between 0 and 1, that describes the mesh quality
        (1 for coarse mesh - 0 for fine mesh)
        :type factor: float
        :param curvature_mesh_size: Activate the calculation of mesh element sizes based on curvature
        (with curvature_mesh_size elements per 2*Pi radians), defaults to 0
        :type curvature_mesh_size: int, optional
        :param min_points: Check if there are enough points on small edges (if it is not, we force to have min_points
        on that edge), defaults to None
        :type min_points: int, optional
        :param initial_mesh_size: If factor=1, it will be initial_mesh_size elements per dimension, defaults to 5
        :type initial_mesh_size: float, optional

        :return: A txt file
        :rtype: .txt
        """

        for element in [('curvature_mesh_size', 0), ('min_points', None), ('initial_mesh_size', 5)]:
            if element[0] not in kwargs:
                kwargs[element[0]] = element[1]

        self.to_geo(file_name=file_name, mesh_dimension=mesh_dimension,
                    factor=factor, curvature_mesh_size=kwargs['curvature_mesh_size'],
                    min_points=kwargs['min_points'], initial_mesh_size=kwargs['initial_mesh_size'])

        volmdlr.core.VolumeModel.generate_msh_file(file_name, mesh_dimension)

        # gmsh.initialize()
        # gmsh.open(file_name + ".geo")

        # gmsh.model.geo.synchronize()
        # gmsh.model.mesh.generate(mesh_dimension)

        # gmsh.write(file_name + ".msh")

        # gmsh.finalize()


class Surface3D(DessiaObject):
    """
    Abstract class.

    """
    x_periodicity = None
    y_periodicity = None
    face_class = None

    def point2d_to_3d(self, point2d):
        raise NotImplementedError(f'point2d_to_3d is abstract and should be implemented in {self.__class__.__name__}')

    def point3d_to_2d(self, point3d):
        """
        Abstract method. Convert a 3D point to a 2D parametric point.

        :param point3d: The 3D point to convert, represented by 3 coordinates (x, y, z).
        :type point3d: `volmdlr.Point3D`
        :return: NotImplementedError: If the method is not implemented in the subclass.
        """
        raise NotImplementedError(f'point3d_to_2d is abstract and should be implemented in {self.__class__.__name__}')

    def face_from_contours3d(self, contours3d: List[volmdlr.wires.Contour3D], name: str = ''):
        """
        Returns the face generated by a list of contours. Finds out which are outer or inner contours.

        :param name: the name to inject in the new face
        """

        lc3d = len(contours3d)

        if lc3d == 1:
            outer_contour2d = self.contour3d_to_2d(contours3d[0])
            inner_contours2d = []
        elif lc3d > 1:
            area = -1
            inner_contours2d = []

            contours2d = [self.contour3d_to_2d(contour3d) for contour3d in contours3d]

            check_contours = [not contour2d.is_ordered(tol=1e-3) for contour2d in contours2d]
            if any(check_contours):
                outer_contour2d, inner_contours2d = self.repair_contours2d(contours2d[0], contours2d[1:])
            else:
                for contour2d in contours2d:
                    if not contour2d.is_ordered(1e-4):
                        contour2d = vm_parametric.contour2d_healing(contour2d)
                    inner_contours2d.append(contour2d)
                    contour_area = contour2d.area()
                    if contour_area > area:
                        area = contour_area
                        outer_contour2d = contour2d
                inner_contours2d.remove(outer_contour2d)
        else:
            raise ValueError('Must have at least one contour')

        if isinstance(self.face_class, str):
            class_ = globals()[self.face_class]
        else:
            class_ = self.face_class
        if not outer_contour2d.is_ordered(1e-4):
            outer_contour2d = vm_parametric.contour2d_healing(outer_contour2d)
        surface2d = Surface2D(outer_contour=outer_contour2d,
                              inner_contours=inner_contours2d)
        return class_(self, surface2d=surface2d, name=name)

    def repair_primitives_periodicity(self, primitives2d):
        """
        Repairs the continuity of the 2D contour while using contour3d_to_2d on periodic surfaces.

        :param primitives2d: The primitives in parametric surface domain.
        :type primitives2d: list
        :return: A list of primitives.
        :rtype: list
        """
        x_periodicity = self.x_periodicity
        y_periodicity = self.y_periodicity
        # Search for a primitive that can be used as reference for repairing periodicity
        if x_periodicity or y_periodicity:
            pos = vm_parametric.find_index_defined_brep_primitive_on_periodical_surface(primitives2d,
                                                                                        [x_periodicity, y_periodicity])
            if pos != 0:
                primitives2d = primitives2d[pos:] + primitives2d[:pos]

        i = 1
        if x_periodicity is None:
            x_periodicity = -1
        if y_periodicity is None:
            y_periodicity = -1
        while i < len(primitives2d):
            previous_primitive = primitives2d[i - 1]
            delta = previous_primitive.end - primitives2d[i].start
            is_connected = math.isclose(delta.norm(), 0, abs_tol=1e-3)
            if not is_connected and \
                    primitives2d[i].end.is_close(primitives2d[i - 1].end, tol=1e-3) and \
                    math.isclose(primitives2d[i].length(), x_periodicity, abs_tol=1e-5):
                primitives2d[i] = primitives2d[i].reverse()
            elif not is_connected and \
                    primitives2d[i].end.is_close(primitives2d[i - 1].end, tol=1e-3):
                primitives2d[i] = primitives2d[i].reverse()
            elif not is_connected:
                primitives2d[i] = primitives2d[i].translation(delta)
            i += 1

        return primitives2d

    def repair_contours2d(self, outer_contour, inner_contours):
        """
        Abstract method. Repair 2D contours of a face on the parametric domain.

        :param outer_contour: Outer contour 2D.
        :type inner_contours: volmdlr.wires.Contour2D
        :param inner_contours: List of 2D contours.
        :type inner_contours: list
        :return: NotImplementedError: If the method is not implemented in the subclass.
        """
        raise NotImplementedError(f'repair_contours2d is abstract and should be implemented in '
                                  f'{self.__class__.__name__}')

    def primitives3d_to_2d(self, primitives3d):
        """
        Helper function to perform convertion of 3D primitives into B-Rep primitives.

        :param primitives3d: List of 3D primitives from a 3D contour.
        :type primitives3d: List[vme.Edge]
        :return: A list of 2D primitives on parametric domain.
        :rtype: List[vme.Edge]
        """
        primitives2d = []
        for primitive3d in primitives3d:
            method_name = f'{primitive3d.__class__.__name__.lower()}_to_2d'
            if hasattr(self, method_name):
                primitives = getattr(self, method_name)(primitive3d)

                if primitives is None:
                    continue
                primitives2d.extend(primitives)
            else:
                raise NotImplementedError(f'Class {self.__class__.__name__} does not implement {method_name}')
        return primitives2d

    def contour3d_to_2d(self, contour3d):
        """
        Transforms a Contour3D into a Contour2D in the parametric domain of the surface.

        :param contour3d: The contour to be transformed.
        :type contour3d: :class:`volmdlr.wires.Contour3D`
        :return: A 2D contour object.
        :rtype: :class:`volmdlr.wires.Contour2D`
        """
        primitives2d = self.primitives3d_to_2d(contour3d.primitives)

        wire2d = volmdlr.wires.Wire2D(primitives2d)
        delta_x = abs(wire2d.primitives[0].start.x - wire2d.primitives[-1].end.x)
        if math.isclose(delta_x, volmdlr.TWO_PI, abs_tol=1e-3) and wire2d.is_ordered():
            return volmdlr.wires.Contour2D(primitives2d)
        # Fix contour
        if self.x_periodicity or self.y_periodicity:
            primitives2d = self.repair_primitives_periodicity(primitives2d)
        return volmdlr.wires.Contour2D(primitives2d)

    def contour2d_to_3d(self, contour2d):
        """
        Transforms a Contour2D in the parametric domain of the surface into a Contour3D in Cartesian coordinate.

        :param contour2d: The contour to be transformed.
        :type contour2d: :class:`volmdlr.wires.Contour2D`
        :return: A 3D contour object.
        :rtype: :class:`volmdlr.wires.Contour3D`
        """
        primitives3d = []
        for primitive2d in contour2d.primitives:
            method_name = f'{primitive2d.__class__.__name__.lower()}_to_3d'
            if hasattr(self, method_name):
                try:
                    primitives = getattr(self, method_name)(primitive2d)
                    if primitives is None:
                        continue
                    primitives3d.extend(primitives)
                except AttributeError:
                    print(f'Class {self.__class__.__name__} does not implement {method_name}'
                          f'with {primitive2d.__class__.__name__}')
            else:
                raise AttributeError(
                    f'Class {self.__class__.__name__} does not implement {method_name}')

        return volmdlr.wires.Contour3D(primitives3d)

    def linesegment3d_to_2d(self, linesegment3d):
        """
        A line segment on a surface will be in any case a line in 2D?.

        """
        return [vme.LineSegment2D(self.point3d_to_2d(linesegment3d.start),
                                  self.point3d_to_2d(linesegment3d.end))]

    def bsplinecurve3d_to_2d(self, bspline_curve3d):
        """
        Is this right?.
        """
        n = len(bspline_curve3d.control_points)
        points = [self.point3d_to_2d(p)
                  for p in bspline_curve3d.discretization_points(number_points=n)]
        return [vme.BSplineCurve2D.from_points_interpolation(points, bspline_curve3d.degree, bspline_curve3d.periodic)]

    def bsplinecurve2d_to_3d(self, bspline_curve2d):
        """
        Is this right?.

        """
        n = len(bspline_curve2d.control_points)
        points = [self.point2d_to_3d(p)
                  for p in bspline_curve2d.discretization_points(number_points=n)]
        return [vme.BSplineCurve3D.from_points_interpolation(points, bspline_curve2d.degree, bspline_curve2d.periodic)]

    def normal_from_point2d(self, point2d):

        raise NotImplementedError('NotImplemented')

    def normal_from_point3d(self, point3d):
        """
        Evaluates the normal vector of the bspline surface at this 3D point.
        """

        return (self.normal_from_point2d(self.point3d_to_2d(point3d)))[1]

    def geodesic_distance_from_points2d(self, point1_2d: volmdlr.Point2D,
                                        point2_2d: volmdlr.Point2D, number_points: int = 50):
        """
        Approximation of geodesic distance via line segments length sum in 3D.
        """
        # points = [point1_2d]
        current_point3d = self.point2d_to_3d(point1_2d)
        distance = 0.
        for i in range(number_points):
            next_point3d = self.point2d_to_3d(point1_2d + (i + 1) / number_points * (point2_2d - point1_2d))
            distance += next_point3d.point_distance(current_point3d)
            current_point3d = next_point3d
        return distance

    def geodesic_distance(self, point1_3d: volmdlr.Point3D, point2_3d: volmdlr.Point3D):
        """
        Approximation of geodesic distance between 2 3D points supposed to be on the surface.
        """
        point1_2d = self.point3d_to_2d(point1_3d)
        point2_2d = self.point3d_to_2d(point2_3d)
        return self.geodesic_distance_from_points2d(point1_2d, point2_2d)

    def point_projection(self, point3d):
        """
        Returns the projection of the point on the surface.

        :param point3d: Point to project.
        :type point3d: volmdlr.Point3D
        :return: A point on the surface
        :rtype: volmdlr.Point3D
        """
        return self.point2d_to_3d(self.point3d_to_2d(point3d))

    def point_distance(self, point3d: volmdlr.Point3D):
        """
        Calculates the minimal distance from a given point and the surface.

        :param point3d: point to verify distance.
        :type point3d: volmdlr.Point3D
        :return: point distance to the surface.
        :rtype: float
        """
        proj_point = self.point_projection(point3d)
        return proj_point.point_distance(point3d)


class Plane3D(Surface3D):
    """
    Defines a plane 3d.

    :param frame: u and v of frame describe the plane, w is the normal
    """
    face_class = 'PlaneFace3D'

    def __init__(self, frame: volmdlr.Frame3D, name: str = ''):

        self.frame = frame
        self.name = name
        Surface3D.__init__(self, name=name)

    def __hash__(self):
        return hash(('plane 3d', self.frame))

    def __eq__(self, other_plane):
        if other_plane.__class__.__name__ != self.__class__.__name__:
            return False
        return self.frame == other_plane.frame

    @classmethod
    def from_step(cls, arguments, object_dict, **kwargs):
        """
        Converts a step primitive to a Plane3D.

        :param arguments: The arguments of the step primitive.
        :type arguments: list
        :param object_dict: The dictionary containing all the step primitives
            that have already been instantiated
        :type object_dict: dict
        :return: The corresponding Plane3D object.
        :rtype: :class:`volmdlr.faces.Plane3D`
        """
        frame3d = object_dict[arguments[1]]
        frame3d.normalize()
        frame = volmdlr.Frame3D(frame3d.origin,
                                frame3d.v, frame3d.w, frame3d.u)
        return cls(frame, arguments[0][1:-1])

    def to_step(self, current_id):
        frame = volmdlr.Frame3D(self.frame.origin, self.frame.w, self.frame.u,
                                self.frame.v)
        content, frame_id = frame.to_step(current_id)
        plane_id = frame_id + 1
        content += f"#{plane_id} = PLANE('{self.name}',#{frame_id});\n"
        return content, [plane_id]

    @classmethod
    def from_3_points(cls, *args):
        """
        Point 1 is used as origin of the plane.
        """
        point1, point2, point3 = args
        vector1 = point2 - point1
        vector2 = point3 - point1

        vector1.normalize()
        vector2.normalize()
        normal = vector1.cross(vector2)
        normal.normalize()
        frame = volmdlr.Frame3D(point1, vector1, normal.cross(vector1), normal)
        return cls(frame)

    @classmethod
    def from_normal(cls, point, normal):
        v1 = normal.deterministic_unit_normal_vector()
        v2 = v1.cross(normal)
        return cls(volmdlr.Frame3D(point, v1, v2, normal))

    @classmethod
    def from_plane_vectors(cls, plane_origin: volmdlr.Point3D, plane_x: volmdlr.Vector3D, plane_y: volmdlr.Vector3D):
        """
        Initializes a 3D plane object with a given plane origin and plane x and y vectors.

        :param plane_origin: A volmdlr.Point3D representing the origin of the plane.
        :param plane_x: A volmdlr.Vector3D representing the x-axis of the plane.
        :param plane_y: A volmdlr.Vector3D representing the y-axis of the plane.
        :return: A Plane3D object initialized from the provided plane origin and plane x and y vectors.
        """
        normal = plane_x.cross(plane_y)
        return cls(volmdlr.Frame3D(plane_origin, plane_x, plane_y, normal))

    @classmethod
    def from_points(cls, points):
        """
        Returns a 3D plane that goes through the 3 first points on the list.

        Why for more than 3 points we only do some check and never raise error?
        """
        if len(points) < 3:
            raise ValueError
        if len(points) == 3:
            return cls.from_3_points(volmdlr.Point3D(points[0].vector),
                                     volmdlr.Vector3D(points[1].vector),
                                     volmdlr.Vector3D(points[2].vector))
        points = [p.copy() for p in points]
        indexes_to_del = []
        for i, point in enumerate(points[1:]):
            if point.is_close(points[0]):
                indexes_to_del.append(i)
        for index in indexes_to_del[::-1]:
            del points[index + 1]

        origin = points[0]
        vector1 = points[1] - origin
        vector1.normalize()
        vector2_min = points[2] - origin
        vector2_min.normalize()
        dot_min = abs(vector1.dot(vector2_min))
        for point in points[3:]:
            vector2 = point - origin
            vector2.normalize()
            dot = abs(vector1.dot(vector2))
            if dot < dot_min:
                vector2_min = vector2
                dot_min = dot
        return cls.from_3_points(origin, vector1 + origin, vector2_min + origin)

    def angle_between_planes(self, plane2):
        """
        Get angle between 2 planes.

        :param plane2: the second plane.
        :return: the angle between the two planes.
        """
        angle = math.acos(self.frame.w.dot(plane2.frame.w))
        return angle

    def point_on_surface(self, point):
        """
        Return if the point belongs to the plane at a tolerance of 1e-6.

        """
        if math.isclose(self.frame.w.dot(point - self.frame.origin), 0,
                        abs_tol=1e-6):
            return True
        return False

    def point_distance(self, point3d):
        """
        Calculates the distance of a point to plane.

        :param point3d: point to verify distance.
        :return: a float, point distance to plane.
        """
        coefficient_a, coefficient_b, coefficient_c, coefficient_d = self.equation_coefficients()
        return abs(self.frame.w.dot(point3d) + coefficient_d) / math.sqrt(coefficient_a ** 2 +
                                                                          coefficient_b ** 2 + coefficient_c ** 2)

    def line_intersections(self, line):
        """
        Find the intersection with a line.

        :param line: Line to evaluate the intersection
        :type line: :class:`vme.Line`
        :return: ADD DESCRIPTION
        :rtype: List[volmdlr.Point3D]
        """
        u_vector = line.point2 - line.point1
        w_vector = line.point1 - self.frame.origin
        if math.isclose(self.frame.w.dot(u_vector), 0, abs_tol=1e-08):
            return []
        intersection_abscissea = - self.frame.w.dot(w_vector) / self.frame.w.dot(u_vector)
        return [line.point1 + intersection_abscissea * u_vector]

    def linesegment_intersections(self, linesegment: vme.LineSegment3D) \
            -> List[volmdlr.Point3D]:
        u_vector = linesegment.end - linesegment.start
        w_vector = linesegment.start - self.frame.origin
        normaldotu = self.frame.w.dot(u_vector)
        if math.isclose(normaldotu, 0, abs_tol=1e-08):
            return []
        intersection_abscissea = - self.frame.w.dot(w_vector) / normaldotu
        if intersection_abscissea < 0 or intersection_abscissea > 1:
            return []
        return [linesegment.start + intersection_abscissea * u_vector]

    def fullarc_intersections(self, fullarc: vme.FullArc3D):
        """
        Calculates the intersections between a Plane 3D and a FullArc 3D.

        :param fullarc: full arc to verify intersections.
        :return: list of intersections: List[volmdlr.Point3D].
        """
        fullarc_plane = Plane3D(fullarc.frame)
        plane_intersections = self.plane_intersection(fullarc_plane)
        if not plane_intersections:
            return []
        fullarc2d = fullarc.to_2d(fullarc.center, fullarc_plane.frame.u, fullarc_plane.frame.v)
        line2d = plane_intersections[0].to_2d(fullarc.center, fullarc_plane.frame.u, fullarc_plane.frame.v)
        fullarc2d_inters_line2d = fullarc2d.line_intersections(line2d)
        intersections = []
        for inter in fullarc2d_inters_line2d:
            intersections.append(inter.to_3d(fullarc.center, fullarc_plane.frame.u, fullarc_plane.frame.v))
        return intersections

    def equation_coefficients(self):
        """
        Returns the a,b,c,d coefficient from equation ax+by+cz+d = 0.

        """
        a, b, c = self.frame.w
        d = -self.frame.origin.dot(self.frame.w)
        return round(a, 12), round(b, 12), round(c, 12), round(d, 12)

    def plane_intersection(self, other_plane):
        """
        Computes intersection points between two Planes 3D.

        """
        if self.is_parallel(other_plane):
            return []
        line_direction = self.frame.w.cross(other_plane.frame.w)

        if line_direction.norm() < 1e-6:
            return None

        a1, b1, c1, d1 = self.equation_coefficients()
        a2, b2, c2, d2 = other_plane.equation_coefficients()
        if not math.isclose(a1 * b2 - a2 * b1, 0.0, abs_tol=1e-10):
            x0 = (b1 * d2 - b2 * d1) / (a1 * b2 - a2 * b1)
            y0 = (a2 * d1 - a1 * d2) / (a1 * b2 - a2 * b1)
            point1 = volmdlr.Point3D(x0, y0, 0)
        elif a2 * c1 != a1 * c2:
            x0 = (c2 * d1 - c1 * d2) / (a2 * c1 - a1 * c2)
            z0 = (a1 * d2 - a2 * d1) / (a2 * c1 - a1 * c2)
            point1 = volmdlr.Point3D(x0, 0, z0)
        elif c1 * b2 != b1 * c2:
            y0 = (- c2 * d1 + c1 * d2) / (b1 * c2 - c1 * b2)
            z0 = (- b1 * d2 + b2 * d1) / (b1 * c2 - c1 * b2)
            point1 = volmdlr.Point3D(0, y0, z0)
        else:
            raise NotImplementedError
        return [vme.Line3D(point1, point1 + line_direction)]

    def is_coincident(self, plane2):
        """
        Verifies if two planes are parallel and coincident.

        """
        if not isinstance(self, plane2.__class__):
            return False
        if self.is_parallel(plane2):
            if plane2.point_on_surface(self.frame.origin):
                return True
        return False

    def is_parallel(self, plane2):
        """
        Verifies if two planes are parallel.

        """
        if self.frame.w.is_colinear_to(plane2.frame.w):
            return True
        return False

    @classmethod
    def plane_betweeen_two_planes(cls, plane1, plane2):
        """
        Calculates a plane between two other planes.

        :param plane1: plane1.
        :param plane2: plane2.
        :return: resulting plane.
        """
        plane1_plane2_intersection = plane1.plane_intersection(plane2)[0]
        u = plane1_plane2_intersection.unit_direction_vector()
        v = plane1.frame.w + plane2.frame.w
        v.normalize()
        w = u.cross(v)
        point = (plane1.frame.origin + plane2.frame.origin) / 2
        return cls(volmdlr.Frame3D(point, u, w, v))

    def rotation(self, center: volmdlr.Point3D, axis: volmdlr.Vector3D, angle: float):
        """
        Plane3D rotation.

        :param center: rotation center
        :param axis: rotation axis
        :param angle: angle rotation
        :return: a new rotated Plane3D
        """
        new_frame = self.frame.rotation(center=center, axis=axis, angle=angle)
        return Plane3D(new_frame)

    def rotation_inplace(self, center: volmdlr.Point3D, axis: volmdlr.Vector3D, angle: float):
        """
        Plane3D rotation. Object is updated inplace.

        :param center: rotation center
        :param axis: rotation axis
        :param angle: rotation angle
        """
        warnings.warn("'inplace' methods are deprecated. Use a not inplace method instead.", DeprecationWarning)

        self.frame.rotation_inplace(center=center, axis=axis, angle=angle)

    def translation(self, offset: volmdlr.Vector3D):
        """
        Plane3D translation.

        :param offset: translation vector
        :return: A new translated Plane3D
        """
        new_frame = self.frame.translation(offset)
        return Plane3D(new_frame)

    def translation_inplace(self, offset: volmdlr.Vector3D):
        """
        Plane3D translation. Object is updated inplace.

        :param offset: translation vector
        """
        warnings.warn("'inplace' methods are deprecated. Use a not inplace method instead.", DeprecationWarning)

        self.frame.translation_inplace(offset)

    def frame_mapping(self, frame: volmdlr.Frame3D, side: str):
        """
        Changes frame_mapping and return a new Frame3D.

        :param frame: Frame of reference
        :type frame: `volmdlr.Frame3D`
        :param side: 'old' or 'new'
        """
        new_frame = self.frame.frame_mapping(frame, side)
        return Plane3D(new_frame, self.name)

    def frame_mapping_inplace(self, frame: volmdlr.Frame3D, side: str):
        """
        Changes frame_mapping and the object is updated inplace.

        :param frame: Frame of reference
        :type frame: `volmdlr.Frame3D`
        :param side: 'old' or 'new'
        """
        warnings.warn("'inplace' methods are deprecated. Use a not inplace method instead.", DeprecationWarning)

        new_frame = self.frame.frame_mapping(frame, side)
        self.frame.origin = new_frame.origin
        self.frame.u = new_frame.u
        self.frame.v = new_frame.v
        self.frame.w = new_frame.w

    def copy(self, deep=True, memo=None):
        new_frame = self.frame.copy(deep, memo)
        return Plane3D(new_frame, self.name)

    def plot(self, ax=None, edge_style: EdgeStyle = EdgeStyle(color='grey'), length: float = 1.):
        """
        Plot the cylindrical surface in the local frame normal direction.

        :param ax: Matplotlib Axes3D object to plot on. If None, create a new figure.
        :type ax: Axes3D or None
        :param color: color of the wireframe plot. Default is 'grey'.
        :type color: str
        :param alpha: transparency of the edge frame plot. Default is 0.5.
        :type alpha: float
        :param length: plotted length
        :type length: float
        :return: Matplotlib Axes3D object containing the plotted wireframe.
        :rtype: Axes3D
        """
        grid_size = 10

        if ax is None:
            fig = plt.figure()
            ax = fig.add_subplot(111, projection='3d')
            ax.axis('equal')

        self.frame.plot(ax=ax, color=edge_style.color)
        for i in range(grid_size):
            for v1, v2 in [(self.frame.u, self.frame.v), (self.frame.v, self.frame.u)]:
                start = self.frame.origin - 0.5 * length * v1 + (-0.5 + i / (grid_size - 1)) * length * v2
                end = self.frame.origin + 0.5 * length * v1 + (-0.5 + i / (grid_size - 1)) * length * v2
                volmdlr.edges.LineSegment3D(start, end).plot(ax=ax, edge_style=edge_style)
        return ax

    def point2d_to_3d(self, point2d):
        """
        Converts a 2D parametric point into a 3D point on the surface.
        """
        return point2d.to_3d(self.frame.origin, self.frame.u, self.frame.v)

    def point3d_to_2d(self, point3d):
        """
        Converts a 3D point into a 2D parametric point.
        """
        return point3d.to_2d(self.frame.origin, self.frame.u, self.frame.v)

    def contour2d_to_3d(self, contour2d):
        """
        Converts a contour 2D on parametric surface into a 3D contour.
        """
        return contour2d.to_3d(self.frame.origin, self.frame.u, self.frame.v)

    def contour3d_to_2d(self, contour3d):
        """
        Converts a contour 3D into a 2D parametric contour.
        """
        return contour3d.to_2d(self.frame.origin, self.frame.u, self.frame.v)

    def bsplinecurve3d_to_2d(self, bspline_curve3d):
        control_points = [self.point3d_to_2d(p)
                          for p in bspline_curve3d.control_points]
        return [vme.BSplineCurve2D(
            bspline_curve3d.degree,
            control_points=control_points,
            knot_multiplicities=bspline_curve3d.knot_multiplicities,
            knots=bspline_curve3d.knots,
            weights=bspline_curve3d.weights,
            periodic=bspline_curve3d.periodic)]

    def bsplinecurve2d_to_3d(self, bspline_curve2d):
        """
        Converts a 2D B-Spline in parametric domain into a 3D B-Spline in spatial domain.

        :param bspline_curve2d: The B-Spline curve to perform the transformation.
        :type bspline_curve2d: vme.BSplineCurve2D
        :return: A 3D B-Spline.
        :rtype: vme.BSplineCurve3D
        """
        control_points = [self.point2d_to_3d(point)
                          for point in bspline_curve2d.control_points]
        return [vme.BSplineCurve3D(
            bspline_curve2d.degree,
            control_points=control_points,
            knot_multiplicities=bspline_curve2d.knot_multiplicities,
            knots=bspline_curve2d.knots,
            weights=bspline_curve2d.weights,
            periodic=bspline_curve2d.periodic)]

    def rectangular_cut(self, x1: float, x2: float,
                        y1: float, y2: float, name: str = ''):
        """
        Cut a rectangular piece of the Plane3D object and return a PlaneFace3D object.

        """
        point1 = volmdlr.Point2D(x1, y1)
        point2 = volmdlr.Point2D(x2, y1)
        point3 = volmdlr.Point2D(x2, y2)
        point4 = volmdlr.Point2D(x1, y2)
        outer_contour = volmdlr.wires.ClosedPolygon2D([point1, point2, point3, point4])
        surface = Surface2D(outer_contour, [])
        return PlaneFace3D(self, surface, name)


PLANE3D_OXY = Plane3D(volmdlr.OXYZ)
PLANE3D_OYZ = Plane3D(volmdlr.OYZX)
PLANE3D_OZX = Plane3D(volmdlr.OZXY)


class PeriodicalSurface(Surface3D):
    """
    Abstract class for surfaces with two-pi periodicity that creates some problems.
    """

    def point2d_to_3d(self, point2d):
        raise NotImplementedError(f'point2d_to_3d is abstract and should be implemented in {self.__class__.__name__}')

    def point3d_to_2d(self, point3d):
        """
        Abstract method. Convert a 3D point to a 2D parametric point.

        :param point3d: The 3D point to convert, represented by 3 coordinates (x, y, z).
        :type point3d: `volmdlr.Point3D`
        :return: NotImplementedError: If the method is not implemented in the subclass.
        """
        raise NotImplementedError(f'point3d_to_2d is abstract and should be implemented in {self.__class__.__name__}')

    def repair_contours2d(self, outer_contour, inner_contours):
        """
        Repair contours on parametric domain.

        :param outer_contour: Outer contour 2D.
        :type inner_contours: volmdlr.wires.Contour2D
        :param inner_contours: List of 2D contours.
        :type inner_contours: list
        :param name: the name to inject in the new face.
        """
        new_inner_contours = []
        point1 = outer_contour.primitives[0].start
        point2 = outer_contour.primitives[-1].end

        theta1, z1 = point1
        theta2, z2 = point2
        old_outer_contour_positioned = outer_contour
        new_outer_contour = old_outer_contour_positioned
        for inner_contour in inner_contours:
            theta3, z3 = inner_contour.primitives[0].start
            theta4, z4 = inner_contour.primitives[-1].end

            if not inner_contour.is_ordered():

                outer_contour_theta = [theta1, theta2]
                inner_contour_theta = [theta3, theta4]

                # Contours are aligned
                if (math.isclose(theta1, theta3, abs_tol=1e-3) and math.isclose(theta2, theta4, abs_tol=1e-3)) \
                        or (math.isclose(theta1, theta4, abs_tol=1e-3) and math.isclose(theta2, theta3, abs_tol=1e-3)):
                    old_innner_contour_positioned = inner_contour

                else:
                    overlapping_theta, outer_contour_side, inner_contour_side = self._get_overlapping_theta(
                        outer_contour_theta,
                        inner_contour_theta)
                    line = vme.Line2D(volmdlr.Point2D(overlapping_theta, z1),
                                      volmdlr.Point2D(overlapping_theta, z3))
                    cutted_contours = inner_contour.split_by_line(line)
                    number_contours = len(cutted_contours)
                    if number_contours == 2:
                        contour1, contour2 = cutted_contours
                        increasing_theta = theta3 < theta4
                        # inner_contour_side = 0 --> left  inner_contour_side = 1 --> right
                        if (not inner_contour_side and increasing_theta) or (
                                inner_contour_side and not increasing_theta):
                            theta_offset = outer_contour_theta[outer_contour_side] - contour2.primitives[0].start.x
                            translation_vector = volmdlr.Vector2D(theta_offset, 0)
                            contour2_positionned = contour2.translation(offset=translation_vector)
                            theta_offset = contour2_positionned.primitives[-1].end.x - contour1.primitives[0].start.x
                            translation_vector = volmdlr.Vector2D(theta_offset, 0)
                            contour1_positionned = contour1.translation(offset=translation_vector)
                            primitives2d = contour2_positionned.primitives
                            primitives2d.extend(contour1_positionned.primitives)
                            old_innner_contour_positioned = volmdlr.wires.Wire2D(primitives2d)
                        else:
                            theta_offset = outer_contour_theta[outer_contour_side] - contour1.primitives[-1].end.x
                            translation_vector = volmdlr.Vector2D(theta_offset, 0)
                            contour1_positionned = contour1.translation(offset=translation_vector)
                            theta_offset = contour1_positionned.primitives[0].start.x - contour2.primitives[-1].end.x
                            translation_vector = volmdlr.Vector2D(theta_offset, 0)
                            contour2_positionned = contour2.translation(offset=translation_vector)
                            primitives2d = contour1_positionned.primitives
                            primitives2d.extend(contour2_positionned.primitives)
                            old_innner_contour_positioned = volmdlr.wires.Wire2D(primitives2d)
                        old_innner_contour_positioned = old_innner_contour_positioned.order_wire(tol=1e-4)
                    elif number_contours == 1:
                        contour = cutted_contours[0]
                        theta_offset = outer_contour_theta[outer_contour_side] - \
                            inner_contour_theta[inner_contour_side]
                        translation_vector = volmdlr.Vector2D(theta_offset, 0)
                        old_innner_contour_positioned = contour.translation(offset=translation_vector)

                    else:
                        raise NotImplementedError
                point1 = old_outer_contour_positioned.primitives[0].start
                point2 = old_outer_contour_positioned.primitives[-1].end
                point3 = old_innner_contour_positioned.primitives[0].start
                point4 = old_innner_contour_positioned.primitives[-1].end

                outer_contour_direction = point1.x < point2.x
                inner_contour_direction = point3.x < point4.x
                if outer_contour_direction == inner_contour_direction:
                    old_innner_contour_positioned = old_innner_contour_positioned.invert()
                    point3 = old_innner_contour_positioned.primitives[0].start
                    point4 = old_innner_contour_positioned.primitives[-1].end

                closing_linesegment1 = volmdlr.edges.LineSegment2D(point2, point3)
                closing_linesegment2 = volmdlr.edges.LineSegment2D(point4, point1)
                new_outer_contour_primitives = old_outer_contour_positioned.primitives + [closing_linesegment1] + \
                    old_innner_contour_positioned.primitives + \
                    [closing_linesegment2]
                new_outer_contour = volmdlr.wires.Contour2D(primitives=new_outer_contour_primitives)
                new_outer_contour.order_contour(tol=1e-4)
            else:
                new_inner_contours.append(inner_contour)
        return new_outer_contour, new_inner_contours

    def _get_overlapping_theta(self, outer_contour_startend_theta, inner_contour_startend_theta):
        """
        Find overlapping theta domain between two contours on periodical Surfaces.
        """
        oc_xmin_index, outer_contour_xmin = min(enumerate(outer_contour_startend_theta), key=lambda x: x[1])
        oc_xmax_index, outer_contour_xman = max(enumerate(outer_contour_startend_theta), key=lambda x: x[1])
        inner_contour_xmin = min(inner_contour_startend_theta)
        inner_contour_xmax = max(inner_contour_startend_theta)

        # check if tetha3 or theta4 is in [theta1, theta2] interval
        overlap = outer_contour_xmin <= inner_contour_xmax and outer_contour_xman >= inner_contour_xmin

        if overlap:
            if inner_contour_xmin < outer_contour_xmin:
                overlapping_theta = outer_contour_startend_theta[oc_xmin_index]
                outer_contour_side = oc_xmin_index
                side = 0
                return overlapping_theta, outer_contour_side, side
            overlapping_theta = outer_contour_startend_theta[oc_xmax_index]
            outer_contour_side = oc_xmax_index
            side = 1
            return overlapping_theta, outer_contour_side, side

        # if not direct intersection -> find intersection at periodicity
        if inner_contour_xmin < outer_contour_xmin:
            overlapping_theta = outer_contour_startend_theta[oc_xmin_index] - 2 * math.pi
            outer_contour_side = oc_xmin_index
            side = 0
            return overlapping_theta, outer_contour_side, side
        overlapping_theta = outer_contour_startend_theta[oc_xmax_index] + 2 * math.pi
        outer_contour_side = oc_xmax_index
        side = 1
        return overlapping_theta, outer_contour_side, side

    def _reference_points(self, edge):
        """
        Helper function to return points of reference on the edge to fix some parametric periodical discontinuities.
        """
        length = edge.length()
        point_after_start = self.point3d_to_2d(edge.point_at_abscissa(0.001 * length))
        point_before_end = self.point3d_to_2d(edge.point_at_abscissa(0.98 * length))
        theta3, _ = point_after_start
        theta4, _ = point_before_end
        if abs(theta3) == math.pi or abs(theta3) == 0.5 * math.pi:
            point_after_start = self.point3d_to_2d(edge.point_at_abscissa(0.002 * length))
        if abs(theta4) == math.pi or abs(theta4) == 0.5 * math.pi:
            point_before_end = self.point3d_to_2d(edge.point_at_abscissa(0.97 * length))
        return point_after_start, point_before_end

    def _verify_start_end_angles(self, edge, theta1, theta2):
        """
        Verify if there is some incoherence with start and end angles. If so, return fixed angles.
        """
        length = edge.length()
        theta3, _ = self.point3d_to_2d(edge.point_at_abscissa(0.001 * length))
        # make sure that the reference angle is not undefined
        if abs(theta3) == math.pi:
            theta3, _ = self.point3d_to_2d(edge.point_at_abscissa(0.002 * length))

        # Verify if theta1 or theta2 point should be -pi because atan2() -> ]-pi, pi]
        # And also atan2 discontinuity in 0.5 * math.pi
        if abs(theta1) == math.pi or abs(theta1) == 0.5 * math.pi:
            theta1 = repair_start_end_angle_periodicity(theta1, theta3)
        if abs(theta2) == math.pi or abs(theta2) == 0.5 * math.pi:
            theta4, _ = self.point3d_to_2d(edge.point_at_abscissa(0.98 * length))
            # make sure that the reference angle is not undefined
            if abs(theta4) == math.pi:
                theta4, _ = self.point3d_to_2d(edge.point_at_abscissa(0.97 * length))
            theta2 = repair_start_end_angle_periodicity(theta2, theta4)

        return theta1, theta2

    def _fix_angle_discontinuity_on_discretization_points(self, points, indexes_angle_discontinuity, direction):
        # angle1, angle2, angle3 = angle_list
        # if angle3 < angle1 < angle2:
        #     points = [p - volmdlr.Point2D(volmdlr.TWO_PI, 0) if p.x > 0 else p for p in points]
        #     if angle2 == 0.0:
        #         points[-1] = volmdlr.Point2D(-volmdlr.TWO_PI, points[-1].y)
        # elif angle3 > angle1 > angle2:
        #     points = [p + volmdlr.Point2D(volmdlr.TWO_PI, 0) if p.x < 0 else p for p in points]
        #     if angle2 == 0.0:
        #         points[-1] = volmdlr.Point2D(volmdlr.TWO_PI, points[-1].y)
        i = 0 if direction == "x" else 1
        if len(indexes_angle_discontinuity) == 1:
            index_angle_discontinuity = indexes_angle_discontinuity[0]
            sign = round(points[index_angle_discontinuity - 1][i] / abs(points[index_angle_discontinuity - 1][i]), 2)
            if i == 0:
                points = [p + volmdlr.Point2D(sign * volmdlr.TWO_PI, 0) if i >= index_angle_discontinuity else p
                          for i, p in enumerate(points)]
            else:
                points = [p + volmdlr.Point2D(0, sign * volmdlr.TWO_PI) if i >= index_angle_discontinuity else p
                          for i, p in enumerate(points)]
        else:
            raise NotImplementedError
        return points

    def linesegment3d_to_2d(self, linesegment3d):
        """
        Converts the primitive from 3D spatial coordinates to its equivalent 2D primitive in the parametric space.
        """
        start = self.point3d_to_2d(linesegment3d.start)
        end = self.point3d_to_2d(linesegment3d.end)
        if start.x != end.x:
            end = volmdlr.Point2D(start.x, end.y)
        if not start.is_close(end):
            return [vme.LineSegment2D(start, end, name="parametric.linesegment")]
        return None

    def arc3d_to_2d(self, arc3d):
        """
        Converts the primitive from 3D spatial coordinates to its equivalent 2D primitive in the parametric space.
        """
        start = self.point3d_to_2d(arc3d.start)
        end = self.point3d_to_2d(arc3d.end)
        angle3d = arc3d.angle
        point_after_start, point_before_end = self._reference_points(arc3d)

        start, end = vm_parametric.arc3d_to_cylindrical_coordinates_verification(start, end, angle3d,
                                                                                 point_after_start.x,
                                                                                 point_before_end.x)
        return [vme.LineSegment2D(start, end, name="arc")]

    def fullarc3d_to_2d(self, fullarc3d):
        """
        Converts the primitive from 3D spatial coordinates to its equivalent 2D primitive in the parametric space.
        """
        start = self.point3d_to_2d(fullarc3d.start)
        end = self.point3d_to_2d(fullarc3d.end)

        point_after_start, point_before_end = self._reference_points(fullarc3d)

        start, end = vm_parametric.arc3d_to_cylindrical_coordinates_verification(start, end, volmdlr.TWO_PI,
                                                                                 point_after_start.x,
                                                                                 point_before_end.x)
        theta1, z1 = start
        _, z2 = end
        theta3, z3 = point_after_start

        if self.frame.w.is_colinear_to(fullarc3d.normal):
            if start.is_close(end):
                start, end = vm_parametric.fullarc_to_cylindrical_coordinates_verification(start, end, theta3)
            return [vme.LineSegment2D(start, end, name="parametric.fullarc")]
        # Treating one case from Revolution Surface
        if z1 > z3:
            point1 = volmdlr.Point2D(theta1, 1)
            point2 = volmdlr.Point2D(theta1, 0)
        else:
            point1 = volmdlr.Point2D(theta1, 0)
            point2 = volmdlr.Point2D(theta1, 1)
        return [vme.LineSegment2D(point1, point2, name="parametric.fullarc")]

    def bsplinecurve3d_to_2d(self, bspline_curve3d):
        """
        Converts the primitive from 3D spatial coordinates to its equivalent 2D primitive in the parametric space.
        """
        n = len(bspline_curve3d.control_points)
        points3d = bspline_curve3d.discretization_points(number_points=n)
        points = [self.point3d_to_2d(point) for point in points3d]
        theta1, z1 = points[0]
        theta2, z2 = points[-1]
        theta1, theta2 = self._verify_start_end_angles(bspline_curve3d, theta1, theta2)
        points[0] = volmdlr.Point2D(theta1, z1)
        points[-1] = volmdlr.Point2D(theta2, z2)

        theta_list = [point.x for point in points]
        theta_discontinuity, indexes_theta_discontinuity = angle_discontinuity(theta_list)
        if theta_discontinuity:
            points = self._fix_angle_discontinuity_on_discretization_points(points,
                                                                            indexes_theta_discontinuity, "x")

        return [vme.BSplineCurve2D.from_points_interpolation(points, degree=bspline_curve3d.degree,
                                                             periodic=bspline_curve3d.periodic)]

    def arcellipse3d_to_2d(self, arcellipse3d):
        """
        Transformation of a 3D arc of ellipse to a 2D primitive in a cylindrical surface.

        """
        points = [self.point3d_to_2d(p)
                  for p in arcellipse3d.discretization_points(number_points=50)]

        theta1, z1 = points[0]
        theta2, z2 = points[-1]

        # theta3, _ = self.point3d_to_2d(arcellipse3d.point_at_abscissa(0.001 * length))
        theta3, _ = points[1]
        # make sure that the reference angle is not undefined
        if abs(theta3) == math.pi:
            theta3, _ = points[1]

        # Verify if theta1 or theta2 point should be -pi because atan2() -> ]-pi, pi]
        if abs(theta1) == math.pi:
            theta1 = vm_parametric.repair_start_end_angle_periodicity(theta1, theta3)
        if abs(theta2) == math.pi:
            theta4, _ = points[-2]
            # make sure that the reference angle is not undefined
            if abs(theta4) == math.pi:
                theta4, _ = points[-3]
            theta2 = vm_parametric.repair_start_end_angle_periodicity(theta2, theta4)

        points[0] = volmdlr.Point2D(theta1, z1)
        points[-1] = volmdlr.Point2D(theta2, z2)

        theta_list = [point.x for point in points]
        theta_discontinuity, indexes_theta_discontinuity = angle_discontinuity(theta_list)
        if theta_discontinuity:
            points = self._fix_angle_discontinuity_on_discretization_points(points,
                                                                            indexes_theta_discontinuity, "x")

        return [vme.BSplineCurve2D.from_points_interpolation(points, degree=2, name="parametric.arcellipse")]

    def fullarcellipse3d_to_2d(self, arcellipse3d):
        """
        Transformation of a 3D arc ellipse to 2D, in a cylindrical surface.

        """
        points = [self.point3d_to_2d(p)
                  for p in arcellipse3d.discretization_points(number_points=100)]
        start, end = points[0], points[-1]
        if start.is_close(end, 1e-4):
            start, end = vm_parametric.fullarc_to_cylindrical_coordinates_verification(start, end, points[2])
        theta1, z1 = start
        theta2, z2 = end
        theta1, theta2 = self._verify_start_end_angles(arcellipse3d, theta1, theta2)
        points[0] = volmdlr.Point2D(theta1, z1)
        points[-1] = volmdlr.Point2D(theta2, z2)

        theta_list = [point.x for point in points]
        theta_discontinuity, indexes_theta_discontinuity = angle_discontinuity(theta_list)
        if theta_discontinuity:
            points = self._fix_angle_discontinuity_on_discretization_points(points,
                                                                            indexes_theta_discontinuity, "x")

        return [vme.BSplineCurve2D.from_points_interpolation(points, degree=2, periodic=True,
                                                             name="parametric.fullarcellipse")]

    def bsplinecurve2d_to_3d(self, bspline_curve2d):
        """
        Is this right?.
        """
        if bspline_curve2d.name in ("parametric.arcellipse", "parametric.fullarcellipse"):
            start = self.point2d_to_3d(bspline_curve2d.start)
            middle_point = self.point2d_to_3d(bspline_curve2d.point_at_abscissa(0.5 * bspline_curve2d.length()))
            extra_point = self.point2d_to_3d(bspline_curve2d.point_at_abscissa(0.75 * bspline_curve2d.length()))
            if bspline_curve2d.name == "parametric.arcellipse":
                end = self.point2d_to_3d(bspline_curve2d.end)
                plane3d = Plane3D.from_3_points(start, middle_point, end)
                ellipse = self.concurrent_plane_intersection(plane3d)[0]
                return [vme.ArcEllipse3D(start, middle_point, end, ellipse.center, ellipse.major_dir, ellipse.normal,
                                         extra_point)]
            plane3d = Plane3D.from_3_points(start, middle_point, extra_point)
            ellipse = self.concurrent_plane_intersection(plane3d)[0]
            return [vme.FullArcEllipse3D(start, ellipse.major_axis, ellipse.minor_axis, ellipse.center, ellipse.normal,
                                         ellipse.major_dir)]
        n = len(bspline_curve2d.control_points)
        points = [self.point2d_to_3d(p)
                  for p in bspline_curve2d.discretization_points(number_points=n)]
        return [vme.BSplineCurve3D.from_points_interpolation(points, bspline_curve2d.degree, bspline_curve2d.periodic)]

    def linesegment2d_to_3d(self, linesegment2d):
        """
        Converts a BREP line segment 2D onto a 3D primitive on the surface.
        """
        theta1, z1 = linesegment2d.start
        theta2, z2 = linesegment2d.end
        if math.isclose(theta1, theta2, abs_tol=1e-4) or linesegment2d.name == "parametic.linesegment":
            start3d = self.point2d_to_3d(linesegment2d.start)
            end3d = self.point2d_to_3d(linesegment2d.end)
            if start3d.is_close(end3d):
                return None
            return [vme.LineSegment3D(self.point2d_to_3d(linesegment2d.start),
                                      self.point2d_to_3d(linesegment2d.end))]

        if math.isclose(z1, z2, abs_tol=1e-4) or linesegment2d.name == "parametric.arc" or \
                linesegment2d.name == "parametric.fullarc":
            if math.isclose(abs(theta1 - theta2), volmdlr.TWO_PI, abs_tol=1e-4):
                return [vme.FullArc3D(center=self.frame.origin + z1 * self.frame.w,
                                      start_end=self.point2d_to_3d(linesegment2d.start),
                                      normal=self.frame.w)]

            return [vme.Arc3D(
                self.point2d_to_3d(linesegment2d.start),
                self.point2d_to_3d(volmdlr.Point2D(0.5 * (theta1 + theta2), z1)),
                self.point2d_to_3d(linesegment2d.end)
            )]
        raise NotImplementedError("This case is not yet treated")


class CylindricalSurface3D(PeriodicalSurface):
    """
    The local plane is defined by (theta, z).

    :param frame: frame.w is axis, frame.u is theta=0 frame.v theta=pi/2
    :param frame:
    :param radius: Cylinder's radius
    :type radius: float
    """
    face_class = 'CylindricalFace3D'
    x_periodicity = volmdlr.TWO_PI
    y_periodicity = None

    def __init__(self, frame, radius: float, name: str = ''):
        self.frame = frame
        self.radius = radius
        PeriodicalSurface.__init__(self, name=name)

    def plot(self, ax=None, edge_style: EdgeStyle = EdgeStyle(color='grey', alpha=0.5), length: float = 1.):
        """
        Plot the cylindrical surface in the local frame normal direction.

        :param ax: Matplotlib Axes3D object to plot on. If None, create a new figure.
        :type ax: Axes3D or None
        :param color: color of the wireframe plot. Default is 'grey'.
        :type color: str
        :param alpha: transparency of the edge frame plot. Default is 0.5.
        :type alpha: float
        :param z: additional keyword arguments to pass the value of z to cut the surface.
        :type z: float
        :return: Matplotlib Axes3D object containing the plotted wireframe.
        :rtype: Axes3D
        """
        ncircles = 10
        nlines = 30

        if ax is None:
            fig = plt.figure()
            ax = fig.add_subplot(111, projection='3d')

        self.frame.plot(ax=ax, ratio=0.5 * length)
        for i in range(nlines):
            theta = i / (nlines - 1) * volmdlr.TWO_PI
            start = self.point2d_to_3d(volmdlr.Point2D(theta, -0.5 * length))
            end = self.point2d_to_3d(volmdlr.Point2D(theta, 0.5 * length))
            vme.LineSegment3D(start, end).plot(ax=ax, edge_style=edge_style)

        for j in range(ncircles):
            circle_frame = self.frame.copy()
            circle_frame.origin += (-0.5 + j / (ncircles - 1)) * length * circle_frame.w
            circle = volmdlr.wires.Circle3D(circle_frame, self.radius)
            circle.plot(ax=ax, edge_style=edge_style)
        return ax

    def point2d_to_3d(self, point2d: volmdlr.Point2D):
        """
        Coverts a parametric coordinate on the surface into a 3D spatial point (x, y, z).

        :param point2d: Point at the ToroidalSuface3D
        :type point2d: `volmdlr.`Point2D`
        """

        point = volmdlr.Point3D(self.radius * math.cos(point2d.x),
                                self.radius * math.sin(point2d.x),
                                point2d.y)
        return self.frame.local_to_global_coordinates(point)

    def point3d_to_2d(self, point3d):
        """
        Returns the cylindrical coordinates volmdlr.Point2D(theta, z) of a Cartesian coordinates point (x, y, z).

        :param point3d: Point at the CylindricalSuface3D
        :type point3d: `volmdlr.`Point3D`
        """
        x, y, z = self.frame.global_to_local_coordinates(point3d)
        # Do not delete this, mathematical problem when x and y close to zero but not 0
        if abs(x) < 1e-12:
            x = 0
        if abs(y) < 1e-12:
            y = 0

        theta = math.atan2(y, x)
        if abs(theta) < 1e-9:
            theta = 0.0

        return volmdlr.Point2D(theta, z)

    @classmethod
    def from_step(cls, arguments, object_dict, **kwargs):
        """
        Converts a step primitive to a CylindricalSurface3D.

        :param arguments: The arguments of the step primitive.
        :type arguments: list
        :param object_dict: The dictionary containing all the step primitives
            that have already been instantiated
        :type object_dict: dict
        :return: The corresponding CylindricalSurface3D object.
        :rtype: :class:`volmdlr.faces.CylindricalSurface3D`
        """

        length_conversion_factor = kwargs.get("length_conversion_factor", 1)
        frame3d = object_dict[arguments[1]]
        u_vector, w_vector = frame3d.v, -frame3d.u
        u_vector.normalize()
        w_vector.normalize()
        v_vector = w_vector.cross(u_vector)
        frame_direct = volmdlr.Frame3D(frame3d.origin, u_vector, v_vector, w_vector)
        radius = float(arguments[2]) * length_conversion_factor
        return cls(frame_direct, radius, arguments[0][1:-1])

    def to_step(self, current_id):
        """
        Translate volmdlr primitive to step syntax.
        """
        frame = volmdlr.Frame3D(self.frame.origin, self.frame.w, self.frame.u,
                                self.frame.v)
        content, frame_id = frame.to_step(current_id)
        current_id = frame_id + 1
        content += f"#{current_id} = CYLINDRICAL_SURFACE('{self.name}',#{frame_id},{round(1000 * self.radius, 3)});\n"
        return content, [current_id]

    def frame_mapping(self, frame: volmdlr.Frame3D, side: str):
        """
        Changes frame_mapping and return a new CylindricalSurface3D.

        :param side: 'old' or 'new'
        """
        new_frame = self.frame.frame_mapping(frame, side)
        return CylindricalSurface3D(new_frame, self.radius,
                                    name=self.name)

    def frame_mapping_inplace(self, frame: volmdlr.Frame3D, side: str):
        """
        Changes frame_mapping and the object is updated inplace.

        :param side: 'old' or 'new'
        """
        warnings.warn("'inplace' methods are deprecated. Use a not inplace method instead.", DeprecationWarning)

        new_frame = self.frame.frame_mapping(frame, side)
        self.frame = new_frame

    def rectangular_cut(self, theta1: float, theta2: float,
                        z1: float, z2: float, name: str = ''):
        """
        Cut a rectangular piece of the CylindricalSurface3D object and return a CylindricalFace3D object.

        """

        if theta1 == theta2:
            theta2 += volmdlr.TWO_PI

        point1 = volmdlr.Point2D(theta1, z1)
        point2 = volmdlr.Point2D(theta2, z1)
        point3 = volmdlr.Point2D(theta2, z2)
        point4 = volmdlr.Point2D(theta1, z2)
        outer_contour = volmdlr.wires.ClosedPolygon2D([point1, point2, point3, point4])
        surface2d = Surface2D(outer_contour, [])
        return volmdlr.faces.CylindricalFace3D(self, surface2d, name)

    def rotation(self, center: volmdlr.Point3D, axis: volmdlr.Vector3D, angle: float):
        """
        CylindricalFace3D rotation.

        :param center: rotation center.
        :param axis: rotation axis.
        :param angle: angle rotation.
        :return: a new rotated Plane3D.
        """
        new_frame = self.frame.rotation(center=center, axis=axis,
                                        angle=angle)
        return CylindricalSurface3D(new_frame, self.radius)

    def rotation_inplace(self, center: volmdlr.Point3D, axis: volmdlr.Vector3D, angle: float):
        """
        CylindricalFace3D rotation. Object is updated inplace.

        :param center: rotation center.
        :param axis: rotation axis.
        :param angle: rotation angle.
        """
        warnings.warn("'inplace' methods are deprecated. Use a not inplace method instead.", DeprecationWarning)

        self.frame.rotation_inplace(center, axis, angle)

    def translation(self, offset: volmdlr.Vector3D):
        """
        CylindricalFace3D translation.

        :param offset: translation vector.
        :return: A new translated CylindricalFace3D.
        """
        return CylindricalSurface3D(self.frame.translation(offset), self.radius)

    def translation_inplace(self, offset: volmdlr.Vector3D):
        """
        CylindricalFace3D translation. Object is updated inplace.

        :param offset: translation vector
        """
        warnings.warn("'inplace' methods are deprecated. Use a not inplace method instead.", DeprecationWarning)

        self.frame.translation_inplace(offset)

    def grid3d(self, grid2d: volmdlr.grid.Grid2D):
        """
        Generate 3d grid points of a Cylindrical surface, based on a Grid2D.

        """

        points_2d = grid2d.points
        points_3d = [self.point2d_to_3d(point2d) for point2d in points_2d]

        return points_3d

    def line_intersections(self, line: vme.Line3D):
        line_2d = line.to_2d(self.frame.origin, self.frame.u, self.frame.v)
        if line_2d is None:
            return []
        origin2d = self.frame.origin.to_2d(self.frame.origin, self.frame.u, self.frame.v)
        distance_line2d_to_origin = line_2d.point_distance(origin2d)
        if distance_line2d_to_origin > self.radius:
            return []
        a_prime = line_2d.point1
        b_prime = line_2d.point2
        a_prime_minus_b_prime = a_prime - b_prime
        t_param = a_prime.dot(a_prime_minus_b_prime) / a_prime_minus_b_prime.dot(a_prime_minus_b_prime)
        k_param = math.sqrt(
            (self.radius ** 2 - distance_line2d_to_origin ** 2) / a_prime_minus_b_prime.dot(a_prime_minus_b_prime))
        intersection1 = line.point1 + (t_param + k_param) * (line.direction_vector())
        intersection2 = line.point1 + (t_param - k_param) * (line.direction_vector())
        if intersection1 == intersection2:
            return [intersection1]

        return [intersection1, intersection2]

    def linesegment_intersections(self, linesegment: vme.LineSegment3D):
        line = linesegment.to_line()
        line_intersections = self.line_intersections(line)
        linesegment_intersections = [inters for inters in line_intersections if linesegment.point_belongs(inters)]
        return linesegment_intersections

    def parallel_plane_intersection(self, plane3d):
        """
        Cylinder plane intersections when plane's normal is perpendicular with the cylinder axis.

        :param plane3d: intersecting plane
        :return: list of intersecting curves
        """
        distance_plane_cylinder_axis = plane3d.point_distance(self.frame.origin)
        if distance_plane_cylinder_axis > self.radius:
            return []
        if math.isclose(self.frame.w.dot(plane3d.frame.u), 0, abs_tol=1e-6):
            line = vme.Line3D(plane3d.frame.origin, plane3d.frame.origin + plane3d.frame.u)
        else:
            line = vme.Line3D(plane3d.frame.origin, plane3d.frame.origin + plane3d.frame.v)
        line_intersections = self.line_intersections(line)
        lines = []
        for intersection in line_intersections:
            lines.append(vme.Line3D(intersection, intersection + self.frame.w))
        return lines

    def perpendicular_plane_intersection(self, plane3d):
        """
        Cylinder plane intersections when plane's normal is parallel with the cylinder axis.

        :param plane3d: intersecting plane
        :return: list of intersecting curves
        """
        line = vme.Line3D(self.frame.origin, self.frame.origin + self.frame.w)
        center3d_plane = plane3d.line_intersections(line)[0]
        circle3d = volmdlr.wires.Circle3D(volmdlr.Frame3D(center3d_plane, plane3d.frame.u,
                                                          plane3d.frame.v, plane3d.frame.w), self.radius)
        return [circle3d]

    def concurrent_plane_intersection(self, plane3d):
        """
        Cylinder plane intersections when plane's normal is concurrent with the cylinder axis, but not orthogonal.

        Ellipse vector equation : < r*cos(t), r*sin(t), -(1 / c)*(d + a*r*cos(t) +
        b*r*sint(t)); d = - (ax_0 + by_0 + cz_0).

        :param plane3d: intersecting plane.
        :return: list of intersecting curves.
        """
        line = vme.Line3D(self.frame.origin, self.frame.origin + self.frame.w)
        center3d_plane = plane3d.line_intersections(line)[0]
        plane_coefficient_a, plane_coefficient_b, plane_coefficient_c, plane_coefficient_d = \
            plane3d.equation_coefficients()
        ellipse_0 = volmdlr.Point3D(
            self.radius * math.cos(0),
            self.radius * math.sin(0),
            - (1 / plane_coefficient_c) * (plane_coefficient_d + plane_coefficient_a * self.radius * math.cos(0) +
                                           plane_coefficient_b * self.radius * math.sin(0)))
        ellipse_pi_by_2 = volmdlr.Point3D(
            self.radius * math.cos(math.pi / 2),
            self.radius * math.sin(math.pi / 2),
            - (1 / plane_coefficient_c) * (
                    plane_coefficient_d + plane_coefficient_a * self.radius * math.cos(math.pi / 2)
                    + plane_coefficient_b * self.radius * math.sin(math.pi / 2)))
        axis_1 = center3d_plane.point_distance(ellipse_0)
        axis_2 = center3d_plane.point_distance(ellipse_pi_by_2)
        if axis_1 > axis_2:
            major_axis = axis_1
            minor_axis = axis_2
            major_dir = ellipse_0 - center3d_plane
        else:
            major_axis = axis_2
            minor_axis = axis_1
            major_dir = ellipse_pi_by_2 - center3d_plane
        return [volmdlr.wires.Ellipse3D(major_axis, minor_axis, center3d_plane, plane3d.frame.w, major_dir)]

    def plane_intersection(self, plane3d):
        """
        Cylinder intersections with a plane.

        :param plane3d: intersecting plane.
        :return: list of intersecting curves.
        """
        if math.isclose(abs(plane3d.frame.w.dot(self.frame.w)), 0, abs_tol=1e-6):
            return self.parallel_plane_intersection(plane3d)
        if math.isclose(abs(plane3d.frame.w.dot(self.frame.w)), 1, abs_tol=1e-6):
            return self.perpendicular_plane_intersection(plane3d)
        return self.concurrent_plane_intersection(plane3d)

    def is_coincident(self, surface3d):
        """
        Verifies if two CylindricalSurfaces are coincident.

        :param surface3d: surface to verify.
        :return: True if they are coincident, False otherwise.
        """
        if not isinstance(self, surface3d.__class__):
            return False
        if math.isclose(abs(self.frame.w.dot(surface3d.frame.w)), 1.0, abs_tol=1e-6) and \
                self.radius == surface3d.radius:
            return True
        return False

    def point_on_surface(self, point3d):
        """
        Verifies if a given point is on the CylindricalSurface3D.

        :param point3d: point to verify.
        :return: True if point on surface, False otherwise.
        """
        new_point = self.frame.global_to_local_coordinates(point3d)
        if math.isclose(new_point.x ** 2 + new_point.y ** 2, self.radius ** 2, abs_tol=1e-6):
            return True
        return False


class ToroidalSurface3D(PeriodicalSurface):
    """
    The local plane is defined by (theta, phi).

    Theta is the angle around the big (R) circle and phi around the small (r).

    :param frame: Tore's frame: origin is the center, u is pointing at theta=0
    :param tore_radius: Tore's radius
    :param r: Circle to revolute radius

    :See Also:

    Definitions of R and r according to https://en.wikipedia.org/wiki/Torus
    """
    face_class = 'ToroidalFace3D'
    x_periodicity = volmdlr.TWO_PI
    y_periodicity = volmdlr.TWO_PI

    def __init__(self, frame: volmdlr.Frame3D, tore_radius: float, small_radius: float, name: str = ''):
        self.frame = frame
        self.tore_radius = tore_radius
        self.small_radius = small_radius
        PeriodicalSurface.__init__(self, name=name)

        self._bbox = None

    @property
    def bounding_box(self):
        """
        Returns the surface bounding box.
        """
        if not self._bbox:
            self._bbox = self._bounding_box()
        return self._bbox

    def _bounding_box(self):
        distance = self.tore_radius + self.small_radius
        point1 = self.frame.origin + \
                 self.frame.u * distance + self.frame.v * distance + self.frame.w * self.small_radius
        point2 = self.frame.origin + \
                 self.frame.u * distance + self.frame.v * distance - self.frame.w * self.small_radius
        point3 = self.frame.origin + \
                 self.frame.u * distance - self.frame.v * distance + self.frame.w * self.small_radius
        point4 = self.frame.origin + \
                 self.frame.u * distance - self.frame.v * distance - self.frame.w * self.small_radius
        point5 = self.frame.origin - \
                 self.frame.u * distance + self.frame.v * distance + self.frame.w * self.small_radius
        point6 = self.frame.origin - \
                 self.frame.u * distance + self.frame.v * distance - self.frame.w * self.small_radius
        point7 = self.frame.origin - \
                 self.frame.u * distance - self.frame.v * distance + self.frame.w * self.small_radius
        point8 = self.frame.origin - \
                 self.frame.u * distance - self.frame.v * distance - self.frame.w * self.small_radius

        return volmdlr.core.BoundingBox.from_points(
            [point1, point2, point3, point4, point5, point6, point7, point8])

    def point2d_to_3d(self, point2d: volmdlr.Point2D):
        """
        Coverts a parametric coordinate on the surface into a 3D spatial point (x, y, z).

        :param point2d: Point at the ToroidalSuface3D
        :type point2d: `volmdlr.`Point2D`
        """
        theta, phi = point2d
        x = (self.tore_radius + self.small_radius * math.cos(phi)) * math.cos(theta)
        y = (self.tore_radius + self.small_radius * math.cos(phi)) * math.sin(theta)
        z = self.small_radius * math.sin(phi)
        return self.frame.local_to_global_coordinates(volmdlr.Point3D(x, y, z))

    def point3d_to_2d(self, point3d):
        """
        Transform a 3D spatial point (x, y, z) into a 2D spherical parametric point (theta, phi).
        """
        x, y, z = self.frame.global_to_local_coordinates(point3d)
        z = min(self.small_radius, max(-self.small_radius, z))

        # Do not delete this, mathematical problem when x and y close to zero (should be zero) but not 0
        # Genarally this is related to uncertaintity of step files.

        if abs(x) < 1e-12:
            x = 0
        if abs(y) < 1e-12:
            y = 0

        zr = z / self.small_radius
        phi = math.asin(zr)
        if abs(phi) < 1e-9:
            phi = 0

        u = self.tore_radius + math.sqrt((self.small_radius ** 2) - (z ** 2))
        u1, u2 = round(x / u, 5), round(y / u, 5)
        theta = math.atan2(u2, u1)

        vector_to_tube_center = volmdlr.Vector3D(self.tore_radius * math.cos(theta),
                                                 self.tore_radius * math.sin(theta), 0)
        vector_from_tube_center_to_point = volmdlr.Vector3D(x, y, z) - vector_to_tube_center
        phi2 = volmdlr.geometry.vectors3d_angle(vector_to_tube_center, vector_from_tube_center_to_point)

        if phi >= 0 and phi2 > 0.5 * math.pi:
            phi = math.pi - phi
        elif phi < 0 and phi2 > 0.5 * math.pi:
            phi = -math.pi - phi
        if abs(theta) < 1e-9:
            theta = 0.0
        if abs(phi) < 1e-9:
            phi = 0.0
        return volmdlr.Point2D(theta, phi)

    @classmethod
    def from_step(cls, arguments, object_dict, **kwargs):
        """
        Converts a step primitive to a ToroidalSurface3D.

        :param arguments: The arguments of the step primitive.
        :type arguments: list
        :param object_dict: The dictionary containing all the step primitives
            that have already been instantiated.
        :type object_dict: dict
        :return: The corresponding ToroidalSurface3D object.
        :rtype: :class:`volmdlr.faces.ToroidalSurface3D`
        """

        length_conversion_factor = kwargs.get("length_conversion_factor", 1)

        frame3d = object_dict[arguments[1]]
        u_vector, w_vector = frame3d.v, -frame3d.u
        u_vector.normalize()
        w_vector.normalize()
        v_vector = w_vector.cross(u_vector)
        frame_direct = volmdlr.Frame3D(frame3d.origin, u_vector, v_vector, w_vector)
        rcenter = float(arguments[2]) * length_conversion_factor
        rcircle = float(arguments[3]) * length_conversion_factor
        return cls(frame_direct, rcenter, rcircle, arguments[0][1:-1])

    def to_step(self, current_id):
        frame = volmdlr.Frame3D(self.frame.origin, self.frame.w, self.frame.u,
                                self.frame.v)
        content, frame_id = frame.to_step(current_id)
        current_id = frame_id + 1
        content += f"#{current_id} = TOROIDAL_SURFACE('{self.name}',#{frame_id}," \
                   f"{round(1000 * self.tore_radius, 3)},{round(1000 * self.small_radius, 3)});\n"
        return content, [current_id]

    def frame_mapping(self, frame: volmdlr.Frame3D, side: str):
        """
        Changes frame_mapping and return a new ToroidalSurface3D.

        :param frame: The new frame to map to.
        :type frame: `volmdlr.Frame3D
        :param side: Indicates whether the frame should be mapped to the 'old' or 'new' frame.
            Acceptable values are 'old' or 'new'.
        :type side: str
        """
        new_frame = self.frame.frame_mapping(frame, side)
        return ToroidalSurface3D(new_frame, self.tore_radius, self.small_radius, name=self.name)

    def frame_mapping_inplace(self, frame: volmdlr.Frame3D, side: str):
        """
        Changes frame_mapping and the object is updated inplace.

        :param frame: The new frame to map to.
        :type frame: `volmdlr.Frame3D
        :param side: Indicates whether the frame should be mapped to the 'old' or 'new' frame.
            Acceptable values are 'old' or 'new'.
        :type side: str
        """
        warnings.warn("'inplace' methods are deprecated. Use a not inplace method instead.", DeprecationWarning)

        new_frame = self.frame.frame_mapping(frame, side)
        self.frame = new_frame

    def rectangular_cut(self, theta1: float, theta2: float, phi1: float, phi2: float, name: str = ""):
        """
        Cut a rectangular piece of the ToroidalSurface3D object and return a ToroidalFace3D object.

        :param theta1: Start angle of the cut in theta direction.
        :param theta2: End angle of the cut in theta direction.
        :param phi1: Start angle of the cut in phi direction.
        :param phi2: End angle of the cut in phi direction.
        :param name: (optional) Name of the returned ToroidalFace3D object. Defaults to "".
        :return: A ToroidalFace3D object created by cutting the ToroidalSurface3D object.
        :rtype: ToroidalFace3D
        """
        if phi1 == phi2:
            phi2 += volmdlr.TWO_PI
        elif phi2 < phi1:
            phi2 += volmdlr.TWO_PI
        if theta1 == theta2:
            theta2 += volmdlr.TWO_PI
        elif theta2 < theta1:
            theta2 += volmdlr.TWO_PI

        point1 = volmdlr.Point2D(theta1, phi1)
        point2 = volmdlr.Point2D(theta2, phi1)
        point3 = volmdlr.Point2D(theta2, phi2)
        point4 = volmdlr.Point2D(theta1, phi2)
        outer_contour = volmdlr.wires.ClosedPolygon2D([point1, point2, point3, point4])
        return ToroidalFace3D(self,
                              Surface2D(outer_contour, []),
                              name)

    def linesegment2d_to_3d(self, linesegment2d):
        """
        Converts the parametric boundary representation into a 3D primitive.
        """
        theta1, phi1 = linesegment2d.start
        theta2, phi2 = linesegment2d.end
        if math.isclose(theta1, theta2, abs_tol=1e-4):
            if math.isclose(abs(phi1 - phi2), volmdlr.TWO_PI, abs_tol=1e-4):
                u_vector = self.frame.u.rotation(self.frame.origin, self.frame.w, angle=theta1)
                v_vector = self.frame.u.rotation(self.frame.origin, self.frame.w, angle=theta1)
                center = self.frame.origin + self.tore_radius * u_vector
                return [vme.FullArc3D(center=center,
                                      start_end=center + self.small_radius * u_vector,
                                      normal=v_vector)]
            return [vme.Arc3D(
                self.point2d_to_3d(linesegment2d.start),
                self.point2d_to_3d(volmdlr.Point2D(theta1, 0.5 * (phi1 + phi2))),
                self.point2d_to_3d(linesegment2d.end),
            )]
        if math.isclose(phi1, phi2, abs_tol=1e-4):
            if math.isclose(abs(theta1 - theta2), volmdlr.TWO_PI, abs_tol=1e-4):
                center = self.frame.origin + self.small_radius * math.sin(phi1) * self.frame.w
                start_end = center + self.frame.u * (self.small_radius + self.tore_radius)
                return [vme.FullArc3D(center=center,
                                      start_end=start_end,
                                      normal=self.frame.w)]
            return [vme.Arc3D(
                self.point2d_to_3d(linesegment2d.start),
                self.point2d_to_3d(volmdlr.Point2D(0.5 * (theta1 + theta2), phi1)),
                self.point2d_to_3d(linesegment2d.end),
            )]
        raise NotImplementedError('Ellipse?')

    def bsplinecurve2d_to_3d(self, bspline_curve2d):
        """
        Converts the parametric boundary representation into a 3D primitive.
        """
        n = len(bspline_curve2d.control_points)
        points = [self.point2d_to_3d(p)
                  for p in bspline_curve2d.discretization_points(number_points=n)]
        return [vme.BSplineCurve3D.from_points_interpolation(points, bspline_curve2d.degree, bspline_curve2d.periodic)]

    def fullarc3d_to_2d(self, fullarc3d):
        """
        Converts the primitive from 3D spatial coordinates to its equivalent 2D primitive in the parametric space.
        """
        start = self.point3d_to_2d(fullarc3d.start)
        end = self.point3d_to_2d(fullarc3d.end)

        length = fullarc3d.length()
        angle3d = fullarc3d.angle
        point_after_start = self.point3d_to_2d(fullarc3d.point_at_abscissa(0.001 * length))
        point_before_end = self.point3d_to_2d(fullarc3d.point_at_abscissa(0.98 * length))

        start, end = vm_parametric.arc3d_to_spherical_coordinates_verification(start, end, angle3d,
                                                                               [point_after_start, point_before_end],
                                                                               [self.x_periodicity,
                                                                                self.y_periodicity])
        theta1, phi1 = start
        # theta2, phi2 = end
        theta3, phi3 = point_after_start
        # theta4, phi4 = point_before_end
        if self.frame.w.is_colinear_to(fullarc3d.normal, abs_tol=1e-4):
            point1 = start
            if theta1 > theta3:
                point2 = volmdlr.Point2D(theta1 - volmdlr.TWO_PI, phi1)
            elif theta1 < theta3:
                point2 = volmdlr.Point2D(theta1 + volmdlr.TWO_PI, phi1)
            return [vme.LineSegment2D(point1, point2)]
        point1 = start
        if phi1 > phi3:
            point2 = volmdlr.Point2D(theta1, phi1 - volmdlr.TWO_PI)
        elif phi1 < phi3:
            point2 = volmdlr.Point2D(theta1, phi1 + volmdlr.TWO_PI)
        return [vme.LineSegment2D(point1, point2)]

    def arc3d_to_2d(self, arc3d):
        start = self.point3d_to_2d(arc3d.start)
        end = self.point3d_to_2d(arc3d.end)

        length = arc3d.length()
        angle3d = arc3d.angle
        point_after_start = self.point3d_to_2d(arc3d.point_at_abscissa(0.001 * length))
        point_before_end = self.point3d_to_2d(arc3d.point_at_abscissa(0.98 * length))

        start, end = vm_parametric.arc3d_to_spherical_coordinates_verification(start, end, angle3d,
                                                                               [point_after_start, point_before_end],
                                                                               [self.x_periodicity,
                                                                                self.y_periodicity])

        return [vme.LineSegment2D(start, end)]

    def bsplinecurve3d_to_2d(self, bspline_curve3d):
        """
        Converts the primitive from 3D spatial coordinates to its equivalent 2D primitive in the parametric space.
        """
        length = bspline_curve3d.length()
        theta3, phi3 = self.point3d_to_2d(bspline_curve3d.point_at_abscissa(0.001 * length))
        theta4, phi4 = self.point3d_to_2d(bspline_curve3d.point_at_abscissa(0.98 * length))
        n = len(bspline_curve3d.control_points)
        points3d = bspline_curve3d.discretization_points(number_points=n)
        points = [self.point3d_to_2d(p) for p in points3d]
        theta1, phi1 = points[0]
        theta2, phi2 = points[-1]

        # Verify if theta1 or theta2 point should be -pi because atan2() -> ]-pi, pi]
        if abs(theta1) == math.pi:
            theta1 = repair_start_end_angle_periodicity(theta1, theta3)
        if abs(theta2) == math.pi:
            theta2 = repair_start_end_angle_periodicity(theta2, theta4)

        # Verify if phi1 or phi2 point should be -pi because phi -> ]-pi, pi]
        if abs(phi1) == math.pi:
            phi1 = repair_start_end_angle_periodicity(phi1, phi3)
        if abs(phi2) == math.pi:
            phi2 = repair_start_end_angle_periodicity(phi2, phi4)

        points[0] = volmdlr.Point2D(theta1, phi1)
        points[-1] = volmdlr.Point2D(theta2, phi2)

        theta_list = [point.x for point in points]
        phi_list = [point.y for point in points]
        theta_discontinuity, indexes_theta_discontinuity = angle_discontinuity(theta_list)
        phi_discontinuity, indexes_phi_discontinuity = angle_discontinuity(phi_list)

        if theta_discontinuity:
            points = self._fix_angle_discontinuity_on_discretization_points(points,
                                                                            indexes_theta_discontinuity, "x")
        if phi_discontinuity:
            points = self._fix_angle_discontinuity_on_discretization_points(points,
                                                                            indexes_phi_discontinuity, "y")

        return [vme.BSplineCurve2D.from_points_interpolation(points, bspline_curve3d.degree, bspline_curve3d.periodic)]

    def triangulation(self):
        """
        Triangulation.

        :rtype: vmd.DisplayMesh3D
        """
        face = self.rectangular_cut(0, volmdlr.TWO_PI, 0, volmdlr.TWO_PI)
        return face.triangulation()

    def translation(self, offset: volmdlr.Vector3D):
        """
        ToroidalSurface3D translation.

        :param offset: translation vector
        :return: A new translated ToroidalSurface3D
        """
        return ToroidalSurface3D(self.frame.translation(
            offset), self.tore_radius, self.small_radius)

    def translation_inplace(self, offset: volmdlr.Vector3D):
        """
        ToroidalSurface3D translation. Object is updated inplace.

        :param offset: translation vector.
        """
        warnings.warn("'inplace' methods are deprecated. Use a not inplace method instead.", DeprecationWarning)

        self.frame.translation_inplace(offset)

    def rotation(self, center: volmdlr.Point3D, axis: volmdlr.Vector3D, angle: float):
        """
        ToroidalSurface3D rotation.

        :param center: rotation center.
        :param axis: rotation axis.
        :param angle: angle rotation.
        :return: a new rotated ToroidalSurface3D.
        """
        new_frame = self.frame.rotation(center=center, axis=axis,
                                        angle=angle)
        return self.__class__(new_frame, self.tore_radius, self.small_radius)

    def rotation_inplace(self, center: volmdlr.Point3D, axis: volmdlr.Vector3D, angle: float):
        """
        ToroidalSurface3D rotation. Object is updated inplace.

        :param center: rotation center.
        :param axis: rotation axis.
        :param angle: rotation angle.
        """
        warnings.warn("'inplace' methods are deprecated. Use a not inplace method instead.", DeprecationWarning)

        self.frame.rotation_inplace(center, axis, angle)

    def plot(self, ax=None, color='grey', alpha=0.5):
        """Plot torus arcs."""
        if ax is None:
            fig = plt.figure()
            ax = fig.add_subplot(111, projection='3d')

        self.frame.plot(ax=ax)
        number_arcs = 50
        for i in range(number_arcs):
            theta = i / number_arcs * volmdlr.TWO_PI
            t_points = []
            for j in range(number_arcs):
                phi = j / number_arcs * volmdlr.TWO_PI
                t_points.append(self.point2d_to_3d(volmdlr.Point2D(theta, phi)))
            ax = volmdlr.wires.ClosedPolygon3D(t_points).plot(ax=ax, edge_style=EdgeStyle(color=color, alpha=alpha))

        return ax

    def point_projection(self, point3d):
        """
        Returns the projection of the point on the toroidal surface.

        :param point3d: Point to project.
        :type point3d: volmdlr.Point3D
        :return: A point on the surface
        :rtype: volmdlr.Point3D
        """
        x, y, z = self.frame.global_to_local_coordinates(point3d)

        if abs(x) < 1e-12:
            x = 0
        if abs(y) < 1e-12:
            y = 0

        # z_theta = min(self.r, max(-self.r, z))
        # u = self.tore_radius + math.sqrt((self.r ** 2) - (z_theta ** 2))
        # u1, u2 = round(x / u, 5), round(y / u, 5)
        theta = math.atan2(y, x)

        vector_to_tube_center = volmdlr.Vector3D(self.tore_radius * math.cos(theta),
                                                 self.tore_radius * math.sin(theta), 0)
        vector_from_tube_center_to_point = volmdlr.Vector3D(x, y, z) - vector_to_tube_center
        phi = volmdlr.geometry.vectors3d_angle(vector_to_tube_center, vector_from_tube_center_to_point)
        if z < 0:
            phi = 2*math.pi - phi
        if abs(theta) < 1e-9:
            theta = 0.0
        if abs(phi) < 1e-9:
            phi = 0.0
        return self.point2d_to_3d(volmdlr.Point2D(theta, phi))


class ConicalSurface3D(PeriodicalSurface):
    """
    The local plane is defined by (theta, z).

    :param frame: Cone's frame to position it: frame.w is axis of cone frame.origin is at the angle of the cone.
    :param semi_angle: cone's semi-angle.
    """
    face_class = 'ConicalFace3D'
    x_periodicity = volmdlr.TWO_PI
    y_periodicity = None

    def __init__(self, frame: volmdlr.Frame3D, semi_angle: float,
                 name: str = ''):
        self.frame = frame
        self.semi_angle = semi_angle
        PeriodicalSurface.__init__(self, name=name)

    def plot(self, ax=None, color='grey', alpha=0.5, **kwargs):
        z = kwargs.get("z", 0.5)
        if ax is None:
            fig = plt.figure()
            ax = fig.add_subplot(111, projection='3d')

        self.frame.plot(ax=ax, ratio=z)
        x = z * math.tan(self.semi_angle)
        # point1 = self.frame.local_to_global_coordinates(volmdlr.Point3D(-x, 0, -z))
        point1 = self.frame.origin
        point2 = self.frame.local_to_global_coordinates(volmdlr.Point3D(x, 0, z))
        generatrix = vme.LineSegment3D(point1, point2)
        for i in range(37):
            theta = i / 36. * volmdlr.TWO_PI
            wire = generatrix.rotation(self.frame.origin, self.frame.w, theta)
            wire.plot(ax=ax, edge_style=EdgeStyle(color=color, alpha=alpha))
        return ax

    @classmethod
    def from_step(cls, arguments, object_dict, **kwargs):
        """
        Converts a step primitive to a ConicalSurface3D.

        :param arguments: The arguments of the step primitive.
        :type arguments: list
        :param object_dict: The dictionary containing all the step primitives
            that have already been instantiated.
        :type object_dict: dict
        :return: The corresponding ConicalSurface3D object.
        :rtype: :class:`volmdlr.faces.ConicalSurface3D`
        """

        length_conversion_factor = kwargs.get("length_conversion_factor", 1)
        angle_conversion_factor = kwargs.get("angle_conversion_factor", 1)

        frame3d = object_dict[arguments[1]]
        u, w = frame3d.v, frame3d.u
        u.normalize()
        w.normalize()
        v = w.cross(u)
        radius = float(arguments[2]) * length_conversion_factor
        semi_angle = float(arguments[3]) * angle_conversion_factor
        origin = frame3d.origin - radius / math.tan(semi_angle) * w
        frame_direct = volmdlr.Frame3D(origin, u, v, w)
        return cls(frame_direct, semi_angle, arguments[0][1:-1])

    def to_step(self, current_id):
        frame = volmdlr.Frame3D(self.frame.origin, self.frame.w, self.frame.u,
                                self.frame.v)
        content, frame_id = frame.to_step(current_id)
        current_id = frame_id + 1
        content += f"#{current_id} = CONICAL_SURFACE('{self.name}',#{frame_id},{0.},{round(self.semi_angle, 3)});\n"
        return content, [current_id]

    def frame_mapping(self, frame: volmdlr.Frame3D, side: str):
        """
        Changes frame_mapping and return a new ConicalSurface3D.

        :param side: 'old' or 'new'
        """
        new_frame = self.frame.frame_mapping(frame, side)
        return ConicalSurface3D(new_frame, self.semi_angle, name=self.name)

    def frame_mapping_inplace(self, frame: volmdlr.Frame3D, side: str):
        """
        Changes frame_mapping and the object is updated inplace.

        :param side:'old' or 'new'
        """
        warnings.warn("'inplace' methods are deprecated. Use a not inplace method instead.", DeprecationWarning)

        new_frame = self.frame.frame_mapping(frame, side)
        self.frame = new_frame

    def point2d_to_3d(self, point2d: volmdlr.Point2D):
        """
        Coverts a parametric coordinate on the surface into a 3D spatial point (x, y, z).

        :param point2d: Point at the ConicalSuface3D
        :type point2d: `volmdlr.`Point2D`
        """
        theta, z = point2d
        r = math.tan(self.semi_angle) * z
        new_point = volmdlr.Point3D(r * math.cos(theta),
                                    r * math.sin(theta),
                                    z)
        return self.frame.local_to_global_coordinates(new_point)

    def point3d_to_2d(self, point3d: volmdlr.Point3D):
        """
        Returns the cylindrical coordinates volmdlr.Point2D(theta, z) of a Cartesian coordinates point (x, y, z).

        :param point3d: Point at the CylindricalSuface3D.
        :type point3d: :class:`volmdlr.`Point3D`
        """
        x, y, z = self.frame.global_to_local_coordinates(point3d)
        # Do not delete this, mathematical problem when x and y close to zero (should be zero) but not 0
        # Genarally this is related to uncertainty of step files.
        if abs(x) < 1e-12:
            x = 0
        if abs(y) < 1e-12:
            y = 0
        theta = math.atan2(y, x)
        if abs(theta) < 1e-9:
            theta = 0.0
        return volmdlr.Point2D(theta, z)

    def rectangular_cut(self, theta1: float, theta2: float,
                        z1: float, z2: float, name: str = ''):
        """
        Cut a rectangular piece of the ConicalSurface3D object and return a ConicalFace3D object.

        """
        # theta1 = angle_principal_measure(theta1)
        # theta2 = angle_principal_measure(theta2)
        if theta1 == theta2:
            theta2 += volmdlr.TWO_PI

        point1 = volmdlr.Point2D(theta1, z1)
        point2 = volmdlr.Point2D(theta2, z1)
        point3 = volmdlr.Point2D(theta2, z2)
        point4 = volmdlr.Point2D(theta1, z2)
        outer_contour = volmdlr.wires.ClosedPolygon2D([point1, point2, point3, point4])
        return ConicalFace3D(self, Surface2D(outer_contour, []), name)

    def linesegment3d_to_2d(self, linesegment3d):
        """
        Converts the primitive from 3D spatial coordinates to its equivalent 2D primitive in the parametric space.
        """
        start = self.point3d_to_2d(linesegment3d.start)
        end = self.point3d_to_2d(linesegment3d.end)
        if start.x != end.x and start.is_close(volmdlr.Point2D(0, 0)):
            start = volmdlr.Point2D(end.x, 0)
        elif start.x != end.x and end == volmdlr.Point2D(0, 0):
            end = volmdlr.Point2D(start.x, 0)
        elif start.x != end.x:
            end = volmdlr.Point2D(start.x, end.y)
        if not start.is_close(end):
            return [vme.LineSegment2D(start, end)]
        return [vme.BSplineCurve2D.from_points_interpolation([start, end], 1, False)]

    def linesegment2d_to_3d(self, linesegment2d):
        if linesegment2d.name == "construction":
            return None
        theta1, z1 = linesegment2d.start
        theta2, z2 = linesegment2d.end

        if math.isclose(theta1, theta2, abs_tol=1e-4):
            return [vme.LineSegment3D(
                self.point2d_to_3d(linesegment2d.start),
                self.point2d_to_3d(linesegment2d.end),
            )]
        if math.isclose(z1, z2, abs_tol=1e-4) and math.isclose(z1, 0.,
                                                               abs_tol=1e-6):
            return []
        if math.isclose(z1, z2, abs_tol=1e-4):
            if abs(theta1 - theta2) == volmdlr.TWO_PI:
                return [vme.FullArc3D(center=self.frame.origin + z1 * self.frame.w,
                                      start_end=self.point2d_to_3d(linesegment2d.start),
                                      normal=self.frame.w)]

            return [vme.Arc3D(
                self.point2d_to_3d(linesegment2d.start),
                self.point2d_to_3d(
                    volmdlr.Point2D(0.5 * (theta1 + theta2), z1)),
                self.point2d_to_3d(linesegment2d.end))
            ]
        raise NotImplementedError('Ellipse?')

    def contour3d_to_2d(self, contour3d):
        """
        Transforms a Contour3D into a Contour2D in the parametric domain of the surface.

        :param contour3d: The contour to be transformed.
        :type contour3d: :class:`volmdlr.wires.Contour3D`
        :return: A 2D contour object.
        :rtype: :class:`volmdlr.wires.Contour2D`
        """
        primitives2d = self.primitives3d_to_2d(contour3d.primitives)

        wire2d = volmdlr.wires.Wire2D(primitives2d)
        delta_x = abs(wire2d.primitives[0].start.x - wire2d.primitives[-1].end.x)
        if math.isclose(delta_x, volmdlr.TWO_PI, abs_tol=1e-3) and wire2d.is_ordered():
            if len(primitives2d) > 1:
                # very specific conical case due to the singularity in the point z = 0 on parametric domain.
                if primitives2d[-2].start.y == 0.0:
                    primitives2d = self.repair_primitives_periodicity(primitives2d)
            return volmdlr.wires.Contour2D(primitives2d)
        # Fix contour
        primitives2d = self.repair_primitives_periodicity(primitives2d)
        return volmdlr.wires.Contour2D(primitives2d)

    def translation(self, offset: volmdlr.Vector3D):
        """
        ConicalSurface3D translation.

        :param offset: translation vector.
        :return: A new translated ConicalSurface3D.
        """
        return self.__class__(self.frame.translation(offset),
                              self.semi_angle)

    def translation_inplace(self, offset: volmdlr.Vector3D):
        """
        ConicalSurface3D translation. Object is updated inplace.

        :param offset: translation vector.
        """
        warnings.warn("'inplace' methods are deprecated. Use a not inplace method instead.", DeprecationWarning)

        self.frame.translation_inplace(offset)

    def rotation(self, center: volmdlr.Point3D,
                 axis: volmdlr.Vector3D, angle: float):
        """
        ConicalSurface3D rotation.

        :param center: rotation center.
        :param axis: rotation axis.
        :param angle: angle rotation.
        :return: a new rotated ConicalSurface3D.
        """
        new_frame = self.frame.rotation(center=center, axis=axis, angle=angle)
        return self.__class__(new_frame, self.semi_angle)

    def rotation_inplace(self, center: volmdlr.Point3D,
                         axis: volmdlr.Vector3D, angle: float):
        """
        ConicalSurface3D rotation. Object is updated inplace.

        :param center: rotation center.
        :param axis: rotation axis.
        :param angle: rotation angle.
        """
        warnings.warn("'inplace' methods are deprecated. Use a not inplace method instead.", DeprecationWarning)

        self.frame.rotation_inplace(center, axis, angle)

    def repair_primitives_periodicity(self, primitives2d):
        """
        Repairs the continuity of the 2D contour while using contour3d_to_2d on periodic surfaces.

        :param primitives2d: The primitives in parametric surface domain.
        :type primitives2d: list
        :return: A list of primitives.
        :rtype: list
        """
        # Search for a primitive that can be used as reference for repairing periodicity
        pos = vm_parametric.find_index_defined_brep_primitive_on_periodical_surface(primitives2d,
                                                                                    [self.x_periodicity,
                                                                                     self.y_periodicity])
        if pos != 0:
            primitives2d = primitives2d[pos:] + primitives2d[:pos]

        i = 1
        while i < len(primitives2d):
            previous_primitive = primitives2d[i - 1]
            delta = previous_primitive.end - primitives2d[i].start
            if not math.isclose(delta.norm(), 0, abs_tol=1e-5):
                if primitives2d[i].end.is_close(primitives2d[i - 1].end, tol=1e-4) and \
                        math.isclose(primitives2d[i].length(), volmdlr.TWO_PI, abs_tol=1e-4):
                    primitives2d[i] = primitives2d[i].reverse()
                elif delta.norm() and math.isclose(abs(previous_primitive.end.y), 0, abs_tol=1e-6):
                    primitives2d.insert(i, vme.LineSegment2D(previous_primitive.end, primitives2d[i].start,
                                                             name="construction"))
                    i += 1
                else:
                    primitives2d[i] = primitives2d[i].translation(delta)
            # treat very specific case of conical surfaces when the previous primitive and the primitive are a
            # linesegment3d with singularity
            elif math.isclose(primitives2d[i].start.y, 0.0, abs_tol=1e-6) and \
                    math.isclose(primitives2d[i].start.x, primitives2d[i].end.x, abs_tol=1e-6) and \
                        math.isclose(primitives2d[i].start.x, previous_primitive.end.x, abs_tol=1e-6):

                if primitives2d[i + 1].end.x < primitives2d[i].end.x:
                    theta_offset = volmdlr.TWO_PI
                elif primitives2d[i + 1].end.x > primitives2d[i].end.x:
                    theta_offset = -volmdlr.TWO_PI
                primitive1 = vme.LineSegment2D(previous_primitive.end,
                                               previous_primitive.end + volmdlr.Point2D(theta_offset, 0),
                                               name="construction")
                primitive2 = primitives2d[i].translation(volmdlr.Vector2D(theta_offset, 0))
                primitive3 = primitives2d[i + 1].translation(volmdlr.Vector2D(theta_offset, 0))
                primitives2d[i] = primitive1
                primitives2d.insert(i + 1, primitive2)
                primitives2d[i + 2] = primitive3
                i += 1
            i += 1
        if not primitives2d[0].start.is_close(primitives2d[-1].end) \
                and primitives2d[0].start.y == 0.0 and primitives2d[-1].end.y == 0.0:
            primitives2d.append(vme.LineSegment2D(primitives2d[-1].end, primitives2d[0].start))

        return primitives2d

    def face_from_base_and_vertex(self, contour: volmdlr.wires.Contour3D, vertex: volmdlr.Point3D, name: str = ''):
        """
        Returns the conical face defined by the contour of the base and the cone vertex.

        :param contour: Cone, contour base.
        :type contour: volmdlr.wires.Contour3D
        :type vertex: volmdlr.Point3D
        :param name: the name to inject in the new face
        :return: Conical face.
        :rtype: ConicalFace3D
        """
        contour2d = self.contour3d_to_2d(contour)
        start_contour2d = contour2d.primitives[0].start
        end_contour2d = contour2d.primitives[-1].end
        linesegment2d_1 = vme.LineSegment2D(end_contour2d, volmdlr.Point2D(end_contour2d.x, 0))
        linesegment2d_2 = vme.LineSegment2D(volmdlr.Point2D(end_contour2d.x, 0), volmdlr.Point2D(start_contour2d.x, 0))
        linesegment2d_3 = vme.LineSegment2D(volmdlr.Point2D(start_contour2d.x, 0), start_contour2d)

        primitives2d = contour2d.primitives + [linesegment2d_1, linesegment2d_2, linesegment2d_3]
        outer_contour2d = volmdlr.wires.Contour2D(primitives2d)

        surface2d = Surface2D(outer_contour=outer_contour2d,
                              inner_contours=[])
        return ConicalFace3D(self, surface2d=surface2d, name=name)


class SphericalSurface3D(PeriodicalSurface):
    """
    Defines a spherical surface.

    :param frame: Sphere's frame to position it
    :type frame: volmdlr.Frame3D
    :param radius: Sphere's radius
    :type radius: float
    """
    face_class = 'SphericalFace3D'
    x_periodicity = volmdlr.TWO_PI
    y_periodicity = math.pi

    def __init__(self, frame, radius, name=''):
        self.frame = frame
        self.radius = radius
        PeriodicalSurface.__init__(self, name=name)

        # Hidden Attributes
        self._bbox = None

    @property
    def bounding_box(self):

        if not self._bbox:
            self._bbox = self._bounding_box()
        return self._bbox

    def _bounding_box(self):
        points = [self.frame.origin + volmdlr.Point3D(-self.radius,
                                                      -self.radius,
                                                      -self.radius),
                  self.frame.origin + volmdlr.Point3D(self.radius,
                                                      self.radius,
                                                      self.radius),

                  ]
        return volmdlr.core.BoundingBox.from_points(points)

    def contour2d_to_3d(self, contour2d):
        primitives3d = []
        for primitive2d in contour2d.primitives:
            method_name = f'{primitive2d.__class__.__name__.lower()}_to_3d'
            if hasattr(self, method_name):
                try:
                    primitives_list = getattr(self, method_name)(primitive2d)
                    if primitives_list:
                        primitives3d.extend(primitives_list)
                    else:
                        continue
                except AttributeError:
                    print(f'Class {self.__class__.__name__} does not implement {method_name}'
                          f'with {primitive2d.__class__.__name__}')
            else:
                raise AttributeError(f'Class {self.__class__.__name__} does not implement {method_name}')

        return volmdlr.wires.Contour3D(primitives3d)

    @classmethod
    def from_step(cls, arguments, object_dict, **kwargs):
        """
        Converts a step primitive to a SphericalSurface3D.

        :param arguments: The arguments of the step primitive.
        :type arguments: list
        :param object_dict: The dictionary containing all the step primitives
            that have already been instantiated.
        :type object_dict: dict
        :return: The corresponding SphericalSurface3D object.
        :rtype: :class:`volmdlr.faces.SphericalSurface3D`
        """
        length_conversion_factor = kwargs.get("length_conversion_factor", 1)

        frame3d = object_dict[arguments[1]]
        u_vector, w_vector = frame3d.v, frame3d.u
        u_vector.normalize()
        w_vector.normalize()
        v_vector = w_vector.cross(u_vector)
        frame_direct = volmdlr.Frame3D(frame3d.origin, u_vector, v_vector, w_vector)
        radius = float(arguments[2]) * length_conversion_factor
        return cls(frame_direct, radius, arguments[0][1:-1])

    def point2d_to_3d(self, point2d):
        """
        Coverts a parametric coordinate on the surface into a 3D spatial point (x, y, z).

        source: https://mathcurve.com/surfaces/sphere
        # -pi<theta<pi, -pi/2<phi<pi/2

        :param point2d: Point at the CylindricalSuface3D.
        :type point2d: `volmdlr.`Point2D`
        """
        theta, phi = point2d
        x = self.radius * math.cos(phi) * math.cos(theta)
        y = self.radius * math.cos(phi) * math.sin(theta)
        z = self.radius * math.sin(phi)
        return self.frame.local_to_global_coordinates(volmdlr.Point3D(x, y, z))

    def point3d_to_2d(self, point3d):
        """
        Tansform a 3D spatial point (x, y, z) into a 2D spherical parametric point (theta, phi).
        """
        x, y, z = self.frame.global_to_local_coordinates(point3d)
        z = min(self.radius, max(-self.radius, z))

        if z == -0.0:
            z = 0.0

        # Do not delete this, mathematical problem when x and y close to zero (should be zero) but not 0
        # Generally this is related to uncertainty of step files.
        if abs(x) < 1e-12:
            x = 0
        if abs(y) < 1e-12:
            y = 0

        theta = math.atan2(y, x)
        if abs(theta) < 1e-10:
            theta = 0

        zr = z / self.radius
        phi = math.asin(zr)
        if abs(phi) < 1e-10:
            phi = 0

        return volmdlr.Point2D(theta, phi)

    def linesegment2d_to_3d(self, linesegment2d):
        if linesegment2d.name == "construction":
            return []
        start = self.point2d_to_3d(linesegment2d.start)
        interior = self.point2d_to_3d(0.5 * (linesegment2d.start + linesegment2d.end))
        end = self.point2d_to_3d(linesegment2d.end)
        if start.is_close(end) or linesegment2d.length() == 2 * math.pi:
            u_vector = start - self.frame.origin
            u_vector.normalize()
            v_vector = interior - self.frame.origin
            v_vector.normalize()
            normal = u_vector.cross(v_vector)
            return [vme.FullArc3D(self.frame.origin, start, normal)]
        return [vme.Arc3D(start, interior, end)]

    def contour3d_to_2d(self, contour3d):
        """
        Transforms a Contour3D into a Contour2D in the parametric domain of the surface.

        :param contour3d: The contour to be transformed.
        :type contour3d: :class:`volmdlr.wires.Contour3D`
        :return: A 2D contour object.
        :rtype: :class:`volmdlr.wires.Contour2D`
        """
        primitives2d = []

        # Transform the contour's primitives to parametric domain
        for primitive3d in contour3d.primitives:
            method_name = f'{primitive3d.__class__.__name__.lower()}_to_2d'
            if hasattr(self, method_name):
                primitives = getattr(self, method_name)(primitive3d)

                if primitives is None:
                    continue
                primitives2d.extend(primitives)
            else:
                raise NotImplementedError(
                    f'Class {self.__class__.__name__} does not implement {method_name}')
        # Fix contour
        if self.x_periodicity or self.y_periodicity:
            primitives2d = self.repair_primitives_periodicity(primitives2d)
        return volmdlr.wires.Contour2D(primitives2d)

    def is_lat_long_curve(self, theta_list, phi_list):
        """
        Checks if a curve defined on the sphere is a latitude/longitude curve.

        Returns True if it is, False otherwise.
        """
        # Check if curve is a longitude curve (phi is constant)
        if all(math.isclose(theta, theta_list[0], abs_tol=1e-4) for theta in theta_list[1:]):
            return True
        # Check if curve is a latitude curve (theta is constant)
        if all(math.isclose(phi, phi_list[0], abs_tol=1e-4) for phi in phi_list[1:]):
            return True
        return False

    def arc3d_to_2d(self, arc3d):
        """
        Converts the primitive from 3D spatial coordinates to its equivalent 2D primitive in the parametric space.
        """
        start = self.point3d_to_2d(arc3d.start)
        end = self.point3d_to_2d(arc3d.end)
        theta_i, phi_i = self.point3d_to_2d(arc3d.interior)
        theta1, phi1 = start
        theta2, phi2 = end

        point_after_start, point_before_end = self._reference_points(arc3d)
        theta3, phi3 = point_after_start
        theta4, _ = point_before_end

        # Fix sphere singularity point
        if math.isclose(abs(phi1), 0.5 * math.pi, abs_tol=1e-5) and theta1 == 0.0 \
                and math.isclose(theta3, theta_i, abs_tol=1e-6) and math.isclose(theta4, theta_i, abs_tol=1e-6):
            theta1 = theta_i
            start = volmdlr.Point2D(theta1, phi1)
        if math.isclose(abs(phi2), 0.5 * math.pi, abs_tol=1e-5) and theta2 == 0.0 \
                and math.isclose(theta3, theta_i, abs_tol=1e-6) and math.isclose(theta4, theta_i, abs_tol=1e-6):
            theta2 = theta_i
            end = volmdlr.Point2D(theta2, phi2)

        start, end = vm_parametric.arc3d_to_spherical_coordinates_verification(start, end, arc3d.angle,
                                                                               [point_after_start, point_before_end],
                                                                               [self.x_periodicity,
                                                                                self.y_periodicity])
        if start == end:  # IS THIS POSSIBLE ?
            return [vme.LineSegment2D(start, start + volmdlr.TWO_PI * volmdlr.X2D)]
        if self.is_lat_long_curve([theta1, theta_i, theta2], [phi1, phi_i, phi2]):
            return [vme.LineSegment2D(start, end)]

        return self.arc3d_to_2d_with_singularity(arc3d, start, end, point_after_start)

    def arc3d_to_2d_with_singularity(self, arc3d, start, end, point_after_start):
        # trying to treat when the arc starts at theta1 passes at the singularity at |phi| = 0.5*math.pi
        # and ends at theta2 = theta1 + math.pi
        theta1, phi1 = start
        theta2, phi2 = end
        theta3, phi3 = point_after_start

        half_pi = 0.5 * math.pi
        point_positive_singularity = self.point2d_to_3d(volmdlr.Point2D(theta1, half_pi))
        point_negative_singularity = self.point2d_to_3d(volmdlr.Point2D(theta1, -half_pi))
        positive_singularity = arc3d.point_belongs(point_positive_singularity, 1e-4)
        negative_singularity = arc3d.point_belongs(point_negative_singularity, 1e-4)
        interior = self.point3d_to_2d(arc3d.interior)
        if positive_singularity and negative_singularity:
            thetai = interior.x
            is_trigo = phi1 < phi3
            if is_trigo and abs(phi1) > half_pi:
                half_pi = 0.5 * math.pi
            elif is_trigo and abs(phi1) < half_pi:
                half_pi = - 0.5 * math.pi
            elif not is_trigo and abs(phi1) > half_pi:
                half_pi = - 0.5 * math.pi
            elif is_trigo and abs(phi1) < half_pi:
                half_pi = 0.5 * math.pi
            return [vme.LineSegment2D(volmdlr.Point2D(theta1, phi1), volmdlr.Point2D(theta1, -half_pi)),
                    vme.LineSegment2D(volmdlr.Point2D(theta1, -half_pi), volmdlr.Point2D(thetai, -half_pi),
                                      name="construction"),
                    vme.LineSegment2D(volmdlr.Point2D(thetai, -half_pi), volmdlr.Point2D(thetai, half_pi)),
                    vme.LineSegment2D(volmdlr.Point2D(thetai, half_pi), volmdlr.Point2D(theta2, half_pi),
                                      name="construction"),
                    vme.LineSegment2D(volmdlr.Point2D(theta2, half_pi), volmdlr.Point2D(theta2, phi2))
                    ]

        if (positive_singularity or negative_singularity) and \
                math.isclose(abs(theta2 - theta1), math.pi, abs_tol=1e-4):
            if abs(phi1) == 0.5 * math.pi:
                return [vme.LineSegment2D(volmdlr.Point2D(theta3, phi1), volmdlr.Point2D(theta2, phi2))]
            if theta1 == math.pi and theta2 != math.pi:
                theta1 = -math.pi
            if theta2 == math.pi and theta1 != math.pi:
                theta2 = -math.pi

            return [vme.LineSegment2D(volmdlr.Point2D(theta1, phi1), volmdlr.Point2D(theta1, half_pi)),
                    vme.LineSegment2D(volmdlr.Point2D(theta1, half_pi), volmdlr.Point2D(theta2, half_pi),
                                      name="construction"),
                    vme.LineSegment2D(volmdlr.Point2D(theta2, half_pi), volmdlr.Point2D(theta2, phi2))
                    ]

        # maybe this is incomplete and not exact
        angle3d = arc3d.angle
        number_points = math.ceil(angle3d * 50) + 1  # 50 points per radian
        number_points = max(number_points, 5)
        points3d = arc3d.discretization_points(number_points=number_points)
        points = [self.point3d_to_2d(p) for p in points3d]

        points[0] = start  # to take into account all the previous verification
        points[-1] = end  # to take into account all the previous verification

        if theta3 < theta1 < theta2:
            points = [p - volmdlr.Point2D(self.x_periodicity, 0) if p.x > 0 else p for p in points]
        elif theta3 > theta1 > theta2:
            points = [p + volmdlr.Point2D(self.x_periodicity, 0) if p.x < 0 else p for p in points]

        return [vme.BSplineCurve2D.from_points_interpolation(points, 2)]

    def bsplinecurve3d_to_2d(self, bspline_curve3d):
        """
        Converts the primitive from 3D spatial coordinates to its equivalent 2D primitive in the parametric space.
        """
        length = bspline_curve3d.length()
        n = len(bspline_curve3d.control_points)
        points3d = bspline_curve3d.discretization_points(number_points=n)
        points = [self.point3d_to_2d(point) for point in points3d]
        theta1, phi1 = points[0]
        theta2, phi2 = points[-1]

        theta3, _ = self.point3d_to_2d(bspline_curve3d.point_at_abscissa(0.001 * length))
        # make sure that the reference angle is not undefined
        if abs(theta3) == math.pi:
            theta3, _ = self.point3d_to_2d(bspline_curve3d.point_at_abscissa(0.002 * length))

        # Verify if theta1 or theta2 point should be -pi because atan2() -> ]-pi, pi]
        if abs(theta1) == math.pi:
            theta1 = repair_start_end_angle_periodicity(theta1, theta3)
        if abs(theta2) == math.pi:
            theta4, _ = self.point3d_to_2d(bspline_curve3d.point_at_abscissa(0.98 * length))
            # make sure that the reference angle is not undefined
            if abs(theta4) == math.pi:
                theta4, _ = self.point3d_to_2d(bspline_curve3d.point_at_abscissa(0.97 * length))
            theta2 = repair_start_end_angle_periodicity(theta2, theta4)

        points[0] = volmdlr.Point2D(theta1, phi1)
        points[-1] = volmdlr.Point2D(theta2, phi2)

        theta_list = [point.x for point in points]
        theta_discontinuity, indexes_theta_discontinuity = angle_discontinuity(theta_list)
        if theta_discontinuity:
            points = self._fix_angle_discontinuity_on_discretization_points(points, indexes_theta_discontinuity, "x")

        return [vme.BSplineCurve2D.from_points_interpolation(points, degree=bspline_curve3d.degree,
                                                             periodic=bspline_curve3d.periodic)]

    def bsplinecurve2d_to_3d(self, bspline_curve2d):
        # TODO: this is incomplete, a bspline_curve2d can be also a bspline_curve3d
        i = round(0.5 * len(bspline_curve2d.points))
        start = self.point2d_to_3d(bspline_curve2d.points[0])
        interior = self.point2d_to_3d(bspline_curve2d.points[i])
        end = self.point2d_to_3d(bspline_curve2d.points[-1])
        arc3d = vme.Arc3D(start, interior, end)
        flag = True
        points3d = [self.point2d_to_3d(p) for p in bspline_curve2d.points]
        for point in points3d:
            if not arc3d.point_belongs(point, 1e-4):
                flag = False
                break
        if flag:
            return [arc3d]

        return [vme.BSplineCurve3D.from_points_interpolation(points3d, degree=bspline_curve2d.degree,
                                                             periodic=bspline_curve2d.periodic)]

    def fullarc3d_to_2d(self, fullarc3d):
        """
        Converts the primitive from 3D spatial coordinates to its equivalent 2D primitive in the parametric space.
        """
        # TODO: On a spherical surface we can have fullarc3d in any plane
        length = fullarc3d.length()

        theta1, phi1 = self.point3d_to_2d(fullarc3d.start)
        theta2, phi2 = self.point3d_to_2d(fullarc3d.end)
        theta3, phi3 = self.point3d_to_2d(fullarc3d.point_at_abscissa(0.001 * length))
        theta4, _ = self.point3d_to_2d(fullarc3d.point_at_abscissa(0.98 * length))

        if self.frame.w.is_colinear_to(fullarc3d.normal):
            point1 = volmdlr.Point2D(theta1, phi1)
            if theta1 > theta3:
                point2 = volmdlr.Point2D(theta1 - volmdlr.TWO_PI, phi2)
            elif theta1 < theta3:
                point2 = volmdlr.Point2D(theta1 + volmdlr.TWO_PI, phi2)
            return [vme.LineSegment2D(point1, point2)]

        if math.isclose(self.frame.w.dot(fullarc3d.normal), 0, abs_tol=1e-4):
            if theta1 > theta3:
                theta_plus_pi = theta1 - math.pi
            else:
                theta_plus_pi = theta1 + math.pi
            if phi1 > phi3:
                half_pi = 0.5 * math.pi
            else:
                half_pi = -0.5 * math.pi
            if abs(phi1) == 0.5 * math.pi:
                return [vme.LineSegment2D(volmdlr.Point2D(theta3, phi1), volmdlr.Point2D(theta3, -half_pi)),
                        vme.LineSegment2D(volmdlr.Point2D(theta4, -half_pi), volmdlr.Point2D(theta4, phi2))]

            return [vme.LineSegment2D(volmdlr.Point2D(theta1, phi1), volmdlr.Point2D(theta1, -half_pi)),
                    vme.LineSegment2D(volmdlr.Point2D(theta_plus_pi, -half_pi),
                                      volmdlr.Point2D(theta_plus_pi, half_pi)),
                    vme.LineSegment2D(volmdlr.Point2D(theta1, half_pi), volmdlr.Point2D(theta1, phi2))]

        points = [self.point3d_to_2d(p) for p in fullarc3d.discretization_points(angle_resolution=25)]

        # Verify if theta1 or theta2 point should be -pi because atan2() -> ]-pi, pi]
        theta1 = vm_parametric.repair_start_end_angle_periodicity(theta1, theta3)
        theta2 = vm_parametric.repair_start_end_angle_periodicity(theta2, theta4)

        points[0] = volmdlr.Point2D(theta1, phi1)
        points[-1] = volmdlr.Point2D(theta2, phi2)

        if theta3 < theta1 < theta2:
            points = [p - volmdlr.Point2D(volmdlr.TWO_PI, 0) if p.x > 0 else p for p in points]
        elif theta3 > theta1 > theta2:
            points = [p + volmdlr.Point2D(volmdlr.TWO_PI, 0) if p.x < 0 else p for p in points]

        return [vme.BSplineCurve2D.from_points_interpolation(points, 2)]

    def plot(self, ax=None, color='grey', alpha=0.5):
        """Plot sphere arcs."""
        if ax is None:
            fig = plt.figure()
            ax = fig.add_subplot(111, projection='3d')

        self.frame.plot(ax=ax)
        for i in range(20):
            theta = i / 20. * volmdlr.TWO_PI
            t_points = []
            for j in range(20):
                phi = j / 20. * volmdlr.TWO_PI
                t_points.append(self.point2d_to_3d(volmdlr.Point2D(theta, phi)))
            ax = volmdlr.wires.ClosedPolygon3D(t_points).plot(ax=ax, edge_style=EdgeStyle(color=color, alpha=alpha))

        return ax

    def rectangular_cut(self, theta1, theta2, phi1, phi2, name=''):
        """
        Cut a rectangular piece of the SphericalSurface3D object and return a SphericalFace3D object.

        """
        if phi1 == phi2:
            phi2 += volmdlr.TWO_PI
        elif phi2 < phi1:
            phi2 += volmdlr.TWO_PI
        if theta1 == theta2:
            theta2 += volmdlr.TWO_PI
        elif theta2 < theta1:
            theta2 += volmdlr.TWO_PI

        point1 = volmdlr.Point2D(theta1, phi1)
        point2 = volmdlr.Point2D(theta2, phi1)
        point3 = volmdlr.Point2D(theta2, phi2)
        point4 = volmdlr.Point2D(theta1, phi2)
        outer_contour = volmdlr.wires.ClosedPolygon2D([point1, point2, point3, point4])
        return SphericalFace3D(self,
                               Surface2D(outer_contour, []),
                               name=name)

    def triangulation(self):
        face = self.rectangular_cut(0, volmdlr.TWO_PI, -0.5 * math.pi, 0.5 * math.pi)
        return face.triangulation()

    def repair_primitives_periodicity(self, primitives2d):
        """
        Repairs the continuity of the 2D contour while using contour3d_to_2d on periodic surfaces.

        :param primitives2d: The primitives in parametric surface domain.
        :type primitives2d: list
        :return: A list of primitives.
        :rtype: list
        """
        # # Search for a primitive that can be used as reference for reparing periodicity
        # pos = 0
        # x_periodicity = self.x_periodicity
        # y_periodicity = self.y_periodicity
        # if x_periodicity and not y_periodicity:
        #     for i, primitive in enumerate(primitives2d):
        #         start = primitive.start
        #         end = primitive.end
        #         if abs(start.x) != math.pi and end.x != start.x:
        #             pos = i
        #             break
        #     if pos != 0:
        #         primitives2d = primitives2d[pos:] + primitives2d[:pos]

        i = 1
        while i < len(primitives2d):
            previous_primitive = primitives2d[i - 1]
            delta = previous_primitive.end - primitives2d[i].start
            if not math.isclose(delta.norm(), 0, abs_tol=1e-5):
                if primitives2d[i].end == primitives2d[i - 1].end and \
                        primitives2d[i].length() == volmdlr.TWO_PI:
                    primitives2d[i] = primitives2d[i].reverse()
                elif math.isclose(abs(previous_primitive.end.y), 0.5 * math.pi, abs_tol=1e-6):
                    primitives2d.insert(i, vme.LineSegment2D(previous_primitive.end, primitives2d[i].start,
                                                             name="construction"))
                else:
                    primitives2d[i] = primitives2d[i].translation(delta)
            i += 1
        #     return primitives2d
        # primitives2d = repair(primitives2d)
        last_end = primitives2d[-1].end
        first_start = primitives2d[0].start
        if not last_end.is_close(first_start, tol=1e-3):
            last_end_3d = self.point2d_to_3d(last_end)
            first_start_3d = self.point2d_to_3d(first_start)
            if last_end_3d.is_close(first_start_3d, 1e-6) and \
                    not math.isclose(abs(last_end.y), 0.5 * math.pi, abs_tol=1e-5):
                if first_start.x > last_end.x:
                    half_pi = -0.5 * math.pi
                else:
                    half_pi = 0.5 * math.pi
                lines = [vme.LineSegment2D(last_end, volmdlr.Point2D(last_end.x, half_pi), name="construction"),
                         vme.LineSegment2D(volmdlr.Point2D(last_end.x, half_pi),
                                           volmdlr.Point2D(first_start.x, half_pi), name="construction"),
                         vme.LineSegment2D(volmdlr.Point2D(first_start.x, half_pi),
                                           first_start, name="construction")
                         ]
                primitives2d.extend(lines)
            else:
                primitives2d.append(vme.LineSegment2D(last_end, first_start))
        return primitives2d

    def rotation(self, center: volmdlr.Point3D, axis: volmdlr.Vector3D, angle: float):
        """
        Spherical Surface 3D rotation.

        :param center: rotation center
        :param axis: rotation axis
        :param angle: angle rotation
        :return: a new rotated Spherical Surface 3D
        """
        new_frame = self.frame.rotation(center=center, axis=axis, angle=angle)
        return SphericalSurface3D(new_frame, self.radius)

    def translation(self, offset: volmdlr.Vector3D):
        """
        Spherical Surface 3D translation.

        :param offset: translation vector
        :return: A new translated Spherical Surface 3D
        """
        new_frame = self.frame.translation(offset)
        return SphericalSurface3D(new_frame, self.radius)

    def frame_mapping(self, frame: volmdlr.Frame3D, side: str):
        """
        Changes Spherical Surface 3D's frame and return a new Spherical Surface 3D.

        :param frame: Frame of reference
        :type frame: `volmdlr.Frame3D`
        :param side: 'old' or 'new'
        """
        new_frame = self.frame.frame_mapping(frame, side)
        return SphericalSurface3D(new_frame, self.radius)


class RuledSurface3D(Surface3D):
    """
    Defines a ruled surface between two wires.

    :param wire1: Wire
    :type wire1: :class:`vmw.Wire3D`
    :param wire2: Wire
    :type wire2: :class:`volmdlr.wires.Wire3D`
    """
    face_class = 'RuledFace3D'

    def __init__(self, wire1: volmdlr.wires.Wire3D, wire2: volmdlr.wires.Wire3D, name: str = ''):
        self.wire1 = wire1
        self.wire2 = wire2
        self.length1 = wire1.length()
        self.length2 = wire2.length()
        Surface3D.__init__(self, name=name)

    def point2d_to_3d(self, point2d: volmdlr.Point2D):
        x, y = point2d
        point1 = self.wire1.point_at_abscissa(x * self.length1)
        point2 = self.wire2.point_at_abscissa(x * self.length2)
        joining_line = vme.LineSegment3D(point1, point2)
        point = joining_line.point_at_abscissa(y * joining_line.length())
        return point

    def point3d_to_2d(self, point3d):
        raise NotImplementedError

    def rectangular_cut(self, x1: float, x2: float,
                        y1: float, y2: float, name: str = ''):
        """
        Cut a rectangular piece of the RuledSurface3D object and return a RuledFace3D object.

        """
        point1 = volmdlr.Point2D(x1, y1)
        point2 = volmdlr.Point2D(x2, y1)
        point3 = volmdlr.Point2D(x2, y2)
        point4 = volmdlr.Point2D(x1, y2)
        outer_contour = volmdlr.wires.ClosedPolygon2D([point1, point2, point3, point4])
        surface2d = Surface2D(outer_contour, [])
        return volmdlr.faces.RuledFace3D(self, surface2d, name)


class ExtrusionSurface3D(Surface3D):
    """
    Defines a surface of revolution.

    An extrusion surface is a surfarce that is a generic cylindrical surface genarated by the linear
    extrusion of a curve, generally an Ellipse or a B-Spline curve.

    :param edge: edge.
    :type edge: Union[:class:`vmw.Wire3D`, :class:`vmw.Contour3D`]
    :param axis_point: Axis placement
    :type axis_point: :class:`volmdlr.Point3D`
    :param axis: Axis of revolution
    :type axis: :class:`volmdlr.Vector3D`
    """
    face_class = 'ExtrusionFace3D'
    y_periodicity = None

    def __init__(self, edge: Union[volmdlr.edges.FullArcEllipse3D, volmdlr.edges.BSplineCurve3D],
                 direction: volmdlr.Vector3D, name: str = ''):
        self.edge = edge
        direction.normalize()
        self.direction = direction
        self.frame = volmdlr.Frame3D.from_point_and_vector(edge.start, direction, volmdlr.Z3D)
        self._x_periodicity = False

        Surface3D.__init__(self, name=name)

    @property
    def x_periodicity(self):
        if self._x_periodicity:
            return self._x_periodicity
        start = self.edge.start
        end = self.edge.end
        if start.is_close(end, 1e-4):
            return 1
        return None

    @x_periodicity.setter
    def x_periodicity(self, value):
        self._x_periodicity = value

    def point2d_to_3d(self, point2d: volmdlr.Point2D):
        """
        Transform a parametric (u, v) point into a 3D Cartesian point (x, y, z).

        # u = [0, 1] and v = z
        """
        u, v = point2d
        if abs(u) < 1e-7:
            u = 0.0
        if abs(v) < 1e-7:
            v = 0.

        point_at_curve_global = self.edge.point_at_abscissa(u * self.edge.length())
        point_at_curve_local = self.frame.global_to_local_coordinates(point_at_curve_global)
        # x, y, z = point_at_curve_local
        point_local = point_at_curve_local.translation(volmdlr.Vector3D(0, 0, v))
        return self.frame.local_to_global_coordinates(point_local)

    def point3d_to_2d(self, point3d):
        """
        Transform a 3D Cartesian point (x, y, z) into a parametric (u, v) point.
        """
        x, y, z = self.frame.global_to_local_coordinates(point3d)
        if abs(x) < 1e-7:
            x = 0.0
        if abs(y) < 1e-7:
            y = 0.0
        if abs(z) < 1e-7:
            z = 0.0
        v = z
        point_at_curve_local = volmdlr.Point3D(x, y, 0)
        point_at_curve_global = self.frame.local_to_global_coordinates(point_at_curve_local)

        u = self.edge.abscissa(point_at_curve_global) / self.edge.length()

        u = min(u, 1.0)
        return volmdlr.Point2D(u, v)

    def rectangular_cut(self, x1: float = 0.0, x2: float = 1.0,
                        y1: float = 0.0, y2: float = 1.0, name: str = ''):
        """
        Cut a rectangular piece of the ExtrusionSurface3D object and return a ExtrusionFace3D object.

        """
        p1 = volmdlr.Point2D(x1, y1)
        p2 = volmdlr.Point2D(x2, y1)
        p3 = volmdlr.Point2D(x2, y2)
        p4 = volmdlr.Point2D(x1, y2)
        outer_contour = volmdlr.wires.ClosedPolygon2D([p1, p2, p3, p4])
        surface2d = Surface2D(outer_contour, [])
        return volmdlr.faces.ExtrusionFace3D(self, surface2d, name)

    def plot(self, ax=None, color='grey', alpha=0.5, z: float = 0.5):
        if ax is None:
            fig = plt.figure()
            ax = fig.add_subplot(111, projection='3d')
        for i in range(21):
            step = i / 20. * z
            wire = self.edge.translation(step * self.frame.w)
            wire.plot(ax=ax, color=color, alpha=alpha)

        return ax

    @classmethod
    def from_step(cls, arguments, object_dict, **kwargs):
        name = arguments[0][1:-1]
        edge = object_dict[arguments[1]]
        if edge.__class__ is volmdlr.wires.Ellipse3D:
            start_end = edge.center + edge.major_axis * edge.major_dir
            fullarcellipse = vme.FullArcEllipse3D(start_end, edge.major_axis, edge.minor_axis,
                                                  edge.center, edge.normal, edge.major_dir, edge.name)
            edge = fullarcellipse
            direction = -object_dict[arguments[2]]
            surface = cls(edge=edge, direction=direction, name=name)
            surface.x_periodicity = 1

        else:
            direction = object_dict[arguments[2]]
            surface = cls(edge=edge, direction=direction, name=name)
        return surface

    def arcellipse3d_to_2d(self, arcellipse3d):
        """
        Transformation of an arcellipse3d to 2d, in a cylindrical surface.

        """
        if isinstance(self.edge, vme.FullArcEllipse3D):
            start2d = self.point3d_to_2d(arcellipse3d.start)
            end2d = self.point3d_to_2d(arcellipse3d.end)
            return [vme.LineSegment2D(start2d, end2d)]
        points = [self.point3d_to_2d(p)
                  for p in arcellipse3d.discretization_points(number_points=15)]

        bsplinecurve2d = vme.BSplineCurve2D.from_points_interpolation(points, degree=2)
        return [bsplinecurve2d]

    def fullarcellipse3d_to_2d(self, fullarcellipse3d):
        length = fullarcellipse3d.length()
        start = self.point3d_to_2d(fullarcellipse3d.start)
        end = self.point3d_to_2d(fullarcellipse3d.end)

        u3, z3 = self.point3d_to_2d(fullarcellipse3d.point_at_abscissa(0.01 * length))
        if u3 > 0.5:
            p1 = volmdlr.Point2D(1, start.y)
            p2 = volmdlr.Point2D(0, end.y)
        elif u3 < 0.5:
            p1 = volmdlr.Point2D(0, start.y)
            p2 = volmdlr.Point2D(1, end.y)
        else:
            raise NotImplementedError
        return [vme.LineSegment2D(p1, p2)]

    def linesegment2d_to_3d(self, linesegment2d):
        """
        Converts a BREP line segment 2D onto a 3D primitive on the surface.
        """
        start3d = self.point2d_to_3d(linesegment2d.start)
        end3d = self.point2d_to_3d(linesegment2d.end)
        u1, z1 = linesegment2d.start
        u2, z2 = linesegment2d.end
        if math.isclose(u1, u2, abs_tol=1e-4):
            return [vme.LineSegment3D(start3d, end3d)]
        if math.isclose(z1, z2, abs_tol=1e-4):
            if math.isclose(abs(u1 - u2), 1.0, abs_tol=1e-4):
                primitive = self.edge.translation(self.direction * z1)
                return [primitive]
            primitive = self.edge.translation(self.direction * z1)
            primitive = primitive.trim(start3d, end3d)
            return [primitive]
        n = 10
        degree = 3
        points = [self.point2d_to_3d(point2d) for point2d in linesegment2d.discretization_points(number_points=n)]
        periodic = points[0].is_close(points[-1])
        return [vme.BSplineCurve3D.from_points_interpolation(points, degree, periodic)]

    def bsplinecurve3d_to_2d(self, bspline_curve3d):
        n = len(bspline_curve3d.control_points)
        points = [self.point3d_to_2d(point)
                  for point in bspline_curve3d.discretization_points(number_points=n)]
        start = points[0]
        end = points[-1]
        if not start.is_close(end):
            linesegment = vme.LineSegment2D(start, end)
            flag = True
            for pt in points:
                if not linesegment.point_belongs(pt):
                    flag = False
                    break
            if flag:
                return [linesegment]

        # Is this always True?
        n = len(bspline_curve3d.control_points)
        points = [self.point3d_to_2d(p)
                  for p in bspline_curve3d.discretization_points(number_points=n)]
        return [vme.BSplineCurve2D.from_points_interpolation(points, bspline_curve3d.degree, bspline_curve3d.periodic)]
        # raise NotImplementedError


class RevolutionSurface3D(PeriodicalSurface):
    """
    Defines a surface of revolution.

    :param wire: Wire.
    :type wire: Union[:class:`vmw.Wire3D`, :class:`vmw.Contour3D`]
    :param axis_point: Axis placement
    :type axis_point: :class:`volmdlr.Point3D`
    :param axis: Axis of revolution
    :type axis: :class:`volmdlr.Vector3D`
    """
    face_class = 'RevolutionFace3D'
    x_periodicity = volmdlr.TWO_PI
    y_periodicity = None

    def __init__(self, wire: Union[volmdlr.wires.Wire3D, volmdlr.wires.Contour3D],
                 axis_point: volmdlr.Point3D, axis: volmdlr.Vector3D, name: str = ''):
        self.wire = wire
        self.axis_point = axis_point
        self.axis = axis

        point1 = wire.point_at_abscissa(0)
        if point1 == axis_point:
            point1 = wire.point_at_abscissa(0.1 * wire.length())
        vector1 = point1 - axis_point
        w_vector = axis
        w_vector.normalize()
        u_vector = vector1 - vector1.vector_projection(w_vector)
        u_vector.normalize()
        v_vector = w_vector.cross(u_vector)
        self.frame = volmdlr.Frame3D(origin=axis_point, u=u_vector, v=v_vector, w=w_vector)

        PeriodicalSurface.__init__(self, name=name)

    def point2d_to_3d(self, point2d: volmdlr.Point2D):
        """
        Transform a parametric (u, v) point into a 3D Cartesian point (x, y, z).

        u = [0, 2pi] and v = [0, 1] into a
        """
        u, v = point2d
        point_at_curve = self.wire.point_at_abscissa(v * self.wire.length())
        point = point_at_curve.rotation(self.axis_point, self.axis, u)
        return point

    def point3d_to_2d(self, point3d):
        """
        Transform a 3D Cartesian point (x, y, z) into a parametric (u, v) point.
        """
        x, y, _ = self.frame.global_to_local_coordinates(point3d)
        if abs(x) < 1e-12:
            x = 0
        if abs(y) < 1e-12:
            y = 0
        u = math.atan2(y, x)

        point_at_curve = point3d.rotation(self.axis_point, self.axis, -u)
        v = self.wire.abscissa(point_at_curve) / self.wire.length()
        return volmdlr.Point2D(u, v)

    def rectangular_cut(self, x1: float, x2: float,
                        y1: float, y2: float, name: str = ''):
        """
        Cut a rectangular piece of the RevolutionSurface3D object and return a RevolutionFace3D object.

        """
        point1 = volmdlr.Point2D(x1, y1)
        point2 = volmdlr.Point2D(x2, y1)
        point3 = volmdlr.Point2D(x2, y2)
        point4 = volmdlr.Point2D(x1, y2)
        outer_contour = volmdlr.wires.ClosedPolygon2D([point1, point2, point3, point4])
        surface2d = Surface2D(outer_contour, [])
        return volmdlr.faces.RevolutionFace3D(self, surface2d, name)

    def plot(self, ax=None, color='grey', alpha=0.5, number_curves: int = 20):
        """
        Plot rotated Revolution surface generatrix.

        :param number_curves: Number of curves to display.
        :type number_curves: int
        """
        if ax is None:
            fig = plt.figure()
            ax = fig.add_subplot(111, projection='3d')
        for i in range(number_curves + 1):
            theta = i / number_curves * volmdlr.TWO_PI
            wire = self.wire.rotation(self.axis_point, self.axis, theta)
            wire.plot(ax=ax, edge_style=EdgeStyle(color=color, alpha=alpha))

        return ax

    @classmethod
    def from_step(cls, arguments, object_dict, **kwargs):
        """
        Converts a step primitive to a RevolutionSurface3D.

        :param arguments: The arguments of the step primitive.
        :type arguments: list
        :param object_dict: The dictionary containing all the step primitives
            that have already been instantiated.
        :type object_dict: dict
        :return: The corresponding RevolutionSurface3D object.
        :rtype: :class:`volmdlr.faces.RevolutionSurface3D`
        """
        name = arguments[0][1:-1]
        contour3d = object_dict[arguments[1]]
        axis_point, axis = object_dict[arguments[2]]
        return cls(wire=contour3d, axis_point=axis_point, axis=axis, name=name)

    def fullarc3d_to_2d(self, fullarc3d):
        """
        Converts the primitive from 3D spatial coordinates to its equivalent 2D primitive in the parametric space.
        """
        length = fullarc3d.length()

        start = self.point3d_to_2d(fullarc3d.start)
        end = self.point3d_to_2d(fullarc3d.end)

        theta3, _ = self.point3d_to_2d(fullarc3d.point_at_abscissa(0.001 * length))
        theta4, _ = self.point3d_to_2d(fullarc3d.point_at_abscissa(0.98 * length))

        # make sure that the references points are not undefined
        if abs(theta3) == math.pi:
            theta3, z3 = self.point3d_to_2d(fullarc3d.point_at_abscissa(0.002 * length))
        if abs(theta4) == math.pi:
            theta4, _ = self.point3d_to_2d(fullarc3d.point_at_abscissa(0.97 * length))

        start, end = vm_parametric.arc3d_to_cylindrical_coordinates_verification(start, end, volmdlr.TWO_PI, theta3,
                                                                                 theta4)

        theta1, z1 = start
        _, z2 = end

        point1 = volmdlr.Point2D(theta1, z1)
        if theta1 > theta3:
            point2 = volmdlr.Point2D(theta1 + volmdlr.TWO_PI, z2)
        elif theta1 < theta3:
            point2 = volmdlr.Point2D(theta1 - volmdlr.TWO_PI, z2)
        return [vme.LineSegment2D(point1, point2)]


class BSplineSurface3D(Surface3D):
    """
    A class representing a 3D B-spline surface.

    A B-spline surface is a smooth surface defined by a set of control points and
    a set of basis functions called B-spline basis functions. The shape of the
    surface is determined by the position of the control points and can be
    modified by moving the control points.

    :param degree_u: The degree of the B-spline curve in the u direction.
    :type degree_u: int
    :param degree_v: The degree of the B-spline curve in the v direction.
    :type degree_v: int
    :param control_points: A list of 3D control points that define the shape of
        the surface.
    :type control_points: List[`volmdlr.Point3D`]
    :param nb_u: The number of control points in the u direction.
    :type nb_u: int
    :param nb_v: The number of control points in the v direction.
    :type nb_v: int
    :param u_multiplicities: A list of multiplicities for the knots in the u direction.
        The multiplicity of a knot is the number of times it appears in the knot vector.
    :type u_multiplicities: List[int]
    :param v_multiplicities: A list of multiplicities for the knots in the v direction.
        The multiplicity of a knot is the number of times it appears in the knot vector.
    :type v_multiplicities: List[int]
    :param u_knots: A list of knots in the u direction. The knots are real numbers that
        define the position of the control points along the u direction.
    :type u_knots: List[float]
    :param v_knots: A list of knots in the v direction. The knots are real numbers that
        define the position of the control points along the v direction.
    :type v_knots: List[float]
    :param weights: (optional) A list of weights for the control points. The weights
        can be used to adjust the influence of each control point on the shape of the
        surface. Default is None.
    :type weights: List[float]
    :param name: (optional) A name for the surface. Default is an empty string.
    :type name: str
    """
    face_class = "BSplineFace3D"
    _non_serializable_attributes = ["surface", "curves"]

    def __init__(self, degree_u: int, degree_v: int, control_points: List[volmdlr.Point3D], nb_u: int, nb_v: int,
                 u_multiplicities: List[int], v_multiplicities: List[int], u_knots: List[float], v_knots: List[float],
                 weights: List[float] = None, name: str = ''):
        self.control_points = control_points
        self.degree_u = degree_u
        self.degree_v = degree_v
        self.nb_u = nb_u
        self.nb_v = nb_v

        u_knots = vme.standardize_knot_vector(u_knots)
        v_knots = vme.standardize_knot_vector(v_knots)
        self.u_knots = u_knots
        self.v_knots = v_knots
        self.u_multiplicities = u_multiplicities
        self.v_multiplicities = v_multiplicities
        self.weights = weights

        self.control_points_table = []
        points_row = []
        i = 1
        for point in control_points:
            points_row.append(point)
            if i == nb_v:
                self.control_points_table.append(points_row)
                points_row = []
                i = 1
            else:
                i += 1
        if weights is None:
            surface = BSpline.Surface()
            points = [(control_points[i][0], control_points[i][1],
                       control_points[i][2]) for i in range(len(control_points))]

        else:
            surface = NURBS.Surface()
            points = [(control_points[i][0] * weights[i], control_points[i][1] * weights[i],
                       control_points[i][2] * weights[i], weights[i]) for i in range(len(control_points))]
        surface.degree_u = degree_u
        surface.degree_v = degree_v
        surface.set_ctrlpts(points, nb_u, nb_v)
        knot_vector_u = []
        for i, u_knot in enumerate(u_knots):
            knot_vector_u.extend([u_knot] * u_multiplicities[i])
        knot_vector_v = []
        for i, v_knot in enumerate(v_knots):
            knot_vector_v.extend([v_knot] * v_multiplicities[i])
        surface.knotvector_u = knot_vector_u
        surface.knotvector_v = knot_vector_v
        surface.delta = 0.05
        # surface_points = surface.evalpts

        self.surface = surface
        self.curves = extract_curves(surface, extract_u=True, extract_v=True)
        # self.points = [volmdlr.Point3D(*p) for p in surface_points]
        Surface3D.__init__(self, name=name)

        # Hidden Attributes
        self._displacements = None
        self._grids2d = None
        self._grids2d_deformed = None
        self._bbox = None

        self._x_periodicity = False  # Use False instead of None because None is a possible value of x_periodicity
        self._y_periodicity = False

    def to_plane3d(self):
        points_2d = [volmdlr.Point2D(0.1, 0.1),
                     volmdlr.Point2D(0.1, 0.8),
                     volmdlr.Point2D(0.8, 0.5)]
        points = [self.point2d_to_3d(pt) for pt in points_2d]

        surface3d = Plane3D.from_3_points(points[0],
                                          points[1],
                                          points[2])
        return surface3d

    @property
    def x_periodicity(self):
        """
        Evaluates the periodicity of the surface in u direction.
        """
        if self._x_periodicity is False:
            u = self.curves['u']
            a, b = self.surface.domain[0]
            u0 = u[0]
            point_at_a = u0.evaluate_single(a)
            point_at_b = u0.evaluate_single(b)
            if npy.linalg.norm(npy.array(point_at_b) - npy.array(point_at_a)) < 1e-6:
                self._x_periodicity = self.surface.range[0]
            else:
                self._x_periodicity = None
        return self._x_periodicity

    @property
    def y_periodicity(self):
        """
        Evaluates the periodicity of the surface in v direction.
        """
        if self._y_periodicity is False:
            v = self.curves['v']
            c, d = self.surface.domain[1]
            v0 = v[0]
            point_at_c = v0.evaluate_single(c)
            point_at_d = v0.evaluate_single(d)
            if npy.linalg.norm(npy.array(point_at_d) - npy.array(point_at_c)) < 1e-6:
                self._y_periodicity = self.surface.range[1]
            else:
                self._y_periodicity = None
        return self._y_periodicity

    @property
    def bounding_box(self):
        if not self._bbox:
            self._bbox = self._bounding_box()
        return self._bbox

    def _bounding_box(self):
        """
        Computes the bounding box of the surface.

        """
        min_bounds, max_bounds = self.surface.bbox
        xmin, ymin, zmin = min_bounds
        xmax, ymax, zmax = max_bounds
        return volmdlr.core.BoundingBox(xmin, xmax, ymin, ymax, zmin, zmax)

    def control_points_matrix(self, coordinates):
        """
        Define control points like a matrix, for each coordinate: x:0, y:1, z:2.

        """

        points = npy.empty((self.nb_u, self.nb_v))
        for i in range(0, self.nb_u):
            for j in range(0, self.nb_v):
                points[i][j] = self.control_points_table[i][j][coordinates]
        return points

    # Knots_vector
    def knots_vector_u(self):
        """
        Compute the global knot vector (u direction) based on knot elements and multiplicities.

        """

        knots = self.u_knots
        multiplicities = self.u_multiplicities

        knots_vec = []
        for i, knot in enumerate(knots):
            for _ in range(0, multiplicities[i]):
                knots_vec.append(knot)
        return knots_vec

    def knots_vector_v(self):
        """
        Compute the global knot vector (v direction) based on knot elements and multiplicities.

        """

        knots = self.v_knots
        multiplicities = self.v_multiplicities

        knots_vec = []
        for i, knot in enumerate(knots):
            for _ in range(0, multiplicities[i]):
                knots_vec.append(knot)
        return knots_vec

    def basis_functions_u(self, u, k, i):
        """
        Compute basis functions Bi in u direction for u=u and degree=k.

        """

        # k = self.degree_u
        t = self.knots_vector_u()

        if k == 0:
            return 1.0 if t[i] <= u < t[i + 1] else 0.0
        if t[i + k] == t[i]:
            param_c1 = 0.0
        else:
            param_c1 = (u - t[i]) / (t[i + k] - t[i]) * self.basis_functions_u(u, k - 1, i)
        if t[i + k + 1] == t[i + 1]:
            param_c2 = 0.0
        else:
            param_c2 = (t[i + k + 1] - u) / (t[i + k + 1] - t[i + 1]) * self.basis_functions_u(u, k - 1, i + 1)
        return param_c1 + param_c2

    def basis_functions_v(self, v, k, i):
        """
        Compute basis functions Bi in v direction for v=v and degree=k.

        """

        # k = self.degree_u
        knots = self.knots_vector_v()

        if k == 0:
            return 1.0 if knots[i] <= v < knots[i + 1] else 0.0
        if knots[i + k] == knots[i]:
            param_c1 = 0.0
        else:
            param_c1 = (v - knots[i]) / (knots[i + k] - knots[i]) * self.basis_functions_v(v, k - 1, i)
        if knots[i + k + 1] == knots[i + 1]:
            param_c2 = 0.0
        else:
            param_c2 = (knots[i + k + 1] - v) / (knots[i + k + 1] - knots[i + 1]) * self.basis_functions_v(v, k - 1,
                                                                                                           i + 1)
        return param_c1 + param_c2

    def blending_vector_u(self, u):
        """
        Compute a vector of basis_functions in u direction for u=u.
        """

        blending_vect = npy.empty((1, self.nb_u))
        for j in range(0, self.nb_u):
            blending_vect[0][j] = self.basis_functions_u(u, self.degree_u, j)

        return blending_vect

    def blending_vector_v(self, v):
        """
        Compute a vector of basis_functions in v direction for v=v.

        """

        blending_vect = npy.empty((1, self.nb_v))
        for j in range(0, self.nb_v):
            blending_vect[0][j] = self.basis_functions_v(v, self.degree_v, j)

        return blending_vect

    def blending_matrix_u(self, u):
        """
        Compute a matrix of basis_functions in u direction for a vector u like [0,1].

        """

        blending_mat = npy.empty((len(u), self.nb_u))
        for i, u_i in enumerate(u):
            for j in range(self.nb_u):
                blending_mat[i][j] = self.basis_functions_u(u_i, self.degree_u, j)
        return blending_mat

    def blending_matrix_v(self, v):
        """
        Compute a matrix of basis_functions in v direction for a vector v like [0,1].

        """

        blending_mat = npy.empty((len(v), self.nb_v))
        for i, v_i in enumerate(v):
            for j in range(self.nb_v):
                blending_mat[i][j] = self.basis_functions_v(v_i, self.degree_v, j)
        return blending_mat

    def point2d_to_3d(self, point2d: volmdlr.Point2D):
        u, v = point2d
        u = min(max(u, 0), 1)
        v = min(max(v, 0), 1)
        return volmdlr.Point3D(*evaluate_single((u, v), self.surface.data,
                                                self.surface.rational,
                                                self.surface.evaluator._span_func))
        # uses derivatives for performance because it's already compiled
        # return volmdlr.Point3D(*self.derivatives(u, v, 0)[0][0])
        # return volmdlr.Point3D(*self.surface.evaluate_single((x, y)))

    def point3d_to_2d(self, point3d: volmdlr.Point3D, tol=1e-5):
        """
        Evaluates the parametric coordinates (u, v) of a 3D point (x, y, z).

        :param point3d: A 3D point to be evaluated.
        :type point3d: :class:`volmdlr.Point3D`
        :param tol: Tolerance to accept the results.
        :type tol: float
        :return: The parametric coordinates (u, v) of the point.
        :rtype: :class:`volmdlr.Point2D`
        """

        def f(x):
            return point3d.point_distance(self.point2d_to_3d(volmdlr.Point2D(x[0], x[1])))

        def fun(x):
            derivatives = self.derivatives(x[0], x[1], 1)
            r = derivatives[0][0] - point3d
            f_value = r.norm() + 1e-32
            jacobian = npy.array([r.dot(derivatives[1][0]) / f_value, r.dot(derivatives[0][1]) / f_value])
            return f_value, jacobian

        min_bound_x, max_bound_x = self.surface.domain[0]
        min_bound_y, max_bound_y = self.surface.domain[1]

        delta_bound_x = max_bound_x - min_bound_x
        delta_bound_y = max_bound_y - min_bound_y
        x0s = [((min_bound_x + max_bound_x) / 2, (min_bound_y + max_bound_y) / 2),
               ((min_bound_x + max_bound_x) / 2, min_bound_y + delta_bound_y / 10),
               ((min_bound_x + max_bound_x) / 2, max_bound_y - delta_bound_y / 10),
               ((min_bound_x + max_bound_x) / 4, min_bound_y + delta_bound_y / 10),
               (max_bound_x - delta_bound_x / 4, min_bound_y + delta_bound_y / 10),
               ((min_bound_x + max_bound_x) / 4, max_bound_y - delta_bound_y / 10),
               (max_bound_x - delta_bound_x / 4, max_bound_y - delta_bound_y / 10),
               (min_bound_x + delta_bound_x / 10, min_bound_y + delta_bound_y / 10),
               (min_bound_x + delta_bound_x / 10, max_bound_y - delta_bound_y / 10),
               (max_bound_x - delta_bound_x / 10, min_bound_y + delta_bound_y / 10),
               (max_bound_x - delta_bound_x / 10, max_bound_y - delta_bound_y / 10)]

        # Sort the initial conditions
        x0s.sort(key=f)

        # Find the parametric coordinates of the point
        results = []
        for x0 in x0s:
            res = minimize(fun, x0=npy.array(x0), jac=True,
                           bounds=[(min_bound_x, max_bound_x),
                                   (min_bound_y, max_bound_y)])
            if res.fun <= tol:
                return volmdlr.Point2D(*res.x)

            results.append((res.x, res.fun))

        return volmdlr.Point2D(*min(results, key=lambda r: r[1])[0])

    def linesegment2d_to_3d(self, linesegment2d):
        # TODO: this is a non exact method!
        lth = linesegment2d.length()
        points = [self.point2d_to_3d(
            linesegment2d.point_at_abscissa(i * lth / 20.)) for i in range(21)]

        linesegment = vme.LineSegment3D(points[0], points[-1])
        flag = True
        flag_arc = False
        flag = all(linesegment.point_belongs(point, abs_tol=1e-4) for point in points)
        if not flag:
            interior = self.point2d_to_3d(linesegment2d.point_at_abscissa(0.5 * lth))
            arc = vme.Arc3D(points[0], interior, points[-1])
            flag_arc = all(arc.point_belongs(point, abs_tol=1e-4) for point in points)

        periodic = False
        if self.x_periodicity is not None and \
                math.isclose(lth, self.x_periodicity, abs_tol=1e-6) and \
                math.isclose(linesegment2d.start.y, linesegment2d.end.y,
                             abs_tol=1e-6):
            periodic = True
        elif self.y_periodicity is not None and \
                math.isclose(lth, self.y_periodicity, abs_tol=1e-6) and \
                math.isclose(linesegment2d.start.x, linesegment2d.end.x,
                             abs_tol=1e-6):
            periodic = True

        if flag and not flag_arc:
            # All the points are on the same LineSegment3D
            primitives = [linesegment]
        elif flag_arc:
            primitives = [arc]
        else:
            primitives = [vme.BSplineCurve3D.from_points_interpolation(
                points, min(self.degree_u, self.degree_v), periodic=periodic)]
        return primitives

    def linesegment3d_to_2d(self, linesegment3d):
        """
        A line segment on a BSplineSurface3D will be in any case a line in 2D?.

        """
        start = self.point3d_to_2d(linesegment3d.start)
        end = self.point3d_to_2d(linesegment3d.end)
        if self.x_periodicity:
            if start.x != end.x:
                end = volmdlr.Point2D(start.x, end.y)
            if not start.is_close(end):
                return [vme.LineSegment2D(start, end)]
            return None
        if self.y_periodicity:
            if start.y != end.y:
                end = volmdlr.Point2D(end.x, start.y)
            if not start.is_close(end):
                return [vme.LineSegment2D(start, end)]
            return None
        if start.is_close(end):
            return None
        return [vme.LineSegment2D(start, end)]

    def _repair_periodic_boundary_points(self, curve3d, points_2d, direction_periodicity):
        """
        Verifies points at boundary on a periodic BSplineSurface3D.

        :param points_2d: List of `volmdlr.Point2D` after transformation from 3D Cartesian coordinates
        :type points_2d: List[volmdlr.Point2D]
        :param direction_periodicity: should be 'x' if x_periodicity or 'y' if y periodicity
        :type direction_periodicity: str
        """
        lth = curve3d.length()
        start = points_2d[0]
        end = points_2d[-1]
        points = points_2d
        pt_after_start = self.point3d_to_2d(curve3d.point_at_abscissa(0.1 * lth))
        pt_before_end = self.point3d_to_2d(curve3d.point_at_abscissa(0.9 * lth))
        # pt_after_start = points[1]
        # pt_before_end = points[-2]

        if direction_periodicity == 'x':
            i = 0
        else:
            i = 1
        min_bound, max_bound = self.surface.domain[i]
        delta = max_bound + min_bound

        if math.isclose(start[i], min_bound, abs_tol=1e-4) and pt_after_start[i] > 0.5 * delta:
            start[i] = max_bound
        elif math.isclose(start[i], max_bound, abs_tol=1e-4) and pt_after_start[i] < 0.5 * delta:
            start[i] = min_bound

        if math.isclose(end[i], min_bound, abs_tol=1e-4) and pt_before_end[i] > 0.5 * delta:
            end[i] = max_bound
        elif math.isclose(end[i], max_bound, abs_tol=1e-4) and pt_before_end[i] < 0.5 * delta:
            end[i] = min_bound

        points[0] = start
        points[-1] = end

        boundary = [(math.isclose(p[i], max_bound, abs_tol=1e-4) or math.isclose(p[i], min_bound, abs_tol=1e-4)) for
                    p in points]
        if all(boundary):
            # if the line is at the boundary of the surface domain, we take the first point as reference
            t = max_bound if math.isclose(points[0][i], max_bound, abs_tol=1e-4) else min_bound
            if direction_periodicity == 'x':
                points = [volmdlr.Point2D(t, p[1]) for p in points]
            else:
                points = [volmdlr.Point2D(p[0], t) for p in points]

        return points

    def bsplinecurve3d_to_2d(self, bspline_curve3d):
        """
        Converts the primitive from 3D spatial coordinates to its equivalent 2D primitive in the parametric space.
        """
        # TODO: enhance this, it is a non exact method!
        # TODO: bsplinecurve can be periodic but not around the bsplinesurface
        flag = False
        if not bspline_curve3d.points[0].is_close(bspline_curve3d.points[-1]):
            bsc_linesegment = vme.LineSegment3D(bspline_curve3d.points[0],
                                                bspline_curve3d.points[-1])
            flag = True
            for point in bspline_curve3d.points:
                if not bsc_linesegment.point_belongs(point):
                    flag = False
                    break

        if self.x_periodicity and not self.y_periodicity \
                and bspline_curve3d.periodic:
            point1 = self.point3d_to_2d(bspline_curve3d.points[0])
            p1_sup = self.point3d_to_2d(bspline_curve3d.points[0])
            new_x = point1.x - p1_sup.x + self.x_periodicity
            new_x = new_x if 0 <= new_x else 0
            reverse = False
            if new_x < 0:
                new_x = 0
            elif math.isclose(new_x, self.x_periodicity, abs_tol=1e-5):
                new_x = 0
                reverse = True

            linesegments = [
                vme.LineSegment2D(
                    volmdlr.Point2D(new_x, point1.y),
                    volmdlr.Point2D(self.x_periodicity, point1.y))]
            if reverse:
                linesegments[0] = linesegments[0].reverse()

        elif self.y_periodicity and not self.x_periodicity \
                and bspline_curve3d.periodic:
            point1 = self.point3d_to_2d(bspline_curve3d.points[0])
            p1_sup = self.point3d_to_2d(bspline_curve3d.points[0])
            new_y = point1.y - p1_sup.y + self.y_periodicity
            new_y = new_y if 0 <= new_y else 0
            reverse = False
            if new_y < 0:
                new_y = 0
            elif math.isclose(new_y, self.y_periodicity, abs_tol=1e-5):
                new_y = 0
                reverse = True

            linesegments = [
                vme.LineSegment2D(
                    volmdlr.Point2D(point1.x, new_y),
                    volmdlr.Point2D(point1.x, self.y_periodicity))]
            if reverse:
                linesegments[0] = linesegments[0].reverse()

        elif self.x_periodicity and self.y_periodicity \
                and bspline_curve3d.periodic:
            raise NotImplementedError

        if flag:
            x_perio = self.x_periodicity if self.x_periodicity is not None \
                else 1.
            y_perio = self.y_periodicity if self.y_periodicity is not None \
                else 1.

            point1 = self.point3d_to_2d(bspline_curve3d.points[0])
            point2 = self.point3d_to_2d(bspline_curve3d.points[-1])

            if point1.is_close(point2):
                print('BSplineCruve3D skipped because it is too small')
                linesegments = None
            else:
                p1_sup = self.point3d_to_2d(bspline_curve3d.points[0])
                p2_sup = self.point3d_to_2d(bspline_curve3d.points[-1])
                if self.x_periodicity and point1.point_distance(p1_sup) > 1e-5:
                    point1.x -= p1_sup.x - x_perio
                    point2.x -= p2_sup.x - x_perio
                if self.y_periodicity and point1.point_distance(p1_sup) > 1e-5:
                    point1.y -= p1_sup.y - y_perio
                    point2.y -= p2_sup.y - y_perio
                linesegments = [vme.LineSegment2D(point1, point2)]
            # How to check if end of surface overlaps start or the opposite ?
        else:
            lth = bspline_curve3d.length()
            # uses straight line length to improve performance
            # lth = bspline_curve3d.start.point_distance(bspline_curve3d.end)
            if lth > 1e-5:
                n = len(bspline_curve3d.control_points)
                points = [self.point3d_to_2d(p) for p in bspline_curve3d.discretization_points(number_points=n)]

                if self.x_periodicity:
                    points = self._repair_periodic_boundary_points(bspline_curve3d, points, 'x')
                    if bspline_curve3d.periodic and points[0].is_close(points[-1]):
                        u_min, u_max = bspline_curve3d.curve.domain
                        if math.isclose(points[0].x, u_min, abs_tol=1e-6):
                            should_be_umax = (u_max - points[1].x) < (points[1].x - u_min)
                            if should_be_umax:
                                points[0] = volmdlr.Point2D(u_max, points[0].y)
                            else:
                                points[-1] = volmdlr.Point2D(u_max, points[-1].y)
                        elif math.isclose(points[0].x, u_max, abs_tol=1e-6):
                            should_be_umin = (u_max - points[1].x) > (points[1].x - u_min)
                            if should_be_umin:
                                points[0] = volmdlr.Point2D(u_min, points[0].y)
                            else:
                                points[-1] = volmdlr.Point2D(u_min, points[-1].y)
                if self.y_periodicity:
                    points = self._repair_periodic_boundary_points(bspline_curve3d, points, 'y')
                    if bspline_curve3d.periodic and points[0].is_close(points[-1]):
                        u_min, u_max = bspline_curve3d.curve.domain
                        if math.isclose(points[0].y, u_min, abs_tol=1e-6):
                            should_be_umax = (u_max - points[1].y) < (points[1].y - u_min)
                            if should_be_umax:
                                points[0] = volmdlr.Point2D(points[0].x, u_max)
                            else:
                                points[-1] = volmdlr.Point2D(points[-1].x, u_max)
                        elif math.isclose(points[0].y, u_max, abs_tol=1e-6):
                            should_be_umin = (u_max - points[1].y) > (points[1].y - u_min)
                            if should_be_umin:
                                points[0] = volmdlr.Point2D(points[0].x, u_min)
                            else:
                                points[-1] = volmdlr.Point2D(points[-1].x, u_min)

                if not points[0].is_close(points[-1]) and not bspline_curve3d.periodic:
                    linesegment = vme.LineSegment2D(points[0], points[-1])
                    flag_line = True
                    for point in points:
                        if not linesegment.point_belongs(point, abs_tol=1e-4):
                            flag_line = False
                            break
                    if flag_line:
                        return [linesegment]

                if self.x_periodicity:
                    points = self._repair_periodic_boundary_points(bspline_curve3d, points, 'x')

                if self.y_periodicity:
                    points = self._repair_periodic_boundary_points(bspline_curve3d, points, 'y')

                return [vme.BSplineCurve2D.from_points_interpolation(
                    points=points, degree=bspline_curve3d.degree, periodic=bspline_curve3d.periodic)]

            if 1e-6 < lth <= 1e-5:
                linesegments = [vme.LineSegment2D(
                    self.point3d_to_2d(bspline_curve3d.start),
                    self.point3d_to_2d(bspline_curve3d.end))]
            else:
                print('BSplineCruve3D skipped because it is too small')
                linesegments = None

        return linesegments

    def bsplinecurve2d_to_3d(self, bspline_curve2d):
        """
        Converts the parametric boundary representation into a 3D primitive.
        """
        if bspline_curve2d.name == "parametric.arc":
            start = self.point2d_to_3d(bspline_curve2d.start)
            interior = self.point2d_to_3d(bspline_curve2d.evaluate_single(0.5))
            end = self.point2d_to_3d(bspline_curve2d.end)
            return [vme.Arc3D(start, interior, end)]

        n = len(bspline_curve2d.control_points)
        points = [self.point2d_to_3d(p)
                  for p in bspline_curve2d.discretization_points(number_points=n)]
        return [vme.BSplineCurve3D.from_points_interpolation(points, bspline_curve2d.degree, bspline_curve2d.periodic)]

    def arc3d_to_2d(self, arc3d):
        """
        Converts the primitive from 3D spatial coordinates to its equivalent 2D primitive in the parametric space.
        """
        number_points = max(self.nb_u, self.nb_v)
        degree = max(self.degree_u, self.degree_v)
        points = [self.point3d_to_2d(point3d) for point3d in arc3d.discretization_points(number_points=number_points)]
        start = points[0]
        end = points[-1]
        min_bound_x, max_bound_x = self.surface.domain[0]
        min_bound_y, max_bound_y = self.surface.domain[1]
        if self.x_periodicity:
            points = self._repair_periodic_boundary_points(arc3d, points, 'x')
            start = points[0]
            end = points[-1]
            if start.is_close(end):
                if math.isclose(start.x, min_bound_x, abs_tol=1e-4):
                    end.x = max_bound_x
                else:
                    end.x = min_bound_x
        if self.y_periodicity:
            points = self._repair_periodic_boundary_points(arc3d, points, 'y')
            start = points[0]
            end = points[-1]
            if start.is_close(end):
                if math.isclose(start.y, min_bound_y, abs_tol=1e-4):
                    end.y = max_bound_y
                else:
                    end.y = min_bound_y
        if start.is_close(end):
            return []
        linesegment = vme.LineSegment2D(start, end, name="parametric.arc")
        flag = True
        for point in points:
            if not linesegment.point_belongs(point):
                flag = False
                break
        if flag:
            return [linesegment]
        return [vme.BSplineCurve2D.from_points_interpolation(points, degree, name="parametric.arc")]

    def arc2d_to_3d(self, arc2d):
        number_points = math.ceil(arc2d.angle * 7) + 1  # 7 points per radian
        length = arc2d.length()
        points = [self.point2d_to_3d(arc2d.point_at_abscissa(i * length / (number_points - 1)))
                  for i in range(number_points)]
        return [vme.BSplineCurve3D.from_points_interpolation(
            points, max(self.degree_u, self.degree_v))]

    def rectangular_cut(self, u1: float, u2: float,
                        v1: float, v2: float, name: str = ''):
        """
        Cut a rectangular piece of the BSplineSurface3D object and return a BSplineFace3D object.

        """
        point1 = volmdlr.Point2D(u1, v1)
        point2 = volmdlr.Point2D(u2, v1)
        point3 = volmdlr.Point2D(u2, v2)
        point4 = volmdlr.Point2D(u1, v2)
        outer_contour = volmdlr.wires.ClosedPolygon2D([point1, point2, point3, point4])
        surface = Surface2D(outer_contour, [])
        return BSplineFace3D(self, surface, name)  # PlaneFace3D

    def rotation(self, center: volmdlr.Vector3D,
                 axis: volmdlr.Vector3D, angle: float):
        """
        BSplineSurface3D rotation.

        :param center: rotation center
        :param axis: rotation axis
        :param angle: angle rotation
        :return: a new rotated BSplineSurface3D
        """
        new_control_points = [p.rotation(center, axis, angle)
                              for p in self.control_points]
        new_bsplinesurface3d = BSplineSurface3D(self.degree_u, self.degree_v,
                                                new_control_points, self.nb_u,
                                                self.nb_v,
                                                self.u_multiplicities,
                                                self.v_multiplicities,
                                                self.u_knots, self.v_knots,
                                                self.weights, self.name)
        return new_bsplinesurface3d

    def rotation_inplace(self, center: volmdlr.Vector3D,
                         axis: volmdlr.Vector3D, angle: float):
        """
        BSplineSurface3D rotation. Object is updated inplace.

        :param center: rotation center.
        :type center: `volmdlr.Vector3D`
        :param axis: rotation axis.
        :type axis: `volmdlr.Vector3D`
        :param angle: rotation angle.
        :type angle: float
        :return: None, BSplineSurface3D is updated inplace
        :rtype: None
        """
        warnings.warn("'inplace' methods are deprecated. Use a not inplace method instead.", DeprecationWarning)

        new_bsplinesurface3d = self.rotation(center, axis, angle)
        self.control_points = new_bsplinesurface3d.control_points
        self.surface = new_bsplinesurface3d.surface

    def translation(self, offset: volmdlr.Vector3D):
        """
        BSplineSurface3D translation.

        :param offset: translation vector
        :return: A new translated BSplineSurface3D
        """
        new_control_points = [p.translation(offset) for p in
                              self.control_points]
        new_bsplinesurface3d = BSplineSurface3D(self.degree_u, self.degree_v,
                                                new_control_points, self.nb_u,
                                                self.nb_v,
                                                self.u_multiplicities,
                                                self.v_multiplicities,
                                                self.u_knots, self.v_knots,
                                                self.weights, self.name)

        return new_bsplinesurface3d

    def translation_inplace(self, offset: volmdlr.Vector3D):
        """
        BSplineSurface3D translation. Object is updated inplace.

        :param offset: translation vector
        """
        warnings.warn("'inplace' methods are deprecated. Use a not inplace method instead.", DeprecationWarning)

        new_bsplinesurface3d = self.translation(offset)
        self.control_points = new_bsplinesurface3d.control_points
        self.surface = new_bsplinesurface3d.surface

    def frame_mapping(self, frame: volmdlr.Frame3D, side: str):
        """
        Changes frame_mapping and return a new BSplineSurface3D.

        side = 'old' or 'new'
        """
        new_control_points = [p.frame_mapping(frame, side) for p in
                              self.control_points]
        new_bsplinesurface3d = BSplineSurface3D(self.degree_u, self.degree_v,
                                                new_control_points, self.nb_u,
                                                self.nb_v,
                                                self.u_multiplicities,
                                                self.v_multiplicities,
                                                self.u_knots, self.v_knots,
                                                self.weights, self.name)
        return new_bsplinesurface3d

    def frame_mapping_inplace(self, frame: volmdlr.Frame3D, side: str):
        """
        Changes frame_mapping and the object is updated inplace.

        side = 'old' or 'new'
        """
        warnings.warn("'inplace' methods are deprecated. Use a not inplace method instead.", DeprecationWarning)

        new_bsplinesurface3d = self.frame_mapping(frame, side)
        self.control_points = new_bsplinesurface3d.control_points
        self.surface = new_bsplinesurface3d.surface

    def plot(self, ax=None, color='grey', alpha=0.5):
        u_curves = [vme.BSplineCurve3D.from_geomdl_curve(u) for u in self.curves['u']]
        v_curves = [vme.BSplineCurve3D.from_geomdl_curve(v) for v in self.curves['v']]
        if ax is None:
            ax = plt.figure().add_subplot(111, projection='3d')
        for u in u_curves:
            u.plot(ax=ax, edge_style=EdgeStyle(color=color, alpha=alpha))
        for v in v_curves:
            v.plot(ax=ax, edge_style=EdgeStyle(color=color, alpha=alpha))
        for point in self.control_points:
            point.plot(ax, color=color, alpha=alpha)
        return ax

    def simplify_surface(self):
        """
        Verifies if BSplineSurface3D could be a Plane3D.

        :return: A planar surface if possible, otherwise, returns self.
        """
        points = [self.control_points[0]]
        vector_list = []
        for point in self.control_points[1:]:
            vector = point - points[0]
            is_colinear = any(vector.is_colinear_to(other_vector) for other_vector in vector_list)
            if not point_in_list(point, points) and not is_colinear:
                points.append(point)
                vector_list.append(vector)
                if len(points) == 3:
                    plane3d = Plane3D.from_3_points(*points)
                    if all(plane3d.point_on_surface(point) for point in self.control_points):
                        return plane3d
                    break
        return self

    @classmethod
    def from_step(cls, arguments, object_dict, **kwargs):
        """
        Converts a step primitive to a BSplineSurface3D.

        :param arguments: The arguments of the step primitive.
        :type arguments: list
        :param object_dict: The dictionary containing all the step primitives
            that have already been instantiated.
        :type object_dict: dict
        :return: The corresponding BSplineSurface3D object.
        :rtype: :class:`volmdlr.faces.BSplineSurface3D`
        """
        name = arguments[0][1:-1]
        degree_u = int(arguments[1])
        degree_v = int(arguments[2])
        points_sets = arguments[3][1:-1].split("),")
        points_sets = [elem + ")" for elem in points_sets[:-1]] + [
            points_sets[-1]]
        control_points = []
        for points_set in points_sets:
            points = [object_dict[int(i[1:])] for i in
                      points_set[1:-1].split(",")]
            nb_v = len(points)
            control_points.extend(points)
        nb_u = int(len(control_points) / nb_v)
        surface_form = arguments[4]
        if arguments[5] == '.F.':
            u_closed = False
        elif arguments[5] == '.T.':
            u_closed = True
        else:
            raise ValueError
        if arguments[6] == '.F.':
            v_closed = False
        elif arguments[6] == '.T.':
            v_closed = True
        else:
            raise ValueError
        self_intersect = arguments[7]
        u_multiplicities = [int(i) for i in arguments[8][1:-1].split(",")]
        v_multiplicities = [int(i) for i in arguments[9][1:-1].split(",")]
        u_knots = [float(i) for i in arguments[10][1:-1].split(",")]
        v_knots = [float(i) for i in arguments[11][1:-1].split(",")]
        knot_spec = arguments[12]

        if 13 in range(len(arguments)):
            weight_data = [
                float(i) for i in
                arguments[13][1:-1].replace("(", "").replace(")", "").split(",")
            ]
        else:
            weight_data = None

        bsplinesurface = cls(degree_u, degree_v, control_points, nb_u, nb_v,
                             u_multiplicities, v_multiplicities, u_knots,
                             v_knots, weight_data, name)
        if not bsplinesurface.x_periodicity and not bsplinesurface.y_periodicity:
            bsplinesurface = bsplinesurface.simplify_surface()
        # if u_closed:
        #     bsplinesurface.x_periodicity = bsplinesurface.get_x_periodicity()
        # if v_closed:
        #     bsplinesurface.y_periodicity = bsplinesurface.get_y_periodicity()
        return bsplinesurface

    def to_step(self, current_id):
        content = ''
        point_matrix_ids = '('
        for points in self.control_points_table:
            point_ids = '('
            for point in points:
                point_content, point_id = point.to_step(current_id)
                content += point_content
                point_ids += f'#{point_id},'
                current_id = point_id + 1
            point_ids = point_ids[:-1]
            point_ids += '),'
            point_matrix_ids += point_ids
        point_matrix_ids = point_matrix_ids[:-1]
        point_matrix_ids += ')'

        u_close = '.T.' if self.x_periodicity else '.F.'
        v_close = '.T.' if self.y_periodicity else '.F.'

        content += f"#{current_id} = B_SPLINE_SURFACE_WITH_KNOTS('{self.name}',{self.degree_u},{self.degree_v}," \
                   f"{point_matrix_ids},.UNSPECIFIED.,{u_close},{v_close},.F.,{tuple(self.u_multiplicities)}," \
                   f"{tuple(self.v_multiplicities)},{tuple(self.u_knots)},{tuple(self.v_knots)},.UNSPECIFIED.);\n"
        return content, [current_id]

    def grid3d(self, grid2d: volmdlr.grid.Grid2D):
        """
        Generate 3d grid points of a Bspline surface, based on a Grid2D.

        """

        if not self._grids2d:
            self._grids2d = grid2d

        points_2d = grid2d.points
        points_3d = [self.point2d_to_3d(point2d) for point2d in points_2d]

        return points_3d

    def grid2d_deformed(self, grid2d: volmdlr.grid.Grid2D):
        """
        Dimension and deform a Grid2D points based on a Bspline surface.

        """

        points_2d = grid2d.points
        points_3d = self.grid3d(grid2d)

        points_x, points_y = grid2d.points_xy

        # Parameters
        index_x = {}  # grid point position(i,j), x coordinates position in X(unknown variable)
        index_y = {}  # grid point position(i,j), y coordinates position in X(unknown variable)
        index_points = {}  # grid point position(j,i), point position in points_2d (or points_3d)
        k_index, p_index = 0, 0
        for i in range(0, points_x):
            for j in range(0, points_y):
                index_x.update({(j, i): k_index})
                index_y.update({(j, i): k_index + 1})
                index_points.update({(j, i): p_index})
                k_index = k_index + 2
                p_index = p_index + 1

        equation_points = []  # points combination to compute distances between 2D and 3D grid points
        for i in range(0, points_y):  # row from (0,i)
            for j in range(1, points_x):
                equation_points.append(((0, i), (j, i)))
        for i in range(0, points_x):  # column from (i,0)
            for j in range(1, points_y):
                equation_points.append(((i, 0), (i, j)))
        for i in range(0, points_y):  # row
            for j in range(0, points_x - 1):
                equation_points.append(((j, i), (j + 1, i)))
        for i in range(0, points_x):  # column
            for j in range(0, points_x - 1):
                equation_points.append(((i, j), (i, j + 1)))
        for i in range(0, points_y - 1):  # diagonal
            for j in range(0, points_x - 1):
                equation_points.append(((j, i), (j + 1, i + 1)))

        for i in range(0, points_y):  # row 2segments (before.point.after)
            for j in range(1, points_x - 1):
                equation_points.append(((j - 1, i), (j + 1, i)))

        for i in range(0, points_x):  # column 2segments (before.point.after)
            for j in range(1, points_y - 1):
                equation_points.append(((i, j - 1), (i, j + 1)))

        # geodesic distances between 3D grid points (based on points combination [equation_points])
        geodesic_distances = []
        for point in equation_points:
            geodesic_distances.append((self.geodesic_distance(
                points_3d[index_points[point[0]]], points_3d[index_points[point[1]]])) ** 2)

        # System of nonlinear equations
        def non_linear_equations(xparam):
            vector_f = npy.empty(len(equation_points) + 2)
            idx = 0
            for idx, point_ in enumerate(equation_points):
                vector_f[idx] = abs((xparam[index_x[point_[0]]] ** 2 +
                                     xparam[index_x[point_[1]]] ** 2 +
                                     xparam[index_y[point_[0]]] ** 2 +
                                     xparam[index_y[point_[1]]] ** 2 -
                                     2 *
                                     xparam[index_x[point_[0]]] *
                                     xparam[index_x[point_[1]]] -
                                     2 *
                                     xparam[index_y[point_[0]]] *
                                     xparam[index_y[point_[1]]] -
                                     geodesic_distances[idx]) /
                                    geodesic_distances[idx])

            vector_f[idx + 1] = xparam[0] * 1000
            vector_f[idx + 2] = xparam[1] * 1000

            return vector_f

        # Solution with "least_squares"
        x_init = []  # initial guess (2D grid points)
        for point in points_2d:
            x_init.append(point[0])
            x_init.append(point[1])
        z = least_squares(non_linear_equations, x_init)

        points_2d_deformed = [volmdlr.Point2D(z.x[i], z.x[i + 1])
                              for i in range(0, len(z.x), 2)]  # deformed 2d grid points

        grid2d_deformed = volmdlr.grid.Grid2D.from_points(points=points_2d_deformed,
                                                          points_dim_1=points_x,
                                                          direction=grid2d.direction)

        self._grids2d_deformed = grid2d_deformed

        return points_2d_deformed

    def grid2d_deformation(self, grid2d: volmdlr.grid.Grid2D):
        """
        Compute the deformation/displacement (dx/dy) of a Grid2D based on a Bspline surface.

        """

        if not self._grids2d_deformed:
            self.grid2d_deformed(grid2d)

        displacement = self._grids2d_deformed.displacement_compared_to(grid2d)
        self._displacements = displacement

        return displacement

    def point2d_parametric_to_dimension(self, point2d: volmdlr.Point3D, grid2d: volmdlr.grid.Grid2D):
        """
        Convert a point 2d from the parametric to the dimensioned frame.

        """

        # Check if the 0<point2d.x<1 and 0<point2d.y<1
        if point2d.x < 0:
            point2d.x = 0
        elif point2d.x > 1:
            point2d.x = 1
        if point2d.y < 0:
            point2d.y = 0
        elif point2d.y > 1:
            point2d.y = 1

        if self._grids2d == grid2d:
            points_2d = self._grids2d.points
        else:
            points_2d = grid2d.points
            self._grids2d = grid2d

        if self._displacements is not None:
            displacement = self._displacements
        else:
            displacement = self.grid2d_deformation(grid2d)

        points_x, points_y = grid2d.points_xy

        # Parameters
        index_points = {}  # grid point position(j,i), point position in points_2d (or points_3d)
        p_index = 0
        for i in range(0, points_x):
            for j in range(0, points_y):
                index_points.update({(j, i): p_index})
                p_index = p_index + 1

        # Form function "Finite Elements"
        def form_function(s_param, t_param):
            empty_n = npy.empty(4)
            empty_n[0] = (1 - s_param) * (1 - t_param) / 4
            empty_n[1] = (1 + s_param) * (1 - t_param) / 4
            empty_n[2] = (1 + s_param) * (1 + t_param) / 4
            empty_n[3] = (1 - s_param) * (1 + t_param) / 4
            return empty_n

        finite_elements_points = []  # 2D grid points index that define one element
        for j in range(0, points_y - 1):
            for i in range(0, points_x - 1):
                finite_elements_points.append(((i, j), (i + 1, j), (i + 1, j + 1), (i, j + 1)))
        finite_elements = []  # finite elements defined with closed polygon
        for point in finite_elements_points:
            finite_elements.append(
                volmdlr.wires.ClosedPolygon2D((points_2d[index_points[point[0]]],
                                               points_2d[index_points[point[1]]],
                                               points_2d[index_points[point[2]]],
                                               points_2d[index_points[point[3]]])))
        k = 0
        for k, point in enumerate(finite_elements_points):
            if (volmdlr.wires.Contour2D(finite_elements[k].primitives).point_belongs(
                    point2d)  # finite_elements[k].point_belongs(point2d)
                    or volmdlr.wires.Contour2D(finite_elements[k].primitives).point_over_contour(point2d)
                    or ((points_2d[index_points[point[0]]][0] < point2d.x <
                         points_2d[index_points[point[1]]][0])
                        and point2d.y == points_2d[index_points[point[0]]][1])
                    or ((points_2d[index_points[point[1]]][1] < point2d.y <
                         points_2d[index_points[point[2]]][1])
                        and point2d.x == points_2d[index_points[point[1]]][0])
                    or ((points_2d[index_points[point[3]]][0] < point2d.x <
                         points_2d[index_points[point[2]]][0])
                        and point2d.y == points_2d[index_points[point[1]]][1])
                    or ((points_2d[index_points[point[0]]][1] < point2d.y <
                         points_2d[index_points[point[3]]][1])
                        and point2d.x == points_2d[index_points[point[0]]][0])):
                break

        x0 = points_2d[index_points[finite_elements_points[k][0]]][0]
        y0 = points_2d[index_points[finite_elements_points[k][0]]][1]
        x1 = points_2d[index_points[finite_elements_points[k][1]]][0]
        y2 = points_2d[index_points[finite_elements_points[k][2]]][1]
        x = point2d.x
        y = point2d.y
        s = 2 * ((x - x0) / (x1 - x0)) - 1
        t = 2 * ((y - y0) / (y2 - y0)) - 1

        n = form_function(s, t)
        dx = npy.array([displacement[index_points[finite_elements_points[k][0]]][0],
                        displacement[index_points[finite_elements_points[k][1]]][0],
                        displacement[index_points[finite_elements_points[k][2]]][0],
                        displacement[index_points[finite_elements_points[k][3]]][0]])
        dy = npy.array([displacement[index_points[finite_elements_points[k][0]]][1],
                        displacement[index_points[finite_elements_points[k][1]]][1],
                        displacement[index_points[finite_elements_points[k][2]]][1],
                        displacement[index_points[finite_elements_points[k][3]]][1]])

        return volmdlr.Point2D(point2d.x + npy.transpose(n).dot(dx), point2d.y + npy.transpose(n).dot(dy))

    def point3d_to_2d_with_dimension(self, point3d: volmdlr.Point3D, grid2d: volmdlr.grid.Grid2D):
        """
        Compute the point2d of a point3d, on a Bspline surface, in the dimensioned frame.
        """

        point2d = self.point3d_to_2d(point3d)

        point2d_with_dimension = self.point2d_parametric_to_dimension(point2d, grid2d)

        return point2d_with_dimension

    def point2d_with_dimension_to_parametric_frame(self, point2d, grid2d: volmdlr.grid.Grid2D):
        """
        Convert a point 2d from the dimensioned to the parametric frame.

        """

        if self._grids2d != grid2d:
            self._grids2d = grid2d
        if not self._grids2d_deformed:
            self.grid2d_deformed(grid2d)

        points_2d = grid2d.points
        points_2d_deformed = self._grids2d_deformed.points
        points_x, points_y = grid2d.points_xy

        # Parameters
        index_points = {}  # grid point position(j,i), point position in points_2d (or points_3d)
        p_index = 0
        for i in range(0, points_x):
            for j in range(0, points_y):
                index_points.update({(j, i): p_index})
                p_index = p_index + 1

        finite_elements_points = []  # 2D grid points index that define one element
        for j in range(0, points_y - 1):
            for i in range(0, points_x - 1):
                finite_elements_points.append(((i, j), (i + 1, j), (i + 1, j + 1), (i, j + 1)))
        finite_elements = []  # finite elements defined with closed polygon  DEFORMED
        for point in finite_elements_points:
            finite_elements.append(
                volmdlr.wires.ClosedPolygon2D((points_2d_deformed[index_points[point[0]]],
                                               points_2d_deformed[index_points[point[1]]],
                                               points_2d_deformed[index_points[point[2]]],
                                               points_2d_deformed[index_points[point[3]]])))

        finite_elements_initial = []  # finite elements defined with closed polygon  INITIAL
        for point in finite_elements_points:
            finite_elements_initial.append(
                volmdlr.wires.ClosedPolygon2D((points_2d[index_points[point[0]]],
                                               points_2d[index_points[point[1]]],
                                               points_2d[index_points[point[2]]],
                                               points_2d[index_points[point[3]]])))
        k = 0
        for k, point in enumerate(finite_elements_points):
            if (finite_elements[k].point_belongs(point2d)
                    or ((points_2d_deformed[index_points[point[0]]][0] < point2d.x <
                         points_2d_deformed[index_points[point[1]]][0])
                        and point2d.y == points_2d_deformed[index_points[point[0]]][1])
                    or ((points_2d_deformed[index_points[finite_elements_points[k][1]]][1] < point2d.y <
                         points_2d_deformed[index_points[finite_elements_points[k][2]]][1])
                        and point2d.x == points_2d_deformed[index_points[point[1]]][0])
                    or ((points_2d_deformed[index_points[point[3]]][0] < point2d.x <
                         points_2d_deformed[index_points[point[2]]][0])
                        and point2d.y == points_2d_deformed[index_points[point[1]]][1])
                    or ((points_2d_deformed[index_points[point[0]]][1] < point2d.y <
                         points_2d_deformed[index_points[point[3]]][1])
                        and point2d.x == points_2d_deformed[index_points[point[0]]][0])
                    or finite_elements[k].primitives[0].point_belongs(point2d) or finite_elements[k].primitives[
                        1].point_belongs(point2d)
                    or finite_elements[k].primitives[2].point_belongs(point2d) or finite_elements[k].primitives[
                        3].point_belongs(point2d)):
                break

        frame_deformed = volmdlr.Frame2D(finite_elements[k].center_of_mass(),
                                         volmdlr.Vector2D(finite_elements[k].primitives[1].middle_point()[0] -
                                                          finite_elements[k].center_of_mass()[0],
                                                          finite_elements[k].primitives[1].middle_point()[1] -
                                                          finite_elements[k].center_of_mass()[1]),
                                         volmdlr.Vector2D(finite_elements[k].primitives[0].middle_point()[0] -
                                                          finite_elements[k].center_of_mass()[0],
                                                          finite_elements[k].primitives[0].middle_point()[1] -
                                                          finite_elements[k].center_of_mass()[1]))

        point2d_frame_deformed = volmdlr.Point2D(point2d.frame_mapping(frame_deformed, 'new')[0],
                                                 point2d.frame_mapping(frame_deformed, 'new')[1])

        frame_inital = volmdlr.Frame2D(finite_elements_initial[k].center_of_mass(),
                                       volmdlr.Vector2D(finite_elements_initial[k].primitives[1].middle_point()[0] -
                                                        finite_elements_initial[k].center_of_mass()[0],
                                                        finite_elements_initial[k].primitives[1].middle_point()[1] -
                                                        finite_elements_initial[k].center_of_mass()[1]),
                                       volmdlr.Vector2D(finite_elements_initial[k].primitives[0].middle_point()[0] -
                                                        finite_elements_initial[k].center_of_mass()[0],
                                                        finite_elements_initial[k].primitives[0].middle_point()[1] -
                                                        finite_elements_initial[k].center_of_mass()[1]))

        point2d = point2d_frame_deformed.frame_mapping(frame_inital, 'old')
        if point2d.x < 0:
            point2d.x = 0
        elif point2d.x > 1:
            point2d.x = 1
        if point2d.y < 0:
            point2d.y = 0
        elif point2d.y > 1:
            point2d.y = 1

        return point2d

    def point2d_with_dimension_to_3d(self, point2d, grid2d: volmdlr.grid.Grid2D):
        """
        Compute the point 3d, on a Bspline surface, of a point 2d define in the dimensioned frame.

        """

        point2d_01 = self.point2d_with_dimension_to_parametric_frame(point2d, grid2d)

        return self.point2d_to_3d(point2d_01)

    def linesegment2d_parametric_to_dimension(self, linesegment2d, grid2d: volmdlr.grid.Grid2D):
        """
        Convert a linesegment2d from the parametric to the dimensioned frame.

        """

        points = linesegment2d.discretization_points(number_points=20)
        points_dim = [
            self.point2d_parametric_to_dimension(
                point, grid2d) for point in points]

        return vme.BSplineCurve2D.from_points_interpolation(
            points_dim, max(self.degree_u, self.degree_v))

    def linesegment3d_to_2d_with_dimension(self, linesegment3d, grid2d: volmdlr.grid.Grid2D):
        """
        Compute the linesegment2d of a linesegment3d, on a Bspline surface, in the dimensioned frame.

        """

        linesegment2d = self.linesegment3d_to_2d(linesegment3d)
        bsplinecurve2d_with_dimension = self.linesegment2d_parametric_to_dimension(linesegment2d, grid2d)

        return bsplinecurve2d_with_dimension

    def linesegment2d_with_dimension_to_parametric_frame(self, linesegment2d):
        """
        Convert a linesegment2d from the dimensioned to the parametric frame.

        """

        try:
            linesegment2d = vme.LineSegment2D(
                self.point2d_with_dimension_to_parametric_frame(linesegment2d.start, self._grids2d),
                self.point2d_with_dimension_to_parametric_frame(linesegment2d.end, self._grids2d))
        except NotImplementedError:
            return None

        return linesegment2d

    def linesegment2d_with_dimension_to_3d(self, linesegment2d):
        """
        Compute the linesegment3d, on a Bspline surface, of a linesegment2d defined in the dimensioned frame.

        """

        linesegment2d_01 = self.linesegment2d_with_dimension_to_parametric_frame(linesegment2d)
        linesegment3d = self.linesegment2d_to_3d(linesegment2d_01)

        return linesegment3d

    def bsplinecurve2d_parametric_to_dimension(self, bsplinecurve2d, grid2d: volmdlr.grid.Grid2D):
        """
        Convert a bsplinecurve2d from the parametric to the dimensioned frame.

        """

        # check if bsplinecurve2d is in a list
        if isinstance(bsplinecurve2d, list):
            bsplinecurve2d = bsplinecurve2d[0]
        points = bsplinecurve2d.control_points
        points_dim = []

        for point in points:
            points_dim.append(self.point2d_parametric_to_dimension(point, grid2d))

        bsplinecurve2d_with_dimension = vme.BSplineCurve2D(bsplinecurve2d.degree, points_dim,
                                                           bsplinecurve2d.knot_multiplicities,
                                                           bsplinecurve2d.knots,
                                                           bsplinecurve2d.weights,
                                                           bsplinecurve2d.periodic)

        return bsplinecurve2d_with_dimension

    def bsplinecurve3d_to_2d_with_dimension(self, bsplinecurve3d, grid2d: volmdlr.grid.Grid2D):
        """
        Compute the bsplinecurve2d of a bsplinecurve3d, on a Bspline surface, in the dimensioned frame.

        """

        bsplinecurve2d_01 = self.bsplinecurve3d_to_2d(bsplinecurve3d)
        bsplinecurve2d_with_dimension = self.bsplinecurve2d_parametric_to_dimension(
            bsplinecurve2d_01, grid2d)

        return bsplinecurve2d_with_dimension

    def bsplinecurve2d_with_dimension_to_parametric_frame(self, bsplinecurve2d):
        """
        Convert a bsplinecurve2d from the dimensioned to the parametric frame.

        """

        points_dim = bsplinecurve2d.control_points
        points = []
        for point in points_dim:
            points.append(
                self.point2d_with_dimension_to_parametric_frame(point, self._grids2d))

        bsplinecurve2d = vme.BSplineCurve2D(bsplinecurve2d.degree, points,
                                            bsplinecurve2d.knot_multiplicities,
                                            bsplinecurve2d.knots,
                                            bsplinecurve2d.weights,
                                            bsplinecurve2d.periodic)
        return bsplinecurve2d

    def bsplinecurve2d_with_dimension_to_3d(self, bsplinecurve2d):
        """
        Compute the bsplinecurve3d, on a Bspline surface, of a bsplinecurve2d defined in the dimensioned frame.

        """

        bsplinecurve2d_01 = self.bsplinecurve2d_with_dimension_to_parametric_frame(bsplinecurve2d)
        bsplinecurve3d = self.bsplinecurve2d_to_3d(bsplinecurve2d_01)

        return bsplinecurve3d

    def arc2d_parametric_to_dimension(self, arc2d, grid2d: volmdlr.grid.Grid2D):
        """
        Convert an arc 2d from the parametric to the dimensioned frame.

        """

        number_points = math.ceil(arc2d.angle * 7) + 1
        length = arc2d.length()
        points = [self.point2d_parametric_to_dimension(arc2d.point_at_abscissa(
            i * length / (number_points - 1)), grid2d) for i in range(number_points)]

        return vme.BSplineCurve2D.from_points_interpolation(
            points, max(self.degree_u, self.degree_v))

    def arc3d_to_2d_with_dimension(self, arc3d, grid2d: volmdlr.grid.Grid2D):
        """
        Compute the arc 2d of a arc 3d, on a Bspline surface, in the dimensioned frame.

        """

        bsplinecurve2d = self.arc3d_to_2d(arc3d)[0]  # it's a bsplinecurve2d
        arc2d_with_dimension = self.bsplinecurve2d_parametric_to_dimension(bsplinecurve2d, grid2d)

        return arc2d_with_dimension  # it's a bsplinecurve2d-dimension

    def arc2d_with_dimension_to_parametric_frame(self, arc2d):
        """
        Convert an arc 2d from the dimensioned to the parametric frame.

        """

        number_points = math.ceil(arc2d.angle * 7) + 1
        length = arc2d.length()

        points = [self.point2d_with_dimension_to_parametric_frame(arc2d.point_at_abscissa(
            i * length / (number_points - 1)), self._grids2d) for i in range(number_points)]

        return vme.BSplineCurve2D.from_points_interpolation(points, max(self.degree_u, self.degree_v))

    def arc2d_with_dimension_to_3d(self, arc2d):
        """
        Compute the arc 3d, on a Bspline surface, of an arc 2d in the dimensioned frame.

        """

        arc2d_01 = self.arc2d_with_dimension_to_parametric_frame(arc2d)
        arc3d = self.arc2d_to_3d(arc2d_01)

        return arc3d  # it's a bsplinecurve3d

    def contour2d_parametric_to_dimension(self, contour2d: volmdlr.wires.Contour2D,
                                          grid2d: volmdlr.grid.Grid2D):
        """
        Convert a contour 2d from the parametric to the dimensioned frame.

        """

        primitives2d_dim = []

        for primitive2d in contour2d.primitives:
            method_name = f'{primitive2d.__class__.__name__.lower()}_parametric_to_dimension'

            if hasattr(self, method_name):
                primitives = getattr(self, method_name)(primitive2d, grid2d)
                if primitives:
                    primitives2d_dim.append(primitives)

            else:
                raise NotImplementedError(
                    f'Class {self.__class__.__name__} does not implement {method_name}')

        return volmdlr.wires.Contour2D(primitives2d_dim)

    def contour3d_to_2d_with_dimension(self, contour3d: volmdlr.wires.Contour3D,
                                       grid2d: volmdlr.grid.Grid2D):
        """
        Compute the Contour 2d of a Contour 3d, on a Bspline surface, in the dimensioned frame.

        """

        contour2d_01 = self.contour3d_to_2d(contour3d)

        return self.contour2d_parametric_to_dimension(contour2d_01, grid2d)

    def contour2d_with_dimension_to_parametric_frame(self, contour2d):
        """
        Convert a contour2d from the dimensioned to the parametric frame.

        """

        # TODO: check and avoid primitives with start=end
        primitives2d = []

        for primitive2d in contour2d.primitives:
            method_name = f'{primitive2d.__class__.__name__.lower()}_with_dimension_to_parametric_frame'

            if hasattr(self, method_name):
                primitives = getattr(self, method_name)(primitive2d)
                if primitives:
                    primitives2d.append(primitives)

            else:
                raise NotImplementedError(
                    f'Class {self.__class__.__name__} does not implement {method_name}')

        # #Avoid to have primitives with start=end
        # start_points = []
        # for i in range(0, len(new_start_points)-1):
        #     if new_start_points[i] != new_start_points[i+1]:
        #         start_points.append(new_start_points[i])
        # if new_start_points[-1] != new_start_points[0]:
        #     start_points.append(new_start_points[-1])

        return volmdlr.wires.Contour2D(primitives2d)

    def contour2d_with_dimension_to_3d(self, contour2d):
        """
        Compute the contour3d, on a Bspline surface, of a contour2d define in the dimensioned frame.

        """

        contour01 = self.contour2d_with_dimension_to_parametric_frame(contour2d)

        return self.contour2d_to_3d(contour01)

    @classmethod
    def from_geomdl_surface(cls, surface):
        """
        Create a volmdlr BSpline_Surface3D from a geomdl's one.

        """

        control_points = []
        for point in surface.ctrlpts:
            control_points.append(volmdlr.Point3D(point[0], point[1], point[2]))

        (u_knots, u_multiplicities) = knots_vector_inv(surface.knotvector_u)
        (v_knots, v_multiplicities) = knots_vector_inv(surface.knotvector_v)

        bspline_surface = cls(degree_u=surface.degree_u,
                              degree_v=surface.degree_v,
                              control_points=control_points,
                              nb_u=surface.ctrlpts_size_u,
                              nb_v=surface.ctrlpts_size_v,
                              u_multiplicities=u_multiplicities,
                              v_multiplicities=v_multiplicities,
                              u_knots=u_knots,
                              v_knots=v_knots)

        return bspline_surface

    @classmethod
    def points_fitting_into_bspline_surface(cls, points_3d, size_u, size_v, degree_u, degree_v):
        """
        Bspline Surface interpolation through 3d points.

        Parameters
        ----------
        points_3d : volmdlr.Point3D
            data points
        size_u : int
            number of data points on the u-direction.
        size_v : int
            number of data points on the v-direction.
        degree_u : int
            degree of the output surface for the u-direction.
        degree_v : int
            degree of the output surface for the v-direction.

        Returns
        -------
        B-spline surface

        """

        points = []
        for point in points_3d:
            points.append((point.x, point.y, point.z))

        surface = interpolate_surface(points, size_u, size_v, degree_u, degree_v)

        return cls.from_geomdl_surface(surface)

    @classmethod
    def points_approximate_into_bspline_surface(cls, points_3d, size_u, size_v, degree_u, degree_v, **kwargs):
        """
        Bspline Surface approximate through 3d points.

        Parameters
        ----------
        points_3d : volmdlr.Point3D
            data points
        size_u : int
            number of data points on the u-direction.
        size_v : int
            number of data points on the v-direction.
        degree_u : int
            degree of the output surface for the u-direction.
        degree_v : int
            degree of the output surface for the v-direction.

        Keyword Arguments:
            * ``ctrlpts_size_u``: number of control points on the u-direction. *Default: size_u - 1*
            * ``ctrlpts_size_v``: number of control points on the v-direction. *Default: size_v - 1*

        Returns
        -------
        B-spline surface: volmdlr.faces.BSplineSurface3D

        """

        # Keyword arguments
        num_cpts_u = kwargs.get('ctrlpts_size_u', size_u - 1)  # number of datapts, r + 1 > number of ctrlpts, n + 1
        num_cpts_v = kwargs.get('ctrlpts_size_v', size_v - 1)  # number of datapts, s + 1 > number of ctrlpts, m + 1

        points = [tuple([*point]) for point in points_3d]

        surface = approximate_surface(points, size_u, size_v, degree_u, degree_v,
                                      ctrlpts_size_u=num_cpts_u, num_cpts_v=num_cpts_v)

        return cls.from_geomdl_surface(surface)

    @classmethod
    def from_cylindrical_faces(cls, cylindrical_faces, degree_u, degree_v,
                               points_x: int = 10, points_y: int = 10):
        """
        Define a bspline surface from a list of cylindrical faces.

        Parameters
        ----------
        cylindrical_faces : List[volmdlr.faces.CylindricalFace3D]
            faces 3d
        degree_u : int
            degree of the output surface for the u-direction
        degree_v : int
            degree of the output surface for the v-direction
        points_x : int
            number of points in x-direction
        points_y : int
            number of points in y-direction

        Returns
        -------
        B-spline surface

        """

        if len(cylindrical_faces) == 1:
            return cls.from_cylindrical_face(cylindrical_faces[0], degree_u, degree_v, points_x=50, points_y=50)

        if len(cylindrical_faces) > 1:
            bspline_surfaces = []
            direction = cylindrical_faces[0].adjacent_direction(cylindrical_faces[1])

            if direction == 'x':
                bounding_rectangle_0 = cylindrical_faces[0].surface2d.outer_contour.bounding_rectangle
                ymin = bounding_rectangle_0[2]
                ymax = bounding_rectangle_0[3]
                for face in cylindrical_faces:
                    bounding_rectangle = face.surface2d.outer_contour.bounding_rectangle
                    ymin = min(ymin, bounding_rectangle[2])
                    ymax = max(ymax, bounding_rectangle[3])
                for face in cylindrical_faces:
                    bounding_rectangle = face.surface2d.outer_contour.bounding_rectangle

                    points_3d = face.surface3d.grid3d(
                        volmdlr.grid.Grid2D.from_properties(
                            x_limits=(bounding_rectangle[0], bounding_rectangle[1]),
                            y_limits=(ymin, ymax),
                            points_nbr=(points_x, points_y)))

                    bspline_surfaces.append(
                        cls.points_fitting_into_bspline_surface(
                            points_3d, points_x, points_y, degree_u, degree_v))

            elif direction == 'y':
                bounding_rectangle_0 = cylindrical_faces[0].surface2d.outer_contour.bounding_rectangle
                xmin = bounding_rectangle_0[0]
                xmax = bounding_rectangle_0[1]
                for face in cylindrical_faces:
                    bounding_rectangle = face.surface2d.outer_contour.bounding_rectangle
                    xmin = min(xmin, bounding_rectangle[0])
                    xmax = max(xmax, bounding_rectangle[1])
                for face in cylindrical_faces:
                    bounding_rectangle = face.surface2d.outer_contour.bounding_rectangle

                    points_3d = face.surface3d.grid3d(
                        volmdlr.grid.Grid2D.from_properties(
                            x_limits=(xmin, xmax),
                            y_limits=(bounding_rectangle[2], bounding_rectangle[3]),
                            points_nbr=(points_x, points_y)))

                    bspline_surfaces.append(
                        cls.points_fitting_into_bspline_surface(
                            points_3d, points_x, points_y, degree_u, degree_v))

            to_be_merged = bspline_surfaces[0]
            for i in range(0, len(bspline_surfaces) - 1):
                merged = to_be_merged.merge_with(bspline_surfaces[i + 1])
                to_be_merged = merged

            bspline_surface = to_be_merged

            return bspline_surface

    @classmethod
    def from_cylindrical_face(cls, cylindrical_face, degree_u, degree_v,
                              **kwargs):  # points_x: int = 50, points_y: int = 50
        """
        Define a bspline surface from a cylindrical face.

        Parameters
        ----------
        cylindrical_face : volmdlr.faces.CylindricalFace3D
            face 3d
        degree_u : int
            degree of the output surface for the u-direction.
        degree_v : int
            degree of the output surface for the v-direction.
        points_x : int
            number of points in x-direction
        points_y : int
            number of points in y-direction

        Returns
        -------
        B-spline surface

        """

        points_x = kwargs['points_x']
        points_y = kwargs['points_y']
        bounding_rectangle = cylindrical_face.surface2d.outer_contour.bounding_rectangle
        points_3d = cylindrical_face.surface3d.grid3d(
            volmdlr.grid.Grid2D.from_properties(x_limits=(bounding_rectangle[0],
                                                          bounding_rectangle[1]),
                                                y_limits=(bounding_rectangle[2],
                                                          bounding_rectangle[3]),
                                                points_nbr=(points_x, points_y)))

        return cls.points_fitting_into_bspline_surface(points_3d, points_x, points_x, degree_u, degree_v)

    def intersection_with(self, other_bspline_surface3d):
        """
        Compute intersection points between two Bspline surfaces.

        return u,v parameters for intersection points for both surfaces
        """

        def fun(param):
            return (self.point2d_to_3d(volmdlr.Point2D(param[0], param[1])) -
                    other_bspline_surface3d.point2d_to_3d(volmdlr.Point2D(param[2], param[3]))).norm()

        x = npy.linspace(0, 1, 10)
        x_init = []
        for xi in x:
            for yi in x:
                x_init.append((xi, yi, xi, yi))

        u1, v1, u2, v2 = [], [], [], []
        solutions = []
        for x0 in x_init:
            z = least_squares(fun, x0=x0, bounds=([0, 1]))
            # print(z.cost)
            if z.fun < 1e-5:
                solution = z.x
                if solution not in solutions:
                    solutions.append(solution)
                    u1.append(solution[0])
                    v1.append(solution[1])
                    u2.append(solution[2])
                    v2.append(solution[3])

        # uv1 = [[min(u1),max(u1)],[min(v1),max(v1)]]
        # uv2 = [[min(u2),max(u2)],[min(v2),max(v2)]]

        return (u1, v1), (u2, v2)  # (uv1, uv2)

    def plane_intersection(self, plane3d):
        """
        Compute intersection points between a Bspline surface and a plane 3d.

        """

        def f(param):
            return ((self.surface.evaluate_single((param[0], param[1]))[0]) * plane3d.equation_coefficients()[0] +
                    (self.surface.evaluate_single((param[0], param[1]))[1]) * plane3d.equation_coefficients()[1] +
                    (self.surface.evaluate_single((param[0], param[1]))[2]) * plane3d.equation_coefficients()[2] +
                    plane3d.equation_coefficients()[3])

        x = npy.linspace(0, 1, 20)
        x_init = []
        for xi in x:
            for yi in x:
                x_init.append((xi, yi))

        intersection_points = []

        for x0 in x_init:
            z = least_squares(f, x0=x0, bounds=([0, 1]))
            if z.fun < 1e-20:
                solution = z.x
                intersection_points.append(volmdlr.Point3D(self.surface.evaluate_single((solution[0], solution[1]))[0],
                                                           self.surface.evaluate_single((solution[0], solution[1]))[1],
                                                           self.surface.evaluate_single((solution[0], solution[1]))[
                                                               2]))
        return intersection_points

    def error_with_point3d(self, point3d):
        """
        Compute the error/distance between the Bspline surface and a point 3d.

        """

        def f(x):
            return (point3d - self.point2d_to_3d(volmdlr.Point2D(x[0], x[1]))).norm()

        cost = []

        for x0 in [(0, 0), (0, 1), (1, 0), (1, 1), (0.5, 0.5)]:
            z = least_squares(f, x0=x0, bounds=([0, 1]))
            cost.append(z.fun)

        return min(cost)

    def error_with_edge3d(self, edge3d):
        """
        Compute the error/distance between the Bspline surface and an edge 3d.

        it's the mean of the start and end points errors'
        """

        return (self.error_with_point3d(edge3d.start) + self.error_with_point3d(edge3d.end)) / 2

    def nearest_edges3d(self, contour3d, threshold: float):
        """
        Compute the nearest edges of a contour 3d to a Bspline_surface3d based on a threshold.

        """

        nearest = []
        for primitive in contour3d.primitives:
            if self.error_with_edge3d(primitive) <= threshold:
                nearest.append(primitive)
        nearest_primitives = volmdlr.wires.Wire3D(nearest)

        return nearest_primitives

    def edge3d_to_2d_with_dimension(self, edge3d, grid2d: volmdlr.grid.Grid2D):
        """
        Compute the edge 2d of a edge 3d, on a Bspline surface, in the dimensioned frame.

        """
        method_name = f'{edge3d.__class__.__name__.lower()}_to_2d_with_dimension'

        if hasattr(self, method_name):
            edge2d_dim = getattr(self, method_name)(edge3d, grid2d)
            if edge2d_dim:
                return edge2d_dim
            raise NotImplementedError
        raise NotImplementedError(
            f'Class {self.__class__.__name__} does not implement {method_name}')

    def wire3d_to_2d(self, wire3d):
        """
        Compute the 2d of a wire 3d, on a Bspline surface.

        """

        contour = self.contour3d_to_2d(wire3d)

        return volmdlr.wires.Wire2D(contour.primitives)

    def wire3d_to_2d_with_dimension(self, wire3d):
        """
        Compute the 2d of a wire 3d, on a Bspline surface, in the dimensioned frame.

        """

        contour = self.contour3d_to_2d_with_dimension(wire3d, self._grids2d)

        return volmdlr.wires.Wire2D(contour.primitives)

    def split_surface_u(self, u: float):
        """
        Splits the surface at the input parametric coordinate on the u-direction.

        :param u: Parametric coordinate u chosen between 0 and 1
        :type u: float
        :return: Two split surfaces
        :rtype: List[:class:`volmdlr.faces.BSplineSurface3D`]
        """

        surfaces_geo = split_surface_u(self.surface, u)
        surfaces = [BSplineSurface3D.from_geomdl_surface(surface) for surface in surfaces_geo]
        return surfaces

    def split_surface_v(self, v: float):
        """
        Splits the surface at the input parametric coordinate on the v-direction.

        :param v: Parametric coordinate v chosen between 0 and 1
        :type v: float
        :return: Two split surfaces
        :rtype: List[:class:`volmdlr.faces.BSplineSurface3D`]
        """

        surfaces_geo = split_surface_v(self.surface, v)
        surfaces = [BSplineSurface3D.from_geomdl_surface(surface) for surface in surfaces_geo]
        return surfaces

    def split_surface_with_bspline_curve(self, bspline_curve3d: vme.BSplineCurve3D):
        """
        Cuts the surface into two pieces with a bspline curve.

        :param bspline_curve3d: A BSplineCurve3d used for cutting
        :type bspline_curve3d: :class:`vme.BSplineCurve3D`
        :return: Two split surfaces
        :rtype: List[:class:`volmdlr.faces.BSplineSurface3D`]
        """

        surfaces = []
        bspline_curve2d = self.bsplinecurve3d_to_2d(bspline_curve3d)[0]
        # if type(bspline_curve2d) == list:
        #     points = [bspline_curve2d[0].start]
        #     for edge in bspline_curve2d:
        #         points.append(edge.end)
        #     bspline_curve2d = vme.BSplineCurve2D.from_points_approximation(points, 2, ctrlpts_size = 5)
        contour = self.rectangular_cut(0, 1, 0, 1).surface2d.outer_contour
        contours = contour.cut_by_bspline_curve(bspline_curve2d)

        du, dv = bspline_curve2d.end - bspline_curve2d.start
        resolution = 8

        for contour in contours:
            u_min, u_max, v_min, v_max = contour.bounding_rectangle.bounds()
            if du > dv:
                delta_u = u_max - u_min
                nlines_x = int(delta_u * resolution)
                lines_x = [vme.Line2D(volmdlr.Point2D(u_min, v_min),
                                      volmdlr.Point2D(u_min, v_max))]
                for i in range(nlines_x):
                    u = u_min + (i + 1) / (nlines_x + 1) * delta_u
                    lines_x.append(vme.Line2D(volmdlr.Point2D(u, v_min),
                                              volmdlr.Point2D(u, v_max)))
                lines_x.append(vme.Line2D(volmdlr.Point2D(u_max, v_min),
                                          volmdlr.Point2D(u_max, v_max)))
                lines = lines_x

            else:
                delta_v = v_max - v_min
                nlines_y = int(delta_v * resolution)
                lines_y = [vme.Line2D(volmdlr.Point2D(v_min, v_min),
                                      volmdlr.Point2D(v_max, v_min))]
                for i in range(nlines_y):
                    v = v_min + (i + 1) / (nlines_y + 1) * delta_v
                    lines_y.append(vme.Line2D(volmdlr.Point2D(v_min, v),
                                              volmdlr.Point2D(v_max, v)))
                lines_y.append(vme.Line2D(volmdlr.Point2D(v_min, v_max),
                                          volmdlr.Point2D(v_max, v_max)))
                lines = lines_y

            pt0 = volmdlr.O2D
            points = []

            for line in lines:
                inter = contour.line_intersections(line)
                if inter:
                    pt_ = set()
                    for point_intersection in inter:
                        pt_.add(point_intersection[0])
                else:
                    raise NotImplementedError

                pt_ = sorted(pt_, key=pt0.point_distance)
                pt0 = pt_[0]
                edge = vme.LineSegment2D(pt_[0], pt_[1])

                points.extend(edge.discretization_points(number_points=10))

            points3d = []
            for point in points:
                points3d.append(self.point2d_to_3d(point))

            size_u, size_v, degree_u, degree_v = 10, 10, self.degree_u, self.degree_v
            surfaces.append(
                volmdlr.faces.BSplineSurface3D.points_fitting_into_bspline_surface(
                    points3d, size_u, size_v, degree_u, degree_v))

        return surfaces

    def point_belongs(self, point3d):
        """
        Check if a point 3d belongs to the bspline_surface or not.

        """

        def fun(param):
            p3d = self.point2d_to_3d(volmdlr.Point2D(param[0], param[1]))
            return point3d.point_distance(p3d)

        x = npy.linspace(0, 1, 5)
        x_init = []
        for xi in x:
            for yi in x:
                x_init.append((xi, yi))

        for x0 in x_init:
            z = least_squares(fun, x0=x0, bounds=([0, 1]))
            if z.fun < 1e-10:
                return True
        return False

    def is_intersected_with(self, other_bspline_surface3d):
        """
        Check if the two surfaces are intersected or not.

        return True, when there are more 50points on the intersection zone.

        """

        # intersection_results = self.intersection_with(other_bspline_surface3d)
        # if len(intersection_results[0][0]) >= 50:
        #     return True
        # else:
        #     return False

        def fun(param):
            return (self.point2d_to_3d(volmdlr.Point2D(param[0], param[1])) -
                    other_bspline_surface3d.point2d_to_3d(volmdlr.Point2D(param[2], param[3]))).norm()

        x = npy.linspace(0, 1, 10)
        x_init = []
        for xi in x:
            for yi in x:
                x_init.append((xi, yi, xi, yi))

        i = 0
        for x0 in x_init:
            z = least_squares(fun, x0=x0, bounds=([0, 1]))
            if z.fun < 1e-5:
                i += 1
                if i >= 50:
                    return True
        return False

    def merge_with(self, other_bspline_surface3d, abs_tol: float = 1e-6):
        """
        Merges two adjacent surfaces based on their faces.

        :param other_bspline_surface3d: Other adjacent surface
        :type other_bspline_surface3d: :class:`volmdlr.faces.BSplineSurface3D`
        :param abs_tol: tolerance.
        :type abs_tol: float.

        :return: Merged surface
        :rtype: :class:`volmdlr.faces.BSplineSurface3D`
        """

        bspline_face3d = self.rectangular_cut(0, 1, 0, 1)
        other_bspline_face3d = other_bspline_surface3d.rectangular_cut(0, 1, 0, 1)

        bsplines = [self, other_bspline_surface3d]
        bsplines_new = bsplines

        center = [bspline_face3d.surface2d.outer_contour.center_of_mass(),
                  other_bspline_face3d.surface2d.outer_contour.center_of_mass()]
        grid2d_direction = (bspline_face3d.pair_with(other_bspline_face3d))[1]

        if (not bspline_face3d.outer_contour3d.is_sharing_primitives_with(
                other_bspline_face3d.outer_contour3d, abs_tol)
                and self.is_intersected_with(other_bspline_surface3d)):
            # find pimitives to split with
            contour1 = bspline_face3d.outer_contour3d
            contour2 = other_bspline_face3d.outer_contour3d

            distances = []
            for prim1 in contour1.primitives:
                dis = []
                for prim2 in contour2.primitives:
                    point1 = (prim1.start + prim1.end) / 2
                    point2 = (prim2.start + prim2.end) / 2
                    dis.append(point1.point_distance(point2))
                distances.append(dis)

            i = distances.index((min(distances)))
            j = distances[i].index(min(distances[i]))

            curves = [contour2.primitives[j], contour1.primitives[i]]

            # split surface
            for i, bspline in enumerate(bsplines):
                surfaces = bspline.split_surface_with_bspline_curve(curves[i])

                errors = []
                for surface in surfaces:
                    errors.append(surface.error_with_point3d(bsplines[i].point2d_to_3d(center[i])))

                bsplines_new[i] = surfaces[errors.index(min(errors))]

            grid2d_direction = (
                bsplines_new[0].rectangular_cut(
                    0, 1, 0, 1).pair_with(
                    bsplines_new[1].rectangular_cut(
                        0, 1, 0, 1)))[1]

        # grid3d
        nb = 10
        points3d = []
        is_true = (bspline_face3d.outer_contour3d.is_sharing_primitives_with(
            other_bspline_face3d.outer_contour3d, abs_tol) or self.is_intersected_with(other_bspline_surface3d))

        for i, bspline in enumerate(bsplines_new):
            grid3d = bspline.grid3d(volmdlr.grid.Grid2D.from_properties(x_limits=(0, 1),
                                                                        y_limits=(0, 1),
                                                                        points_nbr=(nb, nb),
                                                                        direction=grid2d_direction[i]))

            if is_true and i == 1:
                points3d.extend(grid3d[nb:nb * nb])
            else:
                points3d.extend(grid3d)

        # fitting
        size_u, size_v, degree_u, degree_v = (nb * 2) - 1, nb, 3, 3

        merged_surface = BSplineSurface3D.points_fitting_into_bspline_surface(
            points3d, size_u, size_v, degree_u, degree_v)

        return merged_surface

    def xy_limits(self, other_bspline_surface3d):
        """
        Compute x, y limits to define grid2d.

        """

        grid2d_direction = (
            self.rectangular_cut(
                0, 1, 0, 1).pair_with(
                other_bspline_surface3d.rectangular_cut(
                    0, 1, 0, 1)))[1]

        xmin, xmax, ymin, ymax = [], [], [], []
        if grid2d_direction[0][1] == '+y':
            xmin.append(0)
            xmax.append(1)
            ymin.append(0)
            ymax.append(0.99)
        elif grid2d_direction[0][1] == '+x':
            xmin.append(0)
            xmax.append(0.99)
            ymin.append(0)
            ymax.append(1)
        elif grid2d_direction[0][1] == '-x':
            xmin.append(0.01)
            xmax.append(1)
            ymin.append(0)
            ymax.append(1)
        elif grid2d_direction[0][1] == '-y':
            xmin.append(0)
            xmax.append(1)
            ymin.append(0.01)
            ymax.append(1)

        xmin.append(0)
        xmax.append(1)
        ymin.append(0)
        ymax.append(1)

        return xmin, xmax, ymin, ymax

    def derivatives(self, u, v, order):
        """
        Evaluates n-th order surface derivatives at the given (u, v) parameter pair.

        :param u: Point's u coordinate.
        :type u: float
        :param v: Point's v coordinate.
        :type v: float
        :param order: Order of the derivatives.
        :type order: int
        :return: A list SKL, where SKL[k][l] is the derivative of the surface S(u,v) with respect
        to u k times and v l times
        :rtype: List[`volmdlr.Vector3D`]
        """
        if self.surface.rational:
            # derivatives = self._rational_derivatives(self.surface.data,(u, v), order)
            derivatives = volmdlr.bspline_compiled.rational_derivatives(self.surface.data, (u, v), order)
        else:
            # derivatives = self._derivatives(self.surface.data, (u, v), order)
            derivatives = volmdlr.bspline_compiled.derivatives(self.surface.data, (u, v), order)
        for i in range(order + 1):
            for j in range(order + 1):
                derivatives[i][j] = volmdlr.Vector3D(*derivatives[i][j])
        return derivatives

    def repair_contours2d(self, outer_contour, inner_contours):
        """
        Repair contours on parametric domain.

        :param outer_contour: Outer contour 2D.
        :type inner_contours: volmdlr.wires.Contour2D
        :param inner_contours: List of 2D contours.
        :type inner_contours: list
        :param name: the name to inject in the new face.
        """
        new_inner_contours = []
        point1 = outer_contour.primitives[0].start
        point2 = outer_contour.primitives[-1].end

        u1, v1 = point1
        u2, v2 = point2

        for inner_contour in inner_contours:
            u3, v3 = inner_contour.primitives[0].start
            u4, v4 = inner_contour.primitives[-1].end

            if not inner_contour.is_ordered():
                if self.x_periodicity and self.y_periodicity:
                    raise NotImplementedError
                if self.x_periodicity:
                    outer_contour_param = [u1, u2]
                    inner_contour_param = [u3, u4]
                elif self.y_periodicity:
                    outer_contour_param = [v1, v2]
                    inner_contour_param = [v3, v4]
                else:
                    raise NotImplementedError

                point1 = outer_contour.primitives[0].start
                point2 = outer_contour.primitives[-1].end
                point3 = inner_contour.primitives[0].start
                point4 = inner_contour.primitives[-1].end

                outer_contour_direction = outer_contour_param[0] < outer_contour_param[1]
                inner_contour_direction = inner_contour_param[0] < inner_contour_param[1]
                if outer_contour_direction == inner_contour_direction:
                    inner_contour = inner_contour.invert()
                    point3 = inner_contour.primitives[0].start
                    point4 = inner_contour.primitives[-1].end

                closing_linesegment1 = volmdlr.edges.LineSegment2D(point2, point3)
                closing_linesegment2 = volmdlr.edges.LineSegment2D(point4, point1)
                new_outer_contour_primitives = outer_contour.primitives + [closing_linesegment1] + \
                    inner_contour.primitives + \
                    [closing_linesegment2]
                new_outer_contour = volmdlr.wires.Contour2D(primitives=new_outer_contour_primitives)
                new_outer_contour.order_contour(tol=1e-4)
            else:
                new_inner_contours.append(inner_contour)
        return new_outer_contour, new_inner_contours

    def _get_overlapping_theta(self, outer_contour_startend_theta, inner_contour_startend_theta):
        """
        Find overlapping theta domain between two contours on periodical Surfaces.
        """
        oc_xmin_index, outer_contour_xmin = min(enumerate(outer_contour_startend_theta), key=lambda x: x[1])
        oc_xmax_index, outer_contour_xman = max(enumerate(outer_contour_startend_theta), key=lambda x: x[1])
        inner_contour_xmin = min(inner_contour_startend_theta)
        inner_contour_xmax = max(inner_contour_startend_theta)

        # check if tetha3 or theta4 is in [theta1, theta2] interval
        overlap = outer_contour_xmin <= inner_contour_xmax and outer_contour_xman >= inner_contour_xmin

        if overlap:
            if inner_contour_xmin < outer_contour_xmin:
                overlapping_theta = outer_contour_startend_theta[oc_xmin_index]
                outer_contour_side = oc_xmin_index
                side = 0
                return overlapping_theta, outer_contour_side, side
            overlapping_theta = outer_contour_startend_theta[oc_xmax_index]
            outer_contour_side = oc_xmax_index
            side = 1
            return overlapping_theta, outer_contour_side, side

        # if not direct intersection -> find intersection at periodicity
        if inner_contour_xmin < outer_contour_xmin:
            overlapping_theta = outer_contour_startend_theta[oc_xmin_index] - 2 * math.pi
            outer_contour_side = oc_xmin_index
            side = 0
            return overlapping_theta, outer_contour_side, side
        overlapping_theta = outer_contour_startend_theta[oc_xmax_index] + 2 * math.pi
        outer_contour_side = oc_xmax_index
        side = 1
        return overlapping_theta, outer_contour_side, side


class BezierSurface3D(BSplineSurface3D):
    """
    A 3D Bezier surface.

    :param degree_u: The degree of the Bezier surface in the u-direction.
    :type degree_u: int
    :param degree_v: The degree of the Bezier surface in the v-direction.
    :type degree_v: int
    :param control_points: A list of lists of control points defining the Bezier surface.
    :type control_points: List[List[`volmdlr.Point3D`]]
    :param nb_u: The number of control points in the u-direction.
    :type nb_u: int
    :param nb_v: The number of control points in the v-direction.
    :type nb_v: int
    :param name: (Optional) name for the Bezier surface.
    :type name: str
    """

    def __init__(self, degree_u: int, degree_v: int,
                 control_points: List[List[volmdlr.Point3D]],
                 nb_u: int, nb_v: int, name=''):
        u_knots = utilities.generate_knot_vector(degree_u, nb_u)
        v_knots = utilities.generate_knot_vector(degree_v, nb_v)

        u_multiplicities = [1] * len(u_knots)
        v_multiplicities = [1] * len(v_knots)

        BSplineSurface3D.__init__(self, degree_u, degree_v,
                                  control_points, nb_u, nb_v,
                                  u_multiplicities, v_multiplicities,
                                  u_knots, v_knots, None, name)


class Face3D(volmdlr.core.Primitive3D):
    """
    Abstract method to define 3D faces.
    """

    min_x_density = 1
    min_y_density = 1

    def __init__(self, surface3d, surface2d: Surface2D,
                 name: str = ''):
        self.surface3d = surface3d
        self.surface2d = surface2d
        self._outer_contour3d = None
        self._inner_contours3d = None
        # self.bounding_box = self._bounding_box()

        volmdlr.core.Primitive3D.__init__(self, name=name)

    def to_dict(self, *args, **kwargs):
        """Avoids storing points in memo that makes serialization slow."""
        return DessiaObject.to_dict(self, use_pointers=False)

    def __hash__(self):
        return hash(self.surface3d) + hash(self.surface2d)

    def __eq__(self, other_):
        if other_.__class__.__name__ != self.__class__.__name__:
            return False
        equal = (self.surface3d == other_.surface3d
                 and self.surface2d == other_.surface2d)
        return equal

    def point_belongs(self, point3d: volmdlr.Point3D):
        """
        Tells you if a point is on the 3D face and inside its contour.
        """
        point2d = self.surface3d.point3d_to_2d(point3d)
        check_point3d = self.surface3d.point2d_to_3d(point2d)
        if check_point3d.point_distance(point3d) > 1e-6:
            return False

        return self.surface2d.point_belongs(point2d)

    @property
    def outer_contour3d(self):
        """
        Gives the 3d version of the outer contour of the face.
        """
        if not self._outer_contour3d:
            self._outer_contour3d = self.surface3d.contour2d_to_3d(self.surface2d.outer_contour)
        return self._outer_contour3d

    @property
    def inner_contours3d(self):
        """
        Gives the 3d version of the inner contours of the face.
        """
        if not self._inner_contours3d:
            self._inner_contours3d = [self.surface3d.contour2d_to_3d(c) for c in
                                      self.surface2d.inner_contours]
        return self._inner_contours3d

    @property
    def bounding_box(self):
        """
        Needs to be overridden if an error is raised.
        """
        raise NotImplementedError(
            f"bounding_box method must be"
            f"overloaded by {self.__class__.__name__}")

    @bounding_box.setter
    def bounding_box(self, new_bounding_box):
        """
        Sets the bounding box to a new value.
        """
        raise NotImplementedError(
            f"bounding_box setter method must be"
            f"overloaded by {self.__class__.__name__}")

    def get_bounding_box(self):
        raise NotImplementedError(
            f"self.__class__.__name__"
            f"overloaded by {self.__class__.__name__}")

    def area(self):
        return self.surface2d.area()

    @classmethod
    def from_step(cls, arguments, object_dict, **kwargs):
        """
        Converts a step primitive to a Face3D.

        :param arguments: The arguments of the step primitive.
        :type arguments: list
        :param object_dict: The dictionary containing all the step primitives
            that have already been instantiated.
        :type object_dict: dict
        :return: The corresponding Face3D object.
        :rtype: :class:`volmdlr.faces.Face3D`
        """
        step_id = kwargs.get("step_id", "#UNKNOW_ID")
        step_name = kwargs.get("name", "ADVANCED_FACE")
        name = arguments[0][1:-1]
        contours = [object_dict[int(arg[1:])] for arg in arguments[1]]
        if any(contour is None for contour in contours):
            warnings.warn(f"Could not instantiate #{step_id} = {step_name}({arguments})"
                          f" because some of the contours are NoneType."
                          "See Face3D.from_step method")
            return None
        surface = object_dict[int(arguments[2])]
        if hasattr(surface, 'face_from_contours3d'):
            if (len(contours) == 1) and isinstance(contours[0], volmdlr.Point3D):
                return surface
            if len(contours) == 2 and any(isinstance(contour, volmdlr.Point3D) for contour in contours):
                vertex = next(contour for contour in contours if isinstance(contour, volmdlr.Point3D))
                base = next(contour for contour in contours if contour is not vertex)
                return surface.face_from_base_and_vertex(base, vertex, name)
            if any(isinstance(contour, volmdlr.Point3D) for contour in contours):
                raise NotImplementedError

            return surface.face_from_contours3d(contours, name)
            # except Exception:
            #     return None
        raise NotImplementedError(
            f'Not implemented :face_from_contours3d in {surface}')

    def to_step(self, current_id):
        xmin, xmax, ymin, ymax = self.surface2d.bounding_rectangle().bounds()
        subsurfaces2d = [self.surface2d]
        line_x = None
        if self.surface3d.x_periodicity and (xmax - xmin) >= 0.45 * self.surface3d.x_periodicity:
            line_x = vme.Line2D(volmdlr.Point2D(0.5 * (xmin + xmax), 0),
                                volmdlr.Point2D(
                                    0.5 * (xmin + xmax), 1))
        line_y = None
        if self.surface3d.y_periodicity and (
                ymax - ymin) >= 0.45 * self.surface3d.y_periodicity:
            line_y = vme.Line2D(
                volmdlr.Point2D(0., 0.5 * (ymin + ymax)),
                volmdlr.Point2D(1, 0.5 * (ymin + ymax)))

        if line_x:
            subsurfaces2 = []
            for subsurface2d in subsurfaces2d:
                subsurfaces2.extend(subsurface2d.cut_by_line(line_x))
            subsurfaces2d = subsurfaces2

        if line_y:
            subsurfaces2 = []
            for subsurface2d in subsurfaces2d:
                subsurfaces2.extend(subsurface2d.cut_by_line(line_y))
            subsurfaces2d = subsurfaces2

        if len(subsurfaces2d) > 1:
            content = ''
            face_ids = []
            for subsurface2d in subsurfaces2d:
                face = self.__class__(self.surface3d, subsurface2d)
                face_content, face_id = face.to_step_without_splitting(
                    current_id)
                face_ids.append(face_id[0])
                content += face_content
                current_id = face_id[0] + 1
            return content, face_ids
        return self.to_step_without_splitting(current_id)

    def to_step_without_splitting(self, current_id):
        content, surface3d_ids = self.surface3d.to_step(current_id)
        current_id = max(surface3d_ids) + 1

        if len(surface3d_ids) != 1:
            raise NotImplementedError('What to do with more than 1 id ? with 0 id ?')
        outer_contour_content, outer_contour_id = self.outer_contour3d.to_step(
            current_id, surface_id=surface3d_ids[0], surface3d=self.surface3d)
        content += outer_contour_content
        content += f"#{outer_contour_id + 1} = FACE_BOUND('{self.name}',#{outer_contour_id},.T.);\n"
        contours_ids = [outer_contour_id + 1]
        current_id = outer_contour_id + 2
        for inner_contour3d in self.inner_contours3d:
            inner_contour_content, inner_contour_id = inner_contour3d.to_step(
                current_id)
            # surface_id=surface3d_id)
            content += inner_contour_content
            face_bound_id = inner_contour_id + 1
            content += f"#{face_bound_id} = FACE_BOUND('',#{inner_contour_id},.T.);\n"
            contours_ids.append(face_bound_id)
            current_id = face_bound_id + 1

        content += f"#{current_id} = ADVANCED_FACE('{self.name}',({volmdlr.core.step_ids_to_str(contours_ids)})" \
                   f",#{surface3d_ids[0]},.T.);\n"
        # TODO: create an ADVANCED_FACE for each surface3d_ids ?
        return content, [current_id]

    def triangulation_lines(self):
        return [], []

    def grid_size(self):
        """
        Specifies an adapted size of the discretization grid used in face triangulation.
        """
        return [0, 0]

    def triangulation(self):
        number_points_x, number_points_y = self.grid_size()
        mesh2d = self.surface2d.triangulation(number_points_x, number_points_y)
        return vmd.DisplayMesh3D([vmd.Node3D(*self.surface3d.point2d_to_3d(point)) for point in mesh2d.points],
                                 mesh2d.triangles)

    def plot2d(self, ax=None, color='k', alpha=1):
        if ax is None:
            _, ax = plt.subplots()
        self.surface2d.plot(ax=ax, color=color, alpha=alpha)

    def rotation(self, center: volmdlr.Point3D,
                 axis: volmdlr.Vector3D, angle: float):
        """
        Face3D rotation.

        :param center: rotation center
        :param axis: rotation axis
        :param angle: angle rotation
        :return: a new rotated Face3D
        """
        new_surface = self.surface3d.rotation(center=center, axis=axis,
                                              angle=angle)
        return self.__class__(new_surface, self.surface2d)

    def rotation_inplace(self, center: volmdlr.Point3D,
                         axis: volmdlr.Vector3D, angle: float):
        """
        Face3D rotation.

         Object is updated inplace.
        :param center: rotation center.
        :type center: `volmdlr.Point3D`
        :param axis: rotation axis.
        :type axis: `volmdlr.Vector3D`
        :param angle: rotation angle.
        :type angle: float
        """
        warnings.warn("'inplace' methods are deprecated. Use a not inplace method instead.", DeprecationWarning)

        self.surface3d.rotation_inplace(center=center, axis=axis, angle=angle)
        new_bounding_box = self.get_bounding_box()
        self.bounding_box = new_bounding_box

    def translation(self, offset: volmdlr.Vector3D):
        """
        Face3D translation.

        :param offset: Translation vector.
        :type offset: `volmdlr.Vector3D`
        :return: A new translated Face3D
        """
        new_surface3d = self.surface3d.translation(offset=offset)
        return self.__class__(new_surface3d, self.surface2d)

    def translation_inplace(self, offset: volmdlr.Vector3D):
        """
        Face3D translation. Object is updated inplace.

        :param offset: translation vector
        """
        warnings.warn("'inplace' methods are deprecated. Use a not inplace method instead.", DeprecationWarning)

        self.surface3d.translation_inplace(offset=offset)
        new_bounding_box = self.get_bounding_box()
        self.bounding_box = new_bounding_box

    def frame_mapping(self, frame: volmdlr.Frame3D, side: str):
        """
        Changes frame_mapping and return a new Face3D.

        side = 'old' or 'new'
        """
        new_surface3d = self.surface3d.frame_mapping(frame, side)
        return self.__class__(new_surface3d, self.surface2d.copy(),
                              self.name)

    def frame_mapping_inplace(self, frame: volmdlr.Frame3D, side: str):
        """
        Changes frame_mapping and the object is updated inplace.

        side = 'old' or 'new'
        """
        warnings.warn("'inplace' methods are deprecated. Use a not inplace method instead.", DeprecationWarning)

        self.surface3d.frame_mapping_inplace(frame, side)
        new_bounding_box = self.get_bounding_box()
        self.bounding_box = new_bounding_box

    def copy(self, deep=True, memo=None):
        return self.__class__(self.surface3d.copy(deep, memo), self.surface2d.copy(),
                              self.name)

    def face_inside(self, face2):
        """
        Verifies if a face is inside another one.

        It returns True if face2 is inside or False if the opposite.
        """
        if self.surface3d.is_coincident(face2.surface3d):
            self_contour2d = self.outer_contour3d.to_2d(
                self.surface3d.frame.origin, self.surface3d.frame.u, self.surface3d.frame.v)
            face2_contour2d = face2.outer_contour3d.to_2d(
                self.surface3d.frame.origin, self.surface3d.frame.u, self.surface3d.frame.v)
            if self_contour2d.is_inside(face2_contour2d):
                return True
        return False

    def edge_intersections(self, edge):
        intersections = []
        method_name = f'{edge.__class__.__name__.lower()[:-2]}_intersections'
        if hasattr(self, method_name):
            intersections = getattr(self, method_name)(edge)
        if not intersections:
            for point in [edge.start, edge.end]:
                if self.point_belongs(point):
                    if point not in intersections:
                        intersections.append(point)
        return intersections

    def line_intersections(self,
                           line: vme.Line3D,
                           ) -> List[volmdlr.Point3D]:
        intersections = []
        for intersection in self.surface3d.line_intersections(line):
            if self.point_belongs(intersection):
                intersections.append(intersection)
        if not intersections:
            for prim in self.outer_contour3d.primitives:
                intersection = prim.line_intersections(line)
                if intersection:
                    if intersection not in intersections:
                        intersections.append(intersection)

        return intersections

    def linesegment_intersections(self, linesegment: vme.LineSegment3D) -> List[volmdlr.Point3D]:
        linesegment_intersections = []
        for intersection in self.surface3d.linesegment_intersections(linesegment):
            if self.point_belongs(intersection):
                linesegment_intersections.append(intersection)
        if not linesegment_intersections:
            for prim in self.outer_contour3d.primitives:
                intersections = prim.linesegment_intersections(linesegment)
                for intersection in intersections:
                    if intersection not in linesegment_intersections:
                        linesegment_intersections.append(intersection)
        return linesegment_intersections

    def fullarc_intersections(self, fullarc: vme.FullArc3D) -> List[volmdlr.Point3D]:
        intersections = []
        for intersection in self.surface3d.fullarc_intersections(fullarc):
            if self.point_belongs(intersection):
                intersections.append(intersection)
        return intersections

    def plot(self, ax=None, color='k', alpha=1, edge_details=False):
        if not ax:
            ax = plt.figure().add_subplot(111, projection='3d')

        self.outer_contour3d.plot(ax=ax, edge_style=EdgeStyle(color=color, alpha=alpha,
                                                              edge_ends=edge_details, edge_direction=edge_details))
        for contour3d in self.inner_contours3d:
            contour3d.plot(ax=ax, edge_style=EdgeStyle(color=color, alpha=alpha,
                                                       edge_ends=edge_details, edge_direction=edge_details))
        return ax

    def random_point_inside(self):
        point_inside2d = self.surface2d.random_point_inside()
        return self.surface3d.point2d_to_3d(point_inside2d)

    def is_adjacent(self, face2: 'Face3D'):
        contour1 = self.outer_contour3d.to_2d(
            self.surface3d.frame.origin,
            self.surface3d.frame.u,
            self.surface3d.frame.v)
        contour2 = face2.outer_contour3d.to_2d(
            self.surface3d.frame.origin,
            self.surface3d.frame.u,
            self.surface3d.frame.v)
        if contour1.is_sharing_primitives_with(contour2):
            return True
        return False

    def geo_lines(self):  # , mesh_size_list=None):
        """
        Gets the lines that define a Face3D in a .geo file.

        """

        i_index, p_index = None, None
        lines, line_surface, lines_tags = [], [], []
        point_account, line_account, line_loop_account = 0, 0, 1
        for c_index, contour in enumerate(list(chain(*[[self.outer_contour3d], self.inner_contours3d]))):

            if isinstance(contour, volmdlr.wires.Circle2D):
                # point=[contour.radius, contour.center.y, 0]
                # lines.append('Point('+str(point_account+1)+') = {'+str(point)[1:-1]+', '+str(mesh_size)+'};')

                # point = [*contour.center, 0]
                # lines.append('Point('+str(point_account+2)+') = {'+str(point)[1:-1]+', '+str(mesh_size)+'};')

                # point=[-contour.radius, contour.center.y, 0]
                # lines.append('Point('+str(point_account+3)+') = {'+str(point)[1:-1]+', '+str(mesh_size)+'};')

                # lines.append('Circle('+str(line_account+1)+') = {'+str(point_account+1)+','+str(point_account+2) \
                #              +','+str(point_account+3)+'};')
                # lines.append('Circle('+str(line_account+2)+') = {'+str(point_account+3)+','+str(point_account+2) \
                #              + ','+str(point_account+1)+'};')

                # lines_tags.extend([line_account+1, line_account+2])

                # lines.append('Line Loop('+str(line_loop_account+1)+') = {'+str(lines_tags)[1:-1]+'};')

                # line_surface.append(line_loop_account+1)

                # lines_tags = []
                # point_account, line_account, line_loop_account = point_account+3, line_account+2, line_loop_account+1

                pass

            elif isinstance(contour, (volmdlr.wires.Contour3D, volmdlr.wires.ClosedPolygon3D)):
                if not isinstance(contour, volmdlr.wires.ClosedPolygon3D):
                    contour = contour.to_polygon(1)
                for i_index, point in enumerate(contour.points):
                    lines.append(point.get_geo_lines(tag=point_account + i_index + 1,
                                                     point_mesh_size=None))

                for p_index, primitive in enumerate(contour.primitives):
                    if p_index != len(contour.primitives) - 1:
                        lines.append(primitive.get_geo_lines(tag=line_account + p_index + 1,
                                                             start_point_tag=point_account + p_index + 1,
                                                             end_point_tag=point_account + p_index + 2))
                    else:
                        lines.append(primitive.get_geo_lines(tag=line_account + p_index + 1,
                                                             start_point_tag=point_account + p_index + 1,
                                                             end_point_tag=point_account + 1))
                    lines_tags.append(line_account + p_index + 1)

                lines.append('Line Loop(' + str(c_index + 1) + ') = {' + str(lines_tags)[1:-1] + '};')
                line_surface.append(line_loop_account)
                point_account = point_account + i_index + 1
                line_account, line_loop_account = line_account + p_index + 1, line_loop_account + 1
                lines_tags = []

        lines.append('Plane Surface(' + str(1) + ') = {' + str(line_surface)[1:-1] + '};')

        return lines

    def to_geo(self, file_name: str):  # , mesh_size_list=None):
        """
        Gets the .geo file for the Face3D.

        """

        lines = self.geo_lines()

        with open(file_name + '.geo', 'w', encoding="utf-8") as f:
            for line in lines:
                f.write(line)
                f.write('\n')
        f.close()

    def get_geo_lines(self, tag: int, line_loop_tag: List[int]):
        """
        Gets the lines that define a PlaneFace3D in a .geo file.

        """

        return 'Plane Surface(' + str(tag) + ') = {' + str(line_loop_tag)[1:-1] + '};'

    def edge3d_inside(self, edge3d):
        """
        Returns True if edge 3d is coplanar to the face.
        """
        method_name = f'{edge3d.__class__.__name__.lower()[:-2]}_inside'
        if hasattr(self, method_name):
            return getattr(self, method_name)(edge3d)
        points = edge3d.discretization_points(number_points=5)
        for point in points[1:-1]:
            if not self.point_belongs(point):
                return False
        return True

    def is_intersecting(self, face2, list_coincident_faces=None, tol: float = 1e-6):
        """
        Verifies if two face are intersecting.

        :param face2: face 2
        :param list_coincident_faces: list of coincident faces, if existent
        :param tol: tolerance for calculations
        :return: True if faces intersect, False otherwise
        """
        if list_coincident_faces is None:
            list_coincident_faces = []
        if (self.bounding_box.bbox_intersection(face2.bounding_box) or
            self.bounding_box.distance_to_bbox(face2.bounding_box) <= tol) and \
                (self, face2) not in list_coincident_faces:

            edge_intersections = []
            for prim1 in self.outer_contour3d.primitives + [prim for inner_contour in self.inner_contours3d
                                                            for prim in inner_contour.primitives]:
                edge_intersections = face2.edge_intersections(prim1)
                if edge_intersections:
                    return True
            if not edge_intersections:
                for prim2 in face2.outer_contour3d.primitives + [prim for inner_contour in face2.inner_contours3d
                                                                 for prim in inner_contour.primitives]:
                    edge_intersections = self.edge_intersections(prim2)
                    if edge_intersections:
                        return True

        return False

    def face_intersections_outer_contour(self, face2):
        """
        Returns the intersections of the face outer contour with other given face.
        """
        intersections_points = []
        for edge1 in self.outer_contour3d.primitives:
            intersection_points = face2.edge_intersections(edge1)
            if intersection_points:
                for point in intersection_points:
                    if point not in intersections_points:
                        intersections_points.append(point)

        return intersections_points

    def face_intersections(self, face2, tol=1e-6) -> List[volmdlr.wires.Wire3D]:
        """
        Calculates the intersections between two Face3D.

        """

        bbox1 = self.bounding_box
        bbox2 = face2.bounding_box
        if not bbox1.bbox_intersection(bbox2) and \
                bbox1.distance_to_bbox(bbox2) >= tol:
            return []
        if self.face_inside(face2) or face2.face_inside(self):
            return []
        face_intersections = self.get_face_intersections(face2)
        return face_intersections

    def get_face_intersections(self, face2):
        """
        Gets the intersections between two faces.

        :param face2: second face.
        :return: intersections.
        """
        method_name = f'{face2.__class__.__name__.lower()[:-2]}_intersections'
        intersections = getattr(self, method_name)(face2)
        return intersections

    def set_operations_new_faces(self, intersecting_combinations, contour_extract_inside):
        self_copy = self.copy(deep=True)
        list_cutting_contours = self_copy.get_face_cutting_contours(intersecting_combinations)
        if not list_cutting_contours:
            return [self_copy]
        return self_copy.divide_face(list_cutting_contours, contour_extract_inside)

    def get_face_cutting_contours(self, dict_intersecting_combinations):
        """
        Get all contours cutting the face, resulting from multiple faces intersections.

        :param dict_intersecting_combinations: dictionary containing as keys the combination of intersecting faces
        and as the values the resulting primitive from the intersection of these two faces
        return a list all contours cutting one particular face.
        """
        face_intersecting_primitives2d = self.select_face_intersecting_primitives(dict_intersecting_combinations)
        if not face_intersecting_primitives2d:
            return []
        list_cutting_contours = volmdlr.wires.Contour2D.contours_from_edges(face_intersecting_primitives2d[:])
        if self.surface2d.inner_contours:
            valid_cutting_contours = []
            connectig_to_outer_contour = []
            for cutting_contour in list_cutting_contours:
                if (self.surface2d.outer_contour.point_over_contour(cutting_contour.primitives[0].start) and
                    self.surface2d.outer_contour.point_over_contour(cutting_contour.primitives[-1].end)) or \
                        cutting_contour.primitives[0].start == cutting_contour.primitives[-1].end:
                    valid_cutting_contours.append(cutting_contour)
                if self.surface2d.outer_contour.intersection_points(cutting_contour):
                    connectig_to_outer_contour.append(cutting_contour)
            if len(valid_cutting_contours) == len(list_cutting_contours):
                return valid_cutting_contours
            for cutting_contour in valid_cutting_contours:
                list_cutting_contours.remove(cutting_contour)
            new_cutting_contours, cutting_contours = self.get_inner_contours_cutting_primitives(
                list_cutting_contours, connectig_to_outer_contour)
            return valid_cutting_contours + new_cutting_contours + cutting_contours
        return list_cutting_contours

    def divide_face(self, list_cutting_contours: List[volmdlr.wires.Contour2D], inside):
        """
        Divides a Face 3D with a list of cutting contours.

        :param list_cutting_contours: list of contours cutting the face
        :param inside: when extracting a contour from another contour. It defines the extracted
        contour as being between the two points if True and outside these points if False
        return a list new faces resulting from face division
        """
        list_faces = []
        list_open_cutting_contours = []
        list_closed_cutting_contours = []
        for cutting_contour in list_cutting_contours:
            if not cutting_contour.primitives[0].start.is_close(cutting_contour.primitives[-1].end):
                list_open_cutting_contours.append(cutting_contour)
                continue
            list_closed_cutting_contours.append(cutting_contour)
        if list_open_cutting_contours:
            list_faces = self.divide_face_with_open_cutting_contours(list_open_cutting_contours, inside)
        list_faces = self.divide_face_with_closed_cutting_contours(list_closed_cutting_contours, list_faces)
        list_faces = [face for face in list_faces if not math.isclose(face.area(), 0.0, abs_tol=1e-6)]
        return list_faces

    def divide_face_with_open_cutting_contours(self, list_open_cutting_contours, inside):
        """
        Divides a face 3D with a list of closed cutting contour, that is, it will cut holes on the face.

        :param list_open_cutting_contours: list containing the open cutting contours.
        :param inside: inside portion.
        :type inside: bool.
        :return: list divided faces.
        """
        list_faces = []
        if not self.surface2d.outer_contour.edge_polygon.is_trigo:
            self.surface2d.outer_contour.invert_inplace()
        new_faces_contours = self.surface2d.outer_contour.divide(list_open_cutting_contours, inside)
        new_inner_contours = len(new_faces_contours) * [[]]
        if self.surface2d.inner_contours:
            new_faces_contours, new_inner_contours = self.get_open_contour_divided_faces_inner_contours(
                new_faces_contours)
        if isinstance(self, Triangle3D):
            class_to_instanciate = PlaneFace3D
        else:
            class_to_instanciate = self.__class__
        for contour, inner_contours in zip(new_faces_contours, new_inner_contours):
            new_face = class_to_instanciate(self.surface3d, Surface2D(contour, inner_contours))
            list_faces.append(new_face)
        return list_faces

    def divide_face_with_closed_cutting_contours(self, list_closed_cutting_contours, list_faces):
        """
        Divides a Face3D with a list of Open cutting contours.

        Contours going from one side to another of the Face, or from the outer contour to one inner contour.

        :param list_closed_cutting_contours: list containing the closed cutting contours
        :param list_faces: list of already divided faces
        :return: list divided faces
        """
        for new_contour in list_closed_cutting_contours:
            if len(new_contour.primitives) >= 3 and \
                    new_contour.primitives[0].start == new_contour.primitives[-1].end:
                inner_contours1 = [new_contour]
                inner_contours2 = []
                if list_faces:
                    new_list_faces = self.get_closed_contour_divided_faces_inner_contours(list_faces, new_contour)
                    list_faces = list_faces + new_list_faces
                    continue
                for inner_contour in self.surface2d.inner_contours:
                    if new_contour.is_inside(inner_contour):
                        inner_contours2.append(inner_contour)
                        continue
                    inner_contours1.append(inner_contour)
                if isinstance(self, Triangle3D):
                    class_to_instanciate = PlaneFace3D
                else:
                    class_to_instanciate = self.__class__
                surf3d = self.surface3d
                surf2d = Surface2D(self.surface2d.outer_contour, inner_contours1)
                new_plane = class_to_instanciate(surf3d, surf2d)
                list_faces.append(new_plane)
                list_faces.append(class_to_instanciate(surf3d, Surface2D(new_contour, inner_contours2)))
                continue
            surf3d = self.surface3d
            surf2d = Surface2D(self.surface2d.outer_contour, [])
            if isinstance(self, Triangle3D):
                class_to_instanciate = PlaneFace3D
            else:
                class_to_instanciate = self.__class__
            new_plane = class_to_instanciate(surf3d, surf2d)
            list_faces.append(new_plane)
        return list_faces

    def get_open_contour_divided_faces_inner_contours(self, new_faces_contours):
        """
        If there is any inner contour, verifies which ones belong to the new divided faces.

        :param new_faces_contours: new faces outer contour.
        :return: valid_new_faces_contours, valid_new_faces_contours.
        """
        valid_new_faces_contours = []
        valid_inner_contours = []
        for new_face_contour in new_faces_contours:
            for inner_contour in self.surface2d.inner_contours:
                if new_face_contour.is_superposing(inner_contour):
                    break
            else:
                if new_face_contour not in valid_new_faces_contours:
                    inner_contours = []
                    for inner_contour in self.surface2d.inner_contours:
                        if new_face_contour.is_inside(inner_contour):
                            inner_contours.append(inner_contour)
                    valid_new_faces_contours.append(new_face_contour)
                    valid_inner_contours.append(inner_contours)
        return valid_new_faces_contours, valid_inner_contours

    def get_closed_contour_divided_faces_inner_contours(self, list_faces, new_contour):
        """
        If there is any inner contour, verifies which ones belong to the new divided faces.

        :param list_faces: list of new faces.
        :param new_contour: current new face outer contour.
        :return: a list of new faces with its inner contours.
        """
        new_list_faces = []
        for new_face in list_faces:
            if new_face.surface2d.outer_contour.is_inside(new_contour):
                inner_contours1 = []
                inner_contours2 = []
                if not new_face.surface2d.inner_contours:
                    new_face.surface2d.inner_contours = [new_contour]
                    break
                new_contour_not_sharing_primitives = True
                for i, inner_contour in enumerate(new_face.surface2d.inner_contours):
                    if new_contour.is_inside(inner_contour):
                        if any(inner_contour.primitive_over_contour(prim)
                               for prim in new_contour.primitives):
                            new_face.surface2d.inner_contours[i] = new_contour
                            break
                        inner_contours2.append(inner_contour)
                    elif not any(inner_contour.primitive_over_contour(prim) for prim in
                                 new_contour.primitives):
                        inner_contours1.append(inner_contour)
                    else:
                        new_contour_not_sharing_primitives = False
                else:
                    surf3d = new_face.surface3d
                    if inner_contours1:
                        if new_contour_not_sharing_primitives:
                            inner_contours1.append(new_contour)
                            new_face.surface2d.inner_contours = inner_contours1
                            break
                        surf2d = Surface2D(new_face.surface2d.outer_contour, inner_contours1)
                        new_plane = self.__class__(surf3d, surf2d)
                        new_list_faces.append(new_plane)
                    if inner_contours2:
                        new_list_faces.append(
                            self.__class__(surf3d, Surface2D(new_contour, inner_contours2)))
        return new_list_faces

    def select_face_intersecting_primitives(self, dict_intersecting_combinations):
        """
        Select face intersecting primitives from a dictionary containing all intersection combinations.

        :param dict_intersecting_combinations: dictionary containing all intersection combinations
        :return: list of intersecting primitives for current face
        """
        face_intersecting_primitives2d = []
        for intersecting_combination in dict_intersecting_combinations.keys():
            if self in (intersecting_combination[0], intersecting_combination[1]):
                for intersection_wire in dict_intersecting_combinations[intersecting_combination]:
                    if len(intersection_wire.primitives) != 1:
                        raise NotImplementedError
                    # primitive2 = intersection_wire
                    primitive2_2d = self.surface3d.contour3d_to_2d(intersection_wire)
                    if not self.surface2d.outer_contour.primitive_over_contour(primitive2_2d.primitives[0], tol=1e-7):
                        face_intersecting_primitives2d.append(primitive2_2d.primitives[0])
        return face_intersecting_primitives2d

    def get_inner_contours_cutting_primitives(self, list_cutting_contours, connectig_to_outer_contour):
        """
        Gets cutting primitives connected to face inner_contours.

        :param list_cutting_contours: list of contours for resulting from intersection with other faces.
        :param connectig_to_outer_contour: list of contours from list_cutting_contours connected to the outer contour
        and not to any outer contour.
        :return: lists for final face cutting primitives.
        """
        (inner_contours_connected_cutting_contour, dict_inner_contour_intersections,
         dict_cutting_contour_intersections, list_cutting_contours) = self.dictionnaries_cutting_contours(
            list_cutting_contours, connectig_to_outer_contour)
        valid_cutting_contours = []
        list_primitives1 = []
        list_primitives2 = []
        used_cutting_contours = []
        used_inner_contour = []
        for cutting_contour, inner_contours in inner_contours_connected_cutting_contour.items():
            primitives1 = []
            primitives2 = []
            if len(inner_contours) == 1:
                if all(dict_cutting_contour_intersections[inters] in connectig_to_outer_contour for inters in
                       dict_inner_contour_intersections[inner_contours[0]]) and cutting_contour not in \
                        used_cutting_contours and inner_contours[0] not in used_inner_contour:
                    inner_contour_splitting_points = dict_inner_contour_intersections[inner_contours[0]]
                    inner_contour_splitting_points = list(sorted(
                        inner_contour_splitting_points, key=lambda point, ic=inner_contours[0]: ic.abscissa(point)))

                    point1, point2 = self.inner_contour_cutting_points(inner_contour_splitting_points, cutting_contour)
                    primitives1.extend(inner_contours[0].extract_with_points(point1, point2, True))
                    primitives2.extend(inner_contours[0].extract_with_points(point1, point2, False))
                    if sum(prim.length() for prim in primitives2) > sum(prim.length() for prim in primitives1):
                        primitives1, primitives2 = primitives2, primitives1
                    primitives1.extend(dict_cutting_contour_intersections[point2].primitives +
                                       cutting_contour.primitives[:])
                    used_cutting_contours.extend([cutting_contour,
                                                  dict_cutting_contour_intersections[point2]])
                    used_inner_contour.append(inner_contours[0])
                    list_primitives1.append(primitives1)
                    list_primitives2.append(primitives2)
                elif cutting_contour not in valid_cutting_contours:
                    valid_cutting_contours.append(cutting_contour)
            elif len(inner_contours) == 2:
                inner_contour_splitting_points1 = dict_inner_contour_intersections[inner_contours[0]]
                inner_contour_splitting_points2 = dict_inner_contour_intersections[inner_contours[1]]
                inner_contour_splitting_points1 = list(sorted(
                    inner_contour_splitting_points1, key=lambda point, ic=inner_contours[0]: ic.abscissa(point)))
                inner_contour_splitting_points2 = list(sorted(
                    inner_contour_splitting_points2, key=lambda point, ic=inner_contours[1]: ic.abscissa(point)))
                inside1, inside2 = self.is_inside_portion(cutting_contour, inner_contour_splitting_points1,
                                                          inner_contour_splitting_points2)
                primitives1.extend(cutting_contour.primitives[:])
                contour_used = False
                for inner_contour, inner_contour_splitting_points, inside in zip(
                        inner_contours, [inner_contour_splitting_points1, inner_contour_splitting_points2],
                        [inside1, inside2]):
                    if inner_contour in used_inner_contour:
                        contour_used = True
                        continue
                    point1, point2 = self.inner_contour_cutting_points(inner_contour_splitting_points, cutting_contour)
                    primitives1.extend(inner_contour.extract_with_points(point1, point2, inside))
                    primitives1.extend(dict_cutting_contour_intersections[point2].primitives)
                    primitives2.extend(inner_contour.extract_with_points(point1, point2, not inside))
                    used_cutting_contours.extend([cutting_contour, dict_cutting_contour_intersections[point2]])
                if contour_used:
                    list_primitives1 = self.get_connecting_contour(list_primitives1, primitives1)
                else:
                    list_primitives1.append(primitives1)
                list_primitives2.append(primitives2)
                used_inner_contour.extend(inner_contours)
            else:
                raise NotImplementedError
        valid_cutting_contours = [contour for contour in valid_cutting_contours
                                  if contour not in used_cutting_contours]
        new_cutting_contours = [volmdlr.wires.Contour2D(list_prim).order_contour()
                                for list_prim in list_primitives1]
        for list_prim in list_primitives2:
            new_cutting_contours.extend(volmdlr.wires.Contour2D.contours_from_edges(list_prim))
        return new_cutting_contours, valid_cutting_contours

    def dictionnaries_cutting_contours(self, list_cutting_contours, connectig_to_outer_contour):
        inner_contours_connected_cutting_contour = {}
        dict_inner_contour_intersections = {}
        dict_cutting_contour_intersections = {}
        for inner_contour in self.surface2d.inner_contours:
            if not inner_contour.edge_polygon.is_trigo:
                inner_contour.invert_inplace()
            dict_inner_contour_intersections[inner_contour] = []
            for cutting_contour in list_cutting_contours:
                inner_contour_intersections = inner_contour.intersection_points(cutting_contour)
                if inner_contour_intersections:
                    dict_inner_contour_intersections[inner_contour].extend(inner_contour_intersections)
                    if cutting_contour not in inner_contours_connected_cutting_contour:
                        inner_contours_connected_cutting_contour[cutting_contour] = [inner_contour]
                    else:
                        inner_contours_connected_cutting_contour[cutting_contour].append(inner_contour)
                for intersection in inner_contour_intersections:
                    dict_cutting_contour_intersections[intersection] = cutting_contour
            splitting_points = dict_inner_contour_intersections[inner_contour]
            splitting_points = list(sorted(
                splitting_points, key=lambda point, ic=inner_contour: ic.abscissa(point)))
            remove_splitting_points, new_inner_contour, remove_cutting_contour = self.inner_contours_recalculation(
                inner_contour, splitting_points, dict_cutting_contour_intersections, connectig_to_outer_contour)
            (dict_cutting_contour_intersections, dict_inner_contour_intersections,
             inner_contours_connected_cutting_contour, list_cutting_contours) = \
                self.updated_dictionnaries_cutting_contours(remove_splitting_points, remove_cutting_contour,
                                                            splitting_points, dict_cutting_contour_intersections,
                                                            inner_contour, new_inner_contour, list_cutting_contours,
                                                            dict_inner_contour_intersections,
                                                            inner_contours_connected_cutting_contour)
            inner_contour = new_inner_contour
        return (inner_contours_connected_cutting_contour, dict_inner_contour_intersections,
                dict_cutting_contour_intersections, list_cutting_contours)

    @staticmethod
    def inner_contour_cutting_points(inner_contour_splitting_points, cutting_contour):
        """
        Searches the inner contour points where it must be cut.

        :param inner_contour_splitting_points: all points os intersection with this inner contour.
        :param cutting_contour: first cutting contour being used to cut inner contour.
        :return: point1, point2
        """
        if volmdlr.core.point_in_list(cutting_contour.primitives[0].start, inner_contour_splitting_points):
            index_point1 = volmdlr.core.get_point_index_in_list(cutting_contour.primitives[0].start,
                                                                inner_contour_splitting_points)
        else:
            index_point1 = volmdlr.core.get_point_index_in_list(cutting_contour.primitives[-1].end,
                                                                inner_contour_splitting_points)
        if index_point1 != len(inner_contour_splitting_points) - 1:
            index_point2 = index_point1 + 1
        else:
            index_point2 = 0
        point1 = inner_contour_splitting_points[index_point1]
        point2 = inner_contour_splitting_points[index_point2]
        return point1, point2

    @staticmethod
    def is_inside_portion(cutting_contour, inner_contour_splitting_points1, inner_contour_splitting_points2):
        """
        For multiple inner contour intersections with cutting contours, defines if we get the inside or outside portion.

        :param cutting_contour: cutting_contour cutting the two inner contours.
        :param inner_contour_splitting_points1: splitting points for contour1.
        :param inner_contour_splitting_points2: splitting points for contour1.
        :return:
        """
        if (not cutting_contour.primitives[0].start.is_close(inner_contour_splitting_points1[-1]) and
            not cutting_contour.primitives[-1].end.is_close(inner_contour_splitting_points2[-1])) or \
                (not cutting_contour.primitives[0].start.is_close(inner_contour_splitting_points2[-1]) and
                 not cutting_contour.primitives[-1].end.is_close(inner_contour_splitting_points2[-1])):
            is_inside1 = True
            is_inside2 = False
        elif (cutting_contour.primitives[0].start.is_close(inner_contour_splitting_points1[-1]) and
              cutting_contour.primitives[-1].end.is_close(inner_contour_splitting_points2[-1])):
            is_inside1 = True
            is_inside2 = False
        elif (not cutting_contour.primitives[0].start.is_close(inner_contour_splitting_points1[-1]) and
              cutting_contour.primitives[-1].end.is_close(inner_contour_splitting_points2[-1])) or \
                (cutting_contour.primitives[0].start.is_close(inner_contour_splitting_points1[-1]) and
                 not cutting_contour.primitives[-1].end.is_close(inner_contour_splitting_points2[-1])):
            is_inside1 = True
            is_inside2 = True
        else:
            raise NotImplementedError
        return is_inside1, is_inside2

    @staticmethod
    def get_connecting_contour(lists_primitives, inner_primitives):
        """
        Find which contour from resulting inner contour splitting is connected to saved cutting_contours.

        :param lists_primitives: saved cutting contours.
        :param inner_primitives: splited inner contour.
        :return: updated saved cutting contours.
        """
        if not lists_primitives:
            lists_primitives.extend(inner_primitives)
            return lists_primitives
        new_list_primitives = lists_primitives[:]
        for i, list_prim in enumerate(lists_primitives):
            if any(prim in list_prim for prim in inner_primitives):
                new_primitives = list_prim + [prim for prim in inner_primitives if prim not in list_prim]
                new_list_primitives[i] = new_primitives
                break
        lists_primitives = new_list_primitives[:]
        return lists_primitives

    def inner_contours_recalculation(self, inner_contour, splitting_points, splitting_points_and_cutting_contour,
                                     connectig_to_outer_contour):
        """
        Recalculates inner contours if a cutting contour is connected to an inner contour at two ends.

        Verifies if there is a cutting contours from face intersections connected to an inner contour at the two ends,
        if true this inner contour is updated with this cutting contour.

        :param inner_contour: inner contour.
        :param splitting_points: current inner contour splitting points.
        :param splitting_points_and_cutting_contour: dictionary containing all splitting points and
        the corresponding cutting contour.
        :param connectig_to_outer_contour: list of the cutting contours connected to the outer contour.
        :return: splitting points to be removed from list of splitting points and current inner contour updated.
        """
        j = self.surface2d.inner_contours.index(inner_contour)
        remove_splitting_points = []
        remove_cutting_contour = []
        for point1, point2 in zip(splitting_points[:-1], splitting_points[1:]):
            if splitting_points_and_cutting_contour[point1] not in connectig_to_outer_contour and \
                    splitting_points_and_cutting_contour[point2] not in connectig_to_outer_contour and \
                    splitting_points_and_cutting_contour[point1] == splitting_points_and_cutting_contour[point2]:
                remove_cutting_contour.append(splitting_points_and_cutting_contour[point1])
                remove_splitting_points.extend([point1, point2])
                primitives1 = inner_contour.extract_with_points(point1, point2, True) + \
                    splitting_points_and_cutting_contour[point1].primitives
                primitives2 = inner_contour.extract_with_points(point1, point2, False) + \
                    splitting_points_and_cutting_contour[point1].primitives
                contour1 = volmdlr.wires.Contour2D(primitives1).order_contour()
                contour2 = volmdlr.wires.Contour2D(primitives2).order_contour()
                if contour1.is_inside(inner_contour):
                    self.surface2d.inner_contours[j] = contour1
                    inner_contour = self.surface2d.inner_contours[j]
                    remove_splitting_points.extend([point1, point2])
                elif contour2.is_inside(inner_contour):
                    self.surface2d.inner_contours[j] = contour2
                    inner_contour = self.surface2d.inner_contours[j]
                    remove_splitting_points.extend([point1, point2])
        return remove_splitting_points, inner_contour, remove_cutting_contour

    @staticmethod
    def updated_dictionnaries_cutting_contours(remove_splitting_points, remove_cutting_contour, splitting_points,
                                               dict_cutting_contour_intersections, old_inner_contour,
                                               new_inner_contour, list_cutting_contours,
                                               dict_inner_contour_intersections,
                                               inner_contours_connected_cutting_contour):
        for remove_point in remove_splitting_points:
            if remove_point in splitting_points:
                splitting_points.remove(remove_point)
            if remove_point in dict_cutting_contour_intersections:
                del dict_cutting_contour_intersections[remove_point]
        del dict_inner_contour_intersections[old_inner_contour]
        dict_inner_contour_intersections[new_inner_contour] = splitting_points
        for contour in remove_cutting_contour:
            if contour in list_cutting_contours:
                list_cutting_contours.remove(contour)
            if contour in inner_contours_connected_cutting_contour:
                del inner_contours_connected_cutting_contour[contour]
        for cutting_contour, innr_cntrs in inner_contours_connected_cutting_contour.items():
            if old_inner_contour in innr_cntrs:
                inner_contours_connected_cutting_contour[cutting_contour].remove(old_inner_contour)
                inner_contours_connected_cutting_contour[cutting_contour].append(new_inner_contour)
        return (dict_cutting_contour_intersections, dict_inner_contour_intersections,
                inner_contours_connected_cutting_contour, list_cutting_contours)


class PlaneFace3D(Face3D):
    """
    Defines a PlaneFace3D class.

    :param surface3d: a plane 3d.
    :type surface3d: Plane3D.
    :param surface2d: a 2d surface to define the plane face.
    :type surface2d: Surface2D.
    """
    _standalone_in_db = False
    _generic_eq = True
    _non_serializable_attributes = ['bounding_box', 'polygon2D']
    _non_data_eq_attributes = ['name', 'bounding_box', 'outer_contour3d',
                               'inner_contours3d']
    _non_data_hash_attributes = []

    def __init__(self, surface3d: Plane3D, surface2d: Surface2D,
                 name: str = ''):
        self._bbox = None
        Face3D.__init__(self,
                        surface3d=surface3d,
                        surface2d=surface2d,
                        name=name)

    def copy(self, deep=True, memo=None):
        return PlaneFace3D(self.surface3d.copy(deep, memo), self.surface2d.copy(),
                           self.name)

    @property
    def bounding_box(self):
        """
        Returns the boundary box of a PlanFace3D.

        """
        if not self._bbox:
            self._bbox = self.get_bounding_box()
        return self._bbox

    @bounding_box.setter
    def bounding_box(self, new_bounding_box):
        self._bbox = new_bounding_box

    def get_bounding_box(self):
        return self.outer_contour3d.bounding_box

    def distance_to_point(self, point, return_other_point=False):
        """
        Calculates the distance from a plane face and a point.

        :param point: point to verify.
        :param return_other_point: bool to decide if corresponding point on face should be returned.
        :return: distance to planeface3D.
        """

        projected_pt = point.plane_projection3d(self.surface3d.frame.origin,
                                                self.surface3d.frame.u,
                                                self.surface3d.frame.v)
        projection_distance = point.point_distance(projected_pt)

        if self.point_belongs(projected_pt):
            if return_other_point:
                return projection_distance, projected_pt
            return projection_distance

        point_2d = point.to_2d(self.surface3d.frame.origin, self.surface3d.frame.u,
                               self.surface3d.frame.v)

        polygon2d = self.surface2d.outer_contour.to_polygon(angle_resolution=10)
        border_distance, other_point = polygon2d.point_border_distance(point_2d, return_other_point=True)

        other_point = self.surface3d.point2d_to_3d(volmdlr.Point2D(*other_point))

        if return_other_point:
            return (projection_distance ** 2 + border_distance ** 2) ** 0.5, \
                other_point
        return (projection_distance ** 2 + border_distance ** 2) ** 0.5

    def minimum_distance_points_plane(self, other_plane_face, return_points=False):
        """
        Given two plane faces, calculates the points which corresponds to the minimal distance between these two faces.

        :param other_plane_face: Second plane face.
        :param return_points: Boolean to return corresponding points or not.
        :return: minimal distance.
        """

        min_distance = math.inf
        for edge1 in self.outer_contour3d.primitives:
            for edge2 in other_plane_face.outer_contour3d.primitives:
                if hasattr(edge1, 'minimum_distance'):
                    dist = edge1.minimum_distance(edge2, return_points=return_points)
                elif hasattr(edge2, 'minimum_distance'):
                    dist = edge2.minimum_distance(edge1, return_points=return_points)
                else:
                    raise AttributeError(f'Neither {edge1} nor {edge2} has a minimum_distance method.')
                if return_points:
                    if dist[0] < min_distance:
                        min_distance = dist[0]
                        point1, point2 = dist[1], dist[2]
                else:
                    if dist < min_distance:
                        min_distance = dist
        if return_points:
            return min_distance, point1, point2
        return min_distance

    def linesegment_inside(self, linesegment: vme.LineSegment3D):
        direction_vector = linesegment.unit_direction_vector()
        if not math.isclose(abs(direction_vector.dot(self.surface3d.frame.w)), 0.0, abs_tol=1e-6):
            return False
        for point in [linesegment.start, linesegment.middle_point(), linesegment.end]:
            if not self.point_belongs(point):
                return False
        return True

    def circle_inside(self, circle: volmdlr.wires.Circle3D):
        if not math.isclose(abs(circle.frame.w.dot(self.surface3d.frame.w)), 1.0, abs_tol=1e-6):
            return False
        points = circle.discretization_points(number_points=4)
        for point in points:
            if not self.point_belongs(point):
                return False
        return True

    def planeface_intersections(self, planeface):
        face2_plane_interections = planeface.surface3d.plane_intersection(self.surface3d)
        if not face2_plane_interections:
            return []
        points_intersections = []
        for contour in [self.outer_contour3d, planeface.outer_contour3d] + self.inner_contours3d + \
                planeface.inner_contours3d:
            for intersection in contour.line_intersections(face2_plane_interections[0]):
                if intersection and not volmdlr.core.point_in_list(intersection, points_intersections):
                    points_intersections.append(intersection)
        points_intersections = face2_plane_interections[0].sort_points_along_line(points_intersections)
        planeface_intersections = []
        for point1, point2 in zip(points_intersections[:-1], points_intersections[1:]):
            linesegment3d = vme.LineSegment3D(point1, point2)
            over_self_outer_contour = self.outer_contour3d.primitive_over_contour(linesegment3d)
            over_planeface_outer_contour = planeface.outer_contour3d.primitive_over_contour(linesegment3d)
            if over_self_outer_contour and over_planeface_outer_contour:
                continue
            if self.edge3d_inside(linesegment3d) or over_self_outer_contour:
                if planeface.edge3d_inside(linesegment3d):
                    planeface_intersections.append(volmdlr.wires.Wire3D([linesegment3d]))
                elif over_planeface_outer_contour:
                    planeface_intersections.append(volmdlr.wires.Wire3D([linesegment3d]))
        return planeface_intersections

    def triangle_intersections(self, triangleface):
        return self.planeface_intersections(triangleface)

    def cylindricalface_intersections(self, cylindricalface: 'CylindricalFace3D'):
        cylindricalsurfaceface_intersections = cylindricalface.surface3d.plane_intersection(self.surface3d)
        if not isinstance(cylindricalsurfaceface_intersections[0], vme.Line3D):
            if all(self.edge3d_inside(intersection) and cylindricalface.edge3d_inside(intersection)
                   for intersection in cylindricalsurfaceface_intersections):
                return cylindricalsurfaceface_intersections
        intersections_points = self.face_intersections_outer_contour(cylindricalface)
        for point in cylindricalface.face_intersections_outer_contour(self):
            if point not in intersections_points:
                intersections_points.append(point)
        face_intersections = []
        for primitive in cylindricalsurfaceface_intersections:
            points_on_primitive = []
            for point in intersections_points:
                if primitive.point_belongs(point):
                    points_on_primitive.append(point)
            if not points_on_primitive:
                continue
            if isinstance(primitive, vme.Line3D):
                points_on_primitive = primitive.sort_points_along_line(points_on_primitive)
            else:
                points_on_primitive = primitive.sort_points_along_wire(points_on_primitive)
                points_on_primitive = points_on_primitive + [points_on_primitive[0]]
            for point1, point2 in zip(points_on_primitive[:-1], points_on_primitive[1:]):
                edge = primitive.trim(point1, point2)
                if self.edge3d_inside(edge) and cylindricalface.edge3d_inside(edge):
                    face_intersections.append(volmdlr.wires.Wire3D([edge]))
        return face_intersections

    def minimum_distance(self, other_face, return_points=False):
        """
        Returns the minimum distance between the current face and the specified other face.

        :param other_face: Face to evaluate the minimum distance.
        :type other_face: :class:`PlaneFace3D`
        :param return_points: A boolean value indicating whether to return the minimum distance as
            well as the two points on each face that are closest to each other. If True, the function
            returns a tuple of the form (distance, point1, point2). If False, the function only returns
            the distance.
        :type return_points: bool
        :return: If the return_points parameter is set to True, it also returns the two points on each face
            that are closest to each other. The return type is a float if return_points is False and
            a tuple (distance, point1, point2) if return_points is True.
        :rtype: float, Tuple[float, float, float]
        """
        if other_face.__class__ is CylindricalFace3D:
            point1, point2 = other_face.minimum_distance_points_cyl(self)
            if return_points:
                return point1.point_distance(point2), point1, point2
            return point1.point_distance(point2)

        if other_face.__class__ is PlaneFace3D:
            if return_points:
                dist, point1, point2 = self.minimum_distance_points_plane(other_face,
                                                                          return_points=return_points)
                return dist, point1, point2
            dist = self.minimum_distance_points_plane(other_face,
                                                      return_points=return_points)
            return dist

        if other_face.__class__ is ToroidalFace3D:
            point1, point2 = other_face.minimum_distance_points_plane(self)
            if return_points:
                return point1.point_distance(point2), point1, point2
            return point1.point_distance(point2)

        raise NotImplementedError

    def is_adjacent(self, face2: Face3D):
        contour1 = self.outer_contour3d.to_2d(
            self.surface3d.frame.origin,
            self.surface3d.frame.u,
            self.surface3d.frame.v)
        contour2 = face2.outer_contour3d.to_2d(
            self.surface3d.frame.origin,
            self.surface3d.frame.u,
            self.surface3d.frame.v)
        if contour1.is_sharing_primitives_with(contour2, False):
            return True
        return False

    @staticmethod
    def merge_faces(list_coincident_faces: List[Face3D]):
        valid_coicident_faces = list_coincident_faces[:]
        list_new_faces = []
        list_inner_contours = []
        merge_finished = False
        face0 = valid_coicident_faces[0]
        merged_contour = face0.outer_contour3d.to_2d(face0.surface3d.frame.origin,
                                                     face0.surface3d.frame.u,
                                                     face0.surface3d.frame.v)
        valid_coicident_faces.remove(face0)
        while not merge_finished:
            adjacent_faces = False
            list_inner_contours = []
            for face in valid_coicident_faces:
                adjacent_faces = False
                face_inside = False
                contour = face.outer_contour3d.to_2d(face0.surface3d.frame.origin,
                                                     face0.surface3d.frame.u,
                                                     face0.surface3d.frame.v)
                if contour.is_sharing_primitives_with(merged_contour):
                    merged_contour_results = merged_contour.union(contour)
                    merged_contour = merged_contour_results[0]
                    merged_inner_contours = merged_contour_results[1:]
                    list_inner_contours.extend(merged_inner_contours)
                    list_inner_contours.extend(face.surface2d.inner_contours)
                    valid_coicident_faces.remove(face)
                    adjacent_faces = True
                    break
                if merged_contour.is_inside(contour):
                    valid_coicident_faces.remove(face)
                    face_inside = True
                    break
            if not adjacent_faces and not face_inside and valid_coicident_faces:
                list_new_faces.append(
                    PlaneFace3D(face0.surface3d,
                                Surface2D(merged_contour.copy(),
                                          face0.surface2d.inner_contours +
                                          list_inner_contours)))
                merged_contour = \
                    valid_coicident_faces[0].outer_contour3d.to_2d(
                        face0.surface3d.frame.origin,
                        face0.surface3d.frame.u,
                        face0.surface3d.frame.v)
                valid_coicident_faces.remove(valid_coicident_faces[0])

            if not valid_coicident_faces:
                merge_finished = True
        list_new_faces.append(
            PlaneFace3D(face0.surface3d,
                        Surface2D(merged_contour,
                                  face0.surface2d.inner_contours +
                                  list_inner_contours)))
        return list_new_faces

    def cut_by_coincident_face(self, face):
        """
        Cuts face1 with another coincident face2.

        :param face: a face 3d.
        :type face: Face3D.
        :return: a list of faces 3d.
        :rtype: List[Face3D].
        """

        if not self.surface3d.is_coincident(face.surface3d):
            raise ValueError('The faces are not coincident')

        if self.face_inside(face):
            return self.divide_face([face.surface2d.outer_contour], True)
        # if face.is_inside(self):
        #     return face.divide_face([self.surface2d.outer_contour], True)

        outer_contour_1 = self.surface2d.outer_contour
        outer_contour_2 = self.surface3d.contour3d_to_2d(face.outer_contour3d)

        if (face.face_inside(self)
                and not outer_contour_1.intersection_points(outer_contour_2)):
            return self.divide_face(face.surface2d.inner_contours, True)

        inner_contours = self.surface2d.inner_contours
        inner_contours.extend([self.surface3d.contour3d_to_2d(
            contour) for contour in face.inner_contours3d])

        contours = outer_contour_1.cut_by_wire(outer_contour_2)

        surfaces = []
        for contour in contours:
            inners = []
            for inner_c in inner_contours:
                if contour.is_inside(inner_c):
                    inners.append(inner_c)
            surfaces.append(Surface2D(contour, inners))

        return [self.__class__(self.surface3d, surface2d) for surface2d in surfaces]

    def check_inner_contours(self, face):
        c_inners_1 = self.surface2d.inner_contours
        c_inners_2 = [self.surface3d.contour3d_to_2d(inner) for inner in face.inner_contours3d]
        inside = set()
        for inner_contour1 in c_inners_1:
            for inner_contour2 in c_inners_2:
                if inner_contour1.is_superposing(inner_contour2):
                    inside.add(False)
                else:
                    inside.add(inner_contour2.is_inside(inner_contour1))
        return inside

    @staticmethod
    def update_faces_with_divided_faces(divided_faces, face2_2, used, list_faces):
        for d_face in divided_faces:

            if d_face.outer_contour3d.is_superposing(face2_2.outer_contour3d):
                if face2_2.surface2d.inner_contours:
                    divided_faces_d_face = []
                    for inner in face2_2.surface2d.inner_contours:

                        if True in [(((abs(inner_d.area() - inner.area()) < 1e-6)
                                      and inner.center_of_mass().is_close(inner_d.center_of_mass()))
                                     or inner_d.is_inside(inner))
                                    for inner_d in d_face.surface2d.inner_contours]:
                            divided_faces_d_face = ['', d_face]
                            continue

                        divided_faces_d_face = d_face.divide_face([inner], True)
                        divided_faces_d_face.sort(key=lambda x: x.area())

                        list_faces.append(divided_faces_d_face[0])
                        d_face = divided_faces_d_face[1]

                    if divided_faces_d_face:
                        list_faces.append(divided_faces_d_face[1])

                else:
                    list_faces.append(d_face)
            else:
                used.append(d_face)

        return used, list_faces

    def project_faces(self, faces):
        """
        Divide self based on the faces outer, and inner contours.

        :param faces: DESCRIPTION
        :type faces: TYPE
        :return: DESCRIPTION
        :rtype: TYPE
        """

        used_faces, list_faces = {}, []

        for _, face2 in enumerate(faces):
            contour1 = self.surface2d.outer_contour
            contour2 = self.surface3d.contour3d_to_2d(face2.outer_contour3d)

            inside = self.check_inner_contours(face2)
            if (self.surface3d.is_coincident(face2.surface3d)
                    and (contour1.is_overlapping(contour2)
                         or (contour1.is_inside(contour2) or True in inside))):

<<<<<<< HEAD
        if self.face_inside(face):
            return self.divide_face([face.surface2d.outer_contour], True)
        # if face.is_inside(self):
        #     return face.divide_face([self.surface2d.outer_contour], True)
=======
                if self in used_faces:
                    faces_1, face2_2 = used_faces[self][:], face2
                else:
                    faces_1, face2_2 = [self], face2
>>>>>>> 40171b14

                used = []
                for face1_1 in faces_1:
                    plane3d = face1_1.surface3d
                    s2d = Surface2D(outer_contour=plane3d.contour3d_to_2d(face2_2.outer_contour3d),
                                    inner_contours=[
                                        plane3d.contour3d_to_2d(contour) for contour in face2_2.inner_contours3d])
                    face2_2 = PlaneFace3D(surface3d=plane3d, surface2d=s2d)

<<<<<<< HEAD
        if (face.face_inside(self)
            and not outer_contour_1.contour_intersections(outer_contour_2)):
            return self.divide_face(face.surface2d.inner_contours, True)

        inner_contours = self.surface2d.inner_contours
        inner_contours.extend([self.surface3d.contour3d_to_2d(
            contour) for contour in face.inner_contours3d])
=======
                    divided_faces = face1_1.cut_by_coincident_face(face2_2)
>>>>>>> 40171b14

                    used, list_faces = self.update_faces_with_divided_faces(
                        divided_faces, face2_2, used, list_faces)
                used_faces[self] = used

        try:
            if isinstance(used_faces[self], list):
                list_faces.extend(used_faces[self])
            else:
                list_faces.append(used_faces[self])
        except KeyError:
            list_faces.append(self)

        return list_faces

    def get_geo_lines(self, tag: int, line_loop_tag: List[int]):
        """
        Gets the lines that define a PlaneFace3D in a .geo file.
        """

        return 'Plane Surface(' + str(tag) + ') = {' + str(line_loop_tag)[1:-1] + '};'


class Triangle3D(PlaneFace3D):
    """
    Defines a Triangle3D class.

    :param point1: The first point.
    :type point1: volmdlr.Point3D.
    :param point2: The second point.
    :type point2: volmdlr.Point3D.
    :param point3: The third point.
    :type point3: volmdlr.Point3D.
    """
    _standalone_in_db = False

    def __init__(self, point1: volmdlr.Point3D, point2: volmdlr.Point3D,
                 point3: volmdlr.Point3D, alpha=1, color=None, name: str = ''):
        self.point1 = point1
        self.point2 = point2
        self.point3 = point3
        self.points = [self.point1, self.point2, self.point3]
        self.color = color
        self.alpha = alpha
        self.name = name

        self._surface3d = None
        self._surface2d = None
        self._bbox = None
        self._outer_contour3d = None
        self._inner_contours3d = None
        # self.bounding_box = self._bounding_box()

        # DessiaObject.__init__(self, name=name)

    def _data_hash(self):
        """
        Using point approx hash to speed up.

        """
        return self.point1.approx_hash() + self.point2.approx_hash() + self.point3.approx_hash()

    def _data_eq(self, other_object):
        if other_object.__class__.__name__ != self.__class__.__name__:
            return False
        self_set = {self.point1, self.point2, self.point3}
        other_set = {other_object.point1, other_object.point2, other_object.point3}
        if self_set != other_set:
            return False
        return True

    @property
    def bounding_box(self):
        """
        Returns the surface bounding box.
        """
        if not self._bbox:
            self._bbox = self.get_bounding_box()
        return self._bbox

    @bounding_box.setter
    def bounding_box(self, new_bouding_box):
        self._bbox = new_bouding_box

    def get_bounding_box(self):
        return volmdlr.core.BoundingBox.from_points([self.point1,
                                                     self.point2,
                                                     self.point3])

    @property
    def surface3d(self):
        if self._surface3d is None:
            self._surface3d = Plane3D.from_3_points(self.point1, self.point2, self.point3)
        return self._surface3d

    @property
    def surface2d(self):
        if self._surface2d is None:
            plane3d = self.surface3d
            contour3d = volmdlr.wires.Contour3D([vme.LineSegment3D(self.point1, self.point2),
                                                 vme.LineSegment3D(self.point2, self.point3),
                                                 vme.LineSegment3D(self.point3, self.point1)])
            contour2d = contour3d.to_2d(plane3d.frame.origin,
                                        plane3d.frame.u, plane3d.frame.v)

            self._surface2d = Surface2D(outer_contour=contour2d, inner_contours=[])

        return self._surface2d

    def to_dict(self, *args, **kwargs):
        dict_ = {'object_class': 'volmdlr.faces.Triangle3D',
                 'point1': self.point1.to_dict(),
                 'point2': self.point2.to_dict(),
                 'point3': self.point3.to_dict()}
        if self.name:
            dict_['name'] = self.name
        return dict_

    @classmethod
    def dict_to_object(cls, dict_, *args, **kwargs):
        point1 = volmdlr.Point3D.dict_to_object(dict_['point1'])
        point2 = volmdlr.Point3D.dict_to_object(dict_['point2'])
        point3 = volmdlr.Point3D.dict_to_object(dict_['point3'])
        return cls(point1, point2, point3, dict_.get('name', ""))

    def area(self) -> float:
        """
        Calculates the area for the Triangle3D.

        :return: area triangle.
        :rtype: float.

        Formula explained here: https://www.triangle-calculator.com/?what=vc
        """
        a = self.point1.point_distance(self.point2)
        b = self.point2.point_distance(self.point3)
        c = self.point3.point_distance(self.point1)

        semi_perimeter = (a + b + c) / 2

        try:
            # Area with Heron's formula
            area = math.sqrt(semi_perimeter * (semi_perimeter - a) * (semi_perimeter - b) * (semi_perimeter - c))
        except ValueError:
            area = 0

        return area

    def height(self):
        # Formula explained here: https://www.triangle-calculator.com/?what=vc
        # Basis = vector point1 to point 2d
        return 2 * self.area() / self.point1.point_distance(self.point2)

    def frame_mapping(self, frame: volmdlr.Frame3D, side: str):
        """
        Changes frame_mapping and return a new Triangle3D.

        :param side: 'old' or 'new'.
        """
        np1 = self.point1.frame_mapping(frame, side)
        np2 = self.point2.frame_mapping(frame, side)
        np3 = self.point3.frame_mapping(frame, side)
        return self.__class__(np1, np2, np3, self.name)

    def frame_mapping_inplace(self, frame: volmdlr.Frame3D, side: str):
        """
        Changes frame_mapping and the object is updated in-place.

        :param side: 'old' or 'new'
        """
        warnings.warn("'inplace' methods are deprecated. Use a not inplace method instead.", DeprecationWarning)

        self.point1.frame_mapping_inplace(frame, side)
        self.point2.frame_mapping_inplace(frame, side)
        self.point3.frame_mapping_inplace(frame, side)
        new_bounding_box = self.get_bounding_box()
        self.bounding_box = new_bounding_box

    def copy(self, deep=True, memo=None):
        return Triangle3D(self.point1.copy(), self.point2.copy(), self.point3.copy(),
                          self.name)

    def triangulation(self):
        return vmd.DisplayMesh3D([vmd.Node3D.from_point(self.point1),
                                  vmd.Node3D.from_point(self.point2),
                                  vmd.Node3D.from_point(self.point3)],
                                 [(0, 1, 2)])

    def translation(self, offset: volmdlr.Vector3D):
        """
        Plane3D translation.

        :param offset: translation vector.
        :return: A new translated Plane3D.
        """
        new_point1 = self.point1.translation(offset)
        new_point2 = self.point2.translation(offset)
        new_point3 = self.point3.translation(offset)

        new_triangle = Triangle3D(new_point1, new_point2, new_point3,
                                  self.alpha, self.color, self.name)
        return new_triangle

    def translation_inplace(self, offset: volmdlr.Vector3D):
        """
        Plane3D translation. Object is updated in-place.

        :param offset: translation vector.
        """
        warnings.warn("'inplace' methods are deprecated. Use a not inplace method instead.", DeprecationWarning)

        self.point1.translation_inplace(offset)
        self.point2.translation_inplace(offset)
        self.point3.translation_inplace(offset)
        new_bounding_box = self.get_bounding_box()
        self.bounding_box = new_bounding_box

    def rotation(self, center: volmdlr.Point3D, axis: volmdlr.Vector3D,
                 angle: float):
        """
        Triangle3D rotation.

        :param center: rotation center.
        :param axis: rotation axis.
        :param angle: angle rotation.
        :return: a new rotated Triangle3D.
        """
        new_point1 = self.point1.rotation(center, axis, angle)
        new_point2 = self.point2.rotation(center, axis, angle)
        new_point3 = self.point3.rotation(center, axis, angle)
        new_triangle = Triangle3D(new_point1, new_point2, new_point3,
                                  self.alpha, self.color, self.name)
        return new_triangle

    def rotation_inplace(self, center: volmdlr.Point3D, axis: volmdlr.Vector3D,
                         angle: float):
        """
        Triangle3D rotation. Object is updated inplace.

        :param center: rotation center.
        :param axis: rotation axis.
        :param angle: rotation angle.
        """
        warnings.warn("'inplace' methods are deprecated. Use a not inplace method instead.", DeprecationWarning)

        self.point1.rotation_inplace(center, axis, angle)
        self.point2.rotation_inplace(center, axis, angle)
        self.point3.rotation_inplace(center, axis, angle)
        new_bounding_box = self.get_bounding_box()
        self.bounding_box = new_bounding_box

    def subdescription(self, resolution=0.01):
        """
        Returns a list of Point3D with resolution as max between Point3D.
        """

        lengths = [self.points[0].point_distance(self.points[1]),
                   self.points[1].point_distance(self.points[2]),
                   self.points[2].point_distance(self.points[0])]
        max_length = max(lengths)

        if max_length <= resolution:
            return self.points

        pos_length_max = lengths.index(max_length)
        new_points = [self.points[-3 + pos_length_max + k] for k in range(3)]

        vector = new_points[0] - new_points[1]
        vector.normalize()
        points_0_1 = []

        for k in range(int(max_length / resolution) + 2):
            if k == 0:
                points_0_1.append(new_points[1])
            points_0_1.append(new_points[1] + vector * min(k * resolution, max_length))

        vector, length_2_1 = new_points[2] - new_points[1], new_points[2].point_distance(new_points[1])
        vector.normalize()
        points_in = []

        for p0_1 in points_0_1:
            point_on_2_1 = new_points[1] + vector * min(points_0_1[0].point_distance(p0_1) * length_2_1 / max_length,
                                                        length_2_1)

            length_2_0 = point_on_2_1.point_distance(p0_1)
            nb_int = int(length_2_0 / resolution) + 2
            if nb_int == 2:
                points_in.append(point_on_2_1)
            else:
                vector_2_0 = point_on_2_1 - p0_1
                vector_2_0.normalize()
                step_in = length_2_0 / (nb_int - 1)
                for i in range(nb_int):
                    if min(i * step_in, length_2_0) != 0:
                        points_in.append(p0_1 + vector_2_0 * min(i * step_in, length_2_0))

        return npy.unique(points_0_1 + points_in).tolist()

    def subdescription_to_triangles(self, resolution=0.01):
        """
        Returns a list of Triangle3D with resolution as max length of subtriangles side.

        """

        sub_triangles = [self.points]

        while True:
            triangles = []
            for subtri in sub_triangles:
                lengths = [subtri[0].point_distance(subtri[1]),
                           subtri[1].point_distance(subtri[2]),
                           subtri[2].point_distance(subtri[0])]
                max_length = max(lengths)

                if max_length > resolution:
                    pos_length_max = lengths.index(max_length)
                    pt_mid = (subtri[-3 + pos_length_max] + subtri[-3 + pos_length_max + 1]) / 2
                    triangles.extend([[subtri[-3 + pos_length_max], pt_mid, subtri[-3 + pos_length_max + 2]],
                                      [subtri[-3 + pos_length_max + 1], pt_mid, subtri[-3 + pos_length_max + 2]]])

                else:
                    triangles.append(subtri)

            if len(sub_triangles) == len(triangles):
                break

            sub_triangles = triangles

        return [Triangle3D(subtri[0], subtri[1], subtri[2]) for subtri in sub_triangles]

    def middle(self):
        return (self.point1 + self.point2 + self.point3) / 3

    def normal(self):
        """
        Get the normal vector to the face.

        Returns
        -------
        normal to the face

        """
        normal = self.surface3d.frame.w
        normal.normalize()
        return normal


class CylindricalFace3D(Face3D):
    """
    Defines a CylindricalFace3D class.

    :param surface3d: a cylindrical surface 3d.
    :type surface3d: CylindricalSurface3D.
    :param surface2d: a 2d surface to define the cylindrical face.
    :type surface2d: Surface2D.

    :Example:

        contours 2d is rectangular and will create a classic cylinder with x= 2*pi*radius, y=h
    """
    min_x_density = 5
    min_y_density = 1

    def __init__(self,
                 surface3d: CylindricalSurface3D,
                 surface2d: Surface2D,
                 name: str = ''):

        self.radius = surface3d.radius
        self.center = surface3d.frame.origin
        self.normal = surface3d.frame.w
        Face3D.__init__(self, surface3d=surface3d,
                        surface2d=surface2d,
                        name=name)
        self._bbox = None

    def copy(self, deep=True, memo=None):
        return CylindricalFace3D(self.surface3d.copy(deep, memo), self.surface2d.copy(),
                                 self.name)

    @property
    def bounding_box(self):
        """
        Returns the surface bounding box.
        """
        if not self._bbox:
            self._bbox = self.get_bounding_box()
        return self._bbox

    @bounding_box.setter
    def bounding_box(self, new_bouding_box):
        self._bbox = new_bouding_box

    def get_bounding_box(self):
        """
        Computes the bounding box using the contour 3d. true in this case of cylindrical face (not general).
        """
        return self.outer_contour3d.bounding_box

    def triangulation_lines(self, angle_resolution=5):
        theta_min, theta_max, zmin, zmax = self.surface2d.bounding_rectangle.bounds()
        delta_theta = theta_max - theta_min
        nlines = math.ceil(delta_theta * angle_resolution)
        lines = []
        for i in range(nlines):
            theta = theta_min + (i + 1) / (nlines + 1) * delta_theta
            lines.append(vme.Line2D(volmdlr.Point2D(theta, zmin),
                                    volmdlr.Point2D(theta, zmax)))
        return lines, []

    def point_belongs(self, point3d: volmdlr.Point3D):
        """
        Tells you if a point is on the 3D Cylindrical face and inside its contour.
        """
        point2d = self.surface3d.point3d_to_2d(point3d)
        point2d_plus_2pi = point2d.translation(volmdlr.Point2D(volmdlr.TWO_PI, 0))
        point2d_minus_2pi = point2d.translation(volmdlr.Point2D(-volmdlr.TWO_PI, 0))
        check_point3d = self.surface3d.point2d_to_3d(point2d)
        if check_point3d.point_distance(point3d) > 1e-6:
            return False

        return any(self.surface2d.point_belongs(pt2d) for pt2d in [point2d, point2d_plus_2pi, point2d_minus_2pi])

    def grid_size(self):
        """
        Specifies an adapted size of the discretization grid used in face triangulation.
        """
        angle_resolution = 11
        z_resolution = 5
        theta_min, theta_max, zmin, zmax = self.surface2d.bounding_rectangle().bounds()
        delta_theta = theta_max - theta_min
        number_points_x = int(delta_theta * angle_resolution)

        delta_z = zmax - zmin
        number_points_y = int(delta_z * z_resolution)

        return number_points_x, number_points_y

    def minimum_distance(self, other_face, return_points=False):
        if other_face.__class__ is CylindricalFace3D:
            point1, point2 = self.minimum_distance_points_cyl(other_face)
            if return_points:
                return point1.point_distance(point2), point1, point2
            return point1.point_distance(point2)

        if other_face.__class__ is PlaneFace3D:
            point1, point2 = self.minimum_distance_points_plane(other_face)
            if return_points:
                return point1.point_distance(point2), point1, point2
            return point1.point_distance(point2)

        if other_face.__class__ is ToroidalFace3D:
            point1, point2 = other_face.minimum_distance_points_cyl(self)
            if return_points:
                return point1.point_distance(point2), point1, point2
            return point1.point_distance(point2)

        raise NotImplementedError

    def adjacent_direction(self, other_face3d):
        """
        Find out in which direction the faces are adjacent.

        :param other_face3d: The face to evaluation.
        :type other_face3d: volmdlr.faces.CylindricalFace3D
        """

        contour1 = self.outer_contour3d
        contour2 = other_face3d.outer_contour3d
        point1, point2 = contour1.shared_primitives_extremities(contour2)

        coord = point1 - point2
        coord = [abs(coord.x), abs(coord.y)]

        if coord.index(max(coord)) == 0:
            return 'x'
        return 'y'

    def get_geo_lines(self, tag: int, line_loop_tag: List[int]):
        """
        Gets the lines that define a CylindricalFace3D in a .geo file.

        """

        return 'Surface(' + str(tag) + ') = {' + str(line_loop_tag)[1:-1] + '};'

    def arc_inside(self, arc: vme.Arc3D):
        """
        Verifies if Arc3D is inside a CylindricalFace3D.

        :param arc: Arc3D to be verified.
        :return: True if it is inside, False otherwise.
        """
        if not math.isclose(abs(arc.frame.w.dot(self.surface3d.frame.w)), 1.0, abs_tol=1e-6):
            return False
        if not math.isclose(self.radius, arc.radius, abs_tol=1e-6):
            return False
        return self.arcellipse_inside(arc)

    def arcellipse_inside(self, arcellipse: vme.ArcEllipse3D):
        """
        Verifies if ArcEllipse3D is inside a CylindricalFace3D.

        :param arcellipse: ArcEllipse3D to be verified.
        :return: True if it is inside, False otherwise.
        """
        for point in arcellipse.points:
            if not self.point_belongs(point):
                return False
        return True

    def planeface_intersections(self, planeface: PlaneFace3D):
        planeface_intersections = planeface.cylindricalface_intersections(self)
        return planeface_intersections


class ToroidalFace3D(Face3D):
    """
    Defines a ToroidalFace3D class.

    :param surface3d: a toroidal surface 3d.
    :type surface3d: ToroidalSurface3D.
    :param surface2d: a 2d surface to define the toroidal face.
    :type surface2d: Surface2D.

    :Example:

    contours 2d is rectangular and will create a classic tore with x:2*pi, y:2*pi
    x is for exterior, and y for the circle to revolute
    points = [pi, 2*pi] for an half tore
    """
    min_x_density = 5
    min_y_density = 1

    def __init__(self, surface3d: ToroidalSurface3D,
                 surface2d: Surface2D,
                 name: str = ''):

        # self.toroidalsurface3d = toroidalsurface3d

        self.center = surface3d.frame.origin
        self.normal = surface3d.frame.w

        theta_min, theta_max, phi_min, phi_max = surface2d.outer_contour.bounding_rectangle.bounds()

        self.theta_min = theta_min
        self.theta_max = theta_max
        self.phi_min = phi_min
        self.phi_max = phi_max

        # contours3d = [self.toroidalsurface3d.contour2d_to_3d(c)\
        #               for c in [outer_contour2d]+inners_contours2d]

        Face3D.__init__(self,
                        surface3d=surface3d,
                        surface2d=surface2d,
                        name=name)
        self._bbox = None

    def copy(self, deep=True, memo=None):
        return ToroidalFace3D(self.surface3d.copy(deep, memo), self.surface2d.copy(),
                              self.name)

    def points_resolution(self, line, pos,
                          resolution):  # With a resolution wished
        points = []
        points.append(line.points[0])
        limit = line.points[1].vector[pos]
        start = line.points[0].vector[pos]
        vec = [0, 0]
        vec[pos] = start
        echelon = [line.points[0].vector[0] - vec[0],
                   line.points[0].vector[1] - vec[1]]
        flag = start + resolution
        while flag < limit:
            echelon[pos] = flag
            flag += resolution
            points.append(volmdlr.Point2D(echelon))
        points.append(line.points[1])
        return points

    @property
    def bounding_box(self):
        """
        Returns the face bounding box.
        """
        if not self._bbox:
            self._bbox = self.get_bounding_box()
        return self._bbox

    @bounding_box.setter
    def bounding_box(self, new_bounding_box):
        self._bbox = new_bounding_box

    def get_bounding_box(self):
        return self.surface3d.bounding_box

    def triangulation_lines(self, angle_resolution=5):
        theta_min, theta_max, phi_min, phi_max = self.surface2d.bounding_rectangle().bounds()

        delta_theta = theta_max - theta_min
        nlines_x = int(delta_theta * angle_resolution)
        lines_x = []
        for i in range(nlines_x):
            theta = theta_min + (i + 1) / (nlines_x + 1) * delta_theta
            lines_x.append(vme.Line2D(volmdlr.Point2D(theta, phi_min),
                                      volmdlr.Point2D(theta, phi_max)))
        delta_phi = phi_max - phi_min
        nlines_y = int(delta_phi * angle_resolution)
        lines_y = []
        for i in range(nlines_y):
            phi = phi_min + (i + 1) / (nlines_y + 1) * delta_phi
            lines_y.append(vme.Line2D(volmdlr.Point2D(theta_min, phi),
                                      volmdlr.Point2D(theta_max, phi)))
        return lines_x, lines_y

    def grid_size(self):
        """
        Specifies an adapted size of the discretization grid used in face triangulation.
        """
        theta_angle_resolution = 11
        phi_angle_resolution = 7
        theta_min, theta_max, phi_min, phi_max = self.surface2d.bounding_rectangle().bounds()

        delta_theta = theta_max - theta_min
        number_points_x = int(delta_theta * theta_angle_resolution)

        delta_phi = phi_max - phi_min
        number_points_y = int(delta_phi * phi_angle_resolution)

        return number_points_x, number_points_y


class ConicalFace3D(Face3D):
    """
    Defines a ConicalFace3D class.

    :param surface3d: a conical surface 3d.
    :type surface3d: ConicalSurface3D.
    :param surface2d: a 2d surface to define the conical face.
    :type surface2d: Surface2D.


    """
    min_x_density = 5
    min_y_density = 1

    def __init__(self, surface3d: ConicalSurface3D,
                 surface2d: Surface2D,
                 name: str = ''):

        Face3D.__init__(self,
                        surface3d=surface3d,
                        surface2d=surface2d,
                        name=name)
        self._bbox = None

    @property
    def bounding_box(self):
        """
        Surface bounding box.
        """
        if not self._bbox:
            self._bbox = self.get_bounding_box()
        return self._bbox

    @bounding_box.setter
    def bounding_box(self, new_bouding_box):
        self._bbox = new_bouding_box

    def get_bounding_box(self):
        theta_min, theta_max, zmin, zmax = self.surface2d.outer_contour.bounding_rectangle.bounds()

        x_vector = (volmdlr.X3D.dot(self.surface3d.frame.u) * self.surface3d.frame.u
                    + volmdlr.X3D.dot(self.surface3d.frame.v) * self.surface3d.frame.v)
        try:
            x_vector.normalize()
        except ZeroDivisionError:
            pass
        y_vector = (volmdlr.Y3D.dot(self.surface3d.frame.u) * self.surface3d.frame.u
                    + volmdlr.Y3D.dot(self.surface3d.frame.v) * self.surface3d.frame.v)

        try:
            y_vector.normalize()
        except ZeroDivisionError:
            pass

        z_vector = (volmdlr.Z3D.dot(self.surface3d.frame.u) * self.surface3d.frame.u
                    + volmdlr.Z3D.dot(self.surface3d.frame.v) * self.surface3d.frame.v)
        try:
            z_vector.normalize()
        except ZeroDivisionError:
            pass

        lower_center = self.surface3d.frame.origin + zmin * self.surface3d.frame.w
        upper_center = self.surface3d.frame.origin + zmax * self.surface3d.frame.w
        lower_radius = math.tan(self.surface3d.semi_angle) * zmin
        upper_radius = math.tan(self.surface3d.semi_angle) * zmax

        points = [lower_center - lower_radius * x_vector,
                  lower_center + lower_radius * x_vector,
                  lower_center - lower_radius * y_vector,
                  lower_center + lower_radius * y_vector,
                  lower_center - lower_radius * z_vector,
                  lower_center + lower_radius * z_vector,
                  upper_center - upper_radius * x_vector,
                  upper_center + upper_radius * x_vector,
                  upper_center - upper_radius * y_vector,
                  upper_center + upper_radius * y_vector,
                  upper_center - upper_radius * z_vector,
                  upper_center + upper_radius * z_vector,
                  ]

        return volmdlr.core.BoundingBox.from_points(points)

    def triangulation_lines(self, angle_resolution=5):
        theta_min, theta_max, zmin, zmax = self.surface2d.bounding_rectangle().bounds()
        delta_theta = theta_max - theta_min
        nlines = int(delta_theta * angle_resolution)
        lines_x = []
        for i in range(nlines):
            theta = theta_min + (i + 1) / (nlines + 1) * delta_theta
            lines_x.append(vme.Line2D(volmdlr.Point2D(theta, zmin),
                                      volmdlr.Point2D(theta, zmax)))

        if zmin < 1e-9:
            delta_z = zmax - zmin
            lines_y = [vme.Line2D(volmdlr.Point2D(theta_min, zmin + 0.1 * delta_z),
                                  volmdlr.Point2D(theta_max, zmin + 0.1 * delta_z))]
        else:
            lines_y = []
        return lines_x, lines_y

    def grid_size(self):
        """
        Specifies an adapted size of the discretization grid used in face triangulation.
        """
        angle_resolution = 5
        theta_min, theta_max, _, _ = self.surface2d.bounding_rectangle().bounds()
        delta_theta = theta_max - theta_min
        number_points_x = math.ceil(delta_theta * angle_resolution)

        number_points_y = 0

        return number_points_x, number_points_y


class SphericalFace3D(Face3D):
    """
    Defines a SpehericalFace3D class.

    :param surface3d: a spherical surface 3d.
    :type surface3d: SphericalSurface3D.
    :param surface2d: a 2d surface to define the spherical face.
    :type surface2d: Surface2D.


    """
    min_x_density = 5
    min_y_density = 5

    def __init__(self, surface3d: SphericalSurface3D,
                 surface2d: Surface2D,
                 name: str = ''):
        Face3D.__init__(self,
                        surface3d=surface3d,
                        surface2d=surface2d,
                        name=name)
        self._bbox = None

    @property
    def bounding_box(self):
        if not self._bbox:
            self._bbox = self.get_bounding_box()
        return self._bbox

    @bounding_box.setter
    def bounding_box(self, new_bouding_box):
        self._bbox = new_bouding_box

    def get_bounding_box(self):
        # To be enhanced
        return self.surface3d.bounding_box

    def triangulation_lines(self, angle_resolution=7):
        """
        Specifies the number of subdivision when using triangulation by lines. (Old triangulation).
        """
        theta_min, theta_max, phi_min, phi_max = self.surface2d.bounding_rectangle().bounds()

        delta_theta = theta_max - theta_min
        nlines_x = int(delta_theta * angle_resolution)
        lines_x = []
        for i in range(nlines_x):
            theta = theta_min + (i + 1) / (nlines_x + 1) * delta_theta
            lines_x.append(vme.Line2D(volmdlr.Point2D(theta, phi_min),
                                      volmdlr.Point2D(theta, phi_max)))
        delta_phi = phi_max - phi_min
        nlines_y = int(delta_phi * angle_resolution)
        lines_y = []
        for i in range(nlines_y):
            phi = phi_min + (i + 1) / (nlines_y + 1) * delta_phi
            lines_y.append(vme.Line2D(volmdlr.Point2D(theta_min, phi),
                                      volmdlr.Point2D(theta_max, phi)))
        return lines_x, lines_y

    def grid_size(self):
        """
        Specifies an adapted size of the discretization grid used in face triangulation.
        """
        angle_resolution = 11
        theta_min, theta_max, phi_min, phi_max = self.surface2d.bounding_rectangle().bounds()

        delta_theta = theta_max - theta_min
        number_points_x = int(delta_theta * angle_resolution)

        delta_phi = phi_max - phi_min
        number_points_y = int(delta_phi * angle_resolution)

        return number_points_x, number_points_y


class RuledFace3D(Face3D):
    """
    A 3D face with a ruled surface.

    This class represents a 3D face with a ruled surface, which is a surface
    formed by straight lines connecting two input curves. It is a subclass of
    the `Face3D` class and inherits all of its attributes and methods.

    :param surface3d: The 3D ruled surface of the face.
    :type surface3d: `RuledSurface3D`
    :param surface2d: The 2D projection of the face onto the parametric domain (u, v).
    :type surface2d: `Surface2D`
    :param name: The name of the face.
    :type name: str
    :param color: The color of the face.
    :type color: tuple
    """
    min_x_density = 50
    min_y_density = 1

    def __init__(self,
                 surface3d: RuledSurface3D,
                 surface2d: Surface2D,
                 name: str = ''):
        Face3D.__init__(self, surface3d=surface3d,
                        surface2d=surface2d,
                        name=name)
        self._bbox = None

    @property
    def bounding_box(self):
        """
        Returns the bounding box of the surface.
        """
        if not self._bbox:
            self._bbox = self.get_bounding_box()
        return self._bbox

    @bounding_box.setter
    def bounding_box(self, new_bouding_box):
        self._bbox = new_bouding_box

    def get_bounding_box(self):
        # To be enhance by restricting wires to cut
        # xmin, xmax, ymin, ymax = self.surface2d.outer_contour.bounding_rectangle()
        points = [self.surface3d.point2d_to_3d(volmdlr.Point2D(i / 30, 0.)) for
                  i in range(31)]
        points.extend(
            [self.surface3d.point2d_to_3d(volmdlr.Point2D(i / 30, 1.)) for i
             in range(31)])

        return volmdlr.core.BoundingBox.from_points(points)

    def triangulation_lines(self, angle_resolution=10):
        """
        Specifies the number of subdivision when using triangulation by lines. (Old triangulation).
        """
        xmin, xmax, ymin, ymax = self.surface2d.bounding_rectangle().bounds()
        delta_x = xmax - xmin
        nlines = int(delta_x * angle_resolution)
        lines = []
        for i in range(nlines):
            x = xmin + (i + 1) / (nlines + 1) * delta_x
            lines.append(vme.Line2D(volmdlr.Point2D(x, ymin),
                                    volmdlr.Point2D(x, ymax)))
        return lines, []

    def grid_size(self):
        """
        Specifies an adapted size of the discretization grid used in face triangulation.
        """
        angle_resolution = 10
        xmin, xmax, _, _ = self.surface2d.bounding_rectangle().bounds()
        delta_x = xmax - xmin
        number_points_x = int(delta_x * angle_resolution)

        number_points_y = 0

        return number_points_x, number_points_y


class ExtrusionFace3D(Face3D):
    """
    A 3D face with a ruled surface.

    This class represents a 3D face with a ruled surface, which is a surface
    formed by straight lines connecting two input curves. It is a subclass of
    the `Face3D` class and inherits all of its attributes and methods.


    :param surface3d: The 3D ruled surface of the face.
    :type surface3d: `RuledSurface3D`
    :param surface2d: The 2D projection of the face onto the parametric domain (u, v).
    :type surface2d: `Surface2D`
    :param name: The name of the face.
    :type name: str
    """
    min_x_density = 50
    min_y_density = 1

    def __init__(self,
                 surface3d: RuledSurface3D,
                 surface2d: Surface2D,
                 name: str = ''):
        Face3D.__init__(self, surface3d=surface3d,
                        surface2d=surface2d,
                        name=name)
        self._bbox = None

    @property
    def bounding_box(self):
        if not self._bbox:
            self._bbox = self.get_bounding_box()
        return self._bbox

    @bounding_box.setter
    def bounding_box(self, new_bouding_box):
        self._bbox = new_bouding_box

    def get_bounding_box(self):
        # To be enhanced by restricting wires to cut
        points = self.outer_contour3d.discretization_points(number_points=25)

        return volmdlr.core.BoundingBox.from_points(points)

    def grid_size(self):
        """
        Specifies an adapted size of the discretization grid used in face triangulation.
        """
        angle_resolution = 36
        xmin, xmax, _, _ = self.surface2d.bounding_rectangle().bounds()
        delta_x = xmax - xmin
        number_points_x = int(delta_x * angle_resolution)

        number_points_y = number_points_x

        return number_points_x, number_points_y


class RevolutionFace3D(Face3D):
    """
    A 3D face with a ruled surface.

    This class represents a 3D face with a ruled surface, which is a surface
    formed by straight lines connecting two input curves. It is a subclass of
    the `Face3D` class and inherits all of its attributes and methods.


    :param surface3d: The 3D ruled surface of the face.
    :type surface3d: `RuledSurface3D`
    :param surface2d: The 2D projection of the face onto the parametric domain (u, v).
    :type surface2d: `Surface2D`
    :param name: The name of the face.
    :type name: str
    """
    min_x_density = 50
    min_y_density = 1

    def __init__(self,
                 surface3d: RuledSurface3D,
                 surface2d: Surface2D,
                 name: str = ''):
        Face3D.__init__(self, surface3d=surface3d,
                        surface2d=surface2d,
                        name=name)
        self._bbox = None

    @property
    def bounding_box(self):
        if not self._bbox:
            self._bbox = self.get_bounding_box()
        return self._bbox

    @bounding_box.setter
    def bounding_box(self, new_bouding_box):
        self._bbox = new_bouding_box

    def get_bounding_box(self):
        # To be enhanced by restricting wires to cut
        curve_points = self.surface3d.edge.discretization_points(angle_resolution=20)
        points = []
        for i in range(37):
            angle = i * volmdlr.TWO_PI / 36
            points.extend([point.rotation(self.surface3d.axis_point, self.surface3d.axis, angle)
                           for point in curve_points])

        return volmdlr.core.BoundingBox.from_points(points)

    def grid_size(self):
        """
        Specifies an adapted size of the discretization grid used in face triangulation.
        """
        angle_resolution = 10
        xmin, xmax, _, _ = self.surface2d.bounding_rectangle().bounds()
        delta_x = xmax - xmin
        number_points_x = int(delta_x * angle_resolution)

        number_points_y = number_points_x

        return number_points_x, number_points_y


class BSplineFace3D(Face3D):
    """
    A 3D face with a B-spline surface.

    This class represents a 3D face with a B-spline surface, which is a smooth
    surface defined by a set of control points and knots. It is a subclass of
    the `Face3D` class and inherits all of its attributes and methods.

    :param surface3d: The 3D B-spline surface of the face.
    :type surface3d: `BSplineSurface3D`
    :param surface2d: The 2D projection of the face onto the parametric domain (u, v).
    :type surface2d: `Surface2D`
    :param name: The name of the face.
    :type name: str
    """

    def __init__(self, surface3d: BSplineSurface3D,
                 surface2d: Surface2D,
                 name: str = ''):
        Face3D.__init__(self,
                        surface3d=surface3d,
                        surface2d=surface2d,
                        name=name)
        self._bbox = None

    def to_planeface3d(self):
        s3d = self.surface3d.to_plane3d()
        s2d = Surface2D(outer_contour=s3d.contour3d_to_2d(self.outer_contour3d),
                        inner_contours=[s3d.contour3d_to_2d(contour) for contour in self.inner_contours3d])

        return PlaneFace3D(surface3d=s3d, surface2d=s2d)

    # def to_planeface3d(self, plane3d: Plane3D):
    #     s2d = Surface2D(outer_contour=plane3d.contour3d_to_2d(self.outer_contour3d),
    #                     inner_contours=[plane3d.contour3d_to_2d(contour) for contour in self.inner_contours3d])
    #     return PlaneFace3D(surface3d=plane3d, surface2d=s2d)

    @property
    def bounding_box(self):
        if not self._bbox:
            self._bbox = self.get_bounding_box()
        return self._bbox

    @bounding_box.setter
    def bounding_box(self, new_bounding_box):
        self._bbox = new_bounding_box

    def get_bounding_box(self):
        return self.surface3d.bounding_box

    def triangulation_lines(self, resolution=25):
        u_min, u_max, v_min, v_max = self.surface2d.bounding_rectangle().bounds()

        delta_u = u_max - u_min
        nlines_x = int(delta_u * resolution)
        lines_x = []
        for i in range(nlines_x):
            u = u_min + (i + 1) / (nlines_x + 1) * delta_u
            lines_x.append(vme.Line2D(volmdlr.Point2D(u, v_min),
                                      volmdlr.Point2D(u, v_max)))
        delta_v = v_max - v_min
        nlines_y = int(delta_v * resolution)
        lines_y = []
        for i in range(nlines_y):
            v = v_min + (i + 1) / (nlines_y + 1) * delta_v
            lines_y.append(vme.Line2D(volmdlr.Point2D(v_min, v),
                                      volmdlr.Point2D(v_max, v)))
        return lines_x, lines_y

    def grid_size(self):
        """
        Specifies an adapted size of the discretization grid used in face triangulation.
        """
        if self.surface3d.x_periodicity or self.surface3d.y_periodicity:
            resolution = 25
        else:
            resolution = 15
        u_min, u_max, v_min, v_max = self.surface2d.bounding_rectangle().bounds()
        delta_u = u_max - u_min
        number_points_x = int(delta_u * resolution)

        delta_v = v_max - v_min
        number_points_y = int(delta_v * resolution)

        return number_points_x, number_points_y

    def pair_with(self, other_bspline_face3d):
        """
        Finds out how the uv parametric frames are located.

        It does it by comparing to each other and also how grid 3d can be defined respected to these directions.

        :param other_bspline_face3d: BSplineFace3D
        :type other_bspline_face3d: :class:`volmdlr.faces.BSplineFace3D`
        :return: corresponding_direction, grid2d_direction
        :rtype: Tuple[?, ?]
        """

        adjacent_direction1, diff1, adjacent_direction2, diff2 = self.adjacent_direction(other_bspline_face3d)
        corresponding_directions = []
        if (diff1 > 0 and diff2 > 0) or (diff1 < 0 and diff2 < 0):
            corresponding_directions.append(('+' + adjacent_direction1, '+' + adjacent_direction2))
        else:
            corresponding_directions.append(('+' + adjacent_direction1, '-' + adjacent_direction2))

        if adjacent_direction1 == 'u' and adjacent_direction2 == 'u':
            corresponding_directions, grid2d_direction = self.adjacent_direction_uu(
                other_bspline_face3d, corresponding_directions)
        elif adjacent_direction1 == 'v' and adjacent_direction2 == 'v':
            corresponding_directions, grid2d_direction = self.adjacent_direction_vv(
                other_bspline_face3d, corresponding_directions)
        elif adjacent_direction1 == 'u' and adjacent_direction2 == 'v':
            corresponding_directions, grid2d_direction = self.adjacent_direction_uv(
                other_bspline_face3d, corresponding_directions)
        elif adjacent_direction1 == 'v' and adjacent_direction2 == 'u':
            corresponding_directions, grid2d_direction = self.adjacent_direction_vu(
                other_bspline_face3d, corresponding_directions)

        return corresponding_directions, grid2d_direction

    def adjacent_direction_uu(self, other_bspline_face3d, corresponding_directions):

        extremities = self.extremities(other_bspline_face3d)
        start1, start2 = extremities[0], extremities[2]
        borders_points = [volmdlr.Point2D(0, 0), volmdlr.Point2D(1, 0),
                          volmdlr.Point2D(1, 1), volmdlr.Point2D(0, 1)]

        # TODO: compute nearest_point in 'bounding_box points' instead of borders_points
        nearest_start1 = start1.nearest_point(borders_points)
        # nearest_end1 = end1.nearest_point(borders_points)
        nearest_start2 = start2.nearest_point(borders_points)
        # nearest_end2 = end2.nearest_point(borders_points)

        v1 = nearest_start1[1]
        v2 = nearest_start2[1]

        if v1 == 0 and v2 == 0:
            corresponding_directions.append(('+v', '-v'))
            grid2d_direction = [['+x', '-y'], ['+x', '+y']]

        elif v1 == 1 and v2 == 1:
            if corresponding_directions == [('+u', '-u')]:
                grid2d_direction = [['+x', '+y'], ['-x', '-y']]
            else:
                grid2d_direction = [['+x', '+y'], ['+x', '-y']]
            corresponding_directions.append(('+v', '-v'))

        elif v1 == 1 and v2 == 0:
            corresponding_directions.append(('+v', '+v'))
            grid2d_direction = [['+x', '+y'], ['+x', '+y']]

        elif v1 == 0 and v2 == 1:
            corresponding_directions.append(('+v', '+v'))
            grid2d_direction = [['+x', '-y'], ['+x', '-y']]

        return corresponding_directions, grid2d_direction

    def adjacent_direction_vv(self, other_bspline_face3d, corresponding_directions):

        extremities = self.extremities(other_bspline_face3d)
        start1, start2 = extremities[0], extremities[2]
        borders_points = [volmdlr.Point2D(0, 0), volmdlr.Point2D(1, 0),
                          volmdlr.Point2D(1, 1), volmdlr.Point2D(0, 1)]

        # TODO: compute nearest_point in 'bounding_box points' instead of borders_points
        nearest_start1 = start1.nearest_point(borders_points)
        # nearest_end1 = end1.nearest_point(borders_points)
        nearest_start2 = start2.nearest_point(borders_points)
        # nearest_end2 = end2.nearest_point(borders_points)

        u1 = nearest_start1[0]
        u2 = nearest_start2[0]

        if u1 == 0 and u2 == 0:
            corresponding_directions.append(('+u', '-v'))
            grid2d_direction = [['-y', '-x'], ['-y', '+x']]

        elif u1 == 1 and u2 == 1:
            if corresponding_directions == [('+v', '-v')]:
                grid2d_direction = [['+y', '+x'], ['-y', '-x']]
            else:
                grid2d_direction = [['+y', '+x'], ['+y', '-x']]
            corresponding_directions.append(('+u', '-u'))

        elif u1 == 0 and u2 == 1:
            corresponding_directions.append(('+u', '+u'))
            grid2d_direction = [['+y', '-x'], ['+y', '-x']]

        elif u1 == 1 and u2 == 0:
            corresponding_directions.append(('+u', '+u'))
            grid2d_direction = [['+y', '+x'], ['+y', '+x']]

        return corresponding_directions, grid2d_direction

    def adjacent_direction_uv(self, other_bspline_face3d, corresponding_directions):

        extremities = self.extremities(other_bspline_face3d)
        start1, start2 = extremities[0], extremities[2]
        borders_points = [volmdlr.Point2D(0, 0), volmdlr.Point2D(1, 0),
                          volmdlr.Point2D(1, 1), volmdlr.Point2D(0, 1)]

        # TODO: compute nearest_point in 'bounding_box points' instead of borders_points
        nearest_start1 = start1.nearest_point(borders_points)
        # nearest_end1 = end1.nearest_point(borders_points)
        nearest_start2 = start2.nearest_point(borders_points)
        # nearest_end2 = end2.nearest_point(borders_points)

        v1 = nearest_start1[1]
        u2 = nearest_start2[0]

        if v1 == 1 and u2 == 0:
            corresponding_directions.append(('+v', '+u'))
            grid2d_direction = [['+x', '+y'], ['+y', '+x']]

        elif v1 == 0 and u2 == 1:
            corresponding_directions.append(('+v', '+u'))
            grid2d_direction = [['-x', '-y'], ['-y', '-x']]

        elif v1 == 1 and u2 == 1:
            corresponding_directions.append(('+v', '-u'))
            grid2d_direction = [['+x', '+y'], ['-y', '-x']]

        elif v1 == 0 and u2 == 0:
            corresponding_directions.append(('+v', '-u'))
            grid2d_direction = [['-x', '-y'], ['-y', '+x']]

        return corresponding_directions, grid2d_direction

    def adjacent_direction_vu(self, other_bspline_face3d, corresponding_directions):

        extremities = self.extremities(other_bspline_face3d)
        start1, start2 = extremities[0], extremities[2]
        borders_points = [volmdlr.Point2D(0, 0), volmdlr.Point2D(1, 0),
                          volmdlr.Point2D(1, 1), volmdlr.Point2D(0, 1)]

        # TODO: compute nearest_point in 'bounding_box points' instead of borders_points
        nearest_start1 = start1.nearest_point(borders_points)
        # nearest_end1 = end1.nearest_point(borders_points)
        nearest_start2 = start2.nearest_point(borders_points)
        # nearest_end2 = end2.nearest_point(borders_points)

        u1 = nearest_start1[0]
        v2 = nearest_start2[1]

        if u1 == 1 and v2 == 0:
            corresponding_directions.append(('+u', '+v'))
            grid2d_direction = [['+y', '+x'], ['+x', '+y']]

        elif u1 == 0 and v2 == 1:
            corresponding_directions.append(('+u', '+v'))
            grid2d_direction = [['-y', '-x'], ['+x', '-y']]

        elif u1 == 0 and v2 == 0:
            corresponding_directions.append(('+u', '-v'))
            grid2d_direction = [['+y', '-x'], ['+x', '+y']]

        elif u1 == 1 and v2 == 1:
            if corresponding_directions == [('+v', '-u')]:
                grid2d_direction = [['+y', '+x'], ['-x', '-y']]
            else:
                grid2d_direction = [['+y', '+x'], ['+x', '-y']]
            corresponding_directions.append(('+u', '-v'))

        return corresponding_directions, grid2d_direction

    def extremities(self, other_bspline_face3d):
        """
        Find points extremities for nearest edges of two faces.
        """
        contour1 = self.outer_contour3d
        contour2 = other_bspline_face3d.outer_contour3d

        contour1_2d = self.surface2d.outer_contour
        contour2_2d = other_bspline_face3d.surface2d.outer_contour

        points1 = [prim.start for prim in contour1.primitives]
        points2 = [prim.start for prim in contour2.primitives]

        dis, ind = [], []
        for point_ in points1:
            point = point_.nearest_point(points2)
            ind.append(points2.index(point))
            dis.append(point_.point_distance(point))

        dis_sorted = sorted(dis)

        shared = []
        for k, point1 in enumerate(contour1.primitives):
            if dis_sorted[0] == dis_sorted[1]:
                indices = npy.where(npy.array(dis) == dis_sorted[0])[0]
                index1 = indices[0]
                index2 = indices[1]
            else:
                index1 = dis.index(dis_sorted[0])
                index2 = dis.index(dis_sorted[1])
            if ((point1.start.is_close(points1[index1]) and point1.end.is_close(points1[index2]))
                    or
                    (point1.end.is_close(points1[index1]) and point1.start.is_close(points1[index2]))):
                shared.append(point1)
                i = k

        for k, prim2 in enumerate(contour2.primitives):
            if ((prim2.start.is_close(points2[ind[index1]]) and prim2.end.is_close(points2[ind[index2]]))
                    or
                    (prim2.end.is_close(points2[ind[index1]]) and prim2.start.is_close(points2[ind[index2]]))):
                shared.append(prim2)
                j = k

        points = [contour2.primitives[j].start, contour2.primitives[j].end]

        if points.index(contour1.primitives[i].start.nearest_point(points)) == 1:
            start1 = contour1_2d.primitives[i].start
            end1 = contour1_2d.primitives[i].end

            start2 = contour2_2d.primitives[j].end
            end2 = contour2_2d.primitives[j].start

        else:
            start1 = contour1_2d.primitives[i].start
            end1 = contour1_2d.primitives[i].end

            start2 = contour2_2d.primitives[j].start
            end2 = contour2_2d.primitives[j].end

        return start1, end1, start2, end2

    def adjacent_direction(self, other_bspline_face3d):
        """
        Find directions (u or v) between two faces, in the nearest edges between them.
        """

        start1, end1, start2, end2 = self.extremities(other_bspline_face3d)

        du1 = abs((end1 - start1)[0])
        dv1 = abs((end1 - start1)[1])

        if du1 < dv1:
            adjacent_direction1 = 'v'
            diff1 = (end1 - start1)[1]
        else:
            adjacent_direction1 = 'u'
            diff1 = (end1 - start1)[0]

        du2 = abs((end2 - start2)[0])
        dv2 = abs((end2 - start2)[1])

        if du2 < dv2:
            adjacent_direction2 = 'v'
            diff2 = (end2 - start2)[1]
        else:
            adjacent_direction2 = 'u'
            diff2 = (end2 - start2)[0]

        return adjacent_direction1, diff1, adjacent_direction2, diff2

    def adjacent_direction_xy(self, other_face3d):
        """
        Find out in which direction the faces are adjacent.

        :type other_face3d: volmdlr.faces.BSplineFace3D
        :return: adjacent_direction
        """

        contour1 = self.outer_contour3d
        contour2 = other_face3d.outer_contour3d
        point1, point2 = contour1.shared_primitives_extremities(contour2)

        coord = point1 - point2
        coord = [abs(coord.x), abs(coord.y)]

        if coord.index(max(coord)) == 0:
            return 'x'
        return 'y'

    def merge_with(self, other_bspline_face3d):
        """
        Merge two adjacent faces.

        :type: other_bspline_face3d : volmdlr.faces.BSplineFace3D
        :rtype: merged_face : volmdlr.faces.BSplineFace3D
        """

        merged_surface = self.surface3d.merge_with(other_bspline_face3d.surface3d)
        contours = self.outer_contour3d.merge_with(other_bspline_face3d.outer_contour3d)
        contours.extend(self.inner_contours3d)
        contours.extend(other_bspline_face3d.inner_contours3d)
        merged_face = merged_surface.face_from_contours3d(contours)

        return merged_face


class OpenShell3D(volmdlr.core.CompositePrimitive3D):
    """
    A 3D open shell composed of multiple faces.

    This class represents a 3D open shell, which is a collection of connected
    faces with no volume. It is a subclass of the `CompositePrimitive3D` class
    and inherits all of its attributes and methods.


    :param faces: The faces of the shell.
    :type faces: List[`Face3D`]
    :param color: The color of the shell.
    :type color: Tuple[float, float, float]
    :param alpha: The transparency of the shell, should be a value in the interval (0, 1).
    :type alpha: float
    :param name: The name of the shell.
    :type name: str
    :param bounding_box: The bounding box of the shell.
    :type bounding_box: :class:`volmdlr.core.BoundingBox`
    """
    _standalone_in_db = True
    _non_serializable_attributes = ['primitives']
    _non_data_eq_attributes = ['name', 'color', 'alpha', 'bounding_box', 'primitives']
    _non_data_hash_attributes = []
    STEP_FUNCTION = 'OPEN_SHELL'

    def __init__(self, faces: List[Face3D],
                 color: Tuple[float, float, float] = None,
                 alpha: float = 1.,
                 name: str = '',
                 bounding_box: volmdlr.core.BoundingBox = None):

        self.faces = faces
        if not color:
            self.color = volmdlr.core.DEFAULT_COLOR
        else:
            self.color = color
        self.alpha = alpha

        if bounding_box:
            self._bbox = bounding_box
        else:
            self._bbox = None

        self._faces_graph = None

        volmdlr.core.CompositePrimitive3D.__init__(self,
                                                   primitives=faces, color=color, alpha=alpha,
                                                   name=name)

    def _data_hash(self):
        return len(self.faces)  # sum(face._data_hash() for face in self.faces)

    def _data_eq(self, other_object):
        if other_object.__class__.__name__ != self.__class__.__name__:
            return False
        for face1, face2 in zip(self.faces, other_object.faces):
            if not face1._data_eq(face2):
                return False

        return True

    @property
    def faces_graph(self):
        if not self._faces_graph:
            faces_graph = nx.Graph()
            for face in self.faces:
                for edge in face.outer_contour3d.primitives:
                    faces_graph.add_edge(edge.start, edge.end, edge=edge)
            self._faces_graph = faces_graph
        return self._faces_graph

    def to_dict(self, *args, **kwargs):
        """
        Serializes a 3 dimensional open shell into a dictionary.

        This method does not use pointers for faces as it has no sense
        to have duplicate faces.

        :return: A serialized version of the OpenShell3D
        :rtype: dict

        .. see also::
            How `serialization and de-serialization`_ works in dessia_common

        .. _serialization and deserialization:
        https://documentation.dessia.tech/dessia_common/customizing.html#overloading-the-dict-to-object-method

        """
        dict_ = DessiaObject.base_dict(self)
        dict_.update({'color': self.color,
                      'alpha': self.alpha,
                      'faces': [f.to_dict(use_pointers=False) for f in self.faces]})
        if self._bbox:
            dict_['bounding_box'] = self._bbox.to_dict()

        return dict_

    @classmethod
    def from_step(cls, arguments, object_dict, **kwargs):
        """
        Converts a step primitive to a Open Shell 3D.

        :param arguments: The arguments of the step primitive.
        :type arguments: list
        :param object_dict: The dictionary containing all the step primitives
            that have already been instantiated.
        :type object_dict: dict
        :return: The corresponding OpenShell3D object.
        :rtype: :class:`volmdlr.faces.OpenShell3D`
        """
        faces = [object_dict[int(face[1:])] for face in arguments[1] if object_dict[int(face[1:])] is not None]
        return cls(faces, name=arguments[0][1:-1])

    def to_step(self, current_id):
        """
        Creates step file entities from volmdlr objects.
        """
        step_content = ''
        face_ids = []
        for face in self.faces:
            if isinstance(face, (Face3D, Surface3D)):
                face_content, face_sub_ids = face.to_step(current_id)
            else:
                face_content, face_sub_ids = face.to_step(current_id)
                face_sub_ids = [face_sub_ids]
            step_content += face_content
            face_ids.extend(face_sub_ids)
            current_id = max(face_sub_ids) + 1

        shell_id = current_id
        step_content += f"#{current_id} = {self.STEP_FUNCTION}('{self.name}'," \
                        f"({volmdlr.core.step_ids_to_str(face_ids)}));\n"
        manifold_id = shell_id + 1
        step_content += f"#{manifold_id} = SHELL_BASED_SURFACE_MODEL('{self.name}',(#{shell_id}));\n"

        frame_content, frame_id = volmdlr.OXYZ.to_step(manifold_id + 1)
        step_content += frame_content
        brep_id = frame_id + 1
        step_content += f"#{brep_id} = MANIFOLD_SURFACE_SHAPE_REPRESENTATION('',(#{frame_id},#{manifold_id}),#7);\n"

        return step_content, brep_id

    def to_step_face_ids(self, current_id):
        """
        Creates step file entities from volmdlr objects.
        """
        step_content = ''
        face_ids = []
        for face in self.faces:
            if isinstance(face, Face3D):
                face_content, face_sub_ids = face.to_step(current_id)
            else:
                face_content, face_sub_ids = face.to_step(current_id)
                face_sub_ids = [face_sub_ids]
            step_content += face_content
            face_ids.extend(face_sub_ids)
            current_id = max(face_sub_ids) + 1

        shell_id = current_id
        step_content += f"#{current_id} = {self.STEP_FUNCTION}('{self.name}'," \
                        f"({volmdlr.core.step_ids_to_str(face_ids)}));\n"
        manifold_id = shell_id + 1
        step_content += f"#{manifold_id} = SHELL_BASED_SURFACE_MODEL('{self.name}',(#{shell_id}));\n"

        frame_content, frame_id = volmdlr.OXYZ.to_step(manifold_id + 1)
        step_content += frame_content
        brep_id = frame_id + 1
        step_content += f"#{brep_id} = MANIFOLD_SURFACE_SHAPE_REPRESENTATION('',(#{frame_id},#{manifold_id}),#7);\n"

        return step_content, brep_id, face_ids

    def rotation(self, center: volmdlr.Point3D, axis: volmdlr.Vector3D,
                 angle: float):
        """
        Open Shell 3D / Closed Shell 3D rotation.

        :param center: rotation center.
        :param axis: rotation axis.
        :param angle: angle rotation.
        :return: a new rotated OpenShell3D.
        """
        new_faces = [face.rotation(center, axis, angle) for face
                     in self.faces]
        return self.__class__(new_faces, color=self.color, alpha=self.alpha, name=self.name)

    def rotation_inplace(self, center: volmdlr.Point3D, axis: volmdlr.Vector3D,
                         angle: float):
        """
        Shell 3D rotation. Object is updated inplace.

        :param center: rotation center
        :param axis: rotation axis
        :param angle: rotation angle
        """
        warnings.warn("'inplace' methods are deprecated. Use a not inplace method instead.", DeprecationWarning)

        for face in self.faces:
            face.rotation_inplace(center, axis, angle)
        new_bounding_box = self.get_bounding_box()
        self.bounding_box = new_bounding_box

    def translation(self, offset: volmdlr.Vector3D):
        """
        Shell3D translation.

        :param offset: translation vector.
        :return: A new translated Open Shell 3D.
        """
        new_faces = [face.translation(offset) for face in
                     self.faces]
        return self.__class__(new_faces, color=self.color, alpha=self.alpha,
                              name=self.name)

    def translation_inplace(self, offset: volmdlr.Vector3D):
        """
        Open Shell 3D translation. Object is updated inplace.

        :param offset: Translation vector.
        :type offset: `volmdlr.Vector3D`.
        :return: Translate the Open Shell 3D in place.
        :rtype: None.
        """
        warnings.warn("'inplace' methods are deprecated. Use a not inplace method instead.", DeprecationWarning)

        for face in self.faces:
            face.translation_inplace(offset)
        new_bounding_box = self.get_bounding_box()
        self.bounding_box = new_bounding_box

    def frame_mapping(self, frame: volmdlr.Frame3D, side: str):
        """
        Changes frame_mapping and return a new OpenShell3D.

        side = 'old' or 'new'.
        """
        new_faces = [face.frame_mapping(frame, side) for face in
                     self.faces]
        return self.__class__(new_faces, name=self.name)

    def frame_mapping_inplace(self, frame: volmdlr.Frame3D, side: str):
        """
        Changes frame_mapping and the object is updated inplace.

        side = 'old' or 'new'.
        """
        warnings.warn("'inplace' methods are deprecated. Use a not inplace method instead.", DeprecationWarning)

        for face in self.faces:
            face.frame_mapping_inplace(frame, side)
        new_bounding_box = self.get_bounding_box()
        self.bounding_box = new_bounding_box

    def copy(self, deep=True, memo=None):
        new_faces = [face.copy(deep=deep, memo=memo) for face in self.faces]
        return self.__class__(new_faces, color=self.color, alpha=self.alpha,
                              name=self.name)

    def union(self, shell2):
        new_faces = self.faces + shell2.faces
        new_name = self.name + ' union ' + shell2.name
        new_color = self.color
        return self.__class__(new_faces, name=new_name, color=new_color)

    def volume(self):
        """
        Does not consider holes.

        """
        volume = 0
        for face in self.faces:
            display3d = face.triangulation()
            for triangle_index in display3d.triangles:
                point1 = display3d.points[triangle_index[0]]
                point2 = display3d.points[triangle_index[1]]
                point3 = display3d.points[triangle_index[2]]

                v321 = point3[0] * point2[1] * point1[2]
                v231 = point2[0] * point3[1] * point1[2]
                v312 = point3[0] * point1[1] * point2[2]
                v132 = point1[0] * point3[1] * point2[2]
                v213 = point2[0] * point1[1] * point3[2]
                v123 = point1[0] * point2[1] * point3[2]
                volume_tetraedre = 1 / 6 * (-v321 + v231 + v312 - v132 - v213 + v123)

                volume += volume_tetraedre

        return abs(volume)

    @property
    def bounding_box(self):
        """
        Returns the boundary box.

        """
        if not self._bbox:
            self._bbox = self.get_bounding_box()
        return self._bbox

    @bounding_box.setter
    def bounding_box(self, new_bounding_box):
        self._bbox = new_bounding_box

    def get_bounding_box(self):
        return volmdlr.core.BoundingBox.from_bounding_boxes([face.bounding_box for face in self.faces])

    def cut_by_plane(self, plane_3d: Plane3D):
        frame_block = self.bounding_box.to_frame()
        frame_block.u = 1.1 * frame_block.u
        frame_block.v = 1.1 * frame_block.v
        frame_block.w = 1.1 * frame_block.w
        block = volmdlr.primitives3d.Block(frame_block,
                                           color=(0.1, 0.2, 0.2),
                                           alpha=0.6)
        face_3d = block.cut_by_orthogonal_plane(plane_3d)
        intersection_primitives = []
        for face in self.faces:
            intersection_wires = face.face_intersections(face_3d)
            if intersection_wires:
                for intersection_wire in intersection_wires:
                    intersection_primitives.extend(intersection_wire.primitives)
        contours3d = volmdlr.wires.Contour3D.contours_from_edges(
            intersection_primitives[:])
        if not contours3d:
            return []
        contours2d = [contour.to_2d(plane_3d.frame.origin,
                                    plane_3d.frame.u,
                                    plane_3d.frame.v) for contour in contours3d]
        resulting_faces = []
        for contour2d in contours2d:
            if contour2d.area() > 1e-7:
                surface2d = Surface2D(contour2d, [])
                resulting_faces.append(PlaneFace3D(plane_3d, surface2d))
        return resulting_faces

    def linesegment_intersections(self,
                                  linesegment3d: vme.LineSegment3D) \
            -> List[Tuple[Face3D, List[volmdlr.Point3D]]]:
        intersections = []
        for face in self.faces:
            face_intersections = face.linesegment_intersections(linesegment3d)
            if face_intersections:
                intersections.append((face, face_intersections))
        return intersections

    def line_intersections(self,
                           line3d: vme.Line3D) \
            -> List[Tuple[Face3D, List[volmdlr.Point3D]]]:
        intersections = []
        for face in self.faces:
            face_intersections = face.line_intersections(line3d)
            if face_intersections:
                intersections.append((face, face_intersections))
        return intersections

    def minimum_distance_points(self, shell2, resolution):
        """
        Returns a Measure object if the distance is not zero, otherwise returns None.

        """
        shell2_inter = self.shell_intersection(shell2, resolution)
        if shell2_inter is not None and shell2_inter != 1:
            return None

        # distance_min, point1_min, point2_min = self.faces[0].distance_to_face(shell2.faces[0], return_points=True)
        distance_min, point1_min, point2_min = self.faces[0].minimum_distance(
            shell2.faces[0], return_points=True)
        for face1 in self.faces:
            bbox1 = face1.bounding_box
            for face2 in shell2.faces:
                bbox2 = face2.bounding_box
                bbox_distance = bbox1.distance_to_bbox(bbox2)

                if bbox_distance < distance_min:
                    # distance, point1, point2 = face1.distance_to_face(face2, return_points=True)
                    distance, point1, point2 = face1.minimum_distance(face2,
                                                                      return_points=True)
                    if distance == 0:
                        return None
                    if distance < distance_min:
                        distance_min, point1_min, point2_min = distance, point1, point2

        return point1_min, point2_min

    def distance_to_shell(self, other_shell: 'OpenShell3D', resolution: float):
        min_dist = self.minimum_distance_points(other_shell, resolution)
        if min_dist is not None:
            point1, point2 = min_dist
            return point1.point_distance(point2)
        return 0

    def minimum_distance_point(self,
                               point: volmdlr.Point3D) -> volmdlr.Point3D:
        """
        Computes the distance of a point to a Shell3D, whether it is inside or outside the Shell3D.

        """
        distance_min, point1_min = self.faces[0].distance_to_point(point,
                                                                   return_other_point=True)
        for face in self.faces[1:]:
            bbox_distance = self.bounding_box.distance_to_point(point)
            if bbox_distance < distance_min:
                distance, point1 = face.distance_to_point(point,
                                                          return_other_point=True)
                if distance < distance_min:
                    distance_min, point1_min = distance, point1

        return point1_min

    def intersection_internal_aabb_volume(self, shell2: 'OpenShell3D',
                                          resolution: float):
        """
        Aabb made of the intersection points and the points of self internal to shell2.
        """
        intersections_points = []
        for face1 in self.faces:
            for face2 in shell2.faces:
                intersection_points = face1.face_intersections(face2)
                if intersection_points:
                    intersection_points = [
                        intersection_points[0].primitives[0].start,
                        intersection_points[0].primitives[0].end]
                    intersections_points.extend(intersection_points)

        shell1_points_inside_shell2 = []
        for face in self.faces:
            for point in face.outer_contour3d.discretization_points(angle_resolution=resolution):
                if shell2.point_belongs(point):
                    shell1_points_inside_shell2.append(point)

        if len(intersections_points + shell1_points_inside_shell2) == 0:
            return 0
        bbox = volmdlr.core.BoundingBox.from_points(
            intersections_points + shell1_points_inside_shell2)
        return bbox.volume()

    def intersection_external_aabb_volume(self, shell2: 'OpenShell3D',
                                          resolution: float):
        """
        Aabb made of the intersection points and the points of self external to shell2.
        """
        intersections_points = []
        for face1 in self.faces:
            for face2 in shell2.faces:
                intersection_points = face1.face_intersections(face2)
                if intersection_points:
                    intersection_points = [
                        intersection_points[0].primitives[0].start,
                        intersection_points[0].primitives[0].end]
                    intersections_points.extend(intersection_points)

        shell1_points_outside_shell2 = []
        for face in self.faces:
            for point in face.outer_contour3d.discretization_points(
                    angle_resolution=resolution):
                if not shell2.point_belongs(point):
                    shell1_points_outside_shell2.append(point)

        if len(intersections_points + shell1_points_outside_shell2) == 0:
            return 0
        bbox = volmdlr.core.BoundingBox.from_points(
            intersections_points + shell1_points_outside_shell2)
        return bbox.volume()

    def face_on_shell(self, face):
        """
        Verifies if a face lies on the shell's surface.

        """
        for face_ in self.faces:
            if face_.face_inside(face):
                return True
        return False

    def point_on_shell(self, point: volmdlr.Point3D):
        for face in self.faces:
            if face.point_belongs(point) or face.outer_contour3d.point_over_contour(point, abs_tol=1e-7):
                return True
        return False

    def point_in_shell_face(self, point: volmdlr.Point3D):
        warnings.warn('point_in_shell_face is deprecated, please use point_on_shell instead',
                      DeprecationWarning)
        return self.point_on_shell(point)

    def triangulation(self):
        meshes = []
        for face in self.faces:
            try:
                face_mesh = face.triangulation()
            except Exception:
                warnings.warn("Could not triangulate face. Probabaly because topology error in contour2d.")
                continue
            meshes.append(face_mesh)
        return vmd.DisplayMesh3D.merge_meshes(meshes)

    def plot(self, ax=None, color: str = 'k', alpha: float = 1.0):
        if ax is None:
            ax = plt.figure().add_subplot(111, projection='3d')

        for face in self.faces:
            face.plot(ax=ax, color=color, alpha=alpha)

        return ax

    def project_coincident_faces_of(self, shell):
        """
<<<<<<< HEAD
        Divides self's faces based on coincident shell's faces
        """

        used_faces, list_faces = {}, []
        initial_faces = self.faces[:]

        for i, face1 in enumerate(initial_faces):
            for j, face2 in enumerate(shell.faces):
                contour1 = face1.surface2d.outer_contour
                contour2 = face1.surface3d.contour3d_to_2d(face2.outer_contour3d)
                c_inners_1 = face1.surface2d.inner_contours
                c_inners_2 = [face1.surface3d.contour3d_to_2d(inner) for inner in face2.inner_contours3d]
                inside = set()
                for c1 in c_inners_1:
                    for c2 in c_inners_2:
                        # inside.add(c2.is_inside(c1))
                        if c1.is_superposing(c2):
                            inside.add(False)
                        else:
                            inside.add(c2.is_inside(c1))
                            # if c2.is_inside(c1):
                            #     ax=c1.plot()
                            #     c2.plot(ax, "r")

                if (face1.surface3d.is_coincident(face2.surface3d)
                    and (contour1.is_overlapping(contour2)
                         or (contour1.is_inside(contour2) or True in inside))):
                    # print('i: ', i)
                    # print('j: ', j)

                    # ax=face2.plot(color='k')
                    # face1.plot(ax, 'r')

                    if face1 in used_faces:
                        faces_1, face2_2 = used_faces[face1][:], face2
                    else:
                        faces_1, face2_2 = [face1], face2

                    used = []
                    for face1_1 in faces_1:
                        plane3d = face1_1.surface3d
                        s2d = Surface2D(outer_contour=plane3d.contour3d_to_2d(face2_2.outer_contour3d),
                                        inner_contours=[
                                            plane3d.contour3d_to_2d(contour) for contour in face2_2.inner_contours3d])
                        face2_2 = PlaneFace3D(surface3d=plane3d, surface2d=s2d)

                        divided_faces = face1_1.cut_by_coincident_face(face2_2)
                        for d_face in divided_faces:

                            if d_face.outer_contour3d.is_superposing(face2_2.outer_contour3d):
                                if face2_2.surface2d.inner_contours:
                                    divided_faces_d_face = []
                                    # for inner in face2_2.inner_contours3d:
                                    for inner in face2_2.surface2d.inner_contours:

                                        # # if True in [(inner_d.is_superposing(
                                        # #         d_face.surface3d.contour3d_to_2d(inner))
                                        # #               or inner_d.is_inside(
                                        # #                   d_face.surface3d.contour3d_to_2d(inner))) \
                                        # #             for inner_d in d_face.surface2d.inner_contours]:

                                        # if True in [((
                                        #         abs(inner_d.area() - d_face.surface3d.contour3d_to_2d(inner).area()) \
                                        #             < 1e-6)
                                        #               or inner_d.is_inside(d_face.surface3d.contour3d_to_2d(inner))) \
                                        #         for inner_d in d_face.surface2d.inner_contours]:

                                        if True in [(((abs(inner_d.area() - inner.area()) < 1e-6)
                                                      and inner.center_of_mass().is_close(inner_d.center_of_mass()))
                                                      or inner_d.is_inside(inner)) \
                                                for inner_d in d_face.surface2d.inner_contours]:

                                            # list_faces.append(d_face)
                                            divided_faces_d_face = ['', d_face]
                                            continue

                                        # else:
                                        divided_faces_d_face = d_face.divide_face([inner], True)
                                        # divided_faces_d_face = d_face.divide_face(
                                        #     [d_face.surface3d.contour3d_to_2d(inner)], True)
                                        # # areas = [d_f.area() for d_f in divided_faces_d_face]
                                        # # areas.sort()
                                        divided_faces_d_face.sort(key=lambda x: x.area())

                                        list_faces.append(divided_faces_d_face[0])
                                        d_face = divided_faces_d_face[1]

                                    if divided_faces_d_face:
                                        list_faces.append(divided_faces_d_face[1])

                                else:
                                    list_faces.append(d_face)
                            else:
                                # if face1 in used_faces:
                                #     used_faces[face1] += [d_face]
                                # else:
                                #     used_faces[face1] = [d_face]
                                used.append(d_face)

                    used_faces[face1] = used

        for face in initial_faces:
            try:
                if isinstance(used_faces[face], list):
                    list_faces.extend(used_faces[face])
                else:
                    list_faces.append(used_faces[face])
            except KeyError:
                list_faces.append(face)
=======
        Divides self's faces based on coincident shell's faces.

        """

        list_faces = []
        initial_faces = self.faces[:]

        for face1 in initial_faces:
            list_faces.extend(face1.project_faces(shell.faces))
>>>>>>> 40171b14

        return self.__class__(list_faces)

    def get_geo_lines(self, update_data,
                      point_mesh_size: float = None):
        """
        Gets the lines that define an OpenShell3D geometry in a .geo file.

        :param update_data: Data used for VolumeModel defined with different shells
        :type update_data: dict
        :param point_mesh_size: The mesh size at a specific point, defaults to None
        :type point_mesh_size: float, optional

        :return: A list of lines that describe the geometry & the updated data
        :rtype: Tuple(List[str], dict)
        """

        primitives = []
        points = set()
        for face in self.faces:
            for _, contour in enumerate(list(chain(*[[face.outer_contour3d], face.inner_contours3d]))):
                points.update(contour.get_geo_points())
                if isinstance(contour, volmdlr.wires.Circle2D):
                    pass
                else:
                    for _, primitive in enumerate(contour.primitives):
                        if ((primitive not in primitives)
                                and (primitive.reverse() not in primitives)):
                            primitives.append(primitive)

                # if isinstance(contour, volmdlr.wires.Circle2D):
                #     points.add(volmdlr.Point3D(contour.radius, contour.center.y, 0))
                #     points.add(volmdlr.Point3D(contour.center.x, contour.center.y, 0))
                #     points.add(volmdlr.Point3D(-contour.radius, contour.center.y, 0))

                # else:
                #     for _, primitive in enumerate(contour.primitives):
                #         if isinstance(primitive, volmdlr.edges.LineSegment):
                #             points.add(primitive.start)
                #             points.add(primitive.end)

                #         if isinstance(primitive, volmdlr.edges.Arc):
                #             points.add(primitive.start)
                #             points.add(primitive.center)
                #             points.add(primitive.end)

                #         if isinstance(primitive, volmdlr.edges.BSplineCurve3D):
                #             # for point in primitive.control_points:
                #             # points.add(point)
                #             for point in primitive.discretization_points():
                #                 points.add(point)

                #         if ((primitive not in primitives)
                #                 and (primitive.reverse() not in primitives)):
                #             primitives.append(primitive)

        indices_check = len(primitives) * [None]

        point_account = update_data['point_account']
        line_account, line_loop_account = update_data['line_account'] + 1, update_data['line_loop_account']
        lines, line_surface, lines_tags = [], [], []

        points = list(points)
        for p_index, point in enumerate(points):
            lines.append(point.get_geo_lines(tag=p_index + point_account + 1,
                                             point_mesh_size=point_mesh_size))

        for f_index, face in enumerate(self.faces):
            line_surface = []
            for _, contour in enumerate(list(chain(*[[face.outer_contour3d], face.inner_contours3d]))):
                lines_tags = []
                if isinstance(contour, volmdlr.wires.Circle2D):
                    pass
                else:
                    for _, primitive in enumerate(contour.primitives):

                        try:
                            # line_account += 1
                            # print(line_account)
                            index = primitives.index(primitive)
                            if isinstance(primitive, volmdlr.edges.BSplineCurve3D):
                                discretization_points = primitive.discretization_points()
                                start_point_tag = points.index(discretization_points[0]) + 1
                                end_point_tag = points.index(discretization_points[1]) + 1
                                primitive_linesegments = volmdlr.edges.LineSegment3D(
                                    discretization_points[0], discretization_points[1])
                                lines.append(primitive_linesegments.get_geo_lines(tag=line_account,
                                                                                  start_point_tag=start_point_tag
                                                                                  + point_account,
                                                                                  end_point_tag=end_point_tag
                                                                                  + point_account))

                            if isinstance(primitive, volmdlr.edges.LineSegment):
                                start_point_tag = points.index(primitive.start) + 1
                                end_point_tag = points.index(primitive.end) + 1
                                lines.append(primitive.get_geo_lines(tag=line_account,
                                                                     start_point_tag=start_point_tag + point_account,
                                                                     end_point_tag=end_point_tag + point_account))
                            elif isinstance(primitive, volmdlr.edges.Arc):
                                start_point_tag = points.index(primitive.start) + 1
                                center_point_tag = points.index(primitive.center) + 1
                                end_point_tag = points.index(primitive.end) + 1
                                lines.append(primitive.get_geo_lines(tag=line_account,
                                                                     start_point_tag=start_point_tag + point_account,
                                                                     center_point_tag=center_point_tag + point_account,
                                                                     end_point_tag=end_point_tag + point_account))

                            lines_tags.append(line_account)
                            indices_check[index] = line_account
                            line_account += 1

                        except ValueError:
                            index = primitives.index(primitive.reverse())
                            lines_tags.append(-indices_check[index])

                    lines.append(contour.get_geo_lines(line_loop_account + 1, lines_tags))

                    line_surface.append(line_loop_account + 1)
                    line_loop_account += 1
                    lines_tags = []

            lines.append(face.get_geo_lines((f_index + 1 + update_data['surface_account']),
                                            line_surface))

            line_surface = []

        lines.append('Surface Loop(' + str(1 + update_data['surface_loop_account']) + ') = {'
                     + str(list(range(update_data['surface_account'] + 1,
                                      update_data['surface_account'] +
                                      len(self.faces) + 1)))[1:-1] + '};')

        update_data['point_account'] += len(points)
        update_data['line_account'] += line_account - 1
        update_data['line_loop_account'] += line_loop_account
        update_data['surface_account'] += len(self.faces)
        update_data['surface_loop_account'] += 1

        return lines, update_data

    def get_mesh_lines_with_transfinite_curves(self, min_points, size):

        lines, primitives, primitives_length = [], [], []
        for face in self.faces:
            for _, contour in enumerate(list(chain(*[[face.outer_contour3d], face.inner_contours3d]))):
                if isinstance(contour, volmdlr.wires.Circle2D):
                    primitives.append(contour)
                    primitives.append(contour)
                    primitives_length.append(contour.length() / 2)
                    primitives_length.append(contour.length() / 2)
                else:
                    for _, primitive_c in enumerate(contour.primitives):
                        if ((primitive_c not in primitives)
                                and (primitive_c.reverse() not in primitives)):
                            primitives.append(primitive_c)
                            primitives_length.append(primitive_c.length())

        for i, length in enumerate(primitives_length):
            if length < min_points * size:
                lines.append('Transfinite Curve {' + str(i) + '} = ' +
                             str(min_points) + ' Using Progression 1;')
        return lines


class ClosedShell3D(OpenShell3D):
    """
    A 3D closed shell composed of multiple faces.

    This class represents a 3D closed shell, which is a collection of connected
    faces with a volume. It is a subclass of the `OpenShell3D` class and
    inherits all of its attributes and methods. In addition, it has a method
    to check whether a face is inside the shell.

    :param faces: The faces of the shell.
    :type faces: List[`Face3D`]
    :param color: The color of the shell.
    :type color: Tuple[float, float, float]
    :param alpha: The transparency of the shell, should be a value in the range (0, 1).
    :type alpha: float
    :param name: The name of the shell.
    :type name: str
    """

    STEP_FUNCTION = 'CLOSED_SHELL'

    def is_face_inside(self, face: Face3D):
        for point in face.outer_contour3d.discretization_points(angle_resolution=0.1):
            point_inside_shell = self.point_belongs(point)
            point_in_shells_faces = self.point_on_shell(point)
            if (not point_inside_shell) and (not point_in_shells_faces):
                return False
        return True

    def shell_intersection(self, shell2: 'OpenShell3D', resolution: float):
        """
        Return None if disjointed.

        Return (1, 0) or (0, 1) if one is inside the other
        Return (n1, n2) if intersection

        4 cases :
            (n1, n2) with face intersection             => (n1, n2)
            (0, 0) with face intersection               => (0, 0)
            (0, 0) with no face intersection            => None
            (1, 0) or (0, 1) with no face intersection  => 1
        """
        # Check if boundary boxes don't intersect
        if not self.bounding_box.bbox_intersection(shell2.bounding_box):
            # print("No intersection of shells' BBox")
            return None

        # Check if any point of the first shell is in the second shell
        points1 = []
        for face in self.faces:
            points1.extend(
                face.outer_contour3d.discretization_points(angle_resolution=resolution))
        points2 = []
        for face in shell2.faces:
            points2.extend(
                face.outer_contour3d.discretization_points(angle_resolution=resolution))

        nb_pts1 = len(points1)
        nb_pts2 = len(points2)
        compteur1 = 0
        compteur2 = 0
        for point1 in points1:
            if shell2.point_belongs(point1):
                compteur1 += 1
        for point2 in points2:
            if self.point_belongs(point2):
                compteur2 += 1

        inter1 = compteur1 / nb_pts1
        inter2 = compteur2 / nb_pts2

        for face1 in self.faces:
            for face2 in shell2.faces:
                intersection_points = face1.face_intersections(face2)
                if intersection_points:
                    return inter1, inter2

        if inter1 == 0. and inter2 == 0.:
            return None
        return 1

    def point_belongs(self, point3d: volmdlr.Point3D, **kwargs):
        """
        Ray Casting algorithm.

        Returns True if the point is inside the Shell, False otherwise
        """

        nb_rays = kwargs.get("nb_rays", 1)  # TODO: remove nb_rays argument in the future as it shouldn't be necessary

        bbox = self.bounding_box
        # print(time.time_ns() - t_0)
        # stop
        if not bbox.point_belongs(point3d):
            return False

        min_ray_length = 2 * max((bbox.xmax - bbox.xmin,
                                  bbox.ymax - bbox.ymin,
                                  bbox.zmax - bbox.zmin))
        two_min_ray_length = 2 * min_ray_length

        rays = []
        for _ in range(0, nb_rays):
            rays.append(vme.LineSegment3D(
                point3d,
                point3d + volmdlr.Point3D.random(min_ray_length,
                                                 two_min_ray_length,
                                                 min_ray_length,
                                                 two_min_ray_length,
                                                 min_ray_length,
                                                 two_min_ray_length)))
        rays = sorted(rays, key=lambda ray: ray.length())
        rays_intersections = []
        tests = []

        # for ray in rays[:3]:
        for ray in rays[:nb_rays]:
            #
            count = 0
            ray_intersection = []
            is_inside = True
            for _, point_inters in self.linesegment_intersections(ray):
                count += len(point_inters)
            if count % 2 == 0:
                is_inside = False
            tests.append(is_inside)
            rays_intersections.append(ray_intersection)
        for test1, test2 in zip(tests[:-1], tests[1:]):
            if test1 != test2:
                raise ValueError
        return tests[0]

    def point_in_shell_face(self, point: volmdlr.Point3D):
        """
        Verifies if a given point belongs to some shell face.

        :param point: The point to check.
        :type point: volmdlr.Point3D
        :return: True if point belongs to some shell face. False otherwise.
        :rtype: bool
        """
        for face in self.faces:
            if (face.surface3d.point_on_surface(point) and face.point_belongs(point)) or \
                    face.outer_contour3d.point_over_contour(point, abs_tol=1e-7):
                return True
        return False

    def is_inside_shell(self, shell2):
        """
        Returns True if all the points of self are inside shell2 and no face are intersecting.

        This method is not exact.
        """
        bbox1 = self.bounding_box
        bbox2 = shell2.bounding_box
        if not bbox1.is_inside_bbox(bbox2):
            return False
        for face in self.faces:
            if not shell2.is_face_inside(face):
                return False
        return True

    def is_disjoint_from(self, shell2, tol=1e-8):
        """
        Verifies and returns a Boolean if two shells are disjointed or not.

        """
        disjoint = True
        if self.bounding_box.bbox_intersection(shell2.bounding_box) or \
                self.bounding_box.distance_to_bbox(shell2.bounding_box) <= tol:
            return False
        return disjoint

    def intersecting_faces_combinations(self, shell2, list_coincident_faces, tol=1e-8):
        """
        Gets intersecting faces combinations.

        :param shell2: ClosedShell3D
            for two closed shells, it calculates and return a list of face
            combinations (list = [(face_shell1, face_shell2),...])
            for intersecting faces. if two faces can not be intersected,
            there is no combination for those
        :param tol: Corresponde to the tolerance to consider two faces as intersecting faces
        :param shell2:
        :param list_coincident_faces:
        :param tol:
        :return:
        """
        face_combinations = []
        for face1 in self.faces:
            for face2 in shell2.faces:
                if face1.is_intersecting(face2, list_coincident_faces, tol):
                    face_combinations.append((face1, face2))
        return face_combinations

    @staticmethod
    def dict_intersecting_combinations(intersecting_faces_combinations, tol=1e-8):
        """
        Gets a Dictionary with the intersecting combinations.

        :param intersecting_faces_combinations: list of face combinations (list = [(face_shell1, face_shell2),...])
        for intersecting faces.
        :type intersecting_faces_combinations: list of face objects combinatons
        :param tol: tolerance
        returns a dictionary containing as keys the combination of intersecting faces
        and as the values the resulting primitive from the two intersecting faces.
        It is done so it is not needed to calculate the same intersecting primitive twice.
        """
        intersecting_combinations = {}
        for combination in intersecting_faces_combinations:
            face_intersections = combination[0].face_intersections(combination[1], tol)
            combination_face_intersections = []
            for face_intersection in face_intersections:
                for contour1 in [combination[0].outer_contour3d] + combination[0].inner_contours3d:
                    if contour1.is_superposing(face_intersection):
                        for contour2 in [combination[1].outer_contour3d] + combination[1].inner_contours3d:
                            if contour2.is_superposing(face_intersection):
                                break
                        else:
                            continue
                        break
                else:
                    combination_face_intersections.append(face_intersection)
            if combination_face_intersections:
                intersecting_combinations[combination] = combination_face_intersections
        return intersecting_combinations

    @staticmethod
    def get_intersecting_faces(dict_intersecting_combinations):
        """
        Gets intersecting faces.

        :param dict_intersecting_combinations: dictionary containing as keys the combination of intersecting faces
        and as the values the resulting primitive from the two intersecting faces

        returns two lists. One for the intersecting faces in shell1 and the other for the shell2
        """
        intersecting_faces_shell1 = []
        intersecting_faces_shell2 = []
        for face in list(dict_intersecting_combinations.keys()):
            if face[0] not in intersecting_faces_shell1:
                intersecting_faces_shell1.append(face[0])
            if face[1] not in intersecting_faces_shell2:
                intersecting_faces_shell2.append(face[1])
        return intersecting_faces_shell1, intersecting_faces_shell2

    def get_non_intersecting_faces(self, shell2, intersecting_faces, intersection_method=False):
        """
        Gets lists of faces that never intersect with any of the shell2's faces.

        :param shell2: ClosedShell3D.
        :param intersecting_faces:
        :param intersection_method: determines if running for intersection operation.
        returns a list of all the faces that never intersect any
        face of the other shell.
        """
        non_intersecting_faces = []

        for face in self.faces:
            if (face not in intersecting_faces) and (face not in non_intersecting_faces):
                if not intersection_method:
                    if not face.bounding_box.is_inside_bbox(shell2.bounding_box) or not shell2.is_face_inside(face):
                        for face2 in shell2.faces:
                            if face.surface3d.is_coincident(face2.surface3d) and \
                                    face.bounding_box.is_inside_bbox(face2.bounding_box):
                                break
                        else:
                            non_intersecting_faces.append(face)
                else:
                    if face.bounding_box.is_inside_bbox(shell2.bounding_box) and shell2.is_face_inside(face):
                        non_intersecting_faces.append(face)

        return non_intersecting_faces

    def get_coincident_and_adjacent_faces(self, shell2):
        coincident_and_adjacent_faces = []
        for face1 in self.faces:
            for face2 in shell2.faces:
                if face1.surface3d.is_coincident(face2.surface3d) and \
                        face1.is_adjacent(face2):
                    coincident_and_adjacent_faces.append((face1, face2))

        return coincident_and_adjacent_faces

    def get_coincident_faces(self, shell2):
        """
        Finds all pairs of faces that are coincident faces, that is, faces lying on the same plane.

        returns a List of tuples with the face pairs.
        """
        list_coincident_faces = []
        for face1 in self.faces:
            for face2 in shell2.faces:
                if isinstance(face1, face2.__class__) and face1.surface3d.is_coincident(face2.surface3d):
                    contour1 = face1.outer_contour3d.to_2d(
                        face1.surface3d.frame.origin,
                        face1.surface3d.frame.u,
                        face1.surface3d.frame.v)
                    contour2 = face2.outer_contour3d.to_2d(
                        face1.surface3d.frame.origin,
                        face1.surface3d.frame.u,
                        face1.surface3d.frame.v)
                    if contour1.bounding_rectangle.b_rectangle_intersection(contour2.bounding_rectangle):
                        list_coincident_faces.append((face1, face2))

        return list_coincident_faces

    def two_shells_intersecting_contour(self, shell2,
                                        list_coincident_faces: List[Face3D],
                                        dict_intersecting_combinations=None):
        """
        Computes intersecting_contour between two shells.

        :param shell2: ClosedShell3D
        :type shell2: :class:`volmdlr.faces.ClosedShell3D`
        :type list_coincident_faces: List[:class:`volmdlr.faces.Face3D`]
        :param dict_intersecting_combinations: dictionary containing as keys
            the combination of intersecting faces and as the values the
            resulting primitive from the two intersecting faces
        :returns: intersecting contour for two intersecting shells
        """
        if dict_intersecting_combinations is None:
            face_combinations = self.intersecting_faces_combinations(
                shell2, list_coincident_faces)
            dict_intersecting_combinations = \
                self.dict_intersecting_combinations(face_combinations)
        intersecting_wires = list(dict_intersecting_combinations.values())
        intersecting_contour = \
            volmdlr.wires.Contour3D([wire.primitives[0] for
                                     wires in intersecting_wires for wire in wires])
        return intersecting_contour

    def reference_shell(self, shell2, face):
        if face in shell2.faces:
            contour_extract_inside = True
            reference_shell = self
        else:
            contour_extract_inside = False
            reference_shell = shell2
        return contour_extract_inside, reference_shell

    def set_operations_valid_exterior_faces(self, new_faces: List[Face3D], valid_faces: List[Face3D],
                                            list_coincident_faces: List[Face3D], shell2, reference_shell):
        for new_face in new_faces:
            inside_reference_shell = reference_shell.point_belongs(new_face.random_point_inside())
            if self.set_operations_exterior_face(new_face, valid_faces, inside_reference_shell,
                                                 list_coincident_faces, shell2):
                valid_faces.append(new_face)
        return valid_faces

    def union_faces(self, shell2, intersecting_faces,
                    intersecting_combinations,
                    list_coincident_faces):
        faces = []
        for face in intersecting_faces:
            contour_extract_inside, reference_shell = self.reference_shell(shell2, face)
            new_faces = face.set_operations_new_faces(intersecting_combinations, contour_extract_inside)
            faces = self.set_operations_valid_exterior_faces(new_faces, faces, list_coincident_faces,
                                                             shell2, reference_shell)
        if list_coincident_faces:
            faces = self.validate_set_operations_faces(faces)
        return faces

    def get_subtraction_valid_faces(self, new_faces, valid_faces, reference_shell, shell2, keep_interior_faces):
        faces = []
        for new_face in new_faces:
            inside_reference_shell = reference_shell.point_belongs(new_face.random_point_inside())
            if keep_interior_faces:
                if self.set_operations_interior_face(new_face, valid_faces, inside_reference_shell):
                    faces.append(new_face)
            elif self.set_operations_exterior_face(new_face, faces, inside_reference_shell, [], shell2):
                faces.append(new_face)
        return faces
    @staticmethod
    def validate_set_operations_faces(faces):
        """
        Final validation of new faces created during intersections or subtractions of two closedshells.

        :param faces: new faces.
        :return: valid faces.
        """
        valid_faces = []
        while True:
            if not faces:
                break
            for face in valid_faces:
                if face.face_inside(faces[0]):
                    faces.remove(faces[0])
                    break
            else:
                valid_faces.append(faces[0])
                faces.remove(faces[0])
        return valid_faces

    def subtraction_faces(self, shell2, intersecting_faces, intersecting_combinations):
        faces = []
        for face in intersecting_faces:
            keep_interior_faces = False
            if face in shell2.faces:
                keep_interior_faces = True
            contour_extract_inside, reference_shell = self.reference_shell(shell2, face)
            new_faces = face.set_operations_new_faces(intersecting_combinations, contour_extract_inside)
            valid_faces = self.get_subtraction_valid_faces(new_faces, faces, reference_shell,
                                                           shell2, keep_interior_faces)
            faces.extend(valid_faces)

        valid_faces = self.validate_set_operations_faces(faces)

        return valid_faces

    def valid_intersection_faces(self, new_faces, valid_faces,
                                 reference_shell, shell2):
        faces = []
        for new_face in new_faces:
            inside_reference_shell = reference_shell.point_belongs(
                new_face.random_point_inside())
            if (inside_reference_shell or (self.face_on_shell(new_face) and shell2.face_on_shell(new_face))) \
                    and new_face not in valid_faces:
                faces.append(new_face)

        return faces

    def intersection_faces(self, shell2, intersecting_faces,
                           intersecting_combinations):
        faces = []
        for face in intersecting_faces:
            contour_extract_inside, reference_shell = \
                self.reference_shell(shell2, face)
            new_faces = face.set_operations_new_faces(
                intersecting_combinations, contour_extract_inside)
            valid_faces = self.valid_intersection_faces(
                new_faces, faces, reference_shell, shell2)
            faces.extend(valid_faces)

        valid_faces = self.validate_set_operations_faces(faces)
        return valid_faces

    def set_operations_interior_face(self, new_face, faces, inside_reference_shell):
        if inside_reference_shell and new_face not in faces:
            return True
        if self.face_on_shell(new_face):
            return True
        return False

    def is_face_between_shells(self, shell2, face):
        if face.surface2d.inner_contours:
            normal_0 = face.surface2d.outer_contour.primitives[0].normal_vector()
            middle_point_0 = face.surface2d.outer_contour.primitives[0].middle_point()
            point1 = middle_point_0 + 0.0001 * normal_0
            point2 = middle_point_0 - 0.0001 * normal_0
            points = [point1, point2]
        else:
            points = [face.surface2d.outer_contour.center_of_mass()]

        for point in points:
            point3d = face.surface3d.point2d_to_3d(point)
            if face.point_belongs(point3d):
                normal1 = point3d - 0.00001 * face.surface3d.frame.w
                normal2 = point3d + 0.00001 * face.surface3d.frame.w
                if (self.point_belongs(normal1) and
                    shell2.point_belongs(normal2)) or \
                        (shell2.point_belongs(normal1) and
                         self.point_belongs(normal2)):
                    return True
        return False

    def set_operations_exterior_face(self, new_face, valid_faces, inside_reference_shell,
                                     list_coincident_faces, shell2):
        if new_face.area() < 1e-8:
            return False
        if new_face not in valid_faces and not inside_reference_shell:
            if list_coincident_faces:
                if self.is_face_between_shells(shell2, new_face):
                    return False
            return True
        return False

    def validate_set_operation(self, shell2, tol):
        """
        Verifies if two shells are valid for union or subtractions operations.

        Its Verfies if they are disjointed or if one is totally inside the other.

        If it returns an empty list, it means the two shells are valid to continue the
        operation.
        """
        if self.is_disjoint_from(shell2, tol):
            return [self, shell2]
        if self.is_inside_shell(shell2):
            return [shell2]
        if shell2.is_inside_shell(self):
            return [self]
        return []

    def union(self, shell2: 'ClosedShell3D', tol: float = 1e-8):
        """
        Given Two closed shells, it returns a new united ClosedShell3D object.

        """

        validate_set_operation = self.validate_set_operation(shell2, tol)
        if validate_set_operation:
            return validate_set_operation
        list_coincident_faces = self.get_coincident_faces(shell2)
        face_combinations = self.intersecting_faces_combinations(shell2, list_coincident_faces, tol)
        intersecting_combinations = self.dict_intersecting_combinations(face_combinations, tol)
        intersecting_faces1, intersecting_faces2 = self.get_intersecting_faces(intersecting_combinations)
        intersecting_faces = intersecting_faces1 + intersecting_faces2
        faces = self.get_non_intersecting_faces(shell2, intersecting_faces) + \
            shell2.get_non_intersecting_faces(self, intersecting_faces)
        if len(faces) == len(self.faces + shell2.faces) and not intersecting_faces:
            return [self, shell2]
        new_valid_faces = self.union_faces(shell2, intersecting_faces,
                                           intersecting_combinations, list_coincident_faces)
        faces += new_valid_faces
        new_shell = ClosedShell3D(faces)
        return [new_shell]

    @staticmethod
    def get_faces_to_be_merged(union_faces):
        coincident_planes_faces = []
        for i, face1 in enumerate(union_faces):
            for j, face2 in enumerate(union_faces):
                if j != i and face1.surface3d.is_coincident(face2.surface3d):
                    if face1 not in coincident_planes_faces:
                        coincident_planes_faces.append(face1)
                    coincident_planes_faces.append(face2)
            if coincident_planes_faces:
                break
        return coincident_planes_faces

    @staticmethod
    def clean_faces(union_faces, list_new_faces):
        list_remove_faces = []
        if union_faces:
            for face1 in union_faces:
                for face2 in list_new_faces:
                    if face1.face_inside(face2):
                        list_remove_faces.append(face2)
                    elif face2.face_inside(face1):
                        list_remove_faces.append(face1)
        list_new_faces += union_faces
        for face in list_remove_faces:
            list_new_faces.remove(face)
        return list_new_faces

    def merge_faces(self):
        """
        Merges all shells' adjacent faces into one.

        """
        union_faces = self.faces
        finished = False
        list_new_faces = []
        count = 0
        while not finished:
            valid_coicident_faces = ClosedShell3D.get_faces_to_be_merged(union_faces)
            list_valid_coincident_faces = valid_coicident_faces[:]
            if valid_coicident_faces:
                list_new_faces += PlaneFace3D.merge_faces(valid_coicident_faces)
            for face in list_valid_coincident_faces:
                union_faces.remove(face)
            count += 1
            if count >= len(self.faces) and not list_valid_coincident_faces:
                finished = True

        list_new_faces = self.clean_faces(union_faces, list_new_faces)

        self.faces = list_new_faces

    def subtract(self, shell2, tol=1e-8):
        """
        Given Two closed shells, it returns a new subtracted OpenShell3D.

        """
        validate_set_operation = self.validate_set_operation(shell2, tol)
        if validate_set_operation:
            return validate_set_operation

        list_coincident_faces = self.get_coincident_faces(shell2)
        face_combinations = self.intersecting_faces_combinations(
            shell2, list_coincident_faces, tol)

        intersecting_combinations = self.dict_intersecting_combinations(
            face_combinations, tol)

        if len(intersecting_combinations) == 0:
            return [self, shell2]

        intersecting_faces, _ = self.get_intersecting_faces(
            intersecting_combinations)

        faces = self.get_non_intersecting_faces(shell2, intersecting_faces)
        new_valid_faces = self.union_faces(shell2, intersecting_faces,
                                           intersecting_combinations,
                                           list_coincident_faces
                                           )
        faces += new_valid_faces
        return [OpenShell3D(faces)]

    def subtract_to_closed_shell(self, shell2: OpenShell3D, tol: float = 1e-8):
        """
        Given Two closed shells, it returns a new subtracted ClosedShell3D.

        :param shell2:
        :param tol:
        :return:
        """

        validate_set_operation = self.validate_set_operation(shell2, tol)
        if validate_set_operation:
            return validate_set_operation

        list_coincident_faces = self.get_coincident_faces(shell2)
        face_combinations = self.intersecting_faces_combinations(
            shell2, list_coincident_faces, tol)
        intersecting_combinations = self.dict_intersecting_combinations(
            face_combinations, tol)

        if len(intersecting_combinations) == 0:
            return [self, shell2]

        intersecting_faces1, intersecting_faces2 = self.get_intersecting_faces(
            intersecting_combinations)
        intersecting_faces = intersecting_faces1 + intersecting_faces2

        faces = self.get_non_intersecting_faces(shell2, intersecting_faces)
        faces += shell2.get_non_intersecting_faces(self, intersecting_faces, intersection_method=True)
        new_valid_faces = self.subtraction_faces(shell2, intersecting_faces, intersecting_combinations)
        faces += new_valid_faces
        new_shell = ClosedShell3D(faces)
        # new_shell.eliminate_not_valid_closedshell_faces()
        return [new_shell]

    def intersection(self, shell2, tol=1e-8):
        """
        Given two ClosedShell3D, it returns the new object resulting from the intersection of the two.

        """
        validate_set_operation = self.validate_set_operation(
            shell2, tol)
        if validate_set_operation:
            return validate_set_operation
        list_coincident_faces = self.get_coincident_faces(shell2)
        face_combinations = self.intersecting_faces_combinations(shell2, list_coincident_faces, tol)
        intersecting_combinations = self.dict_intersecting_combinations(face_combinations, tol)

        if not intersecting_combinations:
            return [self, shell2]

        intersecting_faces1, intersecting_faces2 = self.get_intersecting_faces(intersecting_combinations)
        intersecting_faces = intersecting_faces1 + intersecting_faces2
        faces = self.intersection_faces(shell2, intersecting_faces, intersecting_combinations)
        faces += self.get_non_intersecting_faces(shell2, intersecting_faces, intersection_method=True) + \
            shell2.get_non_intersecting_faces(self, intersecting_faces, intersection_method=True)
        new_shell = ClosedShell3D(faces)
        new_shell.eliminate_not_valid_closedshell_faces()
        return [new_shell]

    def eliminate_not_valid_closedshell_faces(self):
        nodes_with_2degrees = [node for node, degree in list(self.faces_graph.degree()) if degree <= 2]
        for node in nodes_with_2degrees:
            neighbors = nx.neighbors(self.faces_graph, node)
            for neighbor_node in neighbors:
                for face in self.faces:
                    if self.faces_graph.edges[(node, neighbor_node)]['edge'] in face.outer_contour3d.primitives:
                        self.faces.remove(face)
                        break
        self._faces_graph = None


class OpenTriangleShell3D(OpenShell3D):
    """
    A 3D open shell composed of multiple triangle faces.

    This class represents a 3D open shell, which is a collection of connected
    triangle faces with no volume. It is a subclass of the `OpenShell3D` class
    and inherits all of its attributes and methods.

    :param faces: The triangle faces of the shell.
    :type faces: List[`Triangle3D`]
    :param color: The color of the shell.
    :type color: Tuple[float, float, float]
    :param alpha: The transparency of the shell, should be a value in the range (0, 1).
    :type alpha: float
    :param name: The name of the shell.
    :type name: str
    """

    def __init__(self, faces: List[Triangle3D],
                 color: Tuple[float, float, float] = None,
                 alpha: float = 1., name: str = ''):
        OpenShell3D.__init__(self, faces=faces, color=color, alpha=alpha, name=name)

    def to_dict(self):
        dict_ = self.base_dict()
        dict_['faces'] = [t.to_dict() for t in self.faces]
        dict_['alpha'] = self.alpha
        dict_['color'] = self.color
        return dict_

    def point_on_shell(self, point: volmdlr.Point3D):
        for face in self.faces:
            if face.point_belongs(point) or face.outer_contour3d.point_over_contour(point, abs_tol=1e-7):
                return True
        return False

    def to_mesh_data(self):
        positions = npy.zeros((3 * len(self.faces), 3))
        faces = npy.zeros((len(self.faces), 3))
        for i, triangle_face in enumerate(self.faces):
            i1 = 3 * i
            i2 = i1 + 1
            i3 = i1 + 2
            positions[i1, 0] = triangle_face.points[0].x
            positions[i1, 1] = triangle_face.points[0].y
            positions[i1, 2] = triangle_face.points[0].z
            positions[i2, 0] = triangle_face.points[1].x
            positions[i2, 1] = triangle_face.points[1].y
            positions[i2, 2] = triangle_face.points[1].z
            positions[i3, 0] = triangle_face.points[2].x
            positions[i3, 1] = triangle_face.points[2].y
            positions[i3, 2] = triangle_face.points[2].z

            faces[i, 0] = i1
            faces[i, 1] = i2
            faces[i, 2] = i3

        return positions, faces

    @classmethod
    def from_mesh_data(cls, positions, faces):
        triangles = []
        points = [volmdlr.Point3D(px, py, pz) for px, py, pz in positions]
        for i1, i2, i3 in faces:
            triangles.append(Triangle3D(points[i1], points[i2], points[i3]))
        return cls(triangles)

    def to_trimesh(self):
        return Trimesh(*self.to_mesh_data())

    @classmethod
    def from_trimesh(cls, trimesh):
        return cls.from_mesh_data(trimesh.vertices.tolist(), trimesh.faces.tolist())

    def triangulation(self):
        points = []
        triangles = []
        for i, triangle in enumerate(self.faces):
            points.append(vmd.Node3D.from_point(triangle.point1))
            points.append(vmd.Node3D.from_point(triangle.point2))
            points.append(vmd.Node3D.from_point(triangle.point3))
            triangles.append((3 * i, 3 * i + 1, 3 * i + 2))
        return vmd.DisplayMesh3D(points, triangles)


class ClosedTriangleShell3D(ClosedShell3D, OpenTriangleShell3D):
    """
        A 3D closed shell composed of multiple triangle faces.

    This class represents a 3D closed shell, which is a collection of connected
    triangle faces with a volume. It is a subclass of both the `ClosedShell3D`
    and `OpenTriangleShell3D` classes and inherits all of their attributes and
    methods.

    :param faces: The triangle faces of the shell.
    :type faces: List[`Triangle3D`]
    :param color: The color of the shell.
    :type color: Tuple[float, float, float]
    :param alpha: The transparency of the shell, should be a value in the range (0, 1).
    :type alpha: float
    :param name: The name of the shell.
    :type name: str
    """

    def __init__(self, faces: List[Triangle3D],
                 color: Tuple[float, float, float] = None,
                 alpha: float = 1., name: str = ''):
        OpenTriangleShell3D.__init__(self, faces=faces, color=color, alpha=alpha, name=name)<|MERGE_RESOLUTION|>--- conflicted
+++ resolved
@@ -30,16 +30,13 @@
 import volmdlr.edges as vme
 import volmdlr.geometry
 import volmdlr.grid
-<<<<<<< HEAD
-import time
-=======
+
 import volmdlr.utils.parametric as vm_parametric
 import volmdlr.wires
 from volmdlr.utils.parametric import array_range_search, repair_start_end_angle_periodicity, angle_discontinuity
 from volmdlr.bspline_evaluators import evaluate_single
 from volmdlr.core import point_in_list
 
->>>>>>> 40171b14
 
 def knots_vector_inv(knots_vector):
     """
@@ -7696,17 +7693,10 @@
                     and (contour1.is_overlapping(contour2)
                          or (contour1.is_inside(contour2) or True in inside))):
 
-<<<<<<< HEAD
-        if self.face_inside(face):
-            return self.divide_face([face.surface2d.outer_contour], True)
-        # if face.is_inside(self):
-        #     return face.divide_face([self.surface2d.outer_contour], True)
-=======
                 if self in used_faces:
                     faces_1, face2_2 = used_faces[self][:], face2
                 else:
                     faces_1, face2_2 = [self], face2
->>>>>>> 40171b14
 
                 used = []
                 for face1_1 in faces_1:
@@ -7716,17 +7706,7 @@
                                         plane3d.contour3d_to_2d(contour) for contour in face2_2.inner_contours3d])
                     face2_2 = PlaneFace3D(surface3d=plane3d, surface2d=s2d)
 
-<<<<<<< HEAD
-        if (face.face_inside(self)
-            and not outer_contour_1.contour_intersections(outer_contour_2)):
-            return self.divide_face(face.surface2d.inner_contours, True)
-
-        inner_contours = self.surface2d.inner_contours
-        inner_contours.extend([self.surface3d.contour3d_to_2d(
-            contour) for contour in face.inner_contours3d])
-=======
                     divided_faces = face1_1.cut_by_coincident_face(face2_2)
->>>>>>> 40171b14
 
                     used, list_faces = self.update_faces_with_divided_faces(
                         divided_faces, face2_2, used, list_faces)
@@ -9649,117 +9629,6 @@
 
     def project_coincident_faces_of(self, shell):
         """
-<<<<<<< HEAD
-        Divides self's faces based on coincident shell's faces
-        """
-
-        used_faces, list_faces = {}, []
-        initial_faces = self.faces[:]
-
-        for i, face1 in enumerate(initial_faces):
-            for j, face2 in enumerate(shell.faces):
-                contour1 = face1.surface2d.outer_contour
-                contour2 = face1.surface3d.contour3d_to_2d(face2.outer_contour3d)
-                c_inners_1 = face1.surface2d.inner_contours
-                c_inners_2 = [face1.surface3d.contour3d_to_2d(inner) for inner in face2.inner_contours3d]
-                inside = set()
-                for c1 in c_inners_1:
-                    for c2 in c_inners_2:
-                        # inside.add(c2.is_inside(c1))
-                        if c1.is_superposing(c2):
-                            inside.add(False)
-                        else:
-                            inside.add(c2.is_inside(c1))
-                            # if c2.is_inside(c1):
-                            #     ax=c1.plot()
-                            #     c2.plot(ax, "r")
-
-                if (face1.surface3d.is_coincident(face2.surface3d)
-                    and (contour1.is_overlapping(contour2)
-                         or (contour1.is_inside(contour2) or True in inside))):
-                    # print('i: ', i)
-                    # print('j: ', j)
-
-                    # ax=face2.plot(color='k')
-                    # face1.plot(ax, 'r')
-
-                    if face1 in used_faces:
-                        faces_1, face2_2 = used_faces[face1][:], face2
-                    else:
-                        faces_1, face2_2 = [face1], face2
-
-                    used = []
-                    for face1_1 in faces_1:
-                        plane3d = face1_1.surface3d
-                        s2d = Surface2D(outer_contour=plane3d.contour3d_to_2d(face2_2.outer_contour3d),
-                                        inner_contours=[
-                                            plane3d.contour3d_to_2d(contour) for contour in face2_2.inner_contours3d])
-                        face2_2 = PlaneFace3D(surface3d=plane3d, surface2d=s2d)
-
-                        divided_faces = face1_1.cut_by_coincident_face(face2_2)
-                        for d_face in divided_faces:
-
-                            if d_face.outer_contour3d.is_superposing(face2_2.outer_contour3d):
-                                if face2_2.surface2d.inner_contours:
-                                    divided_faces_d_face = []
-                                    # for inner in face2_2.inner_contours3d:
-                                    for inner in face2_2.surface2d.inner_contours:
-
-                                        # # if True in [(inner_d.is_superposing(
-                                        # #         d_face.surface3d.contour3d_to_2d(inner))
-                                        # #               or inner_d.is_inside(
-                                        # #                   d_face.surface3d.contour3d_to_2d(inner))) \
-                                        # #             for inner_d in d_face.surface2d.inner_contours]:
-
-                                        # if True in [((
-                                        #         abs(inner_d.area() - d_face.surface3d.contour3d_to_2d(inner).area()) \
-                                        #             < 1e-6)
-                                        #               or inner_d.is_inside(d_face.surface3d.contour3d_to_2d(inner))) \
-                                        #         for inner_d in d_face.surface2d.inner_contours]:
-
-                                        if True in [(((abs(inner_d.area() - inner.area()) < 1e-6)
-                                                      and inner.center_of_mass().is_close(inner_d.center_of_mass()))
-                                                      or inner_d.is_inside(inner)) \
-                                                for inner_d in d_face.surface2d.inner_contours]:
-
-                                            # list_faces.append(d_face)
-                                            divided_faces_d_face = ['', d_face]
-                                            continue
-
-                                        # else:
-                                        divided_faces_d_face = d_face.divide_face([inner], True)
-                                        # divided_faces_d_face = d_face.divide_face(
-                                        #     [d_face.surface3d.contour3d_to_2d(inner)], True)
-                                        # # areas = [d_f.area() for d_f in divided_faces_d_face]
-                                        # # areas.sort()
-                                        divided_faces_d_face.sort(key=lambda x: x.area())
-
-                                        list_faces.append(divided_faces_d_face[0])
-                                        d_face = divided_faces_d_face[1]
-
-                                    if divided_faces_d_face:
-                                        list_faces.append(divided_faces_d_face[1])
-
-                                else:
-                                    list_faces.append(d_face)
-                            else:
-                                # if face1 in used_faces:
-                                #     used_faces[face1] += [d_face]
-                                # else:
-                                #     used_faces[face1] = [d_face]
-                                used.append(d_face)
-
-                    used_faces[face1] = used
-
-        for face in initial_faces:
-            try:
-                if isinstance(used_faces[face], list):
-                    list_faces.extend(used_faces[face])
-                else:
-                    list_faces.append(used_faces[face])
-            except KeyError:
-                list_faces.append(face)
-=======
         Divides self's faces based on coincident shell's faces.
 
         """
@@ -9769,7 +9638,6 @@
 
         for face1 in initial_faces:
             list_faces.extend(face1.project_faces(shell.faces))
->>>>>>> 40171b14
 
         return self.__class__(list_faces)
 
