"""
Surfaces & faces
"""

import warnings
from typing import List, Tuple, Dict, Any
import math

from itertools import product, combinations

import networkx as nx
import triangle
import numpy as npy

import scipy as scp
import scipy.optimize as opt

import matplotlib.pyplot as plt
# import matplotlib.tri as plt_tri
# from pygeodesic import geodesic

from geomdl import BSpline
from geomdl import utilities
from geomdl.fitting import interpolate_surface, approximate_surface
from geomdl.operations import split_surface_u, split_surface_v

# import dessia_common
from dessia_common.core import DessiaObject
import volmdlr.core
import volmdlr.core_compiled
import volmdlr.edges as vme
import volmdlr.wires
import volmdlr.display as vmd
import volmdlr.geometry
import volmdlr.grid


def knots_vector_inv(knots_vector):
    """
    Compute knot elements and multiplicities based on the global knot vector.

    """

    knots = sorted(set(knots_vector))
    multiplicities = []
    for knot in knots:
        multiplicities.append(knots_vector.count(knot))

    return (knots, multiplicities)


class Surface2D(volmdlr.core.Primitive2D):
    """
    A surface bounded by an outer contour.

    """

    def __init__(self, outer_contour: volmdlr.wires.Contour2D,
                 inner_contours: List[volmdlr.wires.Contour2D],
                 name: str = 'name'):
        self.outer_contour = outer_contour
        self.inner_contours = inner_contours

        volmdlr.core.Primitive2D.__init__(self, name=name)

    def copy(self):
        """
        Copies the surface2d.

        """
        return self.__class__(outer_contour=self.outer_contour.copy(),
                              inner_contours=[c.copy() for c in self.inner_contours],
                              name=self.name)

    def area(self):
        """
        Computes the area of the surface.

        """
        return self.outer_contour.area() - sum(contour.area() for contour in self.inner_contours)

    def second_moment_area(self, point: volmdlr.Point2D):
        """
        Computes the second moment area of the surface.

        """
        Ix, Iy, Ixy = self.outer_contour.second_moment_area(point)
        for contour in self.inner_contours:
            Ixc, Iyc, Ixyc = contour.second_moment_area(point)
            Ix -= Ixc
            Iy -= Iyc
            Ixy -= Ixyc
        return Ix, Iy, Ixy

    def center_of_mass(self):
        """
        Returns the center of mass of the Surface2d.
        """
        center = self.outer_contour.area() * self.outer_contour.center_of_mass()
        for contour in self.inner_contours:
            center -= contour.area() * contour.center_of_mass()
        return center / self.area()

    def point_belongs(self, point2d: volmdlr.Point2D):
        """
        Returns if the given point belongs to the surface2d.

        """
        if not self.outer_contour.point_belongs(point2d):
            if self.outer_contour.point_over_contour(point2d):
                return True
            return False

        for inner_contour in self.inner_contours:
            if inner_contour.point_belongs(point2d):
                return False
        return True

    def random_point_inside(self):
        """
        Returns a random point inside surface2d. Considers if it has holes.
        """
        valid_point = False
        point_inside_outer_contour = None
        while not valid_point:
            point_inside_outer_contour = self.outer_contour.random_point_inside()
            inside_inner_contour = False
            for inner_contour in self.inner_contours:
                if inner_contour.point_belongs(point_inside_outer_contour):
                    inside_inner_contour = True
            if not inside_inner_contour and \
                    point_inside_outer_contour is not None:
                valid_point = True

        return point_inside_outer_contour

    def triangulation(self, min_x_density=None, min_y_density=None):
        if self.area() == 0.:
            return vmd.DisplayMesh2D([], triangles=[])

        outer_polygon = self.outer_contour.to_polygon(angle_resolution=10)

        if not self.inner_contours:  # No holes
            return outer_polygon.triangulation()
        points = [vmd.Node2D(*p) for p in outer_polygon.points]
        vertices = [(p.x, p.y) for p in points]
        n = len(outer_polygon.points)
        segments = [(i, i + 1) for i in range(n - 1)]
        segments.append((n - 1, 0))
        point_index = {p: i for i, p in enumerate(points)}
        holes = []

        for inner_contour in self.inner_contours:
            inner_polygon = inner_contour.to_polygon(angle_resolution=10)

            for point in inner_polygon.points:
                if point not in point_index:
                    points.append(point)
                    vertices.append((point.x, point.y))
                    point_index[point] = n
                    n += 1
            for point1, point2 in zip(inner_polygon.points[:-1],
                                      inner_polygon.points[1:]):
                segments.append((point_index[point1],
                                 point_index[point2]))
            segments.append((point_index[inner_polygon.points[-1]],
                             point_index[inner_polygon.points[0]]))
            rpi = inner_contour.random_point_inside()
            holes.append((rpi.x, rpi.y))

        tri = {'vertices': npy.array(vertices).reshape((-1, 2)),
               'segments': npy.array(segments).reshape((-1, 2)),
               }
        if holes:
            tri['holes'] = npy.array(holes).reshape((-1, 2))
        t = triangle.triangulate(tri, 'p')
        triangles = t['triangles'].tolist()
        np = t['vertices'].shape[0]
        points = [vmd.Node2D(*t['vertices'][i, :]) for i in
                  range(np)]

        return vmd.DisplayMesh2D(points, triangles=triangles, edges=None)

    def split_by_lines(self, lines):
        """
        Returns a list of cutted surfaces given by the lines provided as argument.
        """
        cutted_surfaces = []
        iteration_surfaces = self.cut_by_line(lines[0])

        for line in lines[1:]:
            iteration_surfaces2 = []
            for surface in iteration_surfaces:
                line_cutted_surfaces = surface.cut_by_line(line)

                llcs = len(line_cutted_surfaces)

                if llcs == 1:
                    cutted_surfaces.append(line_cutted_surfaces[0])
                else:
                    iteration_surfaces2.extend(line_cutted_surfaces)

            iteration_surfaces = iteration_surfaces2[:]

        cutted_surfaces.extend(iteration_surfaces)
        return cutted_surfaces

    def split_regularly(self, n):
        """
        Split in n slices.
        """
        bounding_rectangle = self.outer_contour.bounding_rectangle()
        lines = []
        for i in range(n - 1):
            xi = bounding_rectangle[0] + (i + 1) * (bounding_rectangle[1] - bounding_rectangle[0]) / n
            lines.append(vme.Line2D(volmdlr.Point2D(xi, 0),
                                    volmdlr.Point2D(xi, 1)))
        return self.split_by_lines(lines)

    def cut_by_line(self, line: vme.Line2D):
        """
        Returns a list of cutted Surface2D by the given line.
        """
        surfaces = []
        splitted_outer_contours = self.outer_contour.cut_by_line(line)
        splitted_inner_contours_table = []
        for inner_contour in self.inner_contours:
            splitted_inner_contours = inner_contour.cut_by_line(line)
            splitted_inner_contours_table.append(splitted_inner_contours)

        # First part of the external contour
        for outer_split in splitted_outer_contours:
            inner_contours = []
            for splitted_inner_contours in splitted_inner_contours_table:
                for inner_split in splitted_inner_contours:
                    inner_split.order_contour()
                    point = inner_split.random_point_inside()
                    if outer_split.point_belongs(point):
                        inner_contours.append(inner_split)

            if inner_contours:
                surface2d = self.from_contours(outer_split, inner_contours)
                surfaces.append(surface2d)
            else:
                surfaces.append(Surface2D(outer_split, []))
        return surfaces

    def line_crossings(self, line: 'volmdlr.edges.Line2D'):
        """
        Returns a list of crossings with in the form of a tuple (point,
        primitive) of the wire primitives intersecting with the line
        """
        intersection_points = []
        for primitive in self.outer_contour.primitives:
            for p in primitive.line_crossings(line):
                if (p, primitive) not in intersection_points:
                    intersection_points.append((p, primitive))
        for inner_contour in self.inner_contours:
            for primitive in inner_contour.primitives:
                for p in primitive.line_crossings(line):
                    if (p, primitive) not in intersection_points:
                        intersection_points.append((p, primitive))
        return sorted(intersection_points, key=lambda ip: line.abscissa(ip[0]))

    def split_at_centers(self):
        """
        Split in n slices
        """
        # xmin, xmax, ymin, ymax = self.outer_contour.bounding_rectangle()

        cutted_contours = []
        iteration_contours = []
        c1 = self.inner_contours[0].center_of_mass()
        c2 = self.inner_contours[1].center_of_mass()
        cut_line = vme.Line2D(c1, c2)

        iteration_contours2 = []

        sc = self.cut_by_line(cut_line)

        iteration_contours2.extend(sc)

        iteration_contours = iteration_contours2[:]
        cutted_contours.extend(iteration_contours)

        return cutted_contours

    def cut_by_line2(self, line):
        all_contours = []
        inner_1 = self.inner_contours[0]
        inner_2 = self.inner_contours[1]

        inner_intersections_1 = inner_1.line_intersections(line)
        inner_intersections_2 = inner_2.line_intersections(line)

        Arc1, Arc2 = inner_1.split(inner_intersections_1[1],
                                   inner_intersections_1[0])
        Arc3, Arc4 = inner_2.split(inner_intersections_2[1],
                                   inner_intersections_2[0])
        new_inner_1 = volmdlr.wires.Contour2D([Arc1, Arc2])
        new_inner_2 = volmdlr.wires.Contour2D([Arc3, Arc4])

        intersections = []
        intersections.append((inner_intersections_1[0], Arc1))
        intersections.append((inner_intersections_1[1], Arc2))
        intersections += self.outer_contour.line_intersections(line)
        intersections.append((inner_intersections_2[0], Arc3))
        intersections.append((inner_intersections_2[1], Arc4))
        intersections += self.outer_contour.line_intersections(line)

        if not intersections:
            all_contours.extend([self])
        if len(intersections) < 4:
            return [self]
        if len(intersections) >= 4:
            if isinstance(intersections[0][0], volmdlr.Point2D) and \
                    isinstance(intersections[1][0], volmdlr.Point2D):
                ip1, ip2 = sorted(
                    [new_inner_1.primitives.index(intersections[0][1]),
                     new_inner_1.primitives.index(intersections[1][1])])
                ip5, ip6 = sorted(
                    [new_inner_2.primitives.index(intersections[4][1]),
                     new_inner_2.primitives.index(intersections[5][1])])
                ip3, ip4 = sorted(
                    [self.outer_contour.primitives.index(intersections[2][1]),
                     self.outer_contour.primitives.index(intersections[3][1])])

                # sp11, sp12 = intersections[2][1].split(intersections[2][0])
                # sp21, sp22 = intersections[3][1].split(intersections[3][0])
                sp33, sp34 = intersections[6][1].split(intersections[6][0])
                sp44, sp43 = intersections[7][1].split(intersections[7][0])

                primitives1 = []
                primitives1.append(
                    volmdlr.edges.LineSegment2D(intersections[6][0],
                                                intersections[1][0]))
                primitives1.append(new_inner_1.primitives[ip1])
                primitives1.append(
                    volmdlr.edges.LineSegment2D(intersections[0][0],
                                                intersections[5][0]))
                primitives1.append(new_inner_2.primitives[ip5])
                primitives1.append(
                    volmdlr.edges.LineSegment2D(intersections[4][0],
                                                intersections[7][0]))
                primitives1.append(sp44)
                primitives1.extend(self.outer_contour.primitives[ip3 + 1:ip4])
                primitives1.append(sp34)

                primitives2 = []
                primitives2.append(
                    volmdlr.edges.LineSegment2D(intersections[7][0],
                                                intersections[4][0]))
                primitives2.append(new_inner_2.primitives[ip6])
                primitives2.append(
                    volmdlr.edges.LineSegment2D(intersections[5][0],
                                                intersections[0][0]))
                primitives2.append(new_inner_1.primitives[ip2])
                primitives2.append(
                    volmdlr.edges.LineSegment2D(intersections[1][0],
                                                intersections[6][0]))
                primitives2.append(sp33)
                a = self.outer_contour.primitives[:ip3]
                a.reverse()
                primitives2.extend(a)
                primitives2.append(sp43)

                all_contours.extend([volmdlr.wires.Contour2D(primitives1),
                                     volmdlr.wires.Contour2D(primitives2)])

            else:
                raise NotImplementedError(
                    'Non convex contour not supported yet')
                # raise NotImplementedError(
                #     '{} intersections not supported yet'.format(
                #         len(intersections)))

        return all_contours

    def cut_by_line3(self, line):
        # ax=self.outer_contour.plot()
        all_contours = []
        inner = self.inner_contours[0]
        inner_2 = self.inner_contours[1]
        inner_3 = self.inner_contours[2]

        c = inner.center_of_mass()
        c_2 = inner_2.center_of_mass()
        c_3 = inner_3.center_of_mass()
        direction_vector = line.normal_vector()
        direction_line = volmdlr.edges.Line2D(c, volmdlr.Point2D(
            (direction_vector.y * c.x - direction_vector.x * c.y) / (
                direction_vector.y), 0))
        direction_line_2 = volmdlr.edges.Line2D(c_2, volmdlr.Point2D(
            (direction_vector.y * c_2.x - direction_vector.x * c_2.y) / (
                direction_vector.y), 0))

        direction_line_3 = volmdlr.edges.Line2D(c_3, volmdlr.Point2D(
            (direction_vector.y * c_3.x - direction_vector.x * c_3.y) / (
                direction_vector.y), 0))
        inner_intersections = inner.line_intersections(direction_line)
        inner_intersections_2 = inner_2.line_intersections(direction_line_2)
        inner_intersections_3 = inner_3.line_intersections(direction_line_3)
        Arc1, Arc2 = inner.split(inner_intersections[1],
                                 inner_intersections[0])
        Arc3, Arc4 = inner_2.split(inner_intersections_2[1],
                                   inner_intersections_2[0])
        Arc5, Arc6 = inner_3.split(inner_intersections_3[1],
                                   inner_intersections_3[0])
        new_inner = volmdlr.wires.Contour2D([Arc1, Arc2])
        new_inner_2 = volmdlr.wires.Contour2D([Arc3, Arc4])
        new_inner_3 = volmdlr.wires.Contour2D([Arc5, Arc6])
        intersections = []

        intersections.append((inner_intersections[0], Arc1))
        intersections.append((inner_intersections[1], Arc2))
        if len(self.outer_contour.line_intersections(direction_line)) > 2:

            intersections.append(
                self.outer_contour.line_intersections(direction_line)[0])
            intersections.append(
                self.outer_contour.line_intersections(direction_line)[2])
        else:
            intersections.append(
                self.outer_contour.line_intersections(direction_line)[0])
            intersections.append(
                self.outer_contour.line_intersections(direction_line)[1])
        intersections.append((inner_intersections_2[0], Arc3))
        intersections.append((inner_intersections_2[1], Arc4))
        if len(self.outer_contour.line_intersections(direction_line_2)) > 2:
            intersections.append(
                self.outer_contour.line_intersections(direction_line_2)[0])
            intersections.append(
                self.outer_contour.line_intersections(direction_line_2)[2])
        else:
            intersections.append(
                self.outer_contour.line_intersections(direction_line_2)[0])
            intersections.append(
                self.outer_contour.line_intersections(direction_line_2)[1])
        intersections.append((inner_intersections_3[0], Arc5))
        intersections.append((inner_intersections_3[1], Arc6))
        if len(self.outer_contour.line_intersections(direction_line_3)) > 2:

            intersections.append(
                self.outer_contour.line_intersections(direction_line_3)[0])
            intersections.append(
                self.outer_contour.line_intersections(direction_line_3)[2])
        else:
            intersections.append(
                self.outer_contour.line_intersections(direction_line_3)[0])
            intersections.append(
                self.outer_contour.line_intersections(direction_line_3)[1])

        if isinstance(intersections[0][0], volmdlr.Point2D) and \
                isinstance(intersections[1][0], volmdlr.Point2D):
            ip1, ip2 = sorted([new_inner.primitives.index(intersections[0][1]),
                               new_inner.primitives.index(
                                   intersections[1][1])])
            ip5, ip6 = sorted(
                [new_inner_2.primitives.index(intersections[4][1]),
                 new_inner_2.primitives.index(intersections[5][1])])
            ip7, ip8 = sorted(
                [new_inner_3.primitives.index(intersections[8][1]),
                 new_inner_3.primitives.index(intersections[9][1])])
            ip3, ip4 = sorted(
                [self.outer_contour.primitives.index(intersections[2][1]),
                 self.outer_contour.primitives.index(intersections[3][1])])

            sp11, sp12 = intersections[2][1].split(intersections[2][0])
            sp21, sp22 = intersections[3][1].split(intersections[3][0])
            sp33, sp34 = intersections[6][1].split(intersections[6][0])
            sp44, sp43 = intersections[7][1].split(intersections[7][0])
            sp55, sp56 = intersections[10][1].split(intersections[10][0])
            sp66, sp65 = intersections[11][1].split(intersections[11][0])

            primitives1 = []
            primitives1.append(volmdlr.edges.LineSegment2D(intersections[7][0],
                                                           intersections[5][
                                                               0]))
            primitives1.append(new_inner_2.primitives[ip5])
            primitives1.append(volmdlr.edges.LineSegment2D(intersections[6][0],
                                                           intersections[4][
                                                               0]))
            primitives1.append(sp33)
            primitives1.append(sp43)

            primitives2 = []
            primitives2.append(volmdlr.edges.LineSegment2D(intersections[6][0],
                                                           intersections[4][
                                                               0]))
            primitives2.append(new_inner_2.primitives[ip6])
            primitives2.append(volmdlr.edges.LineSegment2D(intersections[5][0],
                                                           intersections[7][
                                                               0]))
            primitives2.append(volmdlr.edges.LineSegment2D(intersections[7][0],
                                                           intersections[11][
                                                               0]))
            primitives2.append(
                volmdlr.edges.LineSegment2D(intersections[11][0],
                                            intersections[9][0]))
            primitives2.append(new_inner_3.primitives[ip7])
            primitives2.append(volmdlr.edges.LineSegment2D(intersections[8][0],
                                                           intersections[10][
                                                               0]))
            primitives2.append(sp34)

            primitives3 = []
            primitives3.append(
                volmdlr.edges.LineSegment2D(intersections[10][0],
                                            intersections[8][0]))
            primitives3.append(new_inner_3.primitives[ip8])
            primitives3.append(volmdlr.edges.LineSegment2D(intersections[9][0],
                                                           intersections[11][
                                                               0]))
            primitives3.append(sp22)
            primitives3.append(volmdlr.edges.LineSegment2D(intersections[3][0],
                                                           intersections[1][
                                                               0]))
            primitives3.append(new_inner.primitives[ip1])
            primitives3.append(volmdlr.edges.LineSegment2D(intersections[0][0],
                                                           intersections[2][
                                                               0]))
            primitives3.append(volmdlr.edges.LineSegment2D(intersections[2][0],
                                                           intersections[10][
                                                               0]))

            primitives4 = []
            primitives4.append(volmdlr.edges.LineSegment2D(intersections[3][0],
                                                           intersections[1][
                                                               0]))
            a = volmdlr.edges.Arc2D(new_inner.primitives[ip2].end,
                                    new_inner.primitives[ip2].interior,
                                    new_inner.primitives[ip2].start)
            primitives4.append(a)
            primitives4.append(volmdlr.edges.LineSegment2D(intersections[0][0],
                                                           intersections[2][
                                                               0]))
            primitives4.append(sp12)
            primitives4.append(sp21)

            # Contour2D(primitives1),Contour2D(primitives2),
            #                      Contour2D(primitives3),
            all_contours.extend([volmdlr.wires.Contour2D(primitives4)])

        else:
            raise NotImplementedError(
                '{} intersections not supported yet'.format(
                    len(intersections)))

        return all_contours

    def bounding_rectangle(self):
        return self.outer_contour.bounding_rectangle()

    @classmethod
    def from_contours(cls, outer_contour, inner_contours):
        surface2d_inner_contours = []
        surface2d_outer_contour = outer_contour
        for inner_contour in inner_contours:
            if surface2d_outer_contour.shared_primitives_extremities(
                    inner_contour):
                # inner_contour will be merged with outer_contour
                merged_contours = surface2d_outer_contour.merge_with(
                    inner_contour)
                if len(merged_contours) >= 2:
                    raise NotImplementedError
                surface2d_outer_contour = merged_contours[0]
            else:
                # inner_contour will be added to the inner contours of the
                # Surface2D
                surface2d_inner_contours.append(inner_contour)
        return cls(surface2d_outer_contour, surface2d_inner_contours)

    def plot(self, ax=None, color='k', alpha=1, equal_aspect=False):

        if ax is None:
            fig, ax = plt.subplots()
        self.outer_contour.plot(ax=ax, color=color, alpha=alpha,
                                equal_aspect=equal_aspect)
        for inner_contour in self.inner_contours:
            inner_contour.plot(ax=ax, color=color, alpha=alpha,
                               equal_aspect=equal_aspect)

        if equal_aspect:
            ax.set_aspect('equal')

        ax.margins(0.1)
        return ax

    def axial_symmetry(self, line):
        """
        Finds out the symmetric surface2d according to a line.

        """

        outer_contour = self.outer_contour.axial_symmetry(line)
        inner_contours = []
        if self.inner_contours != []:
            inner_contours = [contour.axial_symmetry(line) for contour in self.inner_contours]

        return self.__class__(outer_contour=outer_contour,
                              inner_contours=inner_contours)

    def rotation(self, center, angle):

        outer_contour = self.outer_contour.rotation(center, angle)
        if self.inner_contours != []:
            inner_contours = [contour.rotation(center, angle) for contour in self.inner_contours]
        else:
            inner_contours = []

        return self.__class__(outer_contour, inner_contours)

    def rotation_inplace(self, center, angle):

        new_surface2d = self.rotation(center, angle)
        self.outer_contour = new_surface2d.outer_contour
        self.inner_contours = new_surface2d.inner_contours

    def translation(self, offset: volmdlr.Vector2D):
        outer_contour = self.outer_contour.translation(offset)
        inner_contours = [contour.translation(offset) for contour in self.inner_contours]
        return self.__class__(outer_contour, inner_contours)

    def translation_inplace(self, offset: volmdlr.Vector2D):
        new_contour = self.translation(offset)
        self.outer_contour = new_contour.outer_contour
        self.inner_contours = new_contour.inner_contours

    def frame_mapping(self, frame: volmdlr.Frame2D, side: str):
        outer_contour = self.outer_contour.frame_mapping(frame, side)
        inner_contours = [contour.frame_mapping(frame, side) for contour in self.inner_contours]
        return self.__class__(outer_contour, inner_contours)

    def frame_mapping_inplace(self, frame: volmdlr.Frame2D, side: str):
        new_contour = self.frame_mapping(frame, side)
        self.outer_contour = new_contour.outer_contour
        self.inner_contours = new_contour.inner_contours


class Surface3D(DessiaObject):
    """
    Abstract class.

    """
    x_periodicity = None
    y_periodicity = None

    def face_from_contours3d(self,
                             contours3d: List[volmdlr.wires.Contour3D],
                             name: str = ''):
        """
        """

        lc3d = len(contours3d)

        if lc3d == 1:
            outer_contour2d = self.contour3d_to_2d(contours3d[0])
            inner_contours2d = []
        elif lc3d > 1:
            area = -1
            inner_contours2d = []
            for contour3d in contours3d:
                contour2d = self.contour3d_to_2d(contour3d)
                inner_contours2d.append(contour2d)
                contour_area = contour2d.area()
                if contour_area > area:
                    area = contour_area
                    outer_contour2d = contour2d
            inner_contours2d.remove(outer_contour2d)
        else:
            raise ValueError('Must have at least one contour')

        if isinstance(self.face_class, str):
            class_ = globals()[self.face_class]
        else:
            class_ = self.face_class

        surface2d = Surface2D(outer_contour=outer_contour2d,
                              inner_contours=inner_contours2d)
        return class_(self,
                      surface2d=surface2d,
                      name=name)

    def repair_primitives_periodicity(self, primitives, last_primitive):
        delta_x1 = abs(primitives[0].start.x
                       - last_primitive.end.x)
        delta_x2 = abs(primitives[-1].end.x
                       - last_primitive.end.x)
        delta_y1 = abs(primitives[0].start.y
                       - last_primitive.end.y)
        delta_y2 = abs(primitives[-1].end.y
                       - last_primitive.end.y)

        if self.x_periodicity \
                and not (math.isclose(delta_x1, 0,
                                      abs_tol=5e-5)
                         or math.isclose(delta_x2, 0,
                                         abs_tol=5e-5)):
            delta_x1 = delta_x1 % self.x_periodicity
            delta_x2 = delta_x2 % self.x_periodicity
            if math.isclose(delta_x1, self.x_periodicity,
                            abs_tol=1e-4):
                delta_x1 = 0.
            if math.isclose(delta_x2, self.x_periodicity,
                            abs_tol=1e-4):
                delta_x2 = 0.
            for prim in primitives:
                prim.start.x = abs(self.x_periodicity
                                   - prim.start.x)
                prim.end.x = abs(self.x_periodicity
                                 - prim.end.x)

        if self.y_periodicity \
                and not (math.isclose(delta_y1, 0,
                                      abs_tol=5e-5)
                         or math.isclose(delta_y2, 0,
                                         abs_tol=5e-5)):
            delta_y1 = delta_y1 % self.y_periodicity
            delta_y2 = delta_y2 % self.y_periodicity
            if math.isclose(delta_y1, self.y_periodicity,
                            abs_tol=1e-4):
                delta_y1 = 0.
            if math.isclose(delta_y2, self.y_periodicity,
                            abs_tol=1e-4):
                delta_y2 = 0.
            for prim in primitives:
                prim.start.y = abs(self.y_periodicity
                                   - prim.start.y)
                prim.end.y = abs(self.y_periodicity
                                 - prim.end.y)

        return primitives, delta_x1, delta_x2, delta_y1, delta_y2

    def contour3d_to_2d(self, contour3d):
        primitives2d = []
        last_primitive = None

        for primitive3d in contour3d.primitives:
            method_name = '{}_to_2d'.format(
                primitive3d.__class__.__name__.lower())
            if hasattr(self, method_name):
                primitives = getattr(self, method_name)(primitive3d)

                if primitives is None:
                    continue

                if last_primitive:
                    primitives, delta_x1, delta_x2, delta_y1, delta_y2 = \
                        self.repair_primitives_periodicity(primitives,
                                                           last_primitive)

                    dist1 = primitive3d.start.point_distance(
                        last_primitive3d.end)
                    dist2 = primitive3d.end.point_distance(
                        last_primitive3d.end)
                    if (math.isclose(delta_x1, 0., abs_tol=1e-3)
                            and math.isclose(delta_y1, 0., abs_tol=1e-3)
                            and math.isclose(dist1, 0, abs_tol=5e-5)):
                        pass
                    elif (math.isclose(delta_x2, 0., abs_tol=1e-3)
                          and math.isclose(delta_y2, 0., abs_tol=1e-3)
                          and math.isclose(dist2, 0, abs_tol=5e-5)):
                        primitives = [p.reverse() for p in primitives[::-1]]
                    else:
                        ax2 = contour3d.plot()
                        primitive3d.plot(ax=ax2, color='r')
                        last_primitive3d.plot(ax=ax2, color='b')
                        self.plot(ax=ax2)

                        ax = last_primitive.plot(color='b', plot_points=True)
                        # primitives[0].plot(ax=ax, color='r', plot_points=True)
                        # primitives[-1].plot(ax=ax, color='r', plot_points=True)
                        for p in primitives:
                            p.plot(ax=ax, color='r', plot_points=True)
                        if self.x_periodicity:
                            vme.Line2D(volmdlr.Point2D(self.x_periodicity, 0),
                                       volmdlr.Point2D(self.x_periodicity, 1)) \
                                .plot(ax=ax)
                        print('Surface 3D:', self)
                        print('3D primitive in red:', primitive3d)
                        print('Previous 3D primitive:', last_primitive3d)
                        raise ValueError(
                            'Primitives not following each other in contour:',
                            'delta1={}, {}, {} ; '
                            'delta2={}, {}, {}'.format(
                                delta_x1, delta_y1, dist1,
                                delta_x2, delta_y2, dist2))

                if primitives:
                    last_primitive = primitives[-1]
                    last_primitive3d = primitive3d
                    primitives2d.extend(primitives)
            else:
                raise NotImplementedError(
                    'Class {} does not implement {}'.format(
                        self.__class__.__name__,
                        method_name))

        return volmdlr.wires.Contour2D(primitives2d)

    def contour2d_to_3d(self, contour2d):
        primitives3d = []
        for primitive2d in contour2d.primitives:
            method_name = '{}_to_3d'.format(
                primitive2d.__class__.__name__.lower())
            if hasattr(self, method_name):
                try:
                    primitives3d.extend(getattr(self, method_name)(primitive2d))
                except NotImplementedError:
                    print('Error NotImplementedError')
            else:
                raise NotImplementedError(
                    'Class {} does not implement {}'.format(
                        self.__class__.__name__,
                        method_name))

        return volmdlr.wires.Contour3D(primitives3d)

    def linesegment3d_to_2d(self, linesegment3d):
        """
        A line segment on a surface will be in any case a line in 2D?
        """
        return [vme.LineSegment2D(self.point3d_to_2d(linesegment3d.start),
                                  self.point3d_to_2d(linesegment3d.end))]

    def bsplinecurve3d_to_2d(self, bspline_curve3d):
        """
        Is this right?
        """
        control_points = [self.point3d_to_2d(p)
                          for p in bspline_curve3d.control_points]
        return [vme.BSplineCurve2D(
            bspline_curve3d.degree,
            control_points=control_points,
            knot_multiplicities=bspline_curve3d.knot_multiplicities,
            knots=bspline_curve3d.knots,
            weights=bspline_curve3d.weights,
            periodic=bspline_curve3d.periodic)]

    def bsplinecurve2d_to_3d(self, bspline_curve2d):
        """
        Is this right?
        """
        control_points = [self.point2d_to_3d(p)
                          for p in bspline_curve2d.control_points]
        return [vme.BSplineCurve3D(
            bspline_curve2d.degree,
            control_points=control_points,
            knot_multiplicities=bspline_curve2d.knot_multiplicities,
            knots=bspline_curve2d.knots,
            weights=bspline_curve2d.weights,
            periodic=bspline_curve2d.periodic)]

    def normal_from_point2d(self, point2d):

        raise NotImplementedError('NotImplemented')

    def normal_from_point3d(self, point3d):
        """
        Evaluates the normal vector of the bspline surface at this point3d.

        """

        return (self.normal_from_point2d(self.point3d_to_2d(point3d)))[1]

    def geodesic_distance_from_points2d(self, point1_2d: volmdlr.Point2D,
                                        point2_2d: volmdlr.Point2D, number_points: int = 50):
        """
        Approximation of geodesic distance via linesegments length sum in 3D
        """
        # points = [point1_2d]
        current_point3d = self.point2d_to_3d(point1_2d)
        distance = 0.
        for i in range(number_points):
            next_point3d = self.point2d_to_3d(point1_2d + (i + 1) / (number_points) * (point2_2d - point1_2d))
            distance += next_point3d.point_distance(current_point3d)
            current_point3d = next_point3d
        return distance

    def geodesic_distance(self, point1_3d: volmdlr.Point3D, point2_3d: volmdlr.Point3D):
        """
        Approximation of geodesic distance between 2 3D points supposed to be on the surface
        """
        point1_2d = self.point3d_to_2d(point1_3d)
        point2_2d = self.point3d_to_2d(point2_3d)
        return self.geodesic_distance_from_points2d(point1_2d, point2_2d)

    def frame_mapping_parameters(self, frame: volmdlr.Frame3D, side: str):
        basis = frame.basis()
        if side == 'new':
            new_origin = frame.new_coordinates(self.frame.origin)
            new_u = basis.new_coordinates(self.frame.u)
            new_v = basis.new_coordinates(self.frame.v)
            new_w = basis.new_coordinates(self.frame.w)
            new_frame = volmdlr.Frame3D(new_origin, new_u, new_v, new_w)
        elif side == 'old':
            new_origin = frame.old_coordinates(self.frame.origin)
            new_u = basis.old_coordinates(self.frame.u)
            new_v = basis.old_coordinates(self.frame.v)
            new_w = basis.old_coordinates(self.frame.w)
            new_frame = volmdlr.Frame3D(new_origin, new_u, new_v, new_w)
        else:
            raise ValueError('side value not valid, please specify'
                             'a correct value: \'old\' or \'new\'')
        return new_frame


class Plane3D(Surface3D):
    """
    Defines a plane 3d.

    """
    face_class = 'PlaneFace3D'

    def __init__(self, frame: volmdlr.Frame3D, name: str = ''):
        """
        :param frame: u and v of frame describe the plane, w is the normal
        """
        self.frame = frame
        self.name = name
        Surface3D.__init__(self, name=name)

    def __hash__(self):
        return hash(self.frame)

    def __eq__(self, other_plane):
        if other_plane.__class__.__name__ != self.__class__.__name__:
            return False
        return self.frame == other_plane.frame
        # return (self.frame.origin == other_plane.frame.origin and
        #         self.frame.w.is_colinear_to(other_plane.frame.w))

    # def to_dict(self, use_pointers: bool = True, memo=None, path: str = '#'):
    #     # improve the object structure ?
    #     dict_ = dc.DessiaObject.base_dict(self)
    #     dict_['frame'] = self.frame.to_dict(use_pointers=use_pointers, memo=memo, path=path + '/frame')
    #     return dict_

    @classmethod
    def from_step(cls, arguments, object_dict):
        frame3d = object_dict[arguments[1]]
        frame3d.normalize()
        frame = volmdlr.Frame3D(frame3d.origin,
                                frame3d.v, frame3d.w, frame3d.u)
        return cls(frame, arguments[0][1:-1])

    def to_step(self, current_id):
        frame = volmdlr.Frame3D(self.frame.origin, self.frame.w, self.frame.u,
                                self.frame.v)
        content, frame_id = frame.to_step(current_id)
        plane_id = frame_id + 1
        content += "#{} = PLANE('{}',#{});\n".format(plane_id, self.name,
                                                     frame_id)
        return content, [plane_id]

    @classmethod
    def from_3_points(cls, point1, point2, point3):
        """
        Point 1 is used as origin of the plane.
        """
        vector1 = point2 - point1
        vector2 = point3 - point1

        vector1.normalize()
        vector2.normalize()
        normal = vector1.cross(vector2)
        normal.normalize()
        frame = volmdlr.Frame3D(point1, vector1, normal.cross(vector1), normal)
        return cls(frame)

    @classmethod
    def from_normal(cls, point, normal):
        v1 = normal.deterministic_unit_normal_vector()
        v2 = v1.cross(normal)
        return cls(volmdlr.Frame3D(point, v1, v2, normal))

    @classmethod
    def from_plane_vectors(cls, plane_origin: volmdlr.Point3D,
                           plane_x: volmdlr.Vector3D,
                           plane_y: volmdlr.Vector3D):
        normal = plane_x.cross(plane_y)
        return cls(volmdlr.Frame3D(plane_origin, plane_x, plane_y, normal))

    @classmethod
    def from_points(cls, points):
        """
        Returns the plane3d that goes through the 3 first points on the list.
        Why for more than 3 points we only do some check and never raise error?
        """
        if len(points) < 3:
            raise ValueError
        elif len(points) == 3:
            return cls.from_3_points(volmdlr.Point3D(points[0].vector),
                                     volmdlr.Vector3D(points[1].vector),
                                     volmdlr.Vector3D(points[2].vector))
        else:
            points = [p.copy() for p in points]
            indexes_to_del = []
            for i, point in enumerate(points[1:]):
                if point == points[0]:
                    indexes_to_del.append(i)
            for index in indexes_to_del[::-1]:
                del points[index + 1]

            origin = points[0]
            vector1 = points[1] - origin
            vector1.normalize()
            vector2_min = points[2] - origin
            vector2_min.normalize()
            dot_min = abs(vector1.dot(vector2_min))
            for point in points[3:]:
                vector2 = point - origin
                vector2.normalize()
                dot = abs(vector1.dot(vector2))
                if dot < dot_min:
                    vector2_min = vector2
                    dot_min = dot
            return cls.from_3_points(origin, vector1 + origin,
                                     vector2_min + origin)

    def point_on_surface(self, point):
        """
        Return if the point belongs to the plane at a tolerance of 1e-6.
        """
        if math.isclose(self.frame.w.dot(point - self.frame.origin), 0,
                        abs_tol=1e-6):
            return True
        return False

    def point_distance(self, point3d):
        """
        Calculates the distance of a point to plane.

        :param point3d: point to verify distance
        :return: a float, point distance to plane
        """
        coefficient_a, coefficient_b, coefficient_c, coefficient_d = self.equation_coefficients()
        return abs(self.frame.w.dot(point3d) + coefficient_d) / math.sqrt(coefficient_a**2 +
                                                                          coefficient_b**2 + coefficient_c**2)

    def line_intersections(self, line):
        u = line.point2 - line.point1
        w = line.point1 - self.frame.origin
        if math.isclose(self.frame.w.dot(u), 0, abs_tol=1e-08):
            return []
        intersection_abscissea = - self.frame.w.dot(w) / self.frame.w.dot(u)
        return [line.point1 + intersection_abscissea * u]

    def linesegment_intersections(self, linesegment: vme.LineSegment3D) \
            -> List[volmdlr.Point3D]:
        u = linesegment.end - linesegment.start
        w = linesegment.start - self.frame.origin
        normaldotu = self.frame.w.dot(u)
        if math.isclose(normaldotu, 0, abs_tol=1e-08):
            return []
        intersection_abscissea = - self.frame.w.dot(w) / normaldotu
        if intersection_abscissea < 0 or intersection_abscissea > 1:
            return []
        return [linesegment.start + intersection_abscissea * u]

    def fullarc_intersections(self, fullarc: vme.FullArc3D):
        """
        Calculates the intersections between a Plane 3D and a FullArc 3D.

        :param fullarc: fullarc to verify intersections.
        :return: list of intersections: List[volmdlr.Point3D].
        """
        fullarc_plane = Plane3D(fullarc.frame)
        plane_intersections = self.plane_intersection(fullarc_plane)
        if not plane_intersections:
            return []
        fullarc2d = fullarc.to_2d(fullarc.center, fullarc_plane.frame.u, fullarc_plane.frame.v)
        line2d = plane_intersections[0].to_2d(fullarc.center, fullarc_plane.frame.u, fullarc_plane.frame.v)
        fullarc2d_inters_line2d = fullarc2d.line_intersections(line2d)
        intersections = []
        for inter in fullarc2d_inters_line2d:
            intersections.append(inter.to_3d(fullarc.center, fullarc_plane.frame.u, fullarc_plane.frame.v))
        return intersections

    def equation_coefficients(self):
        """
        Returns the a,b,c,d coefficient from equation ax+by+cz+d = 0.

        """
        a, b, c = self.frame.w
        d = -self.frame.origin.dot(self.frame.w)
        return (a, b, c, d)

    def plane_intersection(self, other_plane):
        """
        Computes intersection points between two Planes 3D.

        """
        if self.is_parallel(other_plane):
            return []
        line_direction = self.frame.w.cross(other_plane.frame.w)

        if line_direction.norm() < 1e-6:
            return None

        a1, b1, c1, d1 = self.equation_coefficients()
        a2, b2, c2, d2 = other_plane.equation_coefficients()

        if a1 * b2 - a2 * b1 != 0.:
            x0 = (b1 * d2 - b2 * d1) / (a1 * b2 - a2 * b1)
            y0 = (a2 * d1 - a1 * d2) / (a1 * b2 - a2 * b1)
            point1 = volmdlr.Point3D(x0, y0, 0)
        elif a2 * c1 != a1 * c2:
            x0 = (c2 * d1 - c1 * d2) / (a2 * c1 - a1 * c2)
            z0 = (a1 * d2 - a2 * d1) / (a2 * c1 - a1 * c2)
            point1 = volmdlr.Point3D(x0, 0, z0)
        elif c1 * b2 != b1 * c2:
            y0 = (- c2 * d1 + c1 * d2) / (b1 * c2 - c1 * b2)
            z0 = (- b1 * d2 + b2 * d1) / (b1 * c2 - c1 * b2)
            point1 = volmdlr.Point3D(0, y0, z0)
        else:
            raise NotImplementedError
        return [volmdlr.edges.Line3D(point1, point1 + line_direction)]

    def is_coincident(self, plane2):
        """
        Verifies if two planes are parallel and coincident.

        """
        if self.is_parallel(plane2):
            if plane2.point_on_surface(self.frame.origin):
                return True
        return False

    def is_parallel(self, plane2):
        """
        Verifies if two planes are parallel.

        """
        if self.frame.w.is_colinear_to(plane2.frame.w):
            return True
        return False

    def rotation(self, center: volmdlr.Point3D, axis: volmdlr.Vector3D, angle: float):
        """
        Plane3D rotation
        :param center: rotation center
        :param axis: rotation axis
        :param angle: angle rotation
        :return: a new rotated Plane3D
        """
        new_frame = self.frame.rotation(center=center, axis=axis, angle=angle)
        return Plane3D(new_frame)

    def rotation_inplace(self, center: volmdlr.Point3D, axis: volmdlr.Vector3D, angle: float):
        """
        Plane3D rotation. Object is updated inplace
        :param center: rotation center
        :param axis: rotation axis
        :param angle: rotation angle
        """
        self.frame.rotation_inplace(center=center, axis=axis, angle=angle)

    def translation(self, offset: volmdlr.Vector3D):
        """
        Plane3D translation
        :param offset: translation vector
        :return: A new translated Plane3D
        """
        new_frame = self.frame.translation(offset)
        return Plane3D(new_frame)

    def translation_inplace(self, offset: volmdlr.Vector3D):
        """
        Plane3D translation. Object is updated inplace
        :param offset: translation vector
        """
        self.frame.translation_inplace(offset)

    def frame_mapping(self, frame: volmdlr.Frame3D, side: str):
        """
        Changes frame_mapping and return a new Frame3D
        side = 'old' or 'new'
        """
        new_frame = self.frame_mapping_parameters(frame, side)
        return Plane3D(new_frame, self.name)

    def frame_mapping_inplace(self, frame: volmdlr.Frame3D, side: str):
        """
        Changes frame_mapping and the object is updated inplace
        side = 'old' or 'new'
        """
        new_frame = self.frame_mapping_parameters(frame, side)
        self.frame.origin = new_frame.origin
        self.frame.u = new_frame.u
        self.frame.v = new_frame.v
        self.frame.w = new_frame.w

    def copy(self, deep=True, memo=None):
        new_frame = self.frame.copy(deep, memo)
        return Plane3D(new_frame, self.name)

    def plot(self, ax=None):
        if ax is None:
            fig = plt.figure()
            ax = fig.add_subplot(111, projection='3d')
        else:
            fig = ax.figure

        self.frame.origin.plot(ax)
        self.frame.u.plot(ax, color='r')
        self.frame.v.plot(ax, color='g')
        return ax

    def babylon_script(self):
        s = 'var myPlane = BABYLON.MeshBuilder.CreatePlane("myPlane", {width: 0.5, height: 0.5, sideOrientation: BABYLON.Mesh.DOUBLESIDE}, scene);\n'
        s += 'myPlane.setPositionWithLocalVector(new BABYLON.Vector3({},{},{}));\n'.format(
            self.origin[0], self.origin[1], self.origin[2])

        s += 'var axis1 = new BABYLON.Vector3({}, {}, {});\n'.format(
            self.vectors[0][0], self.vectors[0][1], self.vectors[0][2])
        s += 'var axis2 = new BABYLON.Vector3({}, {}, {});\n'.format(
            self.vectors[1][0], self.vectors[1][1], self.vectors[1][2])
        s += 'var axis3 = new BABYLON.Vector3({}, {}, {});\n'.format(
            self.normal[0], self.normal[1], self.normal[2])
        s += 'var orientation = BABYLON.Vector3.rotationFromAxis(axis1, axis2, axis3);\n'
        s += 'myPlane.rotation = orientation;\n'

        s += 'var planemat = new BABYLON.StandardMaterial("planemat", scene);\n'
        s += 'planemat.alpha = 0.4;\n'
        s += 'myPlane.material = planemat;\n'

        return s

    def point2d_to_3d(self, point2d):
        return point2d.to_3d(self.frame.origin, self.frame.u, self.frame.v)

    def point3d_to_2d(self, point3d):
        return point3d.to_2d(self.frame.origin, self.frame.u, self.frame.v)

    def contour2d_to_3d(self, contour2d):
        return contour2d.to_3d(self.frame.origin, self.frame.u, self.frame.v)

    def contour3d_to_2d(self, contour3d):
        return contour3d.to_2d(self.frame.origin, self.frame.u, self.frame.v)

    def bsplinecurve3d_to_2d(self, bspline_curve3d):
        control_points = [self.point3d_to_2d(p)
                          for p in bspline_curve3d.control_points]
        return [vme.BSplineCurve2D(
            bspline_curve3d.degree,
            control_points=control_points,
            knot_multiplicities=bspline_curve3d.knot_multiplicities,
            knots=bspline_curve3d.knots,
            weights=bspline_curve3d.weights,
            periodic=bspline_curve3d.periodic)]

    def bsplinecurve2d_to_3d(self, bspline_curve2d):
        control_points = [self.point2d_to_3d(p)
                          for p in bspline_curve2d.control_points]
        return [vme.BSplineCurve3D(
            bspline_curve2d.degree,
            control_points=control_points,
            knot_multiplicities=bspline_curve2d.knot_multiplicities,
            knots=bspline_curve2d.knots,
            weights=bspline_curve2d.weights,
            periodic=bspline_curve2d.periodic)]

    def rectangular_cut(self, x1: float, x2: float,
                        y1: float, y2: float, name: str = ''):

        p1 = volmdlr.Point2D(x1, y1)
        p2 = volmdlr.Point2D(x2, y1)
        p3 = volmdlr.Point2D(x2, y2)
        p4 = volmdlr.Point2D(x1, y2)
        outer_contour = volmdlr.wires.ClosedPolygon2D([p1, p2, p3, p4])
        surface = Surface2D(outer_contour, [])
        return PlaneFace3D(self, surface, name)


PLANE3D_OXY = Plane3D(volmdlr.OXYZ)
PLANE3D_OYZ = Plane3D(volmdlr.OYZX)
PLANE3D_OZX = Plane3D(volmdlr.OZXY)


class CylindricalSurface3D(Surface3D):
    """
    The local plane is defined by (theta, z).

    :param frame: frame.w is axis, frame.u is theta=0 frame.v theta=pi/2
    :param radius: Cylinder's radius
    """
    face_class = 'CylindricalFace3D'
    x_periodicity = volmdlr.TWO_PI

    def __init__(self, frame, radius, name=''):
        self.frame = frame
        self.radius = radius
        self.name = name

    def point2d_to_3d(self, point2d: volmdlr.Point2D):
        p = volmdlr.Point3D(self.radius * math.cos(point2d.x),
                            self.radius * math.sin(point2d.x),
                            point2d.y)
        return self.frame.old_coordinates(p)

    def point3d_to_2d(self, point3d):
        x, y, z = self.frame.new_coordinates(point3d)
        u1 = x / self.radius
        u2 = y / self.radius
        # theta = volmdlr.core.sin_cos_angle(u1, u2)
        theta = math.atan2(u2, u1)
        return volmdlr.Point2D(theta, z)

    def arc3d_to_2d(self, arc3d):
        start = self.point3d_to_2d(arc3d.start)
        end = self.point3d_to_2d(arc3d.end)
        # angle = abs(start.x-end.x)
        # if arc3d.is_trigo:
        # end = start + volmdlr.Point2D(arc3d.angle, 0)
        # else:
        #     end = start + volmdlr.Point2D(-arc3d.angle, 0)
        # interior = self.point3d_to_2d(arc3d.interior)
        # if start.x < interior.x:
        #     end = start + volmdlr.Point2D(arc3d.angle, 0)
        # else:
        #     end = start - volmdlr.Point2D(arc3d.angle, 0)
        return [vme.LineSegment2D(start, end)]

    def linesegment2d_to_3d(self, linesegment2d):
        theta1, z1 = linesegment2d.start
        theta2, z2 = linesegment2d.end
        if math.isclose(theta1, theta2, abs_tol=1e-9):
            return [vme.LineSegment3D(
                self.point2d_to_3d(linesegment2d.start),
                self.point2d_to_3d(linesegment2d.end),
            )]
        elif math.isclose(z1, z2, abs_tol=1e-9):
            if abs(theta1 - theta2) == volmdlr.TWO_PI:
                return [vme.FullArc3D(center=self.frame.origin + z1 * self.frame.w,
                                      start_end=self.point2d_to_3d(linesegment2d.start),
                                      normal=self.frame.w)]
            else:
                interior = self.point2d_to_3d(linesegment2d.point_at_abscissa(linesegment2d.length() * 0.5))
                return [vme.Arc3D(
                    self.point2d_to_3d(linesegment2d.start),
                    self.point2d_to_3d(
                        volmdlr.Point2D(0.5 * (theta1 + theta2), z1)),
                    self.point2d_to_3d(linesegment2d.end),
                )]
        else:
            # TODO: this is a non exact method!
            return [vme.LineSegment3D(self.point2d_to_3d(linesegment2d.start), self.point2d_to_3d(linesegment2d.end))]
            # raise NotImplementedError('Ellipse? delta_theta={} delta_z={}'.format(abs(theta2-theta1), abs(z1-z2)))

    def fullarc3d_to_2d(self, fullarc3d):
        if self.frame.w.is_colinear_to(fullarc3d.normal):
            p1 = self.point3d_to_2d(fullarc3d.start)
            return [vme.LineSegment2D(p1, p1 + volmdlr.TWO_PI * volmdlr.X2D)]
        print(fullarc3d.normal, self.frame.w)
        raise ValueError('Impossible!')

    def circle3d_to_2d(self, circle3d):
        """
        Transformation of an circle3d to 2d, in a cylindrical surface.

        """
        return []

    def arcellipse3d_to_2d(self, arcellipse3d):
        """
        Transformation of an arcellipse3d to 2d, in a cylindrical surface.

        """
        points3d = arcellipse3d.discretization_points(number_points=50)
        points2d = [self.point3d_to_2d(point) for point in points3d]
        bsplinecurve2d = vme.BSplineCurve2D.from_points_interpolation(points2d, degree=2)
        return [bsplinecurve2d]

    def ellipse3d_to_2d(self, ellipse3d):
        """
        Transformation of an ellipse3d to 2d, in a cylindrical surface.

        """
        # points3d = ellipse3d.discretization_points(number_points = 50)
        # points2d = [self.point3d_to_2d(point) for point in points3d]
        # return points2d
        raise NotImplementedError

    def bsplinecurve3d_to_2d(self, bspline_curve3d):
        # TODO: enhance this, this is a non exact method!
        l = bspline_curve3d.length()
        points = [self.point3d_to_2d(bspline_curve3d.point_at_abscissa(i / 10 * l))
                  for i in range(11)]
        return [vme.LineSegment2D(p1, p2)
                for p1, p2 in zip(points[:-1], points[1:])]

    @classmethod
    def from_step(cls, arguments, object_dict):
        frame3d = object_dict[arguments[1]]
        U, W = frame3d.v, -frame3d.u
        U.normalize()
        W.normalize()
        V = W.cross(U)
        frame_direct = volmdlr.Frame3D(frame3d.origin, U, V, W)
        radius = float(arguments[2]) / 1000
        return cls(frame_direct, radius, arguments[0][1:-1])

    def to_step(self, current_id):
        frame = volmdlr.Frame3D(self.frame.origin, self.frame.w, self.frame.u,
                                self.frame.v)
        content, frame_id = frame.to_step(current_id)
        current_id = frame_id + 1
        content += "#{} = CYLINDRICAL_SURFACE('{}',#{},{});\n" \
            .format(current_id, self.name, frame_id,
                    round(1000 * self.radius, 3))
        return content, [current_id]

    def frame_mapping(self, frame: volmdlr.Frame3D, side: str):
        """
        Changes frame_mapping and return a new CylindricalSurface3D
        side = 'old' or 'new'
        """
        new_frame = self.frame_mapping_parameters(frame, side)
        return CylindricalSurface3D(new_frame, self.radius,
                                    name=self.name)

    def frame_mapping_inplace(self, frame: volmdlr.Frame3D, side: str):
        """
        Changes frame_mapping and the object is updated inplace
        side = 'old' or 'new'
        """
        new_frame = self.frame_mapping_parameters(frame, side)
        self.frame = new_frame

    def rectangular_cut(self, theta1: float, theta2: float,
                        z1: float, z2: float, name: str = ''):

        if theta1 == theta2:
            theta2 += volmdlr.TWO_PI

        p1 = volmdlr.Point2D(theta1, z1)
        p2 = volmdlr.Point2D(theta2, z1)
        p3 = volmdlr.Point2D(theta2, z2)
        p4 = volmdlr.Point2D(theta1, z2)
        outer_contour = volmdlr.wires.ClosedPolygon2D([p1, p2, p3, p4])
        surface2d = Surface2D(outer_contour, [])
        return volmdlr.faces.CylindricalFace3D(self, surface2d, name)

    def rotation(self, center: volmdlr.Point3D, axis: volmdlr.Vector3D, angle: float):
        """
        CylindricalFace3D rotation.

        :param center: rotation center.
        :param axis: rotation axis.
        :param angle: angle rotation.
        :return: a new rotated Plane3D.
        """
        new_frame = self.frame.rotation(center=center, axis=axis,
                                        angle=angle)
        return CylindricalFace3D(new_frame, self.radius)

    def rotation_inplace(self, center: volmdlr.Point3D, axis: volmdlr.Vector3D, angle: float):
        """
        CylindricalFace3D rotation. Object is updated inplace.

        :param center: rotation center.
        :param axis: rotation axis.
        :param angle: rotation angle.
        """
        self.frame.rotation_inplace(center, axis, angle)

    def translation(self, offset: volmdlr.Vector3D):
        """
        CylindricalFace3D translation.

        :param offset: translation vector.
        :return: A new translated CylindricalFace3D.
        """
        return CylindricalFace3D(self.frame.translation(offset), self.radius)

    def translation_inplace(self, offset: volmdlr.Vector3D):
        """
        CylindricalFace3D translation. Object is updated inplace.

        :param offset: translation vector
        """
        self.frame.translation_inplace(offset)

    def grid3d(self, grid2d: volmdlr.grid.Grid2D):
        """
        Generate 3d grid points of a Cylindrical surface, based on a Grid2D.

        """

        points_2d = grid2d.points
        points_3d = [self.point2d_to_3d(point2d) for point2d in points_2d]

        return points_3d

    def line_intersections(self, line: vme.Line3D):
        line_2d = line.to_2d(self.frame.origin, self.frame.u, self.frame.v)
        if line_2d is None:
            return []
        origin2d = self.frame.origin.to_2d(self.frame.origin, self.frame.u, self.frame.v)
        distance_line2d_to_origin = line_2d.point_distance(origin2d)
        if distance_line2d_to_origin > self.radius:
            return []
        a_prime = line_2d.point1
        b_prime = line_2d.point2
        a_prime_minus_b_prime = a_prime - b_prime
        t_param = a_prime.dot(a_prime_minus_b_prime) / a_prime_minus_b_prime.dot(a_prime_minus_b_prime)
        k_param = math.sqrt(
            (self.radius ** 2 - distance_line2d_to_origin ** 2) / a_prime_minus_b_prime.dot(a_prime_minus_b_prime))
        intersection1 = line.point1 + (t_param + k_param) * (line.direction_vector())
        intersection2 = line.point1 + (t_param - k_param) * (line.direction_vector())
        if intersection1 == intersection2:
            return [intersection1]

        return [intersection1, intersection2]

    def linesegment_intersections(self, linesegment: vme.LineSegment3D):
        line = linesegment.to_line()
        line_intersections = self.line_intersections(line)
        linesegment_intersections = [inters for inters in line_intersections if linesegment.point_belongs(inters)]
        return linesegment_intersections

    def parallel_plane_intersection(self, plane3d):
        """
        Cylinder plane intersections when plane's normal is perpendicular with the cylinder axis.

        :param plane3d: intersecting plane
        :return: list of intersecting curves
        """
        distance_plane_cylinder_axis = plane3d.point_distance(self.frame.origin)
        if distance_plane_cylinder_axis > self.radius:
            return []
        if math.isclose(self.frame.w.dot(plane3d.frame.u), 0, abs_tol=1e-6):
            line = volmdlr.edges.Line3D(plane3d.frame.origin, plane3d.frame.origin + plane3d.frame.u)
        else:
            line = volmdlr.edges.Line3D(plane3d.frame.origin, plane3d.frame.origin + plane3d.frame.v)
        line_intersections = self.line_intersections(line)
        lines = []
        for intersection in line_intersections:
            lines.append(volmdlr.edges.Line3D(intersection, intersection + self.frame.w))
        return lines

    def perpendicular_plane_intersection(self, plane3d):
        """
        Cylinder plane intersections when plane's normal is parallel with the cylinder axis.

        :param plane3d: intersecting plane
        :return: list of intersecting curves
        """
        line = vme.Line3D(self.frame.origin, self.frame.origin + self.frame.w)
        center3d_plane = plane3d.line_intersections(line)[0]
        circle3d = volmdlr.wires.Circle3D(volmdlr.Frame3D(center3d_plane, plane3d.frame.u,
                                                          plane3d.frame.v, plane3d.frame.w), self.radius)
        return [circle3d]

    def concurent_plane_intersection(self, plane3d):
        """
        Cylinder plane intersections when plane's normal is concurent with the cylinder axis, but not orthogonal.

        # Ellipse vector equation : < rcos(t), rsin(t), -(1 / c)*(d + arcos(t) + brsint(t)); d = - (ax_0 + by_0 + cz_0)
        :param plane3d: intersecting plane
        :return: list of intersecting curves
        """
        line = vme.Line3D(self.frame.origin, self.frame.origin + self.frame.w)
        center3d_plane = plane3d.line_intersections(line)[0]
        plane_coefficient_a, plane_coefficient_b, plane_coefficient_c, plane_coefficient_d =\
            plane3d.equation_coefficients()
        ellipse_0 = volmdlr.Point3D(
            self.radius * math.cos(0),
            self.radius * math.sin(0),
            - (1 / plane_coefficient_c) * (plane_coefficient_d + plane_coefficient_a * self.radius * math.cos(0) +
                                           plane_coefficient_b * self.radius * math.sin(0)))
        ellipse_pi_by_2 = volmdlr.Point3D(
            self.radius * math.cos(math.pi / 2),
            self.radius * math.sin(math.pi / 2),
            - (1 / plane_coefficient_c) * (
                    plane_coefficient_d + plane_coefficient_a * self.radius * math.cos(math.pi / 2)
                    + plane_coefficient_b * self.radius * math.sin(math.pi / 2)))
        axis_1 = center3d_plane.point_distance(ellipse_0)
        axis_2 = center3d_plane.point_distance(ellipse_pi_by_2)
        if axis_1 > axis_2:
            major_axis = axis_1
            minor_axis = axis_2
            major_dir = ellipse_0 - center3d_plane
        else:
            major_axis = axis_2
            minor_axis = axis_1
            major_dir = ellipse_pi_by_2 - center3d_plane
        return [volmdlr.wires.Ellipse3D(major_axis, minor_axis, center3d_plane, plane3d.frame.w, major_dir)]

    def plane_intersection(self, plane3d):
        """
        Cylinder intersections with a plane.

        :param plane3d: intersecting plane.
        :return: list of intersecting curves.
        """
        if math.isclose(abs(plane3d.frame.w.dot(self.frame.w)), 0, abs_tol=1e-6):
            return self.parallel_plane_intersection(plane3d)
        if math.isclose(abs(plane3d.frame.w.dot(self.frame.w)), 1, abs_tol=1e-6):
            return self.perpendicular_plane_intersection(plane3d)
        return self.concurent_plane_intersection(plane3d)

    def is_coincident(self, surface3d):
        """
        Verifies if two CylindricalSurfaces are coincident.

        :param surface3d: surface to verify.
        :return: True if they are coincident, False otherwise.
        """
        if not isinstance(self, surface3d.__class__):
            return False
        if math.isclose(abs(self.frame.w.dot(surface3d.frame.w)), 1.0, abs_tol=1e-6) and\
                self.radius == surface3d.radius:
            return True
        return False

    def point_on_surface(self, point3d):
        """
        Verifies if a given point is on the CylindricalSurface3D.

        :param point3d: point to verify.
        :return: True if point on surface, False otherwise.
        """
        new_point = self.frame.new_coordinates(point3d)
        if math.isclose(new_point.x ** 2 + new_point.y ** 2, self.radius ** 2, abs_tol=1e-6):
            return True
        return False


class ToroidalSurface3D(Surface3D):
    """
    The local plane is defined by (theta, phi).
    theta is the angle around the big (R) circle and phi around the small(r)

    :param frame: Tore's frame: origin is the center, u is pointing at
                    theta=0
    :param R: Tore's radius
    :param r: Circle to revolute radius
    Definitions of R and r according to https://en.wikipedia.org/wiki/Torus
    """
    face_class = 'ToroidalFace3D'
    x_periodicity = volmdlr.TWO_PI
    y_periodicity = volmdlr.TWO_PI

    def __init__(self, frame: volmdlr.Frame3D,
                 R: float, r: float, name: str = ''):
        self.frame = frame
        self.R = R
        self.r = r
        self.name = name

    @property
    def bounding_box(self):
        if not self._bbox:
            self._bbox = self.get_bounding_box()
        return self._bbox

    def _bounding_box(self):
        d = self.R + self.r
        p1 = self.frame.origin + self.frame.u * d + self.frame.v * d + self.frame.w * self.r
        p2 = self.frame.origin + self.frame.u * d + self.frame.v * d - self.frame.w * self.r
        p3 = self.frame.origin + self.frame.u * d - self.frame.v * d + self.frame.w * self.r
        p4 = self.frame.origin + self.frame.u * d - self.frame.v * d - self.frame.w * self.r
        p5 = self.frame.origin - self.frame.u * d + self.frame.v * d + self.frame.w * self.r
        p6 = self.frame.origin - self.frame.u * d + self.frame.v * d - self.frame.w * self.r
        p7 = self.frame.origin - self.frame.u * d - self.frame.v * d + self.frame.w * self.r
        p8 = self.frame.origin - self.frame.u * d - self.frame.v * d - self.frame.w * self.r

        return volmdlr.core.BoundingBox.from_points(
            [p1, p2, p3, p4, p5, p6, p7, p8])

    def point2d_to_3d(self, point2d: volmdlr.Point2D):
        theta, phi = point2d
        x = (self.R + self.r * math.cos(phi)) * math.cos(theta)
        y = (self.R + self.r * math.cos(phi)) * math.sin(theta)
        z = self.r * math.sin(phi)
        return self.frame.old_coordinates(volmdlr.Point3D(x, y, z))

    def point3d_to_2d(self, point3d):
        # points_2D = []
        x, y, z = self.frame.new_coordinates(point3d)
        if z < -self.r:
            z = -self.r
        elif z > self.r:
            z = self.r

        zr = z / self.r
        phi = math.asin(zr)

        u = self.R + math.sqrt((self.r ** 2) - (z ** 2))
        u1, u2 = round(x / u, 5), round(y / u, 5)
        theta = volmdlr.core.sin_cos_angle(u1, u2)

        return volmdlr.Point2D(theta, phi)

    @classmethod
    def from_step(cls, arguments, object_dict):
        frame3d = object_dict[arguments[1]]
        U, W = frame3d.v, -frame3d.u
        U.normalize()
        W.normalize()
        V = W.cross(U)
        frame_direct = volmdlr.Frame3D(frame3d.origin, U, V, W)
        rcenter = float(arguments[2]) / 1000
        rcircle = float(arguments[3]) / 1000
        return cls(frame_direct, rcenter, rcircle, arguments[0][1:-1])

    def to_step(self, current_id):
        frame = volmdlr.Frame3D(self.frame.origin, self.frame.w, self.frame.u,
                                self.frame.v)
        content, frame_id = frame.to_step(current_id)
        current_id = frame_id + 1
        content += "#{} = TOROIDAL_SURFACE('{}',#{},{},{});\n" \
            .format(current_id, self.name, frame_id,
                    round(1000 * self.R, 3),
                    round(1000 * self.r, 3))
        return content, [current_id]

    def frame_mapping(self, frame: volmdlr.Frame3D, side: str):
        """
        Changes frame_mapping and return a new ToroidalSurface3D
        side = 'old' or 'new'
        """
        new_frame = self.frame_mapping_parameters(frame, side)
        return ToroidalSurface3D(new_frame, self.R, self.r, name=self.name)

    def frame_mapping_inplace(self, frame: volmdlr.Frame3D, side: str):
        """
        Changes frame_mapping and the object is updated inplace
        side = 'old' or 'new'
        """
        new_frame = self.frame_mapping_parameters(frame, side)
        self.frame = new_frame

    def rectangular_cut(self, theta1, theta2, phi1, phi2, name=''):
        if phi1 == phi2:
            phi2 += volmdlr.TWO_PI
        elif phi2 < phi1:
            phi2 += volmdlr.TWO_PI
        if theta1 == theta2:
            theta2 += volmdlr.TWO_PI
        elif theta2 < theta1:
            theta2 += volmdlr.TWO_PI

        p1 = volmdlr.Point2D(theta1, phi1)
        p2 = volmdlr.Point2D(theta2, phi1)
        p3 = volmdlr.Point2D(theta2, phi2)
        p4 = volmdlr.Point2D(theta1, phi2)
        outer_contour = volmdlr.wires.ClosedPolygon2D([p1, p2, p3, p4])
        return ToroidalFace3D(self,
                              Surface2D(outer_contour, []),
                              name)

    def linesegment2d_to_3d(self, linesegment2d):
        theta1, phi1 = linesegment2d.start
        theta2, phi2 = linesegment2d.end
        if theta1 == theta2:
            if math.isclose(phi1 - phi2, volmdlr.TWO_PI, abs_tol=1e-9):
                u = self.frame.u.rotation(self.frame.origin, self.frame.w,
                                          angle=theta1)
                v = self.frame.u.rotation(self.frame.origin, self.frame.w,
                                          angle=theta1)
                center = self.frame.origin + self.R * u
                return [vme.FullArc3D(center=center,
                                      start_end=center + self.r * u,
                                      normal=v)]
            else:
                return [vme.Arc3D(
                    self.point2d_to_3d(linesegment2d.start),
                    self.point2d_to_3d(volmdlr.Point2D(theta1, 0.5 * (phi1 + phi2))),
                    self.point2d_to_3d(linesegment2d.end),
                )]
        elif math.isclose(phi1, phi2, abs_tol=1e-9):
            if abs(theta1 - theta2) == volmdlr.TWO_PI:
                center = self.frame.origin + self.r * math.sin(phi1) * self.frame.w
                start_end = center + self.frame.u * (self.r + self.R)
                return [vme.FullArc3D(center=center,
                                      start_end=start_end,
                                      normal=self.frame.w)]
            else:
                return [vme.Arc3D(
                    self.point2d_to_3d(linesegment2d.start),
                    self.point2d_to_3d(volmdlr.Point2D(0.5 * (theta1 + theta2), phi1)),
                    self.point2d_to_3d(linesegment2d.end),
                )]
        else:
            raise NotImplementedError('Ellipse?')

    def fullarc3d_to_2d(self, fullarc3d):
        if self.frame.w.is_colinear_to(fullarc3d.normal):
            p1 = self.point3d_to_2d(fullarc3d.start)
            return [vme.LineSegment2D(p1, p1 + volmdlr.TWO_PI * volmdlr.X2D)]
        elif fullarc3d.normal.dot(self.frame.w):
            p1 = self.point3d_to_2d(fullarc3d.start)
            return [vme.LineSegment2D(p1, p1 + volmdlr.TWO_PI * volmdlr.Y2D)]
        else:
            raise ValueError('Impossible!')

    def circle3d_to_2d(self, circle3d):
        return []

    def triangulation(self):
        face = self.rectangular_cut(0, volmdlr.TWO_PI, 0, volmdlr.TWO_PI)
        return face.triangulation()

    def translation(self, offset: volmdlr.Vector3D):
        """
        ToroidalSurface3D translation
        :param offset: translation vector
        :return: A new translated ToroidalSurface3D
        """
        return ToroidalSurface3D(self.frame.translation(
            offset), self.R, self.r)

    def translation_inplace(self, offset: volmdlr.Vector3D):
        """
        ToroidalSurface3D translation. Object is updated inplace.

        :param offset: translation vector.
        """
        self.frame.translation_inplace(offset)

    def rotation(self, center: volmdlr.Point3D, axis: volmdlr.Vector3D, angle: float):
        """
        ToroidalSurface3D rotation.

        :param center: rotation center.
        :param axis: rotation axis.
        :param angle: angle rotation.
        :return: a new rotated ToroidalSurface3D.
        """
        new_frame = self.frame.rotation(center=center, axis=axis,
                                        angle=angle)
        return self.__class__(new_frame, self.R, self.r)

    def rotation_inplace(self, center: volmdlr.Point3D, axis: volmdlr.Vector3D, angle: float):
        """
        ToroidalSurface3D rotation. Object is updated inplace.

        :param center: rotation center.
        :param axis: rotation axis.
        :param angle: rotation angle.
        """
        self.frame.rotation_inplace(center, axis, angle)


class ConicalSurface3D(Surface3D):
    """
    The local plane is defined by (theta, z).

    :param frame: Cone's frame to position it: frame.w is axis of cone
                    frame.origin is at the angle of the cone
    :param semi_angle: Cone's semi-angle
    """
    face_class = 'ConicalFace3D'
    x_periodicity = volmdlr.TWO_PI

    def __init__(self, frame: volmdlr.Frame3D, semi_angle: float,
                 name: str = ''):
        self.frame = frame
        self.semi_angle = semi_angle
        self.name = name

    @classmethod
    def from_step(cls, arguments, object_dict):
        frame3d = object_dict[arguments[1]]
        U, W = frame3d.v, frame3d.u
        U.normalize()
        W.normalize()
        V = W.cross(U)
        radius = float(arguments[2]) / 1000
        semi_angle = float(arguments[3])
        origin = frame3d.origin - radius / math.tan(semi_angle) * W
        frame_direct = volmdlr.Frame3D(origin, U, V, W)
        return cls(frame_direct, semi_angle, arguments[0][1:-1])

    def to_step(self, current_id):
        frame = volmdlr.Frame3D(self.frame.origin, self.frame.w, self.frame.u,
                                self.frame.v)
        content, frame_id = frame.to_step(current_id)
        current_id = frame_id + 1
        content += "#{} = CONICAL_SURFACE('{}',#{},{},{});\n" \
            .format(current_id, self.name, frame_id,
                    0.,
                    round(self.semi_angle, 3))
        return content, [current_id]

    def frame_mapping(self, frame: volmdlr.Frame3D, side: str):
        """
        Changes frame_mapping and return a new ConicalSurface3D.

        :param side: 'old' or 'new'
        """
        new_frame = self.frame_mapping_parameters(frame, side)
        return ConicalSurface3D(new_frame, self.semi_angle, name=self.name)

    def frame_mapping_inplace(self, frame: volmdlr.Frame3D, side: str):
        """
        Changes frame_mapping and the object is updated inplace.

        :param side:'old' or 'new'
        """
        new_frame = self.frame_mapping_parameters(frame, side)
        self.frame = new_frame

    def point2d_to_3d(self, point2d: volmdlr.Point2D):
        theta, z = point2d
        r = math.tan(self.semi_angle) * z
        new_point = volmdlr.Point3D(r * math.cos(theta),
                                    r * math.sin(theta),
                                    z)
        return self.frame.old_coordinates(new_point)

    # def point3d_to_2d(self, point3d: volmdlr.Point3D):
    #     z = self.frame.w.dot(point3d)
    #     x, y = point3d.plane_projection2d(self.frame.origin, self.frame.u,
    #                                       self.frame.v)
    #     theta = math.atan2(y, x)
    #     return volmdlr.Point2D(theta, z+0.003)

    def point3d_to_2d(self, point3d: volmdlr.Point3D):
        x, y, z = self.frame.new_coordinates(point3d)
        # x, y = point3d.plane_projection2d(self.frame.origin, self.frame.u,
        #                                   self.frame.v)
        theta = math.atan2(y, x)
        return volmdlr.Point2D(theta, z)

    def rectangular_cut(self, theta1: float, theta2: float,
                        z1: float, z2: float, name: str = ''):
        # theta1 = angle_principal_measure(theta1)
        # theta2 = angle_principal_measure(theta2)
        if theta1 == theta2:
            theta2 += volmdlr.TWO_PI

        p1 = volmdlr.Point2D(theta1, z1)
        p2 = volmdlr.Point2D(theta2, z1)
        p3 = volmdlr.Point2D(theta2, z2)
        p4 = volmdlr.Point2D(theta1, z2)
        outer_contour = volmdlr.wires.ClosedPolygon2D([p1, p2, p3, p4])
        return ConicalFace3D(self, Surface2D(outer_contour, []), name)

    def fullarc3d_to_2d(self, fullarc3d):
        if self.frame.w.is_colinear_to(fullarc3d.normal):
            p1 = self.point3d_to_2d(fullarc3d.start)
            return [vme.LineSegment2D(p1, p1 + volmdlr.TWO_PI * volmdlr.X2D)]
        else:
            raise ValueError('Impossible!')

    def circle3d_to_2d(self, circle3d):
        return []

    def linesegment2d_to_3d(self, linesegment2d):
        theta1, z1 = linesegment2d.start
        theta2, z2 = linesegment2d.end
        if math.isclose(z1, z2, abs_tol=1e-9) and math.isclose(z1, 0.,
                                                               abs_tol=1e-9):
            return []
        elif math.isclose(abs(theta1 - theta2) % volmdlr.TWO_PI, 0., abs_tol=1e-9):
            return [vme.LineSegment3D(
                self.point2d_to_3d(linesegment2d.start),
                self.point2d_to_3d(linesegment2d.end),
            )]
        elif math.isclose(z1, z2, abs_tol=1e-9):

            if abs(theta1 - theta2) % volmdlr.TWO_PI == 0.:
                return [vme.FullArc3D(center=self.frame.origin + z1 * self.frame.w,
                                      start_end=self.point2d_to_3d(linesegment2d.start),
                                      normal=self.frame.w)]
            else:
                return [vme.Arc3D(
                    self.point2d_to_3d(linesegment2d.start),
                    self.point2d_to_3d(
                        volmdlr.Point2D(0.5 * (theta1 + theta2), z1)),
                    self.point2d_to_3d(linesegment2d.end))
                ]
        else:
            raise NotImplementedError('Ellipse?')

    def translation(self, offset: volmdlr.Vector3D):
        """
        ConicalSurface3D translation.

        :param offset: translation vector.
        :return: A new translated ConicalSurface3D.
        """
        return self.__class__(self.frame.translation(offset),
                              self.semi_angle)

    def translation_inplace(self, offset: volmdlr.Vector3D):
        """
        ConicalSurface3D translation. Object is updated inplace.

        :param offset: translation vector.
        """
        self.frame.translation_inplace(offset)

    def rotation(self, center: volmdlr.Point3D,
                 axis: volmdlr.Vector3D, angle: float):
        """
        ConicalSurface3D rotation.

        :param center: rotation center.
        :param axis: rotation axis.
        :param angle: angle rotation.
        :return: a new rotated ConicalSurface3D.
        """
        new_frame = self.frame.rotation(center=center, axis=axis, angle=angle)
        return self.__class__(new_frame, self.semi_angle)

    def rotation_inplace(self, center: volmdlr.Point3D,
                         axis: volmdlr.Vector3D, angle: float):
        """
        ConicalSurface3D rotation. Object is updated inplace.

        :param center: rotation center.
        :param axis: rotation axis.
        :param angle: rotation angle.
        """
        self.frame.rotation_inplace(center, axis, angle)


class SphericalSurface3D(Surface3D):
    """
    :param frame: Sphere's frame to position it
    :type frame: volmdlr.Frame3D
    :param radius: Sphere's radius
    :type radius: float
    """
    face_class = 'SphericalFace3D'

    def __init__(self, frame, radius, name=''):
        self.frame = frame
        self.radius = radius
        self.name = name
        # V = frame.v
        # V.normalize()
        # W = frame.w
        # W.normalize()
        # self.plane = Plane3D(frame.origin, V, W)

    def _bounding_box(self):
        points = [self.frame.origin + volmdlr.Point3D(-self.radius,
                                                      -self.radius,
                                                      -self.radius),
                  self.frame.origin + volmdlr.Point3D(self.radius,
                                                      self.radius,
                                                      self.radius),

                  ]
        return volmdlr.core.BoundingBox.from_points(points)

    @classmethod
    def from_step(cls, arguments, object_dict):
        frame3d = object_dict[arguments[1]]
        U, W = frame3d.v, frame3d.u
        U.normalize()
        W.normalize()
        V = W.cross(U)
        frame_direct = volmdlr.Frame3D(frame3d.origin, U, V, W)
        radius = float(arguments[2]) / 1000
        return cls(frame_direct, radius, arguments[0][1:-1])

    def point2d_to_3d(self, point2d):
        # source mathcurve.com/surfaces/sphere
        # -pi<theta<pi, -pi/2<phi<pi/2
        theta, phi = point2d
        x = self.radius * math.cos(phi) * math.cos(theta)
        y = self.radius * math.cos(phi) * math.sin(theta)
        z = self.radius * math.sin(phi)
        return self.frame.old_coordinates(volmdlr.Point3D(x, y, z))

    def point3d_to_2d(self, point3d):
        x, y, z = point3d
        if z < -self.radius:
            z = -self.radius
        elif z > self.radius:
            z = self.radius

        zr = z / self.radius
        phi = math.asin(zr)

        u = math.sqrt((self.radius ** 2) - (z ** 2))
        if u == 0:
            u1, u2 = x, y
        else:
            u1, u2 = round(x / u, 5), round(y / u, 5)
        theta = volmdlr.sin_cos_angle(u1, u2)
        return volmdlr.Point2D(theta, phi)

    def linesegment2d_to_3d(self, linesegment2d):
        start = self.point2d_to_3d(linesegment2d.start)
        interior = self.point2d_to_3d(0.5 * (linesegment2d.start + linesegment2d.end))
        end = self.point2d_to_3d(linesegment2d.end)
        if start == end:
            u = start - self.frame.origin
            u.normalize()
            v = interior - self.frame.origin
            v.normalize()
            normal = u.cross(v)
            return [vme.FullArc3D(self.frame.origin, start, normal)]
        return [vme.Arc3D(start, interior, end)]

    def plot(self, ax=None, color='grey', alpha=0.5):
        # points = []
        for i in range(20):
            theta = i / 20. * volmdlr.TWO_PI
            t_points = []
            for j in range(20):
                phi = j / 20. * volmdlr.TWO_PI
                t_points.append(self.point2d_to_3d(volmdlr.Point2D(theta, phi)))
            ax = volmdlr.wires.ClosedPolygon3D(t_points).plot(ax=ax, color=color, alpha=alpha)

        return ax

    def rectangular_cut(self, theta1, theta2, phi1, phi2, name=''):
        if phi1 == phi2:
            phi2 += volmdlr.TWO_PI
        elif phi2 < phi1:
            phi2 += volmdlr.TWO_PI
        if theta1 == theta2:
            theta2 += volmdlr.TWO_PI
        elif theta2 < theta1:
            theta2 += volmdlr.TWO_PI

        p1 = volmdlr.Point2D(theta1, phi1)
        p2 = volmdlr.Point2D(theta2, phi1)
        p3 = volmdlr.Point2D(theta2, phi2)
        p4 = volmdlr.Point2D(theta1, phi2)
        outer_contour = volmdlr.wires.ClosedPolygon2D([p1, p2, p3, p4])
        return SphericalFace3D(self,
                               Surface2D(outer_contour, []),
                               name=name)


class RuledSurface3D(Surface3D):
    """
    :param frame: frame.w is axis, frame.u is theta=0 frame.v theta=pi/2
    :type frame: volmdlr.Frame3D
    :param radius: Cylinder's radius
    :type radius: float
    """
    face_class = 'RuledFace3D'

    def __init__(self,
                 wire1: volmdlr.wires.Wire3D,
                 wire2: volmdlr.wires.Wire3D,
                 name: str = ''):
        self.wire1 = wire1
        self.wire2 = wire2
        self.length1 = wire1.length()
        self.length2 = wire2.length()
        self.name = name

    def point2d_to_3d(self, point2d: volmdlr.Point2D):
        x, y = point2d
        point1 = self.wire1.point_at_abscissa(x * self.length1)
        point2 = self.wire2.point_at_abscissa(x * self.length2)
        joining_line = vme.LineSegment3D(point1, point2)
        point = joining_line.point_at_abscissa(y * joining_line.length())
        return point

    def point3d_to_2d(self, point3d):
        raise NotImplementedError

    def rectangular_cut(self, x1: float, x2: float,
                        y1: float, y2: float, name: str = ''):
        p1 = volmdlr.Point2D(x1, y1)
        p2 = volmdlr.Point2D(x2, y1)
        p3 = volmdlr.Point2D(x2, y2)
        p4 = volmdlr.Point2D(x1, y2)
        outer_contour = volmdlr.wires.ClosedPolygon2D([p1, p2, p3, p4])
        surface2d = Surface2D(outer_contour, [])
        return volmdlr.faces.RuledFace3D(self, surface2d, name)


class BSplineSurface3D(Surface3D):
    face_class = 'BSplineFace3D'
    _non_serializable_attributes = ['surface']

    def __init__(self, degree_u, degree_v, control_points, nb_u, nb_v,
                 u_multiplicities, v_multiplicities, u_knots, v_knots,
                 weights=None, name=''):
        self.control_points = control_points
        self.degree_u = degree_u
        self.degree_v = degree_v
        self.nb_u = nb_u
        self.nb_v = nb_v

        u_knots = vme.standardize_knot_vector(u_knots)
        v_knots = vme.standardize_knot_vector(v_knots)
        self.u_knots = u_knots
        self.v_knots = v_knots
        self.u_multiplicities = u_multiplicities
        self.v_multiplicities = v_multiplicities
        self.weights = weights

        self.control_points_table = []
        points_row = []
        i = 1
        for pt in control_points:
            points_row.append(pt)
            if i == nb_v:
                self.control_points_table.append(points_row)
                points_row = []
                i = 1
            else:
                i += 1
        surface = BSpline.Surface()
        surface.degree_u = degree_u
        surface.degree_v = degree_v
        if weights is None:
            P = [(control_points[i][0], control_points[i][1],
                  control_points[i][2]) for i in range(len(control_points))]
            surface.set_ctrlpts(P, nb_u, nb_v)
        else:
            Pw = [(control_points[i][0] * weights[i],
                   control_points[i][1] * weights[i],
                   control_points[i][2] * weights[i],
                   weights[i]) for i in range(len(control_points))]
            surface.set_ctrlpts(Pw, nb_u, nb_v)
        knot_vector_u = []
        for i, u_knot in enumerate(u_knots):
            knot_vector_u.extend([u_knot] * u_multiplicities[i])
        knot_vector_v = []
        for i, v_knot in enumerate(v_knots):
            knot_vector_v.extend([v_knot] * v_multiplicities[i])
        surface.knotvector_u = knot_vector_u
        surface.knotvector_v = knot_vector_v
        surface.delta = 0.05
        # surface_points = surface.evalpts

        self.surface = surface
        # self.points = [volmdlr.Point3D(*p) for p in surface_points]
        Surface3D.__init__(self, name=name)

        # Hidden Attributes
        self._displacements = None
        self._grids2d = None
        self._grids2d_deformed = None

    @property
    def x_periodicity(self):
        p3d_x1 = self.point2d_to_3d(volmdlr.Point2D(1., 0.5))
        p2d_x0 = self.point3d_to_2d(p3d_x1, 0., 0.5)
        if self.point2d_to_3d(p2d_x0) == p3d_x1 and \
                not math.isclose(p2d_x0.x, 1, abs_tol=1e-3):
            return 1 - p2d_x0.x
        else:
            return None

    @property
    def y_periodicity(self):
        p3d_y1 = self.point2d_to_3d(volmdlr.Point2D(0.5, 1))
        p2d_y0 = self.point3d_to_2d(p3d_y1, 0., 0.5)
        if self.point2d_to_3d(p2d_y0) == p3d_y1 and \
                not math.isclose(p2d_y0.y, 1, abs_tol=1e-3):
            return 1 - p2d_y0.y
        else:
            return None

    def control_points_matrix(self, coordinates):
        """
        Define control points like a matrix, for each coordinate: x:0, y:1, z:2.

        """

        P = npy.empty((self.nb_u, self.nb_v))
        for i in range(0, self.nb_u):
            for j in range(0, self.nb_v):
                P[i][j] = self.control_points_table[i][j][coordinates]
        return P

    # Knots_vector
    def knots_vector_u(self):
        """
        Compute the global knot vector (u direction) based on knot elements and multiplicities.

        """

        knots = self.u_knots
        multiplicities = self.u_multiplicities

        knots_vec = []
        for i in range(0, len(knots)):
            for j in range(0, multiplicities[i]):
                knots_vec.append(knots[i])
        return knots_vec

    def knots_vector_v(self):
        """
        Compute the global knot vector (v direction) based on knot elements and multiplicities.

        """

        knots = self.v_knots
        multiplicities = self.v_multiplicities

        knots_vec = []
        for i in range(0, len(knots)):
            for j in range(0, multiplicities[i]):
                knots_vec.append(knots[i])
        return knots_vec

    def basis_functions_u(self, u, k, i):
        """
        Compute basis functions Bi in u direction for u=u and degree=k.

        """

        # k = self.degree_u
        t = self.knots_vector_u()

        if k == 0:
            return 1.0 if t[i] <= u < t[i + 1] else 0.0
        if t[i + k] == t[i]:
            c1 = 0.0
        else:
            c1 = (u - t[i]) / (t[i + k] - t[i]) * self.basis_functions_u(u, k - 1, i)
        if t[i + k + 1] == t[i + 1]:
            c2 = 0.0
        else:
            c2 = (t[i + k + 1] - u) / (t[i + k + 1] - t[i + 1]) * self.basis_functions_u(u, k - 1, i + 1)
        return c1 + c2

    def basis_functions_v(self, v, k, i):
        """
        Compute basis functions Bi in v direction for v=v and degree=k.

        """

        # k = self.degree_u
        t = self.knots_vector_v()

        if k == 0:
            return 1.0 if t[i] <= v < t[i + 1] else 0.0
        if t[i + k] == t[i]:
            c1 = 0.0
        else:
            c1 = (v - t[i]) / (t[i + k] - t[i]) * self.basis_functions_v(v, k - 1, i)
        if t[i + k + 1] == t[i + 1]:
            c2 = 0.0
        else:
            c2 = (t[i + k + 1] - v) / (t[i + k + 1] - t[i + 1]) * self.basis_functions_v(v, k - 1, i + 1)
        return c1 + c2

    def blending_vector_u(self, u):
        """
        Compute a vector of basis_functions in u direction for u=u.

        """

        blending_vect = npy.empty((1, self.nb_u))
        for j in range(0, self.nb_u):
            blending_vect[0][j] = self.basis_functions_u(u, self.degree_u, j)

        return blending_vect

    def blending_vector_v(self, v):
        """
        Compute a vector of basis_functions in v direction for v=v.

        """

        blending_vect = npy.empty((1, self.nb_v))
        for j in range(0, self.nb_v):
            blending_vect[0][j] = self.basis_functions_v(v, self.degree_v, j)

        return blending_vect

    def blending_matrix_u(self, u):
        """
        Compute a matrix of basis_functions in u direction for a vector u like [0,1].

        """

        blending_mat = npy.empty((len(u), self.nb_u))
        for i in range(0, len(u)):
            for j in range(0, self.nb_u):
                blending_mat[i][j] = self.basis_functions_u(u[i], self.degree_u, j)
        return blending_mat

    def blending_matrix_v(self, v):
        """
        Compute a matrix of basis_functions in v direction for a vector v like [0,1].

        """

        blending_mat = npy.empty((len(v), self.nb_v))
        for i in range(0, len(v)):
            for j in range(0, self.nb_v):
                blending_mat[i][j] = self.basis_functions_v(v[i], self.degree_v, j)
        return blending_mat

    def point2d_to_3d(self, point2d: volmdlr.Point2D):
        x, y = point2d
        if x < 0:
            x = 0.
        elif 1 < x:
            x = 1
        if y < 0:
            y = 0
        elif y > 1:
            y = 1

        return volmdlr.Point3D(*self.surface.evaluate_single((x, y)))

    def point3d_to_2d(self, point3d: volmdlr.Point3D, min_bound_x: float = 0.,
                      max_bound_x: float = 1., min_bound_y: float = 0.,
                      max_bound_y: float = 1., tol=1e-9):
        def f(x):
            p3d = self.point2d_to_3d(volmdlr.Point2D(x[0], x[1]))
            return point3d.point_distance(p3d)

        results = []

        delta_bound_x = max_bound_x - min_bound_x
        delta_bound_y = max_bound_y - min_bound_y
        x0s = [((min_bound_x + max_bound_x) / 2, (min_bound_y + max_bound_y) / 2),
               (min_bound_x + delta_bound_x / 10, min_bound_y + delta_bound_y / 10),
               (min_bound_x + delta_bound_x / 10, max_bound_y - delta_bound_y / 10),
               (max_bound_x - delta_bound_x / 10, min_bound_y + delta_bound_y / 10),
               (max_bound_x - delta_bound_x / 10, max_bound_y - delta_bound_y / 10)]

        for x0 in x0s:
            z = scp.optimize.least_squares(f, x0=x0, bounds=([min_bound_x,
                                                              min_bound_y],
                                                             [max_bound_x,
                                                              max_bound_y]),
                                           ftol=tol / 10,
                                           xtol=tol / 10,
                                           # loss='soft_l1'
                                           )
            # z.cost represent the value of the cost function at the solution
            if z.fun < tol:
                return volmdlr.Point2D(*z.x)

            res = scp.optimize.minimize(f, x0=npy.array(x0),
                                        bounds=[(min_bound_x, max_bound_x),
                                                (min_bound_y, max_bound_y)],
                                        tol=tol)
            # res.fun represent the value of the objective function
            if res.fun < tol:
                return volmdlr.Point2D(*res.x)

            results.append((z.x, z.fun))
            results.append((res.x, res.fun))
        return (volmdlr.Point2D(*min(results, key=lambda r: r[1])[0]))

    def linesegment2d_to_3d(self, linesegment2d):
        # TODO: this is a non exact method!
        lth = linesegment2d.length()
        points = [self.point2d_to_3d(
            linesegment2d.point_at_abscissa(i * lth / 10.)) for i in range(11)]

        linesegment = vme.LineSegment3D(points[0], points[-1])
        flag = True
        for pt in points:
            if not linesegment.point_belongs(pt):
                flag = False
                break

        periodic = False
        if self.x_periodicity is not None and \
                math.isclose(lth, self.x_periodicity, abs_tol=1e-6) and \
                math.isclose(linesegment2d.start.y, linesegment2d.end.y,
                             abs_tol=1e-6):
            periodic = True
        elif self.y_periodicity is not None and \
                math.isclose(lth, self.y_periodicity, abs_tol=1e-6) and \
                math.isclose(linesegment2d.start.x, linesegment2d.end.x,
                             abs_tol=1e-6):
            periodic = True

        if flag:
            # All the points are on the same LineSegment3D
            linesegments = [linesegment]
        else:
            linesegments = [vme.BSplineCurve3D.from_points_interpolation(
                points, max(self.degree_u, self.degree_v), periodic=periodic)]
            # linesegments = [vme.LineSegment3D(p1, p2)
            #                 for p1, p2 in zip(points[:-1], points[1:])]
        return linesegments

    def linesegment3d_to_2d(self, linesegment3d):
        """
        a line segment on a BSplineSurface3D will be in any case a line in 2D?
        """
        x_perio = self.x_periodicity if self.x_periodicity is not None else 1.
        y_perio = self.y_periodicity if self.y_periodicity is not None else 1.
        return [vme.LineSegment2D(self.point3d_to_2d(linesegment3d.start,
                                                     max_bound_x=x_perio,
                                                     max_bound_y=y_perio),
                                  self.point3d_to_2d(linesegment3d.end,
                                                     max_bound_x=x_perio,
                                                     max_bound_y=y_perio))]

    def bsplinecurve3d_to_2d(self, bspline_curve3d):
        # TODO: enhance this, it is a non exact method!
        # TODO: bsplinecurve can be periodic but not around the bsplinesurface
        bsc_linesegment = vme.LineSegment3D(bspline_curve3d.points[0],
                                            bspline_curve3d.points[-1])
        flag = True
        for pt in bspline_curve3d.points:
            if not bsc_linesegment.point_belongs(pt):
                flag = False
                break

        x_perio = self.x_periodicity if self.x_periodicity is not None \
            else 1.
        y_perio = self.y_periodicity if self.y_periodicity is not None \
            else 1.

        if self.x_periodicity and not self.y_periodicity \
                and bspline_curve3d.periodic:
            p1 = self.point3d_to_2d(bspline_curve3d.points[0], min_bound_x=0.,
                                    max_bound_x=self.x_periodicity)
            p1_sup = self.point3d_to_2d(bspline_curve3d.points[0],
                                        min_bound_x=1 - self.x_periodicity)
            new_x = p1.x - p1_sup.x + self.x_periodicity
            new_x = new_x if 0 <= new_x else 0
            reverse = False
            if new_x < 0:
                new_x = 0
            elif math.isclose(new_x, self.x_periodicity, abs_tol=1e-5):
                new_x = 0
                reverse = True

            linesegments = [
                vme.LineSegment2D(
                    volmdlr.Point2D(new_x, p1.y),
                    volmdlr.Point2D(self.x_periodicity, p1.y))]
            if reverse:
                linesegments[0] = linesegments[0].reverse()

        elif self.y_periodicity and not self.x_periodicity \
                and bspline_curve3d.periodic:
            p1 = self.point3d_to_2d(bspline_curve3d.points[0], min_bound_y=0.,
                                    max_bound_y=self.y_periodicity)
            p1_sup = self.point3d_to_2d(bspline_curve3d.points[0],
                                        min_bound_y=1 - self.y_periodicity)
            new_y = p1.y - p1_sup.y + self.y_periodicity
            new_y = new_y if 0 <= new_y else 0
            reverse = False
            if new_y < 0:
                new_y = 0
            elif math.isclose(new_y, self.y_periodicity, abs_tol=1e-5):
                new_y = 0
                reverse = True

            linesegments = [
                vme.LineSegment2D(
                    volmdlr.Point2D(p1.x, new_y),
                    volmdlr.Point2D(p1.x, self.y_periodicity))]
            if reverse:
                linesegments[0] = linesegments[0].reverse()

        elif self.x_periodicity and self.y_periodicity \
                and bspline_curve3d.periodic:
            raise NotImplementedError

        elif flag:
            x_perio = self.x_periodicity if self.x_periodicity is not None \
                else 1.
            y_perio = self.y_periodicity if self.y_periodicity is not None \
                else 1.

            p1 = self.point3d_to_2d(bspline_curve3d.points[0],
                                    max_bound_x=x_perio,
                                    max_bound_y=y_perio)
            p2 = self.point3d_to_2d(bspline_curve3d.points[-1],
                                    max_bound_x=x_perio,
                                    max_bound_y=y_perio)

            if p1 == p2:
                print('BSplineCruve3D skipped because it is too small')
                linesegments = None
            else:
                p1_sup = self.point3d_to_2d(bspline_curve3d.points[0],
                                            min_bound_x=1 - x_perio,
                                            min_bound_y=1 - y_perio)
                p2_sup = self.point3d_to_2d(bspline_curve3d.points[-1],
                                            min_bound_x=1 - x_perio,
                                            min_bound_y=1 - y_perio)
                if self.x_periodicity and p1.point_distance(p1_sup) > 1e-5:
                    p1.x -= p1_sup.x - x_perio
                    p2.x -= p2_sup.x - x_perio
                if self.y_periodicity and p1.point_distance(p1_sup) > 1e-5:
                    p1.y -= p1_sup.y - y_perio
                    p2.y -= p2_sup.y - y_perio
                linesegments = [vme.LineSegment2D(p1, p2)]
            # How to check if end of surface overlaps start or the opposite ?
        else:
            lth = bspline_curve3d.length()
            if lth > 1e-5:
                points = [self.point3d_to_2d(
                    bspline_curve3d.point_at_abscissa(i / 10 * lth)
                    # max_bound_x=self.x_periodicity,
                    # max_bound_y=self.y_periodicity
                ) for i in range(11)]
                # linesegments = [vme.LineSegment2D(p1, p2)
                #                 for p1, p2 in zip(points[:-1], points[1:])]
                linesegments = [vme.BSplineCurve2D.from_points_interpolation(
                    points, min(self.degree_u, self.degree_v))]
                # bs = vme.BSplineCurve2D.from_points_interpolation(
                #     points, min(self.degree_u, self.degree_v))
                # ax = bs.plot()
                # [p.plot(ax=ax) for p in points]
                # print(points)
            elif 1e-6 < lth <= 1e-5:
                linesegments = [vme.LineSegment2D(
                    self.point3d_to_2d(bspline_curve3d.start),
                    self.point3d_to_2d(bspline_curve3d.end))]
            else:
                print('BSplineCruve3D skipped because it is too small')
                linesegments = None

        # print(bspline_curve3d.start, bspline_curve3d.end)
        # print([(l.start, l.end) for l in linesegments])
        # print()
        return linesegments

    def arc3d_to_2d(self, arc3d):
        number_points = math.ceil(arc3d.angle * 10) + 1  # 10 points per radian
        l = arc3d.length()
        points = [self.point3d_to_2d(arc3d.point_at_abscissa(
            i * l / (number_points - 1))) for i in range(number_points)]
        # return [vme.LineSegment2D(p1, p2)
        #         for p1, p2 in zip(points[:-1], points[1:])]
        return [vme.BSplineCurve2D.from_points_interpolation(
            points, max(self.degree_u, self.degree_v))]

    def arc2d_to_3d(self, arc2d):
        number_points = math.ceil(arc2d.angle * 7) + 1  # 7 points per radian
        l = arc2d.length()
        points = [self.point2d_to_3d(arc2d.point_at_abscissa(
            i * l / (number_points - 1))) for i in range(number_points)]
        return [vme.BSplineCurve3D.from_points_interpolation(
            points, max(self.degree_u, self.degree_v))]

    def _bounding_box(self):
        return volmdlr.core.BoundingBox.from_points(self.control_points)

    def rectangular_cut(self, u1: float, u2: float,
                        v1: float, v2: float, name: str = ''):
        p1 = volmdlr.Point2D(u1, v1)
        p2 = volmdlr.Point2D(u2, v1)
        p3 = volmdlr.Point2D(u2, v2)
        p4 = volmdlr.Point2D(u1, v2)
        outer_contour = volmdlr.wires.ClosedPolygon2D([p1, p2, p3, p4])
        surface = Surface2D(outer_contour, [])
        return BSplineFace3D(self, surface, name)  # PlaneFace3D

    def FreeCADExport(self, ip, ndigits=3):
        name = 'primitive{}'.format(ip)
        script = ""
        points = '['
        for i, pts_row in enumerate(self.control_points_table):
            pts = '['
            for j, pt in enumerate(pts_row):
                point = 'fc.Vector({},{},{}),'.format(pt[0], pt[1], pt[2])
                pts += point
            pts = pts[:-1] + '],'
            points += pts
        points = points[:-1] + ']'

        script += '{} = Part.BSplineSurface()\n'.format(name)
        if self.weights is None:
            script += '{}.buildFromPolesMultsKnots({},{},{},udegree={},vdegree={},uknots={},vknots={})\n'.format(
                name, points, self.u_multiplicities, self.v_multiplicities,
                self.degree_u, self.degree_v, self.u_knots, self.v_knots)
        else:
            script += '{}.buildFromPolesMultsKnots({},{},{},udegree={},vdegree={},uknots={},vknots={},weights={})\n'.format(
                name, points, self.u_multiplicities, self.v_multiplicities,
                self.degree_u, self.degree_v, self.u_knots, self.v_knots,
                self.weights)

        return script

    def rotation(self, center: volmdlr.Vector3D,
                 axis: volmdlr.Vector3D, angle: float):
        """
        BSplineSurface3D rotation
        :param center: rotation center
        :param axis: rotation axis
        :param angle: angle rotation
        :return: a new rotated BSplineSurface3D
        """
        new_control_points = [p.rotation(center, axis, angle)
                              for p in self.control_points]
        new_bsplinesurface3d = BSplineSurface3D(self.degree_u, self.degree_v,
                                                new_control_points, self.nb_u,
                                                self.nb_v,
                                                self.u_multiplicities,
                                                self.v_multiplicities,
                                                self.u_knots, self.v_knots,
                                                self.weights, self.name)
        return new_bsplinesurface3d

    def rotation_inplace(self, center: volmdlr.Vector3D,
                         axis: volmdlr.Vector3D, angle: float):
        """
        BSplineSurface3D rotation. Object is updated inplace
        :param center: rotation center
        :param axis: rotation axis
        :param angle: rotation angle
        """
        new_bsplinesurface3d = self.rotation(center, axis, angle)
        self.control_points = new_bsplinesurface3d.control_points
        self.surface = new_bsplinesurface3d.surface

    def translation(self, offset: volmdlr.Vector3D):
        """
        BSplineSurface3D translation
        :param offset: translation vector
        :return: A new translated BSplineSurface3D
        """
        new_control_points = [p.translation(offset) for p in
                              self.control_points]
        new_bsplinesurface3d = BSplineSurface3D(self.degree_u, self.degree_v,
                                                new_control_points, self.nb_u,
                                                self.nb_v,
                                                self.u_multiplicities,
                                                self.v_multiplicities,
                                                self.u_knots, self.v_knots,
                                                self.weights, self.name)

        return new_bsplinesurface3d

    def translation_inplace(self, offset: volmdlr.Vector3D):
        """
        BSplineSurface3D translation. Object is updated inplace
        :param offset: translation vector
        """
        new_bsplinesurface3d = self.translation(offset)
        self.control_points = new_bsplinesurface3d.control_points
        self.surface = new_bsplinesurface3d.surface

    def frame_mapping(self, frame: volmdlr.Frame3D, side: str):
        """
        Changes frame_mapping and return a new BSplineSurface3D
        side = 'old' or 'new'
        """
        new_control_points = [p.frame_mapping(frame, side) for p in
                              self.control_points]
        new_bsplinesurface3d = BSplineSurface3D(self.degree_u, self.degree_v,
                                                new_control_points, self.nb_u,
                                                self.nb_v,
                                                self.u_multiplicities,
                                                self.v_multiplicities,
                                                self.u_knots, self.v_knots,
                                                self.weights, self.name)
        return new_bsplinesurface3d

    def frame_mapping_inplace(self, frame: volmdlr.Frame3D, side: str):
        """
        Changes frame_mapping and the object is updated inplace
        side = 'old' or 'new'
        """
        new_bsplinesurface3d = self.frame_mapping(frame, side)
        self.control_points = new_bsplinesurface3d.control_points
        self.surface = new_bsplinesurface3d.surface

    def plot(self, ax=None):
        for p in self.control_points:
            ax = p.plot(ax=ax)
        return ax

    def simplify_surface(self):
        """
        Verifies if BSplineSurface3D could be a Plane3D
        :return: simplified surface if possible, otherwis, returns self
        """
        points = [self.control_points[0], self.control_points[math.ceil(len(self.control_points) / 2)],
                  self.control_points[-1]]
        plane3d = Plane3D.from_3_points(*points)
        if all(plane3d.point_on_surface(point) for point in self.control_points):
            return plane3d
        return self

    @classmethod
    def from_step(cls, arguments, object_dict):
        name = arguments[0][1:-1]
        degree_u = int(arguments[1])
        degree_v = int(arguments[2])
        points_sets = arguments[3][1:-1].split("),")
        points_sets = [elem + ")" for elem in points_sets[:-1]] + [
            points_sets[-1]]
        control_points = []
        for points_set in points_sets:
            points = [object_dict[int(i[1:])] for i in
                      points_set[1:-1].split(",")]
            nb_v = len(points)
            control_points.extend(points)
        nb_u = int(len(control_points) / nb_v)
        surface_form = arguments[4]
        if arguments[5] == '.F.':
            u_closed = False
        elif arguments[5] == '.T.':
            u_closed = True
        else:
            raise ValueError
        if arguments[6] == '.F.':
            v_closed = False
        elif arguments[6] == '.T.':
            v_closed = True
        else:
            raise ValueError
        self_intersect = arguments[7]
        u_multiplicities = [int(i) for i in arguments[8][1:-1].split(",")]
        v_multiplicities = [int(i) for i in arguments[9][1:-1].split(",")]
        u_knots = [float(i) for i in arguments[10][1:-1].split(",")]
        v_knots = [float(i) for i in arguments[11][1:-1].split(",")]
        knot_spec = arguments[12]

        if 13 in range(len(arguments)):
            weight_data = [
                float(i) for i in
                arguments[13][1:-1].replace("(", "").replace(")", "").split(",")
            ]
        else:
            weight_data = None

        bsplinesurface = cls(degree_u, degree_v, control_points, nb_u, nb_v,
                             u_multiplicities, v_multiplicities, u_knots,
                             v_knots, weight_data, name)
        bsplinesurface = bsplinesurface.simplify_surface()
        # if u_closed:
        #     bsplinesurface.x_periodicity = bsplinesurface.get_x_periodicity()
        # if v_closed:
        #     bsplinesurface.y_periodicity = bsplinesurface.get_y_periodicity()
        return bsplinesurface

    def to_step(self, current_id):
        content = ''
        point_matrix_ids = '('
        for points in self.control_points_table:
            point_ids = '('
            for point in points:
                point_content, point_id = point.to_step(current_id)
                content += point_content
                point_ids += '#{},'.format(point_id)
                current_id = point_id + 1
            point_ids = point_ids[:-1]
            point_ids += '),'
            point_matrix_ids += point_ids
        point_matrix_ids = point_matrix_ids[:-1]
        point_matrix_ids += ')'

        u_close = '.T.' if self.x_periodicity else '.F.'
        v_close = '.T.' if self.y_periodicity else '.F.'

        content += "#{} = B_SPLINE_SURFACE_WITH_KNOTS('{}',{},{},{},.UNSPECIFIED.,{},{},.F.,{},{},{},{},.UNSPECIFIED.);\n" \
            .format(current_id, self.name, self.degree_u, self.degree_v,
                    point_matrix_ids, u_close, v_close,
                    tuple(self.u_multiplicities), tuple(self.v_multiplicities),
                    tuple(self.u_knots), tuple(self.v_knots))
        return content, [current_id]

    def grid3d(self, grid2d: volmdlr.grid.Grid2D):
        """
        generate 3d grid points of a Bspline surface, based on a Grid2D
        """

        if not self._grids2d:
            self._grids2d = grid2d

        points_2d = grid2d.points
        points_3d = [self.point2d_to_3d(point2d) for point2d in points_2d]

        return points_3d

    def grid2d_deformed(self, grid2d: volmdlr.grid.Grid2D):
        """
        dimension and deform a Grid2D points based on a Bspline surface
        """

        points_2d = grid2d.points
        points_3d = self.grid3d(grid2d)

        (xmin, xmax), (ymin, ymax) = grid2d.limits_xy
        points_x, points_y = grid2d.points_xy

        # Parameters
        index_x = {}  # grid point position(i,j), x coordinates position in X(unknown variable)
        index_y = {}  # grid point position(i,j), y coordinates position in X(unknown variable)
        index_points = {}  # grid point position(j,i), point position in points_2d (or points_3d)
        k, p = 0, 0
        for i in range(0, points_x):
            for j in range(0, points_y):
                index_x.update({(j, i): k})
                index_y.update({(j, i): k + 1})
                index_points.update({(j, i): p})
                k = k + 2
                p = p + 1

        equation_points = []  # points combination to compute distances between 2D and 3D grid points
        for i in range(0, points_y):  # row from (0,i)
            for j in range(1, points_x):
                equation_points.append(((0, i), (j, i)))
        for i in range(0, points_x):  # column from (i,0)
            for j in range(1, points_y):
                equation_points.append(((i, 0), (i, j)))
        for i in range(0, points_y):  # row
            for j in range(0, points_x - 1):
                equation_points.append(((j, i), (j + 1, i)))
        for i in range(0, points_x):  # column
            for j in range(0, points_x - 1):
                equation_points.append(((i, j), (i, j + 1)))
        for i in range(0, points_y - 1):  # diagonal
            for j in range(0, points_x - 1):
                equation_points.append(((j, i), (j + 1, i + 1)))

        for i in range(0, points_y):  # row 2segments (before.point.after)
            for j in range(1, points_x - 1):
                equation_points.append(((j - 1, i), (j + 1, i)))

        for i in range(0, points_x):  # column 2segments (before.point.after)
            for j in range(1, points_y - 1):
                equation_points.append(((i, j - 1), (i, j + 1)))

        # Euclidean distance
        # D=[] # distances between 3D grid points (based on points combination [equation_points])
        # for i in range(0, len(equation_points)):
        #     D.append((points_3d[index_points[equation_points[i][0]]].point_distance(points_3d[index_points[equation_points[i][1]]]))**2)

        # Geodesic distance
        # xx=[]
        # for p in points_2d:
        #     xx.append(p.x)
        # yy=[]
        # for p in points_2d:
        #     yy.append(p.y)

        # triang = plt_tri.Triangulation(xx, yy)
        # faces = triang.triangles
        # points = npy.empty([len(points_3d),3])
        # for i in range(0,len(points_3d)):
        #     points[i] = npy.array([points_3d[i].x,points_3d[i].y,points_3d[i].z])

        # geoalg = geodesic.PyGeodesicAlgorithmExact(points, faces)
        D = []  # geodesic distances between 3D grid points (based on points combination [equation_points])
        for i in range(0, len(equation_points)):
            D.append((self.geodesic_distance(
                points_3d[index_points[equation_points[i][0]]], points_3d[index_points[equation_points[i][1]]])) ** 2)

        # System of nonlinear equations
        def non_linear_equations(X):
            F = npy.empty(len(equation_points) + 2)
            for i in range(0, len(equation_points)):
                F[i] = abs((X[index_x[equation_points[i][0]]] ** 2 +
                            X[index_x[equation_points[i][1]]] ** 2 +
                            X[index_y[equation_points[i][0]]] ** 2 +
                            X[index_y[equation_points[i][1]]] ** 2 -
                            2 *
                            X[index_x[equation_points[i][0]]] *
                            X[index_x[equation_points[i][1]]] -
                            2 *
                            X[index_y[equation_points[i][0]]] *
                            X[index_y[equation_points[i][1]]] -
                            D[i]) /
                           D[i])

            F[i + 1] = X[0] * 1000
            F[i + 2] = X[1] * 1000
            # i=i+2
            # # F[i+3] = X[(len(points_2d)-points_x)*2]
            # l= 3
            # for f in range(1, points_x):
            #     F[i+f] = X[l]*1000
            #     l = l+2
            # F[i+3] = X[3]*1000
            # F[i+4] = X[5]*1000
            # F[i+4] = X[points_x*2]*1000

            return F

        # Solution with "least_squares"
        x_init = []  # initial guess (2D grid points)
        for i in range(0, len(points_2d)):
            x_init.append(points_2d[i][0])
            x_init.append(points_2d[i][1])
        z = opt.least_squares(non_linear_equations, x_init)

        points_2d_deformed = []  # deformed 2d grid points
        for i in range(0, len(z.x), 2):
            points_2d_deformed.append(volmdlr.Point2D(z.x[i], z.x[i + 1]))

        grid2d_deformed = volmdlr.grid.Grid2D.from_points(points=points_2d_deformed,
                                                          points_dim_1=points_x,
                                                          direction=grid2d.direction)

        self._grids2d_deformed = grid2d_deformed

        return points_2d_deformed

    def grid2d_deformation(self, grid2d: volmdlr.grid.Grid2D):
        """
        Compute the deformation/displacement (dx/dy) of a Grid2D based on a Bspline surface.

        """

        if not self._grids2d_deformed:
            self.grid2d_deformed(grid2d)

        displacement = self._grids2d_deformed.displacement_compared_to(grid2d)
        self._displacements = displacement

        return displacement

    def point2d_parametric_to_dimension(self, point2d: volmdlr.Point3D, grid2d: volmdlr.grid.Grid2D):
        """
        convert a point2d from the parametric to the dimensioned frame
        """

        # Check if the 0<point2d.x<1 and 0<point2d.y<1
        if point2d.x < 0:
            point2d.x = 0
        elif point2d.x > 1:
            point2d.x = 1
        if point2d.y < 0:
            point2d.y = 0
        elif point2d.y > 1:
            point2d.y = 1

        if self._grids2d == grid2d:
            points_2d = self._grids2d.points
        else:
            points_2d = grid2d.points
            self._grids2d = grid2d

        if self._displacements is not None:
            displacement = self._displacements
        else:
            displacement = self.grid2d_deformation(grid2d)

        points_x, points_y = grid2d.points_xy

        # Parameters
        index_points = {}  # grid point position(j,i), point position in points_2d (or points_3d)
        p = 0
        for i in range(0, points_x):
            for j in range(0, points_y):
                index_points.update({(j, i): p})
                p = p + 1

        # Form function "Finite Elements"
        def form_function(s, t):
            N = npy.empty(4)
            N[0] = (1 - s) * (1 - t) / 4
            N[1] = (1 + s) * (1 - t) / 4
            N[2] = (1 + s) * (1 + t) / 4
            N[3] = (1 - s) * (1 + t) / 4
            return N

        finite_elements_points = []  # 2D grid points index that define one element
        for j in range(0, points_y - 1):
            for i in range(0, points_x - 1):
                finite_elements_points.append(((i, j), (i + 1, j), (i + 1, j + 1), (i, j + 1)))
        finite_elements = []  # finite elements defined with closed polygon
        for i in range(0, len(finite_elements_points)):
            finite_elements.append(
                volmdlr.wires.ClosedPolygon2D((points_2d[index_points[finite_elements_points[i][0]]],
                                               points_2d[index_points[finite_elements_points[i][1]]],
                                               points_2d[index_points[finite_elements_points[i][2]]],
                                               points_2d[index_points[finite_elements_points[i][3]]])))

        for k in range(0, len(finite_elements_points)):
            if (volmdlr.wires.Contour2D(finite_elements[k].primitives).point_belongs(
                    point2d)  # finite_elements[k].point_belongs(point2d)
                    or volmdlr.wires.Contour2D(finite_elements[k].primitives).point_over_contour(point2d)
                    or ((points_2d[index_points[finite_elements_points[k][0]]][0] < point2d.x <
                         points_2d[index_points[finite_elements_points[k][1]]][0])
                        and point2d.y == points_2d[index_points[finite_elements_points[k][0]]][1])
                    or ((points_2d[index_points[finite_elements_points[k][1]]][1] < point2d.y <
                         points_2d[index_points[finite_elements_points[k][2]]][1])
                        and point2d.x == points_2d[index_points[finite_elements_points[k][1]]][0])
                    or ((points_2d[index_points[finite_elements_points[k][3]]][0] < point2d.x <
                         points_2d[index_points[finite_elements_points[k][2]]][0])
                        and point2d.y == points_2d[index_points[finite_elements_points[k][1]]][1])
                    or ((points_2d[index_points[finite_elements_points[k][0]]][1] < point2d.y <
                         points_2d[index_points[finite_elements_points[k][3]]][1])
                        and point2d.x == points_2d[index_points[finite_elements_points[k][0]]][0])):
                break

        x0 = points_2d[index_points[finite_elements_points[k][0]]][0]
        y0 = points_2d[index_points[finite_elements_points[k][0]]][1]
        x1 = points_2d[index_points[finite_elements_points[k][1]]][0]
        y2 = points_2d[index_points[finite_elements_points[k][2]]][1]
        x = point2d.x
        y = point2d.y
        s = 2 * ((x - x0) / (x1 - x0)) - 1
        t = 2 * ((y - y0) / (y2 - y0)) - 1

        N = form_function(s, t)
        dx = npy.array([displacement[index_points[finite_elements_points[k][0]]][0],
                        displacement[index_points[finite_elements_points[k][1]]][0],
                        displacement[index_points[finite_elements_points[k][2]]][0],
                        displacement[index_points[finite_elements_points[k][3]]][0]])
        dy = npy.array([displacement[index_points[finite_elements_points[k][0]]][1],
                        displacement[index_points[finite_elements_points[k][1]]][1],
                        displacement[index_points[finite_elements_points[k][2]]][1],
                        displacement[index_points[finite_elements_points[k][3]]][1]])

        return volmdlr.Point2D(point2d.x + npy.transpose(N).dot(dx), point2d.y + npy.transpose(N).dot(dy))

    def point3d_to_2d_with_dimension(self, point3d: volmdlr.Point3D, grid2d: volmdlr.grid.Grid2D):
        """
        Compute the point2d of a point3d, on a Bspline surface, in the dimensioned frame.

        """

        point2d = self.point3d_to_2d(point3d)

        point2d_with_dimension = self.point2d_parametric_to_dimension(point2d, grid2d)

        return point2d_with_dimension

    def point2d_with_dimension_to_parametric_frame(self, point2d, grid2d: volmdlr.grid.Grid2D):
        """
        convert a point2d from the dimensioned to the parametric frame
        """

        if self._grids2d != grid2d:
            self._grids2d = grid2d
        if not self._grids2d_deformed:
            self.grid2d_deformed(grid2d)

        points_2d = grid2d.points
        points_2d_deformed = self._grids2d_deformed.points
        points_x, points_y = grid2d.points_xy

        # Parameters
        index_points = {}  # grid point position(j,i), point position in points_2d (or points_3d)
        p = 0
        for i in range(0, points_x):
            for j in range(0, points_y):
                index_points.update({(j, i): p})
                p = p + 1

        finite_elements_points = []  # 2D grid points index that define one element
        for j in range(0, points_y - 1):
            for i in range(0, points_x - 1):
                finite_elements_points.append(((i, j), (i + 1, j), (i + 1, j + 1), (i, j + 1)))
        finite_elements = []  # finite elements defined with closed polygon  DEFORMED
        for i in range(0, len(finite_elements_points)):
            finite_elements.append(
                volmdlr.wires.ClosedPolygon2D((points_2d_deformed[index_points[finite_elements_points[i][0]]],
                                               points_2d_deformed[index_points[finite_elements_points[i][1]]],
                                               points_2d_deformed[index_points[finite_elements_points[i][2]]],
                                               points_2d_deformed[index_points[finite_elements_points[i][3]]])))

        finite_elements_initial = []  # finite elements defined with closed polygon  INITIAL
        for i in range(0, len(finite_elements_points)):
            finite_elements_initial.append(
                volmdlr.wires.ClosedPolygon2D((points_2d[index_points[finite_elements_points[i][0]]],
                                               points_2d[index_points[finite_elements_points[i][1]]],
                                               points_2d[index_points[finite_elements_points[i][2]]],
                                               points_2d[index_points[finite_elements_points[i][3]]])))

        for k in range(0, len(finite_elements_points)):
            if (finite_elements[k].point_belongs(point2d)
                    or ((points_2d_deformed[index_points[finite_elements_points[k][0]]][0] < point2d.x <
                         points_2d_deformed[index_points[finite_elements_points[k][1]]][0])
                        and point2d.y == points_2d_deformed[index_points[finite_elements_points[k][0]]][1])
                    or ((points_2d_deformed[index_points[finite_elements_points[k][1]]][1] < point2d.y <
                         points_2d_deformed[index_points[finite_elements_points[k][2]]][1])
                        and point2d.x == points_2d_deformed[index_points[finite_elements_points[k][1]]][0])
                    or ((points_2d_deformed[index_points[finite_elements_points[k][3]]][0] < point2d.x <
                         points_2d_deformed[index_points[finite_elements_points[k][2]]][0])
                        and point2d.y == points_2d_deformed[index_points[finite_elements_points[k][1]]][1])
                    or ((points_2d_deformed[index_points[finite_elements_points[k][0]]][1] < point2d.y <
                         points_2d_deformed[index_points[finite_elements_points[k][3]]][1])
                        and point2d.x == points_2d_deformed[index_points[finite_elements_points[k][0]]][0])
                    or finite_elements[k].primitives[0].point_belongs(point2d) or finite_elements[k].primitives[
                        1].point_belongs(point2d)
                    or finite_elements[k].primitives[2].point_belongs(point2d) or finite_elements[k].primitives[
                        3].point_belongs(point2d)):
                break

        frame_deformed = volmdlr.Frame2D(finite_elements[k].center_of_mass(),
                                         volmdlr.Vector2D(finite_elements[k].primitives[1].middle_point()[0] -
                                                          finite_elements[k].center_of_mass()[0],
                                                          finite_elements[k].primitives[1].middle_point()[1] -
                                                          finite_elements[k].center_of_mass()[1]),
                                         volmdlr.Vector2D(finite_elements[k].primitives[0].middle_point()[0] -
                                                          finite_elements[k].center_of_mass()[0],
                                                          finite_elements[k].primitives[0].middle_point()[1] -
                                                          finite_elements[k].center_of_mass()[1]))

        point2d_frame_deformed = volmdlr.Point2D(point2d.frame_mapping(frame_deformed, 'new')[0],
                                                 point2d.frame_mapping(frame_deformed, 'new')[1])

        frame_inital = volmdlr.Frame2D(finite_elements_initial[k].center_of_mass(),
                                       volmdlr.Vector2D(finite_elements_initial[k].primitives[1].middle_point()[0] -
                                                        finite_elements_initial[k].center_of_mass()[0],
                                                        finite_elements_initial[k].primitives[1].middle_point()[1] -
                                                        finite_elements_initial[k].center_of_mass()[1]),
                                       volmdlr.Vector2D(finite_elements_initial[k].primitives[0].middle_point()[0] -
                                                        finite_elements_initial[k].center_of_mass()[0],
                                                        finite_elements_initial[k].primitives[0].middle_point()[1] -
                                                        finite_elements_initial[k].center_of_mass()[1]))

        X = point2d_frame_deformed.frame_mapping(frame_inital, 'old')[0]
        if X < 0:
            X = 0
        elif X > 1:
            X = 1
        Y = point2d_frame_deformed.frame_mapping(frame_inital, 'old')[1]
        if Y < 0:
            Y = 0
        elif Y > 1:
            Y = 1

        return volmdlr.Point2D(X, Y)

    def point2d_with_dimension_to_3d(self, point2d, grid2d: volmdlr.grid.Grid2D):
        """
        Compute the point3d, on a Bspline surface, of a point2d define in the dimensioned frame.

        """

        point2d_01 = self.point2d_with_dimension_to_parametric_frame(point2d, grid2d)

        return self.point2d_to_3d(point2d_01)

    def linesegment2d_parametric_to_dimension(self, linesegment2d, grid2d: volmdlr.grid.Grid2D):
        """
        convert a linesegment2d from the parametric to the dimensioned frame
        """

        points = linesegment2d.discretization_points(number_points=20)
        points_dim = [
            self.point2d_parametric_to_dimension(
                p, grid2d) for p in points]

        return vme.BSplineCurve2D.from_points_interpolation(
            points_dim, max(self.degree_u, self.degree_v))

    def linesegment3d_to_2d_with_dimension(self, linesegment3d, grid2d: volmdlr.grid.Grid2D):
        """
        Compute the linesegment2d of a linesegment3d, on a Bspline surface, in the dimensioned frame.

        """

        linesegment2d = self.linesegment3d_to_2d(linesegment3d)
        bsplinecurve2d_with_dimension = self.linesegment2d_parametric_to_dimension(linesegment2d, grid2d)

        return bsplinecurve2d_with_dimension

    def linesegment2d_with_dimension_to_parametric_frame(self, linesegment2d):
        """
        convert a linesegment2d from the dimensioned to the parametric frame
        """

        try:
            linesegment2d = volmdlr.edges.LineSegment2D(
                self.point2d_with_dimension_to_parametric_frame(linesegment2d.start, self._grids2d),
                self.point2d_with_dimension_to_parametric_frame(linesegment2d.end, self._grids2d))
        except NotImplementedError:
            return None

        return linesegment2d

    def linesegment2d_with_dimension_to_3d(self, linesegment2d):
        """
        Compute the linesegment3d, on a Bspline surface, of a linesegment2d defined in the dimensioned frame.

        """

        linesegment2d_01 = self.linesegment2d_with_dimension_to_parametric_frame(linesegment2d)
        linesegment3d = self.linesegment2d_to_3d(linesegment2d_01)

        return linesegment3d

    def bsplinecurve2d_parametric_to_dimension(self, bsplinecurve2d, grid2d: volmdlr.grid.Grid2D):
        """
        convert a bsplinecurve2d from the parametric to the dimensioned frame
        """

        # check if bsplinecurve2d is in a list
        if isinstance(bsplinecurve2d, list):
            bsplinecurve2d = bsplinecurve2d[0]
        points = bsplinecurve2d.control_points
        points_dim = []

        for p in points:
            points_dim.append(self.point2d_parametric_to_dimension(p, grid2d))

        bsplinecurve2d_with_dimension = volmdlr.edges.BSplineCurve2D(bsplinecurve2d.degree, points_dim,
                                                                     bsplinecurve2d.knot_multiplicities,
                                                                     bsplinecurve2d.knots,
                                                                     bsplinecurve2d.weights,
                                                                     bsplinecurve2d.periodic)

        return bsplinecurve2d_with_dimension

    def bsplinecurve3d_to_2d_with_dimension(self, bsplinecurve3d, grid2d: volmdlr.grid.Grid2D):
        """
        Compute the bsplinecurve2d of a bsplinecurve3d, on a Bspline surface, in the dimensioned frame.

        """

        bsplinecurve2d_01 = self.bsplinecurve3d_to_2d(bsplinecurve3d)
        bsplinecurve2d_with_dimension = self.bsplinecurve2d_parametric_to_dimension(
            bsplinecurve2d_01, grid2d)

        return bsplinecurve2d_with_dimension

    def bsplinecurve2d_with_dimension_to_parametric_frame(self, bsplinecurve2d):
        """
        convert a bsplinecurve2d from the dimensioned to the parametric frame
        """

        points_dim = bsplinecurve2d.control_points
        points = []
        for p in points_dim:
            points.append(
                self.point2d_with_dimension_to_parametric_frame(p, self._grids2d))

        bsplinecurve2d = volmdlr.edges.BSplineCurve2D(bsplinecurve2d.degree, points,
                                                      bsplinecurve2d.knot_multiplicities,
                                                      bsplinecurve2d.knots,
                                                      bsplinecurve2d.weights,
                                                      bsplinecurve2d.periodic)
        return bsplinecurve2d

    def bsplinecurve2d_with_dimension_to_3d(self, bsplinecurve2d):
        """
        Compute the bsplinecurve3d, on a Bspline surface, of a bsplinecurve2d defined in the dimensioned frame.

        """

        bsplinecurve2d_01 = self.bsplinecurve2d_with_dimension_to_parametric_frame(bsplinecurve2d)
        bsplinecurve3d = self.bsplinecurve2d_to_3d(bsplinecurve2d_01)

        return bsplinecurve3d

    def arc2d_parametric_to_dimension(self, arc2d, grid2d: volmdlr.grid.Grid2D):
        """
        convert a arc2d from the parametric to the dimensioned frame
        """

        number_points = math.ceil(arc2d.angle * 7) + 1
        l = arc2d.length()
        points = [self.point2d_parametric_to_dimension(arc2d.point_at_abscissa(
            i * l / (number_points - 1)), grid2d) for i in range(number_points)]

        return vme.BSplineCurve2D.from_points_interpolation(
            points, max(self.degree_u, self.degree_v))

    def arc3d_to_2d_with_dimension(self, arc3d, grid2d: volmdlr.grid.Grid2D):
        """
        Compute the arc2d of a arc3d, on a Bspline surface, in the dimensioned frame.

        """

        bsplinecurve2d = self.arc3d_to_2d(arc3d)[0]  # it's a bsplinecurve2d
        arc2d_with_dimension = self.bsplinecurve2d_parametric_to_dimension(bsplinecurve2d, grid2d)

        return arc2d_with_dimension  # it's a bsplinecurve2d-dimension

    def arc2d_with_dimension_to_parametric_frame(self, arc2d):
        """
        convert a arc2d from the dimensioned to the parametric frame
        """

        number_points = math.ceil(arc2d.angle * 7) + 1
        l = arc2d.length()

        points = [self.point2d_with_dimension_to_parametric_frame(arc2d.point_at_abscissa(
            i * l / (number_points - 1)), self._grids2d) for i in range(number_points)]

        return vme.BSplineCurve2D.from_points_interpolation(
            points, max(self.degree_u, self.degree_v))

    def arc2d_with_dimension_to_3d(self, arc2d):
        """
        Compute the  arc3d, on a Bspline surface, of a arc2d in the dimensioned frame.

        """

        arc2d_01 = self.arc2d_with_dimension_to_parametric_frame(arc2d)
        arc3d = self.arc2d_to_3d(arc2d_01)

        return arc3d  # it's a bsplinecurve3d

    def contour2d_parametric_to_dimension(self, contour2d: volmdlr.wires.Contour2D,
                                          grid2d: volmdlr.grid.Grid2D):
        """
        convert a contour2d from the parametric to the dimensioned frame
        """

        primitives2d_dim = []

        for primitive2d in contour2d.primitives:
            # method_name = '{}_parametric_to_dimension'.format(
            #     primitive2d.__class__.__name__.lower())
            method_name = f'{primitive2d.__class__.__name__.lower()}_parametric_to_dimension'

            if hasattr(self, method_name):
                primitives = getattr(self, method_name)(primitive2d, grid2d)
                if primitives:
                    primitives2d_dim.append(primitives)

            else:
                raise NotImplementedError(
                    f'Class {self.__class__.__name__} does not implement {method_name}')

        return volmdlr.wires.Contour2D(primitives2d_dim)

    def contour3d_to_2d_with_dimension(self, contour3d: volmdlr.wires.Contour3D,
                                       grid2d: volmdlr.grid.Grid2D):
        """
        Compute the contou2d of a contour3d, on a Bspline surface, in the dimensioned frame.

        """

        contour2d_01 = self.contour3d_to_2d(contour3d)

        return self.contour2d_parametric_to_dimension(contour2d_01, grid2d)

    def contour2d_with_dimension_to_parametric_frame(self, contour2d):
        """
        convert a contour2d from the dimensioned to the parametric frame
        """

        # TODO: check and avoid primitives with start=end
        primitives2d = []

        for primitive2d in contour2d.primitives:
            method_name = f'{primitive2d.__class__.__name__.lower()}_with_dimension_to_parametric_frame'

            if hasattr(self, method_name):
                primitives = getattr(self, method_name)(primitive2d)
                if primitives:
                    primitives2d.append(primitives)

            else:
                raise NotImplementedError(
                    # 'Class {} does not implement {}'.format(self.__class__.__name__,
                    #                                         method_name))
                    f'Class {self.__class__.__name__} does not implement {method_name}')

        # #Avoid to have primitives with start=end
        # start_points = []
        # for i in range(0, len(new_start_points)-1):
        #     if new_start_points[i] != new_start_points[i+1]:
        #         start_points.append(new_start_points[i])
        # if new_start_points[-1] != new_start_points[0]:
        #     start_points.append(new_start_points[-1])

        return volmdlr.wires.Contour2D(primitives2d)

    def contour2d_with_dimension_to_3d(self, contour2d):
        """
        Compute the contour3d, on a Bspline surface, of a contour2d define in the dimensioned frame.

        """

        contour01 = self.contour2d_with_dimension_to_parametric_frame(contour2d)

        return self.contour2d_to_3d(contour01)

    @classmethod
    def from_geomdl_surface(cls, surface):
        """
        create a volmdlr's BSpline_Surface3D from a geomdl's one
        """

        control_points = []
        for i in range(0, len(surface.ctrlpts)):
            control_points.append(volmdlr.Point3D(surface.ctrlpts[i][0], surface.ctrlpts[i][1], surface.ctrlpts[i][2]))

        (u_knots, u_multiplicities) = knots_vector_inv((surface.knotvector_u))
        (v_knots, v_multiplicities) = knots_vector_inv((surface.knotvector_v))

        bspline_surface = cls(degree_u=surface.degree_u,
                              degree_v=surface.degree_v,
                              control_points=control_points,
                              nb_u=surface.ctrlpts_size_u,
                              nb_v=surface.ctrlpts_size_v,
                              u_multiplicities=u_multiplicities,
                              v_multiplicities=v_multiplicities,
                              u_knots=u_knots,
                              v_knots=v_knots)

        return bspline_surface

    @classmethod
    def points_fitting_into_bspline_surface(cls, points_3d, size_u, size_v, degree_u, degree_v):
        """
        Bspline Surface interpolation through 3d points

        Parameters
        ----------
        points_3d : volmdlr.Point3D
            data points
        size_u : int
            number of data points on the u-direction.
        size_v : int
            number of data points on the v-direction.
        degree_u : int
            degree of the output surface for the u-direction.
        degree_v : int
            degree of the output surface for the v-direction.

        Returns
        -------
        B-spline surface

        """

        points = []
        for i in range(0, len(points_3d)):
            points.append((points_3d[i].x, points_3d[i].y, points_3d[i].z))

        surface = interpolate_surface(points, size_u, size_v, degree_u, degree_v)

        return cls.from_geomdl_surface(surface)

    @classmethod
    def points_approximate_into_bspline_surface(cls, points_3d, size_u, size_v, degree_u, degree_v, **kwargs):
        """
        Bspline Surface approximate through 3d points

        Parameters
        ----------
        points_3d : volmdlr.Point3D
            data points
        size_u : int
            number of data points on the u-direction.
        size_v : int
            number of data points on the v-direction.
        degree_u : int
            degree of the output surface for the u-direction.
        degree_v : int
            degree of the output surface for the v-direction.

        Keyword Arguments:
            * ``ctrlpts_size_u``: number of control points on the u-direction. *Default: size_u - 1*
            * ``ctrlpts_size_v``: number of control points on the v-direction. *Default: size_v - 1*

        Returns
        -------
        B-spline surface: volmdlr.faces.BSplineSurface3D

        """

        # Keyword arguments
        num_cpts_u = kwargs.get('ctrlpts_size_u', size_u - 1)  # number of datapts, r + 1 > number of ctrlpts, n + 1
        num_cpts_v = kwargs.get('ctrlpts_size_v', size_v - 1)  # number of datapts, s + 1 > number of ctrlpts, m + 1

        points = [tuple([*pt]) for pt in points_3d]

        surface = approximate_surface(points, size_u, size_v, degree_u, degree_v,
                                      ctrlpts_size_u=num_cpts_u, num_cpts_v=num_cpts_v)

        return cls.from_geomdl_surface(surface)

    @classmethod
    def from_cylindrical_faces(cls, cylindrical_faces, degree_u, degree_v,
                               points_x: int = 10, points_y: int = 10):
        """
        define a bspline surface from a list of cylindrical faces

        Parameters
        ----------
        cylindrical_faces : List[volmdlr.faces.CylindricalFace3D]
            faces 3d
        degree_u : int
            degree of the output surface for the u-direction
        degree_v : int
            degree of the output surface for the v-direction
        points_x : int
            number of points in x-direction
        points_y : int
            number of points in y-direction

        Returns
        -------
        B-spline surface

        """

        if len(cylindrical_faces) == 1:
            return cls.from_cylindrical_face(cylindrical_faces[0], degree_u, degree_v, points_x=50, points_y=50)

        if len(cylindrical_faces) > 1:
            bspline_surfaces = []
            direction = cylindrical_faces[0].adjacent_direction(cylindrical_faces[1])

            if direction == 'x':
                bounding_rectangle_0 = cylindrical_faces[0].surface2d.outer_contour.bounding_rectangle()
                ymin = bounding_rectangle_0[2]
                ymax = bounding_rectangle_0[3]
                for face in cylindrical_faces:
                    bounding_rectangle = face.surface2d.outer_contour.bounding_rectangle()
                    ymin = min(ymin, bounding_rectangle[2])
                    ymax = max(ymax, bounding_rectangle[3])
                for face in cylindrical_faces:
                    bounding_rectangle = face.surface2d.outer_contour.bounding_rectangle()

                    points_3d = face.surface3d.grid3d(
                        volmdlr.grid.Grid2D.from_properties(
                            x_limits=(bounding_rectangle[0], bounding_rectangle[1]),
                            y_limits=(ymin, ymax),
                            points_nbr=(points_x, points_y)))

                    bspline_surfaces.append(
                        cls.points_fitting_into_bspline_surface(
                            points_3d, points_x, points_y, degree_u, degree_v))

            elif direction == 'y':
                bounding_rectangle_0 = cylindrical_faces[0].surface2d.outer_contour.bounding_rectangle()
                xmin = bounding_rectangle_0[0]
                xmax = bounding_rectangle_0[1]
                for face in cylindrical_faces:
                    bounding_rectangle = face.surface2d.outer_contour.bounding_rectangle()
                    xmin = min(xmin, bounding_rectangle[0])
                    xmax = max(xmax, bounding_rectangle[1])
                for face in cylindrical_faces:
                    bounding_rectangle = face.surface2d.outer_contour.bounding_rectangle()

                    points_3d = face.surface3d.grid3d(
                        volmdlr.grid.Grid2D.from_properties(
                            x_limits=(xmin, xmax),
                            y_limits=(bounding_rectangle[2], bounding_rectangle[3]),
                            points_nbr=(points_x, points_y)))

                    bspline_surfaces.append(
                        cls.points_fitting_into_bspline_surface(
                            points_3d, points_x, points_y, degree_u, degree_v))

            to_be_merged = bspline_surfaces[0]
            for i in range(0, len(bspline_surfaces) - 1):
                merged = to_be_merged.merge_with(bspline_surfaces[i + 1])
                to_be_merged = merged

            bspline_surface = to_be_merged

            return bspline_surface

    @classmethod
    def from_cylindrical_face(cls, cylindrical_face, degree_u, degree_v,
                              **kwargs):  # points_x: int = 50, points_y: int = 50
        """
        define a bspline surface from a cylindrical face

        Parameters
        ----------
        cylindrical_face : volmdlr.faces.CylindricalFace3D
            face 3d
        degree_u : int
            degree of the output surface for the u-direction.
        degree_v : int
            degree of the output surface for the v-direction.
        points_x : int
            number of points in x-direction
        points_y : int
            number of points in y-direction

        Returns
        -------
        B-spline surface

        """

        points_x = kwargs['points_x']
        points_y = kwargs['points_y']
        bounding_rectangle = cylindrical_face.surface2d.outer_contour.bounding_rectangle()
        points_3d = cylindrical_face.surface3d.grid3d(
            volmdlr.grid.Grid2D.from_properties(x_limits=(bounding_rectangle[0],
                                                          bounding_rectangle[1]),
                                                y_limits=(bounding_rectangle[2],
                                                          bounding_rectangle[3]),
                                                points_nbr=(points_x, points_y)))

        return cls.points_fitting_into_bspline_surface(points_3d, points_x, points_x, degree_u, degree_v)

    def intersection_with(self, other_bspline_surface3d):
        """
        Compute intersection points between two Bspline surfaces.

        return u,v parameters for intersection points for both surfaces
        """

        def f(X):
            return (self.point2d_to_3d(volmdlr.Point2D(X[0], X[1])) -
                    other_bspline_surface3d.point2d_to_3d(volmdlr.Point2D(X[2], X[3]))).norm()

        x = npy.linspace(0, 1, 10)
        x_init = []
        for xi in x:
            for yi in x:
                x_init.append((xi, yi, xi, yi))

        u1, v1, u2, v2 = [], [], [], []
        solutions = []
        for x0 in x_init:
            z = scp.optimize.least_squares(f, x0=x0, bounds=([0, 1]))
            # print(z.cost)
            if z.fun < 1e-5:
                solution = z.x
                if solution not in solutions:
                    solutions.append(solution)
                    u1.append(solution[0])
                    v1.append(solution[1])
                    u2.append(solution[2])
                    v2.append(solution[3])

        # uv1 = [[min(u1),max(u1)],[min(v1),max(v1)]]
        # uv2 = [[min(u2),max(u2)],[min(v2),max(v2)]]

        return ((u1, v1), (u2, v2))  # (uv1, uv2)

    def plane_intersection(self, plane3d):
        """
        Compute intersection points between a Bspline surface and a plane3d.

        """

        def f(X):
            return ((self.surface.evaluate_single((X[0], X[1]))[0]) * plane3d.equation_coefficients()[0] +
                    (self.surface.evaluate_single((X[0], X[1]))[1]) * plane3d.equation_coefficients()[1] +
                    (self.surface.evaluate_single((X[0], X[1]))[2]) * plane3d.equation_coefficients()[2] +
                    plane3d.equation_coefficients()[3])

        x = npy.linspace(0, 1, 20)
        x_init = []
        for xi in x:
            for yi in x:
                x_init.append((xi, yi))

        # x_init = volmdlr.Point2D.grid2d(20, 20, 0, 1, 0, 1)

        intersection_points = []
        # solutions = []
        # u, v =[],  []

        for x0 in x_init:
            z = scp.optimize.least_squares(f, x0=x0, bounds=([0, 1]))
            if z.fun < 1e-20:
                #     cost.append(z.cost)
                # # print(z.cost)
                # if z.cost<1e-20:
                solution = z.x
                intersection_points.append(volmdlr.Point3D(self.surface.evaluate_single((solution[0], solution[1]))[0],
                                                           self.surface.evaluate_single((solution[0], solution[1]))[1],
                                                           self.surface.evaluate_single((solution[0], solution[1]))[
                                                               2]))
        # intersection_points.sort()
        # u.append(solution[0])
        # v.append(solution[1])
        # solutions.append(solution)

        # return (u,v)
        return intersection_points

    def error_with_point3d(self, point3d):
        """
        Compute the error/distance between the Bspline surface and a point3d.

        """

        def f(x):
            return (point3d - self.point2d_to_3d(volmdlr.Point2D(x[0], x[1]))).norm()

        cost = []

        for x0 in [(0, 0), (0, 1), (1, 0), (1, 1), (0.5, 0.5)]:
            z = scp.optimize.least_squares(f, x0=x0, bounds=([0, 1]))
            cost.append(z.fun)

        return min(cost)

    def error_with_edge3d(self, edge3d):
        """
        Compute the error/distance between the Bspline surface and an edge3d.

        it's the mean of the start and end points errors'
        """

        return (self.error_with_point3d(edge3d.start) + self.error_with_point3d(edge3d.end)) / 2

    def nearest_edges3d(self, contour3d, threshold: float):
        """
        Compute the nearest edges of a contour3d to a Bspline_surface3d based on a threshold.

        """

        nearest = []
        for primitive in contour3d.primitives:
            if self.error_with_edge3d(primitive) <= threshold:
                nearest.append(primitive)
        nearest_primitives = volmdlr.wires.Wire3D(nearest)

        return nearest_primitives

    def edge3d_to_2d_with_dimension(self, edge3d, grid2d: volmdlr.grid.Grid2D):
        """
        Compute the edge2d of a edge3d, on a Bspline surface, in the dimensioned frame.

        """

        # method_name = '{}_to_2d_with_dimension'.format(edge3d.__class__.__name__.lower())
        method_name = f'{edge3d.__class__.__name__.lower()}_to_2d_with_dimension'

        if hasattr(self, method_name):
            edge2d_dim = getattr(self, method_name)(edge3d, grid2d)
            if edge2d_dim:
                return edge2d_dim
            else:
                raise NotImplementedError
        else:
            raise NotImplementedError(
                # 'Class {} does not implement {}'.format(self.__class__.__name__,
                #                                         method_name))
                f'Class {self.__class__.__name__} does not implement {method_name}')

    def wire3d_to_2d(self, wire3d):
        """
        Compute the 2d of a wire3d, on a Bspline surface.

        """

        contour = self.contour3d_to_2d(wire3d)

        return volmdlr.wires.Wire2D(contour.primitives)

    def wire3d_to_2d_with_dimension(self, wire3d):
        """
        Compute the 2d of a wire3d, on a Bspline surface, in the dimensioned frame.

        """

        contour = self.contour3d_to_2d_with_dimension(wire3d, self._grids2d)

        return volmdlr.wires.Wire2D(contour.primitives)

    def split_surface_u(self, u: float):
        """
        Splits the surface at the input parametric coordinate on the
        u-direction.

        :param u: Parametric coordinate u chosen between 0 and 1
        :type u: float
        :return: Two splitted surfaces
        :rtype: List[:class:`volmdlr.faces.BSplineSurface3D`]
        """

        surfaces_geo = split_surface_u(self.surface, u)
        surfaces = []
        for s in surfaces_geo:
            surfaces.append(volmdlr.faces.BSplineSurface3D.from_geomdl_surface(s))

        return surfaces

    def split_surface_v(self, v: float):
        """
        Splits the surface at the input parametric coordinate on the
        v-direction.

        :param v: Parametric coordinate v chosen between 0 and 1
        :type v: float
        :return: Two splitted surfaces
        :rtype: List[:class:`volmdlr.faces.BSplineSurface3D`]
        """

        surfaces_geo = split_surface_v(self.surface, v)
        surfaces = []
        for s in surfaces_geo:
            surfaces.append(volmdlr.faces.BSplineSurface3D.from_geomdl_surface(s))

        return surfaces

    def split_surface_with_bspline_curve(self, bspline_curve3d: volmdlr.edges.BSplineCurve3D):
        """
        Cuts the surface into two pieces with a bspline curve.

        :param bspline_curve3d: A BSplineCurve3d used for cutting
        :type bspline_curve3d: :class:`volmdlr.edges.BSplineCurve3D`
        :return: Two splitted surfaces
        :rtype: List[:class:`volmdlr.faces.BSplineSurface3D`]
        """

        surfaces = []
        bspline_curve2d = self.bsplinecurve3d_to_2d(bspline_curve3d)[0]
        # if type(bspline_curve2d) == list:
        #     points = [bspline_curve2d[0].start]
        #     for edge in bspline_curve2d:
        #         points.append(edge.end)
        #     bspline_curve2d = vme.BSplineCurve2D.from_points_approximation(points, 2, ctrlpts_size = 5)
        contour = self.rectangular_cut(0, 1, 0, 1).surface2d.outer_contour
        contours = contour.cut_by_bspline_curve(bspline_curve2d)

        du, dv = bspline_curve2d.end - bspline_curve2d.start
        resolution = 8

        for contour in contours:
            u_min, u_max, v_min, v_max = contour.bounding_rectangle().bounds()
            if du > dv:
                delta_u = u_max - u_min
                nlines_x = int(delta_u * resolution)
                lines_x = [vme.Line2D(volmdlr.Point2D(u_min, v_min),
                                      volmdlr.Point2D(u_min, v_max))]
                for i in range(nlines_x):
                    u = u_min + (i + 1) / (nlines_x + 1) * delta_u
                    lines_x.append(vme.Line2D(volmdlr.Point2D(u, v_min),
                                              volmdlr.Point2D(u, v_max)))
                lines_x.append(vme.Line2D(volmdlr.Point2D(u_max, v_min),
                                          volmdlr.Point2D(u_max, v_max)))
                lines = lines_x

            else:
                delta_v = v_max - v_min
                nlines_y = int(delta_v * resolution)
                lines_y = [vme.Line2D(volmdlr.Point2D(v_min, v_min),
                                      volmdlr.Point2D(v_max, v_min))]
                for i in range(nlines_y):
                    v = v_min + (i + 1) / (nlines_y + 1) * delta_v
                    lines_y.append(vme.Line2D(volmdlr.Point2D(v_min, v),
                                              volmdlr.Point2D(v_max, v)))
                lines_y.append(vme.Line2D(volmdlr.Point2D(v_min, v_max),
                                          volmdlr.Point2D(v_max, v_max)))
                lines = lines_y

            pt0 = volmdlr.O2D
            points = []

            for line in lines:
                inter = contour.line_intersections(line)
                if inter:
                    pt = set()
                    for p in inter:
                        pt.add(p[0])
                else:
                    raise NotImplementedError

                pt = sorted(pt, key=lambda p: pt0.point_distance(p))
                pt0 = pt[0]
                edge = volmdlr.edges.LineSegment2D(pt[0], pt[1])

                points.extend(edge.discretization_points(number_points=10))

            points3d = []
            for p in points:
                points3d.append(self.point2d_to_3d(p))

            size_u, size_v, degree_u, degree_v = 10, 10, self.degree_u, self.degree_v
            surfaces.append(
                volmdlr.faces.BSplineSurface3D.points_fitting_into_bspline_surface(
                    points3d, size_u, size_v, degree_u, degree_v))

        return surfaces

    def point_belongs(self, point3d):
        """
        check if a point3d belongs to the bspline_surface or not
        """

        def f(x):
            p3d = self.point2d_to_3d(volmdlr.Point2D(x[0], x[1]))
            return point3d.point_distance(p3d)

        x = npy.linspace(0, 1, 5)
        x_init = []
        for xi in x:
            for yi in x:
                x_init.append((xi, yi))

        for x0 in x_init:
            z = scp.optimize.least_squares(f, x0=x0, bounds=([0, 1]))
            if z.fun < 1e-10:
                return True
        return False

    def is_intersected_with(self, other_bspline_surface3d):
        """
        check if the two surfaces are intersected or not
        return True, when there are more 50points on the intersection zone
        """

        # intersection_results = self.intersection_with(other_bspline_surface3d)
        # if len(intersection_results[0][0]) >= 50:
        #     return True
        # else:
        #     return False

        def f(X):
            return (self.point2d_to_3d(volmdlr.Point2D(X[0], X[1])) -
                    other_bspline_surface3d.point2d_to_3d(volmdlr.Point2D(X[2], X[3]))).norm()

        x = npy.linspace(0, 1, 10)
        x_init = []
        for xi in x:
            for yi in x:
                x_init.append((xi, yi, xi, yi))

        i = 0
        for x0 in x_init:
            z = scp.optimize.least_squares(f, x0=x0, bounds=([0, 1]))
            if z.fun < 1e-5:
                i += 1
                if i >= 50:
                    return True
        return False

    def merge_with(self, other_bspline_surface3d):
        """
        Merges two adjacent surfaces based on their faces.

        :param other_bspline_surface3d: Other adjacent surface
        :type other_bspline_surface3d: :class:`volmdlr.faces.BSplineSurface3D`
        :return: Merged surface
        :rtype: :class:`volmdlr.faces.BSplineSurface3D`
        """

        bspline_face3d = self.rectangular_cut(0, 1, 0, 1)
        other_bspline_face3d = other_bspline_surface3d.rectangular_cut(0, 1, 0, 1)

        bsplines = [self, other_bspline_surface3d]
        bsplines_new = bsplines

        center = [bspline_face3d.surface2d.outer_contour.center_of_mass(),
                  other_bspline_face3d.surface2d.outer_contour.center_of_mass()]
        grid2d_direction = (bspline_face3d.pair_with(other_bspline_face3d))[1]

        if bspline_face3d.outer_contour3d.is_sharing_primitives_with(other_bspline_face3d.outer_contour3d):

            xmin, xmax, ymin, ymax = self.xy_limits(other_bspline_surface3d)

        elif self.is_intersected_with(other_bspline_surface3d):
            # find pimitives to split with
            contour1 = bspline_face3d.outer_contour3d
            contour2 = other_bspline_face3d.outer_contour3d

            distances = []
            for p1 in contour1.primitives:
                dis = []
                for p2 in contour2.primitives:
                    point1 = (p1.start + p1.end) / 2
                    point2 = (p2.start + p2.end) / 2
                    dis.append(point1.point_distance(point2))
                distances.append(dis)

            i = distances.index((min(distances)))
            j = distances[i].index(min(distances[i]))

            curves = [contour2.primitives[j], contour1.primitives[i]]

            # split surface
            for i, bspline in enumerate(bsplines):
                surfaces = bspline.split_surface_with_bspline_curve(curves[i])

                errors = []
                for s in surfaces:
                    errors.append(s.error_with_point3d(bsplines[i].point2d_to_3d(center[i])))

                bsplines_new[i] = surfaces[errors.index(min(errors))]

            xmin, xmax, ymin, ymax = [0] * len(bsplines_new), [1] * len(bsplines_new), [0] * \
                len(bsplines_new), [1] * len(bsplines_new)

            grid2d_direction = (
                bsplines_new[0].rectangular_cut(
                    0, 1, 0, 1).pair_with(
                    bsplines_new[1].rectangular_cut(
                        0, 1, 0, 1)))[1]

        else:
            xmin, xmax, ymin, ymax = [0] * len(bsplines_new), [1] * len(bsplines_new), [0] * \
                                               len(bsplines_new), [1] * len(bsplines_new)

        # grid3d
        points3d = []
        for i, bspline in enumerate(bsplines_new):
            grid3d = bspline.grid3d(volmdlr.grid.Grid2D.from_properties(x_limits=(0, 1),
                                                                        y_limits=(0, 1),
                                                                        points_nbr=(50, 50),
                                                                        direction=grid2d_direction[i]))

            points3d.extend(grid3d)

            # fitting
        size_u, size_v, degree_u, degree_v = 100, 50, max(
            bsplines[0].degree_u, bsplines[1].degree_u), max(
            bsplines[0].degree_v, bsplines[1].degree_v)

        merged_surface = volmdlr.faces.BSplineSurface3D.points_fitting_into_bspline_surface(
            points3d, size_u, size_v, degree_u, degree_v)

        return merged_surface

    def xy_limits(self, other_bspline_surface3d):
        """
        Compute x, y limits to define grid2d.

        """

        grid2d_direction = (
            self.rectangular_cut(
                0, 1, 0, 1).pair_with(
                other_bspline_surface3d.rectangular_cut(
                    0, 1, 0, 1)))[1]

        xmin, xmax, ymin, ymax = [], [], [], []
        if grid2d_direction[0][1] == '+y':
            xmin.append(0)
            xmax.append(1)
            ymin.append(0)
            ymax.append(0.99)
        elif grid2d_direction[0][1] == '+x':
            xmin.append(0)
            xmax.append(0.99)
            ymin.append(0)
            ymax.append(1)
        elif grid2d_direction[0][1] == '-x':
            xmin.append(0.01)
            xmax.append(1)
            ymin.append(0)
            ymax.append(1)
        elif grid2d_direction[0][1] == '-y':
            xmin.append(0)
            xmax.append(1)
            ymin.append(0.01)
            ymax.append(1)

        xmin.append(0)
        xmax.append(1)
        ymin.append(0)
        ymax.append(1)

        return xmin, xmax, ymin, ymax


class BezierSurface3D(BSplineSurface3D):

    def __init__(self, degree_u: int, degree_v: int,
                 control_points: List[List[volmdlr.Point3D]],
                 nb_u: int, nb_v: int, name=''):
        u_knots = utilities.generate_knot_vector(degree_u, nb_u)
        v_knots = utilities.generate_knot_vector(degree_v, nb_v)

        u_multiplicities = [1] * len(u_knots)
        v_multiplicities = [1] * len(v_knots)

        BSplineSurface3D.__init__(self, degree_u, degree_v,
                                  control_points, nb_u, nb_v,
                                  u_multiplicities, v_multiplicities,
                                  u_knots, v_knots, None, name)


class Face3D(volmdlr.core.Primitive3D):
    min_x_density = 1
    min_y_density = 1

    def __init__(self, surface3d, surface2d: Surface2D,
                 name: str = ''):
        self.surface3d = surface3d
        self.surface2d = surface2d
        # self.bounding_box = self._bounding_box()

        volmdlr.core.Primitive3D.__init__(self, name=name)

    def __hash__(self):
        return hash(self.surface3d) + hash(self.surface2d)

    def __eq__(self, other_):
        if other_.__class__.__name__ != self.__class__.__name__:
            return False
        equal = (self.surface3d == other_.surface3d
                 and self.surface2d == other_.surface2d)
        return equal

    def point_belongs(self, point3d: volmdlr.Point3D):
        """
        Tells you if a point is on the 3D face and inside its contour
        """
        point2d = self.surface3d.point3d_to_2d(point3d)
        point2d_plus_2pi = point2d.translation(volmdlr.Point2D(volmdlr.TWO_PI, 0))
        point2d_minus_2pi = point2d.translation(volmdlr.Point2D(-volmdlr.TWO_PI, 0))
        check_point3d = self.surface3d.point2d_to_3d(point2d)
        if check_point3d.point_distance(point3d) > 1e-6:
            return False

        return any(self.surface2d.point_belongs(pt2d) for pt2d in [point2d, point2d_plus_2pi, point2d_minus_2pi])

    @property
    def outer_contour3d(self):
        """

        """
        return self.surface3d.contour2d_to_3d(self.surface2d.outer_contour)

    @property
    def inner_contours3d(self):
        """

        """
        return [self.surface3d.contour2d_to_3d(c) for c in
                self.surface2d.inner_contours]

    @property
    def bounding_box(self):
        """
        Needs to be overriden if an error is raised.
        """
        raise NotImplementedError(
            f"bounding_box method must be"
            f"overloaded by {self.__class__.__name__}")

    @bounding_box.setter
    def bounding_box(self, new_bounding_box):
        """Sets the bounding box to a new value"""
        raise NotImplementedError(
            f"bounding_box setter method must be"
            f"overloaded by {self.__class__.__name__}")

    def get_bounding_box(self):
        raise NotImplementedError(
            f"self.__class__.__name__"
            f"overloaded by {self.__class__.__name__}")

    @classmethod
    def from_step(cls, arguments, object_dict):
        name = arguments[0][1:-1]
        contours = [object_dict[int(arg[1:])] for arg in arguments[1]]
        surface = object_dict[int(arguments[2])]
        if hasattr(surface, 'face_from_contours3d'):
            if (len(contours) == 1) and isinstance(contours[0],
                                                   volmdlr.Point3D):
                return surface

            return surface.face_from_contours3d(contours, name)
        raise NotImplementedError(
            'Not implemented :face_from_contours3d in {}'.format(surface))

    def to_step(self, current_id):
        xmin, xmax, ymin, ymax = self.surface2d.bounding_rectangle().bounds()
        subsurfaces2d = [self.surface2d]
        line_x = None
        if self.surface3d.x_periodicity and (xmax - xmin) >= 0.45 * self.surface3d.x_periodicity:
            line_x = vme.Line2D(volmdlr.Point2D(0.5 * (xmin + xmax), 0),
                                volmdlr.Point2D(
                                    0.5 * (xmin + xmax), 1))
        line_y = None
        if self.surface3d.y_periodicity and (
                ymax - ymin) >= 0.45 * self.surface3d.y_periodicity:
            line_y = vme.Line2D(
                volmdlr.Point2D(0., 0.5 * (ymin + ymax)),
                volmdlr.Point2D(1, 0.5 * (ymin + ymax)))

        if line_x:
            subsurfaces2 = []
            for subsurface2d in subsurfaces2d:
                subsurfaces2.extend(subsurface2d.cut_by_line(line_x))
            subsurfaces2d = subsurfaces2

        if line_y:
            subsurfaces2 = []
            for subsurface2d in subsurfaces2d:
                subsurfaces2.extend(subsurface2d.cut_by_line(line_y))
            subsurfaces2d = subsurfaces2

        if len(subsurfaces2d) > 1:
            content = ''
            face_ids = []
            for i, subsurface2d in enumerate(subsurfaces2d):
                face = self.__class__(self.surface3d, subsurface2d)
                face_content, face_id = face.to_step_without_splitting(
                    current_id)
                face_ids.append(face_id[0])
                content += face_content
                current_id = face_id[0] + 1
            return content, face_ids
        else:
            return self.to_step_without_splitting(current_id)

    def to_step_without_splitting(self, current_id):
        content, surface3d_ids = self.surface3d.to_step(current_id)
        current_id = max(surface3d_ids) + 1

        if len(surface3d_ids) != 1:
            raise NotImplementedError('What to do with more than 1 id ? with 0 id ?')
        outer_contour_content, outer_contour_id = self.outer_contour3d.to_step(
            current_id, surface_id=surface3d_ids[0], surface3d=self.surface3d)
        content += outer_contour_content
        content += "#{} = FACE_BOUND('{}',#{},.T.);\n".format(
            outer_contour_id + 1, self.name, outer_contour_id)
        contours_ids = [outer_contour_id + 1]
        current_id = outer_contour_id + 2
        for inner_contour3d in self.inner_contours3d:
            inner_contour_content, inner_contour_id = inner_contour3d.to_step(
                current_id)
            # surface_id=surface3d_id)
            content += inner_contour_content
            face_bound_id = inner_contour_id + 1
            content += "#{} = FACE_BOUND('',#{},.T.);\n".format(
                face_bound_id, inner_contour_id)
            contours_ids.append(face_bound_id)
            current_id = face_bound_id + 1

        content += "#{} = ADVANCED_FACE('{}',({}),#{},.T.);\n".format(
            current_id,
            self.name,
            volmdlr.core.step_ids_to_str(contours_ids),
            surface3d_ids[0])
        # TODO: create an ADVANCED_FACE for each surface3d_ids ?
        return content, [current_id]

    def triangulation_lines(self):
        return [], []

    def triangulation(self):
        lines_x, lines_y = self.triangulation_lines()
        if lines_x and lines_y:
            surfaces = []
            for surface in self.surface2d.split_by_lines(lines_x):
                surfaces.extend(surface.split_by_lines(lines_y))
                # for surface in surface.split_by_lines(lines_y):
                #     ax = self.surface2d.plot()
                #     surface.plot(ax=ax, color='r')

        elif lines_x:
            # try:
            surfaces = self.surface2d.split_by_lines(lines_x)
            # except:
            #     self.plot()
            #     raise NotImplementedError
        elif lines_y:
            surfaces = self.surface2d.split_by_lines(lines_y)
        else:
            surfaces = [self.surface2d]

        # mesh2d = surfaces[0].triangulation()
        # print('ls', len(surfaces))
        # for subsurface in surfaces[1:]:
        #     # mesh2d += subsurface.triangulation()
        #     mesh2d.merge_mesh(subsurface.triangulation())
        meshes = [s.triangulation() for s in surfaces]
        mesh2d = vmd.DisplayMesh2D.merge_meshes(meshes)
        return vmd.DisplayMesh3D(
            [vmd.Node3D(*self.surface3d.point2d_to_3d(p)) for p in
             mesh2d.points],
            mesh2d.triangles)

    def plot2d(self, ax=None, color='k', alpha=1):
        if ax is None:
            _, ax = plt.subplots()
        self.outer_contour.plot()

    def rotation(self, center: volmdlr.Point3D,
                 axis: volmdlr.Vector3D, angle: float):
        """
        Face3D rotation
        :param center: rotation center
        :param axis: rotation axis
        :param angle: angle rotation
        :return: a new rotated Face3D
        """
        new_surface = self.surface3d.rotation(center=center, axis=axis,
                                              angle=angle)
        return self.__class__(new_surface, self.surface2d)

    def rotation_inplace(self, center: volmdlr.Point3D,
                         axis: volmdlr.Vector3D, angle: float):
        """
        Face3D rotation. Object is updated inplace
        :param center: rotation center
        :param axis: rotation axis
        :param angle: rotation angle
        """
        self.surface3d.rotation_inplace(center=center, axis=axis, angle=angle)
        new_bounding_box = self.get_bounding_box()
        self.bounding_box = new_bounding_box

    def translation(self, offset: volmdlr.Vector3D):
        """
        Face3D translation
        :param offset: translation vector
        :return: A new translated Face3D
        """
        new_surface3d = self.surface3d.translation(offset=offset)
        return self.__class__(new_surface3d, self.surface2d)

    def translation_inplace(self, offset: volmdlr.Vector3D):
        """
        Face3D translation. Object is updated inplace
        :param offset: translation vector
        """
        self.surface3d.translation_inplace(offset=offset)
        new_bounding_box = self.get_bounding_box()
        self.bounding_box = new_bounding_box

    def frame_mapping(self, frame: volmdlr.Frame3D, side: str):
        """
        Changes frame_mapping and return a new Face3D
        side = 'old' or 'new'
        """
        new_surface3d = self.surface3d.frame_mapping(frame, side)
        return self.__class__(new_surface3d, self.surface2d.copy(),
                              self.name)

    def frame_mapping_inplace(self, frame: volmdlr.Frame3D, side: str):
        """
        Changes frame_mapping and the object is updated inplace
        side = 'old' or 'new'
        """
        self.surface3d.frame_mapping_inplace(frame, side)
        new_bounding_box = self.get_bounding_box()
        self.bounding_box = new_bounding_box

    def copy(self, deep=True, memo=None):
        return self.__class__(self.surface3d.copy(deep, memo), self.surface2d.copy(),
                              self.name)

    def line_intersections(self,
                           line: vme.Line3D,
                           ) -> List[volmdlr.Point3D]:
        intersections = []
        for intersection in self.surface3d.line_intersections(line):
            if self.point_belongs(intersection):
                intersections.append(intersection)
        if not intersections:
            for prim in self.outer_contour3d.primitives:
                intersection = prim.line_intersections(line)
                if intersection:
                    if intersection not in intersections:
                        intersections.append(intersection)

        return intersections

    def linesegment_intersections(self,
                                  linesegment: vme.LineSegment3D,
                                  ) -> List[volmdlr.Point3D]:
        intersections = []
        for intersection in self.surface3d.linesegment_intersections(linesegment):
            if self.point_belongs(intersection):
                intersections.append(intersection)
        if not intersections:
            for prim in self.outer_contour3d.primitives:
                intersection = prim.linesegment_intersection(linesegment)
                if intersection is not None:
                    if intersection not in intersections:
                        intersections.append(intersection)
        return intersections

    def plot(self, ax=None, color='k', alpha=1, edge_details=False):
        if not ax:
            ax = plt.figure().add_subplot(111, projection='3d')
        self.outer_contour3d.plot(ax=ax, color=color, alpha=alpha,
                                  edge_details=edge_details)
        for contour3d in self.inner_contours3d:
            contour3d.plot(ax=ax, color=color, alpha=alpha,
                           edge_details=edge_details)
        return ax

    def random_point_inside(self):
        point_inside2d = self.surface2d.random_point_inside()
        return self.surface3d.point2d_to_3d(point_inside2d)

    def is_adjacent(self, face2: 'Face3D'):
        contour1 = self.outer_contour3d.to_2d(
            self.surface3d.frame.origin,
            self.surface3d.frame.u,
            self.surface3d.frame.v)
        contour2 = face2.outer_contour3d.to_2d(
            self.surface3d.frame.origin,
            self.surface3d.frame.u,
            self.surface3d.frame.v)
        if contour1.is_sharing_primitives_with(contour2):
            return True
        return False


class PlaneFace3D(Face3D):
    """

    :param contours: The face's contour2D.
    :type contours: volmdlr.Contour2D.
    :param plane: Plane used to place your face.
    :type plane: Plane3D.
    """
    _standalone_in_db = False
    _generic_eq = True
    _non_serializable_attributes = ['bounding_box', 'polygon2D']
    _non_data_eq_attributes = ['name', 'bounding_box', 'outer_contour3d',
                               'inner_contours3d']
    _non_data_hash_attributes = []

    def __init__(self, surface3d: Plane3D, surface2d: Surface2D,
                 name: str = ''):
        # if not isinstance(outer_contour2d, volmdlr.Contour2D):
        #     raise ValueError('Not a contour2D: {}'.format(outer_contour2d))
        self._bbox = None
        Face3D.__init__(self,
                        surface3d=surface3d,
                        surface2d=surface2d,
                        name=name)

    # @classmethod
    # def _repair_points_and_polygon2d(cls, points, plane):
    #     if points[0] == points[-1]:
    #         points = points[:-1]
    #     polygon_points = [
    #         p.to_2d(plane.origin, plane.vectors[0], plane.vectors[1]) for p in
    #         points]
    #     repaired_points = [p.copy() for p in points]
    #     polygon2D = volmdlr.ClosedPolygon2D(polygon_points)
    #     if polygon2D.SelfIntersect()[0]:
    #         repaired_points = [repaired_points[1]] + [
    #             repaired_points[0]] + repaired_points[2:]
    #         polygon_points = [polygon_points[1]] + [
    #             polygon_points[0]] + polygon_points[2:]
    #         if polygon_points[0] == polygon_points[-1]:
    #             repaired_points = repaired_points[:-1]
    #             polygon_points = polygon_points[:-1]
    #         polygon2D = volmdlr.ClosedPolygon2D(polygon_points)
    #     return repaired_points, polygon2D

    # @classmethod
    # def dict_to_object(cls, dict_, global_dict=None, pointers_memo: Dict[str, Any] = None, path: str = '#'):
    #     plane3d = Plane3D.dict_to_object(dict_['surface3d'],
    #                                      global_dict=global_dict,
    #                                      pointers_memo=pointers_memo,
    #                                      path=f'{path}/surface3d')
    #     surface2d = Surface2D.dict_to_object(dict_['surface2d'],
    #                                          global_dict=global_dict,
    #                                          pointers_memo=pointers_memo,
    #                                          path=f'{path}/surface2d')
    #     return cls(plane3d, surface2d, dict_['name'])

    def area(self):
        return self.surface2d.area()

    def copy(self, deep=True, memo=None):
        return PlaneFace3D(self.surface3d.copy(deep, memo), self.surface2d.copy(),
                           self.name)

    @property
    def bounding_box(self):
        """
        """
        if not self._bbox:
            self._bbox = self.get_bounding_box()
        return self._bbox

    @bounding_box.setter
    def bounding_box(self, new_bounding_box):
        self._bbox = new_bounding_box

    def get_bounding_box(self):
        return self.outer_contour3d._bounding_box()

    def face_inside(self, face2):
        """
        verifies if a face is inside another face.
        It returns True if face2 is inside or False if the opposite
        """

        if self.surface3d.is_coincident(face2.surface3d):
            self_contour2d = self.outer_contour3d.to_2d(
                self.surface3d.frame.origin, self.surface3d.frame.u, self.surface3d.frame.v)
            face2_contour2d = face2.outer_contour3d.to_2d(
                self.surface3d.frame.origin, self.surface3d.frame.u, self.surface3d.frame.v)
            if self_contour2d.is_inside(face2_contour2d):
                return True
        return False

    def linesegment3d_inside(self, linesegement3d: volmdlr.edges.LineSegment3D):
        length = linesegement3d.length()
        points = [linesegement3d.point_at_abscissa(length * n / 200) for n in range(1, 199)]
        for point in points:
            if not self.point_belongs(point):
                return False

        return True

    # def average_center_point(self):
    #     """
    #     excluding holes
    #     """
    #     points = self.points
    #     nb = len(points)
    #     x = npy.sum([p[0] for p in points]) / nb
    #     y = npy.sum([p[1] for p in points]) / nb
    #     z = npy.sum([p[2] for p in points]) / nb
    #     return volmdlr.Point3D((x, y, z))

    def distance_to_point(self, point, return_other_point=False):
        # """
        # Only works if the surface is planar
        # TODO : this function does not take into account if Face has holes
        # """
        # On projette le point sur la surface plane
        # Si le point est à l'intérieur de la face,
        # on retourne la distance de projection
        # Si le point est à l'extérieur, on projette le point sur le plan
        # On calcule en 2D la distance entre la projection
        # et le polygone contour
        # On utilise le theroeme de Pythagore pour calculer
        # la distance minimale entre le point et le contour

        projected_pt = point.plane_projection3d(self.surface3d.frame.origin,
                                                self.surface3d.frame.u,
                                                self.surface3d.frame.v)
        projection_distance = point.point_distance(projected_pt)

        if self.point_belongs(projected_pt):
            if return_other_point:
                return projection_distance, projected_pt
            return projection_distance

        point_2D = point.to_2d(self.surface3d.frame.origin, self.surface3d.frame.u,
                               self.surface3d.frame.v)

        polygon2D = self.surface2d.outer_contour.to_polygon(angle_resolution=10)
        border_distance, other_point = polygon2D.point_border_distance(point_2D, return_other_point=True)

        other_point = self.surface3d.point2d_to_3d(volmdlr.Point2D(*other_point))

        if return_other_point:
            return (projection_distance ** 2 + border_distance ** 2) ** 0.5, \
                   other_point
        return (projection_distance ** 2 + border_distance ** 2) ** 0.5

    def minimum_distance_points_plane(self, other_plane_face,
                                      return_points=False):
        # """
        # Only works if the surface is planar
        # TODO : this function does not take into account if Face has holes
        # TODO : TRAITER LE CAS OU LA DISTANCE LA PLUS COURTE N'EST PAS D'UN SOMMET
        # """
        # On calcule la distance entre la face 1 et chaque point de la face 2
        # On calcule la distance entre la face 2 et chaque point de la face 1

        # if self.face_intersection(other_plane_face) is not None:
        #     return 0, None, None
        #
        # polygon1_points_3D = [volmdlr.Point3D(p.vector) for p in
        #                       self.contours3d[0].tessel_points]
        # polygon2_points_3D = [volmdlr.Point3D(p.vector) for p in
        #                       other_plane_face.contours3d[0].tessel_points]
        #
        # distances = []
        # if not return_points:
        #     d_min = other_plane_face.distance_to_point(polygon1_points_3D[0])
        #     for point1 in polygon1_points_3D[1:]:
        #         d = other_plane_face.distance_to_point(point1)
        #         if d < d_min:
        #             d_min = d
        #     for point2 in polygon2_points_3D:
        #         d = self.distance_to_point(point2)
        #         if d < d_min:
        #             d_min = d
        #     return d_min
        #
        # else:
        #     for point1 in polygon1_points_3D:
        #         d, other_point = other_plane_face.distance_to_point(
        #             point1,
        #             return_other_point=True)
        #         distances.append((d, point1, other_point))
        #     for point2 in polygon2_points_3D:
        #         d, other_point = self.distance_to_point(
        #             point2,
        #             return_other_point=True
        #         )
        #         distances.append((d, point2, other_point))
        #
        # d_min, point_min, other_point_min = distances[0]
        # for distance in distances[1:]:
        #     if distance[0] < d_min:
        #         d_min = distance[0]
        #         point_min = distance[1]
        #         other_point_min = distance[2]
        #
        # return point_min, other_point_min

        min_distance = math.inf
        for edge1 in self.outer_contour3d.primitives:
            for edge2 in other_plane_face.outer_contour3d.primitives:
                dist = edge1.minimum_distance(edge2,
                                              return_points=return_points)
                if return_points:
                    if dist[0] < min_distance:
                        min_distance = dist[0]
                        p1, p2 = dist[1], dist[2]
                else:
                    if dist < min_distance:
                        min_distance = dist
        if return_points:
            return min_distance, p1, p2
        else:
            return min_distance

    def edge_intersections(self, edge):
        # intersections = []
        linesegment = vme.LineSegment3D(edge.start, edge.end)
        intersections = self.linesegment_intersections(linesegment)
        if not intersections:
            for point in [edge.start, edge.end]:
                if self.point_belongs(point):

                    if point not in intersections:
                        intersections.append(point)
        return intersections

    def face_intersections_outer_contour(self, face2):
        intersections = []
        for edge1 in self.outer_contour3d.primitives:
            intersection_points = face2.edge_intersections(edge1)
            if intersection_points:
                for point in intersection_points:
                    if point not in intersections:
                        intersections.append(point)

        return intersections

    def face_intersections_inner_contours(self, face2):
        intersections = []
        for inner_contour2d in face2.surface2d.inner_contours:
            inner_contour3d = face2.surface3d.contour2d_to_3d(inner_contour2d)
            for inner_edge2 in inner_contour3d.primitives:
                intersection_points = self.edge_intersections(inner_edge2)
                if intersection_points:
                    for point in intersection_points:
                        if point not in intersections:
                            intersections.append(point)

        return intersections

    def validate_inner_contour_intersections(self, intersections, face2=None):
        intersection_primitives = []
        for point1, point2 in combinations(intersections, 2):
            if point1 != point2:
                line_segment3d = volmdlr.edges.LineSegment3D(point1, point2)
                if self.linesegment3d_inside(line_segment3d) and line_segment3d not in intersection_primitives:
                    if face2 is not None:
                        if face2.linesegment3d_inside(line_segment3d):
                            intersection_primitives.append(line_segment3d)
                    else:
                        intersection_primitives.append(line_segment3d)
        return intersection_primitives

    def get_face_intersections(self, face2):
        intersections = []
        if face2.surface2d.inner_contours:
            intersections.extend(self.face_intersections_inner_contours(face2))
        if self.surface2d.inner_contours:
            intersections.extend(face2.face_intersections_inner_contours(self))
        face2_intersections = face2.face_intersections_outer_contour(self)
        self_face_intersections = self.face_intersections_outer_contour(face2)
        for point in self_face_intersections + face2_intersections:
            if point not in intersections:
                intersections.append(point)
        return intersections

    def validate_face_intersections(self, face2, intersections: List[volmdlr.Point3D]):
        if len(intersections) > 1:
            if intersections[0] == intersections[1]:
                return []
            if self.surface2d.inner_contours:
                intersection_primitives = self.validate_inner_contour_intersections(intersections, face2)
            elif face2.surface2d.inner_contours:
                intersection_primitives = face2.validate_inner_contour_intersections(intersections, self)
            elif len(intersections) > 2:
                intersection_primitives = self.validate_inner_contour_intersections(intersections, face2)
                if not intersections:
                    raise NotImplementedError
            else:
                intersection_primitives = [volmdlr.edges.LineSegment3D(
                    intersections[0], intersections[1])]
            intersection_wires = [volmdlr.wires.Wire3D([primitive])
                                  for primitive in intersection_primitives]
            return intersection_wires
        return []

    def face_intersections(self, face2, tol=1e-6) -> List[volmdlr.wires.Wire3D]:
        # """
        # Only works if the surface is planar
        # TODO : this function does not take into account if Face has more than one hole
        # """

        bbox1 = self.bounding_box
        bbox2 = face2.bounding_box
        if not bbox1.bbox_intersection(bbox2) and \
                bbox1.distance_to_bbox(bbox2) >= tol:
            return []
        if self.face_inside(face2) or face2.face_inside(self):
            return []
        intersections = self.get_face_intersections(face2)
        valid_intersections = self.validate_face_intersections(face2, intersections)
        return valid_intersections

    def minimum_distance(self, other_face, return_points=False):
        if other_face.__class__ is CylindricalFace3D:
            p1, p2 = other_face.minimum_distance_points_cyl(self)
            if return_points:
                return p1.point_distance(p2), p1, p2
            else:
                return p1.point_distance(p2)

        if other_face.__class__ is PlaneFace3D:
            if return_points:
                dist, p1, p2 = self.minimum_distance_points_plane(other_face,
                                                                  return_points=return_points)
                return dist, p1, p2
            else:
                dist = self.minimum_distance_points_plane(other_face,
                                                          return_points=return_points)
                return dist

        if other_face.__class__ is ToroidalFace3D:
            p1, p2 = other_face.minimum_distance_points_plane(self)
            if return_points:
                return p1.point_distance(p2), p1, p2
            else:
                return p1.point_distance(p2)

        else:
            return NotImplementedError

    def inner_contours_recalculation(self, inner_contour, spliting_points, spliting_points_and_cutting_contour,
                                     connectig_to_outer_contour):
        """
        Verifies if there is a cutting contours from face intersections connected to an inner contour at the two ends,
        if true this inner contour is updated with this cutting contour
        :param inner_contour: inner contour
        :param spliting_points: current inner contour spliting points
        :param spliting_points_and_cutting_contour: dictionnary containing all spliting points and
        the corresponding cutting contour
        :param connectig_to_outer_contour: list of the cutting contours connected to the outer contour
        :return: spliting points to be removed from list of spliting points and current inner contour updated
        """
        j = self.surface2d.inner_contours.index(inner_contour)
        remove_spliting_points = []
        remove_cutting_contour = []
        for point1, point2 in zip(spliting_points[:-1], spliting_points[1:]):
            if spliting_points_and_cutting_contour[point1] not in connectig_to_outer_contour and \
                    spliting_points_and_cutting_contour[point2] not in connectig_to_outer_contour and \
                    spliting_points_and_cutting_contour[point1] == spliting_points_and_cutting_contour[point2]:
                remove_cutting_contour.append(spliting_points_and_cutting_contour[point1])
                remove_spliting_points.extend([point1, point2])
                primitives1 = inner_contour.extract_with_points(point1, point2, True) + \
                    spliting_points_and_cutting_contour[point1].primitives
                primitives2 = inner_contour.extract_with_points(point1, point2, False) + \
                    spliting_points_and_cutting_contour[point1].primitives
                contour1 = volmdlr.wires.Contour2D(primitives1).order_contour()
                contour2 = volmdlr.wires.Contour2D(primitives2).order_contour()
                if contour1.is_inside(inner_contour):
                    self.surface2d.inner_contours[j] = contour1
                    inner_contour = self.surface2d.inner_contours[j]
                    remove_spliting_points.extend([point1, point2])
                elif contour2.is_inside(inner_contour):
                    self.surface2d.inner_contours[j] = contour2
                    inner_contour = self.surface2d.inner_contours[j]
                    remove_spliting_points.extend([point1, point2])
        return remove_spliting_points, inner_contour, remove_cutting_contour

    @staticmethod
    def get_connecting_contour(lists_primitives, inner_primitives):
        """
        Find which contour from resulting inner contour spliting is connected to saved cutting_contours
        :param lists_primitives: saved cutting contours
        :param inner_primitives: splited inner contour
        :return: updated saved cutting contours
        """
        if not lists_primitives:
            lists_primitives.extend(inner_primitives)
            return lists_primitives
        new_list_primitives = lists_primitives[:]
        for i, list_prim in enumerate(lists_primitives):
            if any(prim in list_prim for prim in inner_primitives):
                new_primitives = list_prim + [prim for prim in inner_primitives if prim not in list_prim]
                new_list_primitives[i] = new_primitives
                break
        lists_primitives = new_list_primitives[:]
        return lists_primitives

    def select_face_intersecting_primitives(self, dict_intersecting_combinations):
        """
        Select face intersecting primitives from a dictionary containing all intersection combinations
        :param dict_intersecting_combinations: dictionary containing all intersection combinations
        :return: list of intersecting primitives for current face
        """
        face_intersecting_primitives2d = []
        for intersecting_combination in dict_intersecting_combinations.keys():
            if self in intersecting_combination:
                for intersection_wire in dict_intersecting_combinations[intersecting_combination]:
                    if len(intersection_wire.primitives) != 1:
                        raise NotImplementedError
                    primitive2 = intersection_wire.primitives[0]
                    primitive2_2d = self.surface3d.contour3d_to_2d(primitive2)
                    if not self.surface2d.outer_contour.primitive_over_contour(primitive2_2d, tol=1e-7):
                        face_intersecting_primitives2d.append(primitive2_2d)
        return face_intersecting_primitives2d

    @staticmethod
    def updated_dictionnaries_cutting_contours(remove_spliting_points, remove_cutting_contour, spliting_points,
                                               dict_cutting_contour_intersections, old_inner_contour,
                                               new_inner_contour, list_cutting_contours,
                                               dict_inner_contour_intersections,
                                               inner_contours_connected_cutting_contour):
        for remove_point in remove_spliting_points:
            if remove_point in spliting_points:
                spliting_points.remove(remove_point)
            if remove_point in dict_cutting_contour_intersections:
                del dict_cutting_contour_intersections[remove_point]
        del dict_inner_contour_intersections[old_inner_contour]
        dict_inner_contour_intersections[new_inner_contour] = spliting_points
        for contour in remove_cutting_contour:
            if contour in list_cutting_contours:
                list_cutting_contours.remove(contour)
            if contour in inner_contours_connected_cutting_contour:
                del inner_contours_connected_cutting_contour[contour]
        for cutting_contour, innr_cntrs in inner_contours_connected_cutting_contour.items():
            if old_inner_contour in innr_cntrs:
                inner_contours_connected_cutting_contour[cutting_contour].remove(old_inner_contour)
                inner_contours_connected_cutting_contour[cutting_contour].append(new_inner_contour)
        return (dict_cutting_contour_intersections, dict_inner_contour_intersections,
                inner_contours_connected_cutting_contour, list_cutting_contours)

    def dictionnaries_cutting_contours(self, list_cutting_contours, connectig_to_outer_contour):
        inner_contours_connected_cutting_contour = {}
        dict_inner_contour_intersections = {}
        dict_cutting_contour_intersections = {}
        for inner_contour in self.surface2d.inner_contours:
            if not inner_contour.edge_polygon.is_trigo():
                inner_contour.invert_inplace()
            dict_inner_contour_intersections[inner_contour] = []
            for cutting_contour in list_cutting_contours:
                inner_contour_intersections = inner_contour.contour_intersections(cutting_contour)
                if inner_contour_intersections:
                    dict_inner_contour_intersections[inner_contour].extend(inner_contour_intersections)
                    if cutting_contour not in inner_contours_connected_cutting_contour:
                        inner_contours_connected_cutting_contour[cutting_contour] = [inner_contour]
                    else:
                        inner_contours_connected_cutting_contour[cutting_contour].append(inner_contour)
                for intersection in inner_contour_intersections:
                    dict_cutting_contour_intersections[intersection] = cutting_contour
            spliting_points = dict_inner_contour_intersections[inner_contour]
            spliting_points = list(sorted(
                spliting_points, key=lambda point, ic=inner_contour: ic.abscissa(point)))
            remove_spliting_points, new_inner_contour, remove_cutting_contour = self.inner_contours_recalculation(
                inner_contour, spliting_points, dict_cutting_contour_intersections, connectig_to_outer_contour)
            (dict_cutting_contour_intersections, dict_inner_contour_intersections,
             inner_contours_connected_cutting_contour, list_cutting_contours) = \
                self.updated_dictionnaries_cutting_contours(remove_spliting_points, remove_cutting_contour,
                                                            spliting_points, dict_cutting_contour_intersections,
                                                            inner_contour, new_inner_contour, list_cutting_contours,
                                                            dict_inner_contour_intersections,
                                                            inner_contours_connected_cutting_contour)
            inner_contour = new_inner_contour
        return (inner_contours_connected_cutting_contour, dict_inner_contour_intersections,
                dict_cutting_contour_intersections, list_cutting_contours)

    @staticmethod
    def inner_contour_cutting_points(inner_contour_spliting_points, cutting_contour):
        """
        Searches the inner contour points where it must be cutted
        :param inner_contour_spliting_points: all points os intersection with this inner contour
        :param cutting_contour: first cutting contour being used to cut inner contour
        :return: point1, point2
        """
        if cutting_contour.primitives[0].start in inner_contour_spliting_points:
            index_point1 = inner_contour_spliting_points.index(cutting_contour.primitives[0].start)
        else:
            index_point1 = inner_contour_spliting_points.index(cutting_contour.primitives[-1].end)
        if index_point1 != len(inner_contour_spliting_points) - 1:
            index_point2 = index_point1 + 1
        else:
            index_point2 = 0
        point1 = inner_contour_spliting_points[index_point1]
        point2 = inner_contour_spliting_points[index_point2]
        return point1, point2

    @staticmethod
    def is_inside_portion(cutting_contour, inner_contour_spliting_points1, inner_contour_spliting_points2):
        """
        For multiple inner contour intersections with cutting contours, defines if we get the inside or outside portion
        of the inner contour pair
        :param cutting_contour: cutting_contour cutting the two inner contours
        :param inner_contour_spliting_points1: spliting points for contour1
        :param inner_contour_spliting_points2: spliting points for contour1
        :return:
        """
        if (cutting_contour.primitives[0].start != inner_contour_spliting_points1[-1] and
            cutting_contour.primitives[-1].end != inner_contour_spliting_points2[-1]) or \
                (cutting_contour.primitives[0].start != inner_contour_spliting_points2[-1] and
                 cutting_contour.primitives[-1].end != inner_contour_spliting_points2[-1]):
            is_inside1 = True
            is_inside2 = False
        elif (cutting_contour.primitives[0].start == inner_contour_spliting_points1[-1] and
              cutting_contour.primitives[-1].end == inner_contour_spliting_points2[-1]):
            is_inside1 = True
            is_inside2 = False
        elif (cutting_contour.primitives[0].start != inner_contour_spliting_points1[-1] and
              cutting_contour.primitives[-1].end == inner_contour_spliting_points2[-1]) or \
                (cutting_contour.primitives[0].start == inner_contour_spliting_points1[-1] and
                 cutting_contour.primitives[-1].end != inner_contour_spliting_points2[-1]):
            is_inside1 = True
            is_inside2 = True
        else:
            raise NotImplementedError
        return is_inside1, is_inside2

    def get_inner_contours_cutting_primitives(self, list_cutting_contours, connectig_to_outer_contour):
        """
        Gets cutting primitives connected to face inner_contours
        :param list_cutting_contours: list of contours for resulting from intersection with other faces
        :param connectig_to_outer_contour: list of contours from list_cutting_contours connected to the outer contour
        and not to any outer contour
        :return: lists for final face cutting primitives
        """
        (inner_contours_connected_cutting_contour, dict_inner_contour_intersections,
         dict_cutting_contour_intersections, list_cutting_contours) = self.dictionnaries_cutting_contours(
            list_cutting_contours, connectig_to_outer_contour)
        valid_cutting_contours = []
        list_primitives1 = []
        list_primitives2 = []
        used_cutting_contours = []
        used_inner_contour = []
        for cutting_contour, inner_contours in inner_contours_connected_cutting_contour.items():
            primitives1 = []
            primitives2 = []
            if len(inner_contours) == 1:
                if all(dict_cutting_contour_intersections[inters] in connectig_to_outer_contour for inters in
                       dict_inner_contour_intersections[inner_contours[0]]) and cutting_contour not in \
                        used_cutting_contours and inner_contours[0] not in used_inner_contour:
                    inner_contour_spliting_points = dict_inner_contour_intersections[inner_contours[0]]
                    inner_contour_spliting_points = list(sorted(
                        inner_contour_spliting_points, key=lambda point, ic=inner_contours[0]: ic.abscissa(point)))

                    point1, point2 = self.inner_contour_cutting_points(inner_contour_spliting_points, cutting_contour)
                    primitives1.extend(inner_contours[0].extract_with_points(point1, point2, True))
                    primitives2.extend(inner_contours[0].extract_with_points(point1, point2, False))
                    if sum(prim.length() for prim in primitives2) > sum(prim.length() for prim in primitives1):
                        primitives1, primitives2 = primitives2, primitives1
                    primitives1.extend(dict_cutting_contour_intersections[point2].primitives +
                                       cutting_contour.primitives[:])
                    used_cutting_contours.extend([cutting_contour,
                                                  dict_cutting_contour_intersections[point2]])
                    used_inner_contour.append(inner_contours[0])
                    list_primitives1.append(primitives1)
                    list_primitives2.append(primitives2)
                elif cutting_contour not in valid_cutting_contours:
                    valid_cutting_contours.append(cutting_contour)
            elif len(inner_contours) == 2:
                inner_contour_spliting_points1 = dict_inner_contour_intersections[inner_contours[0]]
                inner_contour_spliting_points2 = dict_inner_contour_intersections[inner_contours[1]]
                inner_contour_spliting_points1 = list(sorted(
                    inner_contour_spliting_points1, key=lambda point, ic=inner_contours[0]: ic.abscissa(point)))
                inner_contour_spliting_points2 = list(sorted(
                    inner_contour_spliting_points2, key=lambda point, ic=inner_contours[1]: ic.abscissa(point)))
                inside1, inside2 = self.is_inside_portion(cutting_contour, inner_contour_spliting_points1,
                                                          inner_contour_spliting_points2)
                primitives1.extend(cutting_contour.primitives[:])
                contour_used = False
                for inner_contour, inner_contour_spliting_points, inside in zip(
                        inner_contours, [inner_contour_spliting_points1, inner_contour_spliting_points2],
                        [inside1, inside2]):
                    if inner_contour in used_inner_contour:
                        contour_used = True
                        continue
                    point1, point2 = self.inner_contour_cutting_points(inner_contour_spliting_points, cutting_contour)
                    primitives1.extend(inner_contour.extract_with_points(point1, point2, inside))
                    primitives1.extend(dict_cutting_contour_intersections[point2].primitives)
                    primitives2.extend(inner_contour.extract_with_points(point1, point2, not inside))
                    used_cutting_contours.extend([cutting_contour, dict_cutting_contour_intersections[point2]])
                if contour_used:
                    list_primitives1 = self.get_connecting_contour(list_primitives1, primitives1)
                else:
                    list_primitives1.append(primitives1)
                list_primitives2.append(primitives2)
                used_inner_contour.extend(inner_contours)
            else:
                raise NotImplementedError
        valid_cutting_contours = [contour for contour in valid_cutting_contours
                                  if contour not in used_cutting_contours]
        new_cutting_contours = [volmdlr.wires.Contour2D(list_prim).order_contour()
                                for list_prim in list_primitives1]
        for list_prim in list_primitives2:
            new_cutting_contours.extend(volmdlr.wires.Contour2D.contours_from_edges(list_prim))
        return new_cutting_contours, valid_cutting_contours

    def get_face_cutting_contours(self, dict_intersecting_combinations):
        """
        get all contours cutting the face, resultig from multiple faces intersections
        :param dict_intersecting_combinations: dictionary containing as keys the combination of intersecting faces
        and as the values the resulting primitive from the intersection of these two faces
        return a list all contours cutting one particular face
        """
        face_intersecting_primitives2d = self.select_face_intersecting_primitives(dict_intersecting_combinations)
        if not face_intersecting_primitives2d:
            return []
        list_cutting_contours = volmdlr.wires.Contour2D.contours_from_edges(face_intersecting_primitives2d[:])
        if self.surface2d.inner_contours:
            valid_cutting_contours = []
            connectig_to_outer_contour = []
            for cutting_contour in list_cutting_contours:
                if (self.surface2d.outer_contour.point_over_contour(cutting_contour.primitives[0].start) and
                    self.surface2d.outer_contour.point_over_contour(cutting_contour.primitives[-1].end)) or \
                        cutting_contour.primitives[0].start == cutting_contour.primitives[-1].end:
                    valid_cutting_contours.append(cutting_contour)
                if self.surface2d.outer_contour.contour_intersections(cutting_contour):
                    connectig_to_outer_contour.append(cutting_contour)
            if len(valid_cutting_contours) == len(list_cutting_contours):
                return valid_cutting_contours
            for cutting_contour in valid_cutting_contours:
                list_cutting_contours.remove(cutting_contour)
            new_cutting_contours, cutting_contours = self.get_inner_contours_cutting_primitives(
                list_cutting_contours, connectig_to_outer_contour)
            return valid_cutting_contours + new_cutting_contours + cutting_contours

        return list_cutting_contours

    def get_open_contour_divided_faces_inner_contours(self, new_faces_contours):
        """
        If there is any inner contour, verifies which ones belong to the new divided faces from
        an open cutting contour
        :param new_faces_contours: new faces outer contour
        :return: valid_new_faces_contours, valid_new_faces_contours
        """
        valid_new_faces_contours = []
        valid_inner_contours = []
        for new_face_contour in new_faces_contours:
            for inner_contour in self.surface2d.inner_contours:
                if new_face_contour.is_superposing(inner_contour):
                    break
            else:
                if new_face_contour not in valid_new_faces_contours:
                    inner_contours = []
                    for inner_contour in self.surface2d.inner_contours:
                        if new_face_contour.is_inside(inner_contour):
                            inner_contours.append(inner_contour)
                    valid_new_faces_contours.append(new_face_contour)
                    valid_inner_contours.append(inner_contours)
        return valid_new_faces_contours, valid_inner_contours

    @staticmethod
    def get_closed_contour_divided_faces_inner_contours(list_faces, new_contour):
        """
        If there is any inner contour, verifies which ones belong to the new divided faces from
        a closed cutting contour
        :param list_faces: list of new faces
        :param new_contour: current new face outer contour
        :return: a list of new faces with its inner contours
        """
        new_list_faces = []
        for new_face in list_faces:
            if new_face.surface2d.outer_contour.is_inside(new_contour):
                inner_contours1 = []
                inner_contours2 = []
                if not new_face.surface2d.inner_contours:
                    new_face.surface2d.inner_contours = [new_contour]
                    break
                new_contour_not_sharing_primitives = True
                for i, inner_contour in enumerate(new_face.surface2d.inner_contours):
                    if new_contour.is_inside(inner_contour):
                        if any(inner_contour.primitive_over_contour(prim)
                               for prim in new_contour.primitives):
                            new_face.surface2d.inner_contours[i] = new_contour
                            break
                        inner_contours2.append(inner_contour)
                    elif not any(inner_contour.primitive_over_contour(prim) for prim in
                                 new_contour.primitives):
                        inner_contours1.append(inner_contour)
                    else:
                        new_contour_not_sharing_primitives = False
                else:
                    surf3d = new_face.surface3d
                    if inner_contours1:
                        if new_contour_not_sharing_primitives:
                            inner_contours1.append(new_contour)
                            new_face.surface2d.inner_contours = inner_contours1
                            break
                        surf2d = Surface2D(new_face.surface2d.outer_contour, inner_contours1)
                        new_plane = PlaneFace3D(surf3d, surf2d)
                        new_list_faces.append(new_plane)
                    if inner_contours2:
                        new_list_faces.append(
                            PlaneFace3D(surf3d, Surface2D(new_contour, inner_contours2)))
        return new_list_faces

    def divide_face_with_open_cutting_contours(self, list_open_cutting_contours, inside):
        """
        :param list_open_cutting_contours: list containing the open cutting contours
        :param inside: inside portion
        :type inside: bool
        :return: list divided faces
        """
        list_faces = []
        if not self.surface2d.outer_contour.edge_polygon.is_trigo():
            self.surface2d.outer_contour.invert_inplace()
        new_faces_contours = self.surface2d.outer_contour.divide(list_open_cutting_contours, inside)
        new_inner_contours = len(new_faces_contours) * [[]]
        if self.surface2d.inner_contours:
            new_faces_contours, new_inner_contours = self.get_open_contour_divided_faces_inner_contours(
                new_faces_contours)
        for contour, inner_contours in zip(new_faces_contours, new_inner_contours):
            new_face = PlaneFace3D(self.surface3d, Surface2D(contour, inner_contours))
            list_faces.append(new_face)
        return list_faces

    def divide_face_with_closed_cutting_contours(self, list_closed_cutting_contours, list_faces):
        """
        :param list_closed_cutting_contours: list containing the closed cutting contours
        :param list_faces: list of already divided faces
        :return: list divided faces
        """
        for new_contour in list_closed_cutting_contours:
            if len(new_contour.primitives) >= 3 and \
                    new_contour.primitives[0].start == new_contour.primitives[-1].end:
                inner_contours1 = [new_contour]
                inner_contours2 = []
                if list_faces:
                    new_list_faces = self.get_closed_contour_divided_faces_inner_contours(list_faces, new_contour)
                    list_faces = list_faces + new_list_faces
                    continue
                for inner_contour in self.surface2d.inner_contours:
                    if new_contour.is_inside(inner_contour):
                        inner_contours2.append(inner_contour)
                        continue
                    inner_contours1.append(inner_contour)
                surf3d = self.surface3d
                surf2d = Surface2D(self.surface2d.outer_contour, inner_contours1)
                new_plane = PlaneFace3D(surf3d, surf2d)
                list_faces.append(new_plane)
                list_faces.append(PlaneFace3D(surf3d, Surface2D(new_contour, inner_contours2)))
                continue
            surf3d = self.surface3d
            surf2d = Surface2D(self.surface2d.outer_contour, [])
            new_plane = PlaneFace3D(surf3d, surf2d)
            list_faces.append(new_plane)
        return list_faces

    def divide_face(self, list_cutting_contours: List[volmdlr.wires.Contour2D], inside):
        """
        :param list_cutting_contours: list of contours cutting the face
        :param inside: when extracting a contour from another contour. It defines the extracted
        contour as being between the two points if True and outside these points if False
        return a list new faces resulting from face division
        """
        list_faces = []
        list_open_cutting_contours = []
        list_closed_cutting_contours = []
        for cutting_contour in list_cutting_contours:
            if cutting_contour.primitives[0].start != cutting_contour.primitives[-1].end:
                list_open_cutting_contours.append(cutting_contour)
                continue
            list_closed_cutting_contours.append(cutting_contour)
        if list_open_cutting_contours:
            list_faces = self.divide_face_with_open_cutting_contours(list_open_cutting_contours, inside)
        list_faces = self.divide_face_with_closed_cutting_contours(list_closed_cutting_contours, list_faces)
        list_faces = [face for face in list_faces if not math.isclose(face.area(), 0.0, abs_tol=1e-6)]
        return list_faces

    def is_adjacent(self, face2: Face3D):
        contour1 = self.outer_contour3d.to_2d(
            self.surface3d.frame.origin,
            self.surface3d.frame.u,
            self.surface3d.frame.v)
        contour2 = face2.outer_contour3d.to_2d(
            self.surface3d.frame.origin,
            self.surface3d.frame.u,
            self.surface3d.frame.v)
        if contour1.is_sharing_primitives_with(contour2, False):
            return True

    def is_intersecting(self, face2, list_coincident_faces=None, tol: float = 1e-6):
        """
        Verifies if two face are intersecting
        :param face2: face 2
        :param list_coincident_faces: list of coincident faces, if existent
        :param tol: tolerance for calculations
        :return: True if faces intersect, False otherwise
        """
        if list_coincident_faces is None:
            list_coincident_faces = []
        if (self.bounding_box.bbox_intersection(face2.bounding_box) or
            self.bounding_box.distance_to_bbox(face2.bounding_box) <= tol) and \
                (self, face2) not in list_coincident_faces and (face2, self) not in list_coincident_faces:

            edge_intersections = []
            for prim1 in self.outer_contour3d.primitives + [prim for inner_contour in self.inner_contours3d
                                                            for prim in inner_contour.primitives]:
                edge_intersections = face2.edge_intersections(prim1)
                if edge_intersections:
                    return True
            if not edge_intersections:
                for prim2 in face2.outer_contour3d.primitives + [prim for inner_contour in face2.inner_contours3d
                                                                 for prim in inner_contour.primitives]:
                    edge_intersections = self.edge_intersections(prim2)
                    if edge_intersections:
                        return True

        return False

    @staticmethod
    def merge_faces(list_coincident_faces: List[Face3D]):
        valid_coicident_faces = list_coincident_faces[:]
        list_new_faces = []
        list_inner_contours = []
        merge_finished = False
        face0 = valid_coicident_faces[0]
        merged_contour = face0.outer_contour3d.to_2d(face0.surface3d.frame.origin,
                                                     face0.surface3d.frame.u,
                                                     face0.surface3d.frame.v)
        valid_coicident_faces.remove(face0)
        while not merge_finished:
            adjacent_faces = False
            list_inner_contours = []
            for face in valid_coicident_faces:
                adjacent_faces = False
                face_inside = False
                contour = face.outer_contour3d.to_2d(face0.surface3d.frame.origin,
                                                     face0.surface3d.frame.u,
                                                     face0.surface3d.frame.v)
                if contour.is_sharing_primitives_with(merged_contour):
                    merged_contour_results = merged_contour.union(contour)
                    merged_contour = merged_contour_results[0]
                    merged_inner_contours = merged_contour_results[1:]
                    list_inner_contours.extend(merged_inner_contours)
                    list_inner_contours.extend(face.surface2d.inner_contours)
                    valid_coicident_faces.remove(face)
                    adjacent_faces = True
                    break
                if merged_contour.is_inside(contour):
                    valid_coicident_faces.remove(face)
                    face_inside = True
                    break
            if not adjacent_faces and not face_inside and valid_coicident_faces:
                list_new_faces.append(
                    PlaneFace3D(face0.surface3d,
                                Surface2D(merged_contour.copy(),
                                          face0.surface2d.inner_contours +
                                          list_inner_contours)))
                merged_contour = \
                    valid_coicident_faces[0].outer_contour3d.to_2d(
                        face0.surface3d.frame.origin,
                        face0.surface3d.frame.u,
                        face0.surface3d.frame.v)
                valid_coicident_faces.remove(valid_coicident_faces[0])

            if not valid_coicident_faces:
                merge_finished = True
        list_new_faces.append(
            PlaneFace3D(face0.surface3d,
                        Surface2D(merged_contour,
                                  face0.surface2d.inner_contours +
                                  list_inner_contours)))
        return list_new_faces

    def set_operations_new_faces(self, intersecting_combinations,
                                 contour_extract_inside):
        self_copy = self.copy(deep=True)
        list_cutting_contours = self_copy.get_face_cutting_contours(
            intersecting_combinations)
        if not list_cutting_contours:
            return [self_copy]
        return self_copy.divide_face(list_cutting_contours, contour_extract_inside)

    def cut_by_coincident_face(self, face):
        """
        Cuts face1 with another coincident face2

        :param face: a face3d
        :type face: Face3D
        :return: a list of faces3d
        :rtype: List[Face3D]
        """

        if not self.surface3d.is_coincident(face.surface3d):
            raise ValueError('The faces are not coincident')

        if self.face_inside(face):
            return self.divide_face([face.surface2d.outer_contour], True)
        # if face.is_inside(self):
        #     return face.divide_face([self.surface2d.outer_contour], True)

        outer_contour_1 = self.surface2d.outer_contour
        outer_contour_2 = self.surface3d.contour3d_to_2d(face.outer_contour3d)

        if (face.face_inside(self)
                and not outer_contour_1.contour_intersections(outer_contour_2)):
            return self.divide_face(face.surface2d.inner_contours, True)

        inner_contours = self.surface2d.inner_contours
        inner_contours.extend([self.surface3d.contour3d_to_2d(
            contour) for contour in face.inner_contours3d])

        contours = outer_contour_1.cut_by_wire(outer_contour_2)

        surfaces = []
        for contour in contours:
            inners = []
            for inner_c in inner_contours:
                if contour.is_inside(inner_c):
                    inners.append(inner_c)
            surfaces.append(Surface2D(contour, inners))

        return [self.__class__(self.surface3d, surface2d) for surface2d in surfaces]


class Triangle3D(PlaneFace3D):
    """

    :param point1: The first point.
    :type point1: volmdlr.Point3D.
    :param point2: The second point.
    :type point2: volmdlr.Point3D.
    :param point3: The third point.
    :type point3: volmdlr.Point3D.
    """
    _standalone_in_db = False

    # _generic_eq = True
    # _non_serializable_attributes = ['bounding_box', 'polygon2D']
    # _non_data_eq_attributes = ['name', 'bounding_box', 'outer_contour3d',
    #                       'inner_contours3d']
    # _non_data_hash_attributes = []

    def __init__(self, point1: volmdlr.Point3D, point2: volmdlr.Point3D,
                 point3: volmdlr.Point3D, alpha=1, color=None, name: str = ''):
        self.point1 = point1
        self.point2 = point2
        self.point3 = point3
        self.points = [self.point1, self.point2, self.point3]
        self.color = color
        self.alpha = alpha
        self.name = name

        self._utd_surface3d = False
        self._utd_surface2d = False
        self._bbox = None
        # self.bounding_box = self._bounding_box()

        DessiaObject.__init__(self, name=name)

        # Don't use inheritence for performance: class method fakes face3D behavior
        # Face3D.__init__(self,
        #                 surface3d=plane3d,
        #                 surface2d=surface2d,
        #                 name=name)

    def _data_hash(self):
        """
        Using point approx hash to speed up
        """
        return self.point1.approx_hash() + self.point2.approx_hash() + self.point3.approx_hash()

    def _data_eq(self, other_object):
        if other_object.__class__.__name__ != self.__class__.__name__:
            return False
        self_set = set([self.point1, self.point2, self.point3])
        other_set = set([other_object.point1, other_object.point2, other_object.point3])
        if self_set != other_set:
            return False
        return True

    @property
    def bounding_box(self):
        if not self._bbox:
            self._bbox = self.get_bounding_box()
        return self._bbox

    @bounding_box.setter
    def bounding_box(self, new_bouding_box):
        self._bbox = new_bouding_box

    def get_bounding_box(self):
        return volmdlr.core.BoundingBox.from_points([self.point1,
                                                     self.point2,
                                                     self.point3])

    @property
    def surface3d(self):
        if not self._utd_surface3d:
            self._surface3d = Plane3D.from_3_points(self.point1, self.point2, self.point3)
            self._utd_surface3d = True
        return self._surface3d

    @property
    def surface2d(self):
        if not self._utd_surface2d:
            plane3d = self.surface3d
            contour3d = volmdlr.wires.Contour3D([vme.LineSegment3D(self.point1, self.point2),
                                                 vme.LineSegment3D(self.point2, self.point3),
                                                 vme.LineSegment3D(self.point3, self.point1)])

            contour2d = contour3d.to_2d(plane3d.frame.origin,
                                        plane3d.frame.u, plane3d.frame.v)

            self._surface2d = Surface2D(outer_contour=contour2d, inner_contours=[])

            self._utd_surface2d = True
        return self._surface2d

    def to_dict(self, use_pointers: bool = False, memo=None, path: str = '#'):
        dict_ = DessiaObject.base_dict(self)
        dict_['point1'] = self.point1.to_dict()
        dict_['point2'] = self.point2.to_dict()
        dict_['point3'] = self.point3.to_dict()
        dict_['name'] = self.name

        return dict_

    @classmethod
    def dict_to_object(cls, dict_, global_dict=None, pointers_memo: Dict[str, Any] = None, path: str = '#'):
        point1 = volmdlr.Point3D.dict_to_object(dict_['point1'])
        point2 = volmdlr.Point3D.dict_to_object(dict_['point2'])
        point3 = volmdlr.Point3D.dict_to_object(dict_['point3'])
        return cls(point1, point2, point3, dict_['name'])

    def area(self) -> float:
        """

        :return: area triangle
        :rtype: float

        Formula explained here: https://www.triangle-calculator.com/?what=vc

        """
        a = self.point1.point_distance(self.point2)
        b = self.point2.point_distance(self.point3)
        c = self.point3.point_distance(self.point1)

        semi_perimeter = (a + b + c) / 2

        try:
            # Area with Heron's formula
            area = math.sqrt(semi_perimeter * (semi_perimeter - a) * (semi_perimeter - b) * (semi_perimeter - c))
        except ValueError:
            area = 0

        return area

    def height(self):
        # Formula explained here: https://www.triangle-calculator.com/?what=vc
        # Basis = vector point1 to point2d
        return 2 * self.area() / self.point1.point_distance(self.point2)

    def frame_mapping(self, frame: volmdlr.Frame3D, side: str):
        """
        Changes frame_mapping and return a new Triangle3D
        side = 'old' or 'new'
        """
        np1 = self.point1.frame_mapping(frame, side)
        np2 = self.point2.frame_mapping(frame, side)
        np3 = self.point3.frame_mapping(frame, side)
        return self.__class__(np1, np2, np3, self.name)

    def frame_mapping_inplace(self, frame: volmdlr.Frame3D, side: str):
        """
        Changes frame_mapping and the object is updated inplace
        side = 'old' or 'new'
        """
        self.point1.frame_mapping_inplace(frame, side)
        self.point2.frame_mapping_inplace(frame, side)
        self.point3.frame_mapping_inplace(frame, side)
        new_bounding_box = self.get_bounding_box()
        self.bounding_box = new_bounding_box

    def copy(self, deep=True, memo=None):
        return Triangle3D(self.point1.copy(), self.point2.copy(), self.point3.copy(),
                          self.name)

    def triangulation(self):
        return vmd.DisplayMesh3D([vmd.Node3D.from_point(self.point1),
                                  vmd.Node3D.from_point(self.point2),
                                  vmd.Node3D.from_point(self.point3)],
                                 [(0, 1, 2)])

    def translation(self, offset: volmdlr.Vector3D):
        """
        Plane3D translation
        :param offset: translation vector
        :return: A new translated Plane3D
        """
        new_point1 = self.point1.translation(offset)
        new_point2 = self.point2.translation(offset)
        new_point3 = self.point3.translation(offset)

        new_triangle = Triangle3D(new_point1, new_point2, new_point3,
                                  self.alpha, self.color, self.name)
        return new_triangle

    def translation_inplace(self, offset: volmdlr.Vector3D):
        """
        Plane3D translation. Object is updated inplace
        :param offset: translation vector
        """
        self.point1.translation_inplace(offset)
        self.point2.translation_inplace(offset)
        self.point3.translation_inplace(offset)
        new_bounding_box = self.get_bounding_box()
        self.bounding_box = new_bounding_box

    def rotation(self, center: volmdlr.Point3D, axis: volmdlr.Vector3D,
                 angle: float):
        """
        Triangle3D rotation
        :param center: rotation center
        :param axis: rotation axis
        :param angle: angle rotation
        :return: a new rotated Triangle3D
        """
        new_point1 = self.point1.rotation(center, axis, angle)
        new_point2 = self.point2.rotation(center, axis, angle)
        new_point3 = self.point3.rotation(center, axis, angle)
        new_triangle = Triangle3D(new_point1, new_point2, new_point3,
                                  self.alpha, self.color, self.name)
        return new_triangle

    def rotation_inplace(self, center: volmdlr.Point3D, axis: volmdlr.Vector3D,
                         angle: float):
        """
        Triangle3D rotation. Object is updated inplace
        :param center: rotation center
        :param axis: rotation axis
        :param angle: rotation angle
        """
        self.point1.rotation_inplace(center, axis, angle)
        self.point2.rotation_inplace(center, axis, angle)
        self.point3.rotation_inplace(center, axis, angle)
        new_bounding_box = self.get_bounding_box()
        self.bounding_box = new_bounding_box

    def subdescription(self, resolution=0.01):
        frame = self.surface3d.frame
        pts2d = [pt.to_2d(frame.origin, frame.u, frame.v) for pt in self.points]

        t_poly2d = volmdlr.wires.ClosedPolygon2D(pts2d)

        xmin, xmax = min(pt.x for pt in pts2d), max(pt.x for pt in pts2d)
        ymin, ymax = min(pt.y for pt in pts2d), max(pt.y for pt in pts2d)

        nbx, nby = int(((xmax - xmin) / resolution) + 2), int(((ymax - ymin) / resolution) + 2)
        points_box = []
        for i in range(nbx):
            x = min(xmin + i * resolution, xmax)
            if x == xmin:
                x = xmin + 0.01 * resolution
            for j in range(nby):
                y = min(ymin + j * resolution, ymax)
                if y == ymin:
                    y = ymin + 0.01 * resolution
                points_box.append(volmdlr.Point2D(x, y))

        points = [pt.copy() for pt in self.points]
        for pt in points_box:
            if t_poly2d.point_belongs(pt):
                points.append(pt.to_3d(frame.origin, frame.u, frame.v))
            elif t_poly2d.point_over_contour(pt):
                points.append(pt.to_3d(frame.origin, frame.u, frame.v))

        return volmdlr.Vector3D.remove_duplicate(points)

    def subdescription_to_triangles(self, resolution=0.01):
        """
        Returns a list of Triangle3D with resolution as max
        length of subtriangles side.
        """

        frame = self.surface3d.frame
        pts2d = [pt.to_2d(frame.origin, frame.u, frame.v) for pt in self.points]

        t_poly2d = volmdlr.wires.ClosedPolygon2D(pts2d)

        sub_triangles2d = [t_poly2d]
        done = False
        while not done:
            triangles2d = []
            for t, subtri in enumerate(sub_triangles2d):
                ls_length = [ls.length() for ls in subtri.line_segments]
                ls_max = max(ls_length)

                if ls_max > resolution:
                    pos_ls_max = ls_length.index(ls_max)
                    taller = subtri.line_segments[pos_ls_max]
                    p1, p2 = taller.start, taller.end
                    p3 = list(set(subtri.points) - set([p1, p2]))[0]

                    pt_mid = (p1 + p2) / 2
                    new_triangles2d = [volmdlr.wires.ClosedPolygon2D([p1, pt_mid, p3]),
                                       volmdlr.wires.ClosedPolygon2D([p2, pt_mid, p3])]

                    triangles2d.extend(new_triangles2d)
                else:
                    triangles2d.append(subtri)

            if len(sub_triangles2d) == len(triangles2d):
                done = True
                break
            sub_triangles2d = triangles2d

        triangles3d = [Triangle3D(tri.points[0].to_3d(frame.origin, frame.u, frame.v),
                                  tri.points[1].to_3d(frame.origin, frame.u, frame.v),
                                  tri.points[2].to_3d(frame.origin, frame.u, frame.v)) for tri in sub_triangles2d]

        return triangles3d

    def middle(self):
        return (self.point1 + self.point2 + self.point3) / 3

    def normal(self):
        """

        Returns
        -------
        normal to the face

        """
        normal = self.surface3d.frame.w
        # vec12 = self.point2 - self.point1
        # vec13 = self.point3 - self.point1
        # normal  = vec12.cross(vec13)
        normal.normalize()
        return normal


class CylindricalFace3D(Face3D):
    """

    :param contours2d: The cylinder's contour2D.
    :type contours2d: volmdlr.Contour2D.
    :param cylindricalsurface3d: Information about the Cylinder.
    :type cylindricalsurface3d: CylindricalSurface3D.
    :param points: contours2d's point.
    :type points: List of volmdlr.Point2D.

    :Example:
        >>> contours2d is rectangular and will create a classic cylinder with x= 2*pi*radius, y=h
    """
    min_x_density = 5
    min_y_density = 1

    def __init__(self,
                 surface3d: CylindricalSurface3D,
                 surface2d: Surface2D,
                 name: str = ''):

        self.radius = surface3d.radius
        self.center = surface3d.frame.origin
        self.normal = surface3d.frame.w
        Face3D.__init__(self, surface3d=surface3d,
                        surface2d=surface2d,
                        name=name)
        self._bbox = None

    def copy(self, deep=True, memo=None):
        return CylindricalFace3D(self.surface3d.copy(deep, memo), self.surface2d.copy(),
                                 self.name)

    @property
    def bounding_box(self):
        if not self._bbox:
            self._bbox = self.get_bounding_box()
        return self._bbox

    @bounding_box.setter
    def bounding_box(self, new_bouding_box):
        self._bbox = new_bouding_box

    def get_bounding_box(self):
        theta_min, theta_max, zmin, zmax = self.surface2d.outer_contour.bounding_rectangle().bounds()

        lower_center = self.surface3d.frame.origin + zmin * self.surface3d.frame.w
        upper_center = self.surface3d.frame.origin + zmax * self.surface3d.frame.w

        xmin, xmax = volmdlr.geometry.cos_image(theta_min, theta_max)
        ymin, ymax = volmdlr.geometry.sin_image(theta_min, theta_max)

        points = [(lower_center
                   + xmin * self.surface3d.radius * self.surface3d.frame.u
                   + ymin * self.surface3d.radius * self.surface3d.frame.v),
                  (lower_center
                   + xmax * self.surface3d.radius * self.surface3d.frame.u
                   + ymin * self.surface3d.radius * self.surface3d.frame.v),
                  (lower_center
                   + xmin * self.surface3d.radius * self.surface3d.frame.u
                   + ymax * self.surface3d.radius * self.surface3d.frame.v),
                  (lower_center
                   + xmax * self.surface3d.radius * self.surface3d.frame.u
                   + ymax * self.surface3d.radius * self.surface3d.frame.v),
                  (upper_center
                   + xmin * self.surface3d.radius * self.surface3d.frame.u
                   + ymin * self.surface3d.radius * self.surface3d.frame.v),
                  (upper_center
                   + xmax * self.surface3d.radius * self.surface3d.frame.u
                   + ymin * self.surface3d.radius * self.surface3d.frame.v),
                  (upper_center
                   + xmin * self.surface3d.radius * self.surface3d.frame.u
                   + ymax * self.surface3d.radius * self.surface3d.frame.v),
                  (upper_center
                   + xmax * self.surface3d.radius * self.surface3d.frame.u
                   + ymax * self.surface3d.radius * self.surface3d.frame.v)]

        return volmdlr.core.BoundingBox.from_points(points)

    def triangulation_lines(self, angle_resolution=5):
        theta_min, theta_max, zmin, zmax = self.surface2d.bounding_rectangle().bounds()
        delta_theta = theta_max - theta_min
        nlines = math.ceil(delta_theta * angle_resolution)
        lines = []
        for i in range(nlines):
            theta = theta_min + (i + 1) / (nlines + 1) * delta_theta
            lines.append(vme.Line2D(volmdlr.Point2D(theta, zmin),
                                    volmdlr.Point2D(theta, zmax)))
        return lines, []

    def range_closest(self, list_points):
        """
        Needs a docstring.

        :param list_points:
        :type list_points:
        :return:
        :rtype:
        """
        # This method has be edited as it was really bad coded:
        #             * parameter removed, use of self data instead
        points_set = volmdlr.delete_double_point(list_points)
        points_set3D = CylindricalFace3D.points2d_to3d(None, [points_set],
                                                       self.radius, self.surface3d.frame)

        points_3dint = [points_set3D[0]]
        points_2dint = [points_set[0]]
        s = 1
        for k in range(1, len(points_set)):
            closest = points_set3D[s]
            while closest is None:
                s += 1
                closest = points_set3D[s]
            dist_min = (points_3dint[-1] - closest).norm()
            pos = s
            for i in range(s + 1, len(points_set3D)):
                close_test = points_set3D[i]
                if close_test is None:
                    continue
                else:
                    dist_test = (points_3dint[-1] - close_test).norm()
                    if dist_test <= dist_min:
                        dist_min = dist_test
                        closest = close_test
                        pos = i
            points_2dint.append(points_set[pos])
            points_set3D[pos] = None

        return points_2dint

    def minimum_maximum(self, contour2d, radius):
        points = contour2d.tessel_points
        min_h, min_theta = min(pt[1] for pt in points), min(pt[0] for pt in points)
        max_h, max_theta = max(pt[1] for pt in points), max(pt[0] for pt in points)

        return min_h, min_theta, max_h, max_theta

    def minimum_distance_points_cyl(self, other_cyl):
        r1, r2 = self.radius, other_cyl.radius
        min_h1, min_theta1, max_h1, max_theta1 = self.minimum_maximum(
            self.contours2d[0], r1)

        n1 = self.normal
        u1 = self.cylindricalsurface3d.frame.u
        v1 = self.cylindricalsurface3d.frame.v
        frame1 = volmdlr.Frame3D(self.center, u1, v1, n1)

        min_h2, min_theta2, max_h2, max_theta2 = self.minimum_maximum(
            other_cyl.contours2d[0], r2)

        n2 = other_cyl.normal
        u2 = other_cyl.cylindricalsurface3d.frame.u
        v2 = other_cyl.cylindricalsurface3d.frame.v
        frame2 = volmdlr.Frame3D(other_cyl.center, u2, v2, n2)
        # st2 = volmdlr.Point3D((r2*math.cos(min_theta2), r2*math.sin(min_theta2), min_h2))
        # start2 = frame2.old_coordinates(st2)

        w = other_cyl.center - self.center

        n1n1, n1u1, n1v1, n1n2, n1u2, n1v2 = n1.dot(n1), n1.dot(u1), n1.dot(
            v1), n1.dot(n2), n1.dot(u2), n1.dot(v2)
        u1u1, u1v1, u1n2, u1u2, u1v2 = u1.dot(u1), u1.dot(v1), u1.dot(
            n2), u1.dot(u2), u1.dot(v2)
        v1v1, v1n2, v1u2, v1v2 = v1.dot(v1), v1.dot(n2), v1.dot(u2), v1.dot(v2)
        n2n2, n2u2, n2v2 = n2.dot(n2), n2.dot(u2), n2.dot(v2)
        u2u2, u2v2, v2v2 = u2.dot(u2), u2.dot(v2), v2.dot(v2)

        w2, wn1, wu1, wv1, wn2, wu2, wv2 = w.dot(w), w.dot(n1), w.dot(
            u1), w.dot(v1), w.dot(n2), w.dot(u2), w.dot(v2)

        # x = (theta1, h1, theta2, h2)
        def distance_squared(x):
            return (n1n1 * (x[1] ** 2) + u1u1 * ((math.cos(x[0])) ** 2) * (
                    r1 ** 2) + v1v1 * ((math.sin(x[0])) ** 2) * (r1 ** 2)
                    + w2 + n2n2 * (x[3] ** 2) + u2u2 * (
                            (math.cos(x[2])) ** 2) * (r2 ** 2) + v2v2 * (
                            (math.sin(x[2])) ** 2) * (r2 ** 2)
                    + 2 * x[1] * r1 * math.cos(x[0]) * n1u1 + 2 * x[
                        1] * r1 * math.sin(x[0]) * n1v1 - 2 * x[1] * wn1
                    - 2 * x[1] * x[3] * n1n2 - 2 * x[1] * r2 * math.cos(
                        x[2]) * n1u2 - 2 * x[1] * r2 * math.sin(x[2]) * n1v2
                    + 2 * math.cos(x[0]) * math.sin(x[0]) * u1v1 * (
                            r1 ** 2) - 2 * r1 * math.cos(x[0]) * wu1
                    - 2 * r1 * x[3] * math.cos(
                        x[0]) * u1n2 - 2 * r1 * r2 * math.cos(x[0]) * math.cos(
                        x[2]) * u1u2
                    - 2 * r1 * r2 * math.cos(x[0]) * math.sin(
                        x[2]) * u1v2 - 2 * r1 * math.sin(x[0]) * wv1
                    - 2 * r1 * x[3] * math.sin(
                        x[0]) * v1n2 - 2 * r1 * r2 * math.sin(x[0]) * math.cos(
                        x[2]) * v1u2
                    - 2 * r1 * r2 * math.sin(x[0]) * math.sin(
                        x[2]) * v1v2 + 2 * x[3] * wn2 + 2 * r2 * math.cos(
                        x[2]) * wu2
                    + 2 * r2 * math.sin(x[2]) * wv2 + 2 * x[3] * r2 * math.cos(
                        x[2]) * n2u2 + 2 * x[3] * r2 * math.sin(x[2]) * n2v2
                    + 2 * math.cos(x[2]) * math.sin(x[2]) * u2v2 * (r2 ** 2))

        x01 = npy.array([(min_theta1 + max_theta1) / 2, (min_h1 + max_h1) / 2,
                         (min_theta2 + max_theta2) / 2, (min_h2 + max_h2) / 2])
        x02 = npy.array([min_theta1, (min_h1 + max_h1) / 2,
                         min_theta2, (min_h2 + max_h2) / 2])
        x03 = npy.array([max_theta1, (min_h1 + max_h1) / 2,
                         max_theta2, (min_h2 + max_h2) / 2])

        minimax = [(min_theta1, min_h1, min_theta2, min_h2),
                   (max_theta1, max_h1, max_theta2, max_h2)]

        res1 = scp.optimize.least_squares(distance_squared, x01,
                                          bounds=minimax)
        res2 = scp.optimize.least_squares(distance_squared, x02,
                                          bounds=minimax)
        res3 = scp.optimize.least_squares(distance_squared, x03,
                                          bounds=minimax)

        pt1 = volmdlr.Point3D(
            (r1 * math.cos(res1.x[0]), r1 * math.sin(res1.x[0]), res1.x[1]))
        p1 = frame1.old_coordinates(pt1)
        pt2 = volmdlr.Point3D(
            (r2 * math.cos(res1.x[2]), r2 * math.sin(res1.x[2]), res1.x[3]))
        p2 = frame2.old_coordinates(pt2)
        d = p1.point_distance(p2)
        result = res1

        res = [res2, res3]
        for couple in res:
            pttest1 = volmdlr.Point3D((r1 * math.cos(couple.x[0]),
                                       r1 * math.sin(couple.x[0]),
                                       couple.x[1]))
            pttest2 = volmdlr.Point3D((r2 * math.cos(couple.x[2]),
                                       r2 * math.sin(couple.x[2]),
                                       couple.x[3]))
            ptest1 = frame1.old_coordinates(pttest1)
            ptest2 = frame2.old_coordinates(pttest2)
            dtest = ptest1.point_distance(ptest2)
            if dtest < d:
                result = couple
                p1, p2 = ptest1, ptest2

        pt1_2d, pt2_2d = volmdlr.Point2D(
            (result.x[0], result.x[1])), volmdlr.Point2D(
            (result.x[2], result.x[3]))

        if not self.contours2d[0].point_belongs(pt1_2d):
            # Find the closest one
            points_contours1 = self.contours2d[0].tessel_points

            poly1 = volmdlr.wires.ClosedPolygon2D(points_contours1)
            d1, new_pt1_2d = poly1.point_border_distance(pt1_2d, return_other_point=True)
            pt1 = volmdlr.Point3D((r1 * math.cos(new_pt1_2d.vector[0]),
                                   r1 * math.sin(new_pt1_2d.vector[0]),
                                   new_pt1_2d.vector[1]))
            p1 = frame1.old_coordinates(pt1)

        if not other_cyl.contours2d[0].point_belongs(pt2_2d):
            # Find the closest one
            points_contours2 = other_cyl.contours2d[0].tessel_points

            poly2 = volmdlr.wires.ClosedPolygon2D(points_contours2)
            d2, new_pt2_2d = poly2.point_border_distance(pt2_2d, return_other_point=True)
            pt2 = volmdlr.Point3D((r2 * math.cos(new_pt2_2d.vector[0]),
                                   r2 * math.sin(new_pt2_2d.vector[0]),
                                   new_pt2_2d.vector[1]))
            p2 = frame2.old_coordinates(pt2)

        return p1, p2

    def minimum_distance_points_plane(self,
                                      planeface):  # Planeface with contour2D
        # ADD THE FACT THAT PLANEFACE.CONTOURS : [0] = contours totale, le reste = trous
        r = self.radius
        min_h1, min_theta1, max_h1, max_theta1 = self.minimum_maximum(
            self.contours2d[0], r)

        n1 = self.normal
        u1 = self.cylindricalsurface3d.frame.u
        v1 = self.cylindricalsurface3d.frame.v
        frame1 = volmdlr.Frame3D(self.center, u1, v1, n1)
        # st1 = volmdlr.Point3D((r*math.cos(min_theta1), r*math.sin(min_theta1), min_h1))
        # start1 = frame1.old_coordinates(st1)

        poly2d = planeface.polygon2D
        pfpoints = poly2d.points
        xmin, ymin = min(pt[0] for pt in pfpoints), min(pt[1] for pt in pfpoints)
        xmax, ymax = max(pt[0] for pt in pfpoints), max(pt[1] for pt in pfpoints)
        origin, vx, vy = planeface.plane.origin, planeface.plane.vectors[0], \
            planeface.plane.vectors[1]
        pf1_2d, pf2_2d = volmdlr.Point2D((xmin, ymin)), volmdlr.Point2D(
            (xmin, ymax))
        pf3_2d, pf4_2d = volmdlr.Point2D((xmax, ymin)), volmdlr.Point2D(
            (xmax, ymax))
        pf1, pf2 = pf1_2d.to_3d(origin, vx, vy), pf2_2d.to_3d(origin, vx, vy)
        pf3, _ = pf3_2d.to_3d(origin, vx, vy), pf4_2d.to_3d(origin, vx, vy)

        u, v = (pf3 - pf1), (pf2 - pf1)
        u.normalize()
        v.normalize()

        w = pf1 - self.center

        n1n1, n1u1, n1v1, n1u, n1v = n1.dot(n1), n1.dot(u1), n1.dot(
            v1), n1.dot(u), n1.dot(v)
        u1u1, u1v1, u1u, u1v = u1.dot(u1), u1.dot(v1), u1.dot(u), u1.dot(v)
        v1v1, v1u, v1v = v1.dot(v1), v1.dot(u), v1.dot(v)
        uu, uv, vv = u.dot(u), u.dot(v), v.dot(v)

        w2, wn1, wu1, wv1, wu, wv = w.dot(w), w.dot(n1), w.dot(u1), w.dot(
            v1), w.dot(u), w.dot(v)

        # x = (h, theta, x, y)
        def distance_squared(x):
            return (n1n1 * (x[0] ** 2) + ((math.cos(x[1])) ** 2) * u1u1 * (
                    r ** 2) + ((math.sin(x[1])) ** 2) * v1v1 * (r ** 2)
                    + w2 + uu * (x[2] ** 2) + vv * (x[3] ** 2) + 2 * x[
                        0] * math.cos(x[1]) * r * n1u1
                    + 2 * x[0] * math.sin(x[1]) * r * n1v1 - 2 * x[
                        0] * wn1 - 2 * x[0] * x[2] * n1u
                    - 2 * x[0] * x[3] * n1v + 2 * math.sin(x[1]) * math.cos(
                        x[1]) * u1v1 * (r ** 2)
                    - 2 * r * math.cos(x[1]) * wu1 - 2 * r * x[2] * math.cos(
                        x[1]) * u1u
                    - 2 * r * x[3] * math.sin(x[1]) * u1v - 2 * r * math.sin(
                        x[1]) * wv1
                    - 2 * r * x[2] * math.sin(x[1]) * v1u - 2 * r * x[
                        3] * math.sin(x[1]) * v1v
                    + 2 * x[2] * wu + 2 * x[3] * wv + 2 * x[2] * x[3] * uv)

        x01 = npy.array([(min_h1 + max_h1) / 2, (min_theta1 + max_theta1) / 2,
                         (xmax - xmin) / 2, (ymax - ymin) / 2])

        minimax = [(min_h1, min_theta1, 0, 0),
                   (max_h1, max_theta1, xmax - xmin, ymax - ymin)]

        res1 = scp.optimize.least_squares(distance_squared, x01,
                                          bounds=minimax)

        pt1 = volmdlr.Point3D(
            (r * math.cos(res1.x[1]), r * math.sin(res1.x[1]), res1.x[0]))
        p1 = frame1.old_coordinates(pt1)
        p2 = pf1 + res1.x[2] * u + res1.x[3] * v
        pt1_2d = volmdlr.Point2D((res1.x[1], res1.x[0]))
        pt2_2d = p2.to_2d(pf1, u, v)

        if not self.contours2d[0].point_belongs(pt1_2d):
            # Find the closest one
            points_contours1 = self.contours2d[0].tessel_points

            poly1 = volmdlr.wires.ClosedPolygon2D(points_contours1)
            _, new_pt1_2d = poly1.point_border_distance(pt1_2d, return_other_point=True)
            pt1 = volmdlr.Point3D((r * math.cos(new_pt1_2d.vector[0]),
                                   r * math.sin(new_pt1_2d.vector[0]),
                                   new_pt1_2d.vector[1]))
            p1 = frame1.old_coordinates(pt1)

        if not planeface.contours[0].point_belongs(pt2_2d):
            # Find the closest one
            _, new_pt2_2d = planeface.polygon2D.point_border_distance(pt2_2d, return_other_point=True)

            p2 = new_pt2_2d.to_3d(pf1, u, v)

        return p1, p2

    def minimum_distance(self, other_face, return_points=False):
        if other_face.__class__ is CylindricalFace3D:
            p1, p2 = self.minimum_distance_points_cyl(other_face)
            if return_points:
                return p1.point_distance(p2), p1, p2
            return p1.point_distance(p2)

        if other_face.__class__ is PlaneFace3D:
            p1, p2 = self.minimum_distance_points_plane(other_face)
            if return_points:
                return p1.point_distance(p2), p1, p2
            return p1.point_distance(p2)

        if other_face.__class__ is ToroidalFace3D:
            p1, p2 = other_face.minimum_distance_points_cyl(self)
            if return_points:
                return p1.point_distance(p2), p1, p2
            return p1.point_distance(p2)

        return NotImplementedError

    def adjacent_direction(self, other_face3d):
        """
        find out in which direction the faces are adjacent
        Parameters
        ----------
        other_face3d : volmdlr.faces.CylindricalFace3D
        Returns
        -------
        adjacent_direction
        """

        contour1 = self.outer_contour3d
        contour2 = other_face3d.outer_contour3d
        point1, point2 = contour1.shared_primitives_extremities(contour2)

        coord = point1 - point2
        coord = [abs(coord.x), abs(coord.y)]

        if coord.index(max(coord)) == 0:
            return 'x'
        return 'y'


class ToroidalFace3D(Face3D):
    """
    :param contours2d: The Tore's contour2D
    :type contours2d: volmdlr.Contour2D
    :param toroidalsurface3d: Information about the Tore
    :type toroidalsurface3d: ToroidalSurface3D
    :param theta: angle of cut in main circle direction
    :param phi: angle of cut in secondary circle direction
    :type points: List of float

    :Example:

    contours2d is rectangular and will create a classic tore with x:2*pi, y:2*pi
    x is for exterior, and y for the circle to revolute
    points = [pi, 2*pi] for an half tore
    """
    min_x_density = 5
    min_y_density = 1

    def __init__(self, surface3d: ToroidalSurface3D,
                 surface2d: Surface2D,
                 name: str = ''):

        # self.toroidalsurface3d = toroidalsurface3d

        self.center = surface3d.frame.origin
        self.normal = surface3d.frame.w

        theta_min, theta_max, phi_min, phi_max = surface2d.outer_contour.bounding_rectangle().bounds()

        self.theta_min = theta_min
        self.theta_max = theta_max
        self.phi_min = phi_min
        self.phi_max = phi_max

        # contours3d = [self.toroidalsurface3d.contour2d_to_3d(c)\
        #               for c in [outer_contour2d]+inners_contours2d]

        Face3D.__init__(self,
                        surface3d=surface3d,
                        surface2d=surface2d,
                        name=name)
        self._bbox = None

    def copy(self, deep=True, memo=None):
        return ToroidalFace3D(self.surface3d.copy(deep, memo), self.surface2d.copy(),
                              self.name)

    def points_resolution(self, line, pos,
                          resolution):  # With a resolution wished
        points = []
        points.append(line.points[0])
        limit = line.points[1].vector[pos]
        start = line.points[0].vector[pos]
        vec = [0, 0]
        vec[pos] = start
        echelon = [line.points[0].vector[0] - vec[0],
                   line.points[0].vector[1] - vec[1]]
        flag = start + resolution
        while flag < limit:
            echelon[pos] = flag
            flag += resolution
            points.append(volmdlr.Point2D(echelon))
        points.append(line.points[1])
        return points

    @property
    def bounding_box(self):
        if not self._bbox:
            self._bbox = self.get_bounding_box()
        return self._bbox

    @bounding_box.setter
    def bounding_box(self, new_bounding_box):
        self._bbox = new_bounding_box

    def get_bounding_box(self):
        return self.surface3d._bounding_box()

    def triangulation_lines(self, angle_resolution=5):
        theta_min, theta_max, phi_min, phi_max = self.surface2d.bounding_rectangle().bounds()

        delta_theta = theta_max - theta_min
        nlines_x = int(delta_theta * angle_resolution)
        lines_x = []
        for i in range(nlines_x):
            theta = theta_min + (i + 1) / (nlines_x + 1) * delta_theta
            lines_x.append(vme.Line2D(volmdlr.Point2D(theta, phi_min),
                                      volmdlr.Point2D(theta, phi_max)))
        delta_phi = phi_max - phi_min
        nlines_y = int(delta_phi * angle_resolution)
        lines_y = []
        for i in range(nlines_y):
            phi = phi_min + (i + 1) / (nlines_y + 1) * delta_phi
            lines_y.append(vme.Line2D(volmdlr.Point2D(theta_min, phi),
                                      volmdlr.Point2D(theta_max, phi)))
        return lines_x, lines_y


# =============================================================================
#  This code seems buggy...
# =============================================================================

# def minimum_maximum_tore(self, contour2d):
#     points = contour2d.tessel_points

#     min_phi, min_theta = min([pt[1] for pt in points]), min(
#         [pt[0] for pt in points])
#     max_phi, max_theta = max([pt[1] for pt in points]), max(
#         [pt[0] for pt in points])
#     return min_phi, min_theta, max_phi, max_theta

# def minimum_distance_points_tore(self, other_tore):
#     raise NotImplementedError('This method seems unused, its code has been commented')
#     R1, r1, R2, r2 = self.rcenter, self.rcircle, other_tore.rcenter, other_tore.rcircle

#     min_phi1, min_theta1, max_phi1, max_theta1 = self.minimum_maximum_tore(
#         self.contours2d[0])

#     # start1 = self.start
#     n1 = self.normal
#     u1 = self.toroidalsurface3d.frame.u
#     v1 = self.toroidalsurface3d.frame.v
#     frame1 = volmdlr.Frame3D(self.center, u1, v1, n1)
#     # start1 = self.points2d_to3d([[min_theta1, min_phi1]], R1, r1, frame1)

#     min_phi2, min_theta2, max_phi2, max_theta2 = self.minimum_maximum_tore(
#         other_tore.contours2d[0])

#     # start2 = other_tore.start
#     n2 = other_tore.normal
#     u2 = other_tore.toroidalsurface3d.frame.u
#     v2 = other_tore.toroidalsurface3d.frame.v
#     frame2 = volmdlr.Frame3D(other_tore.center, u2, v2, n2)
#     # start2 = other_tore.points2d_to3d([[min_theta2, min_phi2]], R2, r2, frame2)

#     w = other_tore.center - self.center

#     n1n1, n1u1, n1v1, n1n2, n1u2, n1v2 = n1.dot(n1), n1.dot(u1), n1.dot(
#         v1), n1.dot(n2), n1.dot(u2), n1.dot(v2)
#     u1u1, u1v1, u1n2, u1u2, u1v2 = u1.dot(u1), u1.dot(v1), u1.dot(
#         n2), u1.dot(u2), u1.dot(v2)
#     v1v1, v1n2, v1u2, v1v2 = v1.dot(v1), v1.dot(n2), v1.dot(u2), v1.dot(v2)
#     n2n2, n2u2, n2v2 = n2.dot(n2), n2.dot(u2), n2.dot(v2)
#     u2u2, u2v2, v2v2 = u2.dot(u2), u2.dot(v2), v2.dot(v2)

#     w2, wn1, wu1, wv1, wn2, wu2, wv2 = w.dot(w), w.dot(n1), w.dot(
#         u1), w.dot(v1), w.dot(n2), w.dot(u2), w.dot(v2)

#     # x = (phi1, theta1, phi2, theta2)
#     def distance_squared(x):
#         return (u1u1 * (((R1 + r1 * math.cos(x[0])) * math.cos(x[1])) ** 2)
#                 + v1v1 * (((R1 + r1 * math.cos(x[0])) * math.sin(
#                     x[1])) ** 2)
#                 + n1n1 * ((math.sin(x[0])) ** 2) * (r1 ** 2) + w2
#                 + u2u2 * (((R2 + r2 * math.cos(x[2])) * math.cos(
#                     x[3])) ** 2)
#                 + v2v2 * (((R2 + r2 * math.cos(x[2])) * math.sin(
#                     x[3])) ** 2)
#                 + n2n2 * ((math.sin(x[2])) ** 2) * (r2 ** 2)
#                 + 2 * u1v1 * math.cos(x[1]) * math.sin(x[1]) * (
#                         (R1 + r1 * math.cos(x[0])) ** 2)
#                 + 2 * (R1 + r1 * math.cos(x[0])) * math.cos(
#                     x[1]) * r1 * math.sin(x[0]) * n1u1
#                 - 2 * (R1 + r1 * math.cos(x[0])) * math.cos(x[1]) * wu1
#                 - 2 * (R1 + r1 * math.cos(x[0])) * (
#                         R2 + r2 * math.cos(x[2])) * math.cos(
#                     x[1]) * math.cos(x[3]) * u1u2
#                 - 2 * (R1 + r1 * math.cos(x[0])) * (
#                         R2 + r2 * math.cos(x[2])) * math.cos(
#                     x[1]) * math.sin(x[3]) * u1v2
#                 - 2 * (R1 + r1 * math.cos(x[0])) * math.cos(
#                     x[1]) * r2 * math.sin(x[2]) * u1n2
#                 + 2 * (R1 + r1 * math.cos(x[0])) * math.sin(
#                     x[1]) * r1 * math.sin(x[0]) * n1v1
#                 - 2 * (R1 + r1 * math.cos(x[0])) * math.sin(x[1]) * wv1
#                 - 2 * (R1 + r1 * math.cos(x[0])) * (
#                         R2 + r2 * math.cos(x[2])) * math.sin(
#                     x[1]) * math.cos(x[3]) * v1u2
#                 - 2 * (R1 + r1 * math.cos(x[0])) * (
#                         R2 + r2 * math.cos(x[2])) * math.sin(
#                     x[1]) * math.sin(x[3]) * v1v2
#                 - 2 * (R1 + r1 * math.cos(x[0])) * math.sin(
#                     x[1]) * r2 * math.sin(x[2]) * v1n2
#                 - 2 * r1 * math.sin(x[0]) * wn1
#                 - 2 * r1 * math.sin(x[0]) * (
#                         R2 + r2 * math.cos(x[2])) * math.cos(
#                     x[3]) * n1u2
#                 - 2 * r1 * math.sin(x[0]) * (
#                         R2 + r2 * math.cos(x[2])) * math.sin(
#                     x[3]) * n1v2
#                 - 2 * r1 * r2 * math.sin(x[0]) * math.sin(x[2]) * n1n2
#                 + 2 * (R2 + r2 * math.cos(x[2])) * math.cos(x[3]) * wu2
#                 + 2 * (R2 + r2 * math.cos(x[2])) * math.sin(x[3]) * wv2
#                 + 2 * r2 * math.sin(x[2]) * wn2
#                 + 2 * u2v2 * math.cos(x[3]) * math.sin(x[3]) * (
#                         (R2 + r2 * math.cos(x[2])) ** 2)
#                 + 2 * math.cos(x[3]) * (
#                         R2 + r2 * math.cos(x[2])) * r2 * math.sin(
#                     x[2]) * n2u2
#                 + 2 * math.sin(x[3]) * (
#                         R2 + r2 * math.cos(x[2])) * r2 * math.sin(
#                     x[2]) * n2v2)

#     x01 = npy.array(
#         [(min_phi1 + max_phi1) / 2, (min_theta1 + max_theta1) / 2,
#          (min_phi2 + max_phi2) / 2, (min_theta2 + max_theta2) / 2])
#     x02 = npy.array([min_phi1, min_theta1,
#                      min_phi2, min_theta2])
#     x03 = npy.array([max_phi1, max_theta1,
#                      max_phi2, max_theta2])

#     minimax = [(min_phi1, min_theta1, min_phi2, min_theta2),
#                (max_phi1, max_theta1, max_phi2, max_theta2)]

#     res1 = scp.optimize.least_squares(distance_squared, x01,
#                                       bounds=minimax)
#     res2 = scp.optimize.least_squares(distance_squared, x02,
#                                       bounds=minimax)
#     res3 = scp.optimize.least_squares(distance_squared, x03,
#                                       bounds=minimax)

#     # frame1, frame2 = volmdlr.Frame3D(self.center, u1, v1, n1), volmdlr.Frame3D(other_tore.center, u2, v2, n2)
#     pt1 = self.points2d_to3d([[res1.x[1], res1.x[0]]], R1, r1, frame1)
#     pt2 = self.points2d_to3d([[res1.x[3], res1.x[2]]], R2, r2, frame2)
#     p1, p2 = pt1[0], pt2[0]
#     d = p1.point_distance(p2)
#     result = res1

#     res = [res2, res3]
#     for couple in res:
#         ptest1 = self.points2d_to3d([[couple.x[1], couple.x[0]]], R1, r1,
#                                     frame1)
#         ptest2 = self.points2d_to3d([[couple.x[3], couple.x[2]]], R2, r2,
#                                     frame2)
#         dtest = ptest1[0].point_distance(ptest2[0])
#         if dtest < d:
#             result = couple
#             p1, p2 = ptest1[0], ptest2[0]

#     pt1_2d, pt2_2d = volmdlr.Point2D(
#         (result.x[1], result.x[0])), volmdlr.Point2D(
#         (result.x[3], result.x[2]))

#     if not self.contours2d[0].point_belongs(pt1_2d):
#         # Find the closest one
#         points_contours1 = self.contours2d[0].tessel_points

#         poly1 = volmdlr.ClosedPolygon2D(points_contours1)
#         d1, new_pt1_2d = poly1.PointBorderDistance(pt1_2d,
#                                                    return_other_point=True)

#         pt1 = self.points2d_to3d([new_pt1_2d], R1, r1, frame1)
#         p1 = pt1[0]

#     if not other_tore.contours2d[0].point_belongs(pt2_2d):
#         # Find the closest one
#         points_contours2 = other_tore.contours2d[0].tessel_points

#         poly2 = volmdlr.ClosedPolygon2D(points_contours2)
#         d2, new_pt2_2d = poly2.PointBorderDistance(pt2_2d,
#                                                    return_other_point=True)

#         pt2 = self.points2d_to3d([new_pt2_2d], R2, r2, frame2)
#         p2 = pt2[0]

#     return p1, p2

# def minimum_distance_points_cyl(self, cyl):
#     R2, r2, r = self.rcenter, self.rcircle, cyl.radius

#     min_h, min_theta, max_h, max_theta = cyl.minimum_maximum(
#         cyl.contours2d[0], r)

#     n1 = cyl.normal
#     u1 = cyl.cylindricalsurface3d.frame.u
#     v1 = cyl.cylindricalsurface3d.frame.v
#     frame1 = volmdlr.Frame3D(cyl.center, u1, v1, n1)
#     # st1 = volmdlr.Point3D((r*math.cos(min_theta), r*math.sin(min_theta), min_h))
#     # start1 = frame1.old_coordinates(st1)

#     min_phi2, min_theta2, max_phi2, max_theta2 = self.minimum_maximum_tore(
#         self.contours2d[0])

#     n2 = self.normal
#     u2 = self.toroidalsurface3d.frame.u
#     v2 = self.toroidalsurface3d.frame.v
#     frame2 = volmdlr.Frame3D(self.center, u2, v2, n2)
#     # start2 = self.points2d_to3d([[min_theta2, min_phi2]], R2, r2, frame2)

#     w = self.center - cyl.center

#     n1n1, n1u1, n1v1, n1n2, n1u2, n1v2 = n1.dot(n1), n1.dot(u1), n1.dot(
#         v1), n1.dot(n2), n1.dot(u2), n1.dot(v2)
#     u1u1, u1v1, u1n2, u1u2, u1v2 = u1.dot(u1), u1.dot(v1), u1.dot(
#         n2), u1.dot(u2), u1.dot(v2)
#     v1v1, v1n2, v1u2, v1v2 = v1.dot(v1), v1.dot(n2), v1.dot(u2), v1.dot(v2)
#     n2n2, n2u2, n2v2 = n2.dot(n2), n2.dot(u2), n2.dot(v2)
#     u2u2, u2v2, v2v2 = u2.dot(u2), u2.dot(v2), v2.dot(v2)

#     w2, wn1, wu1, wv1, wn2, wu2, wv2 = w.dot(w), w.dot(n1), w.dot(
#         u1), w.dot(v1), w.dot(n2), w.dot(u2), w.dot(v2)

#     # x = (theta, h, phi2, theta2)
#     def distance_squared(x):
#         return (u1u1 * ((math.cos(x[0]) * r) ** 2) + v1v1 * (
#                 (math.sin(x[0]) * r) ** 2)
#                 + n1n1 * (x[1] ** 2) + w2
#                 + u2u2 * (((R2 + r2 * math.cos(x[2])) * math.cos(
#                     x[3])) ** 2)
#                 + v2v2 * (((R2 + r2 * math.cos(x[2])) * math.sin(
#                     x[3])) ** 2)
#                 + n2n2 * ((math.sin(x[2])) ** 2) * (r2 ** 2)
#                 + 2 * u1v1 * math.cos(x[0]) * math.sin(x[0]) * (r ** 2)
#                 + 2 * r * math.cos(x[0]) * x[1] * n1u1 - 2 * r * math.cos(
#                     x[0]) * wu1
#                 - 2 * r * math.cos(x[0]) * (
#                         R2 + r2 * math.cos(x[2])) * math.cos(
#                     x[3]) * u1u2
#                 - 2 * r * math.cos(x[0]) * (
#                         R2 + r2 * math.cos(x[2])) * math.sin(
#                     x[3]) * u1v2
#                 - 2 * r * math.cos(x[0]) * r2 * math.sin(x[2]) * u1n2
#                 + 2 * r * math.sin(x[0]) * x[1] * n1v1 - 2 * r * math.sin(
#                     x[0]) * wv1
#                 - 2 * r * math.sin(x[0]) * (
#                         R2 + r2 * math.cos(x[2])) * math.cos(
#                     x[3]) * v1u2
#                 - 2 * r * math.sin(x[0]) * (
#                         R2 + r2 * math.cos(x[2])) * math.sin(
#                     x[3]) * v1v2
#                 - 2 * r * math.sin(x[0]) * r2 * math.sin(x[2]) * v1n2 - 2 *
#                 x[1] * wn1
#                 - 2 * x[1] * (R2 + r2 * math.cos(x[2])) * math.cos(
#                     x[3]) * n1u2
#                 - 2 * x[1] * (R2 + r2 * math.cos(x[2])) * math.sin(
#                     x[3]) * n1v2
#                 - 2 * x[1] * r2 * math.sin(x[2]) * n1n2
#                 + 2 * (R2 + r2 * math.cos(x[2])) * math.cos(x[3]) * wu2
#                 + 2 * (R2 + r2 * math.cos(x[2])) * math.sin(x[3]) * wv2
#                 + 2 * r2 * math.sin(x[2]) * wn2
#                 + 2 * u2v2 * math.cos(x[3]) * math.sin(x[3]) * (
#                         (R2 + r2 * math.cos(x[2])) ** 2)
#                 + 2 * math.cos(x[3]) * (
#                         R2 + r2 * math.cos(x[2])) * r2 * math.sin(
#                     x[2]) * n2u2
#                 + 2 * math.sin(x[3]) * (
#                         R2 + r2 * math.cos(x[2])) * r2 * math.sin(
#                     x[2]) * n2v2)

#     x01 = npy.array([(min_theta + max_theta) / 2, (min_h + max_h) / 2,
#                      (min_phi2 + max_phi2) / 2,
#                      (min_theta2 + max_theta2) / 2])
#     x02 = npy.array([min_theta, min_h,
#                      min_phi2, min_theta2])
#     x03 = npy.array([max_theta, max_h,
#                      max_phi2, max_theta2])

#     minimax = [(min_theta, min_h, min_phi2, min_theta2),
#                (max_theta, max_h, max_phi2, max_theta2)]

#     res1 = scp.optimize.least_squares(distance_squared, x01,
#                                       bounds=minimax)
#     res2 = scp.optimize.least_squares(distance_squared, x02,
#                                       bounds=minimax)
#     res3 = scp.optimize.least_squares(distance_squared, x03,
#                                       bounds=minimax)

#     pt1 = volmdlr.Point3D(
#         (r * math.cos(res1.x[0]), r * math.sin(res1.x[0]), res1.x[1]))
#     p1 = frame1.old_coordinates(pt1)
#     pt2 = self.points2d_to3d([[res1.x[3], res1.x[2]]], R2, r2, frame2)
#     p2 = pt2[0]
#     d = p1.point_distance(p2)
#     result = res1

#     res = [res2, res3]
#     for couple in res:
#         pttest1 = volmdlr.Point3D((r * math.cos(couple.x[0]),
#                                    r * math.sin(couple.x[0]), couple.x[1]))
#         ptest1 = frame1.old_coordinates(pttest1)
#         ptest2 = self.points2d_to3d([[couple.x[3], couple.x[2]]], R2, r2,
#                                     frame2)
#         dtest = ptest1.point_distance(ptest2[0])
#         if dtest < d:
#             result = couple
#             p1, p2 = ptest1, ptest2[0]

#     pt1_2d, pt2_2d = volmdlr.Point2D(
#         (result.x[0], result.x[1])), volmdlr.Point2D(
#         (result.x[3], result.x[2]))

#     if not self.contours2d[0].point_belongs(pt2_2d):
#         # Find the closest one
#         points_contours2 = self.contours2d[0].tessel_points

#         poly2 = volmdlr.ClosedPolygon2D(points_contours2)
#         d2, new_pt2_2d = poly2.PointBorderDistance(pt2_2d,
#                                                    return_other_point=True)

#         pt2 = self.points2d_to3d([new_pt2_2d], R2, r2, frame2)
#         p2 = pt2[0]

#     if not cyl.contours2d[0].point_belongs(pt1_2d):
#         # Find the closest one
#         points_contours1 = cyl.contours2d[0].tessel_points

#         poly1 = volmdlr.ClosedPolygon2D(points_contours1)
#         d1, new_pt1_2d = poly1.PointBorderDistance(pt1_2d,
#                                                    return_other_point=True)

#         pt1 = volmdlr.Point3D((r * math.cos(new_pt1_2d.vector[0]),
#                                r * math.sin(new_pt1_2d.vector[0]),
#                                new_pt1_2d.vector[1]))
#         p1 = frame1.old_coordinates(pt1)

#     return p1, p2

# def minimum_distance_points_plane(self,
#                                   planeface):  # Planeface with contour2D
#     # TODO: check that it takes into account holes

#     poly2d = planeface.polygon2D
#     pfpoints = poly2d.points
#     xmin, ymin = min([pt[0] for pt in pfpoints]), min(
#         [pt[1] for pt in pfpoints])
#     xmax, ymax = max([pt[0] for pt in pfpoints]), max(
#         [pt[1] for pt in pfpoints])
#     origin, vx, vy = planeface.plane.origin, planeface.plane.vectors[0], \
#                      planeface.plane.vectors[1]
#     pf1_2d, pf2_2d = volmdlr.Point2D((xmin, ymin)), volmdlr.Point2D(
#         (xmin, ymax))
#     pf3_2d, pf4_2d = volmdlr.Point2D((xmax, ymin)), volmdlr.Point2D(
#         (xmax, ymax))
#     pf1, pf2 = pf1_2d.to_3d(origin, vx, vy), pf2_2d.to_3d(origin, vx, vy)
#     pf3, _ = pf3_2d.to_3d(origin, vx, vy), pf4_2d.to_3d(origin, vx, vy)

#     u, v = (pf3 - pf1), (pf2 - pf1)
#     u.normalize()
#     v.normalize()

#     R1, r1 = self.rcenter, self.rcircle
#     min_phi1, min_theta1, max_phi1, max_theta1 = self.minimum_maximum_tore(
#         self.contours2d[0])

#     n1 = self.normal
#     u1 = self.toroidalsurface3d.frame.u
#     v1 = self.toroidalsurface3d.frame.v
#     frame1 = volmdlr.Frame3D(self.center, u1, v1, n1)
#     # start1 = self.points2d_to3d([[min_theta1, min_phi1]], R1, r1, frame1)

#     w = self.center - pf1

#     n1n1, n1u1, n1v1, n1u, n1v = n1.dot(n1), n1.dot(u1), n1.dot(
#         v1), n1.dot(u), n1.dot(v)
#     u1u1, u1v1, u1u, u1v = u1.dot(u1), u1.dot(v1), u1.dot(u), u1.dot(v)
#     v1v1, v1u, v1v = v1.dot(v1), v1.dot(u), v1.dot(v)
#     uu, uv, vv = u.dot(u), u.dot(v), v.dot(v)

#     w2, wn1, wu1, wv1, wu, wv = w.dot(w), w.dot(n1), w.dot(u1), w.dot(
#         v1), w.dot(u), w.dot(v)

#     # x = (x, y, phi1, theta1)
#     def distance_squared(x):
#         return (uu * (x[0] ** 2) + vv * (x[1] ** 2) + w2
#                 + u1u1 * (((R1 + r1 * math.cos(x[2])) * math.cos(
#                     x[3])) ** 2)
#                 + v1v1 * (((R1 + r1 * math.cos(x[2])) * math.sin(
#                     x[3])) ** 2)
#                 + n1n1 * ((math.sin(x[2])) ** 2) * (r1 ** 2)
#                 + 2 * x[0] * x[1] * uv - 2 * x[0] * wu
#                 - 2 * x[0] * (R1 + r1 * math.cos(x[2])) * math.cos(
#                     x[3]) * u1u
#                 - 2 * x[0] * (R1 + r1 * math.cos(x[2])) * math.sin(
#                     x[3]) * v1u
#                 - 2 * x[0] * math.sin(x[2]) * r1 * n1u - 2 * x[1] * wv
#                 - 2 * x[1] * (R1 + r1 * math.cos(x[2])) * math.cos(
#                     x[3]) * u1v
#                 - 2 * x[1] * (R1 + r1 * math.cos(x[2])) * math.sin(
#                     x[3]) * v1v
#                 - 2 * x[1] * math.sin(x[2]) * r1 * n1v
#                 + 2 * (R1 + r1 * math.cos(x[2])) * math.cos(x[3]) * wu1
#                 + 2 * (R1 + r1 * math.cos(x[2])) * math.sin(x[3]) * wv1
#                 + 2 * math.sin(x[2]) * r1 * wn1
#                 + 2 * u1v1 * math.cos(x[3]) * math.sin(x[3]) * (
#                         (R1 + r1 * math.cos(x[2])) ** 2)
#                 + 2 * (R1 + r1 * math.cos(x[2])) * math.cos(
#                     x[3]) * r1 * math.sin(x[2]) * n1u1
#                 + 2 * (R1 + r1 * math.cos(x[2])) * math.sin(
#                     x[3]) * r1 * math.sin(x[2]) * n1v1)

#     x01 = npy.array([(xmax - xmin) / 2, (ymax - ymin) / 2,
#                      (min_phi1 + max_phi1) / 2,
#                      (min_theta1 + max_theta1) / 2])

#     minimax = [(0, 0, min_phi1, min_theta1),
#                (xmax - xmin, ymax - ymin, max_phi1, max_theta1)]

#     res1 = scp.optimize.least_squares(distance_squared, x01,
#                                       bounds=minimax)

#     # frame1 = volmdlr.Frame3D(self.center, u1, v1, n1)
#     pt1 = self.points2d_to3d([[res1.x[3], res1.x[2]]], R1, r1, frame1)
#     p1 = pt1[0]
#     p2 = pf1 + res1.x[2] * u + res1.x[3] * v

#     pt1_2d = volmdlr.Point2D((res1.x[3], res1.x[2]))
#     pt2_2d = p2.to_2d(pf1, u, v)

#     if not self.contours2d[0].point_belongs(pt1_2d):
#         # Find the closest one
#         points_contours1 = self.contours2d[0].tessel_points

#         poly1 = volmdlr.ClosedPolygon2D(points_contours1)
#         d1, new_pt1_2d = poly1.PointBorderDistance(pt1_2d,
#                                                    return_other_point=True)

#         pt1 = self.points2d_to3d([new_pt1_2d], R1, r1, frame1)
#         p1 = pt1[0]

#     if not planeface.contours[0].point_belongs(pt2_2d):
#         # Find the closest one
#         d2, new_pt2_2d = planeface.polygon2D.PointBorderDistance(pt2_2d,
#                                                                  return_other_point=True)

#         p2 = new_pt2_2d.to_3d(pf1, u, v)

#     return p1, p2

# def minimum_distance(self, other_face, return_points=False):
#     if other_face.__class__ is ToroidalFace3D:
#         p1, p2 = self.minimum_distance_points_tore(other_face)
#         if return_points:
#             return p1.point_distance(p2), p1, p2
#         else:
#             return p1.point_distance(p2)

#     if other_face.__class__ is CylindricalFace3D:
#         p1, p2 = self.minimum_distance_points_cyl(other_face)
#         if return_points:
#             return p1.point_distance(p2), p1, p2
#         else:
#             return p1.point_distance(p2)

#     if other_face.__class__ is PlaneFace3D:
#         p1, p2 = self.minimum_distance_points_plane(other_face)
#         if return_points:
#             return p1.point_distance(p2), p1, p2
#         else:
#             return p1.point_distance(p2)
#     else:
#         return NotImplementedError


class ConicalFace3D(Face3D):
    """
    :param contours2d: The Cone's contour2D
    :type contours2d: volmdlr.Contour2D
    :param conicalsurface3d: Information about the Cone
    :type conicalsurface3d: ConicalSurface3D
    :param points: Contour2d's parameter Cone
    :type points: List of float

    """
    min_x_density = 5
    min_y_density = 1

    def __init__(self, surface3d: ConicalSurface3D,
                 surface2d: Surface2D,
                 name: str = ''):

        Face3D.__init__(self,
                        surface3d=surface3d,
                        surface2d=surface2d,
                        name=name)
        self._bbox = None

    @property
    def bounding_box(self):
        if not self._bbox:
            self._bbox = self.get_bounding_box()
        return self._bbox

    @bounding_box.setter
    def bounding_box(self, new_bouding_box):
        self._bbox = new_bouding_box

    def get_bounding_box(self):
        theta_min, theta_max, zmin, zmax = self.surface2d.outer_contour.bounding_rectangle().bounds()

        xp = (volmdlr.X3D.dot(self.surface3d.frame.u) * self.surface3d.frame.u
              + volmdlr.X3D.dot(
                    self.surface3d.frame.v) * self.surface3d.frame.v)
        try:
            xp.normalize()
        except ZeroDivisionError:
            pass
        yp = (volmdlr.Y3D.dot(self.surface3d.frame.u) * self.surface3d.frame.u
              + volmdlr.Y3D.dot(
                    self.surface3d.frame.v) * self.surface3d.frame.v)

        try:
            yp.normalize()
        except ZeroDivisionError:
            pass

        zp = (volmdlr.Z3D.dot(self.surface3d.frame.u) * self.surface3d.frame.u
              + volmdlr.Z3D.dot(
                    self.surface3d.frame.v) * self.surface3d.frame.v)
        try:
            zp.normalize()
        except ZeroDivisionError:
            pass

        lower_center = self.surface3d.frame.origin + zmin * self.surface3d.frame.w
        upper_center = self.surface3d.frame.origin + zmax * self.surface3d.frame.w
        lower_radius = math.tan(self.surface3d.semi_angle) * zmin
        upper_radius = math.tan(self.surface3d.semi_angle) * zmax

        points = [lower_center - lower_radius * xp,
                  lower_center + lower_radius * xp,
                  lower_center - lower_radius * yp,
                  lower_center + lower_radius * yp,
                  lower_center - lower_radius * zp,
                  lower_center + lower_radius * zp,
                  upper_center - upper_radius * xp,
                  upper_center + upper_radius * xp,
                  upper_center - upper_radius * yp,
                  upper_center + upper_radius * yp,
                  upper_center - upper_radius * zp,
                  upper_center + upper_radius * zp,
                  ]

        return volmdlr.core.BoundingBox.from_points(points)

    def triangulation_lines(self, angle_resolution=5):
        theta_min, theta_max, zmin, zmax = self.surface2d.bounding_rectangle().bounds()
        delta_theta = theta_max - theta_min
        nlines = int(delta_theta * angle_resolution)
        lines_x = []
        for i in range(nlines):
            theta = theta_min + (i + 1) / (nlines + 1) * delta_theta
            lines_x.append(vme.Line2D(volmdlr.Point2D(theta, zmin),
                                      volmdlr.Point2D(theta, zmax)))

        if zmin < 1e-9:
            delta_z = zmax - zmin
            lines_y = [vme.Line2D(volmdlr.Point2D(theta_min, zmin + 0.1 * delta_z),
                                  volmdlr.Point2D(theta_max, zmin + 0.1 * delta_z))]
        else:
            lines_y = []
        return lines_x, lines_y

    # def create_triangle(self, all_contours_points, part):
    #     Triangles, ts = [], []
    #     pts, h_list = [], []
    #     for listpt in all_contours_points:
    #         for pt in listpt:
    #             pts.append(pt)
    #             h_list.append(pt[1])
    #     if part == 'bot':
    #         h_concerned = min(h_list)
    #     else:
    #         h_concerned = max(h_list)
    #     peak_list, other = [], []
    #     for pt in pts:
    #         if pt[1] == h_concerned:
    #             peak_list.append(pt)
    #         else:
    #             other.append(pt)
    #     points = [peak_list[0]] + other
    #
    #     for i in range(1, len(points)):
    #         if i == len(points) - 1:
    #             vertices = [points[i].vector, points[0].vector,
    #                         points[1].vector]
    #             segments = [[0, 1], [1, 2], [2, 0]]
    #             listindice = [i, 0, 1]
    #         else:
    #             vertices = [points[i].vector, points[0].vector,
    #                         points[i + 1].vector]
    #             segments = [[0, 1], [1, 2], [2, 0]]
    #             listindice = [i, 0, i + 1]
    #         tri = {'vertices': vertices, 'segments': segments}
    #         t = triangle.triangulate(tri, 'p')
    #         if 'triangles' in t:
    #             triangles = t['triangles'].tolist()
    #             triangles[0] = listindice
    #             Triangles.append(triangles)
    #         else:
    #             Triangles.append(None)
    #         ts.append(t)
    #
    #     return points, Triangles


class SphericalFace3D(Face3D):
    """
    :param contours2d: The Sphere's contour2D
    :type contours2d: volmdlr.Contour2D
    :param sphericalsurface3d: Information about the Sphere
    :type sphericalsurface3d: SphericalSurface3D
    :param points: Angle's Sphere
    :type points: List of float

    """
    min_x_density = 5
    min_y_density = 5

    def __init__(self, surface3d: SphericalSurface3D,
                 surface2d: Surface2D,
                 name: str = ''):
        Face3D.__init__(self,
                        surface3d=surface3d,
                        surface2d=surface2d,
                        name=name)
        self._bbox = None

    @property
    def bounding_box(self):
        if not self._bbox:
            self._bbox = self.get_bounding_box()
        return self._bbox

    @bounding_box.setter
    def bounding_box(self, new_bouding_box):
        self._bbox = new_bouding_box

    def get_bounding_box(self):
        # To be enhanced
        return self.surface3d._bounding_box()

    def triangulation_lines(self, angle_resolution=7):
        theta_min, theta_max, phi_min, phi_max = self.surface2d.bounding_rectangle().bounds()

        delta_theta = theta_max - theta_min
        nlines_x = int(delta_theta * angle_resolution)
        lines_x = []
        for i in range(nlines_x):
            theta = theta_min + (i + 1) / (nlines_x + 1) * delta_theta
            lines_x.append(vme.Line2D(volmdlr.Point2D(theta, phi_min),
                                      volmdlr.Point2D(theta, phi_max)))
        delta_phi = phi_max - phi_min
        nlines_y = int(delta_phi * angle_resolution)
        lines_y = []
        for i in range(nlines_y):
            phi = phi_min + (i + 1) / (nlines_y + 1) * delta_phi
            lines_y.append(vme.Line2D(volmdlr.Point2D(theta_min, phi),
                                      volmdlr.Point2D(theta_max, phi)))
        return lines_x, lines_y


class RuledFace3D(Face3D):
    """

    """
    min_x_density = 50
    min_y_density = 1

    def __init__(self,
                 surface3d: RuledSurface3D,
                 surface2d: Surface2D,
                 name: str = '',
                 color=None):
        Face3D.__init__(self, surface3d=surface3d,
                        surface2d=surface2d,
                        name=name)
        self._bbox = None

    @property
    def bounding_box(self):
        if not self._bbox:
            self._bbox = self.get_bounding_box()
        return self._bbox

    @bounding_box.setter
    def bounding_box(self, new_bouding_box):
        self._bbox = new_bouding_box

    def get_bounding_box(self):
        # To be enhance by restricting wires to cut
        # xmin, xmax, ymin, ymax = self.surface2d.outer_contour.bounding_rectangle()
        points = [self.surface3d.point2d_to_3d(volmdlr.Point2D(i / 30, 0.)) for
                  i in range(31)]
        points.extend(
            [self.surface3d.point2d_to_3d(volmdlr.Point2D(i / 30, 1.)) for i
             in range(31)])

        return volmdlr.core.BoundingBox.from_points(points)

    def triangulation_lines(self, angle_resolution=10):
        xmin, xmax, ymin, ymax = self.surface2d.bounding_rectangle().bounds()
        delta_x = xmax - xmin
        nlines = int(delta_x * angle_resolution)
        lines = []
        for i in range(nlines):
            x = xmin + (i + 1) / (nlines + 1) * delta_x
            lines.append(vme.Line2D(volmdlr.Point2D(x, ymin),
                                    volmdlr.Point2D(x, ymax)))
        return lines, []


class BSplineFace3D(Face3D):
    def __init__(self, surface3d: BSplineSurface3D,
                 surface2d: Surface2D,
                 name: str = ''):
        Face3D.__init__(self,
                        surface3d=surface3d,
                        surface2d=surface2d,
                        name=name)
        self._bbox = None

    @property
    def bounding_box(self):
        if not self._bbox:
            self._bbox = self.get_bounding_box()
        return self._bbox

    @bounding_box.setter
    def bounding_box(self, new_bounding_box):
        self._bbox = new_bounding_box

    def get_bounding_box(self):
        return self.surface3d._bounding_box()

    def triangulation_lines(self, resolution=25):
        u_min, u_max, v_min, v_max = self.surface2d.bounding_rectangle().bounds()

        delta_u = u_max - u_min
        nlines_x = int(delta_u * resolution)
        lines_x = []
        for i in range(nlines_x):
            u = u_min + (i + 1) / (nlines_x + 1) * delta_u
            lines_x.append(vme.Line2D(volmdlr.Point2D(u, v_min),
                                      volmdlr.Point2D(u, v_max)))
        delta_v = v_max - v_min
        nlines_y = int(delta_v * resolution)
        lines_y = []
        for i in range(nlines_y):
            v = v_min + (i + 1) / (nlines_y + 1) * delta_v
            lines_y.append(vme.Line2D(volmdlr.Point2D(v_min, v),
                                      volmdlr.Point2D(v_max, v)))
        return lines_x, lines_y

    def pair_with(self, other_bspline_face3d):
        """
        Finds out how the uv parametric frames are located compared to
        eachother and also how grid3d can be defined respected to these
        directions.

        :param other_bspline_face3d: BSplineFace3D
        :type other_bspline_face3d: :class:`volmdlr.faces.BSplineFace3D`
        :return: corresponding_direction, grid2d_direction
        :rtype: Tuple[?, ?]
        """

        adjacent_direction1, diff1, adjacent_direction2, diff2 = self.adjacent_direction(other_bspline_face3d)
        corresponding_directions = []
        if (diff1 > 0 and diff2 > 0) or (diff1 < 0 and diff2 < 0):
            corresponding_directions.append(('+' + adjacent_direction1, '+' + adjacent_direction2))
        else:
            corresponding_directions.append(('+' + adjacent_direction1, '-' + adjacent_direction2))

        if adjacent_direction1 == 'u' and adjacent_direction2 == 'u':
            corresponding_directions, grid2d_direction = self.adjacent_direction_uu(
                other_bspline_face3d, corresponding_directions)
        elif adjacent_direction1 == 'v' and adjacent_direction2 == 'v':
            corresponding_directions, grid2d_direction = self.adjacent_direction_vv(
                other_bspline_face3d, corresponding_directions)
        elif adjacent_direction1 == 'u' and adjacent_direction2 == 'v':
            corresponding_directions, grid2d_direction = self.adjacent_direction_uv(
                other_bspline_face3d, corresponding_directions)
        elif adjacent_direction1 == 'v' and adjacent_direction2 == 'u':
            corresponding_directions, grid2d_direction = self.adjacent_direction_vu(
                other_bspline_face3d, corresponding_directions)

        return corresponding_directions, grid2d_direction

    def adjacent_direction_uu(self, other_bspline_face3d, corresponding_directions):

        extremities = self.extremities(other_bspline_face3d)
        start1, start2 = extremities[0], extremities[2]
        borders_points = [volmdlr.Point2D(0, 0), volmdlr.Point2D(1, 0),
                          volmdlr.Point2D(1, 1), volmdlr.Point2D(0, 1)]

        # TODO: compute nearest_point in 'bounding_box points' instead of borders_points
        nearest_start1 = start1.nearest_point(borders_points)
        # nearest_end1 = end1.nearest_point(borders_points)
        nearest_start2 = start2.nearest_point(borders_points)
        # nearest_end2 = end2.nearest_point(borders_points)

        v1 = nearest_start1[1]
        v2 = nearest_start2[1]

        if (v1 == 0 and v2 == 0):
            corresponding_directions.append(('+v', '-v'))
            grid2d_direction = [['+x', '-y'], ['+x', '+y']]

        elif (v1 == 1 and v2 == 1):
            if corresponding_directions == [('+u', '-u')]:
                grid2d_direction = [['+x', '+y'], ['-x', '-y']]
            else:
                grid2d_direction = [['+x', '+y'], ['+x', '-y']]
            corresponding_directions.append(('+v', '-v'))

        elif (v1 == 1 and v2 == 0):
            corresponding_directions.append(('+v', '+v'))
            grid2d_direction = [['+x', '+y'], ['+x', '+y']]

        elif (v1 == 0 and v2 == 1):
            corresponding_directions.append(('+v', '+v'))
            grid2d_direction = [['+x', '-y'], ['+x', '-y']]

        return corresponding_directions, grid2d_direction

    def adjacent_direction_vv(self, other_bspline_face3d, corresponding_directions):

        extremities = self.extremities(other_bspline_face3d)
        start1, start2 = extremities[0], extremities[2]
        borders_points = [volmdlr.Point2D(0, 0), volmdlr.Point2D(1, 0),
                          volmdlr.Point2D(1, 1), volmdlr.Point2D(0, 1)]

        # TODO: compute nearest_point in 'bounding_box points' instead of borders_points
        nearest_start1 = start1.nearest_point(borders_points)
        # nearest_end1 = end1.nearest_point(borders_points)
        nearest_start2 = start2.nearest_point(borders_points)
        # nearest_end2 = end2.nearest_point(borders_points)

        u1 = nearest_start1[0]
        u2 = nearest_start2[0]

        if (u1 == 0 and u2 == 0):
            corresponding_directions.append(('+u', '-v'))
            grid2d_direction = [['-y', '-x'], ['-y', '+x']]

        elif (u1 == 1 and u2 == 1):
            corresponding_directions.append(('+u', '-v'))
            grid2d_direction = [['+y', '+x'], ['+y', '-x']]

        elif (u1 == 0 and u2 == 1):
            corresponding_directions.append(('+u', '+u'))
            grid2d_direction = [['+y', '-x'], ['+y', '-x']]

        elif (u1 == 1 and u2 == 0):
            corresponding_directions.append(('+u', '+u'))
            grid2d_direction = [['+y', '+x'], ['+y', '+x']]

        return corresponding_directions, grid2d_direction

    def adjacent_direction_uv(self, other_bspline_face3d, corresponding_directions):

        extremities = self.extremities(other_bspline_face3d)
        start1, start2 = extremities[0], extremities[2]
        borders_points = [volmdlr.Point2D(0, 0), volmdlr.Point2D(1, 0),
                          volmdlr.Point2D(1, 1), volmdlr.Point2D(0, 1)]

        # TODO: compute nearest_point in 'bounding_box points' instead of borders_points
        nearest_start1 = start1.nearest_point(borders_points)
        # nearest_end1 = end1.nearest_point(borders_points)
        nearest_start2 = start2.nearest_point(borders_points)
        # nearest_end2 = end2.nearest_point(borders_points)

        v1 = nearest_start1[1]
        u2 = nearest_start2[0]

        if (v1 == 1 and u2 == 0):
            corresponding_directions.append(('+v', '+u'))
            grid2d_direction = [['+x', '+y'], ['+y', '+x']]

        elif (v1 == 0 and u2 == 1):
            corresponding_directions.append(('+v', '+u'))
            grid2d_direction = [['-x', '-y'], ['-y', '-x']]

        elif (v1 == 1 and u2 == 1):
            corresponding_directions.append(('+v', '-u'))
            grid2d_direction = [['+x', '+y'], ['-y', '-x']]

        elif (v1 == 0 and u2 == 0):
            corresponding_directions.append(('+v', '-u'))
            grid2d_direction = [['-x', '-y'], ['-y', '+x']]

        return corresponding_directions, grid2d_direction

    def adjacent_direction_vu(self, other_bspline_face3d, corresponding_directions):

        extremities = self.extremities(other_bspline_face3d)
        start1, start2 = extremities[0], extremities[2]
        borders_points = [volmdlr.Point2D(0, 0), volmdlr.Point2D(1, 0),
                          volmdlr.Point2D(1, 1), volmdlr.Point2D(0, 1)]

        # TODO: compute nearest_point in 'bounding_box points' instead of borders_points
        nearest_start1 = start1.nearest_point(borders_points)
        # nearest_end1 = end1.nearest_point(borders_points)
        nearest_start2 = start2.nearest_point(borders_points)
        # nearest_end2 = end2.nearest_point(borders_points)

        u1 = nearest_start1[0]
        v2 = nearest_start2[1]

        if (u1 == 1 and v2 == 0):
            corresponding_directions.append(('+u', '+v'))
            grid2d_direction = [['+y', '+x'], ['+x', '+y']]

        elif (u1 == 0 and v2 == 1):
            corresponding_directions.append(('+u', '+v'))
            grid2d_direction = [['-y', '-x'], ['+x', '-y']]

        elif (u1 == 0 and v2 == 0):
            corresponding_directions.append(('+u', '-v'))
            grid2d_direction = [['+y', '-x'], ['+x', '+y']]

        elif (u1 == 1 and v2 == 1):
            if corresponding_directions == [('+v', '-u')]:
                grid2d_direction = [['+y', '+x'], ['-x', '-y']]
            else:
                grid2d_direction = [['+y', '+x'], ['+x', '-y']]
            corresponding_directions.append(('+u', '-v'))

        return corresponding_directions, grid2d_direction

    def extremities(self, other_bspline_face3d):
        """
        find points extremities for nearest edges of two faces
        """
        contour1 = self.outer_contour3d
        contour2 = other_bspline_face3d.outer_contour3d

        contour1_2d = self.surface2d.outer_contour
        contour2_2d = other_bspline_face3d.surface2d.outer_contour

        points1 = [p.start for p in contour1.primitives]
        points2 = [p.start for p in contour2.primitives]

        dis, ind = [], []
        for p in points1:
            pt = p.nearest_point(points2)
            ind.append(points2.index(pt))
            dis.append(p.point_distance(pt))

        dis_sorted = sorted(dis)

        shared = []
        for k, p1 in enumerate(contour1.primitives):
            if dis_sorted[0] == dis_sorted[1]:
                indices = npy.where(npy.array(dis) == dis_sorted[0])[0]
                index1 = indices[0]
                index2 = indices[1]
            else:
                index1 = dis.index(dis_sorted[0])
                index2 = dis.index(dis_sorted[1])
            if ((p1.start == points1[index1] and p1.end == points1[index2])
                    or
                    (p1.end == points1[index1] and p1.start == points1[index2])):
                shared.append(p1)
                i = k

        for k, p2 in enumerate(contour2.primitives):
            if ((p2.start == points2[ind[index1]] and p2.end == points2[ind[index2]])
                    or
                    (p2.end == points2[ind[index1]] and p2.start == points2[ind[index2]])):
                shared.append(p2)
                j = k

        points = [contour2.primitives[j].start, contour2.primitives[j].end]

        if points.index(contour1.primitives[i].start.nearest_point(points)) == 1:
            start1 = contour1_2d.primitives[i].start
            end1 = contour1_2d.primitives[i].end

            start2 = contour2_2d.primitives[j].end
            end2 = contour2_2d.primitives[j].start

        else:
            start1 = contour1_2d.primitives[i].start
            end1 = contour1_2d.primitives[i].end

            start2 = contour2_2d.primitives[j].start
            end2 = contour2_2d.primitives[j].end

        return start1, end1, start2, end2

    def adjacent_direction(self, other_bspline_face3d):
        """
        find directions (u or v) between two faces, in the nearest edges between them
        """

        start1, end1, start2, end2 = self.extremities(other_bspline_face3d)

        du1 = abs((end1 - start1)[0])
        dv1 = abs((end1 - start1)[1])

        if du1 < dv1:
            adjacent_direction1 = 'v'
            diff1 = (end1 - start1)[1]
        else:
            adjacent_direction1 = 'u'
            diff1 = (end1 - start1)[0]

        du2 = abs((end2 - start2)[0])
        dv2 = abs((end2 - start2)[1])

        if du2 < dv2:
            adjacent_direction2 = 'v'
            diff2 = (end2 - start2)[1]
        else:
            adjacent_direction2 = 'u'
            diff2 = (end2 - start2)[0]

        return adjacent_direction1, diff1, adjacent_direction2, diff2

    def adjacent_direction_xy(self, other_face3d):
        """
        find out in which direction the faces are adjacent
        Parameters
        ----------
        other_face3d : volmdlr.faces.BSplineFace3D
        Returns
        -------
        adjacent_direction
        """

        contour1 = self.outer_contour3d
        contour2 = other_face3d.outer_contour3d
        point1, point2 = contour1.shared_primitives_extremities(contour2)

        coord = point1 - point2
        coord = [abs(coord.x), abs(coord.y)]

        if coord.index(max(coord)) == 0:
            return 'x'
        else:
            return 'y'

    def merge_with(self, other_bspline_face3d):
        """
        merge two adjacent faces
        Parameters
        ----------
        other_bspline_face3d : volmdlr.faces.BSplineFace3D
        Returns
        -------
        merged_face : volmdlr.faces.BSplineFace3D
        """

        merged_surface = self.surface3d.merge_with(other_bspline_face3d.surface3d)
        contours = self.outer_contour3d.merge_with(other_bspline_face3d.outer_contour3d)
        contours.extend(self.inner_contours3d)
        contours.extend(other_bspline_face3d.inner_contours3d)
        merged_face = merged_surface.face_from_contours3d(contours)

        return merged_face


class OpenShell3D(volmdlr.core.CompositePrimitive3D):
    _standalone_in_db = True
    _non_serializable_attributes = ['primitives']
    _non_data_eq_attributes = ['name', 'color', 'alpha', 'bounding_box', 'primitives']
    _non_data_hash_attributes = []
    STEP_FUNCTION = 'OPEN_SHELL'

    def __init__(self, faces: List[Face3D],
                 color: Tuple[float, float, float] = None,
                 alpha: float = 1.,
                 name: str = '',
                 bounding_box: volmdlr.core.BoundingBox = None):

        self.faces = faces
        if not color:
            self.color = volmdlr.core.DEFAULT_COLOR
        else:
            self.color = color
        self.alpha = alpha

        if bounding_box:
            self._bbox = bounding_box
        else:
            self._bbox = None

        self._faces_graph = None

        volmdlr.core.CompositePrimitive3D.__init__(self,
                                                   primitives=faces, color=color, alpha=alpha,
                                                   name=name)

    def _data_hash(self):
        return sum(face._data_hash() for face in self.faces)

    def _data_eq(self, other_object):
        if other_object.__class__.__name__ != self.__class__.__name__:
            return False
        for face1, face2 in zip(self.faces, other_object.faces):
            if not face1._data_eq(face2):
                return False

        return True

    @property
    def faces_graph(self):
        if not self._faces_graph:
            faces_graph = nx.Graph()
            for face in self.faces:
                for edge in face.outer_contour3d.primitives:
                    faces_graph.add_edge(edge.start, edge.end, edge=edge)
            self._faces_graph = faces_graph
        return self._faces_graph

    def to_dict(self, use_pointers: bool = False, memo=None, path: str = '#'):
        """
        Seralizes a 3 dimensional open shell into a dictionary.
        This method does not use pointers for faces as it has no sense
        to have duplicate faces.

        :return: A serialized version of the OpenShell3D
        :rtype: dict

        .. seealso::
            How `serialization and deserialization`_ works in dessia_common

        .. _serialization and deserialization: https://documentation.dessia.tech/dessia_common/customizing.html#overloading-the-dict-to-object-method

        """
        dict_ = DessiaObject.base_dict(self)
        dict_.update({'color': self.color,
                      'alpha': self.alpha,
                      'faces': [f.to_dict(use_pointers=False) for f in self.faces]})
        if self._bbox:
            dict_['bounding_box'] = self._bbox.to_dict()

        return dict_

    @classmethod
    def from_step(cls, arguments, object_dict):
        faces = []
        for face in arguments[1]:
            faces.append(object_dict[int(face[1:])])
        return cls(faces, name=arguments[0][1:-1])

    def to_step(self, current_id):
        step_content = ''
        face_ids = []
        for face in self.faces:
            if isinstance(face, (Face3D, Surface3D)):
                face_content, face_sub_ids = face.to_step(current_id)
            else:
                face_content, face_sub_ids = face.to_step(current_id)
                face_sub_ids = [face_sub_ids]
            step_content += face_content
            face_ids.extend(face_sub_ids)
            current_id = max(face_sub_ids) + 1

        shell_id = current_id
        step_content += "#{} = {}('{}',({}));\n".format(current_id,
                                                        self.STEP_FUNCTION,
                                                        self.name,
                                                        volmdlr.core.step_ids_to_str(
                                                            face_ids))
        manifold_id = shell_id + 1
        # step_content += "#{} = MANIFOLD_SOLID_BREP('{}',#{});\n".format(
        #     manifold_id, self.name, shell_id)
        step_content += "#{} = SHELL_BASED_SURFACE_MODEL('{}',(#{}));\n".format(
            manifold_id, self.name, shell_id)

        frame_content, frame_id = volmdlr.OXYZ.to_step(manifold_id + 1)
        step_content += frame_content
        brep_id = frame_id + 1
        # step_content += "#{} = ADVANCED_BREP_SHAPE_REPRESENTATION('',(#{},#{}),#7);\n".format(
        #     brep_id, frame_id, manifold_id)
        step_content += "#{} = MANIFOLD_SURFACE_SHAPE_REPRESENTATION('',(#{},#{}),#7);\n".format(
            brep_id, frame_id, manifold_id)

        return step_content, brep_id

    def to_step_face_ids(self, current_id):
        step_content = ''
        face_ids = []
        for face in self.faces:
            if isinstance(face, Face3D):
                face_content, face_sub_ids = face.to_step(current_id)
            else:
                face_content, face_sub_ids = face.to_step(current_id)
                face_sub_ids = [face_sub_ids]
            step_content += face_content
            face_ids.extend(face_sub_ids)
            current_id = max(face_sub_ids) + 1

        shell_id = current_id
        step_content += "#{} = {}('{}',({}));\n".format(current_id,
                                                        self.STEP_FUNCTION,
                                                        self.name,
                                                        volmdlr.core.step_ids_to_str(
                                                            face_ids))
        manifold_id = shell_id + 1
        # step_content += "#{} = MANIFOLD_SOLID_BREP('{}',#{});\n".format(
        #     manifold_id, self.name, shell_id)
        step_content += "#{} = SHELL_BASED_SURFACE_MODEL('{}',(#{}));\n".format(
            manifold_id, self.name, shell_id)

        frame_content, frame_id = volmdlr.OXYZ.to_step(manifold_id + 1)
        step_content += frame_content
        brep_id = frame_id + 1
        # step_content += "#{} = ADVANCED_BREP_SHAPE_REPRESENTATION('',(#{},#{}),#7);\n".format(
        #     brep_id, frame_id, manifold_id)
        step_content += "#{} = MANIFOLD_SURFACE_SHAPE_REPRESENTATION('',(#{},#{}),#7);\n".format(
            brep_id, frame_id, manifold_id)

        return step_content, brep_id, face_ids

    def rotation(self, center: volmdlr.Point3D, axis: volmdlr.Vector3D,
                 angle: float):
        """
        OpenShell3D / ClosedShell3D rotation
        :param center: rotation center
        :param axis: rotation axis
        :param angle: angle rotation
        :return: a new rotated OpenShell3D
        """
        new_faces = [face.rotation(center, axis, angle) for face
                     in self.faces]
        return self.__class__(new_faces, color=self.color, alpha=self.alpha, name=self.name)

    def rotation_inplace(self, center: volmdlr.Point3D, axis: volmdlr.Vector3D,
                         angle: float):
        """
        Shell3D rotation. Object is updated inplace
        :param center: rotation center
        :param axis: rotation axis
        :param angle: rotation angle
        """
        for face in self.faces:
            face.rotation_inplace(center, axis, angle)
        new_bounding_box = self.get_bounding_box()
        self.bounding_box = new_bounding_box

    def translation(self, offset: volmdlr.Vector3D):
        """
        Shell3D translation
        :param offset: translation vector
        :return: A new translated OpenShell3D
        """
        new_faces = [face.translation(offset) for face in
                     self.faces]
        return self.__class__(new_faces, color=self.color, alpha=self.alpha,
                              name=self.name)

    def translation_inplace(self, offset: volmdlr.Vector3D):
        """
        OpenShell3D translation. Object is updated inplace
        :param offset: translation vector
        """
        for face in self.faces:
            face.translation_inplace(offset)
        new_bounding_box = self.get_bounding_box()
        self.bounding_box = new_bounding_box

    def frame_mapping(self, frame: volmdlr.Frame3D, side: str):
        """
        Changes frame_mapping and return a new OpenShell3D
        side = 'old' or 'new'
        """
        new_faces = [face.frame_mapping(frame, side) for face in
                     self.faces]
        return self.__class__(new_faces, name=self.name)

    def frame_mapping_inplace(self, frame: volmdlr.Frame3D, side: str):
        """
        Changes frame_mapping and the object is updated inplace
        side = 'old' or 'new'
        """
        for face in self.faces:
            face.frame_mapping_inplace(frame, side)
        new_bounding_box = self.get_bounding_box()
        self.bounding_box = new_bounding_box

    def copy(self, deep=True, memo=None):
        new_faces = [face.copy(deep=deep, memo=memo) for face in self.faces]
        return self.__class__(new_faces, color=self.color, alpha=self.alpha,
                              name=self.name)

    def union(self, shell2):
        new_faces = self.faces + shell2.faces
        new_name = self.name + ' union ' + shell2.name
        new_color = self.color
        return self.__class__(new_faces, name=new_name, color=new_color)

    def volume(self):
        """
        Does not consider holes
        """
        volume = 0
        for face in self.faces:
            display3d = face.triangulation()
            for triangle_index in display3d.triangles:
                point1 = display3d.points[triangle_index[0]]
                point2 = display3d.points[triangle_index[1]]
                point3 = display3d.points[triangle_index[2]]

                v321 = point3[0] * point2[1] * point1[2]
                v231 = point2[0] * point3[1] * point1[2]
                v312 = point3[0] * point1[1] * point2[2]
                v132 = point1[0] * point3[1] * point2[2]
                v213 = point2[0] * point1[1] * point3[2]
                v123 = point1[0] * point2[1] * point3[2]
                volume_tetraedre = 1 / 6 * (-v321 + v231 + v312 - v132 - v213 + v123)

                volume += volume_tetraedre

        return abs(volume)

    @property
    def bounding_box(self):
        """
        Returns the boundary box
        """
        if not self._bbox:
            self._bbox = self.get_bounding_box()
        return self._bbox

    @bounding_box.setter
    def bounding_box(self, new_bounding_box):
        self._bbox = new_bounding_box

    def get_bounding_box(self):
        bbox = self.faces[0].bounding_box
        for face in self.faces[1:]:
            bbox += face.bounding_box
        return bbox

    def cut_by_plane(self, plane_3d: Plane3D):
        frame_block = self.bounding_box.to_frame()
        frame_block.u = 1.1 * frame_block.u
        frame_block.v = 1.1 * frame_block.v
        frame_block.w = 1.1 * frame_block.w
        block = volmdlr.primitives3d.Block(frame_block,
                                           color=(0.1, 0.2, 0.2),
                                           alpha=0.6)
        face_3d = block.cut_by_orthogonal_plane(plane_3d)
        intersection_primitives = []
        for face in self.faces:
            intersection_wires = face.face_intersections(face_3d)
            if intersection_wires:
                for intersection_wire in intersection_wires:
                    intersection_primitives.extend(intersection_wire.primitives)
        contours3d = volmdlr.wires.Contour3D.contours_from_edges(
            intersection_primitives[:])
        if not contours3d:
            return []
        contours2d = [contour.to_2d(plane_3d.frame.origin,
                                    plane_3d.frame.u,
                                    plane_3d.frame.v) for contour in contours3d]
        resulting_faces = []
        for contour2d in contours2d:
            if contour2d.area() > 1e-7:
                surface2d = Surface2D(contour2d, [])
                resulting_faces.append(PlaneFace3D(plane_3d, surface2d))
        return resulting_faces

    def linesegment_intersections(self,
                                  linesegment3d: vme.LineSegment3D) \
            -> List[Tuple[Face3D, List[volmdlr.Point3D]]]:
        intersections = []
        for face in self.faces:
            face_intersections = face.linesegment_intersections(linesegment3d)
            if face_intersections:
                intersections.append((face, face_intersections))
        return intersections

    def line_intersections(self,
                           line3d: vme.Line3D) \
            -> List[Tuple[Face3D, List[volmdlr.Point3D]]]:
        intersections = []
        for face in self.faces:
            face_intersections = face.line_intersections(line3d)
            if face_intersections:
                intersections.append((face, face_intersections))
        return intersections

    def minimum_distance_points(self, shell2, resolution):
        """
        Returns a Mesure object if the distance is not zero, otherwise returns None
        """
        shell2_inter = self.shell_intersection(shell2, resolution)
        if shell2_inter is not None and shell2_inter != 1:
            return None

        # distance_min, point1_min, point2_min = self.faces[0].distance_to_face(shell2.faces[0], return_points=True)
        distance_min, point1_min, point2_min = self.faces[0].minimum_distance(
            shell2.faces[0], return_points=True)
        for face1 in self.faces:
            bbox1 = face1.bounding_box
            for face2 in shell2.faces:
                bbox2 = face2.bounding_box
                bbox_distance = bbox1.distance_to_bbox(bbox2)

                if bbox_distance < distance_min:
                    # distance, point1, point2 = face1.distance_to_face(face2, return_points=True)
                    distance, point1, point2 = face1.minimum_distance(face2,
                                                                      return_points=True)
                    if distance == 0:
                        return None
                    elif distance < distance_min:
                        distance_min, point1_min, point2_min = distance, point1, point2

        return point1_min, point2_min

    def distance_to_shell(self, other_shell: 'OpenShell3D', resolution: float):
        min_dist = self.minimum_distance_points(other_shell, resolution)
        if min_dist is not None:
            p1, p2 = min_dist
            return p1.point_distance(p2)
        return 0

    def minimum_distance_point(self,
                               point: volmdlr.Point3D) -> volmdlr.Point3D:
        """
        Computes the distance of a point to a Shell3D, whether it is inside or outside the Shell3D.

        """
        distance_min, point1_min = self.faces[0].distance_to_point(point,
                                                                   return_other_point=True)
        for face in self.faces[1:]:
            bbox_distance = self.bounding_box.distance_to_point(point)
            if bbox_distance < distance_min:
                distance, point1 = face.distance_to_point(point,
                                                          return_other_point=True)
                if distance < distance_min:
                    distance_min, point1_min = distance, point1

        return point1_min

    def intersection_internal_aabb_volume(self, shell2: 'OpenShell3D',
                                          resolution: float):
        """
        aabb made of the intersection points and the points of self internal to shell2
        """
        intersections_points = []
        for face1 in self.faces:
            for face2 in shell2.faces:
                intersection_points = face1.face_intersections(face2)
                if intersection_points:
                    intersection_points = [
                        intersection_points[0].primitives[0].start,
                        intersection_points[0].primitives[0].end]
                    intersections_points.extend(intersection_points)

        shell1_points_inside_shell2 = []
        for face in self.faces:
            for point in face.outer_contour3d.discretization_points(angle_resolution=resolution):
                if shell2.point_belongs(point):
                    shell1_points_inside_shell2.append(point)

        if len(intersections_points + shell1_points_inside_shell2) == 0:
            return 0
        bbox = volmdlr.core.BoundingBox.from_points(
            intersections_points + shell1_points_inside_shell2)
        return bbox.volume()

    def intersection_external_aabb_volume(self, shell2: 'OpenShell3D',
                                          resolution: float):
        """
        aabb made of the intersection points and the points of self external to shell2
        """
        intersections_points = []
        for face1 in self.faces:
            for face2 in shell2.faces:
                intersection_points = face1.face_intersections(face2)
                if intersection_points:
                    intersection_points = [
                        intersection_points[0].primitives[0].start,
                        intersection_points[0].primitives[0].end]
                    intersections_points.extend(intersection_points)

        shell1_points_outside_shell2 = []
        for face in self.faces:
            for point in face.outer_contour3d.discretization_points(
                    angle_resolution=resolution):
                if not shell2.point_belongs(point):
                    shell1_points_outside_shell2.append(point)

        if len(intersections_points + shell1_points_outside_shell2) == 0:
            return 0
        bbox = volmdlr.core.BoundingBox.from_points(
            intersections_points + shell1_points_outside_shell2)
        return bbox.volume()

    def face_on_shell(self, face):
        """
        Verifies if a face lies on the shell's surface
        """
        for fc in self.faces:
            if fc.face_inside(face):
                return True
        return False

    def point_on_shell(self, point: volmdlr.Point3D):
        raise NotImplementedError('This method was considering only triangles, which is not generic. '
                                  f'Transform your shell of class {self.__class__.__name__} to a triangle one')

    def point_in_shell_face(self, point: volmdlr.Point3D):
        warnings.warn('point_in_shell_face is deprecated, please use point_on_shell instead',
                      DeprecationWarning)
        return self.point_on_shell(point)

    def triangulation(self):
        # mesh = vmd.DisplayMesh3D([], [])
        meshes = []
        for i, face in enumerate(self.faces):
            # try:
            face_mesh = face.triangulation()
            meshes.append(face_mesh)
            # mesh.merge_mesh(face_mesh)
            # except NotImplementedError:
            #     print('Warning: a face has been skipped in rendering')
        return vmd.DisplayMesh3D.merge_meshes(meshes)

    def babylon_script(self, name='primitive_mesh'):
        s = f'var {name} = new BABYLON.Mesh("{name}", scene);\n'

        mesh = self.babylon_meshes()[0]

        s += 'var positions = {};\n'.format(mesh['positions'])
        s += 'var indices = {};\n'.format(mesh['indices'])
        s += 'var normals = [];\n'
        s += 'var vertexData = new BABYLON.VertexData();\n'
        s += 'BABYLON.VertexData.ComputeNormals(positions, indices, normals);\n'
        s += 'vertexData.positions = positions;\n'
        s += 'vertexData.indices = indices;\n'
        s += 'vertexData.normals = normals;\n'
        s += 'vertexData.applyToMesh({});\n'.format(name)
        s += '{}.enableEdgesRendering(0.9);\n'.format(name)
        s += '{}.edgesWidth = 0.1;\n'.format(name)
        s += '{}.edgesColor = new BABYLON.Color4(0, 0, 0, 0.6);\n'.format(name)
        s += 'var mat = new BABYLON.StandardMaterial("mat", scene);\n'
        #        s += 'mat.diffuseColor = BABYLON.Color3.Green();\n'
        #        s += 'mat.specularColor = new BABYLON.Color3(0.5, 0.6, 0.87);\n'
        #        s += 'mat.emissiveColor = new BABYLON.Color3(1, 1, 1);\n'
        #        s += 'mat.ambientColor = new BABYLON.Color3(0.23, 0.98, 0.53);\n'
        s += 'mat.backFaceCulling = false;\n'
        s += 'mat.alpha = {};\n'.format(self.alpha)
        s += '{}.material = mat;\n'.format(name)
        if self.color is not None:
            s += 'mat.diffuseColor = new BABYLON.Color3({}, {}, {});\n'.format(
                *self.color)
        return s

    def plot(self, ax=None, color: str = 'k', alpha: float = 1):
        if ax is None:
            ax = plt.figure().add_subplot(111, projection='3d')

        for face in self.faces:
            face.plot(ax=ax, color=color, alpha=alpha)

        return ax


class ClosedShell3D(OpenShell3D):
    STEP_FUNCTION = 'CLOSED_SHELL'

    def is_face_inside(self, face: Face3D):
        for point in face.outer_contour3d.discretization_points(angle_resolution=0.1):
            point_inside_shell = self.point_belongs(point)
            point_in_shells_faces = self.point_on_shell(point)
            if (not point_inside_shell) and (not point_in_shells_faces):
                return False
        return True

    def shell_intersection(self, shell2: 'OpenShell3D', resolution: float):
        """
        Return None if disjointed
        Return (1, 0) or (0, 1) if one is inside the other
        Return (n1, n2) if intersection

        4 cases :
            (n1, n2) with face intersection             => (n1, n2)
            (0, 0) with face intersection               => (0, 0)
            (0, 0) with no face intersection            => None
            (1, 0) or (0, 1) with no face intersection  => 1
        """
        # Check if boundary boxes don't intersect
        bbox1 = self.bounding_box
        bbox2 = shell2.bounding_box
        if not bbox1.bbox_intersection(bbox2):
            # print("No intersection of shells' BBox")
            return None

        # Check if any point of the first shell is in the second shell
        points1 = []
        for face in self.faces:
            points1.extend(
                face.outer_contour3d.discretization_points(angle_resolution=resolution))
        points2 = []
        for face in shell2.faces:
            points2.extend(
                face.outer_contour3d.discretization_points(angle_resolution=resolution))

        nb_pts1 = len(points1)
        nb_pts2 = len(points2)
        compteur1 = 0
        compteur2 = 0
        for point1 in points1:
            if shell2.point_belongs(point1):
                compteur1 += 1
        for point2 in points2:
            if self.point_belongs(point2):
                compteur2 += 1

        inter1 = compteur1 / nb_pts1
        inter2 = compteur2 / nb_pts2

        for face1 in self.faces:
            for face2 in shell2.faces:
                intersection_points = face1.face_intersections(face2)
                if intersection_points:
                    return inter1, inter2

        if inter1 == 0. and inter2 == 0.:
            return None
        return 1

    def point_belongs(self, point3d: volmdlr.Point3D, **kwargs):
        """
        Ray Casting algorithm
        Returns True if the point is inside the Shell, False otherwise
        """
        nb_rays = kwargs.get("nb_rays", 1)  # TODO: remove nb_rays argument in the future as it shouldn't be necessary

        bbox = self.bounding_box
        if not bbox.point_belongs(point3d):
            return False

        min_ray_length = 2 * max((bbox.xmax - bbox.xmin,
                                  bbox.ymax - bbox.ymin,
                                  bbox.zmax - bbox.zmin))
        two_min_ray_length = 2 * min_ray_length

        rays = []
        for _ in range(0, nb_rays):
            rays.append(vme.LineSegment3D(
                point3d,
                point3d + volmdlr.Point3D.random(min_ray_length,
                                                 two_min_ray_length,
                                                 min_ray_length,
                                                 two_min_ray_length,
                                                 min_ray_length,
                                                 two_min_ray_length)))
        rays = sorted(rays, key=lambda ray: ray.length())
        rays_intersections = []
        tests = []

        # for ray in rays[:3]:
        for ray in rays[:nb_rays]:
            #
            count = 0
            ray_intersection = []
            is_inside = True
            for face, point_inters in self.linesegment_intersections(ray):
                count += len(point_inters)
            if count % 2 == 0:
                is_inside = False
            tests.append(is_inside)
            rays_intersections.append(ray_intersection)
        for test1, test2 in zip(tests[:-1], tests[1:]):
            if test1 != test2:
                raise ValueError
        return tests[0]

<<<<<<< HEAD
=======
    def point_in_shell_face(self, point: volmdlr.Point3D):

        for face in self.faces:
            if (face.surface3d.point_on_surface(point) and face.point_belongs(point)) or \
                    face.outer_contour3d.point_over_contour(point, abs_tol=1e-7):
                return True
        return False

>>>>>>> 9a8143b6
    def is_inside_shell(self, shell2, resolution: float):
        """
        Returns True if all the points of self are inside shell2 and no face \
        are intersecting
        This method is not exact
        """
        bbox1 = self.bounding_box
        bbox2 = shell2.bounding_box
        if not bbox1.is_inside_bbox(bbox2):
            return False
        for face in self.faces:
            if not shell2.is_face_inside(face):
                return False
        return True

    def is_disjoint_from(self, shell2, tol=1e-8):
        """
        Verifies and rerturns a bool if two shells are disjointed or not.
        """
        disjoint = True
        if self.bounding_box.bbox_intersection(shell2.bounding_box) or \
                self.bounding_box.distance_to_bbox(shell2.bounding_box) <= tol:
            return False
        return disjoint

    def intersecting_faces_combinations(self, shell2, list_coincident_faces, tol=1e-8):
        """
        :param shell2: ClosedShell3D
            for two closed shells, it calculates and return a list of face
            combinations (list = [(face_shell1, face_shell2),...])
            for intersecting faces. if two faces can not be intersected,
            there is no combination for those
        :param tol: Corresponde to the tolerance to consider two faces as intersecting faces
        :param shell2:
        :param list_coincident_faces:
        :param tol:
        :return:
        """
        face_combinations = []
        for face1 in self.faces:
            for face2 in shell2.faces:
                if face1.is_intersecting(face2, list_coincident_faces, tol):
                    face_combinations.append((face1, face2))
        return face_combinations

    @staticmethod
    def dict_intersecting_combinations(intersecting_faces_combinations, tol=1e-8):
        """
        :param intersecting_faces_combinations: list of face combinations (list = [(face_shell1, face_shell2),...]) for intersecting faces.
        :type intersecting_faces_combinations: list of face objects combinaitons
        returns a dictionary containing as keys the combination of intersecting faces
        and as the values the resulting primitive from the two intersecting faces.
        It is done so it is not needed to calculate the same intersecting primitive twice.
        """
        intersecting_combinations = {}
        for combination in intersecting_faces_combinations:
            face_intersections = combination[0].face_intersections(combination[1], tol)
            combination_face_intersections = []
            for face_intersection in face_intersections:
                for contour1 in [combination[0].outer_contour3d] + combination[0].inner_contours3d:
                    if contour1.is_superposing(face_intersection):
                        for contour2 in [combination[1].outer_contour3d] + combination[1].inner_contours3d:
                            if contour2.is_superposing(face_intersection):
                                break
                        else:
                            continue
                        break
                else:
                    combination_face_intersections.append(face_intersection)
            if combination_face_intersections:
                intersecting_combinations[combination] = combination_face_intersections
        return intersecting_combinations

    @staticmethod
    def get_intersecting_faces(dict_intersecting_combinations):
        """
        :param dict_intersecting_combinations: dictionary containing as keys the combination of intersecting faces
        and as the values the resulting primitive from the two intersecting faces

        returns two lists. One for the intersecting faces in shell1 and the other for the shell2
        """
        intersecting_faces_shell1 = []
        intersecting_faces_shell2 = []
        for face in list(dict_intersecting_combinations.keys()):
            if face[0] not in intersecting_faces_shell1:
                intersecting_faces_shell1.append(face[0])
            if face[1] not in intersecting_faces_shell2:
                intersecting_faces_shell2.append(face[1])
        return intersecting_faces_shell1, intersecting_faces_shell2

    def get_non_intersecting_faces(self, shell2, intersecting_faces, intersection_method=False):
        """
        :param shell2: ClosedShell3D
        :param intersecting_faces:
        :param intersection_method: determines if running for intersection operation
        returns a list of all the faces that never intersect any
        face of the other shell
        """
        non_intersecting_faces = []

        for face in self.faces:
            if (face not in intersecting_faces) and (face not in non_intersecting_faces):
                if not intersection_method:
                    if not face.bounding_box.is_inside_bbox(shell2.bounding_box) or not shell2.is_face_inside(face):
                        for face2 in shell2.faces:
                            if face.surface3d.is_coincident(face2.surface3d) and \
                                    face.bounding_box.is_inside_bbox(face2.bounding_box):
                                break
                        else:
                            non_intersecting_faces.append(face)
                else:
                    if face.bounding_box.is_inside_bbox(shell2.bounding_box) and shell2.is_face_inside(face):
                        non_intersecting_faces.append(face)

        return non_intersecting_faces

    def get_coincident_and_adjacent_faces(self, shell2):
        coincident_and_adjacent_faces = []
        for face1 in self.faces:
            for face2 in shell2.faces:
                if face1.surface3d.is_coincident(face2.surface3d) and \
                        face1.is_adjacent(face2):
                    coincident_and_adjacent_faces.append((face1, face2))

        return coincident_and_adjacent_faces

    def get_coincident_faces(self, shell2):
        """
        Finds all pairs of faces that are coincidents faces, that is,
        faces lying on the same plane

        returns a List of tuples with the face pairs
        """
        list_coincident_faces = []
        for face1 in self.faces:
            for face2 in shell2.faces:
                if face1.surface3d.is_coincident(face2.surface3d):
                    contour1 = face1.outer_contour3d.to_2d(
                        face1.surface3d.frame.origin,
                        face1.surface3d.frame.u,
                        face1.surface3d.frame.v)
                    contour2 = face2.outer_contour3d.to_2d(
                        face1.surface3d.frame.origin,
                        face1.surface3d.frame.u,
                        face1.surface3d.frame.v)
                    inters = contour1.contour_intersections(contour2)
                    if len(inters) >= 2:
                        list_coincident_faces.append((face1, face2))

        return list_coincident_faces

    def two_shells_intersecting_contour(self, shell2,
                                        list_coincident_faces: List[Face3D],
                                        dict_intersecting_combinations=None):
        """
        :param shell2: ClosedShell3D
        :type shell2: :class:`volmdlr.faces.ClosedShell3D`
        :type list_coincident_faces: List[:class:`volmdlr.faces.Face3D`]
        :param dict_intersecting_combinations: dictionary containing as keys
            the combination of intersecting faces and as the values the
            resulting primitive from the two intersecting faces
        :returns: intersecting contour for two intersecting shells
        """
        if dict_intersecting_combinations is None:
            face_combinations = self.intersecting_faces_combinations(
                shell2, list_coincident_faces)
            dict_intersecting_combinations = \
                self.dict_intersecting_combinations(face_combinations)
        intersecting_lines = list(dict_intersecting_combinations.values())
        intersecting_contour = \
            volmdlr.wires.Contour3D([wire.primitives[0] for
                                     wire in intersecting_lines])
        return intersecting_contour

    def reference_shell(self, shell2, face):
        if face in shell2.faces:
            contour_extract_inside = True
            reference_shell = self
        else:
            contour_extract_inside = False
            reference_shell = shell2
        return contour_extract_inside, reference_shell

    def set_operations_valid_exterior_faces(self, new_faces: List[Face3D],
                                            valid_faces: List[Face3D],
                                            list_coincident_faces: List[Face3D],
                                            shell2, reference_shell):
        for new_face in new_faces:
            inside_reference_shell = reference_shell.point_belongs(
                new_face.random_point_inside())
            if self.set_operations_exterior_face(new_face, valid_faces,
                                                 inside_reference_shell,
                                                 list_coincident_faces,
                                                 shell2):
                valid_faces.append(new_face)
        return valid_faces

    def union_faces(self, shell2, intersecting_faces,
                    intersecting_combinations,
                    list_coincident_faces):
        faces = []
        for face in intersecting_faces:
            contour_extract_inside, reference_shell = \
                self.reference_shell(shell2, face)
            new_faces = face.set_operations_new_faces(
                intersecting_combinations, contour_extract_inside)
            faces = self.set_operations_valid_exterior_faces(
                new_faces, faces,
                list_coincident_faces,
                shell2, reference_shell)
        return faces

    def get_subtraction_valid_faces(self, new_faces, valid_faces, reference_shell, shell2, keep_interior_faces):
        faces = []
        for new_face in new_faces:
            inside_reference_shell = reference_shell.point_belongs(new_face.random_point_inside())
            if keep_interior_faces:
                if self.set_operations_interior_face(new_face, valid_faces, inside_reference_shell):
                    faces.append(new_face)
            elif self.set_operations_exterior_face(new_face, faces, inside_reference_shell, [], shell2):
                faces.append(new_face)
        return faces

    def subtraction_faces(self, shell2, intersecting_faces, intersecting_combinations):
        faces = []
        for face in intersecting_faces:
            keep_interior_faces = False
            if face in shell2.faces:
                keep_interior_faces = True
            contour_extract_inside, reference_shell = self.reference_shell(shell2, face)
            new_faces = face.set_operations_new_faces(intersecting_combinations, contour_extract_inside)
            valid_faces = self.get_subtraction_valid_faces(new_faces, faces, reference_shell,
                                                           shell2, keep_interior_faces)
            faces.extend(valid_faces)

        return faces

    def valid_intersection_faces(self, new_faces, valid_faces,
                                 reference_shell, shell2):
        faces = []
        for new_face in new_faces:
            inside_reference_shell = reference_shell.point_belongs(
                new_face.random_point_inside())
            if (inside_reference_shell or (self.face_on_shell(new_face) and shell2.face_on_shell(new_face)))\
                    and new_face not in valid_faces:
                faces.append(new_face)

        return faces

    def intersection_faces(self, shell2, intersecting_faces,
                           intersecting_combinations):
        faces = []
        for face in intersecting_faces:
            contour_extract_inside, reference_shell = \
                self.reference_shell(shell2, face)
            new_faces = face.set_operations_new_faces(
                intersecting_combinations, contour_extract_inside)
            valid_faces = self.valid_intersection_faces(
                new_faces, faces, reference_shell, shell2)
            faces.extend(valid_faces)

        valid_faces = []
        finished = False
        while not finished:
            face_is_valid = True
            for face in valid_faces:
                if face.face_inside(faces[0]):
                    faces.remove(faces[0])
                    break
            else:
                valid_faces.append(faces[0])
                faces.remove(faces[0])
            if not faces:
                finished = True
        return valid_faces

    def set_operations_interior_face(self, new_face, faces, inside_reference_shell):
        if inside_reference_shell and new_face not in faces:
            return True
        if self.face_on_shell(new_face):
            return True
        return False

    def is_face_between_shells(self, shell2, face):
        if face.surface2d.inner_contours:
            normal_0 = face.surface2d.outer_contour.primitives[0].normal_vector()
            middle_point_0 = face.surface2d.outer_contour.primitives[0].middle_point()
            point1 = middle_point_0 + 0.0001 * normal_0
            point2 = middle_point_0 - 0.0001 * normal_0
            points = [point1, point2]
        else:
            points = [face.surface2d.outer_contour.center_of_mass()]

        for point in points:
            point3d = face.surface3d.point2d_to_3d(point)
            if face.point_belongs(point3d):
                normal1 = point3d - 0.00001 * face.surface3d.frame.w
                normal2 = point3d + 0.00001 * face.surface3d.frame.w
                if (self.point_belongs(normal1) and
                    shell2.point_belongs(normal2)) or \
                        (shell2.point_belongs(normal1) and
                         self.point_belongs(normal2)):
                    return True
        return False

    def set_operations_exterior_face(self, new_face, valid_faces,
                                     inside_reference_shell,
                                     list_coincident_faces,
                                     shell2):
        if new_face.area() < 1e-8:
            return False
        if new_face not in valid_faces and not inside_reference_shell:
            if list_coincident_faces:
                if self.is_face_between_shells(shell2, new_face):
                    return False
            return True
        return False

    def validate_set_operation(self, shell2, tol):
        """
        Verifies if two shells are valid for union or subtractions operations,
        that is, if they are disjointed or if one is totaly inside the other.

        If it returns an empty list, it means the two shells are valid to continue the
        operation.
        """
        if self.is_disjoint_from(shell2, tol):
            return [self, shell2]
        if self.is_inside_shell(shell2, resolution=0.01):
            return [shell2]
        if shell2.is_inside_shell(self, resolution=0.01):
            return [self]
        return []

    def is_clean(self):
        """
        Verifies if closed shell\'s faces are clean or
        if it is needed to be cleaned.

        :return: True if clean and False Otherwise
        """
        for face1, face2 in product(self.faces, repeat=2):
            if face1 != face2 and \
                    face1.surface3d.is_coincident(face2.surface3d) and \
                    face1.is_adjacent(face2):
                return False
        return True

    def union(self, shell2: 'ClosedShell3D', tol: float = 1e-8):
        """
        Given Two closed shells, it returns a new united ClosedShell3D object.

        """

        validate_set_operation = \
            self.validate_set_operation(shell2, tol)
        if validate_set_operation:
            return validate_set_operation
        list_coincident_faces = self.get_coincident_faces(shell2)
        face_combinations = self.intersecting_faces_combinations(shell2, list_coincident_faces, tol)
        intersecting_combinations = self.dict_intersecting_combinations(face_combinations, tol)
        intersecting_faces1, intersecting_faces2 = self.get_intersecting_faces(intersecting_combinations)
        intersecting_faces = intersecting_faces1 + intersecting_faces2
        faces = self.get_non_intersecting_faces(shell2, intersecting_faces) + \
            shell2.get_non_intersecting_faces(self, intersecting_faces)
        if len(faces) == len(self.faces + shell2.faces) and not intersecting_faces:
            return [self, shell2]
        new_valid_faces = self.union_faces(shell2, intersecting_faces,
                                           intersecting_combinations,
                                           list_coincident_faces
                                           )
        faces += new_valid_faces
        new_shell = ClosedShell3D(faces)
        return [new_shell]

    @staticmethod
    def get_faces_to_be_merged(union_faces):
        coincident_planes_faces = []
        for i, face1 in enumerate(union_faces):
            for j, face2 in enumerate(union_faces):
                if j != i and face1.surface3d.is_coincident(face2.surface3d):
                    if face1 not in coincident_planes_faces:
                        coincident_planes_faces.append(face1)
                    coincident_planes_faces.append(face2)
            if coincident_planes_faces:
                break
        return coincident_planes_faces

    @staticmethod
    def clean_faces(union_faces, list_new_faces):
        list_remove_faces = []
        if union_faces:
            for face1 in union_faces:
                for face2 in list_new_faces:
                    if face1.face_inside(face2):
                        list_remove_faces.append(face2)
                    elif face2.face_inside(face1):
                        list_remove_faces.append(face1)
        list_new_faces += union_faces
        for face in list_remove_faces:
            list_new_faces.remove(face)
        return list_new_faces

    def merge_faces(self):
        """
        Merges all shells' adjancents faces into one.

        """
        union_faces = self.faces
        finished = False
        list_new_faces = []
        count = 0
        while not finished:
            valid_coicident_faces = \
                ClosedShell3D.get_faces_to_be_merged(union_faces)
            list_valid_coincident_faces = valid_coicident_faces[:]
            if valid_coicident_faces:
                list_new_faces += PlaneFace3D.merge_faces(valid_coicident_faces)
            for face in list_valid_coincident_faces:
                union_faces.remove(face)
            count += 1
            if (count >= len(self.faces) and not list_valid_coincident_faces):
                finished = True

        list_new_faces = self.clean_faces(union_faces, list_new_faces)

        self.faces = list_new_faces

    def subtract(self, shell2, tol=1e-8):
        """
        Given Two closed shells, it returns a new subtracted OpenShell3D.

        """
        validate_set_operation = self.validate_set_operation(shell2, tol)
        if validate_set_operation:
            return validate_set_operation

        list_coincident_faces = self.get_coincident_faces(shell2)
        face_combinations = self.intersecting_faces_combinations(
            shell2, list_coincident_faces, tol)

        intersecting_combinations = self.dict_intersecting_combinations(
            face_combinations, tol)

        if len(intersecting_combinations) == 0:
            return [self, shell2]

        intersecting_faces, _ = self.get_intersecting_faces(
            intersecting_combinations)

        faces = self.get_non_intersecting_faces(shell2, intersecting_faces)
        new_valid_faces = self.union_faces(shell2, intersecting_faces,
                                           intersecting_combinations,
                                           list_coincident_faces
                                           )
        faces += new_valid_faces
        return [OpenShell3D(faces)]

    def subtract_to_closed_shell(self, shell2, tol=1e-8):
        """
        Given Two closed shells, it returns a new subtracted ClosedShell3D.

        :param shell2:
        :param tol:
        :return:
        """

        validate_set_operation = self.validate_set_operation(shell2, tol)
        if validate_set_operation:
            return validate_set_operation

        list_coincident_faces = self.get_coincident_faces(shell2)
        face_combinations = self.intersecting_faces_combinations(
            shell2, list_coincident_faces, tol)
        intersecting_combinations = self.dict_intersecting_combinations(
            face_combinations, tol)

        if len(intersecting_combinations) == 0:
            return [self, shell2]

        intersecting_faces1, intersecting_faces2 = self.get_intersecting_faces(
            intersecting_combinations)
        intersecting_faces = intersecting_faces1 + intersecting_faces2

        faces = self.get_non_intersecting_faces(shell2, intersecting_faces)
        faces += shell2.get_non_intersecting_faces(self, intersecting_faces,
                                                   intersection_method=True)

        new_valid_faces = self.subtraction_faces(shell2, intersecting_faces,
                                                 intersecting_combinations)
        faces += new_valid_faces
        new_shell = ClosedShell3D(faces)
        # new_shell.eliminate_not_valid_closedshell_faces()
        return [new_shell]

    def intersection(self, shell2, tol=1e-8):
        """
        Given two ClosedShell3D, it returns the new objet resulting
        from the intersection of the two.

        """
        validate_set_operation = self.validate_set_operation(
            shell2, tol)
        if validate_set_operation:
            return validate_set_operation
        list_coincident_faces = self.get_coincident_faces(shell2)
        face_combinations = self.intersecting_faces_combinations(shell2, list_coincident_faces, tol)
        intersecting_combinations = self.dict_intersecting_combinations(face_combinations, tol)

        if len(intersecting_combinations) == 0:
            return [self, shell2]

        intersecting_faces1, intersecting_faces2 = self.get_intersecting_faces(intersecting_combinations)
        intersecting_faces = intersecting_faces1 + intersecting_faces2
        faces = self.intersection_faces(shell2, intersecting_faces, intersecting_combinations)
        faces += self.get_non_intersecting_faces(shell2, intersecting_faces, intersection_method=True) +\
            shell2.get_non_intersecting_faces(self, intersecting_faces, intersection_method=True)
        new_shell = ClosedShell3D(faces)
        new_shell.eliminate_not_valid_closedshell_faces()
        return [new_shell]
        
    def eliminate_not_valid_closedshell_faces(self):
        nodes_with_2degrees = [node for node, degree in list(self.faces_graph.degree()) if degree <= 2]
        for node in nodes_with_2degrees:
            neighbors = nx.neighbors(self.faces_graph, node)
            for neighbor_node in neighbors:
                for face in self.faces:
                    if self.faces_graph.edges[(node, neighbor_node)]['edge'] in face.outer_contour3d.primitives:
                        self.faces.remove(face)
                        break
        self._faces_graph = None


class OpenTriangleShell3D(OpenShell3D):
    def __init__(self, faces: List[Triangle3D],
                 color: Tuple[float, float, float] = None,
                 alpha: float = 1., name: str = ''):
        OpenShell3D.__init__(self, faces=faces, color=color, alpha=alpha, name=name)

    def point_on_shell(self, point: volmdlr.Point3D):
        for face in self.faces:
            if (face.surface3d.point_on_plane(point) and face.point_belongs(point)) or \
                    face.outer_contour3d.point_over_contour(point, abs_tol=1e-7):
                return True
        return False

    def to_mesh_data(self):
        positions = npy.array(3 * len(self.faces), 3)
        faces = npy.array(len(self.faces), 3)
        for i, triangle_face in enumerate(self.faces):
            i1 = 3 * i
            i2 = i1 + 1
            i3 = i1 + 2
            positions[i1, 0] = triangle_face.points[0].x
            positions[i1, 1] = triangle_face.points[0].y
            positions[i1, 2] = triangle_face.points[0].z
            positions[i2, 0] = triangle_face.points[1].x
            positions[i2, 1] = triangle_face.points[1].y
            positions[i2, 2] = triangle_face.points[1].z
            positions[i3, 0] = triangle_face.points[2].x
            positions[i3, 1] = triangle_face.points[2].y
            positions[i3, 2] = triangle_face.points[2].z

            faces[i, 0] = i1
            faces[i, 1] = i2
            faces[i, 2] = i3

        return positions, faces

    @classmethod
    def from_mesh_data(cls, positions, faces):
        triangles = []
        points = [volmdlr.core.Point3D(px, py, pz) for px, py, pz in positions]
        for i1, i2, i3 in faces:
            triangles.append(Triangle3D(points[i1], points[i2], points[i3]))
        return cls(triangles)


class ClosedTriangleShell3D(ClosedShell3D, OpenTriangleShell3D):
    def __init__(self, faces: List[Triangle3D],
                 color: Tuple[float, float, float] = None,
                 alpha: float = 1., name: str = ''):
        OpenTriangleShell3D.__init__(self, faces=faces, color=color, alpha=alpha, name=name)
<|MERGE_RESOLUTION|>--- conflicted
+++ resolved
@@ -7892,8 +7892,6 @@
                 raise ValueError
         return tests[0]
 
-<<<<<<< HEAD
-=======
     def point_in_shell_face(self, point: volmdlr.Point3D):
 
         for face in self.faces:
@@ -7902,7 +7900,6 @@
                 return True
         return False
 
->>>>>>> 9a8143b6
     def is_inside_shell(self, shell2, resolution: float):
         """
         Returns True if all the points of self are inside shell2 and no face \
