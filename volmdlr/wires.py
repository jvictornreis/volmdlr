#!/usr/bin/env python3
# -*- coding: utf-8 -*-
"""
Module containing wires & contours
"""

import warnings
import itertools
import math
from statistics import mean
from typing import List
import numpy as npy
from scipy.spatial import Delaunay, ConvexHull
import scipy as scp

import matplotlib.pyplot as plt
import matplotlib.patches
from mpl_toolkits.mplot3d import Axes3D
import plot_data.core as plot_data

import volmdlr
from volmdlr.core_compiled import polygon_point_belongs
import volmdlr.core
import volmdlr.edges
import volmdlr.display as vmd


def bounding_rectangle_adjacent_contours(contours: List):
    '''
    compute the bounding_box of a list of adjacent contours2d

    Parameters
    ----------
    contours : List[volmdlr.wires.Contour2D]

    Returns
    -------
    xmin : float
    xmax : float
    ymin : float
    ymax : float

    '''
    xmin, xmax, ymin, ymax = contours[0].bounding_rectangle()

    for i in range(1, len(contours)):
        xmin_contour, xmax_contour, ymin_contour, ymax_contour = contours[i].bounding_rectangle()
        xmin = min(xmin, xmin_contour)
        xmax = max(xmax, xmax_contour)
        ymin = min(ymin, ymin_contour)
        ymax = max(ymax, ymax_contour)

    return xmin, xmax, ymin, ymax


class Wire:
    _non_data_hash_attributes = ['basis_primitives']
    _non_serializable_attributes = ['primitive_to_index',
                                    'basis_primitives']

    # def __init__(self):
    #     raise TypeError ('It cannot be instantiated directly, see Wire2D, Wire3D, Contour2D or Contour3D')

    def length(self):
        length = 0.
        for primitive in self.primitives:
            length += primitive.length()
        return length

    def discretization_points(self, resolution: float):
        '''
        resolution: distance between two discretized points
        '''

        length = self.length()
        n = int(length / resolution) + 1
        return [self.point_at_abscissa(i / n * length) for i in
                range(n + 1)]

    def point_at_abscissa(self, curvilinear_abscissa: float):
        length = 0.
        for primitive in self.primitives:
            primitive_length = primitive.length()
            if length + primitive_length > curvilinear_abscissa:
                return primitive.point_at_abscissa(
                    curvilinear_abscissa - length)
            length += primitive_length

        if curvilinear_abscissa < length + 1e-9:
            return self.primitives[-1].end
        raise ValueError(
            'abscissa over length: {}>{}'.format(curvilinear_abscissa, length))

    def extract_primitives(self, point1, primitive1, point2, primitive2,
                           inside: bool = True):
        """
        inside: extracted contour is between the two points if True and outside
        these points if False
        """
        primitives = []

        # TODO: Check if it is: self.primitive_to_index[primitive1] OR self.primitive_to_index(primitive1)
        ip1 = self.primitive_to_index(primitive1)
        ip2 = self.primitive_to_index(primitive2)

        if inside:
            if ip1 < ip2:
                pass
            elif ip1 == ip2:  # primitive1 == primitive2
                if point1.point_distance(
                            primitive1.start) < point2.point_distance(
                        primitive1.start):
                    pass
                else:
                    primitive1, primitive2 = primitive2, primitive1
                    point1, point2 = point2, point1

            else:
                primitive1, primitive2 = primitive2, primitive1
                point1, point2 = point2, point1
        else:
            if ip1 > ip2:
                pass
            elif ip1 == ip2:  # primitive1 == primitive2
                if point1.point_distance(
                            primitive1.start) > point2.point_distance(
                        primitive1.start):
                    pass
                else:
                    primitive1, primitive2 = primitive2, primitive1
                    point1, point2 = point2, point1
            else:
                primitive1, primitive2 = primitive2, primitive1
                point1, point2 = point2, point1

        if ip1 < ip2:
            prim = primitive1.split(point1)[1]
            if prim:
                primitives.append(prim)
            primitives.extend(self.primitives[ip1 + 1:ip2])
            prim = primitive2.split(point2)[0]
            if prim:
                primitives.append(prim)

        elif ip1 == ip2:
            prim = primitive1.split(point1)[1]
            if prim:
                prim = prim.split(point2)[0]
                if prim:
                    primitives.append(prim)

        else:
            prim = primitive2.split(point2)[1]
            if prim:
                primitives.append(prim)
            primitives.extend(self.primitives[ip2 + 1:ip1])
            prim = primitive2.split(point2)[0]
            if prim:
                primitives.append(prim)

        return primitives

    def extract_without_primitives(self, point1, point2, inside: bool = True):
        """
        inside: extracted contour is between the two points if True and outside
        these points if False
        """

        primitives = self.primitives
        indices = []

        for i, point in enumerate([point1, point2]):
            ind = []
            for p, primitive in enumerate(primitives):
                if primitive.point_belongs(point, 1e-6):
                    ind.append(p)
            indices.append(ind)

        shared = list(set(indices[0]) & set(indices[1]))
        ind = []
        if shared == []:
            ind.append(indices[0][0])
            if len(indices[1]) == 2:
                ind.append(indices[1][1])
            else:
                ind.append(indices[1][0])
        else:
            for indice in indices:
                if len(indice) == 1:
                    ind.append(indice[0])
                else:
                    for i in indice:
                        if i != shared[0]:
                            ind.append(i)

        return self.extract_primitives(point1, primitives[ind[0]], point2,
                                       primitives[ind[1]], inside)

    def point_belongs(self, point, abs_tol=1e-7):
        '''
        find out if a point is on the wire or not. If it belongs, we return the primitive's index
        '''

        for primitive in self.primitives:
            if primitive.point_belongs(point, abs_tol):
                return True
        return False

    def abscissa(self, point):
        '''
        compute the curvilinear abscisse of a point on a wire
        '''

        if self.point_belongs(point, 1e-6):
            length = 0
            for primitive in self.primitives:
                if primitive.point_belongs(point, 1e-6):
                    length += primitive.abscissa(point)
                    break
                length += primitive.length()
            return length

        raise ValueError('Point is not on wire')

    def sort_points_along_wire(self, points):

        return sorted(points, key=lambda point: self.abscissa(point))

    def is_ordered(self, tol=1e-6):
        '''
        check if the wire's primitives are ordered or not
        '''

        for primitive_1, primitive_2 in zip(self.primitives, self.primitives[1:]):
            if primitive_1.end.point_distance(primitive_2.start) > tol:
                return False
        return True

    def order_wire(self, tol=1e-6):
        '''
        order wire's primitives
        '''

        if self.is_ordered(tol=tol):
            return self.__class__(self.primitives[:])

        new_primitives = [self.primitives[0]]
        primitives = self.primitives[1:]
        length_primitives = len(primitives) + 1

        while len(new_primitives) < length_primitives:
            for primitive in primitives:
                if new_primitives[0].start.point_distance(primitive.start) < tol:
                    new_primitives.insert(0, primitive.reverse())
                    primitives.remove(primitive)
                elif new_primitives[-1].end.point_distance(primitive.start) < tol:
                    new_primitives.append(primitive)
                    primitives.remove(primitive)
                elif new_primitives[0].start.point_distance(primitive.end) < tol:
                    new_primitives.insert(0, primitive)
                    primitives.remove(primitive)
                elif new_primitives[-1].end.point_distance(primitive.end) < tol:
                    new_primitives.append(primitive.reverse())
                    primitives.remove(primitive)

        return self.__class__(new_primitives)

    @classmethod
    def from_wires(cls, wires):
        '''
        define a wire from successive wires
        '''

        primitives = []
        for wire in wires:
            primitives.extend(wire.primitives)

        wire = cls(primitives)

        if not wire.is_ordered():
            return wire.order_wire()
        return wire

    def inverted_primitives(self):
        '''
        invert wire's primitives
        '''

        new_primitives = []
        for prim in self.primitives[::-1]:
            new_primitives.append(prim.reverse())
        return new_primitives

    def is_followed_by(self, wire_2, tol=1e-6):
        '''
        check if the wire is followed by wire_2
        '''

        if self.primitives[-1].end.point_distance(wire_2.primitives[0].start) < tol:
            return True
        else:
            return False

    def point_over_wire(self, point, abs_tol=1e-6):

        belongs = False
        for primitive in self.primitives:
            if primitive.point_belongs(point, abs_tol):
                belongs = True
        return belongs

    def primitive_over_wire(self, primitive, tol: float = 1e-6):

        for prim in self.primitives:
            if not hasattr(prim, 'unit_direction_vector') and \
                    hasattr(prim, 'tangent'):
                vector1 = prim.tangent(0.5)
            else:
                vector1 = prim.unit_direction_vector(0.5)

            if not hasattr(primitive, 'unit_direction_vector') and \
                    hasattr(primitive, 'tangent'):
                vector2 = primitive.tangent(0.5)
            else:
                vector2 = primitive.unit_direction_vector(0.5)
            if vector1.is_colinear_to(vector2):
                mid_point = primitive.middle_point()
                if self.point_over_contour(mid_point, tol):
                    return True
        return False


class Wire2D(volmdlr.core.CompositePrimitive2D, Wire):
    """
    A collection of simple primitives, following each other making a wire
    """

    def __init__(self, primitives: List[volmdlr.core.Primitive2D],
                 name: str = ''):
        volmdlr.core.CompositePrimitive2D.__init__(self, primitives, name)

    def to_3d(self, plane_origin, x, y):
        primitives3d = []
        for edge in self.primitives:
            primitives3d.append(edge.to_3d(plane_origin, x, y))

        return Wire3D(primitives3d)

    def extract(self, point1, primitive1, point2, primitive2,
                inside: bool = True):
        """
        inside: extracted contour is between the two points if True and outside these points if False
        """
        return Wire2D(
            self.extract_primitives(point1, primitive1, point2, primitive2,
                                    inside))

    def extract_with_points(self, point1: volmdlr.Point2D,
                            point2: volmdlr.Point2D, inside: bool = True):
        """
        inside: extracted contour is between the two points if True and outside these points if False
        """
        return self.extract_without_primitives(point1, point2, inside)

        # TODO: method to check if it is a wire

    def infinite_intersections(self, infinite_primitives):
        """
        returns a list  that contains:
        the intersections between a succession of infinite primitives (line,
        circle). There must be a method implemented to intersect the two
        infinite primitives.
        """
        offset_intersections = []

        for primitive_1, primitive_2 in zip(infinite_primitives,
                                            infinite_primitives[1:]):

            i = infinite_primitives.index(primitive_1)
            # k = infinite_primitives.index(primitive_2)

            primitive_name = primitive_1.__class__.__name__.lower().replace(
                '2d', '')
            intersection_method_name = '{}_intersections'.format(
                primitive_name)
            next_primitive_name = primitive_2.__class__.__name__.lower(). \
                replace('2d', '')
            next_intersection_method_name = '{}_intersections'.format(
                next_primitive_name)

            if hasattr(primitive_1, next_intersection_method_name):
                intersections = getattr(primitive_1,
                                        next_intersection_method_name)(
                    primitive_2)
                end = self.primitives[i].end

                if len(intersections) == 1:
                    offset_intersections.append(intersections[0])

                else:
                    end = self.primitives[i].end
                    if intersections[0].point_distance(end) > intersections[
                            1].point_distance(end):
                        intersections.reverse()
                    offset_intersections.append(intersections[0])

            elif hasattr(primitive_2, intersection_method_name):
                intersections = getattr(primitive_2, intersection_method_name)(
                    primitive_1)
                if len(intersections) == 1:
                    offset_intersections.append(intersections[0])
                else:
                    end = self.primitives[i].end
                    if intersections[0].point_distance(end) > intersections[
                            1].point_distance(end):
                        intersections.reverse()
                    offset_intersections.append(intersections[0])

            else:
                raise NotImplementedError(
                    'No intersection method between {} and {}. Define {} on {} or {} on {}'.format(
                        primitive_1.__class__.__name__,
                        primitive_2.__class__.__name__,
                        next_intersection_method_name,
                        primitive_1.__class__.__name__,
                        intersection_method_name,
                        primitive_2.__class__.__name__
                    ))

        return offset_intersections

    def offset(self, offset):
        """"
        generates an offset of a Wire2D

        """
        offset_primitives = []
        infinite_primitives = []
        offset_intersections = []
        # ax = self.plot()
        for primitive in self.primitives:
            infinite_primitive = primitive.infinite_primitive(offset)
            infinite_primitives.append(infinite_primitive)
            # infinite_primitive.plot(ax=ax, color='grey')

        offset_intersections += self.infinite_intersections(
            infinite_primitives)

        # [p.plot(ax=ax, color='r') for p in offset_intersections]

        # offset_primitives.append(
        #     self.primitives[0].border_primitive(infinite_primitives[0],
        #                                         offset_intersections[0], 0))

        # offset_primitives.append(
        #     self.primitives[-1].border_primitive(infinite_primitives[-1],
        #                                          offset_intersections[-1],
        #                                          -1))

        for j in range(len(offset_intersections) - 1):
            p1 = offset_intersections[j]
            p2 = offset_intersections[j + 1]
            cutted_primitive = infinite_primitives[
                j + 1].cut_between_two_points(p1, p2)
            offset_primitives.append(cutted_primitive)

        return Wire2D(offset_primitives)

    def plot_data(self, name: str = '', fill=None, color='black',
                  stroke_width: float = 1, opacity: float = 1):
        data = []
        for item in self.primitives:
            data.append(item.plot_data())
        return data

    def line_intersections(self, line: 'volmdlr.edges.Line2D'):
        """
        Returns a list of intersection in ther form of a tuple (point,
        primitive) of the wire primitives intersecting with the line
        """
        intersection_points = []
        for primitive in self.primitives:
            for p in primitive.line_intersections(line):
                intersection_points.append((p, primitive))
        return intersection_points

    def linesegment_intersections(self,
                                  linesegment: 'volmdlr.edges.LineSegment2D'):
        """
        Returns a list of intersection in ther form of a tuple (point,
        primitive) of the wire primitives intersecting with the line
        """
        intersection_points = []
        for primitive in self.primitives:
            for p in primitive.linesegment_intersections(linesegment):
                intersection_points.append((p, primitive))
        return intersection_points

    def is_start_end_crossings_valid(self, line, intersections, primitive):
        """
        :param line: crossing line
        :param intersections: intersections results
         for primitive line intersections
        :param primitive: intersecting primitive
        :return: None if intersection not a start or
        end point of a contours primitives, or a volmdlr.Point2D if it is.
        """
        primitive_index = self.primitives.index(primitive)
        point1, point2 = None, None
        if intersections[0] == primitive.start:
            point1 = primitive.point_at_abscissa(primitive.length() * 0.01)
            point2 = self.primitives[primitive_index - 1].point_at_abscissa(
                self.primitives[primitive_index - 1].length() * .99
            )

            # point2 = primitive.start + \
            #          self.primitives[primitive_index - 1].unit_direction_vector(0.5)
        elif intersections[0] == primitive.end and \
                primitive != self.primitives[-1]:
            point1 = primitive.point_at_abscissa(primitive.length() * 0.99)
            point2 = self.primitives[primitive_index + 1].point_at_abscissa(
                self.primitives[primitive_index + 1].length() * .01)

            # point2 = primitive.end + \
            #          self.primitives[primitive_index + 1].unit_direction_vector(0.5)
        if point1 is not None and point2 is not None:
            return line.is_between_points(point1, point2)
        return False

    @staticmethod
    def is_crossing_start_end_point(intersections, primitive):
        """
        :param intersections: intersections results
         for primitive line intersections
        :param primitive: intersecting primitive
        :return: False if intersection not a start or
        end point of a contours primitives, or True if it is.
        """
        if intersections[0] == primitive.start or intersections[0] == primitive.end:
            return True
        return False

    def line_crossings(self, line: volmdlr.edges.Line2D):
        """
        Calculates valid crossing intersections of a wire and an infinit line
        :param line: line crossing the wire
        :type line: volmdlr.edges.Line2D
        returns a list of Tuples (point, primitive)
        of the wire primitives intersecting with the line
        """
        intersection_points = []
        intersection_points_primitives = []
        for primitive in self.primitives:
            intersections = primitive.line_intersections(line)
            if intersections and intersections[0] not in intersection_points:
                if not self.is_crossing_start_end_point(intersections,
                                                        primitive):
                    intersection_points.append(intersections[0])
                    intersection_points_primitives.append(
                        (intersections[0],
                         primitive))
                elif self.is_start_end_crossings_valid(line, intersections,
                                                       primitive):
                    intersection_points.append(intersections[0])
                    intersection_points_primitives.append(
                        (intersections[0],
                         primitive))
        return intersection_points_primitives

    def wire_intersections(self, wire):
        '''
        compute intersections between two wire2d.

        Parameters
        ----------
        wire : volmdlr.wires.Wire2D

        Returns
        -------
        intersections : List[(volmdlr.Point2D, volmdlr.Primitive2D)]

        '''

        intersections, intersections_points = [], []
        for primitive in wire.primitives:
            a_points = self.linesegment_intersections(primitive)
            if a_points:
                for a in a_points:
                    if a[0] not in intersections_points:
                        intersections.append([a[0], a[1]])
                        intersections_points.append(a[0])

        return intersections

    @classmethod
    def from_points(cls, points: List[volmdlr.Point2D]):
        '''
        define a wire based on points2d with line_segments2d
        '''

        edges = []
        for i in range(0, len(points) - 1):
            edges.append(volmdlr.edges.LineSegment2D(points[i], points[i + 1]))

        return cls(edges)

    def linesegment_crossings(self,
                              linesegment: 'volmdlr.edges.LineSegment2D'):
        """
        Returns a list of crossings in ther form of a tuple (point,
        primitive) of the wire primitives intersecting with the line
        """
        results = self.line_crossings(linesegment.to_line())
        crossings_points = []
        for result in results:
            if linesegment.point_belongs(result[0]):
                crossings_points.append(result)
        return crossings_points

    def wire_crossings(self, wire):
        '''
        compute crossings between two wire2d

        Parameters
        ----------
        wire : volmdlr.wires.Wire2D

        Returns
        -------
        crossings : List[(volmdlr.Point2D, volmdlr.Primitive2D)]

        '''

        crossings, crossings_points = [], []
        for primitive in wire.primitives:
            a_points = self.linesegment_crossings(primitive)
            if a_points:
                for a in a_points:
                    if a[0] not in crossings_points:
                        crossings.append([a[0], a[1]])
                        crossings_points.append(a[0])
        return crossings

    def to_wire_with_linesegments(self):
        '''
        convert a wire with different primitives to a wire with just linesegments
        '''

        wires = []
        for primitive in self.primitives:
            if not isinstance(primitive, volmdlr.edges.LineSegment2D):
                wires.append(primitive.to_wire(10))
            else:
                wires.append(Wire2D([primitive]))

        return Wire2D.from_wires(wires)

    def invert(self):
        return Wire2D(self.inverted_primitives())

    def extend(self, point):
        '''
        extend a wire by adding a linesegment connecting the given point to nearest wire's extremities
        '''

        distances = [self.primitives[0].start.point_distance(point), self.primitives[-1].end.point_distance(point)]
        if distances.index(min(distances)) == 0:
            primitives = [volmdlr.edges.LineSegment2D(point, self.primitives[0].start)]
            primitives.extend(self.primitives)
        else:
            primitives = self.primitives
            primitives.append(volmdlr.edges.LineSegment2D(self.primitives[-1].end, point))

        return Wire2D(primitives)

    def point_distance(self, point):
        '''
        copied from Contour2D
        '''

        min_distance = self.primitives[0].point_distance(point)
        for primitive in self.primitives[1:]:
            distance = primitive.point_distance(point)
            if distance < min_distance:
                min_distance = distance
        return min_distance

    def nearest_primitive_to(self, point):
        '''
        search for the nearest primitive for a point
        '''

        # min_distance = self.primitives[0].middle_point().point_distance(point)
        # index = 0
        # for i, primitive in enumerate(self.primitives[1:]):
        #     distance = primitive.middle_point().point_distance(point)
        #     if distance < min_distance:
        #         min_distance = distance
        #         index = i
        # return self.primitives[index]

        primitives = self.primitives
        primitives_sorted = sorted(primitives, key=lambda primitive: primitive.point_distance(point))

        return primitives_sorted[0]

    def axial_symmetry(self, line):
        '''
        finds out the symmetric wire2d according to a line
        '''

        primitives_symmetry = []
        for primitive in self.primitives:
            try:
                primitives_symmetry.append(primitive.axial_symmetry(line))
            except NotImplementedError:
                print(f'Class {self.__class__.__name__} does not implement symmetry method')

        return self.__class__(primitives=primitives_symmetry)

    def is_symmetric(self, wire2d, line):
        '''
        checks if the two wires2d are symmetric or not according to line
        '''

        c_symmetry_0 = self.symmetry(line)
        c_symmetry_1 = wire2d.symmetry(line)

        if wire2d.is_superposing(c_symmetry_0) and self.is_superposing(c_symmetry_1):
            return True
        return False


class Wire3D(volmdlr.core.CompositePrimitive3D, Wire):
    """
    A collection of simple primitives, following each other making a wire
    """

    def __init__(self, primitives: List[volmdlr.core.Primitive3D],
                 name: str = ''):
        volmdlr.core.CompositePrimitive3D.__init__(self, primitives, name)

    def extract(self, point1, primitive1, point2, primitive2):
        return Wire3D(self.extract_primitives(self, point1, primitive1, point2,
                                              primitive2))

    def extract_with_points(self, point1: volmdlr.Point3D,
                            point2: volmdlr.Point3D, inside):
        return self.extract_without_primitives(point1, point2, inside)

    # TODO: method to check if it is a wire

    def FreeCADExport(self, ip):
        name = 'primitive' + str(ip)

        s = 'E = []\n'
        for ip, primitive in enumerate(self.primitives):
            s += primitive.FreeCADExport('L{}'.format(ip))
            s += 'E.append(Part.Edge(L{}))\n'.format(ip)
        s += '{} = Part.Wire(E[:])\n'.format(name)

        return s

    def frame_mapping(self, frame: volmdlr.Frame3D, side: str):
        """
        Changes frame_mapping and return a new Wire3D
        side = 'old' or 'new'
        """
        new_wire = []
        for primitive in self.primitives:
            new_wire.append(primitive.frame_mapping(frame, side))
        return Wire3D(new_wire)

    def frame_mapping_inplace(self, frame: volmdlr.Frame3D, side: str):
        """
        Changes frame_mapping and the object is updated inplace
        side = 'old' or 'new'
        """
        for primitive in self.primitives:
            primitive.frame_mapping_inplace(frame, side)

    def minimum_distance(self, wire2):
        distance = []
        for element in self.primitives:
            for element2 in wire2.primitives:
                distance.append(element.minimum_distance(element2))

        return min(distance)

    def extrusion(self, extrusion_vector):
        faces = []
        for primitive in self.primitives:
            faces.extend(primitive.extrusion(extrusion_vector))
        return faces

    def to_bspline(self, discretization_parameter, degree):
        '''
        convert a wire3d to a bspline curve3d
        '''

        discretized_points = self.discretization_points(discretization_parameter)
        bspline_curve = volmdlr.edges.BSplineCurve3D.from_points_interpolation(discretized_points, degree)

        return bspline_curve

    # def copy(self, deep=True, memo=None):
    #     primitives_copy = []
    #     for primitive in self.primitives:
    #         primitives_copy.append(primitive.copy())
    #     return Wire3D(primitives_copy)

    def triangulation(self):
        return None


# TODO: define an edge as an opened polygon and allow to compute area from this reference

class Contour(Wire):

    # def __init__(self):
    #     Wire.__init__(self)

    def __eq__(self, other_):
        if other_.__class__.__name__ != self.__class__.__name__:
            return False
        if len(self.primitives) != len(other_.primitives):
            return False
        for prim1, prim2 in zip(self.primitives, other_.primitives):
            if prim1 != prim2:
                return False
        return True

    def extract_primitives(self, point1, primitive1, point2, primitive2, inside: bool = True):
        """
        inside: extracted contour is between the two points if True and outside these points if False
        """
        primitives = []
        ip1 = self.primitive_to_index(primitive1)
        ip2 = self.primitive_to_index(primitive2)
        if inside:
            if ip1 < ip2:
                pass
            elif ip1 == ip2:  # primitive1 == primitive2
                if point1.point_distance(
                            primitive1.start) < point2.point_distance(
                        primitive1.start):
                    pass
                else:
                    primitive1, primitive2 = primitive2, primitive1
                    point1, point2 = point2, point1

            else:
                primitive1, primitive2 = primitive2, primitive1
                point1, point2 = point2, point1
        else:
            if ip1 > ip2:
                pass
            elif ip1 == ip2:  # primitive1 == primitive2
                if point1.point_distance(
                            primitive1.start) > point2.point_distance(
                        primitive1.start):
                    pass
                else:
                    primitive1, primitive2 = primitive2, primitive1
                    point1, point2 = point2, point1
            else:
                primitive1, primitive2 = primitive2, primitive1
                point1, point2 = point2, point1

        ip1 = self.primitive_to_index(primitive1)
        ip2 = self.primitive_to_index(primitive2)

        if ip1 < ip2:
            if primitive1.start == point1:
                primitives.append(primitive1)
            elif primitive1.end == point1:
                pass
            else:
                primitives.append(primitive1.split(point1)[1])
            primitives.extend(self.primitives[ip1 + 1:ip2])
            if primitive2.start == point2:
                pass
            elif primitive2.end == point2:
                primitives.append(primitive2)
            else:
                primitives.append(primitive2.split(point2)[0])
        elif ip1 > ip2 or (ip1 == ip2 and point1.point_distance(
                primitive1.start) > point2.point_distance(primitive1.start)):
            if primitive1.start == point1:
                primitives.append(primitive1)
            elif primitive1.end == point1:
                pass
            else:
                primitives.append(primitive1.split(point1)[1])
            # primitives.append(primitive1.split(point1)[1])
            primitives.extend(self.primitives[ip1 + 1:])
            primitives.extend(self.primitives[:ip2])
            if primitive2.start == point2:
                pass
            elif primitive2.end == point2:
                primitives.append(primitive2)
            else:
                primitives.append(primitive2.split(point2)[0])
        elif (ip1 == ip2 and point1.point_distance(
                primitive1.start) < point2.point_distance(primitive1.start)):
            if primitive1.start != point1:
                primitive = primitive1.split(point1)[1]
                primitive = primitive.split(point2)[0]
                primitives.append(primitive)
            elif primitive1.end != point2:
                primitive = primitive1.split(point2)[0]
                primitives.append(primitive)
            else:
                primitives.append(primitive2)

        return primitives

    def is_ordered(self):
        for prim1, prim2 in zip(
                self.primitives, self.primitives[1:] + [self.primitives[0]]):
            if prim1.end != prim2.start:
                return False
        return True

    def ordering_contour(self, tol=1e-6):
        """
        returns the points of the contour ordered
        """
        list_point_pairs = [(prim.start, prim.end) for prim in self.primitives]
        length_list_points = len(list_point_pairs)
        points = [list_point_pairs[0]]
        list_point_pairs.remove(
            (list_point_pairs[0][0], list_point_pairs[0][1]))
        finished = False
        counter = 0
        counter1 = 0
        while not finished:
            for p1, p2 in list_point_pairs:
                if p1.point_distance(p2) < tol:
                    list_point_pairs.remove((p1, p2))
                elif p1.point_distance(points[-1][-1]) < tol:
                    points.append((p1, p2))
                    list_point_pairs.remove((p1, p2))
                elif p2.point_distance(points[-1][-1]) < tol:
                    points.append((p2, p1))
                    list_point_pairs.remove((p1, p2))
                elif p1.point_distance(points[0][0]) < tol:
                    points = [(p2, p1)] + points
                    list_point_pairs.remove((p1, p2))
                elif p2.point_distance(points[0][0]) < tol:
                    points = [(p1, p2)] + points
                    list_point_pairs.remove((p1, p2))
            if len(list_point_pairs) == 0:
                finished = True
            counter1 += 1
            if counter1 >= 100 * length_list_points:
                self.plot()
                raise NotImplementedError
            if len(list_point_pairs) == 1:
                counter += 1
                if counter > 3:
                    warnings.warn('There may exist a problem with this'
                                  ' contour, it seems it cannot be reordered.'
                                  ' Please, verify its points')
                    finished = True
                    # ax = self.plot()
                    #                     # for point_pair in list_point_pairs:
                    #                     #     point_pair[0].plot(ax=ax, color='r')
                    #                     #     point_pair[1].plot(ax=ax, color='r')
                    # raise NotImplementedError

        return points

    def identify_primitives_groups(self):
        """
        For a contour with invalid primitives (for example: three
        primitives meeting at one point), it identifies each branch and separates
        the fisrt primitive of each branch in a diferent list
        :param contour_primitives:
        :return: A list of all lists representing a branch of the contour
        """
        points = [p for prim in self.primitives for p in prim]
        list_groups_primitives = []
        for primitive in self.primitives:
            for primitive_point in [primitive.start, primitive.end]:
                if points.count(primitive_point) == 3:
                    if [primitive] not in list_groups_primitives:
                        list_groups_primitives.append([primitive])
        return list_groups_primitives

    def regroup_primitives(self, list_groups_primitives):
        """
        Having the list of primitives_groups, This method is responsable
        for realocating all the remaining primitives
        in these diferent primitives_groups
        :param contour_primitives:
        :param list_groups_primitives:
        :return: list of groups primitives complete
        """
        groups_primitives =\
            [group_prim[0] for group_prim in list_groups_primitives]
        contour_primitives =\
            [prim for prim in self.primitives if
             prim not in groups_primitives]
        finished = False
        while not finished:
            for primitive in contour_primitives:
                for group in list_groups_primitives:
                    group_points = [p for prim in group for p in prim]
                    if primitive.start in group_points or \
                            primitive.end in group_points:
                        group.append(primitive)
                        contour_primitives.remove(primitive)
                        break
                if not contour_primitives:
                    finished = True
        return list_groups_primitives

    @staticmethod
    def delete_smallest_primitives_groups(list_groups_primitives):
        """
        Deletes the smallest branch in the list of the groups_primitives,
        leaving only the groups of primitives that could make a valid contour
        :param list_groups_primitives:
        :return: valid groups_primitives
        """
        dict_groups_lengths = {}
        for group in list_groups_primitives:
            length = 0
            for prim in group:
                length += prim.length()
            dict_groups_lengths[length] = group
        dict_groups_lengths = dict(sorted(dict_groups_lengths.items(),
                                          key=lambda item: item[0]))
        longest = list(dict_groups_lengths.keys())[-1]
        new_groups_primitives = []
        for key, value in dict_groups_lengths.items():
            if key / longest > 0.003:
                new_groups_primitives.append(value)
        return new_groups_primitives

    def validate_contour_primitives(self):
        """
        Verifies if the contour\'s are valid, that is, if there are not three
        primitives meeting at the same point. If not valid, it treats it deletes
        not valid primitives
        :param contour_primitives:
        :return:
        """
        list_groups_primitives = self.identify_primitives_groups()
        if not list_groups_primitives:
            return

        contour_primitives = self.primitives[:]
        if len(contour_primitives) == len(list_groups_primitives):
            list_lengths = [prim.length() for prim in contour_primitives]
            index = list_lengths.index(min(list_lengths))
            contour_primitives.remove(contour_primitives[index])
            self.primitives = contour_primitives
            return

        list_groups_primitives = self.regroup_primitives(list_groups_primitives)
        new_primitives_groups = Contour.delete_smallest_primitives_groups(
            list_groups_primitives)
        new_primitives_contour = []
        for group in new_primitives_groups:
            new_primitives_contour.extend(group)

        self.primitives = new_primitives_contour

    @classmethod
    def contours_from_edges(cls, edges, tol=5e-5):
        if not edges:
            return []
        list_contours = []
        finished = False
        contour_primitives = []

        while not finished:
            len1 = len(edges)
            for line in edges:
                points = [p for prim in contour_primitives for p in prim]
                if not contour_primitives:
                    contour_primitives.append(line)
                    edges.remove(line)
                    break

                if (line.start in points or line.end in points) and\
                        line not in contour_primitives:
                    contour_primitives.append(line)
                    edges.remove(line)
                    break

                for point in points:
                    if point.is_close(line.start, tol=tol) and\
                            line not in contour_primitives:
                        line.start = point
                        contour_primitives.append(line)
                        edges.remove(line)
                        break
                    if point.is_close(line.end, tol=tol) and\
                            line not in contour_primitives:
                        line.end = point
                        contour_primitives.append(line)
                        edges.remove(line)
                        break

            if len(edges) != 0 and len(edges) == len1 and len(contour_primitives) != 0:
                contour_n = cls(contour_primitives[:])
                contour_n.validate_contour_primitives()
                contour_n.order_contour()
                list_contours.append(contour_n)
                contour_primitives = []
            elif len(edges) == 0 and len(contour_primitives) != 0:
                contour_n = cls(contour_primitives[:])
                contour_n.validate_contour_primitives()
                contour_n.order_contour()
                list_contours.append(contour_n)
                finished = True

        return list_contours

    def discretized_primitives(self, n: float):
        """
        discretize each contour's primitive and return a list of discretized primitives
        """

        edges = []
        for primitive in self.primitives:
            points = primitive.discretization_points(n)
            for p1, p2 in zip(points[:-1], points[1:]):
                edges.append(volmdlr.edges.LineSegment2D(p1, p2))

        return edges

    def is_superposing(self, contour2):
        '''
        check if the contours are superposing (one on the other without
        necessarily having an absolute equality)
        '''

        for primitive_2 in contour2.primitives:
            if not self.primitive_over_contour(primitive_2):
                return False
        return True

    def is_overlapping(self, contour2, intersecting_points=None):
        '''
        check if the contours are overlapping (a part of one is on the other)
        '''

        if not intersecting_points:
            intersecting_points = self.contour_intersections(contour2)
        if len(intersecting_points) < 2:
            return False
        vec1_2 = volmdlr.edges.LineSegment2D(intersecting_points[0],
                                             intersecting_points[1])
        middle_point = vec1_2.middle_point()
        normal = vec1_2.normal_vector()
        point1 = middle_point + normal * 0.00001
        point2 = middle_point - normal * 0.00001
        if (self.point_belongs(point1) and contour2.point_belongs(point1)) or\
                (not self.point_belongs(point1) and not contour2.point_belongs(point1)) or\
                (self.point_belongs(point1) and self.point_belongs(point2)) or\
                (contour2.point_belongs(point1) and contour2.point_belongs(point2)):
            return True
        return False

    def is_sharing_primitives_with(self, contour):
        '''
        check if two contours are sharing primitives
        '''

        list_p = []
        for edge_1, edge_2 in itertools.product(self.primitives,
                                                contour.primitives):
            edges = [edge_1, edge_2, edge_1]
            for edge1, edge2 in zip(edges, edges[1:]):
                for point in [edge2.start, edge2.end]:
                    if edge1.point_belongs(point, 1e-6):
                        # list_p.append(point)
                        # instead of point not in list_p (due to errors)
                        if list_p == []:
                            list_p.append(point)
                        if list_p != [] and point.point_distance(point.nearest_point(list_p)) > 1e-4:
                            list_p.append(point)

                    if len(list_p) == 2:
                        if isinstance(self, Contour2D):
                            linesegment = volmdlr.edges.LineSegment2D(list_p[0], list_p[1])
                        else:
                            linesegment = volmdlr.edges.LineSegment3D(list_p[0], list_p[1])
                        if self.primitive_over_contour(linesegment) and \
                                contour.primitive_over_contour(linesegment):
                            return True
                        return False
        return False

    def shared_primitives_extremities(self, contour):
        '''
        extract shared primitives extremities between two adjacent contours
        '''

        if self.is_superposing(contour):
            warnings.warn('The contours are superposing')
            return []

        list_p, edges1 = [], set()
        for edge_1, edge_2 in itertools.product(self.primitives,
                                                contour.primitives):
            edges = [edge_1, edge_2, edge_1]
            for edge1, edge2 in zip(edges, edges[1:]):
                for point in [edge2.start, edge2.end]:
                    if edge1.point_belongs(point, 1e-6):
                        if not list_p:
                            list_p.append(point)
                        if list_p != [] and point.point_distance(point.nearest_point(list_p)) > 1e-4:
                            list_p.append(point)

                        try:
                            self.primitive_to_index(edge1)
                            edges1.add(edge1)
                        except KeyError:
                            edges1.add(edge2)

        if len(list_p) < 2:
            warnings.warn('The contours are not adjacent')
            return []

        if len(list_p) == 2:
            return list_p

        contours = self.__class__.contours_from_edges(edges1)
        points = []
        for contour_i in contours:
            points.extend(contour_i.extremities_points(list_p))

        return points

    def shared_primitives_with(self, contour):
        '''
        extract shared primitives between two adjacent contours
        '''

        if self.is_superposing(contour):
            warnings.warn('The contours are superposing')
            return [self.primitives, contour.primitives]

        points = self.shared_primitives_extremities(contour)

        if points == []:
            return [[], []]

        shared_primitives_1, shared_primitives_2 = [], []

        for i in range(0, len(points), 2):
            point1, point2 = points[i], points[i + 1]

            shared_primitives_prim = self.extract_without_primitives(point1,
                                                                     point2,
                                                                     False)
            if contour.point_over_contour(shared_primitives_prim[0].middle_point(), 1e-4) is False:
                shared_primitives_1.extend(self.extract_without_primitives(point1,
                                                                           point2,
                                                                           True))
            else:
                shared_primitives_1.extend(shared_primitives_prim)

            shared_primitives_prim = contour.extract_without_primitives(point1,
                                                                        point2,
                                                                        False)
            if self.point_over_contour(shared_primitives_prim[0].middle_point(), 1e-4) is False:
                shared_primitives_2.extend(contour.extract_without_primitives(point1,
                                                                              point2,
                                                                              True))
            else:
                shared_primitives_2.extend(shared_primitives_prim)

        return [shared_primitives_1, shared_primitives_2]

    def merge_primitives_with(self, contour):
        '''
        extract not shared primitives between two adjacent contours, to be merged
        '''

        if self.is_superposing(contour):
            warnings.warn('The contours are superposing')
            return self.primitives

        points = self.shared_primitives_extremities(contour)
        if points == []:
            return []

        [shared_primitives_1, shared_primitives_2] = self.shared_primitives_with(contour)
        merge_primitives = []

        for i in range(1, len(points) + 1, 2):
            if i == (len(points) - 1):
                point1, point2 = points[i], points[0]
            else:
                point1, point2 = points[i], points[i + 1]

            merge_primitives_prim = self.extract_without_primitives(point1,
                                                                    point2,
                                                                    False)
            if contour.point_over_contour(merge_primitives_prim[0].middle_point(), 1e-4) is True:
                merge_primitives_prim = self.extract_without_primitives(point1,
                                                                        point2,
                                                                        True)
            for p in merge_primitives_prim:
                if p not in shared_primitives_1:
                    merge_primitives.append(p)

            merge_primitives_prim = contour.extract_without_primitives(point1,
                                                                       point2,
                                                                       False)
            if self.point_over_contour(merge_primitives_prim[0].middle_point(), 1e-4) is True:
                merge_primitives_prim = contour.extract_without_primitives(point1,
                                                                           point2,
                                                                           True)
            for p in merge_primitives_prim:
                if p not in shared_primitives_2:
                    merge_primitives.append(p)

        return merge_primitives

    def edges_order_with_adjacent_contour(self, contour):
        """
        check if the shared edges between two adjacent contours are traversed with two different directions along each contour
        """

        contour1 = self
        contour2 = contour

        # shared_tuple = contour1.shared_edges_between2contours(contour2)
        shared_tuple = contour1.shared_primitives_with(contour2)
        # [shared_primitives_1, shared_primitives_2] = contour1.shared_primitives_with(contour2)

        p1_start = contour1.primitives[shared_tuple[0][0]].start
        p2_start = contour2.primitives[shared_tuple[0][1]].start
        p2_end = contour2.primitives[shared_tuple[0][1]].end

        if (p1_start.point_distance(p2_start)) < (p1_start.point_distance(p2_end)):
            return False
        else:
            return True

    def extremities_points(self, list_p):
        '''
        return extremitises points of a list of points on a contour
        '''
        points = []
        primitives = self.primitives
        for i in range(0, len(primitives)):
            pts = []
            for p in list_p:  # due to errors
                if primitives[i].point_belongs(p):
                    pts.append(p)
            if len(pts) == 1:
                points.append(pts[0])
                break
            elif len(pts) > 1:
                points.append(primitives[i].start.nearest_point(pts))
                break

        for i in range(len(primitives) - 1, -1, -1):
            pts = []
            for p in list_p:  # due to errors
                if primitives[i].point_belongs(p):
                    pts.append(p)
            if len(pts) == 1:
                if pts[0] not in points:
                    points.append(pts[0])
                    break
            elif len(pts) > 1:
                point = primitives[i].end.nearest_point(pts)
                if point not in points:
                    points.append(point)
                    break
        return points

    def primitive_over_contour(self, primitive, tol: float = 1e-6):
        return self.primitive_over_wire(primitive, tol)

    def point_over_contour(self, point, abs_tol=1e-6):
        return self.point_over_wire(point, abs_tol)


class Contour2D(Contour, Wire2D):
    """
    A collection of 2D primitives forming a closed wire2D
    TODO : center_of_mass and second_moment_area should be changed accordingly
    to area considering the triangle drawn by the arcs
    """
    _non_data_hash_attributes = ['_internal_arcs', '_external_arcs',
                                 '_polygon', '_straight_line_contour_polygon',
                                 'primitive_to_index',
                                 'basis_primitives', '_utd_analysis']
    _non_serializable_attributes = ['_internal_arcs', '_external_arcs',
                                    '_polygon',
                                    '_straight_line_contour_polygon',
                                    'primitive_to_index',
                                    'basis_primitives', '_utd_analysis']

    def __init__(self, primitives: List[volmdlr.core.Primitive2D],
                 name: str = ''):
        Wire2D.__init__(self, primitives, name)
        self._utd_edge_polygon = False
        self._bounding_rectangle = None

    def __hash__(self):
        return sum(hash(e) for e in self.primitives)

    # def __eq__(self, other_):
    #     if other_.__class__.__name__ != self.__class__.__name__:
    #         return False
    #     if len(self.primitives) != len(other_.primitives):
    #         return False
    #     equal = True
    #     for prim1, prim2 in zip(self.primitives, other_.primitives):
    #         equal = (equal and prim1 == prim2)
    #     return equal

    @property
    def edge_polygon(self):
        if not self._utd_edge_polygon:
            self._edge_polygon = self._get_edge_polygon()
            self._utd_edge_polygon = True
        return self._edge_polygon

    def _get_edge_polygon(self):
        points = []
        for edge in self.primitives:

            if points:
                if edge.start != points[-1]:
                    points.append(edge.start)
            else:
                points.append(edge.start)
        return ClosedPolygon2D(points)

    def to_3d(self, plane_origin, x, y):
        p3d = []
        for edge in self.primitives:
            p3d.append(edge.to_3d(plane_origin, x, y))

        return Contour3D(p3d)

    def point_belongs(self, point):
        if self.edge_polygon.point_belongs(point):
            return True
        # TODO: This is incomplete!!!
        return False

    # def point_over_contour(self, point, abs_tol=1e-6):
    #     belongs = False
    #     for primitive in self.primitives:
    #         if primitive.point_belongs(point, abs_tol):
    #             belongs = True
    #     return belongs

    # def primitive_over_contour(self, primitive, tol: float = 1e-6):
    #     for prim in self.primitives:
    #         if not hasattr(prim, 'unit_direction_vector') and \
    #                 hasattr(prim, 'tangent'):
    #             vector1 = prim.tangent(0.5)
    #         else:
    #             vector1 = prim.unit_direction_vector(0.5)

    #         if not hasattr(primitive, 'unit_direction_vector') and \
    #                 hasattr(primitive, 'tangent'):
    #             vector2 = primitive.tangent(0.5)
    #         else:
    #             vector2 = primitive.unit_direction_vector(0.5)
    #         if vector1.is_colinear_to(vector2):
    #             mid_point = primitive.middle_point()
    #             if self.point_over_contour(mid_point, tol):
    #                 return True
    #     return False

    def point_distance(self, point):
        min_distance = self.primitives[0].point_distance(point)
        for primitive in self.primitives[1:]:
            distance = primitive.point_distance(point)
            if distance < min_distance:
                min_distance = distance
        return min_distance

    def bounding_points(self):
        points = self.edge_polygon.points[:]
        for primitive in self.primitives:
            if hasattr(primitive, 'polygon_points'):
<<<<<<< HEAD
                points.extend(primitive.discretization_points(15))
        xmin = min([p[0] for p in points])
        xmax = max([p[0] for p in points])
        ymin = min([p[1] for p in points])
        ymax = max([p[1] for p in points])
=======
                points.extend(primitive.polygon_points())
        xmin = min(p[0] for p in points)
        xmax = max(p[0] for p in points)
        ymin = min(p[1] for p in points)
        ymax = max(p[1] for p in points)
>>>>>>> 17ca8b48
        return (volmdlr.Point2D(xmin, ymin), volmdlr.Point2D(xmax, ymax))

    def area(self):
        area = self.edge_polygon.area()
        if self.edge_polygon.is_trigo():
            trigo = 1
        else:
            trigo = -1
        for edge in self.primitives:
            area += trigo * edge.straight_line_area()

        return area

    def center_of_mass(self):
        center = self.edge_polygon.area() * self.edge_polygon.center_of_mass()
        # ax = self.plot()
        # self.edge_polygon.center_of_mass().plot(ax=ax, color='b')
        if self.edge_polygon.is_trigo():
            trigo = 1
        else:
            trigo = -1
        for edge in self.primitives:
            # edge.straight_line_center_of_mass().plot(ax=ax, color='g')
            center += trigo * edge.straight_line_area() \
                      * edge.straight_line_center_of_mass()

        return center / self.area()

    def second_moment_area(self, point):

        Ix, Iy, Ixy = self.edge_polygon.second_moment_area(point)
        for edge in self.primitives:
            Ix_e, Iy_e, Ixy_e = edge.straight_line_second_moment_area(point)
            if self.edge_polygon.is_trigo():
                Ix += Ix_e
                Iy += Iy_e
                Ixy += Ixy_e
            else:
                Ix -= Ix_e
                Iy -= Iy_e
                Ixy -= Ixy_e

        return Ix, Iy, Ixy

    def plot_data(self, edge_style: plot_data.EdgeStyle = None,
                  surface_style: plot_data.SurfaceStyle = None):
        plot_data_primitives = [item.plot_data() for item in self.primitives]
        return plot_data.Contour2D(plot_data_primitives=plot_data_primitives,
                                   edge_style=edge_style,
                                   surface_style=surface_style,
                                   name=self.name)

    def is_inside(self, contour2):
        """
        verifies if a contour is inside another contour perimiter,
        including the edges
        return True or False
        """
        points_contour2 = []
        for prim in contour2.primitives:
            if prim.start not in points_contour2:
                points_contour2.append(prim.start)
            if prim.end not in points_contour2:
                points_contour2.append(prim.end)
            points_contour2.append(prim.middle_point())
        for point in points_contour2:
            if not self.point_belongs(point) and not self.point_over_contour(point, abs_tol=1e-7):
                return False
        return True

    def bounding_rectangle(self):
        if not self._bounding_rectangle:
            self._bounding_rectangle = self.get_bouding_rectangle()
        return self._bounding_rectangle

    def get_bouding_rectangle(self):
        xmin, xmax, ymin, ymax = self.primitives[0].bounding_rectangle()
        for edge in self.primitives[1:]:
            xmin_edge, xmax_edge, ymin_edge, ymax_edge = \
                edge.bounding_rectangle()
            xmin = min(xmin, xmin_edge)
            xmax = max(xmax, xmax_edge)
            ymin = min(ymin, ymin_edge)
            ymax = max(ymax, ymax_edge)
        return xmin, xmax, ymin, ymax

    def inverted_primitives(self):
        new_primitives = []
        for prim in self.primitives[::-1]:
            new_primitives.append(
                volmdlr.edges.LineSegment2D(prim.end, prim.start))
        return new_primitives

    def invert(self):
        return Contour2D(self.inverted_primitives())

    def invert_inplace(self):
        self.primitives = self.inverted_primitives()

    def random_point_inside(self):
        xmin, xmax, ymin, ymax = self.bounding_rectangle()
        for i in range(2000):
            p = volmdlr.Point2D.random(xmin, xmax, ymin, ymax)
            if self.point_belongs(p):
                return p

    def order_contour(self):
        if self.is_ordered() or len(self.primitives) < 2:
            return self

        initial_points = []
        for p in self.primitives:
            initial_points.append((p.start, p.end))

        new_primitives = []
        points = self.ordering_contour()
        for p1, p2 in points:
            try:
                index = initial_points.index((p1, p2))
            except ValueError:
                index = initial_points.index((p2, p1))

            if isinstance(self.primitives[index], volmdlr.edges.LineSegment2D):
                new_primitives.append(volmdlr.edges.LineSegment2D(p1, p2))
            elif isinstance(self.primitives[index], volmdlr.edges.Arc2D):
                new_primitives.append(volmdlr.edges.Arc2D(p1, self.primitives[index].interior, p2))
            elif isinstance(self.primitives[index], volmdlr.edges.BSplineCurve2D):
                if (p1, p2) == (self.primitives[index].start, self.primitives[index].end):
                    new_primitives.append(self.primitives[index])
                else:
                    new_primitives.append(self.primitives[index].reverse())

        self.primitives = new_primitives

        return self

    @classmethod
    def extract_contours(cls, contour, point1: volmdlr.Point3D,
                         point2: volmdlr.Point3D, inside=False):

        new_primitives = contour.extract_with_points(point1, point2, inside)
        contours = [cls(new_primitives)]
        return contours

    def cut_by_linesegments(self, lines: List[volmdlr.edges.LineSegment2D]):
        for c in lines:
            if not isinstance(c, volmdlr.edges.LineSegment2D):
                raise KeyError(
                    'contour must be a list of LineSegment2D object')

        cut_lines = []
        for p in lines:
            cut_lines.append(p.to_line())

        contour_to_cut = [self]
        for l in cut_lines:
            new_contour_to_cut = []
            for c in contour_to_cut:
                cs = c.cut_by_line(l)
                new_contour_to_cut.extend(cs)
            contour_to_cut.extend(new_contour_to_cut)

        p1 = Contour2D(lines).center_of_mass()
        dist_min = math.inf
        for c in contour_to_cut:
            if c.area() > 1e-10:
                p0 = c.center_of_mass()
                if p0.point_distance(p1) < dist_min:
                    c_opti = c
                    dist_min = p0.point_distance(p1)
        return c_opti

    def cut_by_line(self, line: volmdlr.edges.Line2D) -> List['Contour2D']:
        """
        :param line: The line used to cut the contour
        :return: A list of resulting contours
        """
        intersections = self.line_crossings(line)
        if not intersections or len(intersections) < 2:
            return [self]
        if len(intersections) % 2 != 0:
            raise NotImplementedError(
                '{} intersections not supported yet'.format(
                    len(intersections)))

        points_intersections = [point for point, prim in intersections]
        sorted_points = line.sort_points_along_line(points_intersections)
        list_contours = []
        contour_to_cut = self
        cutting_points_counter = 0
        while cutting_points_counter != len(sorted_points):

            point1 = sorted_points[cutting_points_counter]
            point2 = sorted_points[cutting_points_counter + 1]
            closing_line = volmdlr.edges.LineSegment2D(point1, point2)
            closing_contour = Contour2D([closing_line])
            contour1, contour2 = contour_to_cut.get_divided_contours(point1,
                                                                     point2,
                                                                     closing_contour,
                                                                     True)
            if sorted_points.index(point1) + 2 < len(sorted_points) - 1:
                if contour1.point_over_contour(
                        sorted_points[sorted_points.index(point1) + 2]):
                    contour_to_cut = contour1
                    list_contours.append(contour2)
                elif contour2.point_over_contour(
                        sorted_points[sorted_points.index(point1) + 2]):
                    contour_to_cut = contour2
                    list_contours.append(contour1)
            else:
                list_contours.extend([contour1, contour2])
            cutting_points_counter += 2
        return list_contours

    def get_pattern(self):
        """ A pattern is portion of the contour from which the contour can be
        reconstructed by rotations of this portion"""
        xmin, xmax, ymin, ymax = self.bounding_rectangle()

        # ax=plt.subplot()
        # line = Line2D(Point2D([xi, 0]),Point2D([xi,1]))
        line = volmdlr.edges.Line2D(volmdlr.Point2D([0, -0.17]),
                                    volmdlr.Point2D([0, 0.17]))
        line_2 = line.Rotation(self.center_of_mass(), 0.26)
        line_3 = line.Rotation(self.center_of_mass(), -0.26)

        intersections = []

        intersections += self.line_intersections(line_2)
        intersections += self.line_intersections(line_3)
        if isinstance(intersections[0][0], volmdlr.Point2D) and \
                isinstance(intersections[1][0], volmdlr.Point2D):
            ip1, ip2 = sorted([self.primitives.index(intersections[0][1]),
                               self.primitives.index(intersections[1][1])])

            ip3, ip4 = sorted([self.primitives.index(intersections[2][1]),
                               self.primitives.index(intersections[3][1])])

            sp11, sp12 = intersections[1][1].split(intersections[1][0])
            sp22, sp21 = intersections[2][1].split(intersections[2][0])

            primitives = []

            a = volmdlr.edges.Arc2D(sp12.end, sp12.interior, sp12.start)
            primitives.append(a)
            primitives.extend(self.primitives[:ip3])
            primitives.append(sp22)
            l = volmdlr.edges.LineSegment2D(sp22.start, sp12.end)
            interior = l.point_at_abscissa(l.Length() / 2)
            primitives.append(
                volmdlr.edges.Arc2D(sp22.start, interior, sp12.end))

        return Contour2D(primitives)

    def contour_from_pattern(self):
        # TODO: Delete this function?
        pattern = self.get_pattern()
        pattern_rotations = []
        # pattern_rotations.append(self)
        for k in range(1, 13):
            new_pattern = pattern.rotation(self.center_of_mass(),
                                           k * math.pi / 6)
            pattern_rotations.append(new_pattern)

        return pattern_rotations

    def simple_triangulation(self):
        lpp = len(self.polygon.points)
        if lpp == 3:
            return self.polygon.points, [(0, 1, 2)]
        elif lpp == 4:
            return self.polygon.points, [(0, 1, 2), (0, 2, 3)]

        # Use delaunay triangulation
        tri = Delaunay([p.vector for p in self.polygon.points])
        # indices = tri.simplices
        return self.polygon.points, tri.simplices

    def split_regularly(self, n):
        """
        Split in n slices
        """
        xmin, xmax, ymin, ymax = self.bounding_rectangle()
        cutted_contours = []
        iteration_contours = [self]
        for i in range(n - 1):
            xi = xmin + (i + 1) * (xmax - xmin) / n
            cut_line = volmdlr.edges.Line2D(volmdlr.Point2D(xi, 0),
                                            volmdlr.Point2D(xi, 1))

            iteration_contours2 = []
            for c in iteration_contours:
                sc = c.cut_by_line(cut_line)
                lsc = len(sc)
                if lsc == 1:
                    cutted_contours.append(c)
                else:
                    iteration_contours2.extend(sc)

            iteration_contours = iteration_contours2[:]
        cutted_contours.extend(iteration_contours)
        return cutted_contours

    def triangulation(self):
        return self.grid_triangulation(number_points_x=20,
                                       number_points_y=20)

    def to_polygon(self, angle_resolution):

        polygon_points = []
        # print([(line.start, line.end) for line in self.primitives])

        for primitive in self.primitives:
            polygon_points.extend(primitive.discretization_points(0)[:-1])
        return ClosedPolygon2D(polygon_points)

    def grid_triangulation(self, x_density: float = None,
                           y_density: float = None,
                           min_points_x: int = 20,
                           min_points_y: int = 20,
                           number_points_x: int = None,
                           number_points_y: int = None):
        """
        Use a n by m grid to triangulize the contour
        """
        bounding_rectangle = self.bounding_rectangle()
        # xmin, xmax, ymin, ymax = self.bounding_rectangle()
        dx = bounding_rectangle[1] - bounding_rectangle[0]  # xmax - xmin
        dy = bounding_rectangle[3] - bounding_rectangle[2]  # ymax - ymin
        if number_points_x is None:
            n = max(math.ceil(x_density * dx), min_points_x)
        else:
            n = number_points_x
        if number_points_y is None:
            m = max(math.ceil(y_density * dy), min_points_y)
        else:
            m = number_points_y

        x = [bounding_rectangle[0] + i * dx / n for i in range(n + 1)]
        y = [bounding_rectangle[2] + i * dy / m for i in range(m + 1)]

        point_index = {}
        ip = 0
        points = []
        triangles = []
        for xi in x:
            for yi in y:
                p = volmdlr.Point2D(xi, yi)
                if self.point_belongs(p):
                    point_index[p] = ip
                    points.append(p)
                    ip += 1

        for i in range(n):
            for j in range(m):
                p1 = volmdlr.Point2D(x[i], y[j])
                p2 = volmdlr.Point2D(x[i + 1], y[j])
                p3 = volmdlr.Point2D(x[i + 1], y[j + 1])
                p4 = volmdlr.Point2D(x[i], y[j + 1])
                points_in = []
                for p in [p1, p2, p3, p4]:
                    if p in point_index:
                        points_in.append(p)
                if len(points_in) == 4:
                    triangles.append(
                        [point_index[p1], point_index[p2], point_index[p3]])
                    triangles.append(
                        [point_index[p1], point_index[p3], point_index[p4]])

                elif len(points_in) == 3:
                    triangles.append([point_index[p] for p in points_in])

        return vmd.DisplayMesh2D(points, triangles)

    # def extract_contours(self, point1: volmdlr.Point2D, point2: volmdlr.Point2D):
    #     split_primitives  = []
    #     # primitives = [p for p in contour.primitives]
    #     primitives = self.primitives
    #     for point in [point1, point2]:
    #         dist_min = math.inf
    #         for primitive in primitives:
    #             # print(point)
    #             dist = primitive.point_distance(point)
    #             if dist < dist_min:
    #                 dist_min = dist
    #                 prim_opt = primitive
    #         split_primitives.append(prim_opt)
    #     print(len(split_primitives))
    #     return self.extract_primitives(point1, split_primitives[0], point2, split_primitives[1])

    def contour_intersections(self, contour2d):
        intersecting_points = []
        for primitive1 in self.primitives:
            for primitive2 in contour2d.primitives:
                line_intersection = primitive1.linesegment_intersections(
                    primitive2)
                if line_intersection:
                    if line_intersection[0] not in intersecting_points:
                        intersecting_points.extend(line_intersection)
                else:
                    point1, point2 = contour2d.primitives[0].start, \
                                     contour2d.primitives[-1].end
                    if point1 not in intersecting_points and primitive1.point_belongs(point1):
                        intersecting_points.append(point1)
                    if point2 not in intersecting_points and primitive1.point_belongs(point2):
                        intersecting_points.append(point2)
            if len(intersecting_points) == 2:
                break
        return intersecting_points

    def get_divided_contours(self, cutting_point1: volmdlr.Point2D,
                             cutting_point2: volmdlr.Point2D,
                             closing_contour,
                             inside: bool):
        extracted_outerpoints_contour1 = \
            volmdlr.wires.Contour2D.extract_contours(self,
                                                     cutting_point1,
                                                     cutting_point2,
                                                     inside)[0]
        extracted_innerpoints_contour1 = \
            volmdlr.wires.Contour2D.extract_contours(self,
                                                     cutting_point1,
                                                     cutting_point2,
                                                     not inside)[0]
        primitives1 = extracted_outerpoints_contour1.primitives + closing_contour.primitives
        primitives2 = extracted_innerpoints_contour1.primitives + closing_contour.primitives
        if extracted_outerpoints_contour1.primitives[0].start == \
                closing_contour.primitives[0].start:
            cutting_contour_new = closing_contour.invert()
            primitives1 = cutting_contour_new.primitives + \
                extracted_outerpoints_contour1.primitives
        elif extracted_outerpoints_contour1.primitives[0].start == \
                closing_contour.primitives[-1].end:
            primitives1 = closing_contour.primitives + \
                          extracted_outerpoints_contour1.primitives

        if extracted_innerpoints_contour1.primitives[0].start == \
                closing_contour.primitives[0].start:
            cutting_contour_new = \
                closing_contour.invert()
            primitives2 = cutting_contour_new.primitives + \
                extracted_innerpoints_contour1.primitives
        elif extracted_innerpoints_contour1.primitives[
                0].start == closing_contour.primitives[-1].end:
            primitives2 = closing_contour.primitives + \
                          extracted_innerpoints_contour1.primitives
        contour1 = volmdlr.wires.Contour2D(primitives1)
        contour1.order_contour()
        contour2 = volmdlr.wires.Contour2D(primitives2)
        contour2.order_contour()
        return contour1, contour2

    def divide(self, contours, inside):
        new_base_contours = [self]
        finished = False
        counter = 0
        list_contour = contours[:]
        list_cutting_contours = contours[:]
        list_valid_contours = []
        while not finished:
            cutting_contour = contours[0]
            for base_contour in new_base_contours:
                cutting_points = []
                point1, point2 = [cutting_contour.primitives[0].start,
                                  cutting_contour.primitives[-1].end]
                if base_contour.point_over_contour(
                        point1) and base_contour.point_over_contour(point2):
                    cutting_points = [point1, point2]
                if cutting_points:
                    contour1, contour2 = base_contour.get_divided_contours(
                        cutting_points[0], cutting_points[1], cutting_contour,
                        inside)

                    new_base_contours.remove(base_contour)
                    for cntr in [contour1, contour2]:
                        valid_contour = True
                        for cut_contour in list_cutting_contours:
                            point_at_abs = cut_contour.point_at_abscissa(
                                cut_contour.length() / 2)
                            if cntr.point_belongs(
                                    point_at_abs) and (not cntr.point_over_contour(
                                    point_at_abs) or True not in [
                                    cntr.primitive_over_contour(
                                        prim) for prim in cut_contour.primitives]):
                                valid_contour = False

                        if valid_contour and cntr.area() != 0.0:
                            list_valid_contours.append(cntr)
                        else:
                            new_base_contours.append(cntr)
                    contours.remove(cutting_contour)
                    break
            if len(contours) == 0:
                finished = True
            if len(contours) == 1 and not new_base_contours:
                finished = True
            counter += 1
            if counter >= 100 * len(list_contour):
                # print('new_base_contours:', len(new_base_contours))
                # print('len(contours):', len(contours))
                # ax=contours[0].plot()
                # base_contour.plot(ax=ax, color='b')
                warnings.warn('There probably exists an open contour (two wires that could not be connected)')
                finished = True

        return list_valid_contours

    def discretized_contour(self, n: float):
        """
        discretize each contour's primitive and return a new contour with teses discretized primitives
        """
        contour = volmdlr.wires.Contour2D((self.discretized_primitives(n)))

        return contour.order_contour()

    @classmethod
    def from_bounding_rectangle(cls, xmin, xmax, ymin, ymax):
        """
        create a contour2d with bounding_box parameters, using linesegments2d
        """

        edge0 = volmdlr.edges.LineSegment2D(volmdlr.Point2D(xmin, ymin), volmdlr.Point2D(xmax, ymin))
        edge1 = volmdlr.edges.LineSegment2D(volmdlr.Point2D(xmax, ymin), volmdlr.Point2D(xmax, ymax))
        edge2 = volmdlr.edges.LineSegment2D(volmdlr.Point2D(xmax, ymax), volmdlr.Point2D(xmin, ymax))
        edge3 = volmdlr.edges.LineSegment2D(volmdlr.Point2D(xmin, ymax), volmdlr.Point2D(xmin, ymin))

        edges = [edge0, edge1, edge2, edge3]

        return volmdlr.wires.Contour2D(edges)

    @classmethod
    def from_points(cls, points: List[volmdlr.Point2D]):
        '''
        create a contour2d from points with line_segments2D
        '''

        if len(points) < 3:
            raise ValueError('contour is defined at least with three points')
        else:
            edges = []
            for i in range(0, len(points) - 1):
                edges.append(volmdlr.edges.LineSegment2D(points[i], points[i + 1]))

            edges.append(volmdlr.edges.LineSegment2D(points[-1], points[0]))

            contour = cls(edges)

            return contour

    def cut_by_bspline_curve(self, bspline_curve2d: volmdlr.edges.BSplineCurve2D):
        '''
        cut a contou2d with bspline_curve2d to define two different contours
        '''
        # TODO: BsplineCurve is descretized and defined with a wire. To be improved!

        contours = self.cut_by_wire(bspline_curve2d.to_wire(20))

        return contours

    def clean_primitives(self):
        '''
        delete primitives with start=end, and return a new contour
        '''

        new_primitives = []
        for p in self.primitives:
            if p.start != p.end:
                new_primitives.append(p)

        return Contour2D(new_primitives)

    def merge_with(self, contour2d):
        '''
        merge two adjacent contours, sharing primitives, and returns one outer contour and inner contours (if there are any)
        '''

        if self.is_inside(contour2d) and not self.is_sharing_primitives_with(contour2d):
            return [self]
        elif contour2d.is_inside(self) and not self.is_sharing_primitives_with(contour2d):
            return [contour2d]

        merged_primitives = self.merge_primitives_with(contour2d)
        if merged_primitives == []:
            return []
        contours = volmdlr.wires.Contour2D.contours_from_edges(merged_primitives)
        contours = sorted(contours, key=lambda contour: contour.area(), reverse=True)

        return contours

    def union(self, contour2: 'Contour2D'):
        """
        Union two contours, if they adjacent, or overlap somehow
        """
        if self.is_inside(contour2):
            return [self]
        if contour2.is_inside(self):
            return [contour2]
        contours_intersections = self.contour_intersections(contour2)
        if not self.is_sharing_primitives_with(contour2) and contours_intersections:
            resulting_primitives = []
            primitives1_inside = self.extract_with_points(contours_intersections[0], contours_intersections[1], True)
            primitives1_outside = self.extract_with_points(contours_intersections[0], contours_intersections[1], False)
            primitives2_inside = contour2.extract_with_points(contours_intersections[0],
                                                              contours_intersections[1], True)
            primitives2_outside = contour2.extract_with_points(contours_intersections[0],
                                                               contours_intersections[1], False)
            if contour2.point_belongs(primitives1_inside[0].middle_point()):
                resulting_primitives.extend(primitives1_outside)
            else:
                resulting_primitives.extend(primitives1_inside)
            if self.point_belongs(primitives2_inside[0].middle_point()):
                resulting_primitives.extend(primitives2_outside)
            else:
                resulting_primitives.extend(primitives2_inside)
            return [Contour2D(resulting_primitives).order_contour()]

        return self.merge_with(contour2)

    def cut_by_wire(self, wire: Wire2D):
        """
        cut a contour2d with a wire2d and return a list of contours2d

        Parameters
        ----------
        wire : volmdlr.wires.Wire2D

        Returns
        -------
        contours2d : list[volmdlr.wires.Contour2D]

        """

        intersections = self.wire_crossings(wire)  # crossings OR intersections (?)
        if not intersections or len(intersections) < 2:
            return [self]
        if len(intersections) % 2 != 0:
            raise NotImplementedError(
                f'{len(intersections)} intersections not supported yet')

        points_intersections = [point for point, prim in intersections]
        sorted_points = wire.sort_points_along_wire(points_intersections)
        list_contours = []
        contour_to_cut = self
        cutting_points_counter = 0
        while cutting_points_counter != len(sorted_points):

            point1 = sorted_points[cutting_points_counter]
            point2 = sorted_points[cutting_points_counter + 1]

            closing_wire = wire.extract_without_primitives(point1, point2, True)
            closing_wire_prim = []
            for closing_w in closing_wire:
                if closing_w:
                    closing_wire_prim.append(closing_w)
            closing_contour = Contour2D(closing_wire_prim)
            contour1, contour2 = contour_to_cut.get_divided_contours(point1,
                                                                     point2,
                                                                     closing_contour,
                                                                     True)
            if sorted_points.index(point1) + 2 < len(sorted_points) - 1:
                if contour1.point_over_contour(
                        sorted_points[sorted_points.index(point1) + 2]):
                    contour_to_cut = contour1
                    list_contours.append(contour2)
                elif contour2.point_over_contour(
                        sorted_points[sorted_points.index(point1) + 2]):
                    contour_to_cut = contour2
                    list_contours.append(contour1)
            else:
                list_contours.extend([contour1, contour2])
            cutting_points_counter += 2

        return list_contours


class ClosedPolygonMixin:

    def length(self):
        list_ = []
        for k in range(len(self.line_segments)):
            list_.append(self.line_segments[k].length())
        return sum(list_)

    def min_length(self):
        list_ = []
        for k in range(len(self.line_segments)):
            list_.append(self.line_segments[k].length())
        return min(list_)

    def max_length(self):
        list_ = []
        for k in range(len(self.line_segments)):
            list_.append(self.line_segments[k].length())
        return max(list_)

    def edge_statistics(self):
        distances = []
        for i, point in enumerate(self.points):
            if i != 0:
                distances.append(point.point_distance(self.points[i - 1]))
        mean_distance = mean(distances)
        std = npy.std(distances)
        return mean_distance, std

    def simplify_polygon(self, min_distance: float = 0.01,
                         max_distance: float = 0.05, angle: float = 15):
        points = [self.points[0]]
        previous_point = None
        for i, point in enumerate(self.points[1:]):
            distance = point.point_distance(points[-1])
            if distance > min_distance:
                if distance > max_distance:
                    number_segmnts = round(distance / max_distance) + 2
                    for n in range(number_segmnts):
                        new_point = points[-1] + (point - points[-1]) * (
                                n + 1) / number_segmnts
                        distance1 = new_point.point_distance(points[-1])
                        if distance1 > max_distance:
                            points.append(new_point)
                else:
                    if point not in points:
                        points.append(point)
            if len(points) > 1:
                vector1 = points[-1] - points[-2]
                vector2 = point - points[-2]
                cos = vector1.dot(vector2) / (vector1.norm() * vector2.norm())
                cos = math.degrees(math.acos(round(cos, 6)))
                if abs(cos) > angle:
                    if previous_point not in points:
                        points.append(previous_point)
                    if point not in points:
                        points.append(point)
            if len(points) > 2:
                distance2 = points[-3].point_distance(points[-2])
                vector1 = points[-2] - points[-3]
                vector2 = points[-1] - points[-3]
                cos = vector1.dot(vector2) / (vector1.norm() * vector2.norm())
                cos = math.degrees(math.acos(round(cos, 6)))
                if distance2 < min_distance and cos < angle:
                    points = points[:-2] + [points[-1]]
            previous_point = point
        distance = points[0].point_distance(points[-1])
        if distance < min_distance:
            points.remove(points[-1])

        if volmdlr.wires.ClosedPolygon2D(points).area() == 0.0:
            return self

        return self.__class__(points)

    @property
    def line_segments(self):
        if not self._line_segments:
            self._line_segments = self.get_line_segments()
        return self._line_segments

    def get_line_segments(self):
        raise NotImplementedError(
            f"get_line_segments method must be overloaded by {self.__class__.__name__}")


class ClosedPolygon2D(Contour2D, ClosedPolygonMixin):
    _non_serializable_attributes = ['line_segments', 'primitives',
                                    'basis_primitives']

    def __init__(self, points: List[volmdlr.Point2D], name: str = ''):
        self.points = points
        self._line_segments = None

        Contour2D.__init__(self, self.line_segments, name)

    def copy(self, *args, **kwargs):
        points = [p.copy() for p in self.points]
        return ClosedPolygon2D(points, self.name)

    def __hash__(self):
        return sum(hash(p) for p in self.points)

    def __eq__(self, other_):
        if not isinstance(other_, self.__class__):
            return False
        equal = True
        for point, other_point in zip(self.points, other_.points):
            equal = (equal and point == other_point)
        return equal

    def area(self):
        # TODO: perf: cache number of points
        if len(self.points) < 3:
            return 0.

        x = [point.x for point in self.points]
        y = [point.y for point in self.points]

        x1 = [x[-1]] + x[0:-1]
        y1 = [y[-1]] + y[0:-1]
        return 0.5 * abs(sum(i * j for i, j in zip(x, y1))
                         - sum(i * j for i, j in zip(y, x1)))
        # return 0.5 * npy.abs(
        #     npy.dot(x, npy.roll(y, 1)) - npy.dot(y, npy.roll(x, 1)))

    def center_of_mass(self):
        lp = len(self.points)
        if lp == 0:
            return volmdlr.O2D
        elif lp == 1:
            return self.points[0]
        elif lp == 2:
            return 0.5 * (self.points[0] + self.points[1])

        x = [point.x for point in self.points]
        y = [point.y for point in self.points]

        xi_xi1 = x + npy.roll(x, -1)
        yi_yi1 = y + npy.roll(y, -1)
        xi_yi1 = npy.multiply(x, npy.roll(y, -1))
        xi1_yi = npy.multiply(npy.roll(x, -1), y)

        a = 0.5 * npy.sum(xi_yi1 - xi1_yi)  # signed area!
        # print('a :', a)
        #        a=self.area()
        if not math.isclose(a, 0, abs_tol=1e-08):
            cx = npy.sum(npy.multiply(xi_xi1, (xi_yi1 - xi1_yi))) / 6. / a
            cy = npy.sum(npy.multiply(yi_yi1, (xi_yi1 - xi1_yi))) / 6. / a
            return volmdlr.Point2D(cx, cy)

        else:
            self.plot()
            raise NotImplementedError

    def barycenter(self):
        """
        calculates the geometric center of the polygon, which is the
        average position of all the points in it

        returns a Volmdlr.Point2D point
        """
        barycenter1_2d = self.points[0]
        for point in self.points[1:]:
            barycenter1_2d += point
        return barycenter1_2d / len(self.points)

    def point_belongs(self, point):
        """
        Ray casting algorithm copied from internet...
        """
        return polygon_point_belongs((point.x, point.y),
                                     [(p.x, p.y) for p in self.points])

    def second_moment_area(self, point):
        Ix, Iy, Ixy = 0., 0., 0.
        for pi, pj in zip(self.points, self.points[1:] + [self.points[0]]):
            xi, yi = (pi - point)
            xj, yj = (pj - point)
            Ix += (yi ** 2 + yi * yj + yj ** 2) * (xi * yj - xj * yi)
            Iy += (xi ** 2 + xi * xj + xj ** 2) * (xi * yj - xj * yi)
            Ixy += (xi * yj + 2 * xi * yi + 2 * xj * yj + xj * yi) * (
                    xi * yj - xj * yi)
        if Ix < 0:
            Ix = - Ix
            Iy = - Iy
            Ixy = - Ixy
        return Ix / 12., Iy / 12., Ixy / 24.

    def get_line_segments(self):
        lines = []
        if len(self.points) > 1:
            for p1, p2 in zip(self.points,
                              list(self.points[1:]) + [self.points[0]]):
                if p1 != p2:
                    lines.append(volmdlr.edges.LineSegment2D(p1, p2))
        return lines

    def rotation(self, center: volmdlr.Point2D, angle: float):
        """
        ClosedPolygon2D rotation
        :param center: rotation center
        :param angle: angle rotation
        :return: a new rotated ClosedPolygon2D
        """
        return ClosedPolygon2D(
            [point.rotation(center, angle) for point in self.points])

    def rotation_inplace(self, center: volmdlr.Point2D, angle: float):
        """
        Line2D rotation. Object is updated inplace
        :param center: rotation center
        :param angle: rotation angle
        """
        for point in self.points:
            point.rotation_inplace(center, angle)

    # @classmethod
    # def polygon_from_segments(cls, list_point_pairs):
    #     points = [list_point_pairs[0][0], list_point_pairs[0][1]]
    #     list_point_pairs.remove((list_point_pairs[0][0], list_point_pairs[0][1]))
    #     finished =  False

    #     while not finished:
    #         for p1, p2 in list_point_pairs:
    #             if p1 == points[-1]:
    #                 points.append(p2)
    #                 break
    #             elif p2 == points[-1]:
    #                 points.append(p1)
    #                 break
    #         list_point_pairs.remove((p1, p2))
    #         if len(list_point_pairs)==0:
    #             finished = True

    #     # for i, i_p1, i_p2 in enumerate(list_point_pairs):
    #     #     for j, j_p1, j_p2 in enumerate(list_point_pairs):
    #     #         if i != j:

    #     #             if p1 == points[-1]:
    #     #                 points.append(p2)
    #     #             elif p2 == points[-1]:
    #     #                 points.append(p1)
    #     # print('points : ', points)
    #     return cls(points)

    def translation(self, offset: volmdlr.Vector2D):
        """
        ClosedPolygon2D translation
        :param offset: translation vector
        :return: A new translated ClosedPolygon2D
        """
        return ClosedPolygon2D(
            [point.translation(offset) for point in self.points])

    def translation_inplace(self, offset: volmdlr.Vector2D):
        """
        ClosedPolygon2D translation. Object is updated inplace
        :param offset: translation vector
        """
        for point in self.points:
            point.translation_inplace(offset)

    def frame_mapping(self, frame: volmdlr.Frame2D, side: str):
        return self.__class__([point.frame_mapping(frame, side) for point in self.points])

    def frame_mapping_inplace(self, frame: volmdlr.Frame2D, side: str):
        for point in self.points:
            point.frame_mapping_inplace(frame, side)

    def polygon_distance(self,
                         polygon: 'volmdlr.wires.ClosedPolygon2D'):
        p = self.points[0]
        d = []
        for point in polygon.points:
            d.append(p.point_distance(point))
        index = d.index(min(d))
        return d[index]

    def is_trigo(self):
        if len(self.points) < 3:
            return True

        angle = 0.
        for ls1, ls2 in zip(self.line_segments,
                            self.line_segments[1:] + [self.line_segments[0]]):
            u = ls2.unit_direction_vector()
            x = u.dot(ls1.unit_direction_vector())
            y = u.dot(ls1.normal_vector())
            angle += math.atan2(y, x)
        return angle > 0

    def delaunay_triangulation(self):
        points = self.points
        new_points = []
        delaunay_triangles = []
        # ax=plt.subplot()
        for point in points:
            new_points.append([point[0], point[1]])

        delaunay = npy.array(new_points)

        tri = Delaunay(delaunay)

        for simplice in delaunay[tri.simplices]:
            triangle = Triangle2D(volmdlr.Point2D(simplice[0]),
                                  volmdlr.Point2D(simplice[1]),
                                  volmdlr.Point2D(simplice[2]))
            delaunay_triangles.append(triangle)

        return delaunay_triangles

    def offset(self, offset):
        xmin, xmax, ymin, ymax = self.bounding_rectangle()

        max_offset_len = min(xmax - xmin, ymax - ymin) / 2
        if offset <= -max_offset_len:
            print('Inadapted offset, '
                  'polygon might turn over. Offset must be greater than',
                  -max_offset_len)
            raise ValueError('inadapted offset')
        else:
            nb = len(self.points)
            vectors = []
            for i in range(nb - 1):
                v1 = self.points[i + 1] - self.points[i]
                v2 = self.points[i] - self.points[i + 1]
                v1.normalize()
                v2.normalize()
                vectors.append(v1)
                vectors.append(v2)

        v1 = self.points[0] - self.points[-1]
        v2 = self.points[-1] - self.points[0]
        v1.normalize()
        v2.normalize()
        vectors.append(v1)
        vectors.append(v2)

        offset_vectors = []
        offset_points = []

        for i in range(nb):

            # check = False
            ni = vectors[2 * i - 1] + vectors[2 * i]
            if ni == volmdlr.Vector2D(0, 0):
                ni = vectors[2 * i]
                ni = ni.normal_vector()
                offset_vectors.append(ni)
            else:
                ni.normalize()
                if ni.dot(vectors[2 * i - 1].normal_vector()) > 0:
                    ni = - ni
                    # check = True
                offset_vectors.append(ni)

            normal_vector1 = - vectors[2 * i - 1].normal_vector()
            normal_vector2 = vectors[2 * i].normal_vector()
            normal_vector1.normalize()
            normal_vector2.normalize()
            alpha = math.acos(normal_vector1.dot(normal_vector2))

            offset_point = self.points[i] + offset / math.cos(alpha / 2) * \
                (-offset_vectors[i])

            # ax=self.plot()
            # offset_point.plot(ax=ax, color='g')

            # if self.point_belongs(offset_point):
            #     offset_point = self.points[i] + offset / math.cos(alpha / 2) * \
            #                    (-offset_vectors[i])

            offset_points.append(offset_point)

            # self.points[i].plot(ax=ax, color='b')
            # offset_point.plot(ax=ax, color='r')

        return self.__class__(offset_points)

    def point_border_distance(self, point, return_other_point=False):
        """
        Compute the distance to the border distance of polygon
        Output is always positive, even if the point belongs to the polygon
        """
        d_min, other_point_min = self.line_segments[0].point_distance(
            point, return_other_point=True)
        for line in self.line_segments[1:]:
            d, other_point = line.point_distance(
                point, return_other_point=True)
            if d < d_min:
                d_min = d
                other_point_min = other_point
        if return_other_point:
            return d_min, other_point_min
        return d_min

    def to_polygon(self, angle_resolution=None):
        return self

    def self_intersects(self):
        epsilon = 0
        # BENTLEY-OTTMANN ALGORITHM
        # Sort the points along ascending x for the Sweep Line method
        sorted_index = sorted(range(len(self.points)), key=lambda p: (
            self.points[p][0], self.points[p][1]))
        nb = len(sorted_index)
        segments = []
        deleted = []

        while len(
                sorted_index) != 0:  # While all the points haven't been swept
            # Stock the segments between 2 consecutive edges
            # Ex: for the ABCDE polygon, if Sweep Line is on C, the segments
            #   will be (C,B) and (C,D)
            if sorted_index[0] - 1 < 0:
                segments.append((sorted_index[0], nb - 1))
            else:
                segments.append((sorted_index[0], sorted_index[0] - 1))
            if sorted_index[0] >= len(self.points) - 1:
                segments.append((sorted_index[0], 0))
            else:
                segments.append((sorted_index[0], sorted_index[0] + 1))

            # Once two edges linked by a segment have been swept, delete the
            # segment from the list
            to_del = []
            for index in deleted:
                if abs(index - sorted_index[0]) == 1 or abs(
                        index - sorted_index[0]) == nb - 1:
                    to_del.append((index, sorted_index[0]))
                    to_del.append((sorted_index[0], index))

            # Keep track of which edges have been swept
            deleted.append(sorted_index[0])
            sorted_index.pop(0)

            # Delete the segments that have just been swept
            index_to_del = []
            for i, segment in enumerate(segments):
                for seg_to_del in to_del:
                    if segment == seg_to_del:
                        index_to_del.append(i)
            for index in index_to_del[::-1]:
                segments.pop(index)

            # Checks if two segments are intersecting each other, returns True
            # if yes, otherwise the algorithm continues at WHILE
            for segment1 in segments:
                for segment2 in segments:
                    if segment1[0] != segment2[0] and segment1[1] != segment2[
                        1] and segment1[0] != segment2[1] and segment1[1] != \
                            segment2[0]:

                        line1 = volmdlr.edges.LineSegment2D(
                            self.points[segment1[0]],
                            self.points[segment1[1]])
                        line2 = volmdlr.edges.LineSegment2D(
                            self.points[segment2[0]],
                            self.points[segment2[1]])

                        p, a, b = volmdlr.Point2D.line_intersection(line1,
                                                                    line2,
                                                                    True)
                        if p is not None:
                            if 0 + epsilon <= a <= 1 - epsilon \
                                    and 0 + epsilon <= b <= 1 - epsilon:
                                return True, line1, line2

        return False, None, None

    @classmethod
    def points_convex_hull(cls, points):
        if len(points) < 3:
            return
        ymax, pos_ymax = volmdlr.core.max_pos([pt.y for pt in points])
        point_start = points[pos_ymax]
        hull = [point_start]

        barycenter = points[0]
        for pt in points[1:]:
            barycenter += pt
        barycenter = barycenter / (len(points))
        # second point of hull
        theta = []
        remaining_points = points
        del remaining_points[pos_ymax]

        vec1 = point_start - barycenter
        for pt in remaining_points:
            vec2 = pt - point_start
            theta_i = -volmdlr.core.clockwise_angle(vec1, vec2)
            theta.append(theta_i)

        min_theta, posmin_theta = volmdlr.core.min_pos(theta)
        next_point = remaining_points[posmin_theta]
        hull.append(next_point)
        del remaining_points[posmin_theta]
        # Adding first point to close the loop at the end
        remaining_points.append(hull[0])

        initial_vector = vec1.copy()
        total_angle = 0
        while next_point != point_start:
            vec1 = next_point - hull[-2]
            theta = []
            for pt in remaining_points:
                vec2 = pt - next_point
                theta_i = -volmdlr.core.clockwise_angle(vec1, vec2)
                theta.append(theta_i)

            min_theta, posmin_theta = volmdlr.core.min_pos(theta)
            if math.isclose(min_theta, -2 * math.pi, abs_tol=1e-6) \
                    or math.isclose(min_theta, 0, abs_tol=1e-6):
                if remaining_points[posmin_theta] == point_start:
                    break

            else:
                next_point = remaining_points[posmin_theta]

                vec_next_point = next_point - barycenter
                total_angle += (2 * math.pi - volmdlr.core.clockwise_angle(initial_vector, vec_next_point))

                if total_angle > 2 * math.pi:
                    break
                else:
                    initial_vector = vec_next_point

                hull.append(next_point)

            del remaining_points[posmin_theta]

        hull.pop()

        return cls(hull)

    @classmethod
    def concave_hull(cls, points, concavity, scale_factor):
        """
        Calculates the concave hull from a cloud of points, i.e., it Unites all points under the smallest possible area.

        :param points: list of points corresponding to the cloud of points
        :type points: class: 'volmdlr.Point2D'
        :param concavity: Sets how sharp the concave angles can be. It goes from -1 (not concave at all. in fact,
                          the hull will be left convex) up to +1 (very sharp angles can occur. Setting concavity to +1 might
                          result in 0º angles!) concavity is defined as the cosine of the concave angles.
        :type concavity: float
        :param scale_factor: Sets how big is the area where concavities are going to be searched.
                             The bigger, the more sharp the angles can be. Setting it to a very high value might affect the performance of the program.
                             This value should be relative to how close to each other the points to be connected are.
        :type scale_factor: float

        """

        def get_nearby_points(line, points, scale_factor):
            # print('i enter here')
            nearby_points = []
            line_midpoint = 0.5 * (line.start + line.end)
            # print(line_midpoint)
            tries = 0
            n = 5
            bounding_box = [line_midpoint.x - line.length() / 2,
                            line_midpoint.x + line.length() / 2,
                            line_midpoint.y - line.length() / 2,
                            line_midpoint.y + line.length() / 2]
            boundary = [int(bounding / scale_factor) for bounding in
                        bounding_box]
            while tries < n and len(nearby_points) == 0:
                for point in points:
                    if not ((
                                    point.x == line.start.x and point.y == line.start.y) or (
                                    point.x == line.end.x and point.y == line.end.y)):
                        point_x_rel_pos = int(point.x / scale_factor)
                        point_y_rel_pos = int(point.y / scale_factor)
                        if point_x_rel_pos >= boundary[
                                0] and point_x_rel_pos <= boundary[
                                1] and point_y_rel_pos >= boundary[
                                2] and point_y_rel_pos <= boundary[3]:
                            nearby_points.append(point)

                scale_factor *= 4 / 3
                tries += 1

            return nearby_points

        def line_colides_with_hull(line, concave_hull):
            for hull_line in concave_hull:
                if line.start != hull_line.start and line.start != hull_line.end and line.end != hull_line.start and line.end != hull_line.end:
                    if line.line_intersections(hull_line):
                        return True
            return False

        def get_divided_line(line, nearby_points, hull_concave_edges,
                             concavity):
            divided_line = []
            ok_middle_points = []
            list_cossines = []
            for middle_point in nearby_points:
                vect1 = line.start - middle_point
                vect2 = line.end - middle_point
                if middle_point in (line.start, line.end):
                    continue
                cos = round(vect1.dot(vect2) / (vect1.norm() * vect2.norm()),
                            4)
                if cos < concavity:
                    new_lineA = volmdlr.edges.LineSegment2D(start=line.start,
                                                            end=middle_point)
                    new_lineB = volmdlr.edges.LineSegment2D(start=middle_point,
                                                            end=line.end)
                    if not (line_colides_with_hull(line=new_lineA,
                                                   concave_hull=hull_concave_edges) and line_colides_with_hull(
                            line=new_lineB, concave_hull=hull_concave_edges)):
                        ok_middle_points.append(middle_point)
                        list_cossines.append(cos)
            if len(ok_middle_points) > 0:
                #  We want the middlepoint to be the one with widest angle (smallest cossine)
                min_cossine_index = list_cossines.index(min(list_cossines))
                divided_line.append(volmdlr.edges.LineSegment2D(line.start,
                                                                ok_middle_points[
                                                                    min_cossine_index]))
                divided_line.append(volmdlr.edges.LineSegment2D(
                    ok_middle_points[min_cossine_index], line.end))
            return divided_line

        hull_convex_edges = cls.points_convex_hull(points).line_segments
        hull_convex_edges.sort(key=lambda x: x.length(), reverse=True)
        hull_concave_edges = []
        hull_concave_edges.extend(hull_convex_edges)
        hull_points = list(set(
            [pt for line in hull_concave_edges for pt in [line[0], line[1]]]))
        unused_points = []
        for point in points:
            if point not in hull_points:
                unused_points.append(point)

        aLineWasDividedInTheIteration = True
        while aLineWasDividedInTheIteration:
            aLineWasDividedInTheIteration = False
            for line_position_hull in range(len(hull_concave_edges)):

                line = hull_concave_edges[line_position_hull]
                nearby_points = get_nearby_points(line, unused_points,
                                                  scale_factor)
                divided_line = get_divided_line(line, nearby_points,
                                                hull_concave_edges, concavity)
                if len(divided_line) > 0:
                    aLineWasDividedInTheIteration = True
                    unused_points.remove(divided_line[0].end)
                    hull_concave_edges.remove(line)
                    hull_concave_edges.extend(divided_line)
                    break

            hull_concave_edges.sort(key=lambda x: x.length(), reverse=True)

        # line  = hull_concave_edges[0]
        # print('first line legth :', line.length())
        # nearby_points = get_nearby_points(line, unused_points, scale_factor)
        # print('points next the first line in the end: ', nearby_points)
        # divided_line = get_divided_line(line, nearby_points, hull_concave_edges, concavity)
        # print('len divided line :', len(divided_line))
        polygon_points = [(line.start, line.end) for line in hull_concave_edges]
        # polygon_points = [(line.start, line.end) for line in hull_concave_edges
        #                   if line.length() != 0]

        points = [polygon_points[0][0], polygon_points[0][1]]
        polygon_points.remove((polygon_points[0][0], polygon_points[0][1]))
        finished = False

        while not finished:
            for p1, p2 in polygon_points:
                if p1 == points[-1] and p2 not in points:
                    points.append(p2)
                    break
                elif p2 == points[-1] and p1 not in points:
                    points.append(p1)
                    break
            polygon_points.remove((p1, p2))
            if len(polygon_points) == 0:
                finished = True

        return cls(points)  # , nearby_points

    @classmethod
    def convex_hull_points(cls, points):
        """
        Uses the scipy method ConvexHull to calculate the convex hull from
        a cloud of points
        """
        numpy_points = npy.array([(p.x, p.y) for p in points])
        hull = ConvexHull(numpy_points)
        polygon_points = []
        for simplex in hull.simplices:
            polygon_points.append((points[simplex[0]], points[simplex[1]]))

        points = [polygon_points[0][0], polygon_points[0][1]]
        polygon_points.remove((polygon_points[0][0], polygon_points[0][1]))
        finished = False

        while not finished:
            for p1, p2 in polygon_points:
                if p1 == points[-1]:
                    points.append(p2)
                    break
                elif p2 == points[-1]:
                    points.append(p1)
                    break
            polygon_points.remove((p1, p2))
            if len(polygon_points) == 0:
                finished = True

        points.pop(-1)

        # the first point is the one with the lowest x value
        i_min = 0
        min_x = points[0].x
        for i, point in enumerate(points):
            if point.x < min_x:
                min_x = point.x
                i_min = i

        points = points[i_min:] + points[:i_min]

        # we make sure that the points are ordered in the trigonometric direction
        if points[0].y < points[1].y:
            points.reverse()

        return cls(points)

    def to_3d(self, plane_origin, x, y):
        points3d = [point.to_3d(plane_origin, x, y) for point in self.points]
        return ClosedPolygon3D(points3d)

    def plot(self, ax=None, color='k', alpha=1,
             plot_points=False, point_numbering=False,
             fill=False, fill_color='w', equal_aspect=True):
        if ax is None:
            fig, ax = plt.subplots()
            ax.set_aspect('equal')

        if fill:
            ax.fill([p[0] for p in self.points], [p[1] for p in self.points],
                    facecolor=fill_color)
        for ls in self.line_segments:
            ls.plot(ax=ax, color=color, alpha=alpha)

        if plot_points or point_numbering:
            for point in self.points:
                point.plot(ax=ax, color=color, alpha=alpha)

        if point_numbering:
            for ip, point in enumerate(self.points):
                ax.text(*point, 'point {}'.format(ip + 1),
                        ha='center', va='top')

        if equal_aspect:
            ax.set_aspect('equal')
        else:
            ax.set_aspect('auto')

        ax.margins(0.1)
        plt.show()

        return ax

    def triangulation(self):
        """
        Note: triangles have been inverted for a better rendering in babylonjs
        """
        # ear clipping
        points = self.points[:]
        initial_point_to_index = {p: i for i, p in enumerate(self.points)}
        triangles = []

        remaining_points = self.points[:]
        # ax = ClosedPolygon2D(remaining_points).plot()

        # inital_number_points = len(remaining_points)
        number_remaining_points = len(remaining_points)
        while number_remaining_points > 3:
            current_polygon = ClosedPolygon2D(remaining_points)
            # print('remaining_points')
            # print(len(remaining_points))
            # pl2 = ClosedPolygon2D(remaining_points[1:]+remaining_points[0:1])
            # pl3 = ClosedPolygon2D(remaining_points[2:]+remaining_points[0:2])
            # current_polygon.plot(ax = ax)
            # pl2.plot(point_numbering=True)
            # pl3.plot(point_numbering=True)

            found_ear = False
            for p1, p2, p3 in zip(remaining_points,
                                  remaining_points[1:] + remaining_points[0:1],
                                  remaining_points[2:] + remaining_points[
                                                         0:2]):
                # ax.text(*p2, '{}')
                # ax = current_polygon.plot(point_numbering=True)
                if p1 != p3:
                    line_segment = volmdlr.edges.LineSegment2D(p1, p3)
                # line_segment.plot(color='grey', ax=ax)

                # ax2 = p1.plot(color='r')
                # p2.plot(color='g', ax=ax2)
                # p3.plot(color='b', ax=ax2)

                # Checking if intersections does not contrain the verticies
                # of line_segment
                intersect = False
                intersections = current_polygon.linesegment_intersections(
                    line_segment)
                if intersections:
                    for inter in intersections:
                        if inter[0] not in [line_segment.start,
                                            line_segment.end]:
                            intersect = True
                            break

                if not intersect:
                    # if not current_polygon.linesegment_intersections(line_segment):
                    # May be an ear
                    # print('ear?')
                    # if current_polygon.point_belongs(line_segment.middle_point()):
                    #     line_segment.middle_point().plot(color='g', ax=ax)
                    # else:
                    #     line_segment.middle_point().plot(color='r', ax=ax)
                    # print(current_polygon.point_belongs(
                    #         line_segment.middle_point()))

                    if current_polygon.point_belongs(
                            line_segment.middle_point()):
                        # Confirmed as an ear
                        # print('ear!')

                        triangles.append((initial_point_to_index[p1],
                                          initial_point_to_index[p3],
                                          initial_point_to_index[p2]))
                        remaining_points.remove(p2)
                        # ax.text(*points[initial_point_to_index[p2]], str(number_remaining_points))
                        number_remaining_points -= 1
                        found_ear = True
                        break

            if not found_ear:
                remaining_polygon = ClosedPolygon2D(remaining_points)
                if remaining_polygon.area() > 0.:
                    # Searching for a flat ear
                    found_flat_ear = False
                    for p1, p2, p3 in zip(remaining_points,
                                          remaining_points[
                                              1:] + remaining_points[0:1],
                                          remaining_points[
                                              2:] + remaining_points[0:2]):
                        triangle = Triangle2D(p1, p2, p3)
                        if triangle.area() == 0:
                            remaining_points.remove(p2)
                            found_flat_ear = True
                            break

                    if not found_flat_ear:
                        # remaining_polygon.plot(point_numbering=True, plot_points=True)
                        # vmd.DisplayMesh2D(points, triangles).plot()
                        # print(remaining_points)
                        # raise ValueError('There are no ear in the polygon, it seems malformed')
                        print(
                            'Warning : There are no ear in the polygon, it seems malformed: skipping triangulation')
                        return vmd.DisplayMesh2D(points, triangles)
                else:
                    return vmd.DisplayMesh2D(points, triangles)

        if len(remaining_points) == 3:
            p1, p2, p3 = remaining_points
            triangles.append((initial_point_to_index[p1],
                              initial_point_to_index[p3],
                              initial_point_to_index[p2]))

        return vmd.DisplayMesh2D(points, triangles)

    def simplify(self, min_distance: float = 0.01, max_distance: float = 0.05):
        return ClosedPolygon2D(self.simplify_polygon(min_distance=min_distance,
                                                     max_distance=max_distance).points)

    def line_intersecting_closing_point(self, crossing_point):
        """
        finds closing point for the sewing method using intersection of lines
        drawn from the barycenter
        returns the closing point
        """
        vec_dir = crossing_point.copy()
        vec_dir.normalize()

        line = volmdlr.edges.LineSegment2D(volmdlr.O2D,
                                           crossing_point + vec_dir * 5)
        # line.plot(ax=ax2d, color='b')

        point_intersections = {}
        for line_segment in self.line_segments:
            point_intersection = line_segment.linesegment_intersections(
                line)
            if point_intersection:
                point_intersections[line_segment] = point_intersection[
                    0]
            else:
                if line.point_belongs(line_segment.start):
                    point_intersections[line_segment] = line_segment.start
                if line.point_belongs(line_segment.end):
                    point_intersections[line_segment] = line_segment.end
        point_distance = list(point_intersections.values())[
            0].point_distance(crossing_point)
        point_intersection = list(point_intersections.values())[0]
        line_segment = list(point_intersections.keys())[0]
        for line, point in list(point_intersections.items())[1:]:
            dist = crossing_point.point_distance(point)
            if dist < point_distance:
                point_distance = dist
                point_intersection = point
                line_segment = line

        # point_intersection.plot(ax=ax2d)

        if point_intersection.point_distance(
                line_segment.start) < point_intersection.point_distance(
                                                            line_segment.end):
            closing_point = line_segment.start
        else:
            closing_point = line_segment.end

        return closing_point

    def point_in_polygon(self):
        """
        In case the barycenter of the polygon is outside, this method
        finds another point inside the polygon
        """
        intersetions1 = {}
        linex_pos = volmdlr.edges.LineSegment2D(volmdlr.O2D, volmdlr.X2D * 5)
        linex_neg = volmdlr.edges.LineSegment2D(volmdlr.O2D, -volmdlr.X2D * 5)
        liney_pos = volmdlr.edges.LineSegment2D(volmdlr.O2D, volmdlr.Y2D * 5)
        liney_neg = volmdlr.edges.LineSegment2D(volmdlr.O2D, -volmdlr.Y2D * 5)
        for line in [linex_pos, linex_neg, liney_pos, liney_neg]:
            intersections = []
            for line_segment in self.line_segments:
                point_intersection = line_segment.linesegment_intersections(
                    line)
                intersections.extend(point_intersection)
                if not point_intersection:
                    if line.point_belongs(line_segment.start):
                        intersections.append(line_segment.start)
                    if line.point_belongs(line_segment.end):
                        intersections.append(line_segment.end)
            intersetions1[line] = intersections[:]
        for i, value in enumerate(intersetions1.values()):
            if not value:
                if i % 2 == 0:
                    if len(list(intersetions1.values())[i + 1]) == 2:
                        translation1 = (list(intersetions1.values())[
                                            i + 1][0] +
                                        list(intersetions1.values())[
                                            i + 1][1]) * 0.5
                        break
                if i % 2 != 0:
                    if len(list(intersetions1.values())[i - 1]) == 2:
                        translation1 = (list(intersetions1.values())[
                                            i - 1][0] +
                                        list(intersetions1.values())[
                                            i - 1][1]) * 0.5
                        break

        return translation1

    def repositioned_polygon(self, x, y):
        linex = volmdlr.edges.LineSegment2D(-x.to_2d(volmdlr.O2D, x, y),
                                            x.to_2d(volmdlr.O2D, x, y))
        way_back = volmdlr.O3D
        barycenter = self.barycenter()
        if not self.point_belongs(barycenter):
            barycenter1_2d = self.point_in_polygon()
            self.translation(-barycenter1_2d, False)
            way_back = barycenter1_2d.to_3d(volmdlr.O3D, x, y)
        else:
            inters = self.linesegment_intersections(linex)
            distance = inters[0][0].point_distance(inters[-1][0])
            if distance / 2 > 3 * min(
                    self.point_distance(inters[0][0]),
                    self.point_distance(inters[-1][0])):
                mid_point = (inters[0][0] + inters[-1][0]) * 0.5
                self.translation(-mid_point, False)
                way_back = mid_point.to_3d(volmdlr.O3D, x, y)

        return self, way_back

    def get_possible_sewing_closing_points(self, polygon2, polygon_primitive,
                                           line_segment1: None, line_segment2: None):
        """
        Searches all possibles closing points available for the given primitive
        """
        middle_point = polygon_primitive.middle_point()
        if line_segment1 is None and line_segment2 is None:
            normal_vector = polygon_primitive.unit_normal_vector()
            line_segment1 = volmdlr.edges.LineSegment2D(middle_point,
                                                        middle_point - normal_vector)
            line_segment2 = volmdlr.edges.LineSegment2D(middle_point,
                                                        middle_point + normal_vector)

        line_intersections = {line_segment1: [], line_segment2: []}
        for ls in [line_segment1, line_segment2
                   ]:
            inter_points = []
            for prim in polygon2.line_segments + self.line_segments[
                                                 :self.line_segments.index(
                                                     polygon_primitive)] + self.line_segments[
                                                                           self.line_segments.index(
                                                                               polygon_primitive) + 1:]:
                inters = prim.linesegment_intersections(ls)
                if inters:
                    line_intersections[ls].append((inters[0], prim))
                    inter_points.append(inters[0])
                elif ls.point_belongs(prim.start, 1e-7):
                    if prim.start not in inter_points:
                        line_intersections[ls].append((prim.start, prim))
                        inter_points.append(prim.start)
                elif ls.point_belongs(prim.end, 1e-7):
                    if prim.end not in inter_points:
                        line_intersections[ls].append((prim.end, prim))
                        inter_points.append(prim.end)
                elif prim.point_belongs(middle_point, 1e-7):
                    line_intersections[ls].append((prim.middle_point(), prim))
                    inter_points.append(prim.middle_point())
        return line_intersections

    def select_farthest_sewing_closing_point(self,
                                             line_segment: volmdlr.edges.LineSegment2D,
                                             polygon_primitive,
                                             possible_closing_points):
        """
        Searches the closest sewing closing point available
        """
        closing_point = volmdlr.O2D
        middle_point = polygon_primitive.middle_point()
        distance = 0
        for intr_list in possible_closing_points:
            if intr_list[1] not in self.line_segments:
                dist = intr_list[0].point_distance(line_segment.start)
                if dist > distance:
                    distance = dist
                    closing_point = (intr_list[1].start if
                                     intr_list[0].point_distance(
                                         intr_list[1].start) <
                                     intr_list[0].point_distance(
                                         intr_list[1].end) else
                                     intr_list[1].end)

            elif intr_list[0] == middle_point and \
                    polygon_primitive.length() == intr_list[1].length():
                closing_point = intr_list[1].start
                distance = 0

        return closing_point

    def select_closest_sewing_closing_point(self,
                                            line_segment: volmdlr.edges.LineSegment2D,
                                            polygon_primitive,
                                            possible_closing_points):
        """
        Searches the closest sewing closing point available
        """
        closing_point = volmdlr.O2D
        middle_point = polygon_primitive.middle_point()
        distance = math.inf
        for intr_list in possible_closing_points:
            if intr_list[1] not in self.line_segments:
                dist = intr_list[0].point_distance(line_segment.start)
                if dist < distance:
                    distance = dist
                    closing_point = (intr_list[1].start if
                                     intr_list[0].point_distance(
                                         intr_list[1].start) <
                                     intr_list[0].point_distance(
                                         intr_list[1].end) else
                                     intr_list[1].end)

            elif intr_list[0] == middle_point and \
                    polygon_primitive.length() == intr_list[1].length():
                closing_point = intr_list[1].start
                distance = 0

        return closing_point

    def search_farthest(self, interseting_point, possible_closing_points):
        """
        While Sewing two Polygons, and searching a face\'s closing point, this
        method verifies it shoul the closest of the farthest available
        :return: True if to search the farthest of False if not
        """
        distance = math.inf
        target_prim = None
        for intersection_point, prim in possible_closing_points:
            dist = interseting_point.point_distance(intersection_point)
            if dist < distance:
                distance = dist
                target_prim = prim
        if target_prim in self.line_segments:
            return True
        return False

    def get_closing_point(self, polygon2_2d, primitive, ax=None):
        """Gets sewing closing points for given primitive points"""
        closing_point = volmdlr.O2D
        middle_point = primitive.middle_point()

        normal_vector = primitive.unit_normal_vector()
        line_segment1 = volmdlr.edges.LineSegment2D(middle_point,
                                                    middle_point - normal_vector)
        line_segment2 = volmdlr.edges.LineSegment2D(middle_point,
                                                    middle_point + normal_vector)

        possible_sewing_closing_points_in_linesegment =\
            self.get_possible_sewing_closing_points(polygon2_2d, primitive,
                                                    line_segment1,
                                                    line_segment2)
        if possible_sewing_closing_points_in_linesegment[line_segment1] and\
                not possible_sewing_closing_points_in_linesegment[line_segment2]:
            closing_point = self.select_closest_sewing_closing_point(
                line_segment1, primitive,
                possible_sewing_closing_points_in_linesegment[line_segment1])
            if ax is not None:
                closing_point.plot(ax=ax, color='g')
        if possible_sewing_closing_points_in_linesegment[line_segment2] and \
                not possible_sewing_closing_points_in_linesegment[
                    line_segment1]:
            closing_point = self.select_closest_sewing_closing_point(
                line_segment2, primitive,
                possible_sewing_closing_points_in_linesegment[line_segment2])

        else:
            if len(possible_sewing_closing_points_in_linesegment[line_segment1]) == 1:
                closing_point = self.select_closest_sewing_closing_point(
                    line_segment1, primitive,
                    possible_sewing_closing_points_in_linesegment[
                        line_segment1])
                if closing_point == volmdlr.O2D:
                    closing_point = self.select_farthest_sewing_closing_point(
                        line_segment2, primitive,
                        possible_sewing_closing_points_in_linesegment[
                            line_segment2])
                if ax is not None:
                    closing_point.plot(ax=ax, color='c')
            elif len(possible_sewing_closing_points_in_linesegment[line_segment2]) == 1:
                closing_point = self.select_closest_sewing_closing_point(
                    line_segment2, primitive,
                    possible_sewing_closing_points_in_linesegment[
                        line_segment2])
                if closing_point == volmdlr.O2D:
                    closing_point = self.select_farthest_sewing_closing_point(
                        line_segment1, primitive,
                        possible_sewing_closing_points_in_linesegment[
                            line_segment1])
            else:
                if possible_sewing_closing_points_in_linesegment[line_segment1]:
                    if self.search_farthest(
                            middle_point,
                            possible_sewing_closing_points_in_linesegment[
                                line_segment2]):
                        closing_point =\
                            self.select_farthest_sewing_closing_point(
                                line_segment1, primitive,
                                possible_sewing_closing_points_in_linesegment[
                                    line_segment1])
                    else:
                        closing_point =\
                            self.select_closest_sewing_closing_point(
                                line_segment1, primitive,
                                possible_sewing_closing_points_in_linesegment[
                                    line_segment1])

                elif possible_sewing_closing_points_in_linesegment[
                        line_segment2]:
                    closing_point = self.select_closest_sewing_closing_point(
                        line_segment2, primitive,
                        possible_sewing_closing_points_in_linesegment[
                            line_segment2])
        if ax is not None:
            middle_point.plot(ax=ax, color='r')
            line_segment1.plot(ax=ax, color='y')
            line_segment2.plot(ax=ax, color='b')
            # closing_point.plot(ax=ax)

        return closing_point

    def get_valid_sewing_polygon_primitive(self, polygon2_2d):
        """Get valid primitive to start sewing two polygons"""
        for primitive1 in self.line_segments:
            middle_point = primitive1.middle_point()
            normal_vector = primitive1.unit_normal_vector()
            line_segment1 = volmdlr.edges.LineSegment2D(middle_point,
                                                        middle_point - normal_vector)
            line_segment2 = volmdlr.edges.LineSegment2D(middle_point,
                                                        middle_point + normal_vector)
            possible_closing_points = self.get_possible_sewing_closing_points(
                polygon2_2d, primitive1, line_segment1, line_segment2)
            if len(possible_closing_points[line_segment1]) == 1 and\
                    possible_closing_points[line_segment1][0][1] in polygon2_2d.line_segments:
                closing_point = (possible_closing_points[
                                     line_segment1][0][1].start if
                                 possible_closing_points[
                                     line_segment1][0][0].point_distance(
                                     possible_closing_points[
                                         line_segment1][0][1].start) <
                                 possible_closing_points[
                                     line_segment1][0][0].point_distance(
                                     possible_closing_points[
                                         line_segment1][0][1].end) else
                                 possible_closing_points[
                                     line_segment1][0][1].end)

                if polygon2_2d.points.index(closing_point) >= len(polygon2_2d.points) * 2 / 4:
                    return primitive1

            if len(possible_closing_points[line_segment2]) == 1 and\
                    possible_closing_points[line_segment2][0][1] in polygon2_2d.line_segments:
                closing_point = (possible_closing_points[
                                     line_segment2][0][1].start if
                                 possible_closing_points[
                                     line_segment2][0][0].point_distance(
                                     possible_closing_points[
                                         line_segment2][0][1].start) <
                                 possible_closing_points[
                                     line_segment2][0][0].point_distance(
                                     possible_closing_points[
                                         line_segment2][0][1].end) else
                                 possible_closing_points[
                                     line_segment2][0][1].end)

                if polygon2_2d.points.index(closing_point) >= len(polygon2_2d.points) * 2 / 4:
                    return primitive1

        for primitive1 in self.line_segments:
            closing_point = self.get_closing_point(polygon2_2d,
                                                   primitive1)
            if closing_point != volmdlr.O2D:
                return primitive1

        raise NotImplementedError('make sure the two polygons '
                                  'you are trying to sew are valid ones')

    def is_convex(self):
        """
        Verifies if a polygon is convex or Not
        """
        for prim1, prim2 in zip(self.line_segments, self.line_segments[1:] + [self.line_segments[0]]):
            vector1 = prim1.direction_vector()
            vector2 = prim2.direction_vector()
            angle = volmdlr.core.clockwise_angle(vector1, vector2)
            if self.is_trigo():
                if angle < math.pi and angle != 0:
                    return False
            elif angle > math.pi and angle != 2 * math.pi:
                return False
        return True

    def axial_symmetry(self, line):
        '''
        finds out the symmetric closed_polygon2d according to a line
        '''

        axial_points = [point.axial_symmetry(line) for point in self.points]

        return self.__class__(points=axial_points)


class Triangle2D(ClosedPolygon2D):
    def __init__(self, point1: volmdlr.Point2D, point2: volmdlr.Point2D,
                 point3: volmdlr.Point2D, name: str = ''):
        self.point1 = point1
        self.point2 = point2
        self.point3 = point3
        self.name = name

        # ClosedPolygon2D.__init__(self, points=[point1, point2, point3],
        # name=name)

    def area(self):
        u = self.point2 - self.point1
        v = self.point3 - self.point1
        return abs(u.cross(v)) / 2

    def incircle_radius(self):
        a = self.point1.point_distance(self.point2)
        b = self.point1.point_distance(self.point3)
        c = self.point2.point_distance(self.point3)
        return 2 * self.area() / (a + b + c)

    def circumcircle_radius(self):
        a = self.point1.point_distance(self.point2)
        b = self.point1.point_distance(self.point3)
        c = self.point2.point_distance(self.point3)
        return a * b * c / (self.area() * 4.0)

    def ratio_circumr_length(self):
        return self.circumcircle_radius() / self.length()

    def ratio_incircler_length(self):
        return self.incircle_radius() / self.length()

    def aspect_ratio(self):
        a = self.point1.point_distance(self.point2)
        b = self.point1.point_distance(self.point3)
        c = self.point2.point_distance(self.point3)
        s = 0.5 * (a + b + c)
        try:
            return 0.125 * a * b * c / (s - a) / (s - b) / (s - c)
        except ZeroDivisionError:
            return 1000000.

    def axial_symmetry(self, line):
        '''
        finds out the symmetric triangle2d according to a line
        '''

        [point1, point2, point3] = [point.axial_symmetry(line)
                                    for point in [self.point1,
                                                  self.point2,
                                                  self.point3]]

        return self.__class__(point1, point2, point3)


class Circle2D(volmdlr.edges.ArcMixin, Contour2D):
    _non_serializable_attributes = ['internal_arcs', 'external_arcs',
                                    'polygon', 'straight_line_contour_polygon',
                                    'primitives', 'basis_primitives']

    def __init__(self, center: volmdlr.Point2D, radius: float, name: str = ''):
        self.center = center
        self.radius = radius
        self.angle = volmdlr.TWO_PI

        # self.points = self.tessellation_points()

        Contour2D.__init__(self, [self], name=name)  # !!! this is dangerous

    def __hash__(self):
        return int(round(1e6 * (self.center.x + self.center.y + self.radius)))

    def __eq__(self, other_circle):
        if self.__class__.__name__ != other_circle.__class__.__name__:
            return False

        return math.isclose(self.center.x,
                            other_circle.center.x, abs_tol=1e-06) \
            and math.isclose(self.center.y,
                             other_circle.center.y, abs_tol=1e-06) \
            and math.isclose(self.radius, other_circle.radius,
                             abs_tol=1e-06)

    def to_polygon(self, angle_resolution: float):
        return ClosedPolygon2D(
            self.discretization_points(discretization_resolution=angle_resolution))

    @classmethod
    def from_arc(cls, arc: volmdlr.edges.Arc2D):
        return cls(arc.center, arc.radius, arc.name + ' to circle')

    def tessellation_points(self, resolution=40):
        return [(self.center
                 + self.radius * math.cos(teta) * volmdlr.X2D
                 + self.radius * math.sin(teta) * volmdlr.Y2D)
                for teta in npy.linspace(0, volmdlr.TWO_PI, resolution + 1)][
               :-1]

    def point_belongs(self, point, tolerance=1e-9):
        return point.point_distance(self.center) <= self.radius + tolerance

    # def border_points(self):
    #     start = self.center - self.radius * volmdlr.Point2D(1, 0)
    #     end = self.center + self.radius * volmdlr.Point2D(1, 0)
    #     return [start, end]

    def bounding_rectangle(self):

        xmin = self.center.x - self.radius
        xmax = self.center.x + self.radius
        ymin = self.center.y - self.radius
        ymax = self.center.y + self.radius
        return xmin, xmax, ymin, ymax

    def line_intersections(self, line2d: volmdlr.edges.Line2D, tol=1e-9):
        full_arc_2d = volmdlr.edges.FullArc2D(
            center=self.center, start_end=self.point_at_abscissa(0),
            name=self.name)
        return full_arc_2d.line_intersections(line2d, tol)

    def linesegment_intersections(self, lineseg2d: volmdlr.edges.LineSegment2D,
                                  tol=1e-9):
        full_arc_2d = volmdlr.edges.FullArc2D(
            center=self.center, start_end=self.point_at_abscissa(0),
            name=self.name)
        return full_arc_2d.linesegment_intersections(lineseg2d, tol)

    def circle_intersections(self, circle: 'volmdlr.wires.Circle2D'):
        x0, y0 = self.center
        x1, y1 = circle.center
        r0 = self.radius
        r1 = circle.radius

        d = math.sqrt((x1 - x0) ** 2 + (y1 - y0) ** 2)

        # non intersecting
        if d > r0 + r1:
            return []
        # One circle within other
        if d < abs(r0 - r1):
            return []
        # coincident circles
        if d == 0 and r0 == r1:
            return []
        else:
            a = (r0 ** 2 - r1 ** 2 + d ** 2) / (2 * d)
            h = math.sqrt(r0 ** 2 - a ** 2)
            x2 = x0 + a * (x1 - x0) / d
            y2 = y0 + a * (y1 - y0) / d
            x3 = x2 + h * (y1 - y0) / d
            y3 = y2 - h * (x1 - x0) / d

            x4 = x2 - h * (y1 - y0) / d
            y4 = y2 + h * (x1 - x0) / d

        return [volmdlr.Point2D(x3, y3), volmdlr.Point2D(x4, y4)]

    def arc_intersections(self, arc2d: volmdlr.edges.Arc2D):
        circle = Circle2D(arc2d.center, arc2d.radius)
        intersections = []

        for inter in self.circle_intersections(circle):
            try:
                arc2d.abscissa(inter)  # I guess it is a test?
                intersections.append(inter)
            except ValueError:
                pass
        return intersections

    def length(self):
        return volmdlr.TWO_PI * self.radius

    def plot(self, ax=None, linestyle='-', color='k', linewidth=1, alpha=1.,
             equal_aspect=True):
        if ax is None:
            fig, ax = plt.subplots()
        # else:
        #     fig = ax.figure
        if self.radius > 0:
            ax.add_patch(matplotlib.patches.Arc((self.center.x, self.center.y),
                                                2 * self.radius,
                                                2 * self.radius,
                                                angle=0,
                                                theta1=0,
                                                theta2=360,
                                                color=color,
                                                alpha=alpha,
                                                linestyle=linestyle,
                                                linewidth=linewidth))
        if equal_aspect:
            ax.set_aspect('equal')
        return ax

    def to_3d(self, plane_origin, x, y):
        normal = x.cross(y)
        center3d = self.center.to_3d(plane_origin, x, y)
        return Circle3D(volmdlr.Frame3D(center3d, x, y, normal),
                        self.radius, self.name)

    def rotation(self, center: volmdlr.Point2D, angle: float):
        """
        Circle2D rotation
        :param center: rotation center
        :param angle: angle rotation
        :return: a new rotated Circle2D
        """
        return Circle2D(self.center.rotation(center, angle), self.radius)

    def rotation_inplace(self, center: volmdlr.Point2D, angle: float):
        """
        Circle2D rotation. Object is updated inplace
        :param center: rotation center
        :param angle: rotation angle
        """
        self.center.rotation_inplace(center, angle)

    def translation(self, offset: volmdlr.Vector2D):
        """
        Circle2D translation
        :param offset: translation vector
        :return: A new translated Circle2D
        """
        return Circle2D(self.center.translation(offset), self.radius)

    def translation_inplace(self, offset: volmdlr.Vector3D):
        """
        Circle2D translation. Object is updated inplace
        :param offset: translation vector
        """
        self.center.translation_inplace(offset)

    def frame_mapping(self, frame: volmdlr.Frame3D, side: str):
        """
        Changes frame_mapping and return a new Circle2D
        side = 'old' or 'new'
        """
        if side == 'old':
            return Circle2D(frame.old_coordinates(self.center),
                            self.radius)
        elif side == 'new':
            return Circle2D(frame.new_coordinates(self.center),
                            self.radius)
        else:
            raise ValueError('Side should be \'new\' \'old\'')

    def frame_mapping_inplace(self, frame: volmdlr.Frame3D, side: str):
        """
        Changes frame_mapping and the object is updated inplace
        side = 'old' or 'new'
        """
        if side == 'old':
            self.center = frame.old_coordinates(self.center)
        elif side == 'new':
            self.center = frame.new_coordinates(self.center)
        else:
            raise ValueError('Side should be \'new\' \'old\'')

    def area(self):
        return math.pi * self.radius ** 2

    def second_moment_area(self, point):
        """
        Second moment area of part of disk
        """
        I = math.pi * self.radius ** 4 / 4
        return volmdlr.geometry.huygens2d(I, I, 0, self.area(), self.center,
                                          point)

    def center_of_mass(self):
        return self.center

    def point_symmetric(self, point):
        center = 2 * point - self.center
        return Circle2D(center, self.radius)

    def plot_data(self, edge_style: plot_data.EdgeStyle = None,
                  surface_style: plot_data.SurfaceStyle = None):
        return plot_data.Circle2D(cx=self.center.x,
                                  cy=self.center.y,
                                  r=self.radius,
                                  edge_style=edge_style,
                                  surface_style=surface_style)

    def copy(self, *args, **kwargs):
        return Circle2D(self.center.copy(), self.radius)

    def point_at_abscissa(self, curvilinear_abscissa):
        start = self.center + self.radius * volmdlr.X3D
        return start.rotation(self.center,
                              curvilinear_abscissa / self.radius)

    # def triangulation(self, n=35):
    #     l = self.length()
    #     points = [self.point_at_abscissa(l * i / n) for i in range(n)]
    #     points.append(self.center)
    #     triangles = [(i, i + 1, n) for i in range(n - 1)] + [(n - 1, 0, n)]

    def split(self, split_start, split_end):
        x1, y1 = split_start - self.center
        x2, y2 = split_end - self.center

        angle1 = math.atan2(y1, x1)
        angle2 = math.atan2(y2, x2)
        angle_i1 = 0.5 * (angle2 - angle1)
        angle_i2 = angle_i1 + math.pi
        interior_point1 = split_start.rotation(self.center, angle_i1)
        interior_point2 = split_start.rotation(self.center, angle_i2)

        return [volmdlr.edges.Arc2D(split_start, interior_point1,
                                    split_end),
                volmdlr.edges.Arc2D(split_start, interior_point2,
                                    split_end)]

    # def discretise(self, n: float):
    #     # BUGGED: returns method
    #     circle_to_nodes = {}
    #     nodes = []
    #     if n * self.length() < 1:
    #         circle_to_nodes[self] = self.border_points
    #     else:
    #         n0 = int(math.ceil(n * self.length()))
    #         l0 = self.length() / n0
    #
    #         for k in range(n0):
    #             node = self.point_at_abscissa(k * l0)
    #
    #             nodes.append(node)
    #
    #         circle_to_nodes[self] = nodes
    #
    #     return circle_to_nodes[self]

    def axial_symmetry(self, line):
        '''
        finds out the symmetric circle2d according to a line
        '''

        return self.__class__(center=self.center.axial_symmetry(line),
                              radius=self.radius)


class Contour3D(Contour, Wire3D):
    _non_serializable_attributes = ['points']
    _non_eq_attributes = ['name']
    _non_hash_attributes = ['points', 'name']
    _generic_eq = True
    """
    A collection of 3D primitives forming a closed wire3D
    """

    def __init__(self, primitives: List[volmdlr.core.Primitive3D],
                 name: str = ''):
        """

        """

        Wire3D.__init__(self, primitives=primitives, name=name)
        self._utd_edge_polygon = False
        self._utd_bounding_box = False

    def __hash__(self):
        return sum(hash(e) for e in self.primitives)

    @property
    def edge_polygon(self):
        if not self._utd_edge_polygon:
            self._edge_polygon = self._get_edge_polygon()
            self._utd_edge_polygon = True
        return self._edge_polygon

    def _get_edge_polygon(self):
        points = []
        for edge in self.primitives:
            if points:
                if edge.start != points[-1]:
                    points.append(edge.start)
            else:
                points.append(edge.start)
        return ClosedPolygon3D(points)

    @classmethod
    def from_step(cls, arguments, object_dict):
        name = arguments[0][1:-1]
        raw_edges = []
        # edge_ends = {}
        for ie, edge_id in enumerate(arguments[1]):
            edge = object_dict[int(edge_id[1:])]
            raw_edges.append(edge)

        if (len(raw_edges)) == 1:
            if isinstance(raw_edges[0], cls):
                # Case of a circle, ellipse...
                return raw_edges[0]
            else:
                return cls(raw_edges, name=name)

        distances = [raw_edges[0].end.point_distance(raw_edges[1].start),
                     raw_edges[0].start.point_distance(raw_edges[1].start),
                     raw_edges[0].end.point_distance(raw_edges[1].end),
                     raw_edges[0].start.point_distance(raw_edges[1].end)]
        index = distances.index(min(distances))
        if min(distances) > 5e-4:
            ax = raw_edges[0].plot()
            raw_edges[1].plot(ax=ax)
            deltax1 = abs(raw_edges[0].start.x - raw_edges[1].end.x)
            deltax2 = abs(raw_edges[0].end.x - raw_edges[1].end.x)
            deltay1 = abs(raw_edges[0].start.y - raw_edges[1].end.y)
            deltay2 = abs(raw_edges[0].end.y - raw_edges[1].end.y)
            deltaz1 = abs(raw_edges[0].start.z - raw_edges[1].end.z)
            deltaz2 = abs(raw_edges[0].end.z - raw_edges[1].end.z)
            raise NotImplementedError(
                'First 2 edges of contour not follwing each other',
                'delta = {}, {}, {}, {}, {}, {}'.format(deltax1, deltax2,
                                                        deltay1, deltay2,
                                                        deltaz1, deltaz2))
        # Making things right for first 2 primitives

        if index == 0:
            edges = [raw_edges[0], raw_edges[1]]
        elif index == 1:
            edges = [raw_edges[0].reverse(), raw_edges[1]]
        elif index == 2:
            edges = [raw_edges[0], raw_edges[1].reverse()]
        elif index == 3:
            edges = [raw_edges[0].reverse(), raw_edges[1].reverse()]
        else:
            raise NotImplementedError

        last_edge = edges[-1]
        for raw_edge in raw_edges[2:]:
            distances = [raw_edge.start.point_distance(last_edge.end),
                         raw_edge.end.point_distance(last_edge.end)]
            index = distances.index(min(distances))
            if min(distances) > 5e-4:
                ax = last_edge.plot(color='b')
                raw_edge.plot(ax=ax, color='r')
                last_edge.end.plot(ax=ax, color='b')
                raw_edges[0].plot(ax=ax, color='g')
                deltax1 = abs(raw_edge.start.x - last_edge.end.x)
                deltax2 = abs(raw_edge.end.x - last_edge.end.x)
                deltay1 = abs(raw_edge.start.y - last_edge.end.y)
                deltay2 = abs(raw_edge.end.y - last_edge.end.y)
                deltaz1 = abs(raw_edge.start.z - last_edge.end.z)
                deltaz2 = abs(raw_edge.end.z - last_edge.end.z)
                raise NotImplementedError(
                    'Edges of contour not follwing each other',
                    'delta = {}, {}, {}, {}, {}, {}'.format(deltax1, deltax2,
                                                            deltay1, deltay2,
                                                            deltaz1, deltaz2))
            if index == 0:
                last_edge = raw_edge
            elif index == 1:
                last_edge = raw_edge.reverse()

            edges.append(last_edge)
        return cls(edges, name=name)

    def to_step(self, current_id, surface_id=None):

        content = ''
        edge_ids = []
        for primitive in self.primitives:
            if isinstance(primitive, volmdlr.edges.BSplineCurve3D):
                continue
            primitive_content, primitive_ids = primitive.to_step(current_id)
            content += primitive_content
            current_id = primitive_ids[-1] + 1
            for primitive_id in primitive_ids:
                content += "#{} = ORIENTED_EDGE('{}',*,*,#{},.T.);\n".format(
                    current_id,
                    primitive.name,
                    primitive_id)
                edge_ids.append(current_id)

                current_id += 1

        content += "#{} = EDGE_LOOP('{}',({}));\n".format(
            current_id, self.name, volmdlr.core.step_ids_to_str(edge_ids))
        return content, current_id

    def average_center_point(self):
        nb = len(self.points)
        x = sum(point[0] for point in self.points) / nb
        y = sum(point[1] for point in self.points) / nb
        z = sum(point[2] for point in self.points) / nb

        return volmdlr.Point3D(x, y, z)

    def rotation(self, center: volmdlr.Point3D, axis: volmdlr.Vector3D,
                 angle: float):
        """
        Contour3D rotation
        :param center: rotation center
        :param axis: rotation axis
        :param angle: angle rotation
        :return: a new rotated Contour3D
        """
        new_edges = [edge.rotation(center, axis, angle) for edge
                     in self.primitives]
        return Contour3D(new_edges, self.name)

    def rotation_inplace(self, center: volmdlr.Point3D, axis: volmdlr.Vector3D,
                         angle: float):
        """
        Contour3D rotation. Object is updated inplace
        :param center: rotation center
        :param axis: rotation axis
        :param angle: rotation angle
        """
        for edge in self.primitives:
            edge.rotation_inplace(center, axis, angle)

    def translation(self, offset: volmdlr.Vector3D):
        """
        Contour3D translation
        :param offset: translation vector
        :return: A new translated Contour3D
        """
        new_edges = [edge.translation(offset) for edge in
                     self.primitives]
        return Contour3D(new_edges, self.name)

    def translation_inplace(self, offset: volmdlr.Vector3D):
        """
        Contour3D translation. Object is updated inplace
        :param offset: translation vector
        """
        for edge in self.primitives:
            edge.translation_inplace(offset)

    def order_contour(self):
        # new_primitives = []
        # points = self.ordering_contour()
        # for p1, p2 in points:
        #     new_primitives.append(volmdlr.edges.LineSegment3D(p1, p2))
        # self.primitives = new_primitives

        initial_points = []
        for p in self.primitives:
            initial_points.append((p.start, p.end))

        new_primitives = []
        if self.is_ordered():
            return self
        points = self.ordering_contour()
        for p1, p2 in points:
            try:
                index = initial_points.index((p1, p2))
            except ValueError:
                index = initial_points.index((p2, p1))

            if isinstance(self.primitives[index], volmdlr.edges.LineSegment3D):
                new_primitives.append(volmdlr.edges.LineSegment3D(p1, p2))
            elif isinstance(self.primitives[index], volmdlr.edges.Arc3D):
                new_primitives.append(volmdlr.edges.Arc3D(p1, self.primitives[index].interior, p2))
            elif isinstance(self.primitives[index], volmdlr.edges.BSplineCurve3D):
                if (self.primitives[index].start == p1 and self.primitives[index].end == p2):
                    new_primitives.append(self.primitives[index])
                else:
                    new_primitives.append(self.primitives[index].reverse())

        self.primitives = new_primitives

        return self

    # def point_over_contour(self, point, abs_tol=1e-7):
    #     belongs = False
    #     for primitive in self.primitives:
    #         if primitive.point_belongs(point, abs_tol):
    #             belongs = True
    #     return belongs

    def frame_mapping(self, frame: volmdlr.Frame3D, side: str):
        """
        Changes frame_mapping and return a new Contour3D
        side = 'old' or 'new'
        """
        new_edges = [edge.frame_mapping(frame, side) for edge in
                     self.primitives]
        return Contour3D(new_edges, self.name)

    def frame_mapping_inplace(self, frame: volmdlr.Frame3D, side: str):
        """
        Changes frame_mapping and the object is updated inplace
        side = 'old' or 'new'
        """
        for edge in self.primitives:
            edge.frame_mapping_inplace(frame, side)

    def copy(self, deep=True, memo=None):
        new_edges = [edge.copy(deep=deep, memo=memo) for edge in self.primitives]
        if self.point_inside_contour is not None:
            new_point_inside_contour = self.point_inside_contour.copy()
        else:
            new_point_inside_contour = None
        return Contour3D(new_edges, new_point_inside_contour, self.name)

    def length(self):
        # TODO: this is duplicated code from Wire3D!
        length = 0.
        for edge in self.primitives:
            length += edge.length()
        return length

    def point_at_abscissa(self, curvilinear_abscissa):
        # TODO: this is duplicated code from Wire3D!
        length = 0.
        for primitive in self.primitives:
            primitive_length = primitive.length()
            if length + primitive_length > curvilinear_abscissa:
                return primitive.point_at_abscissa(
                    curvilinear_abscissa - length)
            length += primitive_length
        if math.isclose(curvilinear_abscissa, length, abs_tol=1e-6):
            return primitive.point_at_abscissa(primitive_length)
        raise ValueError('abscissa out of contour length')

    def plot(self, ax=None, color='k', alpha=1, edge_details=False):
        if ax is None:
            ax = Axes3D(plt.figure())

        for edge in self.primitives:
            edge.plot(ax=ax, color=color, alpha=alpha,
                      edge_ends=edge_details, edge_direction=edge_details)

        return ax

    def to_2d(self, plane_origin, x, y):
        z = x.cross(y)
        plane3d = volmdlr.faces.Plane3D(volmdlr.Frame3D(plane_origin, x, y, z))
        primitives2d = []
        for primitive in self.primitives:
            primitive2d = plane3d.point3d_to_2d(primitive)
            if primitive2d is not None:
                primitives2d.append(primitive2d)
        return Contour2D(primitives=primitives2d)

    def _bounding_box(self):
        """
        Flawed method, to be enforced by overloading
        """
        n = 50
        l = self.length()
        points = [self.point_at_abscissa(i / n * l)
                  for i in range(n)]
        return volmdlr.core.BoundingBox.from_points(points)

    @property
    def bounding_box(self):
        if not self._utd_bounding_box:
            self._bbox = self._bounding_box()
            self._utd_bounding_box = True
        return self._bbox

    @classmethod
    def extract_contours(cls, contour, point1: volmdlr.Point3D,
                         point2: volmdlr.Point3D, inside=False):

        new_primitives = contour.extract_with_points(point1, point2, inside)
        contours = [cls(new_primitives)]
        return contours

    def contour_intersection(self, contour3d):
        dict_intersecting_points = {}
        for primitive in self.primitives:
            for primitive2 in contour3d.primitives:
                intersecting_point = primitive.linesegment_intersection(
                    primitive2)
                if intersecting_point is not None:
                    dict_intersecting_points[primitive2] = intersecting_point
        if dict_intersecting_points:
            return dict_intersecting_points
        return None

    @classmethod
    def from_points(cls, points: List[volmdlr.Point3D]):
        '''
        create a contour3d from points with line_segments3D
        '''

        if len(points) < 3:
            raise ValueError('contour is defined at least with three points')
        else:
            edges = []
            for i in range(0, len(points) - 1):
                edges.append(volmdlr.edges.LineSegment3D(points[i], points[i + 1]))

            edges.append(volmdlr.edges.LineSegment3D(points[len(points)], points[0]))

            contour = cls(edges)

            return contour

    def clean_primitives(self):
        '''
        delete primitives with start=end, and return a new contour
        '''

        new_primitives = []
        for p in self.primitives:
            if p.start != p.end:
                new_primitives.append(p)

        return Contour3D(new_primitives)

    def merge_with(self, contour3d):
        '''
        merge two adjacent contours, sharing primitives, and returns one outer contour and inner contours (if there are any)
        '''

        merged_primitives = self.merge_primitives_with(contour3d)
        if merged_primitives == []:
            return []
        contours = volmdlr.wires.Contour3D.contours_from_edges(merged_primitives, tol=3e-4)
        # contours = sorted(contours, key=lambda contour: contour.area(), reverse=True)
        return contours

    # def primitive_over_contour(self, primitive):
    #     '''
    #     copied from Contour2D
    #     '''
    #     for prim in self.primitives:
    #         if not hasattr(prim, 'unit_direction_vector') and \
    #                 hasattr(prim, 'tangent'):
    #             vector1 = prim.tangent(0.5)
    #         else:
    #             vector1 = prim.unit_direction_vector(abscissa=0.)

    #         if not hasattr(primitive, 'unit_direction_vector') and \
    #                 hasattr(primitive, 'tangent'):
    #             vector2 = primitive.tangent(0.5)
    #         else:
    #             vector2 = primitive.unit_direction_vector(abscissa=0.)

    #         if vector1.is_colinear_to(vector2):
    #             mid_point = primitive.middle_point()
    #             if self.point_over_contour(mid_point):
    #                 return True
    #     return False


class Circle3D(Contour3D):
    _non_serializable_attributes = ['point', 'edges', 'point_inside_contour']
    _non_eq_attributes = ['name']
    _non_hash_attributes = ['name']
    _generic_eq = True

    def __init__(self, frame: volmdlr.Frame3D, radius: float,
                 name: str = ''):
        """
        frame.u, frame.v define the plane, frame.w the normal
        """
        self.radius = radius
        self.frame = frame
        self.angle = volmdlr.TWO_PI
        Contour3D.__init__(self, [self], name=name)

    @property
    def center(self):
        return self.frame.origin

    @property
    def normal(self):
        return self.frame.w

    def __hash__(self):
        return hash(self.frame.origin)

    def __eq__(self, other_circle):
        return self.frame.origin == other_circle.frame.origin \
               and self.frame.w.is_colinear(other_circle.frame.w) \
               and math.isclose(self.radius,
                                other_circle.radius, abs_tol=1e-06)

    def tessellation_points(self, resolution=20):

        tessellation_points_3d = [
                                     self.center + self.radius * math.cos(
                                         teta) * self.frame.u
                                     + self.radius * math.sin(
                                         teta) * self.frame.v
                                     for teta in
                                     npy.linspace(0, volmdlr.TWO_PI,
                                                  resolution + 1)][:-1]
        return tessellation_points_3d

    def length(self):
        return volmdlr.TWO_PI * self.radius

    def FreeCADExport(self, name, ndigits=3):
        xc, yc, zc = round(1000 * self.center, ndigits)
        xn, yn, zn = round(self.normal, ndigits)
        return '{} = Part.Circle(fc.Vector({},{},{}),fc.Vector({},{},{}),{})\n'.format(
            name, xc, yc, zc, xn, yn, zn, 1000 * self.radius)

    def rotation(self, center: volmdlr.Point3D, axis: volmdlr.Vector3D, angle: float):
        """
        Circle3D rotation
        :param center: rotation center
        :param axis: rotation axis
        :param angle: angle rotation
        :return: a new rotated Circle3D
        """
        return Circle3D(self.frame.rotation(center, axis, angle),
                        self.radius, self.name)

    def rotation_inplace(self, center: volmdlr.Point3D, axis: volmdlr.Vector3D, angle: float):
        """
        Circle3D rotation. Object is updated inplace
        :param center: rotation center
        :param axis: rotation axis
        :param angle: rotation angle
        """
        self.frame.rotation_inplace(center, axis, angle)

    def translation(self, offset: volmdlr.Vector3D):
        """
        Circle3D translation
        :param offset: translation vector
        :return: A new translated Circle3D
        """
        return Circle3D(self.frame.translation(offset), self.radius, self.name)

    def translation_inplace(self, offset: volmdlr.Vector3D):
        """
        Circle3D translation. Object is updated inplace
        :param offset: translation vector
        """
        self.frame.translation_inplace(offset)

    def plot(self, ax=None, color='k', alpha=1., edge_details=False):
        if ax is None:
            fig = plt.figure()
            ax = Axes3D(fig)
        else:
            fig = None

        x = []
        y = []
        z = []
        for px, py, pz in self.tessellation_points():
            x.append(px)
            y.append(py)
            z.append(pz)
        x.append(x[0])
        y.append(y[0])
        z.append(z[0])
        ax.plot(x, y, z, color=color, alpha=alpha)
        return ax

    def point_at_abscissa(self, curvilinear_abscissa):
        """
        start point is at intersection of frame.u axis
        """
        start = self.frame.origin + self.radius * self.frame.u
        return start.rotation(self.frame.origin, self.frame.w,
                              curvilinear_abscissa / self.radius)

    @classmethod
    def from_step(cls, arguments, object_dict):
        center = object_dict[arguments[1]].origin
        radius = float(arguments[2]) / 1000
        if object_dict[arguments[1]].u is not None:
            normal = object_dict[arguments[1]].u
            other_vec = object_dict[arguments[1]].v
            if other_vec is not None:
                other_vec.normalize()
        else:
            normal = object_dict[arguments[1]].v  # ou w
            other_vec = None
        normal.normalize()
        return cls.from_center_normal(center, normal, radius,
                                      arguments[0][1:-1])

    def to_step(self, current_id, surface_id=None):
        circle_frame = volmdlr.Frame3D(self.center, self.frame.w, self.frame.u,
                                       self.frame.v)
        content, frame_id = circle_frame.to_step(current_id)
        curve_id = frame_id + 1
        content += "#{} = CIRCLE('{}',#{},{});\n".format(
            curve_id, self.name, frame_id, round(self.radius * 1000, 3))

        if surface_id:
            content += "#{} = SURFACE_CURVE('',#{},(#{}),.PCURVE_S1.);\n".format(
                curve_id + 1, curve_id, surface_id)
            curve_id += 1

        p1 = self.frame.origin + self.frame.u * self.radius
        # p2 = self.frame.origin + self.frame.v*self.radius
        p3 = self.frame.origin - self.frame.u * self.radius
        # p4 = self.frame.origin - self.frame.v*self.radius

        p1_content, p1_id = p1.to_step(curve_id + 1, vertex=True)
        # p2_content, p2_id = p2.to_step(p1_id+1, vertex=True)
        p3_content, p3_id = p3.to_step(p1_id + 1, vertex=True)
        # p4_content, p4_id = p4.to_step(p3_id+1, vertex=True)
        content += p1_content + p3_content

        arc1_id = p3_id + 1
        content += "#{} = EDGE_CURVE('{}',#{},#{},#{},.T.);\n".format(
            arc1_id, self.name, p1_id, p3_id, curve_id)
        oriented_edge1_id = arc1_id + 1
        content += "#{} = ORIENTED_EDGE('',*,*,#{},.T.);\n".format(
            oriented_edge1_id, arc1_id)

        arc2_id = oriented_edge1_id + 1
        content += "#{} = EDGE_CURVE('{}',#{},#{},#{},.T.);\n".format(
            arc2_id, self.name, p3_id, p1_id, curve_id)
        oriented_edge2_id = arc2_id + 1
        content += "#{} = ORIENTED_EDGE('',*,*,#{},.T.);\n".format(
            oriented_edge2_id, arc2_id)

        current_id = oriented_edge2_id + 1
        content += "#{} = EDGE_LOOP('{}',(#{},#{}));\n".format(
            current_id, self.name, oriented_edge1_id, oriented_edge2_id)

        return content, current_id

    def _bounding_box(self):
        """
        """
        # u = self.normal.deterministic_unit_normal_vector()
        # v = self.normal.cross(u)
        points = [self.frame.origin + self.radius * v
                  for v in [self.frame.u, -self.frame.u,
                            self.frame.v, -self.frame.v]]
        return volmdlr.core.BoundingBox.from_points(points)

    def to_2d(self, plane_origin, x, y):
        z = x.cross(y)
        plane3d = volmdlr.faces.Plane3D(volmdlr.Frame3D(plane_origin, x, y, z))
        return Circle2D(plane3d.point3d_to_2d(self.center), self.radius)

    @classmethod
    def from_center_normal(cls, center: volmdlr.Point3D,
                           normal: volmdlr.Vector3D,
                           radius: float,
                           name: str = ''):
        u = normal.deterministic_unit_normal_vector()
        v = normal.cross(u)
        return cls(volmdlr.Frame3D(center, u, v, normal), radius, name)

    @classmethod
    def from_3_points(cls, point1, point2, point3):
        u1 = (point2 - point1)
        u2 = (point2 - point3)
        try:
            u1.normalize()
            u2.normalize()
        except ZeroDivisionError:
            raise ValueError(
                'the 3 points must be distincts')

        normal = u2.cross(u1)
        normal.normalize()

        if u1 == u2:
            u2 = normal.cross(u1)
            u2.normalize()

        v1 = normal.cross(u1)  # v1 is normal, equal u2
        v2 = normal.cross(u2)  # equal -u1

        p11 = 0.5 * (point1 + point2)  # Mid point of segment s,m
        p21 = 0.5 * (point2 + point3)  # Mid point of segment s,m

        l1 = volmdlr.edges.Line3D(p11, p11 + v1)
        l2 = volmdlr.edges.Line3D(p21, p21 + v2)

        try:
            center, _ = l1.minimum_distance_points(l2)
        except ZeroDivisionError:
            raise ValueError(
                'Start, end and interior points  of an arc must be distincts')

        radius = (center - point1).norm()
        return cls(frame=volmdlr.Frame3D(center, u1, normal.cross(u1), normal),
                   radius=radius)

    def extrusion(self, extrusion_vector):

        if self.normal.is_colinear_to(extrusion_vector):
            u = self.normal.deterministic_unit_normal_vector()
            v = self.normal.cross(u)
            w = extrusion_vector.copy()
            w.normalize()
            cylinder = volmdlr.faces.CylindricalSurface3D(
                volmdlr.Frame3D(self.center, u, v, w), self.radius)
            return [cylinder.rectangular_cut(0, volmdlr.TWO_PI,
                                             0, extrusion_vector.norm())]
        else:
            raise NotImplementedError(
                'Extrusion along vector not colinar to normal for circle not handled yet: dot={}'.format(
                    self.normal.dot(extrusion_vector)))

    def revolution(self, axis_point: volmdlr.Point3D, axis: volmdlr.Vector3D,
                   angle: float):
        line3d = volmdlr.edges.Line3D(axis_point, axis_point + axis)
        tore_center, _ = line3d.point_projection(self.center)
        u = self.center - tore_center
        u.normalize()
        v = axis.cross(u)
        if not math.isclose(self.normal.dot(u), 0., abs_tol=1e-9):
            raise NotImplementedError(
                'Outside of plane revolution not supported')

        R = tore_center.point_distance(self.center)
        surface = volmdlr.faces.ToroidalSurface3D(
            volmdlr.Frame3D(tore_center, u, v, axis),
            R, self.radius)
        return [surface.rectangular_cut(0, angle, 0, volmdlr.TWO_PI)]

    def point_on_circle(self, point: volmdlr.Point3D):
        distance = point.point_distance(self.center)
        vec = volmdlr.Vector3D(*point - self.center)
        dot = self.normal.dot(vec)
        if math.isclose(distance, self.radius, abs_tol=1e-6)\
                and math.isclose(dot, 0, abs_tol=5e-6):
            return True
        return False

    def trim(self, point1: volmdlr.Point3D, point2: volmdlr.Point3D):
        if not self.point_on_circle(point1)\
                or not self.point_on_circle(point2):
            ax = self.plot()
            point1.plot(ax=ax, color='r')
            point2.plot(ax=ax, color='b')
            raise ValueError('Point not on circle for trim method')
        if point1 == point2:
            return volmdlr.edges.FullArc3D(self.frame.origin, point1,
                                           self.frame.w)
        interior = volmdlr.core.clockwise_interior_from_circle3d(
            point1, point2, self)
        return volmdlr.edges.Arc3D(point1, interior, point2)


class Ellipse3D(Contour3D):
    """
    :param major_axis: Largest radius of the ellipse
    :type major_axis: float
    :param minor_axis: Smallest radius of the ellipse
    :type minor_axis: float
    :param center: Ellipse's center
    :type center: Point3D
    :param normal: Ellipse's normal
    :type normal: Vector3D
    :param major_dir: Direction of the largest radius/major_axis
    :type major_dir: Vector3D
    """

    def __init__(self, major_axis: float, minor_axis: float,
                 center: volmdlr.Point3D, normal: volmdlr.Vector3D,
                 major_dir: volmdlr.Vector3D, name: str = ''):

        self.major_axis = major_axis
        self.minor_axis = minor_axis
        self.center = center
        normal.normalize()
        self.normal = normal
        major_dir.normalize()
        self.major_dir = major_dir
        Contour3D.__init__(self, [self], name=name)

    def tessellation_points(self, resolution=20):
        # plane = Plane3D.from_normal(self.center, self.normal)
        tessellation_points_3d = [
                                     self.center + self.major_axis * math.cos(
                                         teta) * self.major_dir
                                     + self.minor_axis * math.sin(
                                         teta) * self.major_dir.cross(
                                         self.normal) for teta in
                                     npy.linspace(0, volmdlr.TWO_PI,
                                                  resolution + 1)][:-1]
        return tessellation_points_3d

    def trim(self, point1: volmdlr.Point3D, point2: volmdlr.Point3D):
        # minor_dir = self.normal.cross(self.major_dir)
        # frame = volmdlr.Frame3D(self.center, self.major_dir,
        #                         minor_dir, self.normal)
        frame = volmdlr.Frame3D(self.center, self.major_dir,
                                self.normal.cross(self.major_dir), self.normal)

        # Positionnement des points dans leur frame
        p1_new, p2_new = frame.new_coordinates(
            point1), frame.new_coordinates(point2)

        # Angle pour le p1
        # u1, u2 = p1_new.x / self.major_axis, p1_new.y / self.minor_axis
        # theta1 = volmdlr.core.sin_cos_angle(u1, u2)
        theta1 = volmdlr.core.sin_cos_angle(p1_new.x / self.major_axis, p1_new.y / self.minor_axis)

        # Angle pour le p2
        # u3, u4 = p2_new.x / self.major_axis, p2_new.y / self.minor_axis
        # theta2 = volmdlr.core.sin_cos_angle(u3, u4)
        theta2 = volmdlr.core.sin_cos_angle(p2_new.x / self.major_axis, p2_new.y / self.minor_axis)

        if theta1 > theta2:  # sens trigo
            angle = math.pi + (theta1 + theta2) / 2
        else:
            angle = (theta1 + theta2) / 2

        # p_3 = volmdlr.Point3D(self.major_axis * math.cos(angle),
        #                       self.minor_axis * math.sin(angle), 0)
        # p3 = frame.old_coordinates(p_3)
        p3 = frame.old_coordinates(volmdlr.Point3D(self.major_axis * math.cos(angle),
                                                   self.minor_axis * math.sin(angle), 0))

        return volmdlr.edges.ArcEllipse3D(point1, p3, point2, self.center,
                                          self.major_dir)

    def FreeCADExport(self, ip, ndigits=3):
        name = 'primitive{}'.format(ip)
        xc, yc, zc = npy.round(1000 * self.center.vector, ndigits)
        major_vector = self.center + self.major_axis / 2 * self.major_dir
        xmaj, ymaj, zmaj = npy.round(1000 * major_vector.vector, ndigits)
        minor_vector = self.center + self.minor_axis / 2 * self.normal.cross(
            self.major_dir)
        xmin, ymin, zmin = npy.round(1000 * minor_vector.vector, ndigits)
        return '{} = Part.Ellipse(fc.Vector({},{},{}), fc.Vector({},{},{}), fc.Vector({},{},{}))\n'.format(
            name, xmaj, ymaj, zmaj, xmin, ymin, zmin, xc, yc, zc)

    def rotation(self, center: volmdlr.Point3D, axis: volmdlr.Vector3D, angle: float):
        """
        Ellipse3D rotation
        :param center: rotation center
        :param axis: rotation axis
        :param angle: angle rotation
        :return: a new rotated Ellipse3D
        """
        new_center = self.center.rotation(center, axis, angle)
        new_normal = self.normal.rotation(center, axis, angle)
        new_major_dir = self.major_dir.rotation(center, axis, angle)
        return Ellipse3D(self.major_axis, self.minor_axis, new_center,
                         new_normal, new_major_dir, self.name)

    def rotation_inplace(self, center: volmdlr.Point3D, axis: volmdlr.Vector3D, angle: float):
        """
        Ellipse3D rotation. Object is updated inplace
        :param center: rotation center
        :param axis: rotation axis
        :param angle: rotation angle
        """
        self.center.rotation_inplace(center, axis, angle)
        self.normal.rotation_inplace(center, axis, angle)
        self.major_dir.rotation_inplace(center, axis, angle)

    def translation(self, offset: volmdlr.Vector3D):
        """
        Ellipse3D translation
        :param offset: translation vector
        :return: A new translated Ellipse3D
        """
        new_center = self.center.translation(offset)
        new_normal = self.normal.translation(offset)
        new_major_dir = self.major_dir.translation(offset)
        return Ellipse3D(self.major_axis, self.minor_axis, new_center,
                         new_normal, new_major_dir, self.name)

    def translation_inplace(self, offset: volmdlr.Vector3D):
        """
        Ellipse3D translation. Object is updated inplace
        :param offset: translation vector
        """
        self.center.translation_inplace(offset)
        self.normal.translation_inplace(offset)
        self.major_dir.translation_inplace(offset)

    def plot(self, ax=None, color='k', alpha=1, edge_details=False):
        if ax is None:
            fig = plt.figure()
            ax = Axes3D(fig)
        else:
            fig = None

        x = []
        y = []
        z = []
        for px, py, pz in self.tessellation_points():
            x.append(px)
            y.append(py)
            z.append(pz)
        x.append(x[0])
        y.append(y[0])
        z.append(z[0])
        ax.plot(x, y, z, color)
        return ax

    @classmethod
    def from_step(cls, arguments, object_dict):
        center = object_dict[arguments[1]].origin
        normal = object_dict[arguments[1]].u  # ancien w
        major_dir = object_dict[arguments[1]].v  # ancien u
        major_axis = float(arguments[2]) / 1000
        minor_axis = float(arguments[3]) / 1000
        return cls(major_axis, minor_axis, center, normal, major_dir,
                   arguments[0][1:-1])


class ClosedPolygon3D(Contour3D, ClosedPolygonMixin):
    _non_serializable_attributes = ['line_segments', 'primitives']
    _non_eq_attributes = ['line_segments', 'primitives']

    def __init__(self, points: List[volmdlr.Point3D], name: str = ''):
        self.points = points
        self._line_segments = None

        Contour3D.__init__(self, self.line_segments, name)

    def get_line_segments(self):
        lines = []
        if len(self.points) > 1:
            for p1, p2 in zip(self.points,
                              list(self.points[1:]) + [self.points[0]]):
                lines.append(volmdlr.edges.LineSegment3D(p1, p2))
        return lines

    def copy(self, *args, **kwargs):
        points = [point.copy() for point in self.points]
        return ClosedPolygon3D(points, self.name)

    def __hash__(self):
        return sum(hash(point) for point in self.points)

    def __eq__(self, other_):
        if not isinstance(other_, self.__class__):
            return False
        equal = True
        for point, other_point in zip(self.points, other_.points):
            equal = (equal and point == other_point)
        return equal

    def plot(self, ax=None, color='k', alpha=1, edge_details=False):
        for line_segment in self.line_segments:
            ax = line_segment.plot(ax=ax, color=color, alpha=alpha,
                                   edge_ends=True, edge_direction=True)
        return ax

    def rotation(self, center: volmdlr.Point3D, axis: volmdlr.Vector3D,
                 angle: float):
        """
        ClosedPolygon3D rotation
        :param center: rotation center
        :param axis: rotation axis
        :param angle: angle rotation
        :return: a new rotated ClosedPolygon3D
        """
        return ClosedPolygon3D(
            [point.rotation(center, axis, angle) for point in
             self.points])

    def rotation_inplace(self, center: volmdlr.Point3D, axis: volmdlr.Vector3D,
                         angle: float):
        """
        ClosedPolygon3D rotation. Object is updated inplace
        :param center: rotation center
        :param axis: rotation axis
        :param angle: rotation angle
        """
        for point in self.points:
            point.rotation_inplace(center, axis, angle)

    def translation(self, offset: volmdlr.Vector3D):
        """
        ClosedPolygon3D translation
        :param offset: translation vector
        :return: A new translated ClosedPolygon3D
        """
        new_points = [point.translation(offset) for point in
                      self.points]
        return ClosedPolygon3D(new_points, self.name)

    def translation_inplace(self, offset: volmdlr.Vector3D):
        """
        ClosedPolygon3D translation. Object is updated inplace
        :param offset: translation vector
        """
        for point in self.points:
            point.translation_inplace(offset)

    def to_2d(self, plane_origin, x, y):
        points2d = [point.to_2d(plane_origin, x, y) for point in self.points]
        return ClosedPolygon2D(points2d)

    def sewing_with(self, other_poly3d, x, y, normal, resolution=20):
        self_center, other_center = self.average_center_point(), \
                                    other_poly3d.average_center_point()

        self_poly2d, other_poly2d = self.to_2d(self_center, x, y), \
            other_poly3d.to_2d(other_center, x, y)
        self_center2d, other_center2d = self_poly2d.center_of_mass(), \
            other_poly2d.center_of_mass()
        self_poly2d.translation_inplace(-self_center2d)
        other_poly2d.translation_inplace(-other_center2d)

        bbox_self2d, bbox_other2d = self_poly2d.bounding_rectangle(), \
            other_poly2d.bounding_rectangle()
        position = [abs(value) for value in bbox_self2d] \
            + [abs(value) for value in bbox_other2d]
        max_scale = 2 * max(position)

        lines = [volmdlr.edges.LineSegment2D(volmdlr.O2D, max_scale * (
                volmdlr.X2D * math.sin(n * 2 * math.pi / resolution) +
                volmdlr.Y2D * math.cos(n * 2 * math.pi / resolution))
                                             ) for n in range(resolution)]

        self_new_points, other_new_points = [], []
        for l in lines:
            for self_line in self_poly2d.line_segments:
                intersect = l.linesegment_intersections(self_line)
                if intersect:
                    self_new_points.extend(intersect)
                    break

            for other_line in other_poly2d.line_segments:
                intersect = l.linesegment_intersections(other_line)
                if intersect:
                    other_new_points.extend(intersect)
                    break

        new_self_poly2d, new_other_poly2d = ClosedPolygon2D(
            self_new_points), ClosedPolygon2D(other_new_points)
        new_self_poly2d.translation_inplace(self_center2d)
        new_other_poly2d.translation_inplace(other_center2d)

        new_poly1, new_poly2 = new_self_poly2d.to_3d(self_center, x, y), \
            new_other_poly2d.to_3d(other_center, x, y)

        triangles = []
        for point1, point2, other_point in zip(new_poly1.points,
                                               new_poly1.points[
                                                   1:] + new_poly1.points[:1],
                                               new_poly2.points):
            triangles.append([point1, point2, other_point])

        for point1, point2, other_point in zip(
                new_poly2.points, new_poly2.points[1:] + new_poly2.points[:1],
                new_poly1.points[1:] + new_poly1.points[:1]):
            triangles.append([other_point, point2, point1])

        return triangles

    def simplify(self, min_distance: float = 0.01, max_distance: float = 0.05):
        return ClosedPolygon3D(self.simplify_polygon(
            min_distance=min_distance, max_distance=max_distance).points)

    def convex_sewing(self, polygon2, x, y):
        """
        x and y are used for plane projection to make
        sure it is being projected in the right plane
        """
        center1, center2 = self.average_center_point(), polygon2.average_center_point()
        center1_, center2_ = volmdlr.Point3D(center1.x, center1.y, 0), volmdlr.Point3D(center2.x, center2.y, 0)
        new_polygon1, new_polygon2 = self.translation(-center1_), polygon2.translation(-center2_)
        new_center1, new_center2 = new_polygon1.average_center_point(), new_polygon2.average_center_point()

        new_polygon1_2d, new_polygon2_2d =\
            new_polygon1.to_2d(new_center1, x, y), new_polygon2.to_2d(new_center2, x, y)

        dict_closing_pairs = {}
        triangles = []
        list_closing_point_indexes = []
        new_polygon1_2d_points = new_polygon1_2d.points + [
            new_polygon1_2d.points[0]]
        for i, point_polygon1 in enumerate(
                new_polygon1.points + [new_polygon1.points[0]]):
            if i != 0:
                mean_point2d = 0.5 * (
                        new_polygon1_2d_points[i] + new_polygon1_2d_points[
                            i - 1])
                closing_point = new_polygon2_2d.line_intersecting_closing_point(
                    mean_point2d)
                closing_point_index = new_polygon2_2d.points.index(
                    closing_point)

                if i == 1:
                    previous_closing_point_index = closing_point_index
                if closing_point_index != previous_closing_point_index:
                    if closing_point_index in list_closing_point_indexes:
                        closing_point_index = previous_closing_point_index
                    else:
                        dict_closing_pairs[self.points[i - 1]] = (
                            previous_closing_point_index,
                            closing_point_index)

                if point_polygon1 == new_polygon1.points[0]:
                    if list(dict_closing_pairs.values())[-1][-1] != \
                            list(dict_closing_pairs.values())[0][0]:
                        dict_closing_pairs[self.points[0]] = (
                            list(dict_closing_pairs.values())[-1][-1],
                            list(dict_closing_pairs.values())[0][0])

                real_closing_point = polygon2.points[closing_point_index]

                face_points = [self.points[new_polygon1.points.index(
                    point_polygon1)], self.points[i - 1],
                                  real_closing_point]
                triangles.append(face_points)

                list_closing_point_indexes.append(closing_point_index)
                previous_closing_point_index = closing_point_index
        triangles += polygon2.close_sewing(dict_closing_pairs)

        return triangles

    def get_valid_concave_sewing_polygon(self, polygon1_2d, polygon2_2d):
        polygon1_2d_valid__primitive =\
            polygon1_2d.get_valid_sewing_polygon_primitive(polygon2_2d)
        if polygon1_2d_valid__primitive == polygon1_2d.line_segments[0]:
            return self
        new_polygon_primitives = \
            self.line_segments[polygon1_2d.line_segments.index(polygon1_2d_valid__primitive):] + \
            self.line_segments[:polygon1_2d.line_segments.index(polygon1_2d_valid__primitive)]
        polygon1_3d_points = []
        for prim in new_polygon_primitives:
            if prim.start not in polygon1_3d_points:
                polygon1_3d_points.append(prim.start)
            if prim.end not in polygon1_3d_points:
                polygon1_3d_points.append(prim.end)
        return ClosedPolygon3D(polygon1_3d_points)

    def close_sewing(self, dict_closing_pairs):
        triangles_points = []
        for i, point_polygon2 in enumerate(
                self.points + [self.points[0]]):
            for j, index in enumerate(list(dict_closing_pairs.values())):
                if i != 0:
                    if i - 1 >= index[0] and i <= index[1]:
                        face_points = [self.points[i - 1],
                                       point_polygon2,
                                       list(dict_closing_pairs.keys())[j]]
                        triangles_points.append(face_points)
                    elif index[0] > index[1]:
                        if (i - 1 <= index[0] and i <= index[1]) or (
                                (i - 1 >= index[0]) and i >= index[1]):
                            face_points = [self.points[i - 1],
                                           point_polygon2,
                                           list(dict_closing_pairs.keys())[j]]
                            triangles_points.append(face_points)
        return triangles_points

    def check_sewing(self, polygon2, sewing_faces):
        if not len(self.line_segments) + len(polygon2.line_segments) == len(sewing_faces):
            return False
        return True

    def redefine_sewing_triangles_points(self, triangles_points,
                                         passed_by_zero_index,
                                         closing_point_index,
                                         previous_closing_point_index):
        for n, triangle_points in enumerate(triangles_points[::-1]):
            if (not passed_by_zero_index and
                self.points.index(
                    triangle_points[2]) > closing_point_index) or \
                    (passed_by_zero_index and
                     0 <= self.points.index(triangle_points[
                                                       2]) <= previous_closing_point_index and
                     self.points.index(
                         triangle_points[2]) > closing_point_index):
                new_face_points = [triangles_points[-(n + 1)][0],
                                   triangles_points[-(n + 1)][1],
                                   self.points[
                                       closing_point_index]]
                triangles_points[-(n + 1)] = new_face_points

        return triangles_points

    @staticmethod
    def clean_sewing_closing_pairs_dictionary(dict_closing_pairs,
                                              closing_point_index,
                                              passed_by_zero_index):
        """
        Cleans the dictionnary containing the sewing closing pairs informations
        in case it needs to be recalculated due to changing closing points
        """
        dict_closing_pairs_values = list(dict_closing_pairs.values())
        dict_closing_pairs_keys = list(dict_closing_pairs.keys())
        previous_closing_point_index = dict_closing_pairs_values[-1][1]
        last_dict_value = previous_closing_point_index
        for i, key in enumerate(dict_closing_pairs_keys[::-1]):
            if (not passed_by_zero_index and
                last_dict_value > closing_point_index) or \
                    (passed_by_zero_index and
                     0 <= last_dict_value <= previous_closing_point_index and
                     last_dict_value > closing_point_index):
                lower_bounddary_closing_point = key
                del dict_closing_pairs[key]
                if not dict_closing_pairs:
                    break
                last_dict_value = dict_closing_pairs_values[-i - 2][1]

        return dict_closing_pairs, lower_bounddary_closing_point

    @staticmethod
    def is_sewing_forward(closing_point_index, list_closing_point_indexes) -> bool:
        if closing_point_index < list_closing_point_indexes[-1]:
            return False
        return True

    @staticmethod
    def sewing_closing_points_to_remove(closing_point_index, list_closing_point_indexes, passed_by_zero_index):
        list_remove_closing_points = []
        for idx in list_closing_point_indexes[::-1]:
            if not passed_by_zero_index:
                if idx > closing_point_index:
                    list_remove_closing_points.append(idx)
                else:
                    break
            else:
                if 0 < idx <= list_closing_point_indexes[-1] and \
                        idx > closing_point_index:
                    list_remove_closing_points.append(idx)
                else:
                    break
        return list_remove_closing_points

    @staticmethod
    def sewing_closing_point_past_point0(closing_point_index, list_closing_point_indexes,
                                         passed_by_zero_index, ratio_denominator):
        last_to_new_point_index_ratio = (list_closing_point_indexes[-1] -
                                         closing_point_index) / ratio_denominator
        if passed_by_zero_index:
            ratio = (list_closing_point_indexes[0] - closing_point_index) / ratio_denominator
            if math.isclose(ratio, 1, abs_tol=0.3):
                closing_point_index = list_closing_point_indexes[0]
            else:
                closing_point_index = list_closing_point_indexes[-1]
        else:
            if closing_point_index > list_closing_point_indexes[0]:
                ratio1 = (closing_point_index -
                          list_closing_point_indexes[0]) / ratio_denominator
                if math.isclose(ratio1, 0, abs_tol=0.3) and \
                        math.isclose(last_to_new_point_index_ratio, 1, abs_tol=0.3):
                    passed_by_zero_index = True
                    closing_point_index = list_closing_point_indexes[0]
                else:
                    closing_point_index = list_closing_point_indexes[-1]
            else:
                if closing_point_index < ratio_denominator / 4:
                    passed_by_zero_index = True
                elif ratio_denominator - list_closing_point_indexes[-1] >= 6:
                    closing_point_index = list_closing_point_indexes[-1] + 5
                else:
                    closing_point_index = list_closing_point_indexes[-1]
        return closing_point_index, passed_by_zero_index

    @staticmethod
    def validate_concave_closing_point(closing_point_index,
                                       list_closing_point_indexes,
                                       passed_by_zero_index,
                                       ratio_denominator, polygons_points_ratio):
        if closing_point_index == list_closing_point_indexes[-1]:
            return closing_point_index, [], passed_by_zero_index

        list_remove_closing_points = []
        ratio = (list_closing_point_indexes[-1] - closing_point_index) / ratio_denominator
        if not ClosedPolygon3D.is_sewing_forward(closing_point_index, list_closing_point_indexes):
            if closing_point_index > list_closing_point_indexes[-1] - 10 and\
                    closing_point_index != list_closing_point_indexes[-1] - 1:
                if closing_point_index - 1 in list_closing_point_indexes and\
                        closing_point_index + 1 in list_closing_point_indexes:
                    closing_point_index = list_closing_point_indexes[-1]
                    return closing_point_index, list_remove_closing_points, passed_by_zero_index

                list_remove_closing_points = ClosedPolygon3D.sewing_closing_points_to_remove(
                    closing_point_index, list_closing_point_indexes, passed_by_zero_index)

            elif closing_point_index in list_closing_point_indexes:
                closing_point_index = list_closing_point_indexes[-1]
            elif math.isclose(ratio, 0, abs_tol=0.3):
                closing_point_index = list_closing_point_indexes[-1]
            else:
                closing_point_index, passed_by_zero_index = ClosedPolygon3D.sewing_closing_point_past_point0(
                    closing_point_index, list_closing_point_indexes, passed_by_zero_index, ratio_denominator)

        elif closing_point_index in list_closing_point_indexes:
            closing_point_index = list_closing_point_indexes[-1]
        elif len(list_closing_point_indexes) > 2 and \
                list_closing_point_indexes[0] < closing_point_index < \
                list_closing_point_indexes[-1]:
            closing_point_index = list_closing_point_indexes[-1]
        elif passed_by_zero_index and closing_point_index > \
                list_closing_point_indexes[0]:
            closing_point_index = list_closing_point_indexes[-1]
        elif list_closing_point_indexes[0] == 0 and math.isclose(ratio, -1,
                                                                 abs_tol=0.3):
            closing_point_index = list_closing_point_indexes[-1]
        elif math.isclose(ratio, -1, abs_tol=0.3):
            closing_point_index = list_closing_point_indexes[-1]
        elif closing_point_index - list_closing_point_indexes[-1] > 5 and \
            list_closing_point_indexes[-1] + 4 <= ratio_denominator - 1 and\
                polygons_points_ratio > 0.95:
            closing_point_index = list_closing_point_indexes[-1] + 4

        return closing_point_index, list_remove_closing_points, passed_by_zero_index

    def concave_sewing(self, polygon2, x, y):
        polygon1_2d = self.to_2d(volmdlr.O2D, x, y)
        polygon2_2d = polygon2.to_2d(volmdlr.O2D, x, y)
        polygon1_3d = self
        polygon2_3d = polygon2
        if polygon2_2d.area() < polygon1_2d.area():
            polygon1_2d, polygon2_2d = polygon2_2d, polygon1_2d
            polygon1_3d = polygon2
            polygon2_3d = self
        polygon1_3d = polygon1_3d.get_valid_concave_sewing_polygon(
            polygon1_2d, polygon2_2d)
        polygon1_2d = polygon1_3d.to_2d(volmdlr.O2D, x, y)

        # ax=polygon1_2d.plot()
        # polygon2_2d.plot(ax=ax, color='r')

        dict_closing_pairs = {}
        triangles_points = []
        list_closing_point_indexes = []
        passed_by_zero_index = False
        ratio_denom = len(polygon2_2d.points)
        polygons_points_ratio = len(polygon1_2d.points) / ratio_denom
        previous_closing_point_index = None
        for i, primitive1 in enumerate(polygon1_2d.line_segments):
            list_remove_closing_points = []
            closing_point = polygon1_2d.get_closing_point(polygon2_2d,
                                                          primitive1)
            if closing_point == volmdlr.O2D:
                if previous_closing_point_index is not None:
                    closing_point_index = previous_closing_point_index
                else:
                    raise NotImplementedError(
                        'None of the normal lines intersect polygon2, '
                        'certify projection plane given is correct')
            else:
                closing_point_index = polygon2_2d.points.index(closing_point)

            if i == 0:
                previous_closing_point_index = closing_point_index
            else:
                closing_point_index, list_remove_closing_points,\
                    passed_by_zero_index = self.validate_concave_closing_point(
                        closing_point_index, list_closing_point_indexes,
                        passed_by_zero_index, ratio_denom, polygons_points_ratio)

            if list_remove_closing_points:
                new_list_closing_point_indexes = list(
                    dict.fromkeys(list_closing_point_indexes))
                new_list_remove_closing_indexes = list(
                    dict.fromkeys(list_remove_closing_points))

                # print('closing_point_index:', closing_point_index)
                # print('list_remove_closing_points:',
                #       list_remove_closing_points)
                # print('list_closing_point_indexes:',
                #       list_closing_point_indexes)
                # print('new_list_closing_point_indexes:',
                #       new_list_closing_point_indexes)
                # print('new_list_remove_closing_indexes:',
                #       new_list_remove_closing_indexes)
                # print('dict_closing_pairs before:', dict_closing_pairs)
                if len(list_remove_closing_points) == len(triangles_points):
                    triangles_points = \
                        polygon2_3d.redefine_sewing_triangles_points(
                            triangles_points, passed_by_zero_index,
                            closing_point_index, previous_closing_point_index)
                    if dict_closing_pairs:
                        dict_closing_pairs, lower_bounddary_closing_point = \
                            self.clean_sewing_closing_pairs_dictionary(
                                dict_closing_pairs,
                                closing_point_index,
                                passed_by_zero_index)

                        if len(new_list_remove_closing_indexes) <\
                                len(new_list_closing_point_indexes):
                            dict_closing_pairs[
                                lower_bounddary_closing_point] = (
                                new_list_closing_point_indexes[
                                    -(len(new_list_remove_closing_indexes) + 1)],
                                closing_point_index)
                    for pt_index in list_remove_closing_points:
                        list_closing_point_indexes.remove(pt_index)
                    list_closing_point_indexes.append(closing_point_index)

                elif (not passed_by_zero_index and
                      closing_point_index > polygon2_3d.points.index(
                        triangles_points[-len(list_remove_closing_points) - 1][2])) or\
                        (passed_by_zero_index and closing_point_index >= 0):
                    triangles_points =\
                        polygon2_3d.redefine_sewing_triangles_points(
                            triangles_points, passed_by_zero_index,
                            closing_point_index, previous_closing_point_index)
                    dict_closing_pairs, lower_bounddary_closing_point =\
                        self.clean_sewing_closing_pairs_dictionary(
                            dict_closing_pairs, closing_point_index, passed_by_zero_index)

                    if not list(dict_closing_pairs.keys()) or dict_closing_pairs[
                            list(dict_closing_pairs.keys())[-1]][1] !=\
                            closing_point_index:
                        dict_closing_pairs[lower_bounddary_closing_point] =\
                            (new_list_closing_point_indexes[
                                 -(len(new_list_remove_closing_indexes) + 1)],
                             closing_point_index)

                    for pt_index in list_remove_closing_points:
                        list_closing_point_indexes.remove(pt_index)
                    list_closing_point_indexes.append(closing_point_index)
                else:
                    closing_point_index = previous_closing_point_index

            elif closing_point_index != previous_closing_point_index:
                dict_closing_pairs[polygon1_3d.line_segments[i].start] =\
                    (previous_closing_point_index, closing_point_index)
            face_points = [polygon1_3d.line_segments[i].start,
                           polygon1_3d.line_segments[i].end,
                           polygon2_3d.points[closing_point_index]]
            triangles_points.append(face_points)
            list_closing_point_indexes.append(closing_point_index)
            previous_closing_point_index = closing_point_index
            if primitive1 == polygon1_2d.line_segments[-1]:
                if list_closing_point_indexes[-1] != \
                        list_closing_point_indexes[0]:
                    ratio = (list_closing_point_indexes[-1] -
                             list_closing_point_indexes[0]) / len(
                        polygon2_2d.points)
                    if math.isclose(ratio, -1,
                                    abs_tol=0.2) and passed_by_zero_index:
                        dict_closing_pairs[
                            polygon1_3d.points[0]] = (
                            list_closing_point_indexes[-2],
                            list_closing_point_indexes[0])
                        new_face_points = [triangles_points[-1][0],
                                           triangles_points[-1][1],
                                           polygon2_3d.points[
                                               list_closing_point_indexes[-2]]]
                        triangles_points.remove(triangles_points[-1])
                        triangles_points.append(new_face_points)
                    else:
                        dict_closing_pairs[polygon1_3d.points[0]] = (
                            list(dict_closing_pairs.values())[-1][-1],
                            list(dict_closing_pairs.values())[0][0])

        triangles_points += polygon2_3d.close_sewing(dict_closing_pairs)

        # print('list closing indexes :', list_closing_point_indexes)
        # # print('length polygon2 points: ', len(polygon2_3d.points))
        # print('dict_closing_pairs :', dict_closing_pairs)

        # volum = volmdlr.core.VolumeModel(triangles)
        # volum.babylonjs()
        # print('p1 3d points :', self.points)
        # print('p2 3d points :', polygon2.points)
        return triangles_points

    def sewing(self, polygon2, x, y):
        polygon1_2d = self.to_2d(volmdlr.O2D, x, y)
        polygon2_2d = polygon2.to_2d(volmdlr.O2D, x, y)
        if polygon1_2d.is_convex() and polygon2_2d.is_convex():
            return self.convex_sewing(polygon2, x, y)
        return self.concave_sewing(polygon2, x, y)<|MERGE_RESOLUTION|>--- conflicted
+++ resolved
@@ -1490,19 +1490,11 @@
         points = self.edge_polygon.points[:]
         for primitive in self.primitives:
             if hasattr(primitive, 'polygon_points'):
-<<<<<<< HEAD
-                points.extend(primitive.discretization_points(15))
-        xmin = min([p[0] for p in points])
-        xmax = max([p[0] for p in points])
-        ymin = min([p[1] for p in points])
-        ymax = max([p[1] for p in points])
-=======
                 points.extend(primitive.polygon_points())
         xmin = min(p[0] for p in points)
         xmax = max(p[0] for p in points)
         ymin = min(p[1] for p in points)
         ymax = max(p[1] for p in points)
->>>>>>> 17ca8b48
         return (volmdlr.Point2D(xmin, ymin), volmdlr.Point2D(xmax, ymax))
 
     def area(self):
