#!/usr/bin/env python3
# -*- coding: utf-8 -*-
"""
Module containing wires & contours.
"""

import itertools
import math
import sys
import warnings
from collections import deque
from functools import cached_property
from statistics import mean
from typing import List

import matplotlib.pyplot as plt
import networkx as nx
import numpy as npy
import plot_data.core as plot_data
from scipy.spatial.qhull import ConvexHull, Delaunay
from triangle import triangulate

import volmdlr
import volmdlr.core
import volmdlr.display as vmd
import volmdlr.geometry
from volmdlr import curves, edges
from volmdlr.core_compiled import polygon_point_belongs
from volmdlr.core import EdgeStyle


def argmax(list_of_numbers):
    """
    Returns the max value and the argmax.

    """
    pos_max, max_value = 0, list_of_numbers[0]
    for pos, value in enumerate(list_of_numbers):
        if pos == 0:
            continue
        if value > max_value:
            max_value = value
            pos_max = pos
    return max_value, pos_max


def argmin(list_of_numbers):
    """
    Returns the minimum value from a list of numbers and its index.

    """
    pos_min, min_value = 0, list_of_numbers[0]
    for pos, value in enumerate(list_of_numbers):
        if pos == 0:
            continue
        if value < min_value:
            min_value = value
            pos_min = pos
    return min_value, pos_min


def bounding_rectangle_adjacent_contours(contours: List):
    """
    Compute the bounding box of a list of adjacent contours 2d.

    :param contours: A list of adjacent contours
    :type contours: List[:class:`volmdlr.wires.Contour2D`]
    :return: The bounding box
    :rtype: :class:`volmdlr.core.BoundingRectangle`
    """
    x_min, x_max, y_min, y_max = contours[0].bounding_rectangle.bounds()

    for i in range(1, len(contours)):
        xmin_contour, xmax_contour, ymin_contour, ymax_contour = contours[i].bounding_rectangle.bounds()
        x_min = min(x_min, xmin_contour)
        x_max = max(x_max, xmax_contour)
        y_min = min(y_min, ymin_contour)
        y_max = max(y_max, ymax_contour)

    return volmdlr.core.BoundingRectangle(x_min, x_max, y_min, y_max)


def reorder_contour3d_edges_from_step(raw_edges, step_data):
    """Helper function to order edges from a 3D contour coming from a step file."""
    step_id, step_name, arguments = step_data
    reversed_distances = [edge1.start.point_distance(edge2.end)
                          for edge1, edge2 in zip(raw_edges[::-1][1:], raw_edges[::-1][:-1])]
    if all((dist < 1e-6) for dist in reversed_distances):
        return raw_edges[::-1]

    # Making things right for first 2 primitives
    distances = [raw_edges[0].end.point_distance(raw_edges[1].start),
                 raw_edges[0].start.point_distance(raw_edges[1].start),
                 raw_edges[0].end.point_distance(raw_edges[1].end),
                 raw_edges[0].start.point_distance(raw_edges[1].end)]
    index = distances.index(min(distances))
    if min(distances) > 1e-3:
        # # Green color : well-placed and well-read
        # ax = raw_edges[0].plot(edge_style=EdgeStyle(color='g'))
        # ax.set_title(f"Step ID: #{step_id}")
        #
        # # Red color : can't be connected to green edge
        # raw_edges[1].plot(ax=ax, edge_style=EdgeStyle(color='r'))
        # # Black color : to be placed
        # for re in raw_edges[2:]:
        #     re.plot(ax=ax)

        warnings.warn(
            f"Could not instantiate #{step_id} = {step_name}({arguments})"
            "because the first 2 edges of contour not following each other.\n"
            f'Number of edges: {len(raw_edges)}.\n'
            f'delta_x = {abs(raw_edges[0].start.x - raw_edges[1].end.x)}, '
            f' {abs(raw_edges[0].end.x - raw_edges[1].end.x)}.\n'
            f'delta_y = {abs(raw_edges[0].start.y - raw_edges[1].end.y)} ,'
            f' {abs(raw_edges[0].end.y - raw_edges[1].end.y)}.\n'
            f'delta_z = {abs(raw_edges[0].start.z - raw_edges[1].end.z)}, '
            f' {abs(raw_edges[0].end.z - raw_edges[1].end.z)}.\n'
            f'distance = {min(distances)}')
        return None

    if index == 0:
        new_edges = [raw_edges[0], raw_edges[1]]
    elif index == 1:
        new_edges = [raw_edges[0].reverse(), raw_edges[1]]
    elif index == 2:
        new_edges = [raw_edges[0], raw_edges[1].reverse()]
    elif index == 3:
        new_edges = [raw_edges[0].reverse(), raw_edges[1].reverse()]
    else:
        raise NotImplementedError

    # Connecting the next edges
    last_edge = new_edges[-1]
    for raw_edge in raw_edges[2:]:
        if raw_edge.direction_independent_is_close(last_edge):
            continue
        distances = [raw_edge.start.point_distance(last_edge.end),
                     raw_edge.end.point_distance(last_edge.end)]
        index = distances.index(min(distances))
        if min(distances) > 1e-3:
            # Green color : well-placed and well-read
            # ax = last_edge.plot(edge_style=EdgeStyle(color='g'))
            # ax.set_title(f"Step ID: #{step_id}")
            #
            # for re in raw_edges[:2 + i]:
            #     re.plot(ax=ax, edge_style=EdgeStyle(color='g'))
            #     re.start.plot(ax=ax, color='g')
            #     re.end.plot(ax=ax, color='g')
            # last_edge.end.plot(ax=ax, color='g')
            # # Red color : can't be connected to red dot
            # raw_edge.plot(ax=ax, edge_style=EdgeStyle(color='g'))
            # # Black color : to be placed
            # for re in raw_edges[2 + i + 1:]:
            #     re.plot(ax=ax)
            #     re.start.plot(ax=ax)
            #     re.end.plot(ax=ax)

            warnings.warn(
                f"Could not instantiate #{step_id} = {step_name}({arguments})"
                "because some Edges of contour are not following each other.\n"
                f'Number of edges: {len(raw_edges)}.\n'
                f'delta_x = {abs(raw_edge.start.x - last_edge.end.x)}, '
                f' {abs(raw_edge.end.x - last_edge.end.x)}.\n'
                f'delta_y = {abs(raw_edge.start.y - last_edge.end.y)}, '
                f' {abs(raw_edge.end.y - last_edge.end.y)}.\n'
                f'delta_z = {abs(raw_edge.start.z - last_edge.end.z)}, '
                f' {abs(raw_edge.end.z - last_edge.end.z)}.\n'
                f'distance = {min(distances)}')
            return None
        if index == 0:
            last_edge = raw_edge
        elif index == 1:
            last_edge = raw_edge.reverse()

        new_edges.append(last_edge)
    return new_edges


class WireMixin:
    """
    Abstract class for Wire, storing methods and attributes used by many classes in this module.

    """
    _non_data_hash_attributes = ['basis_primitives']
    _non_serializable_attributes = ['primitive_to_index',
                                    'basis_primitives']

    def _data_hash(self):
        return sum(hash(e) for e in self.primitives) + len(self.primitives)

    def length(self):
        length = 0.
        for primitive in self.primitives:
            length += primitive.length()
        return length

    def discretization_points(self, *, number_points: int = None, angle_resolution: int = 20):
        """

        :param angle_resolution: distance between two discretized points.
        """
        length = self.length()
        if number_points:
            n = number_points - 1
        elif angle_resolution:
            n = int(length / angle_resolution) + 1

        return [self.point_at_abscissa(i / n * length) for i in
                range(n + 1)]

    def point_at_abscissa(self, curvilinear_abscissa: float):
        length = 0.
        for primitive in self.primitives:
            primitive_length = primitive.length()
            if length + primitive_length > curvilinear_abscissa:
                return primitive.point_at_abscissa(
                    curvilinear_abscissa - length)
            length += primitive_length
        # In case we did not find yet, ask last primitive its end
        if math.isclose(curvilinear_abscissa, length, abs_tol=1e-6):
            return self.primitives[-1].end  # point_at_abscissa(primitive_length)
        raise ValueError('abscissa out of contour length')

    def split_with_two_points(self, point1, point2):
        """
        Split a wire or contour in two points.

        :param point1: splitting point1.
        :param point2: splitting point2.
        :return: List of primitives in between these two points, and another list with the remaining primitives.
        """
        abscissa1 = self.abscissa(point1)
        abscissa2 = self.abscissa(point2)
        if abscissa1 > abscissa2:
            point1, point2 = point2, point1
            abscissa1, abscissa2 = abscissa2, abscissa1
        current_abscissa = 0
        primitives1 = []
        primitives2 = []
        for primitive in self.primitives:
            if abscissa1 < current_abscissa and current_abscissa + primitive.length() < abscissa2:
                primitives1.append(primitive)
            elif current_abscissa > abscissa2 or current_abscissa + primitive.length() < abscissa1:
                primitives2.append(primitive)
            elif current_abscissa <= abscissa1 <= current_abscissa + primitive.length() and \
                    current_abscissa <= abscissa2 <= current_abscissa + primitive.length():
                split_primitives1 = primitive.split(point1)
                if split_primitives1[0]:
                    primitives2.append(split_primitives1[0])
                split_primitives2 = primitive.split(point2)
                if split_primitives2[1]:
                    primitives2.append(split_primitives2[1])
                primitives1.append(primitive.split_between_two_points(point1, point2))
            elif current_abscissa <= abscissa1 <= current_abscissa + primitive.length():
                split_primitives = primitive.split(point1)
                if split_primitives[1]:
                    primitives1.append(split_primitives[1])
                if split_primitives[0]:
                    primitives2.append(split_primitives[0])
            elif current_abscissa <= abscissa2 <= current_abscissa + primitive.length():
                split_primitives = primitive.split(point2)
                if split_primitives[0]:
                    primitives1.append(split_primitives[0])
                if split_primitives[1]:
                    primitives2.append(split_primitives[1])
            else:
                raise NotImplementedError
            current_abscissa += primitive.length()
        return primitives1, primitives2

    def abscissa(self, point, tol: float = 1e-6):
        """
        Compute the curvilinear abscissa of a point on a wire.

        """
        if self.point_over_wire(point, tol):
            length = 0
            for primitive in self.primitives:
                if primitive.point_belongs(point, tol):
                    length += primitive.abscissa(point)
                    break
                length += primitive.length()
            return length

        raise ValueError('Point is not on wire')

    def sort_points_along_wire(self, points):
        """ Sort given points along the wire with respect to the abscissa. """
        return sorted(points, key=self.abscissa)

    def is_ordered(self, tol=1e-6):
        """ Check if the wire's primitives are ordered or not. """

        for primitive_1, primitive_2 in zip(self.primitives, self.primitives[1:]):
            if primitive_1.end.point_distance(primitive_2.start) > tol:
                return False
        return True

    def ordering_primitives(self, tol: float = 1e-6):
        """
        Ordering wire / contour primitives.

        :param tol: tolerance.
        :return:
        """
        primitives = [prim for prim in self.primitives[:] if not math.isclose(prim.length(), 0.0, abs_tol=tol)]
        new_primitives = [primitives[0]]
        primitives.remove(primitives[0])
        while True:
            if not primitives:
                break
            for primitive in primitives:
                if primitive.is_point_edge_extremity(new_primitives[-1].end, tol):
                    if new_primitives[-1].end.is_close(primitive.start, tol):
                        new_primitives.append(primitive)
                    else:
                        new_primitives.append(primitive.reverse())
                    primitives.remove(primitive)
                    break
                if primitive.is_point_edge_extremity(new_primitives[0].start, tol):
                    if new_primitives[0].start.is_close(primitive.end, tol):
                        new_primitives.insert(0, primitive)
                    else:
                        new_primitives.insert(0, primitive.reverse())
                    primitives.remove(primitive)
                    break
            else:
                # print(self, primitive)
                # ax = self.plot()
                # primitive.plot(edge_style=EdgeStyle(color='r'), ax=ax)
                raise NotImplementedError('There may exist a problem with this'
                                          ' contour, it seems it cannot be reordered.'
                                          ' Please, verify its points')
        return new_primitives

    def order_wire(self, tol=1e-6):
        """ Order wire's primitives. """

        if self.is_ordered(tol=tol):
            return self
        return self.__class__(self.ordering_primitives(tol))

    @classmethod
    def from_wires(cls, wires):
        """
        Define a wire from successive wires.

        """

        primitives = []
        for wire in wires:
            primitives.extend(wire.primitives)

        wire = cls(primitives)

        if not wire.is_ordered():
            return wire.order_wire()
        return wire

    def inverted_primitives(self):
        """
        Invert wire's primitives.

        """

        new_primitives = []
        for prim in self.primitives[::-1]:
            new_primitives.append(prim.reverse())
        return new_primitives

    def is_followed_by(self, wire_2, tol=1e-6):
        """
        Check if the wire is followed by wire_2.

        """
        return self.primitives[-1].end.point_distance(wire_2.primitives[0].start) < tol

    def point_over_wire(self, point, abs_tol=1e-6):
        """
        Verifies if point is over wire.

        :param point: point to be verified.
        :param abs_tol: tolerance to be considered.
        :return: True or False
        """
        for primitive in self.primitives:
            if primitive.point_belongs(point, abs_tol):
                return True
        return False

    def primitive_over_wire(self, primitive, tol: float = 1e-6):
        """
        Verifies if point is over wire.

        :param primitive: point to be verified.
        :param tol: tolerance to be considered.
        :return: True or False
        """
        points = primitive.discretization_points(number_points=10)
        if all(self.point_over_wire(point, tol) for point in points):
            return True
        return False

    @classmethod
    def from_points(cls, points):
        """
        Create a contour from points with line_segments.

        """
        linesegment_name = 'LineSegment' + points[0].__class__.__name__[-2:]
        primitives = []
        for i in range(0, len(points) - 1):
            primitives.append(getattr(edges, linesegment_name)(points[i], points[i + 1]))
        contour = cls(primitives)
        return contour

    @classmethod
    def from_edge(cls, edge, number_segments: int):
        """
        Creates a Wire object from an edge.

        :param edge: edge used to create Wire.
        :param number_segments: number of segment for the wire to have.
        :return: Wire object.
        """
        points = edge.discretization_points(number_points=number_segments + 1)
        class_name_ = 'Wire' + edge.__class__.__name__[-2:]
        class_ = getattr(sys.modules[__name__], class_name_)
        return class_.from_points(points)

    def extract_with_points(self, point1: volmdlr.Point2D, point2: volmdlr.Point2D, inside: bool = True):
        """
        Extract primitives between two given points.

        :param point1: extraction point 1.
        :param point2:extraction point2.
        :param inside: If True it'll Extract primitives from smaller point abscissa value
        to greater point abscissa value. If False, it'll return the contour primitives going from
        the greater point abscissa value to the smaller one.
        """
        inside_primitives, outside_primitives = self.split_with_two_points(point1, point2)
        if inside:
            return inside_primitives
        return outside_primitives

    @classmethod
    def extract(cls, contour, point1, point2, inside=False):
        """Extracts a wire from another contour/wire, given two points."""
        new_primitives = contour.extract_with_points(point1, point2, inside)

        if cls.__name__[:-2] in ['Contour', 'Wire']:
            wires = [cls(new_primitives)]
        else:
            wire_class_ = getattr(sys.modules[__name__], 'Wire' + cls.__name__[-2:])
            wires = [wire_class_(new_primitives)]
        return wires

    def split_with_sorted_points(self, sorted_points):
        """
        Split contour in various sections using a list of sorted points along the contour.

        :param sorted_points: sorted list of points.
        :return: list of Contour sections.
        """
        self_start_equal_to_end = True
        if not self.primitives[0].start.is_close(self.primitives[-1].end):
            self_start_equal_to_end = False
            if not volmdlr.core.point_in_list(self.primitives[0].start, sorted_points):
                sorted_points = [self.primitives[0].start] + sorted_points
            if not volmdlr.core.point_in_list(self.primitives[-1].end, sorted_points):
                sorted_points.append(self.primitives[-1].end)
        if not self_start_equal_to_end:
            if len(sorted_points) == 2 and sorted_points[0].is_close(self.primitives[0].start) and \
                    sorted_points[1].is_close(self.primitives[-1].end):
                return [self]
        split_wires = []
        len_sorted_points = len(sorted_points)
        for i, (point1, point2) in enumerate(
                zip(sorted_points, sorted_points[1:] + [sorted_points[0]])):
            if i == len_sorted_points - 1:
                if self_start_equal_to_end:
                    split_wires.extend([wire.order_wire() for wire in
                                        self.__class__.extract(self, point1, point2, False)])
            else:
                split_wires.extend([wire.order_wire() for wire in
                                    self.__class__.extract(self, point1, point2, True)])
        return split_wires

    @classmethod
    def wires_from_edges(cls, list_edges, tol=1e-6):
        """
        Defines a list of wires from edges, by ordering successive edges.

        :param list_edges: A list of edges
        :type list_edges: List[edges.Edge]
        :param tol: A tolerance, defaults to 1e-6
        :type tol: float, optional

        :return: A list of wires
        :rtype: List[wires.WireMixin]
        """

        if not list_edges:
            return []
        if len(list_edges) == 1:
            return [cls(list_edges)]

        new_primitives, i = [], -1
        while list_edges:
            i += 1
            new_primitives.append([list_edges[0]])
            list_edges.remove(list_edges[0])

            to_continue = True

            while to_continue:
                broke = False
                for p, primitive in enumerate(list_edges):

                    if primitive.is_point_edge_extremity(new_primitives[i][-1].end, tol):
                        if new_primitives[i][-1].end.is_close(primitive.start, tol):
                            new_primitives[i].append(primitive)
                        else:
                            new_primitives[i].append(primitive.reverse())
                        list_edges.remove(primitive)
                        broke = True
                        break

                    if primitive.is_point_edge_extremity(new_primitives[i][0].start, tol):
                        if new_primitives[i][0].start.is_close(primitive.end, tol):
                            new_primitives[i].insert(0, primitive)
                        else:
                            new_primitives[i].insert(0, primitive.reverse())
                        list_edges.remove(primitive)
                        broke = True
                        break

                if ((not broke) and (len(list_edges) == p + 1)) or len(list_edges) == 0:
                    to_continue = False

        wires = [cls(primitives_wire) for primitives_wire in new_primitives]

        return wires

    def to_wire_with_linesegments(self, number_segments: int):
        """
        Convert a wire with different primitives to a wire with just line segments by discretizing primitives.

        :param number_segments: number of segment for each primitive to be converted.
        :type number_segments: int
        """

        primitives = []
        class_name_ = 'Wire' + self.primitives[0].__class__.__name__[-2:]
        class_ = getattr(sys.modules[__name__], class_name_)

        for primitive in self.primitives:
            if primitive.__class__.__name__[0:-2] != 'LineSegment':
                primitives.extend(class_.from_edge(
                    edge=primitive, number_segments=number_segments).primitives)
            else:
                primitives.append(primitive)

        return class_(primitives)

    def get_connected_wire(self, list_wires):
        """
        Searches a wire in list_contour connected to self.

        :param list_wires: list of wires.
        :return:
        """
        connecting_contour_end = self.primitives[-1].end
        connecting_contour_start = self.primitives[0].start
        connected_contour = None
        for contour in list_wires:
            if connecting_contour_end.is_close(contour.primitives[0].start) or\
                    connecting_contour_end.is_close(contour.primitives[-1].end):
                connected_contour = contour
                break
            if connecting_contour_start.is_close(contour.primitives[0].start) or\
                    connecting_contour_start.is_close(contour.primitives[-1].end):
                connected_contour = contour
                break
        return connected_contour

    def is_sharing_primitives_with(self, contour, abs_tol: float = 1e-6):
        """
        Check if two contour are sharing primitives.

        """
        for prim1 in self.primitives:
            for prim2 in contour.primitives:
                shared_section = prim1.get_shared_section(prim2, abs_tol)
                if shared_section:
                    return True
        return False

    def middle_point(self):
        return self.point_at_abscissa(self.length() / 2)

    def is_superposing(self, contour2):
        """
        Check if the contours are superposing (one on the other without necessarily having an absolute equality).

        """

        for primitive_2 in contour2.primitives:
            if not self.primitive_over_wire(primitive_2):
                return False
        return True


class EdgeCollection3D(WireMixin):
    """
    A collection of simple edges 3D.
    """
    _standalone_in_db = True
    _eq_is_data_eq = True
    _non_serializable_attributes = ['basis_primitives']
    _non_data_eq_attributes = ['name', 'basis_primitives']
    _non_data_hash_attributes = []

    def __init__(self, primitives: List[volmdlr.edges.Edge], color=None, alpha=1, name: str = ''):
        self.primitives = primitives
        self.color = color
        self.alpha = alpha
        self._bbox = None
        self.name = name

    def plot(self, ax=None, edge_style: EdgeStyle = EdgeStyle()):
        """ Plot edges with matplolib, not tested. """
        if ax is None:
            fig = plt.figure()
            ax = fig.add_subplot(111, projection='3d')
        for primitive in self.primitives:
            primitive.plot(ax=ax, edge_style=edge_style)
        return ax

    def _bounding_box(self):
        """ Flawed method, to be enforced by overloading. """
        return volmdlr.core.BoundingBox.from_points(self.points())

    @property
    def bounding_box(self):
        """ Get big bounding box of all edges. """
        if not self._bbox:
            self._bbox = self._bounding_box()
        return self._bbox

    def points(self):
        """ Get list of all points. """
        points = []
        for prim in self.primitives:
            points += [prim.start, prim.end]
        return points

    def babylon_param(self):
        """ Get dict for babylonjs object settings. """
        babylon_param = {'alpha': self.alpha,
                         'name': self.name,
                         'color': [0, 0, 0.6]}
        if self.color is None:
            babylon_param['edges_color'] = [0, 0, 0.6]
        else:
            babylon_param['edges_color'] = list(self.color)
        return babylon_param

    def babylon_points(self):
        """ Get list of points coordinates. """
        return [[point.x, point.y, point.z] for point in self.points()]

    def to_babylon(self):
        """ Generate a mesh from all edges for performance when drawing. """
        positions = []
        for prim in self.primitives:
            positions += [prim.start.x, prim.start.y, prim.start.z,
                          prim.end.x, prim.end.y, prim.end.z,
                          prim.end.x, prim.end.y, prim.end.z]

        indices = list(range(len(positions)))
        return positions, indices

    def babylon_meshes(self):
        """ Set the mesh for babylonjs. """
        positions, indices = self.to_babylon()
        babylon_mesh = {'positions': positions,
                        'indices': indices}
        babylon_mesh.update(self.babylon_param())
        return [babylon_mesh]


class Wire2D(WireMixin, volmdlr.core.CompositePrimitive2D):
    """
    A collection of simple primitives, following each other making a wire.

    """

    def __init__(self, primitives: List[volmdlr.core.Primitive2D],
                 name: str = ''):
        self._bounding_rectangle = None
        self._length = None
        volmdlr.core.CompositePrimitive2D.__init__(self, primitives, name)

    def __hash__(self):
        return hash(('wire2d', tuple(self.primitives)))

    def length(self):
        """ Gets the length for a Wire2D."""
        if not self._length:
            self._length = WireMixin.length(self)
        return self._length

    def area(self):
        """ Gets the area for a Wire2D."""
        return 0.0

    def to_3d(self, plane_origin, x, y):
        """
        Transforms a Wire2D into an Wire3D, given a plane origin and an u and v plane vector.

        :param plane_origin: plane origin.
        :param x: plane u vector.
        :param y: plane v vector.
        :return: Wire3D.
        """
        primitives3d = []
        for edge in self.primitives:
            primitives3d.append(edge.to_3d(plane_origin, x, y))
        return Wire3D(primitives3d)
        # TODO: method to check if it is a wire

    def infinite_intersections(self, infinite_primitives):
        """
        Returns a list that contains the intersections between a succession of infinite primitives.

        There must be a method implemented to intersect the two infinite primitives.
        """
        offset_intersections = []

        for primitive_1, primitive_2 in zip(infinite_primitives,
                                            infinite_primitives[1:] + [infinite_primitives[0]]):

            i = infinite_primitives.index(primitive_1)
            # k = infinite_primitives.index(primitive_2)

            primitive_name = primitive_1.__class__.__name__.lower().replace('2d', '')
            intersection_method_name = f'{primitive_name}_intersections'
            next_primitive_name = primitive_2.__class__.__name__.lower().replace('2d', '')
            next_intersection_method_name = f'{next_primitive_name}_intersections'

            if hasattr(primitive_1, next_intersection_method_name):
                intersections = getattr(primitive_1, next_intersection_method_name)(
                    primitive_2)
                end = self.primitives[i].end
                if not intersections:
                    continue

                if len(intersections) == 1:
                    offset_intersections.append(intersections[0])

                else:
                    end = self.primitives[i].end
                    if intersections[0].point_distance(end) > intersections[1].point_distance(end):
                        intersections.reverse()
                    offset_intersections.append(intersections[0])

            elif hasattr(primitive_2, intersection_method_name):
                intersections = getattr(primitive_2, intersection_method_name)(primitive_1)
                if not intersections:
                    continue
                if len(intersections) == 1:
                    offset_intersections.append(intersections[0])
                else:
                    end = self.primitives[i].end
                    if intersections[0].point_distance(end) > intersections[
                            1].point_distance(end):
                        intersections.reverse()
                    offset_intersections.append(intersections[0])

            else:
                raise NotImplementedError(
                    f'No intersection method between {primitive_1.__class__.__name__} and'
                    f'{primitive_2.__class__.__name__}. Define {next_intersection_method_name} on '
                    f'{primitive_1.__class__.__name__} or {intersection_method_name} on'
                    f'{primitive_2.__class__.__name__}')

        return offset_intersections

    def offset(self, offset):
        """
        Generates an offset of a Wire2D.

        """
        offset_primitives = []
        infinite_primitives = []
        offset_intersections = []
        for primitive in self.primitives:
            infinite_primitive = primitive.infinite_primitive(offset)
            if infinite_primitive is not None:
                infinite_primitives.append(infinite_primitive)
        offset_intersections += self.infinite_intersections(infinite_primitives)
        for i, (point1, point2) in enumerate(zip(offset_intersections,
                                                 offset_intersections[1:] + [offset_intersections[0]])):
            if i + 1 == len(offset_intersections):
                cutted_primitive = infinite_primitives[0].cut_between_two_points(point1, point2)
            else:
                cutted_primitive = infinite_primitives[i + 1].cut_between_two_points(point1, point2)
            offset_primitives.append(cutted_primitive)

        return self.__class__(offset_primitives)

    def plot_data(self, *args, **kwargs):
        data = []
        for item in self.primitives:
            data.append(item.plot_data())
        return data

    def line_intersections(self, line: 'curves.Line2D'):
        """
        Returns a list of intersection of the wire primitives intersecting with the line.

        :returns: a tuple (point, primitive)
        """
        intersection_points = []
        for primitive in self.primitives:
            for point in primitive.line_intersections(line):
                intersection_points.append((point, primitive))
        return intersection_points

    def linesegment_intersections(self,
                                  linesegment: 'volmdlr.edges.LineSegment2D'):
        """
        Returns a list of intersection of the wire primitives intersecting with the line segment.

        :returns: a tuple (point, primitive)
        """
        intersection_points = []
        for primitive in self.primitives:
            inters = primitive.linesegment_intersections(linesegment)
            for point in inters:
                intersection_points.append((point, primitive))
        return intersection_points

    def is_start_end_crossings_valid(self, crossing_primitive, intersection, primitive):
        """
        Returns if the crossings are valid.

        :param crossing_primitive: crossing primitive.
        :param intersection: intersection result.
         for primitive line intersections
        :param primitive: intersecting primitive
        :return: None if intersection not a start or
        end point of a contours primitives, or a volmdlr.Point2D if it is.
        """
        primitive_index = self.primitives.index(primitive)
        point1, point2 = None, None
        if intersection.is_close(primitive.start):
            point1 = primitive.point_at_abscissa(primitive.length() * 0.01)
            point2 = self.primitives[primitive_index - 1].point_at_abscissa(
                self.primitives[primitive_index - 1].length() * .99
            )
        elif intersection.is_close(primitive.end) and primitive != self.primitives[-1]:
            point1 = primitive.point_at_abscissa(primitive.length() * 0.99)
            point2 = self.primitives[primitive_index + 1].point_at_abscissa(
                self.primitives[primitive_index + 1].length() * .01)
        if point1 is not None and point2 is not None:
            if not point1.is_close(point2):
                lineseg = volmdlr.edges.LineSegment2D(point1, point2)
                inter = crossing_primitive.linesegment_intersections(lineseg)
                if inter:
                    return True
        return False

    @staticmethod
    def is_crossing_start_end_point(intersections, primitive):
        """
        Returns True if the crossings provided are start or end of the Wire 2D.

        :param intersections: intersection results
         for primitive line intersections
        :param primitive: intersecting primitive
        :return: False if intersection not a start or
        end point of a contours primitives, or True if it is.
        """
        if intersections[0].is_close(primitive.start) or intersections[0].is_close(primitive.end):
            return True
        return False

    def line_crossings(self, line: curves.Line2D):
        """
        Calculates valid crossing intersections of a wire and an infinite line.

        :param line: line crossing the wire
        :type line: curves.Line2D
        returns a list of Tuples (point, primitive)
        of the wire primitives intersecting with the line
        """
        intersection_points = []
        intersection_points_primitives = []
        for primitive in self.primitives:
            intersections = primitive.line_intersections(line)
            for intersection in intersections:
                if not volmdlr.core.point_in_list(intersection, intersection_points):
                    if not self.is_crossing_start_end_point(intersections, primitive):
                        intersection_points.append(intersection)
                        intersection_points_primitives.append((intersection, primitive))
                    elif self.is_start_end_crossings_valid(line, intersection, primitive):
                        intersection_points.append(intersection)
                        intersection_points_primitives.append((intersection, primitive))
        return intersection_points_primitives

    def linesegment_crossings(self, linesegment: 'volmdlr.edges.LineSegment2D'):
        """
        Gets the wire primitives intersecting with the line.

        Returns a list of crossings in the form of a tuple (point, primitive).
        """
        results = self.line_crossings(linesegment.line)
        crossings_points = []
        for result in results:
            if linesegment.point_belongs(result[0]):
                crossings_points.append(result)
        return crossings_points

    def edge_intersections(self, edge):
        """
        Compute intersections between a wire 2d and an edge.

        :param edge: edge to compute intersections.
        """
        edge_intersections = []
        for primitive in self.primitives:
            intersections = primitive.intersections(edge)
            for intersection in intersections:
                if not volmdlr.core.point_in_list(intersection, edge_intersections):
                    edge_intersections.append(intersection)
        return edge_intersections

    def wire_intersections(self, wire):
        """
        Compute intersections between two wire 2d.

        :param wire: volmdlr.wires.Wire2D
        """
        intersections_points = []
        for primitive in wire.primitives:
            edge_intersections = self.edge_intersections(primitive)
            for crossing in edge_intersections:
                if not volmdlr.core.point_in_list(crossing, intersections_points):
                    intersections_points.append(crossing)
        return intersections_points

    def validate_edge_crossings(self, crossings):
        """
        Validates the crossings points from an edge and a wire.

        :param crossings: list of crossing points found.
        :return: list of valid crossing points.
        """
        crossings_ = []
        first_primitive = self.primitives[0]
        last_primitive = self.primitives[-1]
        for point in crossings:
            if not first_primitive.start.is_close(point) and not last_primitive.end.is_close(point):
                crossings_.append(point)
        return crossings_

    def edge_crossings(self, edge):
        """
        Gets the crossings between an edge and a Wire.

        :param edge: edge to search for crossings.
        :return: list of points containing all crossing points.
        """
        edge_crossings = []
        start_equal_to_end = self.primitives[0].start.is_close(self.primitives[-1].end)
        for primitive in self.primitives:
            crossings = primitive.intersections(edge)
            if not start_equal_to_end:
                crossings = self.validate_edge_crossings(crossings)
            for crossing in crossings:
                if not edge.is_point_edge_extremity(crossing) and\
                        not volmdlr.core.point_in_list(crossing, edge_crossings):
                    edge_crossings.append(crossing)
        return edge_crossings

    def validate_wire_crossing(self, crossing, current_wire_primitive, next_wire_primitive):
        """
        Validate the crossing point for the operation wire crossings.

        :param crossing: crossing point.
        :param current_wire_primitive: current wire primitive intersecting wire.
        :param next_wire_primitive: next wire primitive intersecting wire.
        :return:
        """
        self_primitives_to_test = [prim for prim in self.primitives if prim.is_point_edge_extremity(crossing)]
        if len(self_primitives_to_test) < 2:
            self_primitive = [prim for prim in self.primitives if prim.point_belongs(crossing)][0]
            crossing_abscissa = self_primitive.abscissa(crossing)
            vector_crossing = self_primitive.direction_vector(crossing_abscissa)
            current_vector = current_wire_primitive.direction_vector(current_wire_primitive.length())
            next_vector = next_wire_primitive.direction_vector(next_wire_primitive.length())
            if math.isclose(abs(vector_crossing.dot(current_vector)), 1, abs_tol=1e-6) or\
                    math.isclose(abs(vector_crossing.dot(next_vector)), 1, abs_tol=1e-6):
                return False
            return True
        if len(self_primitives_to_test) > 2:
            raise NotImplementedError
        if self_primitives_to_test[0] == self.primitives[0] and self_primitives_to_test[1] == self.primitives[-1]:
            point1 = self_primitives_to_test[0].point_at_abscissa(self_primitives_to_test[0].length() * 0.01)
            point2 = self_primitives_to_test[1].point_at_abscissa(self_primitives_to_test[1].length() * .99)
            point3 = current_wire_primitive.point_at_abscissa(current_wire_primitive.length() * .99)
            point4 = next_wire_primitive.point_at_abscissa(next_wire_primitive.length() * 0.01)
            linesegment1 = volmdlr.edges.LineSegment2D(point1, point2)
            linesegment2 = volmdlr.edges.LineSegment2D(point3, point4)
        else:
            point1 = self_primitives_to_test[0].point_at_abscissa(self_primitives_to_test[0].length() * .99)
            point2 = self_primitives_to_test[1].point_at_abscissa(self_primitives_to_test[1].length() * 0.01)
            point3 = current_wire_primitive.point_at_abscissa(current_wire_primitive.length() * .99)
            point4 = next_wire_primitive.point_at_abscissa(next_wire_primitive.length() * 0.01)
            linesegment1 = volmdlr.edges.LineSegment2D(point1, point2)
            linesegment2 = volmdlr.edges.LineSegment2D(point3, point4)
        inter = linesegment1.linesegment_intersections(linesegment2)
        if inter:
            return True
        return False

    def wire_crossings(self, wire):
        """
        Compute crossings between two wire 2d.

        :param wire: volmdlr.wires.Wire2D
        :return: crossing points: List[(volmdlr.Point2D)]
        """
        self_start_equal_to_end = self.primitives[0].start.is_close(self.primitives[-1].end)
        wire_start_equal_to_end = wire.primitives[0].start.is_close(wire.primitives[-1].end)
        wire_primitives = wire.primitives
        if wire_start_equal_to_end:
            wire_primitives = wire.primitives + [wire.primitives[0]]
        crossings_points = []
        len_wire_primitives = len(wire_primitives)
        invalid_crossings = []
        for i_prim, primitive in enumerate(wire_primitives):
            edge_intersections = self.edge_intersections(primitive)
            if not self_start_equal_to_end:
                edge_intersections = self.validate_edge_crossings(edge_intersections)
            if not wire_start_equal_to_end:
                edge_intersections = wire.validate_edge_crossings(edge_intersections)
            for crossing in edge_intersections:
                if i_prim != len_wire_primitives - 1:
                    if not self.validate_wire_crossing(crossing, primitive, wire_primitives[i_prim + 1]):
                        continue
                    if not volmdlr.core.point_in_list(crossing, crossings_points) and\
                            not volmdlr.core.point_in_list(crossing, invalid_crossings):
                        crossings_points.append(crossing)
        return crossings_points

    def invert(self):
        return Wire2D(self.inverted_primitives())

    def extend(self, point):
        """
        Extend a wire by adding a line segment connecting the given point to the nearest wire's extremities.
        """

        distances = [self.primitives[0].start.point_distance(point), self.primitives[-1].end.point_distance(point)]
        if distances.index(min(distances)) == 0:
            primitives = [volmdlr.edges.LineSegment2D(point, self.primitives[0].start)]
            primitives.extend(self.primitives)
        else:
            primitives = self.primitives
            primitives.append(volmdlr.edges.LineSegment2D(self.primitives[-1].end, point))

        return Wire2D(primitives)

    def point_distance(self, point):
        """
        Copied from Contour2D.

        """

        min_distance = self.primitives[0].point_distance(point)
        for primitive in self.primitives[1:]:
            distance = primitive.point_distance(point)
            if distance < min_distance:
                min_distance = distance
        return min_distance

    def nearest_primitive_to(self, point):
        """
        Search for the nearest primitive for a point.

        """

        primitives = self.primitives
        primitives_sorted = sorted(primitives, key=lambda primitive: primitive.point_distance(point))

        return primitives_sorted[0]

    def axial_symmetry(self, line):
        """
        Finds out the symmetric wire 2d according to a line.

        """

        primitives_symmetry = []
        for primitive in self.primitives:
            try:
                primitives_symmetry.append(primitive.axial_symmetry(line))
            except NotImplementedError:
                print(f'Class {self.__class__.__name__} does not implement symmetry method')

        return self.__class__(primitives=primitives_symmetry)

    def symmetry(self, line):
        """
        TODO: code this.
        """
        raise NotImplementedError('Not coded yet')

    def is_symmetric(self, wire2d, line):
        """
        Checks if the two wires 2d are symmetric or not according to line.

        """

        c_symmetry_0 = self.symmetry(line)
        c_symmetry_1 = wire2d.symmetry(line)

        if wire2d.is_superposing(c_symmetry_0) and self.is_superposing(c_symmetry_1):
            return True
        return False

    def bsplinecurve_crossings(self,
                               bsplinecurve: 'volmdlr.edges.BSplineCurve2D'):
        """
        Gets the wire primitives crossings with the bsplinecurve.

        Returns a list of crossings in the form of a tuple (point, primitive).
        """

        linesegments = Wire2D.from_edge(bsplinecurve, 25).primitives
        crossings_points = []
        for linesegment in linesegments:
            crossings_linesegment = self.linesegment_crossings(linesegment)
            if crossings_linesegment:
                crossings_points.extend(crossings_linesegment)
        return crossings_points

    def bsplinecurve_intersections(self,
                                   bsplinecurve: 'volmdlr.edges.BSplineCurve2D'):
        """
        Gets the wire primitives intersections with the bsplinecurve.

        Returns a list of intersections in the form of a tuple (point, primitive).
        """

        linesegments = Wire2D.from_edge(bsplinecurve, 25).primitives
        intersections_points = []
        for linesegment in linesegments:
            intersections_linesegments = self.linesegment_intersections(linesegment)
            if intersections_linesegments:
                intersections_points.extend(intersections_linesegments)
        return intersections_points

    @property
    def bounding_rectangle(self):
        """
        Returns the bounding rectangle of the wire.

        This property returns the bounding rectangle of the wire. If the bounding rectangle has not been calculated
        yet, it is computed using the `get_bouding_rectangle` method and stored in the `_bounding_rectangle` attribute.
        Subsequent calls to this property will return the pre-calculated bounding rectangle.

        :return: The bounding rectangle of the wire.
        :rtype: volmdlr.core.BoundingRectangle.
        """
        if not self._bounding_rectangle:
            self._bounding_rectangle = self.get_bouding_rectangle()
        return self._bounding_rectangle

    def get_bouding_rectangle(self):
        """
        Calculates the bounding rectangle of the wire.

        This method calculates the bounding rectangle of the wire. It initializes the minimum and maximum values
        for the x and y coordinates using the bounds of the first primitive. Then, it iterates over the remaining
        primitives and updates the minimum and maximum values based on their bounds. The resulting bounding rectangle
        is returned as a `volmdlr.core.BoundingRectangle` object.

        :return: The bounding rectangle of the wire.
        :rtype: volmdlr.core.BoundingRectangle.
        """

        x_min, x_max, y_min, y_max = self.primitives[0].bounding_rectangle.bounds()
        for edge in self.primitives[1:]:
            xmin_edge, xmax_edge, ymin_edge, ymax_edge = \
                edge.bounding_rectangle.bounds()
            x_min = min(x_min, xmin_edge)
            x_max = max(x_max, xmax_edge)
            y_min = min(y_min, ymin_edge)
            y_max = max(y_max, ymax_edge)
        return volmdlr.core.BoundingRectangle(x_min, x_max, y_min, y_max)

    def is_inside(self, contour2):
        """
        Verifies if a contour is inside another contour perimeter, including the edges.

        :returns: True or False
        """
        return False


class Wire3D(WireMixin, volmdlr.core.CompositePrimitive3D):
    """
    A collection of simple primitives, following each other making a wire.

    """

    def __init__(self, primitives: List[volmdlr.core.Primitive3D],
                 name: str = ''):
        self._bbox = None
        volmdlr.core.CompositePrimitive3D.__init__(self, primitives=primitives, name=name)

    def _bounding_box(self):
        """
        Flawed method, to be enforced by overloading.

        """
        n = 20
        points = []
        for prim in self.primitives:
            points_ = prim.discretization_points(number_points=n)
            for point in points_:
                if point not in points:
                    points.append(point)
        return volmdlr.core.BoundingBox.from_points(points)

    @property
    def bounding_box(self):
        if not self._bbox:
            self._bbox = self._bounding_box()
        return self._bbox

    def frame_mapping(self, frame: volmdlr.Frame3D, side: str):
        """
        Changes frame_mapping and return a new Wire3D.

        :param side: 'old' or 'new'
        """
        new_wire = []
        for primitive in self.primitives:
            new_wire.append(primitive.frame_mapping(frame, side))
        return Wire3D(new_wire)

    def frame_mapping_inplace(self, frame: volmdlr.Frame3D, side: str):
        """
        Changes frame_mapping and the object is updated in-place.

        :param side: 'old' or 'new'
        """
        warnings.warn("'in-place' methods are deprecated. Use a not in-place method instead.", DeprecationWarning)

        for primitive in self.primitives:
            primitive.frame_mapping_inplace(frame, side)

    def minimum_distance(self, wire2):
        distance = []
        for element in self.primitives:
            for element2 in wire2.primitives:
                distance.append(element.minimum_distance(element2))

        return min(distance)

    def point_distance(self, point):
        distance, distance_point = math.inf, None
        for prim in self.primitives:
            prim_distance, prim_point = prim.point_distance(point)
            if prim_distance < distance:
                distance = prim_distance
                distance_point = prim_point
        return distance, distance_point

    def extrusion(self, extrusion_vector):
        faces = []
        for primitive in self.primitives:
            faces.extend(primitive.extrusion(extrusion_vector))
        return faces

    def to_bspline(self, discretization_parameter, degree):
        """
        Convert a wire 3d to a bspline curve 3d.

        """

        discretized_points = self.discretization_points(number_points=discretization_parameter)
        bspline_curve = volmdlr.edges.BSplineCurve3D.from_points_interpolation(discretized_points, degree)

        return bspline_curve

    def triangulation(self):
        return None

    def get_primitives_2d(self, plane_origin, x, y):
        """
        Pass primitives to 2d.

        :param plane_origin: plane origin.
        :param x: vector u.
        :param y: vector v.
        :return: list of 2d primitives.
        """
        z = x.cross(y)
        plane3d = volmdlr.surfaces.Plane3D(volmdlr.Frame3D(plane_origin, x, y, z))
        primitives2d = []
        for primitive in self.primitives:
            primitive2d = plane3d.point3d_to_2d(primitive)
            if primitive2d:
                primitives2d.append(primitive2d)
        return primitives2d

    def to_2d(self, plane_origin, x, y):
        primitives2d = self.get_primitives_2d(plane_origin, x, y)
        return Wire2D(primitives=primitives2d)

    def rotation(self, center: volmdlr.Point3D, axis: volmdlr.Vector3D,
                 angle: float):
        """
        Wire3D rotation.

        :param center: rotation center.
        :param axis: rotation axis.
        :param angle: angle rotation.
        :return: a new rotated Wire3D.
        """
        new_edges = [edge.rotation(center, axis, angle) for edge
                     in self.primitives]
        return Wire3D(new_edges, self.name)


# TODO: define an edge as an opened polygon and allow to compute area from this reference

class ContourMixin(WireMixin):
    """
    Abstract class for Contour, storing methods and attributes used by Contour2D and Contour3D.

    """

    def is_ordered(self, tol=1e-6):
        """
        Verifies if a contour is ordered (primitives following each other).

        :param tol: tolerance to be considered.
        :return: True if ordered, False if not.
        """
        for prim1, prim2 in zip(self.primitives, self.primitives[1:] + [self.primitives[0]]):
            if not prim1.end.is_close(prim2.start, tol):
                return False
        return True

    def order_contour(self, tol: float = 1e-6):
        """
        Verifies if the contours' primitives are ordered (one after the other). If not, it will order it.

        """
        if self.is_ordered(tol=tol) or len(self.primitives) < 2:
            return self
        new_primitives = self.ordering_primitives(tol)
        self.primitives = new_primitives

        return self

    @staticmethod
    def touching_edges_pairs(list_edges):  # TO DO: move this to edges?
        touching_primitives = []
        for i, primitive1 in enumerate(list_edges):
            for j, primitive2 in enumerate(list_edges):
                if j > i:
                    if primitive1.unit_direction_vector(abscissa=0).is_colinear_to(
                            primitive2.unit_direction_vector(abscissa=0)):
                        continue
                    if not primitive2.end.is_close(primitive1.start) and \
                            not primitive1.start.is_close(primitive2.start) and \
                            not primitive2.end.is_close(primitive1.end) and \
                            not primitive1.end.is_close(primitive2.start):
                        if primitive1.point_belongs(primitive2.start) or primitive1.point_belongs(primitive2.end):
                            touching_primitives.append([primitive2, primitive1])
                        elif primitive2.point_belongs(primitive1.start) or primitive2.point_belongs(primitive1.end):
                            touching_primitives.append([primitive1, primitive2])
        return touching_primitives

    @staticmethod
    def contours_primitives_touching_primitives(touching_primitives):
        contours_primitives_lists = []
        for prim1, prim2 in touching_primitives:
            if prim2.point_belongs(prim1.start):
                intersection = prim1.start
            elif prim2.point_belongs(prim1.end):
                intersection = prim1.end
            prim2_split = prim2.split(intersection)
            for prim in prim2_split:
                if not prim:
                    continue
                if prim1.start == prim.start or prim1.end == prim.end:
                    prim = prim.reverse()
                if [prim1, prim] not in contours_primitives_lists:
                    contours_primitives_lists.append([prim1, prim])
        return contours_primitives_lists

    @staticmethod
    def connected_to_splited_primitives(edge, contours_list):
        """
        Verifies if edge is connected to one of the primitives inside contours.

        :param edge: edge for verification.
        :param contours_list: contours lists.
        :return: update contours_primitives_lists and a boolean to indicate if the edge should be removed or not.
        """
        remove = False
        for i, contour in enumerate(contours_list):
            if not contour.primitive_over_contour(edge):
                if volmdlr.core.point_in_list(contour.primitives[0].start, [edge.end, edge.start]):
                    contours_list[i].primitives = [edge.copy(deep=True)] + contour.primitives
                    remove = True
                elif volmdlr.core.point_in_list(contour.primitives[-1].end, [edge.end, edge.start]):
                    contours_list[i].primitives = contour.primitives + [edge.copy(deep=True)]
                    remove = True
        return contours_list, remove

    @staticmethod
    def is_edge_connected(contour_primitives, edge, tol):
        """
        Verifies if edge is connected to one of the primitives inside contour_primitives.

        :param contour_primitives: list of primitives to create a contour.
        :param edge: edge for verification.
        :param tol: tolerance use in verification.
        :return: returns the edge if true, and None if not connected.
        """
        edge_connected = None
        points = [point for prim in contour_primitives for point in prim]
        if (edge.start in points or edge.end in points) and edge not in contour_primitives:
            edge_connected = edge
            return edge_connected

        for point in points:
            if point.is_close(edge.start, tol=tol) and \
                    edge not in contour_primitives:
                edge.start = point
                edge_connected = edge
                return edge_connected
            if point.is_close(edge.end, tol=tol) and \
                    edge not in contour_primitives:
                edge.end = point
                edge_connected = edge
                return edge_connected
        return edge_connected

    @staticmethod
    def find_connected_edges(list_edges, contours_list, contour_primitives, tol):
        for line in list_edges:
            if contours_list:
                contours_list, remove = ContourMixin.connected_to_splited_primitives(line, contours_list)
                if remove:
                    list_edges.remove(line)
                    break
            if not contour_primitives:
                contour_primitives.append(line)
                list_edges.remove(line)
                break
            edge_connected = ContourMixin.is_edge_connected(contour_primitives, line, tol)
            if edge_connected is not None:
                contour_primitives.append(edge_connected)
                list_edges.remove(edge_connected)
                break
        return list_edges, contour_primitives, contours_list

    @staticmethod
    def get_edges_bifurcations(contour_primitives, list_edges, finished_loop):
        graph = nx.Graph()
        for prim in contour_primitives[:]:
            graph.add_edge(prim.start, prim.end)
        for node in graph.nodes:
            degree = graph.degree(node)
            if degree <= 2:
                continue
            for i, neihgbor in enumerate(graph.neighbors(node)):
                if graph.degree(neihgbor) == 1:
                    i_edge = volmdlr.edges.LineSegment2D(node, neihgbor)
                    if i_edge in contour_primitives:
                        contour_primitives.remove(i_edge)
                        list_edges.append(volmdlr.edges.LineSegment2D(node, neihgbor))
                        finished_loop = False
                        if i + 1 == degree - 2:
                            break
        return contour_primitives, list_edges, finished_loop

    @classmethod
    def contours_from_edges(cls, list_edges, tol=1e-6):
        if not list_edges:
            return []
        if len(list_edges) == 1:
            return [cls(list_edges)]
        list_contours = []
        points = [list_edges[0].start, list_edges[0].end]
        contour_primitives = [list_edges.pop(0)]
        while True:
            for i, edge in enumerate(list_edges):
                if edge.is_point_edge_extremity(contour_primitives[-1].end, tol):
                    if contour_primitives[-1].end.is_close(edge.start, tol):
                        contour_primitives.append(edge)
                    else:
                        contour_primitives.append(edge.reverse())
                    list_edges.pop(i)
                    validating_points = points[:]
                    validating_point = contour_primitives[-1].end
                    points.append(contour_primitives[-1].end)
                    break
                if edge.is_point_edge_extremity(contour_primitives[0].start, tol):
                    if contour_primitives[0].start.is_close(edge.end, tol):
                        contour_primitives.insert(0, edge)
                    else:
                        contour_primitives.insert(0, edge.reverse())
                    validating_points = points[:]
                    validating_point = contour_primitives[0].start
                    points.insert(0, contour_primitives[0].start)
                    list_edges.pop(i)
                    break
            else:
                list_contours.append(cls(contour_primitives))
                if not list_edges:
                    break
                points = [list_edges[0].start, list_edges[0].end]
                contour_primitives = [list_edges.pop(0)]
                continue
            if volmdlr.core.point_in_list(validating_point, validating_points):
                if not validating_point.is_close(validating_points[0]):
                    spliting_primitives_index = volmdlr.core.get_point_index_in_list(
                        validating_point, validating_points)
                    if validating_point == points[0]:
                        new_contour = cls(contour_primitives[:spliting_primitives_index + 1])
                        contour_primitives = contour_primitives[spliting_primitives_index + 1:]
                        points = points[spliting_primitives_index + 1:]
                    else:
                        new_contour = cls(contour_primitives[spliting_primitives_index:])
                        contour_primitives = contour_primitives[:spliting_primitives_index]
                        points = points[:spliting_primitives_index + 1]
                    list_contours.append(new_contour)
                else:
                    list_contours.append(cls(contour_primitives))
                    if list_edges:
                        points = [list_edges[0].start, list_edges[0].end]
                        contour_primitives = [list_edges.pop(0)]
                    else:
                        break
        valid_contours = [list_contours[0]]
        list_contours.remove(list_contours[0])
        for contour in list_contours:
            for contour2 in valid_contours:
                if contour.is_superposing(contour2):
                    break
            else:
                valid_contours.append(contour)
        return valid_contours

    def discretized_primitives(self, number_points: float):
        """
        Discretize each contour's primitive and return a list of discretized primitives.

        """
        list_edges = []
        for primitive in self.primitives:
            auto_nb_pts = min(number_points, max(2, int(primitive.length() / 1e-6)))
            points = primitive.discretization_points(number_points=auto_nb_pts)
            for point1, point2 in zip(points[:-1], points[1:]):
                list_edges.append(edges.LineSegment2D(point1, point2))
        return list_edges

    def shares_primitives(self, contour):
        """
        Checks if two contour share primitives.

        """
        for prim1 in self.primitives:
            if contour.primitive_over_contour(prim1):
                return True
        return False

    def is_overlapping(self, contour2, intersecting_points=None):
        """
        Check if the contours are overlapping (a part of one is on the other).

        """

        if not intersecting_points:
            intersecting_points = self.intersection_points(contour2)

        if len(intersecting_points) < 2:
            return False

        vec1_2 = volmdlr.edges.LineSegment2D(intersecting_points[0],
                                             intersecting_points[1])
        middle_point = vec1_2.middle_point()
        normal = vec1_2.normal_vector()
        point1 = middle_point + normal * 0.00001
        point2 = middle_point - normal * 0.00001
        if (self.point_belongs(point1) and contour2.point_belongs(point1)) or \
                (not self.point_belongs(point1) and not contour2.point_belongs(point1)):
            return True
        if (self.point_belongs(point1) and self.point_belongs(point2)) or \
                (contour2.point_belongs(point1) and contour2.point_belongs(point2)):
            return True
        return False

    def is_adjacent(self, contour):
        """
        Check if two contour are adjacent.

        So: are sharing primitives but not supperposing or none is inside the other.
        """

        if (self.is_inside(contour) or contour.is_inside(self)
                or self.is_overlapping(contour) or self.is_superposing(contour)):
            return False
        if self.is_sharing_primitives_with(contour):
            return True
        return False

    def shared_primitives_extremities(self, contour):
        """
        #todo: is this description correct?.

        Extract shared primitives extremities between two adjacent contours.

        """

        if self.is_superposing(contour):
            warnings.warn('The contours are superposing')
            return []

        list_p, edges1 = [], set()
        for edge_1, edge_2 in itertools.product(self.primitives, contour.primitives):
            list_edges = [edge_1, edge_2, edge_1]
            for edge1, edge2 in zip(list_edges, list_edges[1:]):
                for point in [edge2.start, edge2.end]:
                    if edge1.point_belongs(point, 1e-6):
                        if not list_p:
                            list_p.append(point)
                        if list_p and point.point_distance(point.nearest_point(list_p)) > 1e-4:
                            list_p.append(point)
                        try:
                            self.primitive_to_index(edge1)
                            edges1.add(edge1)
                        except KeyError:
                            edges1.add(edge2)

        if len(list_p) < 2:
            warnings.warn('The contours are not adjacent')
            return []

        if len(list_p) == 2:
            return list_p

        contours = self.__class__.contours_from_edges(list(edges1))
        points = []
        for contour_i in contours:
            points_ = contour_i.extremities_points(list_p)
            for point in points_:
                if not volmdlr.core.point_in_list(point, points):
                    points.append(point)

        return points

    def shared_primitives_with(self, contour):
        """
        Extract shared primitives between two adjacent contours.

        """
        shared_primitives_1 = []
        shared_primitives_2 = []

        for prim1 in self.primitives:
            for prim2 in contour.primitives:
                shared_section_1 = prim1.get_shared_section(prim2)
                shared_section_2 = prim2.get_shared_section(prim1)
                if shared_section_1:
                    shared_primitives_1.extend(shared_section_1)
                if shared_section_2:
                    shared_primitives_2.extend(shared_section_2)
        return shared_primitives_1, shared_primitives_2

    def delete_shared_contour_section(self, contour, abs_tol: float = 1e-6):
        """
        Delete shared primitives between two adjacent contours.

        :param contour: other contour.
        :param abs_tol: tolerance.
        :return: list of new primitives, without those shared by both contours.
        """
        new_primitives_contour1 = self.primitives[:]
        new_primitives_contour2 = contour.primitives[:]
        while True:
            for prim1 in new_primitives_contour1[:]:
                for prim2 in new_primitives_contour2[:]:
                    shared_section = prim1.get_shared_section(prim2, abs_tol)
                    if shared_section:
                        prim1_delete_shared_section = prim1.delete_shared_section(shared_section[0], abs_tol)
                        prim2_delete_shared_section = prim2.delete_shared_section(shared_section[0], abs_tol)
                        if prim1 in new_primitives_contour1:
                            new_primitives_contour1.remove(prim1)
                        if prim2 in new_primitives_contour2:
                            new_primitives_contour2.remove(prim2)
                        new_primitives_contour1.extend(prim1_delete_shared_section)
                        new_primitives_contour2.extend(prim2_delete_shared_section)
                        break
                else:
                    continue
                break
            else:
                break

        return new_primitives_contour1 + new_primitives_contour2

    def merge_primitives_with(self, contour):
        """
        Extract not shared primitives between two adjacent contours, to be merged.

        :param contour:
        :return:
        """
        merge_primitives = self.delete_shared_contour_section(contour)
        return merge_primitives

    def edges_order_with_adjacent_contour(self, contour):
        """
        Check if the shared edges between two adjacent contours are traversed with two \
        different directions along each contour.

        """

        contour1 = self
        contour2 = contour

        # shared_tuple = contour1.shared_edges_between2contours(contour2)
        shared_tuple = contour1.shared_primitives_with(contour2)
        # [shared_primitives_1, shared_primitives_2] = contour1.shared_primitives_with(contour2)

        # p1_start = contour1.primitives[shared_tuple[0][0]].start
        # p2_start = contour2.primitives[shared_tuple[0][1]].start
        # p2_end = contour2.primitives[shared_tuple[0][1]].end

        p1_start = shared_tuple[0][0].start
        p2_start = shared_tuple[1][-1].start
        p2_end = shared_tuple[1][-1].end

        if (p1_start.point_distance(p2_start)) < \
                (p1_start.point_distance(p2_end)):
            return False
        return True

    def extremities_points(self, list_p):
        """
        Return extremities points of a list of points on a contour.

        """
        # TODO: rewrite this awfull code!
        points = []
        primitives = self.primitives
        for prim in primitives:
            pts = []
            for point in list_p:  # due to errors
                if prim.point_belongs(point):
                    pts.append(point)
            if len(pts) == 1:
                points.append(pts[0])
                break
            if len(pts) > 1:
                points.append(prim.start.nearest_point(pts))
                break

        for i in range(len(primitives) - 1, -1, -1):
            pts = []
            for point in list_p:  # due to errors
                if primitives[i].point_belongs(point):
                    pts.append(point)
            if len(pts) == 1:
                if not volmdlr.core.point_in_list(pts[0], points):
                    points.append(pts[0])
                    break
            elif len(pts) > 1:
                point = primitives[i].end.nearest_point(pts)
                if not volmdlr.core.point_in_list(point, points):
                    points.append(point)
                    break
        return points

    def primitive_over_contour(self, primitive, tol: float = 1e-6):
        """
        Verifies if the entire primitive is over a contour.
        """
        return self.primitive_over_wire(primitive, tol)

    def primitive_section_over_contour(self, primitive, abs_tol: float = 1e-6):
        """
        Verifies if at least a small section of a primitive is over a contour, not necessarilly the entire primitive.

        """
        for prim in self.primitives:
            shared_section = prim.get_shared_section(primitive, abs_tol)
            if shared_section:
                return True
        return False

    def point_over_contour(self, point, abs_tol=1e-6):
        return self.point_over_wire(point, abs_tol)

    def get_geo_lines(self, tag: int, primitives_tags: List[int]):
        """
        Gets the lines that define a Contour in a .geo file.

        :param tag: The contour index
        :type tag: int
        :param primitives_tags: The contour's primitives index
        :type primitives_tags: List[int]

        :return: A line
        :rtype: str
        """

        return 'Line Loop(' + str(tag) + ') = {' + str(primitives_tags)[1:-1] + '};'

    def get_geo_points(self):
        points = set()
        for primitive in self.primitives:
            points.update(primitive.get_geo_points())
        return points

    def to_polygon(self, angle_resolution, discretize_line: bool = False, discretize_line_direction: str = "xy"):
        """
        Transform the contour_mixin to a polygon, COPY/PASTE from Contour2D.

        :param angle_resolution: Number of points per radians.
        :type angle_resolution: float
        :param discretize_line: Boolean indicating whether the line segments should be discretized or not.
        :type discretize_line: bool
        :return: The discretized version of the contour.
        :rtype: ClosedPolygon2D
        """

        polygon_points = []

        for primitive in self.primitives:
            if isinstance(primitive, volmdlr.edges.LineSegment2D):
                if not discretize_line:
                    polygon_points.append(primitive.start)
                else:
                    is_horizontal = math.isclose(primitive.start.y, primitive.end.y, abs_tol=1e-6)
                    is_vertical = math.isclose(primitive.start.x, primitive.end.x, abs_tol=1e-6)
                    should_discretize = discretize_line_direction == "xy" or \
                        (discretize_line_direction == "x" and is_horizontal) or \
                        (discretize_line_direction == "y" and is_vertical)
                    if should_discretize:
                        polygon_points.extend(primitive.discretization_points(angle_resolution=angle_resolution)[:-1])
                    else:
                        polygon_points.append(primitive.start)

            else:
                polygon_points.extend(primitive.discretization_points(angle_resolution=angle_resolution)[:-1])

        if isinstance(self, Contour2D):
            return ClosedPolygon2D(polygon_points)
        return ClosedPolygon3D(polygon_points)

    def invert(self):
        """Invert the Contour."""
        return self.__class__(self.inverted_primitives())

    @classmethod
    def from_points(cls, points):
        """
        Create a contour from points with line_segments.
        """

        if len(points) < 3:
            raise ValueError('contour is defined at least with three points')

        linesegment_name = 'LineSegment' + points[0].__class__.__name__[-2:]
        list_edges = []
        for i in range(0, len(points) - 1):
            if points[i].is_close(points[i + 1]):
                continue
            list_edges.append(getattr(edges, linesegment_name)(points[i], points[i + 1]))
        if not points[-1].is_close(points[0]):
            list_edges.append(getattr(edges, linesegment_name)(points[-1], points[0]))

        contour = cls(list_edges)
        return contour

    def reorder_contour_at_point(self, point):
        """
        Create a new contour from self, but starting at given point.

        :param point: othe point.
        :return: new contour
        """
        new_primitives_order = []
        for i, primitive in enumerate(self.primitives):
            if primitive.start.is_close(point, 1e-6):
                if i == 0:
                    return self
                new_primitives_order = self.primitives[i:] + self.primitives[:i]
                break
        new_contour = self.__class__(new_primitives_order)
        return new_contour

    def are_extremity_points_touching(self, wire):
        """
        Verifies if the extremities points of wire are touching contour.

        :param wire: other wire.
        :return: True if other contour is touching
        """
        return self.point_over_contour(wire.primitives[0].start) and self.point_over_contour(wire.primitives[-1].end)

    def is_contour_closed(self):
        return self.primitives[0].start.is_close(self.primitives[-1].end)


class Contour2D(ContourMixin, Wire2D):
    """
    A collection of 2D primitives forming a closed wire2D.

    TODO : center_of_mass and second_moment_area should be changed accordingly
    to area considering the triangle drawn by the arcs
    """
    _non_data_hash_attributes = ['_internal_arcs', '_external_arcs',
                                 '_polygon', '_straight_line_contour_polygon',
                                 'primitive_to_index',
                                 'basis_primitives', '_utd_analysis']
    _non_serializable_attributes = ['_internal_arcs', '_external_arcs',
                                    '_polygon',
                                    '_straight_line_contour_polygon',
                                    'primitive_to_index',
                                    'basis_primitives', '_utd_analysis']

    def __init__(self, primitives: List[volmdlr.edges.Edge],
                 name: str = ''):
        Wire2D.__init__(self, primitives, name)
        self._edge_polygon = None
        self._polygon_100_points = None
        self._area = None

    def copy(self, deep=True, memo=None):
        """
        A specified copy of a Contour2D.
        """
        return self.__class__(primitives=[p.copy(deep, memo) for p in self.primitives],
                              name=self.name)

    def __hash__(self):
        return hash(tuple(self.primitives))

    def __eq__(self, other_):
        if id(self) == id(other_):
            return True
        if other_.__class__.__name__ != self.__class__.__name__:
            return False
        if len(self.primitives) != len(other_.primitives) or self.length() != other_.length():
            return False
        equal = 0
        for prim1 in self.primitives:
            reverse1 = prim1.reverse()
            found = False
            for prim2 in other_.primitives:
                reverse2 = prim2.reverse()
                if (prim1 == prim2 or reverse1 == prim2
                        or reverse2 == prim1 or reverse1 == reverse2):
                    equal += 1
                    found = True
            if not found:
                return False
        if equal == len(self.primitives):
            return True
        return False

    @property
    def edge_polygon(self):
        if self._edge_polygon is None:
            self._edge_polygon = self._get_edge_polygon()
        return self._edge_polygon

    def _get_edge_polygon(self):
        points = []
        for edge in self.primitives:
            if points:
                if not edge.start.is_close(points[-1]):
                    points.append(edge.start)
            else:
                points.append(edge.start)
        closedpolygon = ClosedPolygon2D(points)
        return closedpolygon

    def to_3d(self, plane_origin, x, y):
        """
        Transforms a Contour2D into an Contour3D, given a plane origin and an u and v plane vector.

        :param plane_origin: plane origin.
        :param x: plane u vector.
        :param y: plane v vector.
        :return: Contour3D.
        """
        p3d = []
        for edge in self.primitives:
            p3d.append(edge.to_3d(plane_origin, x, y))

        return Contour3D(p3d)

    def point_belongs(self, point, include_edge_points: bool = False, tol: float = 1e-6):
        """
        Verifies if point belongs is within the contour.

        :param point: point to be verified.
        :param include_edge_points: consider bounds of contour or not.
        :param tol: tolerance to be considered.
        :return: True if point belongs, false otherwise.
        """
        # TODO: This is incomplete!!!
        x_min, x_max, y_min, y_max = self.bounding_rectangle
        if point.x < x_min - tol or point.x > x_max + tol or point.y < y_min - tol or point.y > y_max + tol:
            return False
        if include_edge_points:
            for primitive in self.primitives:
                if primitive.point_belongs(point, 1e-6):
                    return True
        if not self._polygon_100_points:
            self._polygon_100_points = self.to_polygon(100)
        if self._polygon_100_points.point_belongs(point):
            return True
        return False

    def bounding_points(self):
        """Bounding points (x_min, y_min) (x_max, y_max)."""
        points = self.edge_polygon.points[:]
        for primitive in self.primitives:
            if hasattr(primitive, 'discretization_points'):
                points.extend(primitive.discretization_points(number_points=10))
        x_min = min(point[0] for point in points)
        x_max = max(point[0] for point in points)
        y_min = min(point[1] for point in points)
        y_max = max(point[1] for point in points)
        return volmdlr.Point2D(x_min, y_min), volmdlr.Point2D(x_max, y_max)

    def area(self):
        if not self._area:
            area = self.edge_polygon.area()
            classes = {prim.__class__ for prim in self.primitives}
            verify_classes = classes.issubset({volmdlr.edges.LineSegment2D, volmdlr.edges.Arc2D})
            if verify_classes:
                if self.edge_polygon.is_trigo:
                    trigo = 1
                else:
                    trigo = -1
                for edge in self.primitives:
                    area += trigo * edge.straight_line_area()
                self._area = abs(area)
            else:
                polygon = self.to_polygon(angle_resolution=50)
                self._area = polygon.triangulation().area()
        return self._area

    def center_of_mass(self):
        """
        Calculates the center of mass of the Contour2D.

        :return: Contour's center of mass.
        """
        center = self.edge_polygon.area() * self.edge_polygon.center_of_mass()
        # ax = self.plot()
        # self.edge_polygon.center_of_mass().plot(ax=ax, color='b')
        if self.edge_polygon.is_trigo:
            trigo = 1
        else:
            trigo = -1
        for edge in self.primitives:
            # edge.straight_line_center_of_mass().plot(ax=ax, color='g')
            center += trigo * edge.straight_line_area() \
                      * edge.straight_line_center_of_mass()

        return center / self.area()

    def second_moment_area(self, point):

        second_moment_area_x, second_moment_area_y, second_moment_area_xy = self.edge_polygon.second_moment_area(point)
        for edge in self.primitives:
            second_moment_area_x_e, second_moment_area_y_e, second_moment_area_xy_e =\
                edge.straight_line_second_moment_area(point)
            if self.edge_polygon.is_trigo:
                second_moment_area_x += second_moment_area_x_e
                second_moment_area_y += second_moment_area_y_e
                second_moment_area_xy += second_moment_area_xy_e
            else:
                second_moment_area_x -= second_moment_area_x_e
                second_moment_area_y -= second_moment_area_y_e
                second_moment_area_xy -= second_moment_area_xy_e

        return second_moment_area_x, second_moment_area_y, second_moment_area_xy

    def plot_data(self, edge_style: plot_data.EdgeStyle = None,
                  surface_style: plot_data.SurfaceStyle = None):
        plot_data_primitives = [item.plot_data() for item in self.primitives]
        return plot_data.Contour2D(plot_data_primitives=plot_data_primitives,
                                   edge_style=edge_style,
                                   surface_style=surface_style,
                                   name=self.name)

    def is_edge_inside(self, edge):
<<<<<<< HEAD
        """
        Verifies if given edge is inside self contour perimeter, including its edges.
=======
        """
        Verifies if given edge is inside self contour perimeter, including its edges.

        :param edge: othe edge to verify if inside contour.
        :returns: True or False
        """
        for point in edge.discretization_points(number_points=5):
            if not self.point_belongs(point, include_edge_points=True):
                return False
        return True

    def is_inside(self, contour2):
        """
        Verifies if given contour is inside self contour perimeter, including its edges.
>>>>>>> c7c9c326

        :param edge: othe edge to verify if inside contour.
        :returns: True or False
        """
<<<<<<< HEAD
        for point in edge.discretization_points(number_points=5):
            if not self.point_belongs(point, include_edge_points=True):
=======
        if contour2.area() > self.area() and not math.isclose(contour2.area(), self.area(), rel_tol=0.01):
            return False
        for edge in contour2.primitives:
            if not self.is_edge_inside(edge):
>>>>>>> c7c9c326
                return False
        return True

    def is_inside(self, other_contour):
        """
        Verifies if given contour is inside self contour perimeter, including its edges.

        :param other_contour: other contour.
        :returns: True or False
        """
        if other_contour.area() > self.area() and not math.isclose(other_contour.area(), self.area(), rel_tol=0.01):
            return False
        for edge in other_contour.primitives:
            if not self.is_edge_inside(edge):
                return False
        return True

    def random_point_inside(self, include_edge_points: bool = False):
        """
        Finds a random point inside the polygon.

        :param include_edge_points: Choose True if you want to consider a point on the polygon inside.
        :type include_edge_points: bool
        :return: A random point inside the polygon
        :rtype: `volmdlr.Point2D`
        """
        x_min, x_max, y_min, y_max = self.bounding_rectangle.bounds()
        for _ in range(2000):
            point = volmdlr.Point2D.random(x_min, x_max, y_min, y_max)
            if self.point_belongs(point, include_edge_points):
                return point
        raise ValueError('Could not find a point inside')

    def repair_cut_contour(self, n, intersections, line):
        """
        Repair contour.

        Choose:
        n=0 for Side 1: opposite side of beginning of contour
        n=1 for Side 2: start of contour to first intersect (i=0) and
         i odd to i+1 even
        """
        if n not in [0, 1]:
            raise ValueError

        n_inter = len(intersections)
        contours = []
        # primitives_split = [primitive.split(point)
        #                     for point, primitive in intersections]
        x = [(ip, line.abscissa(point))
             for ip, (point, _) in enumerate(intersections)]
        # intersection_to_primitives_index = {
        #     i: self.primitives.index(primitive)
        #     for i, (_, primitive) in enumerate(intersections)}
        sorted_inter_index = [x[0] for x in sorted(x, key=lambda p: p[1])]
        sorted_inter_index_dict = {i: ii for ii, i in
                                   enumerate(sorted_inter_index)}
        sorted_inter_index_dict[n_inter] = sorted_inter_index_dict[0]
        if n == 1:
            intersections.append(intersections[0])

        remaining_transitions = list(range(n_inter // 2))
        # enclosing_transitions = {}
        while len(remaining_transitions) > 0:
            nb_max_enclosed_transitions = -1
            enclosed_transitions = {}
            for i_transitions in remaining_transitions:
                i1 = sorted_inter_index_dict[2 * i_transitions + n]
                i2 = sorted_inter_index_dict[2 * i_transitions + 1 + n]
                net = abs(i2 - i1) - 1
                if net > nb_max_enclosed_transitions:
                    nb_max_enclosed_transitions = net
                    best_transition = i_transitions
                    if i1 < i2:
                        enclosed_transitions[i_transitions] = [(i + abs(n - 1)) // 2 for i
                                                               in sorted_inter_index[
                                                       i2 - 1:i1:-2]]
                    else:
                        enclosed_transitions[i_transitions] = [(i + abs(n - 1)) // 2 for i
                                                               in sorted_inter_index[
                                                       i2 + 1:i1:2]]

            remaining_transitions.remove(best_transition)
            point_start, _ = intersections[2 * best_transition + n]
            point2, _ = intersections[2 * best_transition + 1 + n]
            primitives = self.extract_with_points(point_start, point2, inside=not n)
            last_point = point2
            for transition in enclosed_transitions[best_transition]:
                point1, _ = intersections[2 * transition + n]
                point2, _ = intersections[2 * transition + 1 + n]
                primitives.append(
                    volmdlr.edges.LineSegment2D(last_point, point1))
                primitives.extend(
                    self.extract_with_points(point1, point2, inside=not n))
                last_point = point2
                if transition in remaining_transitions:
                    remaining_transitions.remove(transition)

            primitives.append(
                volmdlr.edges.LineSegment2D(last_point, point_start))

            contour = Contour2D(primitives)
            contour.order_contour()
            contours.append(contour)
        return contours

    def cut_by_line(self, line: curves.Line2D) -> List['Contour2D']:
        """
        :param line: The line used to cut the contour.

        :return: A list of resulting contours
        """
        intersections = self.line_crossings(line)
        if not intersections or len(intersections) < 2:
            return [self]
        points_intersections = [point for point, prim in intersections]
        sorted_points = line.sort_points_along_curve(points_intersections)
        list_contours = []
        contour_to_cut = self

        for point1, point2 in zip(sorted_points[:-1], sorted_points[1:]):
            closing_line = volmdlr.edges.LineSegment2D(point1, point2)
            if not contour_to_cut.point_belongs(closing_line.middle_point()):
                continue
            closing_contour = Contour2D([closing_line])
            contour1, contour2 = contour_to_cut.get_divided_contours(point1, point2, closing_contour)
            if sorted_points.index(point1) + 2 <= len(sorted_points) - 1:
                if contour1.point_over_contour(sorted_points[sorted_points.index(point1) + 2]):
                    contour_to_cut = contour1
                    list_contours.append(contour2)
                elif contour2.point_over_contour(sorted_points[sorted_points.index(point1) + 2]):
                    contour_to_cut = contour2
                    list_contours.append(contour1)
            else:
                list_contours.extend([contour1, contour2])

        return list_contours

    def split_by_line(self, line: curves.Line2D) -> List['Contour2D']:
        intersections = self.line_crossings(line)
        intersections = [point for point, prim in intersections]
        if not intersections:
            return [self]
        if len(intersections) < 2:
            extracted_outerpoints_contour1 = \
                Contour2D.extract(self, self.primitives[0].start, intersections[0], True)[0]
            extracted_innerpoints_contour1 = \
                Contour2D.extract(self, intersections[0], self.primitives[-1].end, True)[0]
            return extracted_outerpoints_contour1, extracted_innerpoints_contour1
        if len(intersections) == 2:
            extracted_outerpoints_contour1 = \
                Contour2D.extract(self, intersections[0], intersections[1], True)[0]
            extracted_innerpoints_contour1 = \
                Contour2D.extract(self, intersections[0], intersections[1], False)[0]
            return extracted_innerpoints_contour1, extracted_outerpoints_contour1
        raise NotImplementedError

    def split_regularly(self, n):
        """
        Split in n slices.

        """
        x_min, x_max, _, _ = self.bounding_rectangle.bounds()
        cutted_contours = []
        iteration_contours = [self]
        for i in range(n - 1):
            xi = x_min + (i + 1) * (x_max - x_min) / n
            cut_line = curves.Line2D(volmdlr.Point2D(xi, 0),
                                     volmdlr.Point2D(xi, 1))

            iteration_contours2 = []
            for c in iteration_contours:
                sc = c.cut_by_line(cut_line)
                lsc = len(sc)
                if lsc == 1:
                    cutted_contours.append(c)
                else:
                    iteration_contours2.extend(sc)

            iteration_contours = iteration_contours2[:]
        cutted_contours.extend(iteration_contours)
        return cutted_contours

    def triangulation(self):
        """Returns the triangulation of the contour 2d."""
        return self.grid_triangulation(number_points_x=20,
                                       number_points_y=20)

    def grid_triangulation(self, x_density: float = None,
                           y_density: float = None,
                           min_points_x: int = 20,
                           min_points_y: int = 20,
                           number_points_x: int = None,
                           number_points_y: int = None):
        """
        Compute a triangulation using an n-by-m grid to triangulate the contour.
        """
        bounding_rectangle = self.bounding_rectangle
        # xmin, xmax, ymin, ymax = self.bounding_rectangle
        dx = bounding_rectangle[1] - bounding_rectangle[0]  # xmax - xmin
        dy = bounding_rectangle[3] - bounding_rectangle[2]  # ymax - ymin
        if number_points_x is None:
            number_points_x = max(math.ceil(x_density * dx), min_points_x)
        if number_points_y is None:
            number_points_y = max(math.ceil(y_density * dy), min_points_y)
        x = [bounding_rectangle[0] + i * dx / number_points_x for i in range(number_points_x + 1)]
        y = [bounding_rectangle[2] + i * dy / number_points_y for i in range(number_points_y + 1)]

        point_index = {}
        number_points = 0
        points = []
        triangles = []
        for xi in x:
            for yi in y:
                point = volmdlr.Point2D(xi, yi)
                if self.point_belongs(point):
                    point_index[point] = number_points
                    points.append(point)
                    number_points += 1

        for i in range(number_points_x):
            for j in range(number_points_y):
                point1 = volmdlr.Point2D(x[i], y[j])
                point2 = volmdlr.Point2D(x[i + 1], y[j])
                point3 = volmdlr.Point2D(x[i + 1], y[j + 1])
                point4 = volmdlr.Point2D(x[i], y[j + 1])
                points_in = []
                for point in [point1, point2, point3, point4]:
                    if point in point_index:
                        points_in.append(point)
                if len(points_in) == 4:
                    triangles.append(
                        [point_index[point1], point_index[point2], point_index[point3]])
                    triangles.append(
                        [point_index[point1], point_index[point3], point_index[point4]])

                elif len(points_in) == 3:
                    triangles.append([point_index[point] for point in points_in])

        return vmd.DisplayMesh2D(points, triangles)

    def intersection_points(self, contour2d):
        intersecting_points = []
        for primitive1 in self.primitives:
            for primitive2 in contour2d.primitives:
                line_intersection = primitive1.linesegment_intersections(primitive2)
                if line_intersection:
                    if not volmdlr.core.point_in_list(line_intersection[0], intersecting_points):
                        intersecting_points.extend(line_intersection)
                else:
                    touching_points = primitive1.touching_points(primitive2)
                    for point in touching_points:
                        if not volmdlr.core.point_in_list(point, intersecting_points):
                            intersecting_points.append(point)
            if len(intersecting_points) == 2:
                break
        return intersecting_points

    def get_divided_contours(self, cutting_point1: volmdlr.Point2D, cutting_point2: volmdlr.Point2D,
                             closing_contour):
        extracted_innerpoints_contour1_prims, extracted_outerpoints_contour1_prims = self.split_with_two_points(
            cutting_point1, cutting_point2)
        extracted_outerpoints_contour1 = Contour2D(extracted_outerpoints_contour1_prims)
        extracted_innerpoints_contour1 = Contour2D(extracted_innerpoints_contour1_prims)
        primitives1 = extracted_outerpoints_contour1.primitives + closing_contour.primitives
        primitives2 = extracted_innerpoints_contour1.primitives + closing_contour.primitives
        if extracted_outerpoints_contour1.primitives[0].start.is_close(closing_contour.primitives[0].start):
            cutting_contour_new = closing_contour.invert()
            primitives1 = cutting_contour_new.primitives + \
                extracted_outerpoints_contour1.primitives
        elif extracted_outerpoints_contour1.primitives[0].start.is_close(closing_contour.primitives[-1].end):
            primitives1 = closing_contour.primitives + \
                          extracted_outerpoints_contour1.primitives

        if extracted_innerpoints_contour1.primitives[0].start.is_close(closing_contour.primitives[0].start):
            cutting_contour_new = \
                closing_contour.invert()
            primitives2 = cutting_contour_new.primitives + \
                extracted_innerpoints_contour1.primitives
        elif extracted_innerpoints_contour1.primitives[0].start.is_close(closing_contour.primitives[-1].end):
            primitives2 = closing_contour.primitives + \
                          extracted_innerpoints_contour1.primitives
        contour1 = Contour2D(primitives1)
        contour1.order_contour()
        contour2 = Contour2D(primitives2)
        contour2.order_contour()
        return contour1, contour2

    def divide(self, contours):
        """Divide contour with other contours."""
        new_base_contours = [self]
        finished = False
        list_cutting_contours = contours[:]
        list_valid_contours = []
        while not finished:
            if not new_base_contours:
                break
            list_cutting_contours_modified = False
            for i, base_contour in enumerate(new_base_contours):
                for j, cutting_contour in enumerate(list_cutting_contours):
                    if base_contour.is_superposing(cutting_contour):
                        list_cutting_contours.pop(j)
                        list_cutting_contours_modified = True
                        break
                    contour_crossings = cutting_contour.wire_crossings(base_contour)
                    if contour_crossings:
                        sorted_points = cutting_contour.sort_points_along_wire(contour_crossings)
                        split_wires = cutting_contour.split_with_sorted_points(sorted_points)
                        list_cutting_contours.pop(j)
                        list_cutting_contours.extend(split_wires)
                        list_cutting_contours_modified = True
                        break
                    point1, point2 = [cutting_contour.primitives[0].start,
                                      cutting_contour.primitives[-1].end]
                    cutting_points = []
                    if base_contour.point_belongs(cutting_contour.middle_point()) and\
                            base_contour.point_over_contour(point1) and base_contour.point_over_contour(point2):
                        cutting_points = [point1, point2]
                    if cutting_points:
                        contour1, contour2 = base_contour.get_divided_contours(
                            cutting_points[0], cutting_points[1], cutting_contour)
                        new_base_contours.pop(i)
                        new_base_contours.extend([contour1, contour2])
                        break
                else:
                    list_valid_contours.append(base_contour)
                    new_base_contours.pop(i)
                    break
                if list_cutting_contours_modified:
                    break
                break

        return list_valid_contours

    def discretized_contour(self, n: float):
        """
        Discretize each contour's primitive and return a new contour with teses discretized primitives.
        """
        contour = Contour2D((self.discretized_primitives(n)))

        return contour.order_contour()

    @classmethod
    def from_bounding_rectangle(cls, x_min, x_max, y_min, y_max):
        """
        Create a contour 2d with bounding_box parameters, using line segments 2d.

        """

        edge0 = volmdlr.edges.LineSegment2D(volmdlr.Point2D(x_min, y_min), volmdlr.Point2D(x_max, y_min))
        edge1 = volmdlr.edges.LineSegment2D(volmdlr.Point2D(x_max, y_min), volmdlr.Point2D(x_max, y_max))
        edge2 = volmdlr.edges.LineSegment2D(volmdlr.Point2D(x_max, y_max), volmdlr.Point2D(x_min, y_max))
        edge3 = volmdlr.edges.LineSegment2D(volmdlr.Point2D(x_min, y_max), volmdlr.Point2D(x_min, y_min))

        return Contour2D([edge0, edge1, edge2, edge3])

    def cut_by_bspline_curve(self, bspline_curve2d: volmdlr.edges.BSplineCurve2D):
        """
        Cut a contour 2d with bspline_curve 2d to define two different contours.

        """
        # TODO: BsplineCurve is descretized and defined with a wire. To be improved!

        contours = self.cut_by_wire(Wire2D.from_edge(bspline_curve2d, 20))

        return contours

    def clean_primitives(self):
        """
        Delete primitives with start=end, and return a new contour.
        """

        new_primitives = []
        for prim in self.primitives:
            if prim.start != prim.end:
                new_primitives.append(prim)

        return Contour2D(new_primitives)

    def merge_with(self, contour2d, abs_tol: float = 1e-6):
        """
        Merge two adjacent contours, and returns one outer contour and inner contours (if there are any).

        :param contour2d: contour to merge with.
        :param abs_tol: tolerance.
        :return: merged contours.
        """
        is_sharing_primitive = self.is_sharing_primitives_with(contour2d)
        if not is_sharing_primitive:
            if self.is_inside(contour2d):
                return [self]
            if contour2d.is_inside(self):
                return [contour2d]
            return [self, contour2d]

        merged_primitives = self.delete_shared_contour_section(contour2d, abs_tol)
        contours = Contour2D.contours_from_edges(merged_primitives)
        contours = sorted(contours, key=lambda contour: contour.area(),
                          reverse=True)
        return contours

    def union(self, contour2: 'Contour2D'):
        """
        Union two contours, if they are adjacent, or overlap somehow.

        """
        if self.is_inside(contour2):
            return [self]
        if contour2.is_inside(self):
            return [contour2]
        contours_intersections = self.intersection_points(contour2)
        if not self.is_sharing_primitives_with(contour2) and contours_intersections:
            resulting_primitives = []
            primitives1_inside = self.extract_with_points(contours_intersections[0], contours_intersections[1], True)
            primitives1_outside = self.extract_with_points(contours_intersections[0], contours_intersections[1], False)
            primitives2_inside = contour2.extract_with_points(contours_intersections[0],
                                                              contours_intersections[1], True)
            primitives2_outside = contour2.extract_with_points(contours_intersections[0],
                                                               contours_intersections[1], False)
            if contour2.point_belongs(primitives1_inside[0].middle_point()):
                resulting_primitives.extend(primitives1_outside)
            else:
                resulting_primitives.extend(primitives1_inside)
            if self.point_belongs(primitives2_inside[0].middle_point()):
                resulting_primitives.extend(primitives2_outside)
            else:
                resulting_primitives.extend(primitives2_inside)
            return [Contour2D(resulting_primitives).order_contour()]
        merged_contours = self.merge_with(contour2)[::-1]
        merged_contours = sorted(merged_contours, key=lambda contour: contour.area(),
                                 reverse=True)
        return merged_contours

    def cut_by_wire(self, wire: Wire2D):
        """
        Cut a contour2d with a wire2d and return a list of contours 2d.

        :param wire: volmdlr.wires.Wire2D
        :rtype: list[volmdlr.wires.Contour2D]

        :param wire: volmdlr.wires.Wire2D.
        :return: contours2d : list[volmdlr.wires.Contour2D].
        """

        points_intersections = self.wire_intersections(wire)
        if len(points_intersections) < 2:
            return [self]
        if len(points_intersections) % 2 != 0:
            raise NotImplementedError(
                f'{len(points_intersections)} intersections not supported yet')
        sorted_points = wire.sort_points_along_wire(points_intersections)
        split_wires = wire.split_with_sorted_points(sorted_points)
        valid_cutting_wires = []
        for split_wire in split_wires:
            if self.is_superposing(split_wire) or not self.is_inside(split_wire):
                continue
            valid_cutting_wires.append(split_wire)
        divided_contours = self.divide(valid_cutting_wires)
        return divided_contours

    def intersection_contour_with(self, other_contour, abs_tol=1e-6):
        """
        Gets the contour(s) resulting from the intersections of two other contours.

        :param other_contour: other contour.
        :param abs_tol: tolerance.
        :return: list of resulting intersection contours.
        """
        contour_crossings = self.wire_crossings(other_contour)
        sorted_points_contour1 = sorted(contour_crossings, key=self.abscissa)
        sorted_points_contour2 = sorted(contour_crossings, key=other_contour.abscissa)
        split_wires1 = self.split_with_sorted_points(sorted_points_contour1)
        split_wires2 = other_contour.split_with_sorted_points(sorted_points_contour2)
        intersection_contour_primitives = []
        for section in split_wires1:
            if other_contour.is_inside(section):
                intersection_contour_primitives.extend(section.primitives)
        for section in split_wires2:
            if self.is_inside(section):
                intersection_contour_primitives.extend(section.primitives)
        return self.contours_from_edges(intersection_contour_primitives, abs_tol)

    def get_furthest_point_to_point2(self, point2):
        """
        Search the furthest point from self to point2. It only considers the start or end or primitives.

        :param point2: other point.
        :return: the furthest point.
        """
        furthest_point = self.primitives[0].start
        furthest_distance = point2.point_distance(self.primitives[0].start)
        for prim in self.primitives:
            distance = point2.point_distance(prim.end)
            if distance > furthest_distance:
                furthest_distance = distance
                furthest_point = prim.end
        return furthest_point

    def closest_point_to_point2(self, point2):
        """
        Search the closest point from self to point2. It only considers the start or end or primitives.

        :param point2: other point.
        :return: the closest point to point2.
        """
        closest_point = self.primitives[0].start
        closest_distance = point2.point_distance(self.primitives[0].start)
        for prim in self.primitives:
            distance = point2.point_distance(prim.end)
            if distance < closest_distance:
                closest_distance = distance
                closest_point = prim.end
        return closest_point


class ClosedPolygonMixin:
    """
    Abstract class for ClosedPolygon, storing methods used by ClosedPolygon2D and ClosedPolygon3D.

    """

    def get_lengths(self):
        """
        Gets line segment lengths.

        """
        list_ = []
        for line_segment in self.line_segments:
            list_.append(line_segment.length())
        return list_

    def length(self):
        """
        Polygon length.

        :return: polygon length.
        """
        return sum(self.get_lengths())

    def min_length(self):
        """
        Gets the minimal length for a line segment in the polygon.

        """
        return min(self.get_lengths())

    def max_length(self):
        """
        Gets the minimal length for a line segment in the polygon.

        """
        return max(self.get_lengths())

    def edge_statistics(self):
        distances = []
        for i, point in enumerate(self.points):
            if i != 0:
                distances.append(point.point_distance(self.points[i - 1]))
        mean_distance = mean(distances)
        std = npy.std(distances)
        return mean_distance, std

    def simplify_polygon(self, min_distance: float = 0.01,
                         max_distance: float = 0.05, angle: float = 15):
        points = [self.points[0]]
        previous_point = None
        for point in self.points[1:]:
            distance = point.point_distance(points[-1])
            if distance > min_distance:
                if distance > max_distance:
                    number_segmnts = round(distance / max_distance) + 2
                    for n in range(number_segmnts):
                        new_point = points[-1] + (point - points[-1]) * (
                                n + 1) / number_segmnts
                        if new_point.point_distance(points[-1]) > max_distance:
                            points.append(new_point)
                else:
                    if not volmdlr.core.point_in_list(point, points):
                        points.append(point)
            if len(points) > 1:
                vector1 = points[-1] - points[-2]
                vector2 = point - points[-2]
                cos = vector1.dot(vector2) / (vector1.norm() * vector2.norm())
                cos = math.degrees(math.acos(round(cos, 6)))
                if abs(cos) > angle:
                    if not volmdlr.core.point_in_list(previous_point, points):
                        points.append(previous_point)
                    if not volmdlr.core.point_in_list(point, points):
                        points.append(point)
            if len(points) > 2:
                vector1 = points[-2] - points[-3]
                vector2 = points[-1] - points[-3]
                cos = vector1.dot(vector2) / (vector1.norm() * vector2.norm())
                cos = math.degrees(math.acos(round(cos, 6)))
                if points[-3].point_distance(points[-2]) < min_distance and cos < angle:
                    points = points[:-2] + [points[-1]]
            previous_point = point
        if points[0].point_distance(points[-1]) < min_distance:
            points.remove(points[-1])

        if math.isclose(volmdlr.wires.ClosedPolygon2D(points).area(), 0.0, abs_tol=1e-6):
            return self

        return self.__class__(points)

    def invert(self):
        """Invert the polygon."""
        return self.__class__(self.points[::-1])

    @property
    def line_segments(self):
        if not self._line_segments:
            self._line_segments = self.get_line_segments()
        return self._line_segments

    def get_line_segments(self):
        raise NotImplementedError(
            f"get_line_segments method must be overloaded by {self.__class__.__name__}")


class ClosedPolygon2D(ClosedPolygonMixin, Contour2D):
    """
    A collection of points, connected by line segments, following each other.

    """
    _non_serializable_attributes = ['line_segments', 'primitives',
                                    'basis_primitives']

    def __init__(self, points: List[volmdlr.Point2D], name: str = ''):
        self.points = points
        self._line_segments = None

        Contour2D.__init__(self, self.line_segments, name)

    def copy(self, *args, **kwargs):
        points = [point.copy() for point in self.points]
        return ClosedPolygon2D(points, self.name)

    def __hash__(self):
        return sum(hash(point) for point in self.points)

    def __eq__(self, other_):
        if not isinstance(other_, self.__class__):
            return False
        equal = True
        for point, other_point in zip(self.points, other_.points):
            equal = (equal and point == other_point)
        return equal

    def area(self):
        # TODO: performance: cache number of points
        if len(self.points) < 3:
            return 0.

        x = [point.x for point in self.points]
        y = [point.y for point in self.points]

        x1 = [x[-1]] + x[0:-1]
        y1 = [y[-1]] + y[0:-1]
        return 0.5 * abs(sum(i * j for i, j in zip(x, y1))
                         - sum(i * j for i, j in zip(y, x1)))

    def center_of_mass(self):
        lp = len(self.points)
        if lp == 0:
            return volmdlr.O2D
        if lp == 1:
            return self.points[0]
        if lp == 2:
            return 0.5 * (self.points[0] + self.points[1])

        x = [point.x for point in self.points]
        y = [point.y for point in self.points]

        xi_xi1 = x + npy.roll(x, -1)
        yi_yi1 = y + npy.roll(y, -1)
        xi_yi1 = npy.multiply(x, npy.roll(y, -1))
        xi1_yi = npy.multiply(npy.roll(x, -1), y)

        signed_area = 0.5 * npy.sum(xi_yi1 - xi1_yi)  # signed area!
        if not math.isclose(signed_area, 0, abs_tol=1e-09):
            center_x = npy.sum(npy.multiply(xi_xi1, (xi_yi1 - xi1_yi))) / 6. / signed_area
            center_y = npy.sum(npy.multiply(yi_yi1, (xi_yi1 - xi1_yi))) / 6. / signed_area
            return volmdlr.Point2D(center_x, center_y)

        self.plot()
        raise NotImplementedError

    def barycenter(self):
        """
        Calculates the geometric center of the polygon, which is the average position of all the points in it.

        :rtype: volmdlr.Point2D
        """
        barycenter1_2d = self.points[0]
        for point in self.points[1:]:
            barycenter1_2d += point
        return barycenter1_2d / len(self.points)

    def point_belongs(self, point, include_edge_points: bool = False, tol: float = 1e-6):
        """
        Ray casting algorithm copied from internet.
        """
        return polygon_point_belongs((point.x, point.y), [(point_.x, point_.y) for point_ in self.points],
                                     include_edge_points=include_edge_points, tol=tol)

    def second_moment_area(self, point):
        second_moment_area_x, second_moment_area_y, second_moment_area_xy = 0., 0., 0.
        for point_i, point_j in zip(self.points, self.points[1:] + [self.points[0]]):
            xi, yi = point_i - point
            xj, yj = point_j - point
            second_moment_area_x += (yi ** 2 + yi * yj + yj ** 2) * (xi * yj - xj * yi)
            second_moment_area_y += (xi ** 2 + xi * xj + xj ** 2) * (xi * yj - xj * yi)
            second_moment_area_xy += (xi * yj + 2 * xi * yi + 2 * xj * yj + xj * yi) * (
                    xi * yj - xj * yi)
        if second_moment_area_x < 0:
            second_moment_area_x = - second_moment_area_x
            second_moment_area_y = - second_moment_area_y
            second_moment_area_xy = - second_moment_area_xy
        return second_moment_area_x / 12., second_moment_area_y / 12., second_moment_area_xy / 24.

    def get_line_segments(self):
        lines = []
        if len(self.points) > 1:
            for point1, point2 in zip(self.points,
                                      list(self.points[1:]) + [self.points[0]]):
                if not point1.is_close(point2):
                    lines.append(volmdlr.edges.LineSegment2D(point1, point2))
        return lines

    def rotation(self, center: volmdlr.Point2D, angle: float):
        """
        ClosedPolygon2D rotation.

        :param center: rotation center
        :param angle: angle rotation
        :return: a new rotated ClosedPolygon2D
        """
        return ClosedPolygon2D(
            [point.rotation(center, angle) for point in self.points])

    def rotation_inplace(self, center: volmdlr.Point2D, angle: float):
        """
        Line2D rotation, Object is updated in-place.

        :param center: rotation center
        :param angle: rotation angle
        """
        warnings.warn("'in-place' methods are deprecated. Use a not in-place method instead.", DeprecationWarning)

        for point in self.points:
            point.rotation_inplace(center, angle)

    def translation(self, offset: volmdlr.Vector2D):
        """
        ClosedPolygon2D translation.

        :param offset: translation vector
        :return: A new translated ClosedPolygon2D
        """
        return ClosedPolygon2D(
            [point.translation(offset) for point in self.points])

    def translation_inplace(self, offset: volmdlr.Vector2D):
        """
        ClosedPolygon2D translation. Object is updated in-place.

        :param offset: translation vector
        """
        warnings.warn("'in-place' methods are deprecated. Use a not in-place method instead.", DeprecationWarning)

        for point in self.points:
            point.translation_inplace(offset)

    def frame_mapping(self, frame: volmdlr.Frame2D, side: str):
        return self.__class__([point.frame_mapping(frame, side) for point in self.points])

    def frame_mapping_inplace(self, frame: volmdlr.Frame2D, side: str):
        warnings.warn("'in-place' methods are deprecated. Use a not in-place method instead.", DeprecationWarning)

        for point in self.points:
            point.frame_mapping_inplace(frame, side)

    def polygon_distance(self,
                         polygon: 'ClosedPolygon2D'):
        point_zero = self.points[0]
        distance = []
        for point in polygon.points:
            distance.append(point_zero.point_distance(point))
        index = distance.index(min(distance))
        return distance[index]

    @cached_property
    def is_trigo(self):
        if len(self.points) < 3:
            return True

        angle = 0.
        for ls1, ls2 in zip(self.line_segments,
                            self.line_segments[1:] + [self.line_segments[0]]):
            u = ls2.unit_direction_vector()
            x = u.dot(ls1.unit_direction_vector())
            y = u.dot(ls1.normal_vector())
            angle += math.atan2(y, x)
        return angle > 0

    def delaunay_triangulation(self):
        points = self.points
        new_points = []
        delaunay_triangles = []
        # ax=plt.subplot()
        for point in points:
            new_points.append([point[0], point[1]])

        delaunay = npy.array(new_points)

        tri = Delaunay(delaunay)

        for simplice in delaunay[tri.simplices]:
            triangle = Triangle2D(volmdlr.Point2D(simplice[0]),
                                  volmdlr.Point2D(simplice[1]),
                                  volmdlr.Point2D(simplice[2]))
            delaunay_triangles.append(triangle)

        return delaunay_triangles

    def offset(self, offset):
        x_min, x_max, y_min, y_max = self.bounding_rectangle.bounds()

        max_offset_len = min(x_max - x_min, y_max - y_min) / 2
        if offset <= -max_offset_len:
            print('Inadapted offset, '
                  'polygon might turn over. Offset must be greater than',
                  -max_offset_len)
            raise ValueError('inadapted offset')
        nb_points = len(self.points)
        vectors = []
        for i in range(nb_points - 1):
            v1 = self.points[i + 1] - self.points[i]
            v2 = self.points[i] - self.points[i + 1]
            v1.normalize()
            v2.normalize()
            vectors.append(v1)
            vectors.append(v2)

        v1 = self.points[0] - self.points[-1]
        v2 = self.points[-1] - self.points[0]
        v1.normalize()
        v2.normalize()
        vectors.append(v1)
        vectors.append(v2)

        offset_vectors = []
        offset_points = []

        for i in range(nb_points):

            # check = False
            vector_i = vectors[2 * i - 1] + vectors[2 * i]
            if vector_i == volmdlr.Vector2D(0, 0):
                vector_i = vectors[2 * i]
                vector_i = vector_i.normal_vector()
                offset_vectors.append(vector_i)
            else:
                vector_i.normalize()
                if vector_i.dot(vectors[2 * i - 1].normal_vector()) > 0:
                    vector_i = - vector_i
                    # check = True
                offset_vectors.append(vector_i)

            normal_vector1 = - vectors[2 * i - 1].normal_vector()
            normal_vector2 = vectors[2 * i].normal_vector()
            normal_vector1.normalize()
            normal_vector2.normalize()
            alpha = math.acos(normal_vector1.dot(normal_vector2))

            offset_point = self.points[i] + offset / math.cos(alpha / 2) * \
                (-offset_vectors[i])

            # ax=self.plot()
            # offset_point.plot(ax=ax, color='g')

            # if self.point_belongs(offset_point):
            #     offset_point = self.points[i] + offset / math.cos(alpha / 2) * \
            #                    (-offset_vectors[i])

            offset_points.append(offset_point)

            # self.points[i].plot(ax=ax, color='b')
            # offset_point.plot(ax=ax, color='r')

        return self.__class__(offset_points)

    def point_border_distance(self, point, return_other_point=False):
        """
        Compute the distance to the border distance of polygon.

        Output is always positive, even if the point belongs to the polygon.
        """
        d_min, other_point_min = self.line_segments[0].point_distance(
            point, return_other_point=True)
        for line in self.line_segments[1:]:
            dist_, other_point = line.point_distance(
                point, return_other_point=True)
            if dist_ < d_min:
                d_min = dist_
                other_point_min = other_point
        if return_other_point:
            return d_min, other_point_min
        return d_min

    def self_intersects(self):
        """
        Determines if a polygon self intersects using the Bentley-Ottmann algorithm.

        :return: True if the polygon self intersects, False otherwis. If True, returns two
            intersecting line segments as LineSegment2D objects. If False, returns two None values;
        :rtype: Tuple[bool, Union[volmdlr.edges.LineSegment2D, None], Union[volmdlr.edges.LineSegment2D, None]]
        """
        epsilon = 0
        segments = self._get_segments()

        for segment1 in segments:
            for segment2 in segments:
                if segment1 == segment2:
                    continue
                if self._segments_intersect(segment1, segment2, epsilon):
                    return True, segment1, segment2

        return False, None, None

    def _get_segments(self):
        """
        Helper function for self_intersects that generates segments for the Bentley-Ottmann algorithm.

        :return: A list of tuples representing the segments between consecutive edges.
        :rtype: List[Tuple[int, int]]
        """
        # Sort the points along ascending x for the Sweep Line method
        sorted_index = sorted(range(len(self.points)), key=lambda p: (self.points[p][0], self.points[p][1]))
        nb = len(sorted_index)
        segments = []

        for i, index in enumerate(sorted_index):
            # Stock the segments between 2 consecutive edges
            # Ex: for the ABCDE polygon, if Sweep Line is on C, the segments
            #   will be (C,B) and (C,D)
            if index - 1 < 0:
                segments.append((index, nb - 1))
            else:
                segments.append((index, sorted_index[i - 1]))
            if index >= len(self.points) - 1:
                segments.append((index, 0))
            else:
                segments.append((index, sorted_index[i + 1]))

        return segments

    def _segments_intersect(self, segment1, segment2, epsilon):
        """
        Helper function for self_intersects that determines if any segments in a list intersect.

        :param segment1: A tuple representing the index of the start and end point of the segments.
        :type segment1: Tuple[int, int]
        :param segment2: A tuple representing the index of the start and end point of the segments.
        :type segment2: Tuple[int, int]
        :param epsilon: A small positive value for numerical stability.
        :type epsilon: float
        :return: True if any segments intersect, False otherwise.
        :rtype: bool
        """
        line1 = volmdlr.edges.LineSegment2D(self.points[segment1[0]], self.points[segment1[1]])
        line2 = volmdlr.edges.LineSegment2D(self.points[segment2[0]], self.points[segment2[1]])
        point, param_a, param_b = volmdlr.Point2D.line_intersection(line1, line2, True)
        if point is not None and 0 + epsilon <= param_a <= 1 - epsilon and 0 + epsilon <= param_b <= 1 - epsilon:
            return True
        return False

    @classmethod
    def points_convex_hull(cls, points):
        if len(points) < 3:
            return None

        points_hull = [point.copy() for point in points]

        _, pos_ymax = argmax([point.y for point in points_hull])
        point_start = points_hull[pos_ymax]
        hull = [point_start]

        barycenter = points_hull[0]
        for point in points_hull[1:]:
            barycenter += point
        barycenter = barycenter / (len(points_hull))
        # second point of hull
        theta = []
        remaining_points = points_hull
        del remaining_points[pos_ymax]

        vec1 = point_start - barycenter
        for point in remaining_points:
            vec2 = point - point_start
            theta_i = -volmdlr.geometry.clockwise_angle(vec1, vec2)
            theta.append(theta_i)

        min_theta, posmin_theta = argmin(theta)
        next_point = remaining_points[posmin_theta]
        hull.append(next_point)
        del remaining_points[posmin_theta]
        # Adding first point to close the loop at the end
        remaining_points.append(hull[0])

        initial_vector = vec1.copy()
        total_angle = 0
        while not next_point.is_close(point_start):
            vec1 = next_point - hull[-2]
            theta = []
            for point in remaining_points:
                vec2 = point - next_point
                theta_i = -volmdlr.geometry.clockwise_angle(vec1, vec2)
                theta.append(theta_i)

            min_theta, posmin_theta = argmin(theta)
            if math.isclose(min_theta, -2 * math.pi, abs_tol=1e-6) \
                    or math.isclose(min_theta, 0, abs_tol=1e-6):
                if remaining_points[posmin_theta] == point_start:
                    break

            else:
                next_point = remaining_points[posmin_theta]

                vec_next_point = next_point - barycenter
                total_angle += (2 * math.pi - volmdlr.geometry.clockwise_angle(initial_vector, vec_next_point))

                if total_angle > 2 * math.pi:
                    break
                initial_vector = vec_next_point

                hull.append(next_point)

            del remaining_points[posmin_theta]

        hull.pop()

        return cls(hull)

    @classmethod
    def concave_hull(cls, points, concavity, scale_factor):
        """
        Calculates the concave hull from a cloud of points.

        i.e., it Unites all points under the smallest possible area.

        :param points: list of points corresponding to the cloud of points
        :type points: class: 'volmdlr.Point2D'
        :param concavity: Sets how sharp the concave angles can be. It goes from -1 (not concave at all. in fact,
                          the hull will be left convex) up to +1 (very sharp angles can occur. Setting concavity to
                          +1 might result in 0º angles!) concavity is defined as the cosine of the concave angles.
        :type concavity: float
        :param scale_factor: Sets how big is the area where concavities are going to be searched.
                             The bigger, the more sharp the angles can be. Setting it to a very high value might
                             affect the performance of the program.
                             This value should be relative to how close to each other the points to be connected are.
        :type scale_factor: float

        """

        def get_nearby_points(line, points, scale_factor):
            points_hull = [point.copy() for point in points]

            nearby_points = []
            line_midpoint = 0.5 * (line.start + line.end)
            tries = 0
            n = 5
            bounding_box = [line_midpoint.x - line.length() / 2,
                            line_midpoint.x + line.length() / 2,
                            line_midpoint.y - line.length() / 2,
                            line_midpoint.y + line.length() / 2]
            boundary = [int(bounding / scale_factor) for bounding in
                        bounding_box]
            while tries < n and len(nearby_points) == 0:
                for point in points_hull:
                    if not ((
                                    point.x == line.start.x and point.y == line.start.y) or (
                                    point.x == line.end.x and point.y == line.end.y)):
                        point_x_rel_pos = int(point.x / scale_factor)
                        point_y_rel_pos = int(point.y / scale_factor)
                        if boundary[1] >= point_x_rel_pos >= boundary[0] <= point_y_rel_pos <= boundary[3]:
                            nearby_points.append(point)

                scale_factor *= 4 / 3
                tries += 1

            return nearby_points

        def line_colides_with_hull(line, concave_hull):
            for hull_line in concave_hull:
                if not line.start.is_close(hull_line.start) and not line.start.is_close(hull_line.end) and \
                        not line.end.is_close(hull_line.start) and not line.end.is_close(hull_line.end):
                    if line.line_intersections(hull_line.line):
                        return True
            return False

        def get_divided_line(line, nearby_points, hull_concave_edges, concavity):
            divided_line = []
            ok_middle_points = []
            list_cossines = []
            for middle_point in nearby_points:
                vect1 = line.start - middle_point
                vect2 = line.end - middle_point
                if middle_point.is_close(line.start) or middle_point.is_close(line.end):
                    continue
                cos = round(vect1.dot(vect2) / (vect1.norm() * vect2.norm()),
                            4)
                if cos < concavity:
                    new_line_a = volmdlr.edges.LineSegment2D(start=line.start, end=middle_point)
                    new_line_b = volmdlr.edges.LineSegment2D(start=middle_point, end=line.end)
                    if not (line_colides_with_hull(line=new_line_a,
                                                   concave_hull=hull_concave_edges) and line_colides_with_hull(
                            line=new_line_b, concave_hull=hull_concave_edges)):
                        ok_middle_points.append(middle_point)
                        list_cossines.append(cos)
            if len(ok_middle_points) > 0:
                #  We want the middle-point to be the one with the widest angle (smallest cosine)
                min_cossine_index = list_cossines.index(min(list_cossines))
                divided_line.append(volmdlr.edges.LineSegment2D(line.start,
                                                                ok_middle_points[
                                                                    min_cossine_index]))
                divided_line.append(volmdlr.edges.LineSegment2D(
                    ok_middle_points[min_cossine_index], line.end))
            return divided_line

        hull_convex_edges = cls.points_convex_hull(points).line_segments
        hull_convex_edges.sort(key=lambda x: x.length(), reverse=True)
        hull_concave_edges = []
        hull_concave_edges.extend(hull_convex_edges)
        hull_points = list({point for line in hull_concave_edges for point in [line[0], line[1]]})
        unused_points = []
        for point in points:
            if not volmdlr.core.point_in_list(point, hull_points):
                unused_points.append(point)

        a_line_was_divided_in_the_iteration = True
        line = None
        divided_line = None
        while a_line_was_divided_in_the_iteration:
            a_line_was_divided_in_the_iteration = False
            for line in hull_concave_edges:
                nearby_points = get_nearby_points(line, unused_points,
                                                  scale_factor)
                divided_line = get_divided_line(line, nearby_points,
                                                hull_concave_edges, concavity)
                if len(divided_line) > 0:
                    a_line_was_divided_in_the_iteration = True
                    unused_points.remove(divided_line[0].end)
                    break
            else:
                continue
            hull_concave_edges.remove(line)
            hull_concave_edges.extend(divided_line)

            hull_concave_edges.sort(key=lambda x: x.length(), reverse=True)

        polygon_points = [(line.start, line.end) for line in hull_concave_edges]

        points = [polygon_points[0][0], polygon_points[0][1]]
        polygon_points.remove((polygon_points[0][0], polygon_points[0][1]))
        while True:
            if not polygon_points:
                break
            point1, point2 = None, None
            for point1, point2 in polygon_points:
                if point1 == points[-1] and point2 not in points:
                    points.append(point2)
                    break
                if point2 == points[-1] and point1 not in points:
                    points.append(point1)
                    break
            polygon_points.remove((point1, point2))

        return cls(points)  # , nearby_points

    @classmethod
    def convex_hull_points(cls, points):
        """
        Uses the scipy method ConvexHull to calculate the convex hull from a cloud of points.

        """

        points_hull = [point.copy() for point in points]

        numpy_points = npy.array([(point.x, point.y) for point in points_hull])
        hull = ConvexHull(numpy_points)
        polygon_points = []
        for simplex in hull.simplices:
            polygon_points.append((points_hull[simplex[0]], points_hull[simplex[1]]))

        points_hull = [polygon_points[0][0], polygon_points[0][1]]
        polygon_points.remove((polygon_points[0][0], polygon_points[0][1]))

        while True:
            if not polygon_points:
                break
            point1, point2 = None, None
            for point1, point2 in polygon_points:
                if point1.is_close(points_hull[-1]):
                    points_hull.append(point2)
                    break
                if point2.is_close(points_hull[-1]):
                    points_hull.append(point1)
                    break
            polygon_points.remove((point1, point2))

        points_hull.pop(-1)

        # the first point is the one with the lowest x value
        i_min = 0
        min_x = points_hull[0].x
        for i, point in enumerate(points_hull):
            if point.x < min_x:
                min_x = point.x
                i_min = i

        points_hull = points_hull[i_min:] + points_hull[:i_min]

        # we make sure that the points are ordered in the trigonometric direction
        if points_hull[0].y < points_hull[1].y:
            points_hull.reverse()

        return cls(points_hull)

    def to_3d(self, plane_origin, x, y):
        """
        Transforms a ClosedPolygon2D into an ClosedPolygon3D, given a plane origin and an u and v plane vector.

        :param plane_origin: plane origin.
        :param x: plane u vector.
        :param y: plane v vector.
        :return: ClosedPolygon3D.
        """
        points3d = [point.to_3d(plane_origin, x, y) for point in self.points]
        return ClosedPolygon3D(points3d)

    def plot(self, ax=None, edge_style: EdgeStyle = EdgeStyle(), point_numbering=False,
             fill=False, fill_color='w'):
        if ax is None:
            _, ax = plt.subplots()
            ax.set_aspect('equal')

        if fill:
            ax.fill([point[0] for point in self.points], [point[1] for point in self.points],
                    facecolor=fill_color)
        for line_segment in self.line_segments:
            line_segment.plot(ax=ax, edge_style=edge_style)

        if edge_style.plot_points or point_numbering:
            for point in self.points:
                point.plot(ax=ax, color=edge_style.color, alpha=edge_style.alpha)

        if point_numbering:
            for ip, point in enumerate(self.points):
                ax.text(*point, f'point {ip + 1}', ha='center', va='top')

        if edge_style.equal_aspect:
            ax.set_aspect('equal')
        else:
            ax.set_aspect('auto')

        ax.margins(0.1)
        plt.show()

        return ax

    def triangulation(self, tri_opt: str = 'pd'):
        """
        Perform triangulation on the polygon.

        To detail documentation, please refer to https://rufat.be/triangle/API.html

        :param tri_opt: (Optional) Triangulation preferences.
        :type tri_opt: str
        :return: A 2D mesh.
        :rtype: :class:`vmd.DisplayMesh2D`
        """
        # Converting points to nodes for performance
        nodes = [vmd.Node2D.from_point(point) for point in self.points]
        vertices = [(point.x, point.y) for point in nodes]
        n = len(nodes)
        segments = [(i, i + 1) for i in range(n - 1)]
        segments.append((n - 1, 0))

        tri = {'vertices': npy.array(vertices).reshape((-1, 2)),
               'segments': npy.array(segments).reshape((-1, 2)),
               }
        if len(tri['vertices']) < 3:
            return None
        triangulate_result = triangulate(tri, tri_opt)
        triangles = triangulate_result['triangles'].tolist()
        np = triangulate_result['vertices'].shape[0]
        points = [vmd.Node2D(*triangulate_result['vertices'][i, :]) for i in range(np)]
        return vmd.DisplayMesh2D(points, triangles=triangles)

    def grid_triangulation_points(self, number_points_x: int = 25, number_points_y: int = 25):
        """
        Use an n by m grid to triangulate the contour.

        :param number_points_x: Number of discretization points in x direction.
        :type number_points_x: int
        :param number_points_y: Number of discretization points in y direction.
        :type number_points_y: int
        :return: Discretization data.
        :rtype: list
        """
        x_min, x_max, y_min, y_max = self.bounding_rectangle.bounds()

        n = number_points_x + 2
        m = number_points_y + 2

        x = npy.linspace(x_min, x_max, num=n)
        y = npy.linspace(y_min, y_max, num=m)

        grid_point_index = {}

        polygon_points = {vmd.Node2D.from_point(point) for point in self.points}
        points = []
        for i, xi in enumerate(x):
            for j, yi in enumerate(y):
                point = vmd.Node2D(xi, yi)
                if self.point_belongs(point, include_edge_points=True) and point not in polygon_points:
                    grid_point_index[(i, j)] = point
                    points.append(point)

        return points, x, y, grid_point_index

    def ear_clipping_triangulation(self):
        """
        Computes the triangulation of the polygon using ear clipping algorithm.

        Note: triangles have been inverted for a better rendering in babylonjs
        """
        # Converting to nodes for performance
        nodes = [vmd.Node2D.from_point(point) for point in self.points]

        initial_point_to_index = {point: i for i, point in enumerate(nodes)}
        triangles = []

        remaining_points = nodes[:]

        number_remaining_points = len(remaining_points)
        while number_remaining_points > 3:
            current_polygon = ClosedPolygon2D(remaining_points)

            found_ear = False
            for point1, point2, point3 in zip(remaining_points,
                                              remaining_points[1:] + remaining_points[0:1],
                                              remaining_points[2:] + remaining_points[0:2]):
                if not point1.is_close(point3):
                    line_segment = volmdlr.edges.LineSegment2D(point1, point3)

                # Checking if intersections does not contain the vertices
                # of line_segment
                intersect = False
                intersections = current_polygon.linesegment_intersections(line_segment)
                if intersections:
                    for inter in intersections:
                        if not volmdlr.core.point_in_list(inter[0], [line_segment.start, line_segment.end]):
                            intersect = True
                            break

                if not intersect:
                    if current_polygon.point_belongs(line_segment.middle_point()):

                        triangles.append((initial_point_to_index[point1],
                                          initial_point_to_index[point3],
                                          initial_point_to_index[point2]))
                        remaining_points.remove(point2)
                        number_remaining_points -= 1
                        found_ear = True

                        # Rolling the remaining list
                        if number_remaining_points > 4:
                            deq = deque(remaining_points)
                            # random.randint(1, number_remaining_points-1))
                            deq.rotate(int(0.3 * number_remaining_points))
                            remaining_points = list(deq)

                        break

            # Searching for a flat ear
            if not found_ear:
                remaining_polygon = ClosedPolygon2D(remaining_points)
                if remaining_polygon.area() > 0.:

                    found_flat_ear = False
                    for point1, point2, point3 in zip(remaining_points,
                                                      remaining_points[1:] + remaining_points[0:1],
                                                      remaining_points[2:] + remaining_points[0:2]):
                        triangle = Triangle2D(point1, point2, point3)
                        if math.isclose(triangle.area(), 0, abs_tol=1e-8):
                            remaining_points.remove(point2)
                            found_flat_ear = True
                            break

                    if not found_flat_ear:
                        print('Warning : There are no ear in the polygon, it seems malformed: skipping triangulation')
                        return vmd.DisplayMesh2D(nodes, triangles)
                else:
                    return vmd.DisplayMesh2D(nodes, triangles)

        if len(remaining_points) == 3:
            point1, point2, point3 = remaining_points
            triangles.append((initial_point_to_index[point1],
                              initial_point_to_index[point3],
                              initial_point_to_index[point2]))

        return vmd.DisplayMesh2D(nodes, triangles)

    def simplify(self, min_distance: float = 0.01, max_distance: float = 0.05):
        return ClosedPolygon2D(self.simplify_polygon(min_distance=min_distance,
                                                     max_distance=max_distance).points)

    def line_intersecting_closing_point(self, crossing_point):
        """
        Finds closing point for the sewing method using intersection of lines drawn from the barycenter.

        returns the closing point.
        """
        vec_dir = crossing_point.copy()
        vec_dir.normalize()

        line = volmdlr.edges.LineSegment2D(volmdlr.O2D,
                                           crossing_point + vec_dir * 5)
        # line.plot(ax=ax2d, color='b')

        point_intersections = {}
        for line_segment in self.line_segments:
            point_intersection = line_segment.linesegment_intersections(
                line)
            if point_intersection:
                point_intersections[line_segment] = point_intersection[
                    0]
            else:
                if line.point_belongs(line_segment.start):
                    point_intersections[line_segment] = line_segment.start
                if line.point_belongs(line_segment.end):
                    point_intersections[line_segment] = line_segment.end
        point_distance = list(point_intersections.values())[
            0].point_distance(crossing_point)
        point_intersection = list(point_intersections.values())[0]
        line_segment = list(point_intersections.keys())[0]
        for line, point in list(point_intersections.items())[1:]:
            dist = crossing_point.point_distance(point)
            if dist < point_distance:
                point_distance = dist
                point_intersection = point
                line_segment = line

        # point_intersection.plot(ax=ax2d)

        if point_intersection.point_distance(
                    line_segment.start) < point_intersection.point_distance(
                line_segment.end):
            closing_point = line_segment.start
        else:
            closing_point = line_segment.end

        return closing_point

    def point_in_polygon(self):
        """
        In case the barycenter of the polygon is outside, this method finds another point inside the polygon.

        """
        barycenter = self.barycenter()
        if self.point_belongs(barycenter):
            return barycenter
        intersetions1 = {}
        linex_pos = volmdlr.edges.LineSegment2D(volmdlr.O2D, volmdlr.X2D * 5)
        linex_neg = volmdlr.edges.LineSegment2D(volmdlr.O2D, -volmdlr.X2D * 5)
        liney_pos = volmdlr.edges.LineSegment2D(volmdlr.O2D, volmdlr.Y2D * 5)
        liney_neg = volmdlr.edges.LineSegment2D(volmdlr.O2D, -volmdlr.Y2D * 5)
        for line in [linex_pos, linex_neg, liney_pos, liney_neg]:
            intersections = []
            for line_segment in self.line_segments:
                point_intersection = line_segment.linesegment_intersections(
                    line)
                intersections.extend(point_intersection)
                if not point_intersection:
                    if line.point_belongs(line_segment.start):
                        intersections.append(line_segment.start)
                    if line.point_belongs(line_segment.end):
                        intersections.append(line_segment.end)
            intersetions1[line] = intersections[:]
        for i, value in enumerate(intersetions1.values()):
            if not value:
                if i % 2 == 0:
                    if len(list(intersetions1.values())[i + 1]) == 2:
                        translation1 = (list(intersetions1.values())[i + 1][0] +
                                        list(intersetions1.values())[
                                            i + 1][1]) * 0.5
                        break
                if i % 2 != 0:
                    if len(list(intersetions1.values())[i - 1]) == 2:
                        translation1 = (list(intersetions1.values())[i - 1][0]
                                        + list(intersetions1.values())[i - 1][1]) * 0.5
                        break

        return translation1

    def repositioned_polygon(self, x, y):
        linex = volmdlr.edges.LineSegment2D(-x.to_2d(volmdlr.O2D, x, y),
                                            x.to_2d(volmdlr.O2D, x, y))
        way_back = volmdlr.O3D
        barycenter = self.barycenter()
        if not self.point_belongs(barycenter):
            barycenter1_2d = self.point_in_polygon()
            new_polygon = self.translation(-barycenter1_2d)
            way_back = barycenter1_2d.to_3d(volmdlr.O3D, x, y)
        else:
            inters = self.linesegment_intersections(linex)
            distance = inters[0][0].point_distance(inters[-1][0])
            if distance / 2 > 3 * min(
                    self.point_distance(inters[0][0]),
                    self.point_distance(inters[-1][0])):
                mid_point = (inters[0][0] + inters[-1][0]) * 0.5
                new_polygon = self.translation(-mid_point)
                way_back = mid_point.to_3d(volmdlr.O3D, x, y)

        return new_polygon, way_back

    def get_possible_sewing_closing_points(self, polygon2, polygon_primitive,
                                           line_segment1: None, line_segment2: None):
        """
        Searches all possibles closing points available for the given primitive.

        """
        middle_point = polygon_primitive.middle_point()
        if line_segment1 is None and line_segment2 is None:
            normal_vector = polygon_primitive.unit_normal_vector()
            line_segment1 = volmdlr.edges.LineSegment2D(middle_point,
                                                        middle_point - normal_vector)
            line_segment2 = volmdlr.edges.LineSegment2D(middle_point,
                                                        middle_point + normal_vector)

        line_intersections = {line_segment1: [], line_segment2: []}
        for line_segment in [line_segment1, line_segment2
                             ]:
            inter_points = []
            for prim in polygon2.line_segments + self.line_segments[
                                                 :self.line_segments.index(
                                                     polygon_primitive)] + self.line_segments[
                                                                           self.line_segments.index(
                                                                               polygon_primitive) + 1:]:
                inters = prim.linesegment_intersections(line_segment)
                if inters:
                    line_intersections[line_segment].append((inters[0], prim))
                    inter_points.append(inters[0])
                elif line_segment.point_belongs(prim.start, 1e-7):
                    if not volmdlr.core.point_in_list(prim.start, inter_points):
                        line_intersections[line_segment].append((prim.start, prim))
                        inter_points.append(prim.start)
                elif line_segment.point_belongs(prim.end, 1e-7):
                    if not volmdlr.core.point_in_list(prim.end, inter_points):
                        line_intersections[line_segment].append((prim.end, prim))
                        inter_points.append(prim.end)
                elif prim.point_belongs(middle_point, 1e-7):
                    line_intersections[line_segment].append((prim.middle_point(), prim))
                    inter_points.append(prim.middle_point())
        return line_intersections

    def select_farthest_sewing_closing_point(self,
                                             line_segment: volmdlr.edges.LineSegment2D,
                                             polygon_primitive,
                                             possible_closing_points):
        """
        Searches the closest sewing closing point available.

        """
        closing_point = volmdlr.O2D
        middle_point = polygon_primitive.middle_point()
        distance = 0
        for intr_list in possible_closing_points:
            if intr_list[1] not in self.line_segments:
                dist = intr_list[0].point_distance(line_segment.start)
                if dist > distance:
                    distance = dist
                    closing_point = (intr_list[1].start if
                                     intr_list[0].point_distance(
                                         intr_list[1].start) <
                                     intr_list[0].point_distance(
                                         intr_list[1].end) else
                                     intr_list[1].end)

            elif intr_list[0].is_close(middle_point) and \
                    polygon_primitive.length() == intr_list[1].length():
                closing_point = intr_list[1].start
                distance = 0

        return closing_point

    def select_closest_sewing_closing_point(self,
                                            line_segment: volmdlr.edges.LineSegment2D,
                                            polygon_primitive,
                                            possible_closing_points):
        """
        Searches the closest sewing closing point available.

        """
        closing_point = volmdlr.O2D
        middle_point = polygon_primitive.middle_point()
        distance = math.inf
        for intr_list in possible_closing_points:
            if intr_list[1] not in self.line_segments:
                dist = intr_list[0].point_distance(line_segment.start)
                if dist < distance:
                    distance = dist
                    closing_point = (intr_list[1].start if
                                     intr_list[0].point_distance(
                                         intr_list[1].start) <
                                     intr_list[0].point_distance(
                                         intr_list[1].end) else
                                     intr_list[1].end)

            elif intr_list[0].is_close(middle_point) and \
                    polygon_primitive.length() == intr_list[1].length():
                closing_point = intr_list[1].start
                distance = 0

        return closing_point

    def search_farthest(self, interseting_point, possible_closing_points):
        """
        Chooses the closest of the farthest available.

        While Sewing two Polygons, and searching a face\'s closing point, this method verifies it
        :return: True if to search the farthest of False if not
        """
        distance = math.inf
        target_prim = None
        for intersection_point, prim in possible_closing_points:
            dist = interseting_point.point_distance(intersection_point)
            if dist < distance:
                distance = dist
                target_prim = prim
        if target_prim in self.line_segments:
            return True
        return False

    def get_closing_point(self, polygon2_2d, primitive, ax=None):
        """Gets sewing closing points for given primitive points."""
        closing_point = volmdlr.O2D
        middle_point = primitive.middle_point()

        normal_vector = primitive.unit_normal_vector()
        line_segment1 = volmdlr.edges.LineSegment2D(middle_point,
                                                    middle_point - normal_vector)
        line_segment2 = volmdlr.edges.LineSegment2D(middle_point,
                                                    middle_point + normal_vector)

        possible_sewing_closing_points_in_linesegment = \
            self.get_possible_sewing_closing_points(polygon2_2d, primitive,
                                                    line_segment1,
                                                    line_segment2)
        if possible_sewing_closing_points_in_linesegment[line_segment1] and \
                not possible_sewing_closing_points_in_linesegment[line_segment2]:
            closing_point = self.select_closest_sewing_closing_point(
                line_segment1, primitive,
                possible_sewing_closing_points_in_linesegment[line_segment1])
            if ax is not None:
                closing_point.plot(ax=ax, color='g')
        if possible_sewing_closing_points_in_linesegment[line_segment2] and \
                not possible_sewing_closing_points_in_linesegment[
                    line_segment1]:
            closing_point = self.select_closest_sewing_closing_point(
                line_segment2, primitive,
                possible_sewing_closing_points_in_linesegment[line_segment2])

        else:
            if len(possible_sewing_closing_points_in_linesegment[line_segment1]) == 1:
                closing_point = self.select_closest_sewing_closing_point(
                    line_segment1, primitive,
                    possible_sewing_closing_points_in_linesegment[
                        line_segment1])
                if closing_point.is_close(volmdlr.O2D):
                    closing_point = self.select_farthest_sewing_closing_point(
                        line_segment2, primitive,
                        possible_sewing_closing_points_in_linesegment[
                            line_segment2])
                if ax is not None:
                    closing_point.plot(ax=ax, color='c')
            elif len(possible_sewing_closing_points_in_linesegment[line_segment2]) == 1:
                closing_point = self.select_closest_sewing_closing_point(
                    line_segment2, primitive,
                    possible_sewing_closing_points_in_linesegment[
                        line_segment2])
                if closing_point.is_close(volmdlr.O2D):
                    closing_point = self.select_farthest_sewing_closing_point(
                        line_segment1, primitive,
                        possible_sewing_closing_points_in_linesegment[
                            line_segment1])
            else:
                if possible_sewing_closing_points_in_linesegment[line_segment1]:
                    if self.search_farthest(
                            middle_point,
                            possible_sewing_closing_points_in_linesegment[
                                line_segment2]):
                        closing_point = \
                            self.select_farthest_sewing_closing_point(
                                line_segment1, primitive,
                                possible_sewing_closing_points_in_linesegment[
                                    line_segment1])
                    else:
                        closing_point = \
                            self.select_closest_sewing_closing_point(
                                line_segment1, primitive,
                                possible_sewing_closing_points_in_linesegment[
                                    line_segment1])

                elif possible_sewing_closing_points_in_linesegment[
                        line_segment2]:
                    closing_point = self.select_closest_sewing_closing_point(
                        line_segment2, primitive,
                        possible_sewing_closing_points_in_linesegment[
                            line_segment2])
        if ax is not None:
            middle_point.plot(ax=ax, color='r')
            line_segment1.plot(ax=ax, edge_style=EdgeStyle(color='y'))
            line_segment2.plot(ax=ax, edge_style=EdgeStyle(color='b'))
            closing_point.plot(ax=ax)
            raise NotImplementedError('There should not be a plot inside this method')

        return closing_point

    def get_valid_sewing_polygon_primitive(self, polygon2_2d):
        """Get valid primitive to start sewing two polygons."""
        for primitive1 in self.line_segments:
            middle_point = primitive1.middle_point()
            normal_vector = primitive1.unit_normal_vector()
            line_segment1 = volmdlr.edges.LineSegment2D(middle_point,
                                                        middle_point - normal_vector)
            line_segment2 = volmdlr.edges.LineSegment2D(middle_point,
                                                        middle_point + normal_vector)
            possible_closing_points = self.get_possible_sewing_closing_points(
                polygon2_2d, primitive1, line_segment1, line_segment2)
            if len(possible_closing_points[line_segment1]) == 1 and \
                    possible_closing_points[line_segment1][0][1] in polygon2_2d.line_segments:
                closing_point = (possible_closing_points[
                                     line_segment1][0][1].start if
                                 possible_closing_points[
                                     line_segment1][0][0].point_distance(
                                     possible_closing_points[
                                         line_segment1][0][1].start) <
                                 possible_closing_points[
                                     line_segment1][0][0].point_distance(
                                     possible_closing_points[
                                         line_segment1][0][1].end) else
                                 possible_closing_points[
                                     line_segment1][0][1].end)

                if polygon2_2d.points.index(closing_point) >= len(polygon2_2d.points) * 2 / 4:
                    return primitive1

            if len(possible_closing_points[line_segment2]) == 1 and \
                    possible_closing_points[line_segment2][0][1] in polygon2_2d.line_segments:
                closing_point = (possible_closing_points[
                                     line_segment2][0][1].start if
                                 possible_closing_points[
                                     line_segment2][0][0].point_distance(
                                     possible_closing_points[
                                         line_segment2][0][1].start) <
                                 possible_closing_points[
                                     line_segment2][0][0].point_distance(
                                     possible_closing_points[
                                         line_segment2][0][1].end) else
                                 possible_closing_points[
                                     line_segment2][0][1].end)

                if polygon2_2d.points.index(closing_point) >= len(polygon2_2d.points) * 2 / 4:
                    return primitive1

        for primitive1 in self.line_segments:
            closing_point = self.get_closing_point(polygon2_2d,
                                                   primitive1)
            if not closing_point.is_close(volmdlr.O2D):
                return primitive1

        raise NotImplementedError('make sure the two polygons '
                                  'you are trying to sew are valid ones')

    def is_convex(self):
        """
        Verifies if a polygon is convex or Not.

        """
        for prim1, prim2 in zip(self.line_segments, self.line_segments[1:] + [self.line_segments[0]]):
            vector1 = prim1.direction_vector()
            vector2 = prim2.direction_vector()
            angle = volmdlr.geometry.clockwise_angle(vector1, vector2)
            if self.is_trigo:
                if angle < math.pi and angle != 0:
                    return False
            elif angle > math.pi and angle != 2 * math.pi:
                return False
        return True

    def axial_symmetry(self, line):
        """
        Finds out the symmetric closed_polygon2d according to a line.

        """

        axial_points = [point.axial_symmetry(line) for point in self.points]

        return self.__class__(points=axial_points)


class Triangle(ClosedPolygonMixin):
    """
    Defines a triangle from 3 points.

    It is a Super Class for Triangle2D and Triangle3D,
    storing their main attribute and methods.


    """

    def __init__(self, point1, point2,
                 point3, name: str = ''):
        self.point1 = point1
        self.point2 = point2
        self.point3 = point3
        self.name = name
        self._line_segments = None


class Triangle2D(Triangle, ClosedPolygon2D):
    """
    Defines a triangle 2D.

    :param point1: triangle point 1.
    :param point2: triangle point 2.
    :param point3: triangle point 3.
    """

    def __init__(self, point1: volmdlr.Point2D, point2: volmdlr.Point2D,
                 point3: volmdlr.Point2D, name: str = ''):
        # TODO: This seems buggy. Is it still used?
        # self.point1 = point1
        # self.point2 = point2
        # self.point3 = point3
        # self.name = name

        ClosedPolygon2D.__init__(self, points=[point1, point2, point3], name=name)

        Triangle.__init__(self, point1, point2, point3, name)

    def area(self):
        u = self.point2 - self.point1
        v = self.point3 - self.point1
        return abs(u.cross(v)) / 2

    def incircle_radius(self):
        param_a = self.point1.point_distance(self.point2)
        param_b = self.point1.point_distance(self.point3)
        param_c = self.point2.point_distance(self.point3)
        return 2 * self.area() / (param_a + param_b + param_c)

    def circumcircle_radius(self):
        param_a = self.point1.point_distance(self.point2)
        param_b = self.point1.point_distance(self.point3)
        param_c = self.point2.point_distance(self.point3)
        return param_a * param_b * param_c / (self.area() * 4.0)

    def ratio_circumr_length(self):
        return self.circumcircle_radius() / self.length()

    def ratio_incircler_length(self):
        return self.incircle_radius() / self.length()

    def aspect_ratio(self):
        param_a = self.point1.point_distance(self.point2)
        param_b = self.point1.point_distance(self.point3)
        param_c = self.point2.point_distance(self.point3)
        param_s = 0.5 * (param_a + param_b + param_c)
        try:
            return (0.125 * param_a * param_b * param_c / (param_s -
                                                           param_a) / (param_s - param_b) / (param_s - param_c))
        except ZeroDivisionError:
            return 1000000.

    def axial_symmetry(self, line):
        """
        Finds out the symmetric triangle 2d according to a line.

        """

        [point1, point2, point3] = [point.axial_symmetry(line)
                                    for point in [self.point1,
                                                  self.point2,
                                                  self.point3]]

        return self.__class__(point1, point2, point3)


class Contour3D(ContourMixin, Wire3D):
    """
    A collection of 3D primitives forming a closed wire3D.

    """
    _non_serializable_attributes = ['points']
    _non_data_eq_attributes = ['name']
    _non_data_hash_attributes = ['points', 'name']
    _generic_eq = True

    def __init__(self, primitives: List[volmdlr.core.Primitive3D],
                 name: str = ''):
        """
        Defines a contour3D from a collection of edges following each other stored in primitives list.
        """

        Wire3D.__init__(self, primitives=primitives, name=name)
        self._edge_polygon = None
        self._utd_bounding_box = False

    def __hash__(self):
        return hash(tuple(self.primitives))

    def __eq__(self, other_):
        if other_.__class__.__name__ != self.__class__.__name__:
            return False
        if len(self.primitives) != len(other_.primitives):
            return False
        equal = 0
        for prim1 in self.primitives:
            reverse1 = prim1.reverse()
            found = False
            for prim2 in other_.primitives:
                reverse2 = prim2.reverse()
                if (prim1 == prim2 or reverse1 == prim2
                        or reverse2 == prim1 or reverse1 == reverse2):
                    equal += 1
                    found = True
            if not found:
                return False
        if equal == len(self.primitives):
            return True
        return False

    @property
    def edge_polygon(self):
        if self._edge_polygon is None:
            self._edge_polygon = self._get_edge_polygon()
        return self._edge_polygon

    def _get_edge_polygon(self):
        points = []
        for edge in self.primitives:
            if points:
                if not edge.start.is_close(points[-1]):
                    points.append(edge.start)
            else:
                points.append(edge.start)
        return ClosedPolygon3D(points)

    @classmethod
    def from_step(cls, arguments, object_dict, **kwargs):
        """
        Converts a step primitive to a Contour3D.

        :param arguments: The arguments of the step primitive.
        :type arguments: list
        :param object_dict: The dictionary containing all the step primitives that have already been instantiated.
        :type object_dict: dict
        :return: The corresponding Contour3D object.
        :rtype: :class:`volmdlr.wires.Contour3D`
        """
        step_id = kwargs.get("step_id", "#UNKNOW_ID")
        step_name = kwargs.get("name", "EDGE_LOOP")
        name = arguments[0][1:-1]
        raw_edges = []
        for edge_id in arguments[1]:
            edge = object_dict[int(edge_id[1:])]
            if edge:
                raw_edges.append(edge)

        if step_name == "POLY_LOOP":
            return cls.from_points(raw_edges)
        if (len(raw_edges)) == 1:
            if isinstance(raw_edges[0], cls):
                # Case of a circle, ellipse...
                return raw_edges[0]
            return cls(raw_edges, name=name)
        list_edges = reorder_contour3d_edges_from_step(raw_edges, [step_id, step_name, arguments])
        if list_edges:
            return cls(list_edges, name=name)
        return None

    def to_step(self, current_id, surface_id=None, surface3d=None):
        """
        Converts the object to a STEP representation.

        :param current_id: The ID of the last written primitive.
        :type current_id: int
        :return: The STEP representation of the object and the last ID.
        :rtype: tuple[str, list[int]]
        """
        content = ''
        edge_ids = []
        for primitive in self.primitives:
            primitive_content, primitive_id = primitive.to_step(current_id, surface_id=surface_id)

            content += primitive_content
            current_id = primitive_id + 1

            content += f"#{current_id} = ORIENTED_EDGE('{primitive.name}',*,*,#{primitive_id},.T.);\n"
            edge_ids.append(current_id)

            current_id += 1

        content += f"#{current_id} = EDGE_LOOP('{self.name}',({volmdlr.core.step_ids_to_str(edge_ids)}));\n"
        return content, current_id

    def average_center_point(self):
        number_points = len(self.edge_polygon.points)
        x = sum(point[0] for point in self.edge_polygon.points) / number_points
        y = sum(point[1] for point in self.edge_polygon.points) / number_points
        z = sum(point[2] for point in self.edge_polygon.points) / number_points

        return volmdlr.Point3D(x, y, z)

    def to_2d(self, plane_origin, x, y):
        primitives2d = self.get_primitives_2d(plane_origin, x, y)
        return Contour2D(primitives=primitives2d)

    def rotation(self, center: volmdlr.Point3D, axis: volmdlr.Vector3D,
                 angle: float):
        """
        Contour3D rotation.

        :param center: rotation center.
        :param axis: rotation axis.
        :param angle: angle rotation.
        :return: a new rotated Contour3D.
        """
        new_edges = [edge.rotation(center, axis, angle) for edge
                     in self.primitives]
        return Contour3D(new_edges, self.name)

    def rotation_inplace(self, center: volmdlr.Point3D, axis: volmdlr.Vector3D,
                         angle: float):
        """
        Contour3D rotation. Object is updated in-place.

        :param center: rotation center.
        :param axis: rotation axis.
        :param angle: rotation angle.
        """
        warnings.warn("'in-place' methods are deprecated. Use a not in-place method instead.", DeprecationWarning)

        for edge in self.primitives:
            edge.rotation_inplace(center, axis, angle)

    def translation(self, offset: volmdlr.Vector3D):
        """
        Contour3D translation.

        :param offset: translation vector.
        :return: A new translated Contour3D.
        """
        new_edges = [edge.translation(offset) for edge in
                     self.primitives]
        return Contour3D(new_edges, self.name)

    def translation_inplace(self, offset: volmdlr.Vector3D):
        """
        Contour3D translation. Object is updated in-place.

        :param offset: translation vector.
        """
        warnings.warn("'in-place' methods are deprecated. Use a not in-place method instead.", DeprecationWarning)

        for edge in self.primitives:
            edge.translation_inplace(offset)

    def frame_mapping(self, frame: volmdlr.Frame3D, side: str):
        """
        Changes frame_mapping and return a new Contour3D.

        side = 'old' or 'new'.
        """
        new_edges = [edge.frame_mapping(frame, side) for edge in
                     self.primitives]
        return Contour3D(new_edges, self.name)

    def frame_mapping_inplace(self, frame: volmdlr.Frame3D, side: str):
        """
        Changes frame_mapping and the object is updated in-place.

        :param side: 'old' or 'new'
        """
        warnings.warn("'in-place' methods are deprecated. Use a not in-place method instead.", DeprecationWarning)

        for edge in self.primitives:
            edge.frame_mapping_inplace(frame, side)

    def copy(self, deep=True, memo=None):
        """
        Copies the Contour3D.
        """
        new_edges = [edge.copy(deep=deep, memo=memo) for edge in self.primitives]
        # if self.point_inside_contour is not None:
        #     new_point_inside_contour = self.point_inside_contour.copy()
        # else:
        #     new_point_inside_contour = None
        return Contour3D(new_edges, self.name)

    def plot(self, ax=None, edge_style: EdgeStyle = EdgeStyle()):
        if ax is None:
            # ax = Axes3D(plt.figure())
            fig = plt.figure()
            ax = fig.add_subplot(111, projection='3d')

        for edge in self.primitives:
            edge.plot(ax=ax, edge_style=edge_style)

        return ax

    def _bounding_box(self):
        """
        Computes the bounding box of the contour3D.

        """
        return volmdlr.core.BoundingBox.from_bounding_boxes([prim.bounding_box for prim in self.primitives])

    @property
    def bounding_box(self):
        if not self._utd_bounding_box:
            self._bbox = self._bounding_box()
            self._utd_bounding_box = True
        return self._bbox

    def line_intersections(self, line: curves.Line3D):
        """
        Calculates intersections between a contour 3d and Line 3d.

        :param line: Line 3D to verify intersections.
        :return: list with the contour intersections with line
        """
        intersections = []
        for primitive in self.primitives:
            prim_line_intersections = primitive.line_intersections(line)
            if prim_line_intersections:
                for inters in prim_line_intersections:
                    if inters not in intersections:
                        intersections.append(inters)
        return intersections

    def linesegment_intersections(self, linesegment: volmdlr.edges.LineSegment3D):
        """
        Calculates intersections between a contour 3d and line segment 3D.

        :param linesegment: line segment 3D to verify intersections.
        :return: list with the contour intersections with line
        """
        intersections = []
        for primitive in self.primitives:
            prim_line_intersections = primitive.linesegment_intersections(linesegment)
            if prim_line_intersections:
                for inters in prim_line_intersections:
                    if inters not in intersections:
                        intersections.append(inters)
        return intersections

    def contour_intersection(self, contour3d):
        """
        Calculates intersections between two Contour3D.

        :param contour3d: second contour
        :return: list of points
        """
        dict_intersecting_points = {}
        for primitive in self.primitives:
            for primitive2 in contour3d.primitives:
                intersecting_point = primitive.linesegment_intersection(
                    primitive2)
                if intersecting_point is not None:
                    dict_intersecting_points[primitive2] = intersecting_point
        if dict_intersecting_points:
            return dict_intersecting_points
        return None

    def clean_primitives(self):
        """
        Delete primitives with start=end, and return a new contour.

        """

        new_primitives = []
        for primitive in self.primitives:
            if not primitive.start.is_close(primitive.end):
                new_primitives.append(primitive)

        return Contour3D(new_primitives)

    def merge_with(self, contour3d, abs_tol: float = 1e-6):
        """
        Merge two adjacent contours, and returns one outer contour and inner contours (if there are any).

        """

        merged_primitives = self.delete_shared_contour_section(contour3d, abs_tol)
        contours = Contour3D.contours_from_edges(merged_primitives, tol=1e-6)

        return contours


class ClosedPolygon3D(Contour3D, ClosedPolygonMixin):
    """
    A collection of points, connected by line segments, following each other.

    """
    _non_serializable_attributes = ['line_segments', 'primitives']
    _non_data_eq_attributes = ['line_segments', 'primitives']

    def __init__(self, points: List[volmdlr.Point3D], name: str = ''):
        self.points = points
        self._line_segments = None

        Contour3D.__init__(self, self.line_segments, name)

    def get_line_segments(self):
        lines = []
        if len(self.points) > 1:
            for point1, point2 in zip(self.points,
                                      list(self.points[1:]) + [self.points[0]]):
                if not point1.is_close(point2):
                    lines.append(volmdlr.edges.LineSegment3D(point1, point2))
        return lines

    def copy(self, *args, **kwargs):
        points = [point.copy() for point in self.points]
        return ClosedPolygon3D(points, self.name)

    def __hash__(self):
        return sum(hash(point) for point in self.points)

    def __eq__(self, other_):
        if not isinstance(other_, self.__class__):
            return False
        equal = True
        for point, other_point in zip(self.points, other_.points):
            equal = (equal and point.is_close(other_point))
        return equal

    def plot(self, ax=None, edge_style: EdgeStyle = EdgeStyle()):
        for line_segment in self.line_segments:
            ax = line_segment.plot(ax=ax, edge_style=edge_style)
        return ax

    def rotation(self, center: volmdlr.Point3D, axis: volmdlr.Vector3D,
                 angle: float):
        """
        ClosedPolygon3D rotation.

        :param center: rotation center.
        :param axis: rotation axis.
        :param angle: angle rotation.
        :return: a new rotated ClosedPolygon3D.
        """
        return ClosedPolygon3D(
            [point.rotation(center, axis, angle) for point in
             self.points])

    def rotation_inplace(self, center: volmdlr.Point3D, axis: volmdlr.Vector3D,
                         angle: float):
        """
        ClosedPolygon3D rotation. Object is updated in-place.

        :param center: rotation center.
        :param axis: rotation axis.
        :param angle: rotation angle.
        """
        warnings.warn("'in-place' methods are deprecated. Use a not in-place method instead.", DeprecationWarning)

        for point in self.points:
            point.rotation_inplace(center, axis, angle)

    def translation(self, offset: volmdlr.Vector3D):
        """
        ClosedPolygon3D translation.

        :param offset: translation vector.
        :return: A new translated ClosedPolygon3D.
        """
        new_points = [point.translation(offset) for point in
                      self.points]
        return ClosedPolygon3D(new_points, self.name)

    def translation_inplace(self, offset: volmdlr.Vector3D):
        """
        ClosedPolygon3D translation. Object is updated in-place.

        :param offset: translation vector.
        """
        warnings.warn("'in-place' methods are deprecated. Use a not in-place method instead.", DeprecationWarning)

        for point in self.points:
            point.translation_inplace(offset)

    def to_2d(self, plane_origin, x, y):
        """
        Transforms a ClosedPolygon3D into an ClosedPolygon2D, given a plane origin and an u and v plane vector.

        :param plane_origin: plane origin.
        :param x: plane u vector.
        :param y: plane v vector.
        :return: ClosedPolygon2D.
        """
        points2d = [point.to_2d(plane_origin, x, y) for point in self.points]
        return ClosedPolygon2D(points2d)

    def sewing_with(self, other_poly3d, x, y, resolution=20):
        self_center, other_center = self.average_center_point(), \
            other_poly3d.average_center_point()

        self_poly2d, other_poly2d = self.to_2d(self_center, x, y), \
            other_poly3d.to_2d(other_center, x, y)
        self_center2d, other_center2d = self_poly2d.center_of_mass(), \
            other_poly2d.center_of_mass()
        self_poly2d.translation_inplace(-self_center2d)
        other_poly2d.translation_inplace(-other_center2d)

        bbox_self2d, bbox_other2d = self_poly2d.bounding_rectangle.bounds(), \
            other_poly2d.bounding_rectangle.bounds()
        position = [abs(value) for value in bbox_self2d] \
            + [abs(value) for value in bbox_other2d]
        max_scale = 2 * max(position)

        lines = [volmdlr.edges.LineSegment2D(volmdlr.O2D, max_scale * (
                volmdlr.X2D * math.sin(n * 2 * math.pi / resolution) +
                volmdlr.Y2D * math.cos(n * 2 * math.pi / resolution))
                                             ) for n in range(resolution)]

        self_new_points, other_new_points = [], []
        for line in lines:
            for self_line in self_poly2d.line_segments:
                intersect = line.linesegment_intersections(self_line)
                if intersect:
                    self_new_points.extend(intersect)
                    break

            for other_line in other_poly2d.line_segments:
                intersect = line.linesegment_intersections(other_line)
                if intersect:
                    other_new_points.extend(intersect)
                    break

        new_self_poly2d, new_other_poly2d = ClosedPolygon2D(
            self_new_points), ClosedPolygon2D(other_new_points)
        new_self_poly2d.translation_inplace(self_center2d)
        new_other_poly2d.translation_inplace(other_center2d)

        new_poly1, new_poly2 = new_self_poly2d.to_3d(self_center, x, y), \
            new_other_poly2d.to_3d(other_center, x, y)

        triangles = []
        for point1, point2, other_point in zip(new_poly1.points,
                                               new_poly1.points[
                                                   1:] + new_poly1.points[:1],
                                               new_poly2.points):
            triangles.append([point1, point2, other_point])

        for point1, point2, other_point in zip(
                new_poly2.points, new_poly2.points[1:] + new_poly2.points[:1],
                new_poly1.points[1:] + new_poly1.points[:1]):
            triangles.append([other_point, point2, point1])

        return triangles

    def simplify(self, min_distance: float = 0.01, max_distance: float = 0.05):
        """
        Simplifies polygon 3d.

        :param min_distance: minimal allowed distance.
        :param max_distance: maximal allowed distance.
        :return: Simplified closed polygon 3d.
        """
        return ClosedPolygon3D(self.simplify_polygon(
            min_distance=min_distance, max_distance=max_distance).points)

    def convex_sewing(self, polygon2, x, y):
        """
        Sew to Convex Polygon.

        :param polygon2: other polygon to sew with.
        :param x: u vector for plane projection.
        :param y: v vector for plane projection.
        """
        center1, center2 = self.average_center_point(), polygon2.average_center_point()
        center1_, center2_ = volmdlr.Point3D(center1.x, center1.y, 0), volmdlr.Point3D(center2.x, center2.y, 0)
        new_polygon1, new_polygon2 = self.translation(-center1_), polygon2.translation(-center2_)
        new_center1, new_center2 = new_polygon1.average_center_point(), new_polygon2.average_center_point()

        new_polygon1_2d, new_polygon2_2d = \
            new_polygon1.to_2d(new_center1, x, y), new_polygon2.to_2d(new_center2, x, y)

        dict_closing_pairs = {}
        triangles = []
        list_closing_point_indexes = []
        new_polygon1_2d_points = new_polygon1_2d.points + [
            new_polygon1_2d.points[0]]
        for i, point_polygon1 in enumerate(
                new_polygon1.points + [new_polygon1.points[0]]):
            if i != 0:
                mean_point2d = 0.5 * (
                        new_polygon1_2d_points[i] + new_polygon1_2d_points[
                            i - 1])
                closing_point = new_polygon2_2d.line_intersecting_closing_point(
                    mean_point2d)
                closing_point_index = new_polygon2_2d.points.index(
                    closing_point)

                if i == 1:
                    previous_closing_point_index = closing_point_index
                if closing_point_index != previous_closing_point_index:
                    if closing_point_index in list_closing_point_indexes:
                        closing_point_index = previous_closing_point_index
                    else:
                        dict_closing_pairs[self.points[i - 1]] = (previous_closing_point_index, closing_point_index)

                if point_polygon1.is_close(new_polygon1.points[0]):
                    if list(dict_closing_pairs.values())[-1][-1] != list(dict_closing_pairs.values())[0][0]:
                        dict_closing_pairs[self.points[0]] = (list(dict_closing_pairs.values())[-1][-1],
                                                              list(dict_closing_pairs.values())[0][0])

                real_closing_point = polygon2.points[closing_point_index]

                face_points = [self.points[new_polygon1.points.index(
                    point_polygon1)], self.points[i - 1],
                               real_closing_point]
                triangles.append(face_points)

                list_closing_point_indexes.append(closing_point_index)
                previous_closing_point_index = closing_point_index
        triangles += polygon2.close_sewing(dict_closing_pairs)

        return triangles

    def get_valid_concave_sewing_polygon(self, polygon1_2d, polygon2_2d):
        polygon1_2d_valid__primitive = \
            polygon1_2d.get_valid_sewing_polygon_primitive(polygon2_2d)
        if polygon1_2d_valid__primitive == polygon1_2d.line_segments[0]:
            return self
        new_polygon_primitives = \
            self.line_segments[polygon1_2d.line_segments.index(polygon1_2d_valid__primitive):] + \
            self.line_segments[:polygon1_2d.line_segments.index(polygon1_2d_valid__primitive)]
        polygon1_3d_points = []
        for prim in new_polygon_primitives:
            if not volmdlr.core.point_in_list(prim.start, polygon1_3d_points):
                polygon1_3d_points.append(prim.start)
            if not volmdlr.core.point_in_list(prim.end, polygon1_3d_points):
                polygon1_3d_points.append(prim.end)
        return ClosedPolygon3D(polygon1_3d_points)

    def close_sewing(self, dict_closing_pairs):
        triangles_points = []
        for i, point_polygon2 in enumerate(
                self.points + [self.points[0]]):
            for j, index in enumerate(list(dict_closing_pairs.values())):
                if i != 0:
                    if i - 1 >= index[0] and i <= index[1]:
                        face_points = [self.points[i - 1],
                                       point_polygon2,
                                       list(dict_closing_pairs.keys())[j]]
                        triangles_points.append(face_points)
                    elif index[0] > index[1]:
                        if (i - 1 <= index[0] and i <= index[1]) or (
                                (i - 1 >= index[0]) and i >= index[1]):
                            face_points = [self.points[i - 1],
                                           point_polygon2,
                                           list(dict_closing_pairs.keys())[j]]
                            triangles_points.append(face_points)
        return triangles_points

    def check_sewing(self, polygon2, sewing_faces):
        if not len(self.line_segments) + len(polygon2.line_segments) == len(sewing_faces):
            return False
        return True

    def redefine_sewing_triangles_points(self, triangles_points,
                                         passed_by_zero_index,
                                         closing_point_index,
                                         previous_closing_point_index):
        for n, triangle_points in enumerate(triangles_points[::-1]):
            if (not passed_by_zero_index and
                self.points.index(
                    triangle_points[2]) > closing_point_index) or \
                    (passed_by_zero_index and
                     0 <= self.points.index(triangle_points[
                                                2]) <= previous_closing_point_index and
                     self.points.index(
                         triangle_points[2]) > closing_point_index):
                new_face_points = [triangles_points[-(n + 1)][0],
                                   triangles_points[-(n + 1)][1],
                                   self.points[
                                       closing_point_index]]
                triangles_points[-(n + 1)] = new_face_points

        return triangles_points

    @staticmethod
    def clean_sewing_closing_pairs_dictionary(dict_closing_pairs,
                                              closing_point_index,
                                              passed_by_zero_index):
        """
        Cleans the dictionary containing the sewing closing pairs information.

        In case it needs to be recalculated due to changing closing points.
        """
        dict_closing_pairs_values = list(dict_closing_pairs.values())
        dict_closing_pairs_keys = list(dict_closing_pairs.keys())
        previous_closing_point_index = dict_closing_pairs_values[-1][1]
        last_dict_value = previous_closing_point_index
        for i, key in enumerate(dict_closing_pairs_keys[::-1]):
            if (not passed_by_zero_index and
                last_dict_value > closing_point_index) or \
                    (passed_by_zero_index and
                     0 <= last_dict_value <= previous_closing_point_index and
                     last_dict_value > closing_point_index):
                lower_bounddary_closing_point = key
                del dict_closing_pairs[key]
                if not dict_closing_pairs:
                    break
                last_dict_value = dict_closing_pairs_values[-i - 2][1]

        return dict_closing_pairs, lower_bounddary_closing_point

    @staticmethod
    def is_sewing_forward(closing_point_index, list_closing_point_indexes) -> bool:
        if closing_point_index < list_closing_point_indexes[-1]:
            return False
        return True

    @staticmethod
    def sewing_closing_points_to_remove(closing_point_index, list_closing_point_indexes, passed_by_zero_index):
        list_remove_closing_points = []
        for idx in list_closing_point_indexes[::-1]:
            if not passed_by_zero_index:
                if idx > closing_point_index:
                    list_remove_closing_points.append(idx)
                else:
                    break
            else:
                if 0 < idx <= list_closing_point_indexes[-1] and \
                        idx > closing_point_index:
                    list_remove_closing_points.append(idx)
                else:
                    break
        return list_remove_closing_points

    @staticmethod
    def sewing_closing_point_past_point0(closing_point_index, list_closing_point_indexes,
                                         passed_by_zero_index, ratio_denominator):
        last_to_new_point_index_ratio = (list_closing_point_indexes[-1] -
                                         closing_point_index) / ratio_denominator
        if passed_by_zero_index:
            ratio = (list_closing_point_indexes[0] - closing_point_index) / ratio_denominator
            if math.isclose(ratio, 1, abs_tol=0.3):
                closing_point_index = list_closing_point_indexes[0]
            else:
                closing_point_index = list_closing_point_indexes[-1]
        else:
            if closing_point_index > list_closing_point_indexes[0]:
                ratio1 = (closing_point_index -
                          list_closing_point_indexes[0]) / ratio_denominator
                if math.isclose(ratio1, 0, abs_tol=0.3) and \
                        math.isclose(last_to_new_point_index_ratio, 1, abs_tol=0.3):
                    passed_by_zero_index = True
                    closing_point_index = list_closing_point_indexes[0]
                else:
                    closing_point_index = list_closing_point_indexes[-1]
            else:
                if closing_point_index < ratio_denominator / 4:
                    passed_by_zero_index = True
                elif ratio_denominator - list_closing_point_indexes[-1] >= 6:
                    closing_point_index = list_closing_point_indexes[-1] + 5
                else:
                    closing_point_index = list_closing_point_indexes[-1]
        return closing_point_index, passed_by_zero_index

    @staticmethod
    def validate_concave_closing_point(closing_point_index,
                                       list_closing_point_indexes,
                                       passed_by_zero_index,
                                       ratio_denominator, polygons_points_ratio):
        last_index = list_closing_point_indexes[-1]

        if closing_point_index == last_index:
            return closing_point_index, [], passed_by_zero_index

        list_remove_closing_points = []
        ratio = (last_index - closing_point_index) / ratio_denominator

        if not ClosedPolygon3D.is_sewing_forward(closing_point_index, list_closing_point_indexes):
            if closing_point_index > last_index - 10 and closing_point_index != last_index - 1:
                if closing_point_index - 1 in list_closing_point_indexes and \
                        closing_point_index + 1 in list_closing_point_indexes:
                    closing_point_index = last_index
                    return closing_point_index, list_remove_closing_points, passed_by_zero_index

                list_remove_closing_points = ClosedPolygon3D.sewing_closing_points_to_remove(
                    closing_point_index, list_closing_point_indexes, passed_by_zero_index)

            elif closing_point_index in list_closing_point_indexes:
                closing_point_index = last_index
            elif math.isclose(ratio, 0, abs_tol=0.3):
                closing_point_index = last_index
            else:
                closing_point_index, passed_by_zero_index = ClosedPolygon3D.sewing_closing_point_past_point0(
                    closing_point_index, list_closing_point_indexes, passed_by_zero_index, ratio_denominator)

        elif closing_point_index in list_closing_point_indexes:
            closing_point_index = last_index
        elif len(list_closing_point_indexes) > 2 and list_closing_point_indexes[0] < closing_point_index < last_index:
            closing_point_index = last_index
        elif passed_by_zero_index and closing_point_index > list_closing_point_indexes[0]:
            closing_point_index = last_index
        elif list_closing_point_indexes[0] == 0 and math.isclose(ratio, -1, abs_tol=0.3):
            closing_point_index = last_index
        elif math.isclose(ratio, -1, abs_tol=0.3):
            closing_point_index = last_index
        elif closing_point_index - last_index > 5 and list_closing_point_indexes[
                -1] + 4 <= ratio_denominator - 1 and polygons_points_ratio > 0.95:
            closing_point_index = last_index + 4

        return closing_point_index, list_remove_closing_points, passed_by_zero_index

    def concave_sewing(self, polygon2, x, y):
        polygon1_2d = self.to_2d(volmdlr.O2D, x, y)
        polygon2_2d = polygon2.to_2d(volmdlr.O2D, x, y)
        polygon1_3d = self
        polygon2_3d = polygon2
        if polygon2_2d.area() < polygon1_2d.area():
            polygon1_2d, polygon2_2d = polygon2_2d, polygon1_2d
            polygon1_3d = polygon2
            polygon2_3d = self
        polygon1_3d = polygon1_3d.get_valid_concave_sewing_polygon(
            polygon1_2d, polygon2_2d)
        polygon1_2d = polygon1_3d.to_2d(volmdlr.O2D, x, y)

        # ax=polygon1_2d.plot()
        # polygon2_2d.plot(ax=ax, color='r')

        dict_closing_pairs = {}
        triangles_points = []
        list_closing_point_indexes = []
        passed_by_zero_index = False
        ratio_denom = len(polygon2_2d.points)
        polygons_points_ratio = len(polygon1_2d.points) / ratio_denom
        previous_closing_point_index = None
        for i, primitive1 in enumerate(polygon1_2d.line_segments):
            list_remove_closing_points = []
            closing_point = polygon1_2d.get_closing_point(polygon2_2d,
                                                          primitive1)
            if closing_point.is_close(volmdlr.O2D):
                if previous_closing_point_index is not None:
                    closing_point_index = previous_closing_point_index
                else:
                    raise NotImplementedError(
                        'None of the normal lines intersect polygon2, '
                        'certify projection plane given is correct')
            else:
                closing_point_index = polygon2_2d.points.index(closing_point)

            if i == 0:
                previous_closing_point_index = closing_point_index
            else:
                closing_point_index, list_remove_closing_points, \
                    passed_by_zero_index = self.validate_concave_closing_point(
                        closing_point_index, list_closing_point_indexes,
                        passed_by_zero_index, ratio_denom, polygons_points_ratio)

            if list_remove_closing_points:
                new_list_closing_point_indexes = list(
                    dict.fromkeys(list_closing_point_indexes))
                new_list_remove_closing_indexes = list(
                    dict.fromkeys(list_remove_closing_points))
                if len(list_remove_closing_points) == len(triangles_points):
                    triangles_points = \
                        polygon2_3d.redefine_sewing_triangles_points(
                            triangles_points, passed_by_zero_index,
                            closing_point_index, previous_closing_point_index)
                    if dict_closing_pairs:
                        dict_closing_pairs, lower_bounddary_closing_point = \
                            self.clean_sewing_closing_pairs_dictionary(
                                dict_closing_pairs,
                                closing_point_index,
                                passed_by_zero_index)

                        if len(new_list_remove_closing_indexes) < \
                                len(new_list_closing_point_indexes):
                            dict_closing_pairs[
                                lower_bounddary_closing_point] = (
                                new_list_closing_point_indexes[
                                    -(len(new_list_remove_closing_indexes) + 1)],
                                closing_point_index)
                    for pt_index in list_remove_closing_points:
                        list_closing_point_indexes.remove(pt_index)
                    list_closing_point_indexes.append(closing_point_index)

                elif (not passed_by_zero_index and
                      closing_point_index > polygon2_3d.points.index(
                            triangles_points[-len(list_remove_closing_points) - 1][2])) or \
                        (passed_by_zero_index and closing_point_index >= 0):
                    triangles_points = \
                        polygon2_3d.redefine_sewing_triangles_points(
                            triangles_points, passed_by_zero_index,
                            closing_point_index, previous_closing_point_index)
                    dict_closing_pairs, lower_bounddary_closing_point = \
                        self.clean_sewing_closing_pairs_dictionary(
                            dict_closing_pairs, closing_point_index, passed_by_zero_index)

                    if not list(dict_closing_pairs.keys()) or dict_closing_pairs[
                        list(dict_closing_pairs.keys())[-1]][1] != \
                            closing_point_index:
                        dict_closing_pairs[lower_bounddary_closing_point] = \
                            (new_list_closing_point_indexes[
                                 -(len(new_list_remove_closing_indexes) + 1)],
                             closing_point_index)

                    for pt_index in list_remove_closing_points:
                        list_closing_point_indexes.remove(pt_index)
                    list_closing_point_indexes.append(closing_point_index)
                else:
                    closing_point_index = previous_closing_point_index

            elif closing_point_index != previous_closing_point_index:
                dict_closing_pairs[polygon1_3d.line_segments[i].start] = \
                    (previous_closing_point_index, closing_point_index)
            face_points = [polygon1_3d.line_segments[i].start,
                           polygon1_3d.line_segments[i].end,
                           polygon2_3d.points[closing_point_index]]
            triangles_points.append(face_points)
            list_closing_point_indexes.append(closing_point_index)
            previous_closing_point_index = closing_point_index
            if primitive1 == polygon1_2d.line_segments[-1]:
                if list_closing_point_indexes[-1] != list_closing_point_indexes[0]:
                    ratio = (list_closing_point_indexes[-1] -
                             list_closing_point_indexes[0]) / len(
                        polygon2_2d.points)
                    if math.isclose(ratio, -1,
                                    abs_tol=0.2) and passed_by_zero_index:
                        dict_closing_pairs[
                            polygon1_3d.points[0]] = (
                            list_closing_point_indexes[-2],
                            list_closing_point_indexes[0])
                        new_face_points = [triangles_points[-1][0],
                                           triangles_points[-1][1],
                                           polygon2_3d.points[
                                               list_closing_point_indexes[-2]]]
                        triangles_points.remove(triangles_points[-1])
                        triangles_points.append(new_face_points)
                    else:
                        dict_closing_pairs[polygon1_3d.points[0]] = (
                            list(dict_closing_pairs.values())[-1][-1],
                            list(dict_closing_pairs.values())[0][0])

        triangles_points += polygon2_3d.close_sewing(dict_closing_pairs)

        return triangles_points

    def sewing(self, polygon2, x, y):
        polygon1_2d = self.to_2d(volmdlr.O2D, x, y)
        polygon2_2d = polygon2.to_2d(volmdlr.O2D, x, y)
        if polygon1_2d.is_convex() and polygon2_2d.is_convex():
            return self.convex_sewing(polygon2, x, y)
        return self.concave_sewing(polygon2, x, y)


class Triangle3D(Triangle):
    """
    Defines a triangle 3D.

    :param point1: triangle point 1.
    :param point2: triangle point 2.
    :param point3: triangle point3.
    """

    def __init__(self, point1: volmdlr.Point3D, point2: volmdlr.Point3D,
                 point3: volmdlr.Point3D, name: str = ''):
        Triangle.__init__(self, point1,
                          point2,
                          point3,
                          name)<|MERGE_RESOLUTION|>--- conflicted
+++ resolved
@@ -2115,38 +2115,14 @@
                                    name=self.name)
 
     def is_edge_inside(self, edge):
-<<<<<<< HEAD
         """
         Verifies if given edge is inside self contour perimeter, including its edges.
-=======
-        """
-        Verifies if given edge is inside self contour perimeter, including its edges.
-
-        :param edge: othe edge to verify if inside contour.
-        :returns: True or False
+
+        :param edge: other edge to verify if inside contour.
+        :returns: True or False.
         """
         for point in edge.discretization_points(number_points=5):
             if not self.point_belongs(point, include_edge_points=True):
-                return False
-        return True
-
-    def is_inside(self, contour2):
-        """
-        Verifies if given contour is inside self contour perimeter, including its edges.
->>>>>>> c7c9c326
-
-        :param edge: othe edge to verify if inside contour.
-        :returns: True or False
-        """
-<<<<<<< HEAD
-        for point in edge.discretization_points(number_points=5):
-            if not self.point_belongs(point, include_edge_points=True):
-=======
-        if contour2.area() > self.area() and not math.isclose(contour2.area(), self.area(), rel_tol=0.01):
-            return False
-        for edge in contour2.primitives:
-            if not self.is_edge_inside(edge):
->>>>>>> c7c9c326
                 return False
         return True
 
