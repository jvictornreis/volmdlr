--- conflicted
+++ resolved
@@ -1441,7 +1441,6 @@
         Extract shared primitives between two adjacent contours.
 
         """
-<<<<<<< HEAD
         shared_primitives_1 = []
         shared_primitives_2 = []
 
@@ -1454,15 +1453,6 @@
                 if shared_section_2:
                     shared_primitives_2.extend(shared_section_2)
         return shared_primitives_1, shared_primitives_2
-=======
-        shared_primitives = []
-        for prim1 in self.primitives:
-            for prim2 in contour.primitives:
-                shared_section = prim1.get_shared_section(prim2)
-                if shared_section:
-                    shared_primitives.extend(shared_section)
-        return shared_primitives
->>>>>>> f5aa729c
 
     def delete_shared_contour_section(self, contour):
         """
