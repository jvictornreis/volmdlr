#!/usr/bin/env python3
# -*- coding: utf-8 -*-
"""
Module containing wires & contours
"""

import warnings
import itertools
import math
from statistics import mean
from typing import List
import numpy as npy
from scipy.spatial import Delaunay, ConvexHull
import matplotlib.pyplot as plt
import matplotlib.patches
from mpl_toolkits.mplot3d import Axes3D
import plot_data.core as plot_data

import volmdlr
from volmdlr.core_compiled import polygon_point_belongs
import volmdlr.core
import volmdlr.edges
import volmdlr.display as vmd


def bounding_rectangle_adjacent_contours(contours: List):
    '''
    compute the bounding_box of a list of adjacent contours2d

    Parameters
    ----------
    contours : List[volmdlr.wires.Contour2D]

    Returns
    -------
    xmin : float
    xmax : float
    ymin : float
    ymax : float

    '''
    xmin, xmax, ymin, ymax = contours[0].bounding_rectangle()

    for i in range(1, len(contours)):
        xmin_contour, xmax_contour, ymin_contour, ymax_contour = contours[i].bounding_rectangle()
        xmin = min(xmin, xmin_contour)
        xmax = max(xmax, xmax_contour)
        ymin = min(ymin, ymin_contour)
        ymax = max(ymax, ymax_contour)

    return xmin, xmax, ymin, ymax


class Wire:
    _non_data_hash_attributes = ['basis_primitives']
    _non_serializable_attributes = ['primitive_to_index',
                                    'basis_primitives']

    # def __init__(self):
    #     raise TypeError ('It cannot be instantiated directly, see Wire2D, Wire3D, Contour2D or Contour3D')

    def length(self):
        length = 0.
        for primitive in self.primitives:
            length += primitive.length()
        return length

    def discretization_points(self, resolution: float):
        '''
        resolution: distance between two discretized points
        '''

        length = self.length()
        n = int(length / resolution) + 1
        return [self.point_at_abscissa(i / n * length) for i in
                range(n + 1)]

    def point_at_abscissa(self, curvilinear_abscissa: float):
        length = 0.
        for primitive in self.primitives:
            primitive_length = primitive.length()
            if length + primitive_length > curvilinear_abscissa:
                return primitive.point_at_abscissa(
                    curvilinear_abscissa - length)
            length += primitive_length

        if curvilinear_abscissa < length + 1e-9:
            return self.primitives[-1].end
        raise ValueError(
            'abscissa over length: {}>{}'.format(curvilinear_abscissa, length))

    def extract_primitives(self, point1, primitive1, point2, primitive2,
                           inside: bool = True):
        """
        inside: extracted contour is between the two points if True and outside
        these points if False
        """
        primitives = []

        # TODO: Check if it is: self.primitive_to_index[primitive1] OR self.primitive_to_index(primitive1)
        ip1 = self.primitive_to_index(primitive1)
        ip2 = self.primitive_to_index(primitive2)

        if inside:
            if ip1 < ip2:
                pass
            elif ip1 == ip2:  # primitive1 == primitive2
                if point1.point_distance(
                            primitive1.start) < point2.point_distance(
                        primitive1.start):
                    pass
                else:
                    primitive1, primitive2 = primitive2, primitive1
                    point1, point2 = point2, point1

            else:
                primitive1, primitive2 = primitive2, primitive1
                point1, point2 = point2, point1
        else:
            if ip1 > ip2:
                pass
            elif ip1 == ip2:  # primitive1 == primitive2
                if point1.point_distance(
                            primitive1.start) > point2.point_distance(
                        primitive1.start):
                    pass
                else:
                    primitive1, primitive2 = primitive2, primitive1
                    point1, point2 = point2, point1
            else:
                primitive1, primitive2 = primitive2, primitive1
                point1, point2 = point2, point1

        if ip1 < ip2:
            primitives.append(primitive1.split(point1)[1])
            primitives.extend(self.primitives[ip1 + 1:ip2])
            primitives.append(primitive2.split(point2)[0])
        else:
            primitives.append(primitive2.split(point2)[1])
            primitives.extend(self.primitives[ip2 + 1:ip1])
            primitives.append(primitive2.split(point2)[0])

        return primitives

    def extract_without_primitives(self, point1, point2, inside: bool = True):
        """
        inside: extracted contour is between the two points if True and outside
        these points if False
        """
        split_primitives = []
        primitives = self.primitives
        for point in [point1, point2]:
            dist_min = math.inf
            for primitive in primitives:
                dist = primitive.point_distance(point)
                if dist < dist_min:
                    dist_min = dist
                    prim_opt = primitive
            split_primitives.append(prim_opt)
        return self.extract_primitives(point1, split_primitives[0], point2,
                                       split_primitives[1], inside)

    def point_belongs(self, point, abs_tol=1e-7):
        '''
        find out if a point is on the wire or not. If it belongs, we return the primitive's index
        '''

        for i, primitive in enumerate(self.primitives):
            belongs = primitive.point_belongs(point, abs_tol=abs_tol)
            if belongs:
                return i
        return False

    def abscissa(self, point):
        '''
        compute the curvilinear abscisse of a point on a wire
        '''

        index = self.point_belongs(point)

        length = self.primitives[index].abscissa(point)
        for primitive in self.primitives[0:index]:
            length += primitive.length()

        return length


class Wire2D(volmdlr.core.CompositePrimitive2D, Wire):
    """
    A collection of simple primitives, following each other making a wire
    """

    def __init__(self, primitives: List[volmdlr.core.Primitive2D],
                 name: str = ''):
        volmdlr.core.CompositePrimitive2D.__init__(self, primitives, name)

    def to_3d(self, plane_origin, x, y):
        primitives3d = []
        for edge in self.primitives:
            primitives3d.append(edge.to_3d(plane_origin, x, y))

        return Wire3D(primitives3d)

    def extract(self, point1, primitive1, point2, primitive2,
                inside: bool = True):
        """
        inside: extracted contour is between the two points if True and outside these points if False
        """
        return Wire2D(
            self.extract_primitives(point1, primitive1, point2, primitive2,
                                    inside))

    def extract_with_points(self, point1: volmdlr.Point2D,
                            point2: volmdlr.Point2D, inside: bool = True):
        """
        inside: extracted contour is between the two points if True and outside these points if False
        """
        return self.extract_without_primitives(point1, point2, inside)

        # TODO: method to check if it is a wire

    def infinite_intersections(self, infinite_primitives):
        """
        returns a list  that contains:
        the intersections between a succession of infinite primitives (line,
        circle). There must be a method implemented to intersect the two
        infinite primitives.
        """
        offset_intersections = []

        for primitive_1, primitive_2 in zip(infinite_primitives,
                                            infinite_primitives[1:]):

            i = infinite_primitives.index(primitive_1)
            # k = infinite_primitives.index(primitive_2)

            primitive_name = primitive_1.__class__.__name__.lower().replace(
                '2d', '')
            intersection_method_name = '{}_intersections'.format(
                primitive_name)
            next_primitive_name = primitive_2.__class__.__name__.lower(). \
                replace('2d', '')
            next_intersection_method_name = '{}_intersections'.format(
                next_primitive_name)

            if hasattr(primitive_1, next_intersection_method_name):
                intersections = getattr(primitive_1,
                                        next_intersection_method_name)(
                    primitive_2)
                end = self.primitives[i].end

                if len(intersections) == 1:
                    offset_intersections.append(intersections[0])

                else:
                    end = self.primitives[i].end
                    if intersections[0].point_distance(end) > intersections[
                            1].point_distance(end):
                        intersections.reverse()
                    offset_intersections.append(intersections[0])

            elif hasattr(primitive_2, intersection_method_name):
                intersections = getattr(primitive_2, intersection_method_name)(
                    primitive_1)
                if len(intersections) == 1:
                    offset_intersections.append(intersections[0])
                else:
                    end = self.primitives[i].end
                    if intersections[0].point_distance(end) > intersections[
                            1].point_distance(end):
                        intersections.reverse()
                    offset_intersections.append(intersections[0])

            else:
                raise NotImplementedError(
                    'No intersection method between {} and {}. Define {} on {} or {} on {}'.format(
                        primitive_1.__class__.__name__,
                        primitive_2.__class__.__name__,
                        next_intersection_method_name,
                        primitive_1.__class__.__name__,
                        intersection_method_name,
                        primitive_2.__class__.__name__
                    ))

        return offset_intersections

    def offset(self, offset):
        """"
        generates an offset of a Wire2D

        """
        offset_primitives = []
        infinite_primitives = []
        offset_intersections = []
        # ax = self.plot()
        for primitive in self.primitives:
            infinite_primitive = primitive.infinite_primitive(offset)
            infinite_primitives.append(infinite_primitive)
            # infinite_primitive.plot(ax=ax, color='grey')

        offset_intersections += self.infinite_intersections(
            infinite_primitives)

        # [p.plot(ax=ax, color='r') for p in offset_intersections]

        # offset_primitives.append(
        #     self.primitives[0].border_primitive(infinite_primitives[0],
        #                                         offset_intersections[0], 0))

        # offset_primitives.append(
        #     self.primitives[-1].border_primitive(infinite_primitives[-1],
        #                                          offset_intersections[-1],
        #                                          -1))

        for j in range(len(offset_intersections) - 1):
            p1 = offset_intersections[j]
            p2 = offset_intersections[j + 1]
            cutted_primitive = infinite_primitives[
                j + 1].cut_between_two_points(p1, p2)
            offset_primitives.append(cutted_primitive)

        return Wire2D(offset_primitives)

    def plot_data(self, name: str = '', fill=None, color='black',
                  stroke_width: float = 1, opacity: float = 1):
        data = []
        for item in self.primitives:
            data.append(item.plot_data())
        return data

    def line_intersections(self, line: 'volmdlr.edges.Line2D'):
        """
        Returns a list of intersection in ther form of a tuple (point,
        primitive) of the wire primitives intersecting with the line
        """
        intersection_points = []
        for primitive in self.primitives:
            for p in primitive.line_intersections(line):
                intersection_points.append((p, primitive))
        return intersection_points

    def linesegment_intersections(self,
                                  linesegment: 'volmdlr.edges.LineSegment2D'):
        """
        Returns a list of intersection in ther form of a tuple (point,
        primitive) of the wire primitives intersecting with the line
        """
        intersection_points = []
        for primitive in self.primitives:
            for p in primitive.linesegment_intersections(linesegment):
                intersection_points.append((p, primitive))
        return intersection_points

    def is_start_end_crossings_valid(self, line, intersections, primitive):
        """
        :param line: crossing line
        :param intersections: intersections results
         for primitive line intersections
        :param primitive: intersecting primitive
        :return: None if intersection not a start or
        end point of a contours primitives, or a volmdlr.Point2D if it is.
        """
        primitive_index = self.primitives.index(primitive)
        point1, point2 = None, None
        if intersections[0] == primitive.start:
            point1 = primitive.point_at_abscissa(primitive.length() * 0.01)
            point2 = self.primitives[primitive_index - 1].point_at_abscissa(
                self.primitives[primitive_index - 1].length() * .99
            )

            # point2 = primitive.start + \
            #          self.primitives[primitive_index - 1].unit_direction_vector(0.5)
        elif intersections[0] == primitive.end and \
                primitive != self.primitives[-1]:
            point1 = primitive.point_at_abscissa(primitive.length() * 0.99)
            point2 = self.primitives[primitive_index + 1].point_at_abscissa(
                self.primitives[primitive_index + 1].length() * .01)

            # point2 = primitive.end + \
            #          self.primitives[primitive_index + 1].unit_direction_vector(0.5)
        if point1 is not None and point2 is not None:
            return line.is_between_points(point1, point2)
        return False

    @staticmethod
    def is_crossing_start_end_point(intersections, primitive):
        """
        :param intersections: intersections results
         for primitive line intersections
        :param primitive: intersecting primitive
        :return: False if intersection not a start or
        end point of a contours primitives, or True if it is.
        """
        if intersections[0] == primitive.start or intersections[0] == primitive.end:
            return True
        return False

    def line_crossings(self, line: volmdlr.edges.Line2D):
        """
        Calculates valid crossing intersections of a wire and an infinit line
        :param line: line crossing the wire
        :type line: volmdlr.edges.Line2D
        returns a list of Tuples (point, primitive)
        of the wire primitives intersecting with the line
        """
        intersection_points = []
        intersection_points_primitives = []
        for primitive in self.primitives:
            intersections = primitive.line_intersections(line)
            if intersections and intersections[0] not in intersection_points:
                if not self.is_crossing_start_end_point(intersections,
                                                        primitive):
                    intersection_points.append(intersections[0])
                    intersection_points_primitives.append(
                        (intersections[0],
                         primitive))
                elif self.is_start_end_crossings_valid(line, intersections,
                                                       primitive):
                    intersection_points.append(intersections[0])
                    intersection_points_primitives.append(
                        (intersections[0],
                         primitive))
        return intersection_points_primitives

    def wire_intersections(self, wire):
        '''
        compute intersections between two wire2d.

        Parameters
        ----------
        wire : volmdlr.wires.Wire2D

        Returns
        -------
        intersections : List[(volmdlr.Point2D, volmdlr.Primitive2D)]

        '''

        intersections = []
        for primitive in wire.primitives:
            a = self.linesegment_intersections(primitive)
            if a:
                intersections.append([a[0][0], a[0][1]])

        return intersections

    def cut_by_wire(self, wire):
        '''
        cut a wire2d (contour2d) with a wire2d
        '''
        # TODO: To be checked: it is an adapted version of 'cut_by_line'

        intersections = self.wire_intersections(wire)

        n_inter = len(intersections)
        if not intersections or n_inter < 2:
            return [self]
        if n_inter % 2 == 0:

            contours = []
            # primitives_split = [primitive.split(point) \
            #                     for point, primitive in intersections]
            x = [(ip, wire.abscissa(point))
                 for ip, (point, _) in enumerate(intersections)]
            # intersection_to_primitives_index = {
            #     i: self.primitives.index(primitive) \
            #     for i, (_, primitive) in enumerate(intersections)}
            sorted_inter_index = [x[0] for x in sorted(x, key=lambda x: x[1])]
            sorted_inter_index_dict = {i: ii for ii, i in
                                       enumerate(sorted_inter_index)}
            sorted_inter_index_dict[n_inter] = sorted_inter_index_dict[0]

            # Side 1: opposite side of begining of contour

            remaining_transitions1 = list(range(n_inter // 2))
            # enclosing_transitions = {}
            while len(remaining_transitions1) > 0:
                nb_max_enclosed_transitions = -1
                enclosed_transitions = {}
                for it in remaining_transitions1:
                    i1 = sorted_inter_index_dict[2 * it]
                    i2 = sorted_inter_index_dict[2 * it + 1]
                    net = abs(i2 - i1) - 1
                    if net > nb_max_enclosed_transitions:
                        nb_max_enclosed_transitions = net
                        best_transition = it
                        if i1 < i2:
                            enclosed_transitions[it] = [(i + 1) // 2 for i in
                                                        sorted_inter_index[
                                                        i2 - 1:i1:-2]]
                        else:
                            enclosed_transitions[it] = [(i + 1) // 2 for i in
                                                        sorted_inter_index[
                                                        i2 + 1:i1:2]]

                remaining_transitions1.remove(best_transition)
                point_start, primitive1 = intersections[2 * best_transition]
                point2, primitive2 = intersections[2 * best_transition + 1]
                primitives = self.extract_primitives(point_start, primitive1,
                                                     point2, primitive2, inside=True)
                last_point = point2
                for transition in enclosed_transitions[best_transition]:
                    point1, primitive1 = intersections[2 * transition]
                    point2, primitive2 = intersections[2 * transition + 1]
                    primitives.append(
                        volmdlr.edges.LineSegment2D(last_point, point1))
                    primitives.extend(
                        self.extract_primitives(point1, primitive1, point2,
                                                primitive2, inside=True))
                    last_point = point2
                    remaining_transitions1.remove(transition)

                primitives.append(
                    volmdlr.edges.LineSegment2D(last_point, point_start))

                # points = (volmdlr.edges.LineSegment2D(last_point, point_start)).discretise(5)
                # line_segment=volmdlr.edges.LineSegment2D(last_point, point_start)
                # for p in points[1:-1]:
                #     r = line_segment.split(p)
                #     primitives.append(r[0])
                #     line_segment = r[1]
                #     if p == points[-2]:
                #         primitives.append(r[1])

                # primitives.extend(
                #         wire.extract_with_points(last_point, point_start ,inside=True))

                contour = Contour2D(primitives)
                # contour = contour.order_contour()
                contours.append(contour)

            # Side 2: start of contour to first intersect (i=0) and  i odd to i+1 even
            intersections.append(intersections[0])

            remaining_transitions2 = list(range(n_inter // 2))
            while len(remaining_transitions2) > 0:
                nb_max_enclosed_transitions = -1
                enclosed_transitions = {}
                for it in remaining_transitions2:
                    i1 = sorted_inter_index_dict[2 * it + 1]
                    i2 = sorted_inter_index_dict[2 * it + 2]
                    net = abs(i2 - i1) - 1
                    if net > nb_max_enclosed_transitions:
                        nb_max_enclosed_transitions = net
                        best_transition = it
                        if i1 < i2:
                            enclosed_transitions[it] = [i // 2 for i in
                                                        sorted_inter_index[
                                                            i2 - 1:i1:-2]]
                        else:
                            enclosed_transitions[it] = [i // 2 for i in
                                                        sorted_inter_index[
                                                            i2 + 1:i1:2]]

                remaining_transitions2.remove(best_transition)
                point_start, primitive1 = intersections[
                    2 * best_transition + 1]
                point2, primitive2 = intersections[2 * best_transition + 2]
                primitives = self.extract_primitives(point_start, primitive1,
                                                     point2, primitive2, inside=False)
                last_point = point2
                for transition in enclosed_transitions[best_transition]:
                    point1, primitive1 = intersections[2 * transition + 1]
                    point2, primitive2 = intersections[2 * transition + 2]
                    primitives.append(
                        volmdlr.edges.LineSegment2D(last_point, point1))
                    primitives.extend(
                        self.extract_primitives(point1, primitive1, point2,
                                                primitive2, inside=False))
                    last_point = point2
                    remaining_transitions2.remove(transition)

                primitives.append(
                    volmdlr.edges.LineSegment2D(last_point, point_start))

                # points = (volmdlr.edges.LineSegment2D(last_point, point_start)).discretise(5)
                # line_segment=volmdlr.edges.LineSegment2D(last_point, point_start)
                # for p in points[1:-1]:
                #     r = line_segment.split(p)
                #     primitives.append(r[0])
                #     line_segment = r[1]
                #     if p == points[-2]:
                #         primitives.append(r[1])

                # primitives.extend(
                #         wire.extract_with_points(last_point, point_start ,inside=True))

                contour = Contour2D(primitives)
                # contour = contour.order_contour()
                contours.append(contour)

            return contours

        # ax = self.plot(equal_aspect=False)
        # # line.plot(ax=ax, color='b')
        # for point, prim in intersections:
        #     point.plot(ax=ax, color='r')
        # ax = self.plot()
        # for p in intersections:
        #     p[0].plot(ax=ax, color='r')
        # ax.set_aspect('auto')
        raise NotImplementedError(
            '{} intersections not supported yet'.format(len(intersections)))

    @classmethod
    def from_points(cls, points: List[volmdlr.Point2D]):
        '''
        define a wire based on points2d with line_segments2d
        '''

        edges = []
        for i in range(0, len(points) - 1):
            edges.append(volmdlr.edges.LineSegment2D(points[i], points[i + 1]))

        return cls(edges)


class Wire3D(volmdlr.core.CompositePrimitive3D, Wire):
    """
    A collection of simple primitives, following each other making a wire
    """

    def __init__(self, primitives: List[volmdlr.core.Primitive3D],
                 name: str = ''):
        volmdlr.core.CompositePrimitive3D.__init__(self, primitives, name)

    def extract(self, point1, primitive1, point2, primitive2):
        return Wire3D(self.extract_primitives(self, point1, primitive1, point2,
                                              primitive2))

    def extract_with_points(self, point1: volmdlr.Point3D,
                            point2: volmdlr.Point3D, inside):
        return self.extract_without_primitives(point1, point2, inside)

    # TODO: method to check if it is a wire

    def FreeCADExport(self, ip):
        name = 'primitive' + str(ip)

        s = 'E = []\n'
        for ip, primitive in enumerate(self.primitives):
            s += primitive.FreeCADExport('L{}'.format(ip))
            s += 'E.append(Part.Edge(L{}))\n'.format(ip)
        s += '{} = Part.Wire(E[:])\n'.format(name)

        return s

    def frame_mapping(self, frame, side, copy=True):
        new_wire = []
        if side == 'new':
            if copy:
                for primitive in self.primitives:
                    new_wire.append(primitive.frame_mapping(frame, side, copy))
                return Wire3D(new_wire)
            else:
                for primitive in self.primitives:
                    primitive.frame_mapping(frame, side, copy=False)

        if side == 'old':
            if copy:
                for primitive in self.primitives:
                    new_wire.append(primitive.frame_mapping(frame, side, copy))
                return Wire3D(new_wire)
            else:
                for primitive in self.primitives:
                    primitive.frame_mapping(frame, side, copy=False)

    def minimum_distance(self, wire2):
        distance = []
        for element in self.primitives:
            for element2 in wire2.primitives:
                distance.append(element.minimum_distance(element2))

        return min(distance)

    def extrusion(self, extrusion_vector):
        faces = []
        for primitive in self.primitives:
            faces.extend(primitive.extrusion(extrusion_vector))
        return faces

    def to_bspline(self, discretization_parameter, degree):
        '''
        convert a wire3d to a bspline curve3d
        '''

        discretized_points = self.discretization_points(discretization_parameter)
        bspline_curve = volmdlr.edges.BSplineCurve3D.from_points_interpolation(discretized_points, degree)

        return bspline_curve

    # def copy(self, deep=True, memo=None):
    #     primitives_copy = []
    #     for primitive in self.primitives:
    #         primitives_copy.append(primitive.copy())
    #     return Wire3D(primitives_copy)


# TODO: define an edge as an opened polygon and allow to compute area from this reference

class Contour(Wire):

    # def __init__(self):
    #     Wire.__init__(self)

    def extract_primitives(self, point1, primitive1, point2, primitive2, inside: bool = True):
        """
        inside: extracted contour is between the two points if True and outside these points if False
        """
        primitives = []
        ip1 = self.primitive_to_index(primitive1)
        ip2 = self.primitive_to_index(primitive2)
        if inside:
            if ip1 < ip2:
                pass
            elif ip1 == ip2:  # primitive1 == primitive2
                if point1.point_distance(
                            primitive1.start) < point2.point_distance(
                        primitive1.start):
                    pass
                else:
                    primitive1, primitive2 = primitive2, primitive1
                    point1, point2 = point2, point1

            else:
                primitive1, primitive2 = primitive2, primitive1
                point1, point2 = point2, point1
        else:
            if ip1 > ip2:
                pass
            elif ip1 == ip2:  # primitive1 == primitive2
                if point1.point_distance(
                            primitive1.start) > point2.point_distance(
                        primitive1.start):
                    pass
                else:
                    primitive1, primitive2 = primitive2, primitive1
                    point1, point2 = point2, point1
            else:
                primitive1, primitive2 = primitive2, primitive1
                point1, point2 = point2, point1

        ip1 = self.primitive_to_index(primitive1)
        ip2 = self.primitive_to_index(primitive2)

        if ip1 < ip2:
            if primitive1.start == point1:
                primitives.append(primitive1)
            elif primitive1.end == point1:
                pass
            else:
                primitives.append(primitive1.split(point1)[1])
            primitives.extend(self.primitives[ip1 + 1:ip2])
            if primitive2.start == point2:
                pass
            elif primitive2.end == point2:
                primitives.append(primitive2)
            else:
                primitives.append(primitive2.split(point2)[0])
        elif ip1 > ip2 or (ip1 == ip2 and point1.point_distance(
                primitive1.start) > point2.point_distance(primitive1.start)):
            if primitive1.start == point1:
                primitives.append(primitive1)
            elif primitive1.end == point1:
                pass
            else:
                primitives.append(primitive1.split(point1)[1])
            # primitives.append(primitive1.split(point1)[1])
            primitives.extend(self.primitives[ip1 + 1:])
            primitives.extend(self.primitives[:ip2])
            if primitive2.start == point2:
                pass
            elif primitive2.end == point2:
                primitives.append(primitive2)
            else:
                primitives.append(primitive2.split(point2)[0])
        elif (ip1 == ip2 and point1.point_distance(
                primitive1.start) < point2.point_distance(primitive1.start)):
            if primitive1.start != point1:
                primitive = primitive1.split(point1)[1]
                primitive = primitive.split(point2)[0]
                primitives.append(primitive)
            elif primitive1.end != point2:
                primitive = primitive1.split(point2)[0]
                primitives.append(primitive)
            else:
                primitives.append(primitive2)

        return primitives

    def is_ordered(self):
        for prim1, prim2 in zip(
                self.primitives, self.primitives[1:] + [self.primitives[0]]):
            if prim1.end != prim2.start:
                return False
        return True

    def ordering_contour(self, tol=1e-6):
        """
        returns the points of the contour ordered
        """
        list_point_pairs = [(prim.start, prim.end) for prim in self.primitives]
        length_list_points = len(list_point_pairs)
        points = [list_point_pairs[0]]
        list_point_pairs.remove(
            (list_point_pairs[0][0], list_point_pairs[0][1]))
        finished = False
        counter = 0
        counter1 = 0
        while not finished:
            for p1, p2 in list_point_pairs:
                if p1.point_distance(p2) < tol:
                    list_point_pairs.remove((p1, p2))
                elif p1.point_distance(points[-1][-1]) < tol:
                    points.append((p1, p2))
                    list_point_pairs.remove((p1, p2))
                elif p2.point_distance(points[-1][-1]) < tol:
                    points.append((p2, p1))
                    list_point_pairs.remove((p1, p2))
                elif p1.point_distance(points[0][0]) < tol:
                    points = [(p2, p1)] + points
                    list_point_pairs.remove((p1, p2))
                elif p2.point_distance(points[0][0]) < tol:
                    points = [(p1, p2)] + points
                    list_point_pairs.remove((p1, p2))
            if len(list_point_pairs) == 0:
                finished = True
            counter1 += 1
            if counter1 >= 100 * length_list_points:
                raise NotImplementedError
            if len(list_point_pairs) == 1:
                counter += 1
                if counter > 3:
                    warnings.warn('There may exist a problem with this'
                                  ' contour, it seems it cannot be reordered.'
                                  ' Please, verify its points')
                    ax=self.plot()
                    for point_pair in list_point_pairs:
                        point_pair[0].plot(ax=ax, color='r')
                        point_pair[1].plot(ax=ax, color='r')
                    raise NotImplementedError

        return points

    @staticmethod
    def identify_primitives_groups(contour_primitives):
        points = [p for prim in contour_primitives for p in prim]
        list_groups_primitives = []
        for primitive in contour_primitives:
            for primitive_point in [primitive.start, primitive.end]:
                if points.count(primitive_point) == 3:
                    if [primitive] not in list_groups_primitives:
                        list_groups_primitives.append([primitive])
        return list_groups_primitives

    @staticmethod
    def regroup_primitives(contour_primitives, list_groups_primitives):
        finished = False
        while not finished:
            for primitive in contour_primitives:
                for group in list_groups_primitives:
                    group_points = [p for prim in group for p in prim]
                    if primitive.start in group_points or \
                            primitive.end in group_points:
                        group.append(primitive)
                        contour_primitives.remove(primitive)
                        break
                if not contour_primitives:
                    finished = True
        return list_groups_primitives

    @staticmethod
    def delete_smallest_primitives_groups(list_groups_primitives):
        dict_groups_lengths = {}
        for group in list_groups_primitives:
            length = 0
            for prim in group:
                length += prim.length()
            dict_groups_lengths[length] = group
        dict_groups_lengths = dict(sorted(dict_groups_lengths.items(),
                                          key=lambda item: item[0]))
        longest = list(dict_groups_lengths.keys())[-1]
        new_groups_primitives = []
        for key, value in dict_groups_lengths.items():
            if key / longest > 0.003:
                new_groups_primitives.append(value)
        return new_groups_primitives

    @staticmethod
    def validate_contour_primitives(contour_primitives):
        list_groups_primitives = Contour.identify_primitives_groups(
            contour_primitives)
        if not list_groups_primitives:
            return contour_primitives

        groups_primitives =\
            [group_prim[0] for group_prim in list_groups_primitives]
        contour_primitives =\
            [prim for prim in contour_primitives if prim not in groups_primitives]

        list_groups_primitives = Contour.regroup_primitives(
            contour_primitives, list_groups_primitives)
        new_primitives_groups = Contour.delete_smallest_primitives_groups(
            list_groups_primitives)
        new_primitives_contour = []
        for group in new_primitives_groups:
            new_primitives_contour.extend(group)

        return new_primitives_contour

    @classmethod
    def contours_from_edges(cls, edges, tol=5e-5):
        # def clean_edges(list_edges):
        #     points = [p for prim in contour_primitives for p in prim]
        list_contours = []
        finished = False
        contour_primitives = []
        possible_branch_contour_primitives = []
        while not finished:
            len1 = len(edges)
            for line in edges:
                points = [p for prim in contour_primitives for p in prim]
                if not contour_primitives:
                    contour_primitives.append(line)
                    edges.remove(line)
                    break
                # for line_segment_point in [line.start, line.end]:
                #     if line_segment_point in points:
                #         if points.count(line_segment_point) > 1:
                #             possible_branch_contour_primitives.append(line)
                #             edges.remove(line)
                #             break
                #         else:
                #             contour_primitives.append(line)
                #             edges.remove(line)
                #             break
                if (line.start in points or line.end in points) and\
                        line not in contour_primitives:
                    contour_primitives.append(line)
                    edges.remove(line)
                    break
                # else:
                for point in points:
                    if point.is_close(line.start, tol=tol) and\
                            line not in contour_primitives:
                        line.start = point
                        contour_primitives.append(line)
                        edges.remove(line)
                        break
                    elif point.is_close(line.end, tol=tol) and\
                            line not in contour_primitives:
                        line.end = point
                        contour_primitives.append(line)
                        edges.remove(line)
                        break

            if len(edges) != 0 and len(edges) == len1 and len(contour_primitives) != 0:
                contour_primitives = Contour2D.validate_contour_primitives(
                    contour_primitives)
                contour_n = cls(contour_primitives[:])
                #validate_contour
                contour_n.order_contour()
                list_contours.append(contour_n)
                contour_primitives = []
            elif len(edges) == 0 and len(contour_primitives) != 0:
                contour_primitives = Contour2D.validate_contour_primitives(
                    contour_primitives)
                contour_n = cls(contour_primitives[:])
                contour_n.order_contour()
                list_contours.append(contour_n)
                finished = True

        return list_contours

    def discretized_primitives(self, n: float):
        """
        discretize each contour's primitive and return a list of discretized primitives
        """

        edges = []
        for primitive in self.primitives:
            points = primitive.discretise(n)
            for p1, p2 in zip(points[:-1], points[1:]):
                edges.append(volmdlr.edges.LineSegment2D(p1, p2))

        return edges

    def shares_primitives(self, contour):
        """checks if two contour share primitives"""
        for prim1 in self.primitives:
            if contour.primitive_over_contour(prim1):
                return True
        return False

    def is_sharing_primitives_with(self, contour, all_points=False):
        '''
        check if two contour are sharing primitives
        "all_points" is by default False. Turn it True if you need to get points and edges used to find out shared primitives
        '''

        list_p = []
        edges1 = set()
        # edges2 = set()

        for edge_1, edge_2 in itertools.product(self.primitives,
                                                contour.primitives):
            edges = [edge_1, edge_2, edge_1]
            for edge1, edge2 in zip(edges, edges[1:]):
                for point in [edge2.start, edge2.end]:
                    if edge1.point_belongs(point, 1e-6):
                        # list_p.append(point)
                        # instead of point not in list_p (due to errors)
                        if list_p == []:
                            list_p.append(point)
                        if list_p != [] and point.point_distance(point.nearest_point(list_p)) > 1e-4:
                            list_p.append(point)

                        # edges2.add(edge2)
                        try:
                            self.primitive_to_index(edge1)
                            edges1.add(edge1)
                        except KeyError:
                            edges1.add(edge2)

                    if len(list_p) == 2 and all_points is False:
                        return True
        if len(list_p) < 2:
            return False
        if len(list_p) >= 2 and all_points is True:
            return (edges1, list_p)
        else:
            return False

    def shared_primitives_extremities(self, contour):
        '''
        extract shared primitives extremities between two adjacent contours
        '''

        results = self.is_sharing_primitives_with(contour, all_points=True)
        if results is False:
            raise ValueError(
                    'The contours are not adjacent. They dont share primitives')
        elif len(results[1]) == 2:
            return results[1]
        else:
            edges1, list_p = results
            if isinstance(self, volmdlr.wires.Contour2D):
                contours1 = volmdlr.wires.Contour2D.contours_from_edges(edges1)
                # contours2 = volmdlr.wires.Contour2D.contours_from_edges(edges2)
            elif isinstance(self, volmdlr.wires.Contour3D):
                contours1 = volmdlr.wires.Contour3D.contours_from_edges(edges1)
                # contours2 = volmdlr.wires.Contour3D.contours_from_edges(edges2)
            points = []

            for contour_i in contours1:
                points.extend(contour_i.extremities_points(list_p))

            return points

    def shared_primitives_with(self, contour):
        '''
        extract shared primitives between two adjacent contours
        '''

        shared_primitives_1 = []
        shared_primitives_2 = []

        points = self.shared_primitives_extremities(contour)
        for i in range(0, len(points), 2):
            point1, point2 = points[i], points[i + 1]

            shared_primitives_prim = self.extract_without_primitives(point1,
                                                                     point2,
                                                                     False)
            if contour.point_over_contour(shared_primitives_prim[0].middle_point(), 1e-4) is False:
                shared_primitives_1.extend(self.extract_without_primitives(point1,
                                                                           point2,
                                                                           True))
            else:
                shared_primitives_1.extend(shared_primitives_prim)

            shared_primitives_prim = contour.extract_without_primitives(point1,
                                                                        point2,
                                                                        False)
            if self.point_over_contour(shared_primitives_prim[0].middle_point(), 1e-4) is False:
                shared_primitives_2.extend(contour.extract_without_primitives(point1,
                                                                              point2,
                                                                              True))
            else:
                shared_primitives_2.extend(shared_primitives_prim)

        return [shared_primitives_1, shared_primitives_2]

    def merge_primitives_with(self, contour):
        '''
        extract not shared primitives between two adjacent contours, to be merged
        '''

        points = self.shared_primitives_extremities(contour)
        merge_primitives = []

        for i in range(1, len(points) + 1, 2):
            if i == (len(points) - 1):
                point1, point2 = points[i], points[0]
            else:
                point1, point2 = points[i], points[i + 1]

            merge_primitives_prim = self.extract_without_primitives(point1,
                                                                    point2,
                                                                    False)
            if contour.point_over_contour(merge_primitives_prim[0].middle_point(), 1e-4) is True:
                merge_primitives_prim = self.extract_without_primitives(point1,
                                                                        point2,
                                                                        True)
                merge_primitives.extend(merge_primitives_prim)
            else:
                merge_primitives.extend(merge_primitives_prim)

            merge_primitives_prim = contour.extract_without_primitives(point1,
                                                                       point2,
                                                                       False)
            if self.point_over_contour(merge_primitives_prim[0].middle_point(), 1e-4) is True:
                merge_primitives_prim = contour.extract_without_primitives(point1,
                                                                           point2,
                                                                           True)
                merge_primitives.extend(merge_primitives_prim)
            else:
                merge_primitives.extend(merge_primitives_prim)

        return merge_primitives

    def edges_order_with_adjacent_contour(self, contour):
        """
        check if the shared edges between two adjacent contours are traversed with two different directions along each contour
        """

        contour1 = self
        contour2 = contour

        # shared_tuple = contour1.shared_edges_between2contours(contour2)
        shared_tuple = contour1.shared_primitives_with(contour2)
        # [shared_primitives_1, shared_primitives_2] = contour1.shared_primitives_with(contour2)

        p1_start = contour1.primitives[shared_tuple[0][0]].start
        p2_start = contour2.primitives[shared_tuple[0][1]].start
        p2_end = contour2.primitives[shared_tuple[0][1]].end

        if (p1_start.point_distance(p2_start)) < (p1_start.point_distance(p2_end)):
            return False
        else:
            return True

    def extremities_points(self, list_p):
        '''
        return extremitises points of a list of points on a contour
        '''
        points = []
        primitives = self.primitives
        for i in range(0, len(primitives)):
            pts = []
            for p in list_p:  # due to errors
                if primitives[i].point_belongs(p):
                    pts.append(p)
            if len(pts) == 1:
                points.append(pts[0])
                break
            elif len(pts) > 1:
                points.append(primitives[i].start.nearest_point(pts))
                break

        for i in range(len(primitives) - 1, -1, -1):
            pts = []
            for p in list_p:  # due to errors
                if primitives[i].point_belongs(p):
                    pts.append(p)
            if len(pts) == 1:
                if pts[0] not in points:
                    points.append(pts[0])
                    break
            elif len(pts) > 1:
                point = primitives[i].end.nearest_point(pts)
                if point not in points:
                    points.append(point)
                    break
        return points


class Contour2D(Contour, Wire2D):
    """
    A collection of 2D primitives forming a closed wire2D
    TODO : center_of_mass and second_moment_area should be changed accordingly
    to area considering the triangle drawn by the arcs
    """
    _non_data_hash_attributes = ['_internal_arcs', '_external_arcs',
                                 '_polygon', '_straight_line_contour_polygon',
                                 'primitive_to_index',
                                 'basis_primitives', '_utd_analysis']
    _non_serializable_attributes = ['_internal_arcs', '_external_arcs',
                                    '_polygon',
                                    '_straight_line_contour_polygon',
                                    'primitive_to_index',
                                    'basis_primitives', '_utd_analysis']

    def __init__(self, primitives: List[volmdlr.core.Primitive2D],
                 name: str = ''):
        Wire2D.__init__(self, primitives, name)
        self._utd_edge_polygon = False

    # def __eq__(self, other_):
    #     if other_.__class__.__name__ != self.__class__.__name__:
    #         return False
    #     if len(self.primitives) != len(other_.primitives):
    #         return False
    #     equal = True
    #     for prim1, prim2 in zip(self.primitives, other_.primitives):
    #         equal = (equal and prim1 == prim2)
    #     return equal

    @property
    def edge_polygon(self):
        if not self._utd_edge_polygon:
            self._edge_polygon = self._get_edge_polygon()
            self._utd_edge_polygon = True
        return self._edge_polygon

    def _get_edge_polygon(self):
        points = []
        for edge in self.primitives:

            if points:
                if edge.start != points[-1]:
                    points.append(edge.start)
            else:
                points.append(edge.start)
        return ClosedPolygon2D(points)

    def to_3d(self, plane_origin, x, y):
        p3d = []
        for edge in self.primitives:
            p3d.append(edge.to_3d(plane_origin, x, y))

        return Contour3D(p3d)

    def point_belongs(self, point):
        if self.edge_polygon.point_belongs(point):
            return True
        # TODO: This is incomplete!!!
        return False

    def point_over_contour(self, point, abs_tol=1e-6):
        belongs = False
        for primitive in self.primitives:
            if primitive.point_belongs(point, abs_tol):
                belongs = True
        return belongs

    def primitive_over_contour(self, primitive, tol: float = 1e-6):
        for prim in self.primitives:
            if not hasattr(prim, 'unit_direction_vector') and \
                    hasattr(prim, 'tangent'):
                vector1 = prim.tangent(0.5)
            else:
                vector1 = prim.unit_direction_vector(0.5)

            if not hasattr(primitive, 'unit_direction_vector') and \
                    hasattr(primitive, 'tangent'):
                vector2 = primitive.tangent(0.5)
            else:
                vector2 = primitive.unit_direction_vector(0.5)
            if vector1.is_colinear_to(vector2):
                mid_point = primitive.middle_point()
                if self.point_over_contour(mid_point, tol):
                    return True
        return False

    def point_distance(self, point):
        min_distance = self.primitives[0].point_distance(point)
        for primitive in self.primitives[1:]:
            distance = primitive.point_distance(point)
            if distance < min_distance:
                min_distance = distance
        return min_distance

    def bounding_points(self):
        points = self.edge_polygon.points[:]
        for primitive in self.primitives:
            if hasattr(primitive, 'polygon_points'):
                points.extend(primitive.polygon_points())
        xmin = min([p[0] for p in points])
        xmax = max([p[0] for p in points])
        ymin = min([p[1] for p in points])
        ymax = max([p[1] for p in points])
        return (volmdlr.Point2D(xmin, ymin), volmdlr.Point2D(xmax, ymax))

    def area(self):
        area = self.edge_polygon.area()
        if self.edge_polygon.is_trigo():
            trigo = 1
        else:
            trigo = -1
        for edge in self.primitives:
            area += trigo * edge.straight_line_area()

        return area

    def center_of_mass(self):
        center = self.edge_polygon.area() * self.edge_polygon.center_of_mass()
        # ax = self.plot()
        # self.edge_polygon.center_of_mass().plot(ax=ax, color='b')
        if self.edge_polygon.is_trigo():
            trigo = 1
        else:
            trigo = -1
        for edge in self.primitives:
            # edge.straight_line_center_of_mass().plot(ax=ax, color='g')
            center += trigo * edge.straight_line_area() \
                      * edge.straight_line_center_of_mass()

        return center / self.area()

    def second_moment_area(self, point):

        Ix, Iy, Ixy = self.edge_polygon.second_moment_area(point)
        for edge in self.primitives:
            Ix_e, Iy_e, Ixy_e = edge.straight_line_second_moment_area(point)
            if self.edge_polygon.is_trigo():
                Ix += Ix_e
                Iy += Iy_e
                Ixy += Ixy_e
            else:
                Ix -= Ix_e
                Iy -= Iy_e
                Ixy -= Ixy_e

        return Ix, Iy, Ixy

    def plot_data(self, edge_style: plot_data.EdgeStyle = None,
                  surface_style: plot_data.SurfaceStyle = None):
        plot_data_primitives = [item.plot_data() for item in self.primitives]
        return plot_data.Contour2D(plot_data_primitives=plot_data_primitives,
                                   edge_style=edge_style,
                                   surface_style=surface_style,
                                   name=self.name)

    def is_inside(self, contour2):
        """
        verifies if a contour is inside another contour perimiter,
        including the edges
        return True or False
        """
        points_contour2 = []
        for prim in contour2.primitives:
            if prim.start not in points_contour2:
                points_contour2.append(prim.start)
            if prim.end not in points_contour2:
                points_contour2.append(prim.end)
            points_contour2.append(prim.middle_point())
        for point in points_contour2:
            if not self.point_belongs(point) and not self.point_over_contour(point, abs_tol=1e-7):
                return False
        return True

    def bounding_rectangle(self):
        xmin, xmax, ymin, ymax = self.primitives[0].bounding_rectangle()
        for edge in self.primitives[1:]:
            xmin_edge, xmax_edge, ymin_edge, ymax_edge = \
                edge.bounding_rectangle()
            xmin = min(xmin, xmin_edge)
            xmax = max(xmax, xmax_edge)
            ymin = min(ymin, ymin_edge)
            ymax = max(ymax, ymax_edge)
        return xmin, xmax, ymin, ymax

    def inverted_primitives(self):
        new_primitives = []
        for prim in self.primitives[::-1]:
            new_primitives.append(
                volmdlr.edges.LineSegment2D(prim.end, prim.start))
        return new_primitives

    def invert(self):
        return Contour2D(self.inverted_primitives())

    def invert_inplace(self):
        self.primitives = self.inverted_primitives()

    def random_point_inside(self):
        xmin, xmax, ymin, ymax = self.bounding_rectangle()
        for i in range(2000):
            p = volmdlr.Point2D.random(xmin, xmax, ymin, ymax)
            if self.point_belongs(p):
                return p

    def order_contour(self):
        if self.is_ordered() or len(self.primitives) < 2:
            return self

        initial_points = []
        for p in self.primitives:
            initial_points.append((p.start, p.end))

        new_primitives = []
        points = self.ordering_contour()
        for p1, p2 in points:
            try:
                index = initial_points.index((p1, p2))
            except ValueError:
                index = initial_points.index((p2, p1))

            if isinstance(self.primitives[index], volmdlr.edges.LineSegment2D):
                new_primitives.append(volmdlr.edges.LineSegment2D(p1, p2))
            elif isinstance(self.primitives[index], volmdlr.edges.Arc2D):
                new_primitives.append(volmdlr.edges.Arc2D(p1, self.primitives[index].interior, p2))
            elif isinstance(self.primitives[index], volmdlr.edges.BSplineCurve2D):
                if (p1, p2) == (self.primitives[index].start, self.primitives[index].end):
                    new_primitives.append(self.primitives[index])
                else:
                    new_primitives.append(self.primitives[index].reverse())

        self.primitives = new_primitives

        return self

    @classmethod
    def extract_contours(cls, contour, point1: volmdlr.Point3D,
                         point2: volmdlr.Point3D, inside=False):

        new_primitives = contour.extract_with_points(point1, point2, inside)
        contours = [cls(new_primitives)]
        return contours

    def cut_by_linesegments(self, lines: List[volmdlr.edges.LineSegment2D]):
        for c in lines:
            if not isinstance(c, volmdlr.edges.LineSegment2D):
                raise KeyError(
                    'contour must be a list of LineSegment2D object')

        cut_lines = []
        for p in lines:
            cut_lines.append(p.to_line())

        contour_to_cut = [self]
        for l in cut_lines:
            new_contour_to_cut = []
            for c in contour_to_cut:
                cs = c.cut_by_line(l)
                new_contour_to_cut.extend(cs)
            contour_to_cut.extend(new_contour_to_cut)

        p1 = Contour2D(lines).center_of_mass()
        dist_min = math.inf
        for c in contour_to_cut:
            if c.area() > 1e-10:
                p0 = c.center_of_mass()
                if p0.point_distance(p1) < dist_min:
                    c_opti = c
                    dist_min = p0.point_distance(p1)
        return c_opti

    def cut_by_line(self,
                    line: volmdlr.edges.Line2D) -> List['Contour2D']:
        """
        :param line: The line used to cut the contour
        :return: A list of resulting contours
        """
        intersections = self.line_crossings(line)
        if not intersections or len(intersections) < 2:
            return [self]
        if len(intersections) % 2 != 0:
            raise NotImplementedError(
                '{} intersections not supported yet'.format(
                    len(intersections)))

        points_intersections = [point for point, prim in intersections]
        sorted_points = line.sort_points_along_line(points_intersections)
        list_contours = []
        contour_to_cut = self
        cutting_points_counter = 0
        while cutting_points_counter != len(sorted_points):

            point1 = sorted_points[cutting_points_counter]
            point2 = sorted_points[cutting_points_counter + 1]
            closing_line = volmdlr.edges.LineSegment2D(point1, point2)
            closing_contour = Contour2D([closing_line])
            contour1, contour2 = contour_to_cut.get_divided_contours(point1,
                                                                     point2,
                                                                     closing_contour,
                                                                     True)
            if sorted_points.index(point1) + 2 < len(sorted_points) - 1:
                if contour1.point_over_contour(
                        sorted_points[sorted_points.index(point1) + 2]):
                    contour_to_cut = contour1
                    list_contours.append(contour2)
                elif contour2.point_over_contour(
                        sorted_points[sorted_points.index(point1) + 2]):
                    contour_to_cut = contour2
                    list_contours.append(contour1)
            else:
                list_contours.extend([contour1, contour2])
            cutting_points_counter += 2
        return list_contours

    def get_pattern(self):
        """ A pattern is portion of the contour from which the contour can be
        reconstructed by rotations of this portion"""
        xmin, xmax, ymin, ymax = self.bounding_rectangle()

        # ax=plt.subplot()
        # line = Line2D(Point2D([xi, 0]),Point2D([xi,1]))
        line = volmdlr.edges.Line2D(volmdlr.Point2D([0, -0.17]),
                                    volmdlr.Point2D([0, 0.17]))
        line_2 = line.Rotation(self.center_of_mass(), 0.26)
        line_3 = line.Rotation(self.center_of_mass(), -0.26)

        intersections = []

        intersections += self.line_intersections(line_2)
        intersections += self.line_intersections(line_3)
        if isinstance(intersections[0][0], volmdlr.Point2D) and \
                isinstance(intersections[1][0], volmdlr.Point2D):
            ip1, ip2 = sorted([self.primitives.index(intersections[0][1]),
                               self.primitives.index(intersections[1][1])])

            ip3, ip4 = sorted([self.primitives.index(intersections[2][1]),
                               self.primitives.index(intersections[3][1])])

            sp11, sp12 = intersections[1][1].split(intersections[1][0])
            sp22, sp21 = intersections[2][1].split(intersections[2][0])

            primitives = []

            a = volmdlr.edges.Arc2D(sp12.end, sp12.interior, sp12.start)
            primitives.append(a)
            primitives.extend(self.primitives[:ip3])
            primitives.append(sp22)
            l = volmdlr.edges.LineSegment2D(sp22.start, sp12.end)
            interior = l.point_at_abscissa(l.Length() / 2)
            primitives.append(
                volmdlr.edges.Arc2D(sp22.start, interior, sp12.end))

        return Contour2D(primitives)

    def contour_from_pattern(self):
        # TODO: Delete this function?
        pattern = self.get_pattern()
        pattern_rotations = []
        # pattern_rotations.append(self)
        for k in range(1, 13):
            new_pattern = pattern.rotation(self.center_of_mass(),
                                           k * math.pi / 6)
            pattern_rotations.append(new_pattern)

        return pattern_rotations

    def simple_triangulation(self):
        lpp = len(self.polygon.points)
        if lpp == 3:
            return self.polygon.points, [(0, 1, 2)]
        elif lpp == 4:
            return self.polygon.points, [(0, 1, 2), (0, 2, 3)]

        # Use delaunay triangulation
        tri = Delaunay([p.vector for p in self.polygon.points])
        # indices = tri.simplices
        return self.polygon.points, tri.simplices

    def split_regularly(self, n):
        """
        Split in n slices
        """
        xmin, xmax, ymin, ymax = self.bounding_rectangle()
        cutted_contours = []
        iteration_contours = [self]
        for i in range(n - 1):
            xi = xmin + (i + 1) * (xmax - xmin) / n
            cut_line = volmdlr.edges.Line2D(volmdlr.Point2D(xi, 0),
                                            volmdlr.Point2D(xi, 1))

            iteration_contours2 = []
            for c in iteration_contours:
                sc = c.cut_by_line(cut_line)
                lsc = len(sc)
                if lsc == 1:
                    cutted_contours.append(c)
                else:
                    iteration_contours2.extend(sc)

            iteration_contours = iteration_contours2[:]
        cutted_contours.extend(iteration_contours)
        return cutted_contours

    def triangulation(self):
        return self.grid_triangulation(number_points_x=20,
                                       number_points_y=20)

    def to_polygon(self, angle_resolution):

        polygon_points = []
        # print([(line.start, line.end) for line in self.primitives])

        for primitive in self.primitives:
            polygon_points.extend(primitive.polygon_points()[:-1])
        #     print('1: ', primitive.polygon_points())
        #     print('2 :', primitive.polygon_points()[:-1])
        # print(polygon_points)
        return ClosedPolygon2D(polygon_points)

    def grid_triangulation(self, x_density: float = None,
                           y_density: float = None,
                           min_points_x: int = 20,
                           min_points_y: int = 20,
                           number_points_x: int = None,
                           number_points_y: int = None):
        """
        Use a n by m grid to triangulize the contour
        """
        bounding_rectangle = self.bounding_rectangle()
        # xmin, xmax, ymin, ymax = self.bounding_rectangle()
        dx = bounding_rectangle[1] - bounding_rectangle[0]  # xmax - xmin
        dy = bounding_rectangle[3] - bounding_rectangle[2]  # ymax - ymin
        if number_points_x is None:
            n = max(math.ceil(x_density * dx), min_points_x)
        else:
            n = number_points_x
        if number_points_y is None:
            m = max(math.ceil(y_density * dy), min_points_y)
        else:
            m = number_points_y

        x = [bounding_rectangle[0] + i * dx / n for i in range(n + 1)]
        y = [bounding_rectangle[2] + i * dy / m for i in range(m + 1)]

        point_index = {}
        ip = 0
        points = []
        triangles = []
        for xi in x:
            for yi in y:
                p = volmdlr.Point2D(xi, yi)
                if self.point_belongs(p):
                    point_index[p] = ip
                    points.append(p)
                    ip += 1

        for i in range(n):
            for j in range(m):
                p1 = volmdlr.Point2D(x[i], y[j])
                p2 = volmdlr.Point2D(x[i + 1], y[j])
                p3 = volmdlr.Point2D(x[i + 1], y[j + 1])
                p4 = volmdlr.Point2D(x[i], y[j + 1])
                points_in = []
                for p in [p1, p2, p3, p4]:
                    if p in point_index:
                        points_in.append(p)
                if len(points_in) == 4:
                    triangles.append(
                        [point_index[p1], point_index[p2], point_index[p3]])
                    triangles.append(
                        [point_index[p1], point_index[p3], point_index[p4]])

                elif len(points_in) == 3:
                    triangles.append([point_index[p] for p in points_in])

        return vmd.DisplayMesh2D(points, triangles)

    # def extract_contours(self, point1: volmdlr.Point2D, point2: volmdlr.Point2D):
    #     split_primitives  = []
    #     # primitives = [p for p in contour.primitives]
    #     primitives = self.primitives
    #     for point in [point1, point2]:
    #         dist_min = math.inf
    #         for primitive in primitives:
    #             # print(point)
    #             dist = primitive.point_distance(point)
    #             if dist < dist_min:
    #                 dist_min = dist
    #                 prim_opt = primitive
    #         split_primitives.append(prim_opt)
    #     print(len(split_primitives))
    #     return self.extract_primitives(point1, split_primitives[0], point2, split_primitives[1])

    def contour_intersections(self, contour2d):
        intersecting_points = []
        for primitive1 in self.primitives:
            for primitive2 in contour2d.primitives:
                line_intersection = primitive1.linesegment_intersections(
                    primitive2)
                if line_intersection:
                    if line_intersection[0] not in intersecting_points:
                        intersecting_points.extend(line_intersection)
                else:
                    point1, point2 = contour2d.primitives[0].start, \
                                     contour2d.primitives[-1].end
                    if primitive1.point_belongs(point1):
                        intersecting_points.append(point1)
                    if primitive1.point_belongs(point2):
                        intersecting_points.append(point2)
            if len(intersecting_points) == 2:
                break
        return intersecting_points

    def get_divided_contours(self, cutting_point1: volmdlr.Point2D,
                             cutting_point2: volmdlr.Point2D,
                             closing_contour,
                             inside: bool):
        extracted_outerpoints_contour1 = \
            volmdlr.wires.Contour2D.extract_contours(self,
                                                     cutting_point1,
                                                     cutting_point2,
                                                     inside)[0]
        extracted_innerpoints_contour1 = \
            volmdlr.wires.Contour2D.extract_contours(self,
                                                     cutting_point1,
                                                     cutting_point2,
                                                     not inside)[0]
        primitives1 = extracted_outerpoints_contour1.primitives + closing_contour.primitives
        primitives2 = extracted_innerpoints_contour1.primitives + closing_contour.primitives
        if extracted_outerpoints_contour1.primitives[0].start == \
                closing_contour.primitives[0].start:
            cutting_contour_new = closing_contour.invert()
            primitives1 = cutting_contour_new.primitives + \
                extracted_outerpoints_contour1.primitives
        elif extracted_outerpoints_contour1.primitives[0].start == \
                closing_contour.primitives[-1].end:
            primitives1 = closing_contour.primitives + \
                          extracted_outerpoints_contour1.primitives

        if extracted_innerpoints_contour1.primitives[0].start == \
                closing_contour.primitives[0].start:
            cutting_contour_new = \
                closing_contour.invert()
            primitives2 = cutting_contour_new.primitives + \
                extracted_innerpoints_contour1.primitives
        elif extracted_innerpoints_contour1.primitives[
                0].start == closing_contour.primitives[-1].end:
            primitives2 = closing_contour.primitives + \
                          extracted_innerpoints_contour1.primitives
        contour1 = volmdlr.wires.Contour2D(primitives1)
        contour1.order_contour()
        contour2 = volmdlr.wires.Contour2D(primitives2)
        contour2.order_contour()
        return contour1, contour2

    def divide(self, contours, inside):
        new_base_contours = [self]
        finished = False
        counter = 0
        list_contour = contours[:]
        list_cutting_contours = contours[:]
        list_valid_contours = []
        while not finished:
            cutting_contour = contours[0]
            for base_contour in new_base_contours:
                cutting_points = []
                point1, point2 = [cutting_contour.primitives[0].start,
                                  cutting_contour.primitives[-1].end]
                if base_contour.point_over_contour(
                        point1) and base_contour.point_over_contour(point2):
                    cutting_points = [point1, point2]
                if cutting_points:
                    contour1, contour2 = base_contour.get_divided_contours(
                        cutting_points[0], cutting_points[1], cutting_contour,
                        inside)

                    new_base_contours.remove(base_contour)
                    for cntr in [contour1, contour2]:
                        valid_contour = True
                        for cut_contour in list_cutting_contours:
                            point_at_abs = cut_contour.point_at_abscissa(
                                cut_contour.length() / 2)
                            if cntr.point_belongs(
                                    point_at_abs) and (not cntr.point_over_contour(
                                    point_at_abs) or True not in [
                                    cntr.primitive_over_contour(
                                        prim) for prim in cut_contour.primitives]):
                                valid_contour = False

                        if valid_contour and cntr.area() != 0.0:
                            list_valid_contours.append(cntr)
                        else:

                            new_base_contours.append(cntr)
                    contours.remove(cutting_contour)
                    break
            if len(contours) == 0:
                finished = True
            counter += 1
            if counter >= 100 * len(list_contour):
                warnings.warn('There probably exists an open contour (two wires that could not be connected)')
                finished = True

        return list_valid_contours

    def discretized_contour(self, n: float):
        """
        discretize each contour's primitive and return a new contour with teses discretized primitives
        """

        contour = volmdlr.wires.Contour2D((self.discretized_primitives(n)))

        return contour.order_contour()

    @classmethod
    def from_bounding_rectangle(cls, xmin, xmax, ymin, ymax):
        """
        create a contour2d with bounding_box parameters, using linesegments2d
        """

        edge0 = volmdlr.edges.LineSegment2D(volmdlr.Point2D(xmin, ymin), volmdlr.Point2D(xmax, ymin))
        edge1 = volmdlr.edges.LineSegment2D(volmdlr.Point2D(xmax, ymin), volmdlr.Point2D(xmax, ymax))
        edge2 = volmdlr.edges.LineSegment2D(volmdlr.Point2D(xmax, ymax), volmdlr.Point2D(xmin, ymax))
        edge3 = volmdlr.edges.LineSegment2D(volmdlr.Point2D(xmin, ymax), volmdlr.Point2D(xmin, ymin))

        edges = [edge0, edge1, edge2, edge3]

        return volmdlr.wires.Contour2D(edges)

    @classmethod
    def from_points(cls, points: List[volmdlr.Point2D]):
        '''
        create a contour2d from points with line_segments2D
        '''

        if len(points) < 3:
            raise ValueError('contour is defined at least with three points')
        else:
            edges = []
            for i in range(0, len(points) - 1):
                edges.append(volmdlr.edges.LineSegment2D(points[i], points[i + 1]))

            edges.append(volmdlr.edges.LineSegment2D(points[-1], points[0]))

            contour = cls(edges)

            return contour

    def cut_by_bspline_curve(self, bspline_curve2d: volmdlr.edges.BSplineCurve2D):
        '''
        cut a contou2d with bspline_curve2d to define two different contours
        '''
        # TODO: BsplineCurve is descretized and defined with a wire. To be improved!

        contours = self.cut_by_wire(bspline_curve2d.to_wire(20))

        return contours

    def clean_primitives(self):
        '''
        delete primitives with start=end, and return a new contour
        '''

        new_primitives = []
        for p in self.primitives:
            if p.start != p.end:
                new_primitives.append(p)

        return Contour2D(new_primitives)

    def merge_with(self, contour2d):
        '''
        merge two adjacent contours, sharing primitives, and returns one outer contour and inner contours (if there are any)
        '''

        if self.is_inside(contour2d):
            return [self]
        elif contour2d.is_inside(self):
            return [contour2d]
        merged_primitives = self.merge_primitives_with(contour2d)
        contours = volmdlr.wires.Contour2D.contours_from_edges(merged_primitives)
        contours = sorted(contours, key=lambda contour: contour.area(), reverse=True)

        return contours


class ClosedPolygon:

    def length(self):
        list_ = []
        for k in range(len(self.line_segments)):
            list_.append(self.line_segments[k].length())
        return sum(list_)

    def min_length(self):
        list_ = []
        for k in range(len(self.line_segments)):
            list_.append(self.line_segments[k].length())
        return min(list_)

    def max_length(self):
        list_ = []
        for k in range(len(self.line_segments)):
            list_.append(self.line_segments[k].length())
        return max(list_)

    def edge_statistics(self):
        distances = []
        for i, point in enumerate(self.points):
            if i != 0:
                distances.append(point.point_distance(self.points[i - 1]))
        mean_distance = mean(distances)
        std = npy.std(distances)
        return mean_distance, std

    def simplify_polygon(self, min_distance: float = 0.01,
                         max_distance: float = 0.05, angle: float = 20):
        points = [self.points[0]]
        previous_point = None
        for i, point in enumerate(self.points[1:]):
            distance = point.point_distance(points[-1])
            if distance > min_distance:
                if distance > max_distance:
                    number_segmnts = round(distance / max_distance) + 2
                    for n in range(number_segmnts):
                        new_point = points[-1] + (point - points[-1]) * (
                                n + 1) / number_segmnts
                        distance1 = new_point.point_distance(points[-1])
                        if distance1 > max_distance:
                            points.append(new_point)
                else:

                    if point not in points:
                        points.append(point)
            elif len(points) > 1:
                vector1 = points[-1] - points[-2]
                vector2 = point - points[-2]
                cos = vector1.dot(vector2) / (vector1.norm() * vector2.norm())
                cos = math.degrees(math.acos(round(cos, 6)))
                if abs(cos) > angle:
                    if previous_point not in points:
                        points.append(previous_point)
                    if point not in points:
                        points.append(point)
            if len(points) > 2:
                distance2 = points[-3].point_distance(points[-2])
                vector1 = points[-2] - points[-3]
                vector2 = points[-1] - points[-3]
                cos = vector1.dot(vector2) / (vector1.norm() * vector2.norm())
                cos = math.degrees(math.acos(round(cos, 6)))
                if distance2 < min_distance and cos < angle:
                    points = points[:-2] + [points[-1]]
            previous_point = point
        distance = points[0].point_distance(points[-1])
        if distance < min_distance:
            points.remove(points[-1])

        if volmdlr.wires.ClosedPolygon2D(points).area() == 0.0:
            return self

        return self.__class__(points)


class ClosedPolygon2D(Contour2D, ClosedPolygon):
    _non_serializable_attributes = ['line_segments', 'primitives',
                                    'basis_primitives']

    def __init__(self, points: List[volmdlr.Point2D], name: str = ''):
        self.points = points
        self.line_segments = self._line_segments()

        Contour2D.__init__(self, self.line_segments, name)

    def copy(self, *args, **kwargs):
        points = [p.copy() for p in self.points]
        return ClosedPolygon2D(points, self.name)

    def __hash__(self):
        return sum([hash(p) for p in self.points])

    def __eq__(self, other_):
        if not isinstance(other_, self.__class__):
            return False
        equal = True
        for point, other_point in zip(self.points, other_.points):
            equal = (equal and point == other_point)
        return equal

    def area(self):
        # TODO: perf: cache number of points
        if len(self.points) < 3:
            return 0.

        x = [point.x for point in self.points]
        y = [point.y for point in self.points]

        x1 = [x[-1]] + x[0:-1]
        y1 = [y[-1]] + y[0:-1]
        return 0.5 * abs(sum([i * j for i, j in zip(x, y1)])
                         - sum([i * j for i, j in zip(y, x1)]))
        # return 0.5 * npy.abs(
        #     npy.dot(x, npy.roll(y, 1)) - npy.dot(y, npy.roll(x, 1)))

    def center_of_mass(self):
        lp = len(self.points)
        if lp == 0:
            return volmdlr.O2D
        elif lp == 1:
            return self.points[0]
        elif lp == 2:
            return 0.5 * (self.points[0] + self.points[1])

        x = [point.x for point in self.points]
        y = [point.y for point in self.points]

        xi_xi1 = x + npy.roll(x, -1)
        yi_yi1 = y + npy.roll(y, -1)
        xi_yi1 = npy.multiply(x, npy.roll(y, -1))
        xi1_yi = npy.multiply(npy.roll(x, -1), y)

        a = 0.5 * npy.sum(xi_yi1 - xi1_yi)  # signed area!
        # print('a :', a)
        #        a=self.area()
        if not math.isclose(a, 0, abs_tol=1e-08):
            cx = npy.sum(npy.multiply(xi_xi1, (xi_yi1 - xi1_yi))) / 6. / a
            cy = npy.sum(npy.multiply(yi_yi1, (xi_yi1 - xi1_yi))) / 6. / a
            return volmdlr.Point2D(cx, cy)

        else:
            self.plot()
            raise NotImplementedError

    def barycenter(self):
        """
        calculates the geometric center of the polygon, which is the
        average position of all the points in it

        returns a Volmdlr.Point2D point
        """
        barycenter1_2d = self.points[0]
        for point in self.points[1:]:
            barycenter1_2d += point
        return barycenter1_2d / len(self.points)

    def point_belongs(self, point):
        """
        Ray casting algorithm copied from internet...
        """
        return polygon_point_belongs((point.x, point.y),
                                     [(p.x, p.y) for p in self.points])

    def second_moment_area(self, point):
        Ix, Iy, Ixy = 0., 0., 0.
        for pi, pj in zip(self.points, self.points[1:] + [self.points[0]]):
            xi, yi = (pi - point)
            xj, yj = (pj - point)
            Ix += (yi ** 2 + yi * yj + yj ** 2) * (xi * yj - xj * yi)
            Iy += (xi ** 2 + xi * xj + xj ** 2) * (xi * yj - xj * yi)
            Ixy += (xi * yj + 2 * xi * yi + 2 * xj * yj + xj * yi) * (
                    xi * yj - xj * yi)
        if Ix < 0:
            Ix = - Ix
            Iy = - Iy
            Ixy = - Ixy
        return Ix / 12., Iy / 12., Ixy / 24.

    def _line_segments(self):
        lines = []
        if len(self.points) > 1:
            for p1, p2 in zip(self.points,
                              list(self.points[1:]) + [self.points[0]]):
                if p1 != p2:
                    lines.append(volmdlr.edges.LineSegment2D(p1, p2))
        return lines

    def rotation(self, center, angle, copy=True):
        if copy:
            return ClosedPolygon2D(
                [p.rotation(center, angle, copy=True) for p in self.points])
        else:
            for p in self.points:
                p.rotation(center, angle, copy=False)

    # @classmethod
    # def polygon_from_segments(cls, list_point_pairs):
    #     points = [list_point_pairs[0][0], list_point_pairs[0][1]]
    #     list_point_pairs.remove((list_point_pairs[0][0], list_point_pairs[0][1]))
    #     finished =  False

    #     while not finished:
    #         for p1, p2 in list_point_pairs:
    #             if p1 == points[-1]:
    #                 points.append(p2)
    #                 break
    #             elif p2 == points[-1]:
    #                 points.append(p1)
    #                 break
    #         list_point_pairs.remove((p1, p2))
    #         if len(list_point_pairs)==0:
    #             finished = True

    #     # for i, i_p1, i_p2 in enumerate(list_point_pairs):
    #     #     for j, j_p1, j_p2 in enumerate(list_point_pairs):
    #     #         if i != j:

    #     #             if p1 == points[-1]:
    #     #                 points.append(p2)
    #     #             elif p2 == points[-1]:
    #     #                 points.append(p1)
    #     # print('points : ', points)
    #     return cls(points)

    def translation(self, offset, copy=True):
        if copy:
            return ClosedPolygon2D(
                [p.translation(offset, copy=True) for p in self.points])
        else:
            for p in self.points:
                p.translation(offset, copy=False)

    def polygon_distance(self,
                         polygon: 'volmdlr.wires.ClosedPolygon2D'):
        p = self.points[0]
        d = []
        for point in polygon.points:
            d.append(p.point_distance(point))
        index = d.index(min(d))
        return d[index]

    def is_trigo(self):
        if len(self.points) < 3:
            return True

        angle = 0.
        for ls1, ls2 in zip(self.line_segments,
                            self.line_segments[1:] + [self.line_segments[0]]):
            u = ls2.unit_direction_vector()
            x = u.dot(ls1.unit_direction_vector())
            y = u.dot(ls1.normal_vector())
            angle += math.atan2(y, x)
        return angle > 0

    def delaunay_triangulation(self):
        points = self.points
        new_points = []
        delaunay_triangles = []
        # ax=plt.subplot()
        for point in points:
            new_points.append([point[0], point[1]])

        delaunay = npy.array(new_points)

        tri = Delaunay(delaunay)

        for simplice in delaunay[tri.simplices]:
            triangle = Triangle2D(volmdlr.Point2D(simplice[0]),
                                  volmdlr.Point2D(simplice[1]),
                                  volmdlr.Point2D(simplice[2]))
            delaunay_triangles.append(triangle)

        return delaunay_triangles

    def offset(self, offset):
        xmin, xmax, ymin, ymax = self.bounding_rectangle()

        max_offset_len = min(xmax - xmin, ymax - ymin) / 2
        if offset <= -max_offset_len:
            print('Inadapted offset, '
                  'polygon might turn over. Offset must be greater than',
                  -max_offset_len)
            raise ValueError('inadapted offset')
        else:
            nb = len(self.points)
            vectors = []
            for i in range(nb - 1):
                v1 = self.points[i + 1] - self.points[i]
                v2 = self.points[i] - self.points[i + 1]
                v1.normalize()
                v2.normalize()
                vectors.append(v1)
                vectors.append(v2)

        v1 = self.points[0] - self.points[-1]
        v2 = self.points[-1] - self.points[0]
        v1.normalize()
        v2.normalize()
        vectors.append(v1)
        vectors.append(v2)

        offset_vectors = []
        offset_points = []

        for i in range(nb):

            # check = False
            ni = vectors[2 * i - 1] + vectors[2 * i]
            if ni == volmdlr.Vector2D(0, 0):
                ni = vectors[2 * i]
                ni = ni.normal_vector()
                offset_vectors.append(ni)
            else:
                ni.normalize()
                if ni.dot(vectors[2 * i - 1].normal_vector()) > 0:
                    ni = - ni
                    # check = True
                offset_vectors.append(ni)

            normal_vector1 = - vectors[2 * i - 1].normal_vector()
            normal_vector2 = vectors[2 * i].normal_vector()
            normal_vector1.normalize()
            normal_vector2.normalize()
            alpha = math.acos(normal_vector1.dot(normal_vector2))

            offset_point = self.points[i] + offset / math.cos(alpha / 2) * \
                (-offset_vectors[i])

            # ax=self.plot()
            # offset_point.plot(ax=ax, color='g')

            # if self.point_belongs(offset_point):
            #     offset_point = self.points[i] + offset / math.cos(alpha / 2) * \
            #                    (-offset_vectors[i])

            offset_points.append(offset_point)

            # self.points[i].plot(ax=ax, color='b')
            # offset_point.plot(ax=ax, color='r')

        return self.__class__(offset_points)

    def point_border_distance(self, point, return_other_point=False):
        """
        Compute the distance to the border distance of polygon
        Output is always positive, even if the point belongs to the polygon
        """
        d_min, other_point_min = self.line_segments[0].point_distance(
            point, return_other_point=True)
        for line in self.line_segments[1:]:
            d, other_point = line.point_distance(
                point, return_other_point=True)
            if d < d_min:
                d_min = d
                other_point_min = other_point
        if return_other_point:
            return d_min, other_point_min
        return d_min

    def to_polygon(self, angle_resolution=None):
        return self

    def self_intersects(self):
        epsilon = 0
        # BENTLEY-OTTMANN ALGORITHM
        # Sort the points along ascending x for the Sweep Line method
        sorted_index = sorted(range(len(self.points)), key=lambda p: (
            self.points[p][0], self.points[p][1]))
        nb = len(sorted_index)
        segments = []
        deleted = []

        while len(
                sorted_index) != 0:  # While all the points haven't been swept
            # Stock the segments between 2 consecutive edges
            # Ex: for the ABCDE polygon, if Sweep Line is on C, the segments
            #   will be (C,B) and (C,D)
            if sorted_index[0] - 1 < 0:
                segments.append((sorted_index[0], nb - 1))
            else:
                segments.append((sorted_index[0], sorted_index[0] - 1))
            if sorted_index[0] >= len(self.points) - 1:
                segments.append((sorted_index[0], 0))
            else:
                segments.append((sorted_index[0], sorted_index[0] + 1))

            # Once two edges linked by a segment have been swept, delete the
            # segment from the list
            to_del = []
            for index in deleted:
                if abs(index - sorted_index[0]) == 1 or abs(
                        index - sorted_index[0]) == nb - 1:
                    to_del.append((index, sorted_index[0]))
                    to_del.append((sorted_index[0], index))

            # Keep track of which edges have been swept
            deleted.append(sorted_index[0])
            sorted_index.pop(0)

            # Delete the segments that have just been swept
            index_to_del = []
            for i, segment in enumerate(segments):
                for seg_to_del in to_del:
                    if segment == seg_to_del:
                        index_to_del.append(i)
            for index in index_to_del[::-1]:
                segments.pop(index)

            # Checks if two segments are intersecting each other, returns True
            # if yes, otherwise the algorithm continues at WHILE
            for segment1 in segments:
                for segment2 in segments:
                    if segment1[0] != segment2[0] and segment1[1] != segment2[
                        1] and segment1[0] != segment2[1] and segment1[1] != \
                            segment2[0]:

                        line1 = volmdlr.edges.LineSegment2D(
                            self.points[segment1[0]],
                            self.points[segment1[1]])
                        line2 = volmdlr.edges.LineSegment2D(
                            self.points[segment2[0]],
                            self.points[segment2[1]])

                        p, a, b = volmdlr.Point2D.line_intersection(line1,
                                                                    line2,
                                                                    True)
                        if p is not None:
                            if 0 + epsilon <= a <= 1 - epsilon \
                                    and 0 + epsilon <= b <= 1 - epsilon:
                                return True, line1, line2

        return False, None, None

    @classmethod
    def points_convex_hull(cls, points):
        if len(points) < 3:
            return
        ymax, pos_ymax = volmdlr.core.max_pos([pt.y for pt in points])
        point_start = points[pos_ymax]
        hull = [point_start]

        barycenter = points[0]
        for pt in points[1:]:
            barycenter += pt
        barycenter = barycenter / (len(points))
        # second point of hull
        theta = []
        remaining_points = points
        del remaining_points[pos_ymax]

        vec1 = point_start - barycenter
        for pt in remaining_points:
            vec2 = pt - point_start
            theta_i = -volmdlr.core.clockwise_angle(vec1, vec2)
            theta.append(theta_i)

        min_theta, posmin_theta = volmdlr.core.min_pos(theta)
        next_point = remaining_points[posmin_theta]
        hull.append(next_point)
        del remaining_points[posmin_theta]
        # Adding first point to close the loop at the end
        remaining_points.append(hull[0])

        initial_vector = vec1.copy()
        total_angle = 0
        while next_point != point_start:
            vec1 = next_point - hull[-2]
            theta = []
            for pt in remaining_points:
                vec2 = pt - next_point
                theta_i = -volmdlr.core.clockwise_angle(vec1, vec2)
                theta.append(theta_i)

            min_theta, posmin_theta = volmdlr.core.min_pos(theta)
            if math.isclose(min_theta, -2 * math.pi, abs_tol=1e-6) \
                    or math.isclose(min_theta, 0, abs_tol=1e-6):
                if remaining_points[posmin_theta] == point_start:
                    break

            else:
                next_point = remaining_points[posmin_theta]

                vec_next_point = next_point - barycenter
                total_angle += (2 * math.pi - volmdlr.core.clockwise_angle(initial_vector, vec_next_point))

                if total_angle > 2 * math.pi:
                    break
                else:
                    initial_vector = vec_next_point

                hull.append(next_point)

            del remaining_points[posmin_theta]

        hull.pop()

        return cls(hull)

    @classmethod
    def concave_hull(cls, points, concavity, scale_factor):
        """
        Calculates the concave hull from a cloud of points, i.e., it Unites all points under the smallest possible area.

        :param points: list of points corresponding to the cloud of points
        :type points: class: 'volmdlr.Point2D'
        :param concavity: Sets how sharp the concave angles can be. It goes from -1 (not concave at all. in fact,
                          the hull will be left convex) up to +1 (very sharp angles can occur. Setting concavity to +1 might
                          result in 0º angles!) concavity is defined as the cosine of the concave angles.
        :type concavity: float
        :param scale_factor: Sets how big is the area where concavities are going to be searched.
                             The bigger, the more sharp the angles can be. Setting it to a very high value might affect the performance of the program.
                             This value should be relative to how close to each other the points to be connected are.
        :type scale_factor: float

        """

        def get_nearby_points(line, points, scale_factor):
            # print('i enter here')
            nearby_points = []
            line_midpoint = 0.5 * (line.start + line.end)
            # print(line_midpoint)
            tries = 0
            n = 5
            bounding_box = [line_midpoint.x - line.length() / 2,
                            line_midpoint.x + line.length() / 2,
                            line_midpoint.y - line.length() / 2,
                            line_midpoint.y + line.length() / 2]
            boundary = [int(bounding / scale_factor) for bounding in
                        bounding_box]
            while tries < n and len(nearby_points) == 0:
                for point in points:
                    if not ((
                                    point.x == line.start.x and point.y == line.start.y) or (
                                    point.x == line.end.x and point.y == line.end.y)):
                        point_x_rel_pos = int(point.x / scale_factor)
                        point_y_rel_pos = int(point.y / scale_factor)
                        if point_x_rel_pos >= boundary[
                                0] and point_x_rel_pos <= boundary[
                                1] and point_y_rel_pos >= boundary[
                                2] and point_y_rel_pos <= boundary[3]:
                            nearby_points.append(point)

                scale_factor *= 4 / 3
                tries += 1

            return nearby_points

        def line_colides_with_hull(line, concave_hull):
            for hull_line in concave_hull:
                if line.start != hull_line.start and line.start != hull_line.end and line.end != hull_line.start and line.end != hull_line.end:
                    if line.line_intersections(hull_line):
                        return True
            return False

        def get_divided_line(line, nearby_points, hull_concave_edges,
                             concavity):
            divided_line = []
            ok_middle_points = []
            list_cossines = []
            for middle_point in nearby_points:
                vect1 = line.start - middle_point
                vect2 = line.end - middle_point
                if middle_point in (line.start, line.end):
                    continue
                cos = round(vect1.dot(vect2) / (vect1.norm() * vect2.norm()),
                            4)
                if cos < concavity:
                    new_lineA = volmdlr.edges.LineSegment2D(start=line.start,
                                                            end=middle_point)
                    new_lineB = volmdlr.edges.LineSegment2D(start=middle_point,
                                                            end=line.end)
                    if not (line_colides_with_hull(line=new_lineA,
                                                   concave_hull=hull_concave_edges) and line_colides_with_hull(
                            line=new_lineB, concave_hull=hull_concave_edges)):
                        ok_middle_points.append(middle_point)
                        list_cossines.append(cos)
            if len(ok_middle_points) > 0:
                #  We want the middlepoint to be the one with widest angle (smallest cossine)
                min_cossine_index = list_cossines.index(min(list_cossines))
                divided_line.append(volmdlr.edges.LineSegment2D(line.start,
                                                                ok_middle_points[
                                                                    min_cossine_index]))
                divided_line.append(volmdlr.edges.LineSegment2D(
                    ok_middle_points[min_cossine_index], line.end))
            return divided_line

        hull_convex_edges = cls.points_convex_hull(points).line_segments
        hull_convex_edges.sort(key=lambda x: x.length(), reverse=True)
        hull_concave_edges = []
        hull_concave_edges.extend(hull_convex_edges)
        hull_points = list(set(
            [pt for line in hull_concave_edges for pt in [line[0], line[1]]]))
        unused_points = []
        for point in points:
            if point not in hull_points:
                unused_points.append(point)

        aLineWasDividedInTheIteration = True
        while aLineWasDividedInTheIteration:
            aLineWasDividedInTheIteration = False
            for line_position_hull in range(len(hull_concave_edges)):

                line = hull_concave_edges[line_position_hull]
                nearby_points = get_nearby_points(line, unused_points,
                                                  scale_factor)
                divided_line = get_divided_line(line, nearby_points,
                                                hull_concave_edges, concavity)
                if len(divided_line) > 0:
                    aLineWasDividedInTheIteration = True
                    unused_points.remove(divided_line[0].end)
                    hull_concave_edges.remove(line)
                    hull_concave_edges.extend(divided_line)
                    break

            hull_concave_edges.sort(key=lambda x: x.length(), reverse=True)

        # line  = hull_concave_edges[0]
        # print('first line legth :', line.length())
        # nearby_points = get_nearby_points(line, unused_points, scale_factor)
        # print('points next the first line in the end: ', nearby_points)
        # divided_line = get_divided_line(line, nearby_points, hull_concave_edges, concavity)
        # print('len divided line :', len(divided_line))
        polygon_points = [(line.start, line.end) for line in hull_concave_edges]
        # polygon_points = [(line.start, line.end) for line in hull_concave_edges
        #                   if line.length() != 0]

        points = [polygon_points[0][0], polygon_points[0][1]]
        polygon_points.remove((polygon_points[0][0], polygon_points[0][1]))
        finished = False

        while not finished:
            for p1, p2 in polygon_points:
                if p1 == points[-1] and p2 not in points:
                    points.append(p2)
                    break
                elif p2 == points[-1] and p1 not in points:
                    points.append(p1)
                    break
            polygon_points.remove((p1, p2))
            if len(polygon_points) == 0:
                finished = True

        return cls(points)  # , nearby_points

    @classmethod
    def convex_hull_points(cls, points):
        """
        Uses the scipy method ConvexHull to calculate the convex hull from
        a cloud of points
        """
        numpy_points = npy.array([(p.x, p.y) for p in points])
        hull = ConvexHull(numpy_points)
        polygon_points = []
        for simplex in hull.simplices:
            polygon_points.append((points[simplex[0]], points[simplex[1]]))

        points = [polygon_points[0][0], polygon_points[0][1]]
        polygon_points.remove((polygon_points[0][0], polygon_points[0][1]))
        finished = False

        while not finished:
            for p1, p2 in polygon_points:
                if p1 == points[-1]:
                    points.append(p2)
                    break
                elif p2 == points[-1]:
                    points.append(p1)
                    break
            polygon_points.remove((p1, p2))
            if len(polygon_points) == 0:
                finished = True

        if points[0] == points[-1]:
            return cls(points[:-1])

        return cls(points)

    def to_3d(self, plane_origin, x, y):
        points3d = [point.to_3d(plane_origin, x, y) for point in self.points]
        return ClosedPolygon3D(points3d)

    def plot(self, ax=None, color='k', alpha=1,
             plot_points=False, point_numbering=False,
             fill=False, fill_color='w', equal_aspect=True):
        if ax is None:
            fig, ax = plt.subplots()
            ax.set_aspect('equal')

        if fill:
            ax.fill([p[0] for p in self.points], [p[1] for p in self.points],
                    facecolor=fill_color)
        for ls in self.line_segments:
            ls.plot(ax=ax, color=color, alpha=alpha)

        if plot_points or point_numbering:
            for point in self.points:
                point.plot(ax=ax, color=color, alpha=alpha)

        if point_numbering:
            for ip, point in enumerate(self.points):
                ax.text(*point, 'point {}'.format(ip + 1),
                        ha='center', va='top')

        if equal_aspect:
            ax.set_aspect('equal')
        else:
            ax.set_aspect('auto')

        ax.margins(0.1)
        plt.show()

        return ax

    def triangulation(self):
        """
        Note: triangles have been inverted for a better rendering in babylonjs
        """
        # ear clipping
        points = self.points[:]
        initial_point_to_index = {p: i for i, p in enumerate(self.points)}
        triangles = []

        remaining_points = self.points[:]
        # ax = ClosedPolygon2D(remaining_points).plot()

        # inital_number_points = len(remaining_points)
        number_remaining_points = len(remaining_points)
        while number_remaining_points > 3:
            current_polygon = ClosedPolygon2D(remaining_points)
            # print('remaining_points')
            # print(len(remaining_points))
            # pl2 = ClosedPolygon2D(remaining_points[1:]+remaining_points[0:1])
            # pl3 = ClosedPolygon2D(remaining_points[2:]+remaining_points[0:2])
            # current_polygon.plot(ax = ax)
            # pl2.plot(point_numbering=True)
            # pl3.plot(point_numbering=True)

            found_ear = False
            for p1, p2, p3 in zip(remaining_points,
                                  remaining_points[1:] + remaining_points[0:1],
                                  remaining_points[2:] + remaining_points[
                                                         0:2]):
                # ax.text(*p2, '{}')
                # ax = current_polygon.plot(point_numbering=True)
                if p1 != p3:
                    line_segment = volmdlr.edges.LineSegment2D(p1, p3)
                # line_segment.plot(color='grey', ax=ax)

                # ax2 = p1.plot(color='r')
                # p2.plot(color='g', ax=ax2)
                # p3.plot(color='b', ax=ax2)

                # Checking if intersections does not contrain the verticies
                # of line_segment
                intersect = False
                intersections = current_polygon.linesegment_intersections(
                    line_segment)
                if intersections:
                    for inter in intersections:
                        if inter[0] not in [line_segment.start,
                                            line_segment.end]:
                            intersect = True
                            break

                if not intersect:
                    # if not current_polygon.linesegment_intersections(line_segment):
                    # May be an ear
                    # print('ear?')
                    # if current_polygon.point_belongs(line_segment.middle_point()):
                    #     line_segment.middle_point().plot(color='g', ax=ax)
                    # else:
                    #     line_segment.middle_point().plot(color='r', ax=ax)
                    # print(current_polygon.point_belongs(
                    #         line_segment.middle_point()))

                    if current_polygon.point_belongs(
                            line_segment.middle_point()):
                        # Confirmed as an ear
                        # print('ear!')

                        triangles.append((initial_point_to_index[p1],
                                          initial_point_to_index[p3],
                                          initial_point_to_index[p2]))
                        remaining_points.remove(p2)
                        # ax.text(*points[initial_point_to_index[p2]], str(number_remaining_points))
                        number_remaining_points -= 1
                        found_ear = True
                        break

            if not found_ear:
                remaining_polygon = ClosedPolygon2D(remaining_points)
                if remaining_polygon.area() > 0.:
                    # Searching for a flat ear
                    found_flat_ear = False
                    for p1, p2, p3 in zip(remaining_points,
                                          remaining_points[
                                              1:] + remaining_points[0:1],
                                          remaining_points[
                                              2:] + remaining_points[0:2]):
                        triangle = Triangle2D(p1, p2, p3)
                        if triangle.area() == 0:
                            remaining_points.remove(p2)
                            found_flat_ear = True
                            break

                    if not found_flat_ear:
                        # remaining_polygon.plot(point_numbering=True, plot_points=True)
                        # vmd.DisplayMesh2D(points, triangles).plot()
                        # print(remaining_points)
                        # raise ValueError('There are no ear in the polygon, it seems malformed')
                        print(
                            'Warning : There are no ear in the polygon, it seems malformed: skipping triangulation')
                        return vmd.DisplayMesh2D(points, triangles)
                else:
                    return vmd.DisplayMesh2D(points, triangles)

        if len(remaining_points) == 3:
            p1, p2, p3 = remaining_points
            triangles.append((initial_point_to_index[p1],
                              initial_point_to_index[p3],
                              initial_point_to_index[p2]))

        return vmd.DisplayMesh2D(points, triangles)

    def simplify(self, min_distance: float = 0.01, max_distance: float = 0.05):
        return ClosedPolygon2D(self.simplify_polygon(min_distance=min_distance,
                                                     max_distance=max_distance).points)

    def line_intersecting_closing_point(self, crossing_point):
        """
        finds closing point for the sewing method using intersection of lines
        drawn from the barycenter
        returns the closing point
        """
        vec_dir = crossing_point.copy()
        vec_dir.normalize()

        line = volmdlr.edges.LineSegment2D(volmdlr.O2D,
                                           crossing_point + vec_dir * 5)
        # line.plot(ax=ax2d, color='b')

        point_intersections = {}
        for line_segment in self.line_segments:
            point_intersection = line_segment.linesegment_intersections(
                line)
            if point_intersection:
                point_intersections[line_segment] = point_intersection[
                    0]
            else:
                if line.point_belongs(line_segment.start):
                    point_intersections[line_segment] = line_segment.start
                if line.point_belongs(line_segment.end):
                    point_intersections[line_segment] = line_segment.end
        point_distance = list(point_intersections.values())[
            0].point_distance(crossing_point)
        point_intersection = list(point_intersections.values())[0]
        line_segment = list(point_intersections.keys())[0]
        for line, point in list(point_intersections.items())[1:]:
            dist = crossing_point.point_distance(point)
            if dist < point_distance:
                point_distance = dist
                point_intersection = point
                line_segment = line

        # point_intersection.plot(ax=ax2d)

        if point_intersection.point_distance(
                line_segment.start) < point_intersection.point_distance(
                                                            line_segment.end):
            closing_point = line_segment.start
        else:
            closing_point = line_segment.end

        return closing_point

    def point_in_polygon(self):
        """
        In case the barycenter of the polygon is outside, this method
        finds another point inside the polygon
        """
        intersetions1 = {}
        linex_pos = volmdlr.edges.LineSegment2D(volmdlr.O2D, volmdlr.X2D * 5)
        linex_neg = volmdlr.edges.LineSegment2D(volmdlr.O2D, -volmdlr.X2D * 5)
        liney_pos = volmdlr.edges.LineSegment2D(volmdlr.O2D, volmdlr.Y2D * 5)
        liney_neg = volmdlr.edges.LineSegment2D(volmdlr.O2D, -volmdlr.Y2D * 5)
        for line in [linex_pos, linex_neg, liney_pos, liney_neg]:
            intersections = []
            for line_segment in self.line_segments:
                point_intersection = line_segment.linesegment_intersections(
                    line)
                intersections.extend(point_intersection)
                if not point_intersection:
                    if line.point_belongs(line_segment.start):
                        intersections.append(line_segment.start)
                    if line.point_belongs(line_segment.end):
                        intersections.append(line_segment.end)
            intersetions1[line] = intersections[:]
        for i, value in enumerate(intersetions1.values()):
            if not value:
                if i % 2 == 0:
                    if len(list(intersetions1.values())[i + 1]) == 2:
                        translation1 = (list(intersetions1.values())[
                                            i + 1][0] +
                                        list(intersetions1.values())[
                                            i + 1][1]) * 0.5
                        break
                if i % 2 != 0:
                    if len(list(intersetions1.values())[i - 1]) == 2:
                        translation1 = (list(intersetions1.values())[
                                            i - 1][0] +
                                        list(intersetions1.values())[
                                            i - 1][1]) * 0.5
                        break

        return translation1

    def repositioned_polygon(self, x, y):
        linex = volmdlr.edges.LineSegment2D(-x.to_2d(volmdlr.O2D, x, y),
                                            x.to_2d(volmdlr.O2D, x, y))
        way_back = volmdlr.O3D
        barycenter = self.barycenter()
        if not self.point_belongs(barycenter):
            barycenter1_2d = self.point_in_polygon()
            self.translation(-barycenter1_2d, False)
            way_back = barycenter1_2d.to_3d(volmdlr.O3D, x, y)
        else:
            inters = self.linesegment_intersections(linex)
            distance = inters[0][0].point_distance(inters[-1][0])
            if distance / 2 > 3 * min(
                    self.point_distance(inters[0][0]),
                    self.point_distance(inters[-1][0])):
                mid_point = (inters[0][0] + inters[-1][0]) * 0.5
                self.translation(-mid_point, False)
                way_back = mid_point.to_3d(volmdlr.O3D, x, y)

        return self, way_back

    def get_possible_sewing_closing_points(self, polygon2, polygon_primitive,
                                           line_segment1: None, line_segment2: None):
        middle_point = polygon_primitive.middle_point()
        if line_segment1 is None and line_segment2 is None:
            normal_vector = polygon_primitive.unit_normal_vector()
            line_segment1 = volmdlr.edges.LineSegment2D(middle_point,
                                                        middle_point - normal_vector)
            line_segment2 = volmdlr.edges.LineSegment2D(middle_point,
                                                        middle_point + normal_vector)

        line_intersections = {line_segment1: [], line_segment2: []}
        for ls in [line_segment1, line_segment2
                   ]:
            inter_points = []
            for prim in polygon2.line_segments + self.line_segments[
                                                 :self.line_segments.index(
                                                     polygon_primitive)] + self.line_segments[
                                                                           self.line_segments.index(
                                                                               polygon_primitive) + 1:]:
                inters = prim.linesegment_intersections(ls)
                if inters:
                    line_intersections[ls].append((inters[0], prim))
                    inter_points.append(inters[0])
                elif ls.point_belongs(prim.start, 1e-7):
                    if prim.start not in inter_points:
                        line_intersections[ls].append((prim.start, prim))
                        inter_points.append(prim.start)
                elif ls.point_belongs(prim.end, 1e-7):
                    if prim.end not in inter_points:
                        line_intersections[ls].append((prim.end, prim))
                        inter_points.append(prim.end)
                elif prim.point_belongs(middle_point, 1e-7):
                    line_intersections[ls].append((prim.middle_point(), prim))
                    inter_points.append(prim.middle_point())
        return line_intersections
    
    def select_farthest_sewing_closing_point(self,
                                             line_segment: volmdlr.edges.LineSegment2D,
                                             polygon_primitive,
                                             possible_closing_points):
        closing_point = volmdlr.O2D
        middle_point = polygon_primitive.middle_point()
        distance = 0
        for intr_list in possible_closing_points:
            if intr_list[1] not in self.line_segments:
                dist = intr_list[0].point_distance(line_segment.start)
                if dist > distance:
                    distance = dist
                    if intr_list[0].point_distance(intr_list[1].start) < \
                            intr_list[0].point_distance(intr_list[1].end):
                        closing_point = intr_list[1].start
                    else:
                        closing_point = intr_list[1].end
            elif intr_list[0] == middle_point and \
                    polygon_primitive.length() == intr_list[1].length():
                closing_point = intr_list[1].start
                distance = 0

        return closing_point
        
    def select_closest_sewing_closing_point(self,
                                    line_segment: volmdlr.edges.LineSegment2D,
                                    polygon_primitive,
                                    possible_closing_points):
        closing_point = volmdlr.O2D
        middle_point = polygon_primitive.middle_point()
        distance = math.inf
        for intr_list in possible_closing_points:
            if intr_list[1] not in self.line_segments:
                dist = intr_list[0].point_distance(line_segment.start)
                if dist < distance:
                    distance = dist
                    if intr_list[0].point_distance(intr_list[1].start) < \
                            intr_list[0].point_distance(intr_list[1].end):
                        closing_point = intr_list[1].start
                    else:
                        closing_point = intr_list[1].end
            elif intr_list[0] == middle_point and \
                    polygon_primitive.length() == intr_list[1].length():
                closing_point = intr_list[1].start
                distance = 0

        return closing_point

    def search_farthest(self, point, possible_closing_points):
        distance = math.inf
        target_prim = None
        for i, (intersection_point, prim )in enumerate(possible_closing_points):
            dist = point.point_distance(intersection_point)
            if dist < distance:
                distance = dist
                target_prim = prim
        if target_prim in self.line_segments:
            return True
        return False

    def get_closing_point(self, polygon2_2d, primitive, ax=None):
        closing_point = volmdlr.O2D
        middle_point = primitive.middle_point()

        normal_vector = primitive.unit_normal_vector()
        line_segment1 = volmdlr.edges.LineSegment2D(middle_point,
                                                    middle_point - normal_vector)
        line_segment2 = volmdlr.edges.LineSegment2D(middle_point,
                                                    middle_point + normal_vector)

        possible_sewing_closing_points_in_linesegment =\
            self.get_possible_sewing_closing_points(polygon2_2d, primitive,
                                                    line_segment1,
                                                    line_segment2)
        if possible_sewing_closing_points_in_linesegment[line_segment1] and\
                not possible_sewing_closing_points_in_linesegment[line_segment2]:
            closing_point = self.select_closest_sewing_closing_point(
                line_segment1, primitive,
                possible_sewing_closing_points_in_linesegment[line_segment1])
        if possible_sewing_closing_points_in_linesegment[line_segment2] and \
                not possible_sewing_closing_points_in_linesegment[
                    line_segment1]:
            closing_point = self.select_closest_sewing_closing_point(
                line_segment2, primitive,
                possible_sewing_closing_points_in_linesegment[line_segment2])
        else:
            if len(possible_sewing_closing_points_in_linesegment[line_segment1]) == 1:
                closing_point = self.select_closest_sewing_closing_point(
                    line_segment1, primitive,
                    possible_sewing_closing_points_in_linesegment[
                        line_segment1])
                if closing_point == volmdlr.O2D:
                    closing_point = self.select_farthest_sewing_closing_point(
                        line_segment2, primitive,
                        possible_sewing_closing_points_in_linesegment[
                            line_segment2])
            elif len(possible_sewing_closing_points_in_linesegment[line_segment2]) == 1:
                closing_point = self.select_closest_sewing_closing_point(
                    line_segment2, primitive,
                    possible_sewing_closing_points_in_linesegment[
                        line_segment2])
                if closing_point == volmdlr.O2D:
                    closing_point = self.select_farthest_sewing_closing_point(
                        line_segment1, primitive,
                        possible_sewing_closing_points_in_linesegment[
                            line_segment1])
            else:
                if possible_sewing_closing_points_in_linesegment[line_segment1]:
                    if self.search_farthest(
                            middle_point,
                            possible_sewing_closing_points_in_linesegment[line_segment2]):
                        closing_point = self.select_farthest_sewing_closing_point(
                            line_segment1, primitive,
                            possible_sewing_closing_points_in_linesegment[
                                line_segment1])
                    else:
                        closing_point = self.select_closest_sewing_closing_point(
                            line_segment1, primitive,
                            possible_sewing_closing_points_in_linesegment[line_segment1])

                elif possible_sewing_closing_points_in_linesegment[line_segment2]:
                    closing_point = self.select_closest_sewing_closing_point(
                        line_segment2, primitive,
                        possible_sewing_closing_points_in_linesegment[line_segment2])
        if ax is not None:
            middle_point.plot(ax=ax, color='r')
            line_segment1.plot(ax=ax, color='y')
            line_segment2.plot(ax=ax, color='b')
            closing_point.plot(ax=ax)

        return closing_point

    # def validate_sewing_polygons(self, polygon2_2d):
    #     primitive1 = self.line_segments[0]
    #     closing_point = self.get_closing_point(polygon2_2d,
    #                                            primitive1)
    #     if closing_point != volmdlr.O2D:
    #         return True
    #     return False

    def get_valid_sewing_polygon_primitive(self, polygon2_2d):
        for i, primitive1 in enumerate(self.line_segments):
            middle_point = primitive1.middle_point()
            normal_vector = primitive1.unit_normal_vector()
            line_segment1 = volmdlr.edges.LineSegment2D(middle_point,
                                                        middle_point - normal_vector)
            line_segment2 = volmdlr.edges.LineSegment2D(middle_point,
                                                        middle_point + normal_vector)
            possible_closing_points = self.get_possible_sewing_closing_points(
                polygon2_2d, primitive1, line_segment1, line_segment2)
            if len(possible_closing_points[line_segment1]) == 1 and\
                    possible_closing_points[line_segment1][0][1] in polygon2_2d.line_segments:
                return primitive1
            if len(possible_closing_points[line_segment2]) == 1 and\
                    possible_closing_points[line_segment2][0][1] in polygon2_2d.line_segments:
                return primitive1

        for i, primitive1 in enumerate(self.line_segments):
            closing_point = self.get_closing_point(polygon2_2d,
                                                   primitive1)
            if closing_point != volmdlr.O2D:
                return primitive1

        raise NotImplementedError('make sure the two polygons '
                                  'you are trying to sew are valid ones')

    def is_convex(self):
        for prim1, prim2 in zip(self.line_segments, self.line_segments[1:] + [self.line_segments[0]]):
            vector1 = prim1.direction_vector()
            vector2 = prim2.direction_vector()
            angle = volmdlr.core.clockwise_angle(vector1, vector2)
            if self.is_trigo():
                if angle < math.pi and angle != 0:
                    return False
            elif angle > math.pi:
                return False
        return True


class Triangle2D(ClosedPolygon2D):
    def __init__(self, point1: volmdlr.Point2D, point2: volmdlr.Point2D,
                 point3: volmdlr.Point2D, name: str = ''):
        self.point1 = point1
        self.point2 = point2
        self.point3 = point3
        self.name = name

        # ClosedPolygon2D.__init__(self, points=[point1, point2, point3],
        # name=name)

    def area(self):
        u = self.point2 - self.point1
        v = self.point3 - self.point1
        return abs(u.cross(v)) / 2

    def incircle_radius(self):
        a = self.point1.point_distance(self.point2)
        b = self.point1.point_distance(self.point3)
        c = self.point2.point_distance(self.point3)
        return 2 * self.area() / (a + b + c)

    def circumcircle_radius(self):
        a = self.point1.point_distance(self.point2)
        b = self.point1.point_distance(self.point3)
        c = self.point2.point_distance(self.point3)
        return a * b * c / (self.area() * 4.0)

    def ratio_circumr_length(self):
        return self.circumcircle_radius() / self.length()

    def ratio_incircler_length(self):
        return self.incircle_radius() / self.length()

    def aspect_ratio(self):
        a = self.point1.point_distance(self.point2)
        b = self.point1.point_distance(self.point3)
        c = self.point2.point_distance(self.point3)
        s = 0.5 * (a + b + c)
        try:
            return 0.125 * a * b * c / (s - a) / (s - b) / (s - c)
        except ZeroDivisionError:
            return 1000000.


class Circle2D(Contour2D):
    _non_serializable_attributes = ['internal_arcs', 'external_arcs',
                                    'polygon', 'straight_line_contour_polygon',
                                    'primitives', 'basis_primitives']

    def __init__(self, center: volmdlr.Point2D, radius: float, name: str = ''):
        self.center = center
        self.radius = radius
        self.angle = volmdlr.TWO_PI

        # self.points = self.tessellation_points()

        Contour2D.__init__(self, [self], name=name)  # !!! this is dangerous

    def __hash__(self):
        return int(round(1e6 * (self.center.x + self.center.y + self.radius)))

    def __eq__(self, other_circle):
        if self.__class__.__name__ != other_circle.__class__.__name__:
            return False

        return math.isclose(self.center.x,
                            other_circle.center.x, abs_tol=1e-06) \
            and math.isclose(self.center.y,
                             other_circle.center.y, abs_tol=1e-06) \
            and math.isclose(self.radius, other_circle.radius,
                             abs_tol=1e-06)

    def to_polygon(self, angle_resolution: float):
        return ClosedPolygon2D(
            self.polygon_points(angle_resolution=angle_resolution))

    def tessellation_points(self, resolution=40):
        return [(self.center
                 + self.radius * math.cos(teta) * volmdlr.X2D
                 + self.radius * math.sin(teta) * volmdlr.Y2D)
                for teta in npy.linspace(0, volmdlr.TWO_PI, resolution + 1)][
               :-1]

    def point_belongs(self, point, tolerance=1e-9):
        return point.point_distance(self.center) <= self.radius + tolerance

    # def border_points(self):
    #     start = self.center - self.radius * volmdlr.Point2D(1, 0)
    #     end = self.center + self.radius * volmdlr.Point2D(1, 0)
    #     return [start, end]

    def bounding_rectangle(self):

        xmin = self.center.x - self.radius
        xmax = self.center.x + self.radius
        ymin = self.center.y - self.radius
        ymax = self.center.y + self.radius
        return xmin, xmax, ymin, ymax

    def line_intersections(self, line2d: volmdlr.edges.Line2D, tol=1e-9):
        # Duplicate from ffull arc
        Q = self.center
        if line2d.points[0] == self.center:
            P1 = line2d.points[1]
            V = line2d.points[0] - line2d.points[1]
        else:
            P1 = line2d.points[0]
            V = line2d.points[1] - line2d.points[0]
        a = V.dot(V)
        b = 2 * V.dot(P1 - Q)
        c = P1.dot(P1) + Q.dot(Q) - 2 * P1.dot(Q) - self.radius ** 2

        disc = b ** 2 - 4 * a * c
        if math.isclose(disc, 0., abs_tol=tol):
            t1 = -b / (2 * a)
            return [P1 + t1 * V]

        elif disc > 0:
            sqrt_disc = math.sqrt(disc)
            t1 = (-b + sqrt_disc) / (2 * a)
            t2 = (-b - sqrt_disc) / (2 * a)
            return [P1 + t1 * V,
                    P1 + t2 * V]
        else:
            return []

    def circle_intersections(self, circle: 'volmdlr.wires.Circle2D'):
        x0, y0 = self.center
        x1, y1 = circle.center
        r0 = self.radius
        r1 = circle.radius

        d = math.sqrt((x1 - x0) ** 2 + (y1 - y0) ** 2)

        # non intersecting
        if d > r0 + r1:
            return []
        # One circle within other
        if d < abs(r0 - r1):
            return []
        # coincident circles
        if d == 0 and r0 == r1:
            return []
        else:
            a = (r0 ** 2 - r1 ** 2 + d ** 2) / (2 * d)
            h = math.sqrt(r0 ** 2 - a ** 2)
            x2 = x0 + a * (x1 - x0) / d
            y2 = y0 + a * (y1 - y0) / d
            x3 = x2 + h * (y1 - y0) / d
            y3 = y2 - h * (x1 - x0) / d

            x4 = x2 - h * (y1 - y0) / d
            y4 = y2 + h * (x1 - x0) / d

        return [volmdlr.Point2D(x3, y3), volmdlr.Point2D(x4, y4)]

    def arc_intersections(self, arc2d: volmdlr.edges.Arc2D):
        circle = Circle2D(arc2d.center, arc2d.radius)
        intersections = []

        for inter in self.circle_intersections(circle):
            try:
                arc2d.abscissa(inter)  # I guess it is a test?
                intersections.append(inter)
            except ValueError:
                pass
        return intersections

    def length(self):
        return volmdlr.TWO_PI * self.radius

    def plot(self, ax=None, linestyle='-', color='k', linewidth=1, alpha=1.,
             equal_aspect=True):
        if ax is None:
            fig, ax = plt.subplots()
        # else:
        #     fig = ax.figure
        if self.radius > 0:
            ax.add_patch(matplotlib.patches.Arc((self.center.x, self.center.y),
                                                2 * self.radius,
                                                2 * self.radius,
                                                angle=0,
                                                theta1=0,
                                                theta2=360,
                                                color=color,
                                                alpha=alpha,
                                                linestyle=linestyle,
                                                linewidth=linewidth))
        if equal_aspect:
            ax.set_aspect('equal')
        return ax

    def to_3d(self, plane_origin, x, y):
        normal = x.cross(y)
        center3d = self.center.to_3d(plane_origin, x, y)
        return Circle3D(volmdlr.Frame3D(center3d, x, y, normal),
                        self.radius, self.name)

    def rotation(self, center, angle, copy=True):
        if copy:
            return Circle2D(self.center.rotation(center, angle, copy=True),
                            self.radius)
        else:
            self.center.rotation(center, angle, copy=False)

    def translation(self, offset, copy=True):
        if copy:
            return Circle2D(self.center.translation(offset, copy=True),
                            self.radius)
        else:
            self.center.translation(offset, copy=False)

    def frame_mapping(self, frame, side, copy=True):
        """
        side = 'old' or 'new'
        """
        if side == 'old':
            if copy:
                return Circle2D(frame.old_coordinates(self.center),
                                self.radius)
            else:
                self.center = frame.old_coordinates(self.center)
        if side == 'new':
            if copy:
                return Circle2D(frame.new_coordinates(self.center),
                                self.radius)
            else:
                self.points = frame.new_coordinates(self.center)

    def area(self):
        return math.pi * self.radius ** 2

    def second_moment_area(self, point):
        """
        Second moment area of part of disk
        """
        I = math.pi * self.radius ** 4 / 4
        return volmdlr.geometry.huygens2d(I, I, 0, self.area(), self.center,
                                          point)

    def center_of_mass(self):
        return self.center

    def point_symmetric(self, point):
        center = 2 * point - self.center
        return Circle2D(center, self.radius)

    def plot_data(self, edge_style: plot_data.EdgeStyle = None,
                  surface_style: plot_data.SurfaceStyle = None):
        return plot_data.Circle2D(cx=self.center.x,
                                  cy=self.center.y,
                                  r=self.radius,
                                  edge_style=edge_style,
                                  surface_style=surface_style)

    def copy(self, *args, **kwargs):
        return Circle2D(self.center.copy(), self.radius)

    def point_at_abscissa(self, curvilinear_abscissa):
        start = self.center + self.radius * volmdlr.X3D
        return start.rotation(self.center,
                              curvilinear_abscissa / self.radius)

    # def triangulation(self, n=35):
    #     l = self.length()
    #     points = [self.point_at_abscissa(l * i / n) for i in range(n)]
    #     points.append(self.center)
    #     triangles = [(i, i + 1, n) for i in range(n - 1)] + [(n - 1, 0, n)]

    def split(self, split_start, split_end):
        x1, y1 = split_start - self.center
        x2, y2 = split_end - self.center

        angle1 = math.atan2(y1, x1)
        angle2 = math.atan2(y2, x2)
        angle_i1 = 0.5 * (angle2 - angle1)
        angle_i2 = angle_i1 + math.pi
        interior_point1 = split_start.rotation(self.center, angle_i1)
        interior_point2 = split_start.rotation(self.center, angle_i2)

        return [volmdlr.edges.Arc2D(split_start, interior_point1,
                                    split_end),
                volmdlr.edges.Arc2D(split_start, interior_point2,
                                    split_end)]

    def discretise(self, n: float):
        # BUGGED: returns method
        circle_to_nodes = {}
        nodes = []
        if n * self.length() < 1:
            circle_to_nodes[self] = self.border_points
        else:
            n0 = int(math.ceil(n * self.length()))
            l0 = self.length() / n0

            for k in range(n0):
                node = self.point_at_abscissa(k * l0)

                nodes.append(node)

            circle_to_nodes[self] = nodes

        return circle_to_nodes[self]

    def polygon_points(self, angle_resolution=10):
        return volmdlr.edges.Arc2D.polygon_points(
            self, angle_resolution=angle_resolution)


class Contour3D(Contour, Wire3D):
    _non_serializable_attributes = ['points']
    _non_eq_attributes = ['name']
    _non_hash_attributes = ['points', 'name']
    _generic_eq = True
    """
    A collection of 3D primitives forming a closed wire3D
    """

    def __init__(self, primitives: List[volmdlr.core.Primitive3D],
                 name: str = ''):
        """

        """

        Wire3D.__init__(self, primitives=primitives, name=name)
        self._utd_edge_polygon = False

    def __hash__(self):
        return sum([hash(e) for e in self.primitives])

    def __eq__(self, other_):
        if self.__class__.__name__ != other_.__class__.__name__:
            return False
        equal = True
        for edge, other_edge in zip(self.primitives, other_.edges):
            equal = (equal and edge == other_edge)
        return equal

    @property
    def edge_polygon(self):
        if not self._utd_edge_polygon:
            self._edge_polygon = self._get_edge_polygon()
            self._utd_edge_polygon = True
        return self._edge_polygon

    def _get_edge_polygon(self):
        points = []
        for edge in self.primitives:
            if points:
                if edge.start != points[-1]:
                    points.append(edge.start)
            else:
                points.append(edge.start)
        return ClosedPolygon3D(points)

    @classmethod
    def from_step(cls, arguments, object_dict):
        name = arguments[0][1:-1]
        raw_edges = []
        # edge_ends = {}
        for ie, edge_id in enumerate(arguments[1]):
            edge = object_dict[int(edge_id[1:])]
            raw_edges.append(edge)

        if (len(raw_edges)) == 1:
            if isinstance(raw_edges[0], cls):
                # Case of a circle, ellipse...
                return raw_edges[0]
            else:
                return cls(raw_edges, name=name)

        distances = [raw_edges[0].end.point_distance(raw_edges[1].start),
                     raw_edges[0].start.point_distance(raw_edges[1].start),
                     raw_edges[0].end.point_distance(raw_edges[1].end),
                     raw_edges[0].start.point_distance(raw_edges[1].end)]
        index = distances.index(min(distances))
        if min(distances) > 5e-4:
            ax = raw_edges[0].plot()
            raw_edges[1].plot(ax=ax)
            deltax1 = abs(raw_edges[0].start.x - raw_edges[1].end.x)
            deltax2 = abs(raw_edges[0].end.x - raw_edges[1].end.x)
            deltay1 = abs(raw_edges[0].start.y - raw_edges[1].end.y)
            deltay2 = abs(raw_edges[0].end.y - raw_edges[1].end.y)
            deltaz1 = abs(raw_edges[0].start.z - raw_edges[1].end.z)
            deltaz2 = abs(raw_edges[0].end.z - raw_edges[1].end.z)
            raise NotImplementedError(
                'First 2 edges of contour not follwing each other',
                'delta = {}, {}, {}, {}, {}, {}'.format(deltax1, deltax2,
                                                        deltay1, deltay2,
                                                        deltaz1, deltaz2))
        # Making things right for first 2 primitives

        if index == 0:
            edges = [raw_edges[0], raw_edges[1]]
        elif index == 1:
            edges = [raw_edges[0].reverse(), raw_edges[1]]
        elif index == 2:
            edges = [raw_edges[0], raw_edges[1].reverse()]
        elif index == 3:
            edges = [raw_edges[0].reverse(), raw_edges[1].reverse()]
        else:
            raise NotImplementedError

        last_edge = edges[-1]
        for raw_edge in raw_edges[2:]:
            distances = [raw_edge.start.point_distance(last_edge.end),
                         raw_edge.end.point_distance(last_edge.end)]
            index = distances.index(min(distances))
            if min(distances) > 5e-4:
                ax = last_edge.plot(color='b')
                raw_edge.plot(ax=ax, color='r')
                last_edge.end.plot(ax=ax, color='b')
                raw_edges[0].plot(ax=ax, color='g')
                deltax1 = abs(raw_edge.start.x - last_edge.end.x)
                deltax2 = abs(raw_edge.end.x - last_edge.end.x)
                deltay1 = abs(raw_edge.start.y - last_edge.end.y)
                deltay2 = abs(raw_edge.end.y - last_edge.end.y)
                deltaz1 = abs(raw_edge.start.z - last_edge.end.z)
                deltaz2 = abs(raw_edge.end.z - last_edge.end.z)
                raise NotImplementedError(
                    'Edges of contour not follwing each other',
                    'delta = {}, {}, {}, {}, {}, {}'.format(deltax1, deltax2,
                                                            deltay1, deltay2,
                                                            deltaz1, deltaz2))
            if index == 0:
                last_edge = raw_edge
            elif index == 1:
                last_edge = raw_edge.reverse()

            edges.append(last_edge)
        return cls(edges, name=name)

    def to_step(self, current_id, surface_id=None):

        content = ''
        edge_ids = []
        for primitive in self.primitives:
            if isinstance(primitive, volmdlr.edges.BSplineCurve3D):
                continue
            primitive_content, primitive_ids = primitive.to_step(current_id)
            content += primitive_content
            current_id = primitive_ids[-1] + 1
            for primitive_id in primitive_ids:
                content += "#{} = ORIENTED_EDGE('{}',*,*,#{},.T.);\n".format(
                    current_id,
                    primitive.name,
                    primitive_id)
                edge_ids.append(current_id)

                current_id += 1

        content += "#{} = EDGE_LOOP('{}',({}));\n".format(
            current_id, self.name, volmdlr.core.step_ids_to_str(edge_ids))
        return content, current_id

    def average_center_point(self):
        nb = len(self.points)
        x = npy.sum([p[0] for p in self.points]) / nb
        y = npy.sum([p[1] for p in self.points]) / nb
        z = npy.sum([p[2] for p in self.points]) / nb

        return volmdlr.Point3D(x, y, z)

    def rotation(self, center, axis, angle, copy=True):
        if copy:
            new_edges = [edge.rotation(center, axis, angle, copy=True) for edge
                         in self.primitives]
            # new_points = [p.rotation(center, axis, copy=True) for p in self.points]
            return Contour3D(new_edges, None, self.name)
        else:
            for edge in self.primitives:
                edge.rotation(center, axis, angle, copy=False)
            for point in self.tessel_points:
                point.rotation(center, axis, angle, copy=False)

    def translation(self, offset, copy=True):
        if copy:
            new_edges = [edge.translation(offset, copy=True) for edge in
                         self.primitives]
            # new_points = [p.translation(offset, copy=True) for p in self.points]
            return Contour3D(new_edges, self.name)
        else:
            for edge in self.primitives:
                edge.translation(offset, copy=False)
            for point in self.tessel_points:
                point.translation(offset, copy=False)

    def order_contour(self):
        # new_primitives = []
        # points = self.ordering_contour()
        # for p1, p2 in points:
        #     new_primitives.append(volmdlr.edges.LineSegment3D(p1, p2))
        # self.primitives = new_primitives

        initial_points = []
        for p in self.primitives:
            initial_points.append((p.start, p.end))

        new_primitives = []
        if self.is_ordered():
            return self
        points = self.ordering_contour()
        for p1, p2 in points:
            try:
                index = initial_points.index((p1, p2))
            except ValueError:
                index = initial_points.index((p2, p1))

            if isinstance(self.primitives[index], volmdlr.edges.LineSegment3D):
                new_primitives.append(volmdlr.edges.LineSegment3D(p1, p2))
            elif isinstance(self.primitives[index], volmdlr.edges.Arc3D):
                new_primitives.append(volmdlr.edges.Arc3D(p1, self.primitives[index].interior, p2))
            elif isinstance(self.primitives[index], volmdlr.edges.BSplineCurve3D):
                if (self.primitives[index].start == p1 and self.primitives[index].end == p2):
                    new_primitives.append(self.primitives[index])
                else:
                    new_primitives.append(self.primitives[index].reverse())

        self.primitives = new_primitives

        return self

    def point_over_contour(self, point, abs_tol=1e-7):
        belongs = False
        for primitive in self.primitives:
            if primitive.point_belongs(point, abs_tol):
                belongs = True
        return belongs

    def frame_mapping(self, frame, side, copy=True):
        """
        side = 'old' or 'new'
        """
        if copy:
            new_edges = [edge.frame_mapping(frame, side, copy=True) for edge in
                         self.primitives]
            # new_points = [p.frame_mapping(frame, side, copy=True) for p in self.points]
            return Contour3D(new_edges, None, self.name)
        else:
            for edge in self.primitives:
                edge.frame_mapping(frame, side, copy=False)
            for point in self.tessel_points:
                point.frame_mapping(frame, side, copy=False)

    def copy(self, deep=True, memo=None):
        new_edges = [edge.copy(deep=deep, memo=memo) for edge in self.primitives]
        if self.point_inside_contour is not None:
            new_point_inside_contour = self.point_inside_contour.copy()
        else:
            new_point_inside_contour = None
        return Contour3D(new_edges, new_point_inside_contour, self.name)

    def length(self):
        # TODO: this is duplicated code from Wire3D!
        length = 0.
        for edge in self.primitives:
            length += edge.length()
        return length

    def point_at_abscissa(self, curvilinear_abscissa):
        # TODO: this is duplicated code from Wire3D!
        length = 0.
        for primitive in self.primitives:
            primitive_length = primitive.length()
            if length + primitive_length > curvilinear_abscissa:
                return primitive.point_at_abscissa(
                    curvilinear_abscissa - length)
            length += primitive_length
        if math.isclose(curvilinear_abscissa, length, abs_tol=1e-6):
            return primitive.point_at_abscissa(primitive_length)
        raise ValueError('abscissa out of contour length')

    def plot(self, ax=None, color='k', alpha=1, edge_details=False):
        if ax is None:
            ax = Axes3D(plt.figure())

        for edge in self.primitives:
            edge.plot(ax=ax, color=color, alpha=alpha,
                      edge_ends=edge_details, edge_direction=edge_details)

        return ax

    def to_2d(self, plane_origin, x, y):
        z = x.cross(y)
        plane3d = volmdlr.faces.Plane3D(volmdlr.Frame3D(plane_origin, x, y, z))
        primitives2d = [plane3d.point3d_to_2d(p) for p in self.primitives]
        return Contour2D(primitives=primitives2d)

    def _bounding_box(self):
        """
        Flawed method, to be enforced by overloading
        """
        n = 50
        l = self.length()
        points = [self.point_at_abscissa(i / n * l)
                  for i in range(n)]
        return volmdlr.core.BoundingBox.from_points(points)

    @classmethod
    def extract_contours(cls, contour, point1: volmdlr.Point3D,
                         point2: volmdlr.Point3D, inside=False):

        new_primitives = contour.extract_with_points(point1, point2, inside)
        contours = [cls(new_primitives)]
        return contours

    def contour_intersection(self, contour3d):
        dict_intersecting_points = {}
        for primitive in self.primitives:
            for primitive2 in contour3d.primitives:
                intersecting_point = primitive.linesegment_intersection(
                    primitive2)
                if intersecting_point is not None:
                    dict_intersecting_points[primitive2] = intersecting_point
        if dict_intersecting_points:
            return dict_intersecting_points
        return None

    @classmethod
    def from_points(cls, points: List[volmdlr.Point3D]):
        '''
        create a contour3d from points with line_segments3D
        '''

        if len(points) < 3:
            raise ValueError('contour is defined at least with three points')
        else:
            edges = []
            for i in range(0, len(points) - 1):
                edges.append(volmdlr.edges.LineSegment3D(points[i], points[i + 1]))

            edges.append(volmdlr.edges.LineSegment3D(points[len(points)], points[0]))

            contour = cls(edges)

            return contour

    def clean_primitives(self):
        '''
        delete primitives with start=end, and return a new contour
        '''

        new_primitives = []
        for p in self.primitives:
            if p.start != p.end:
                new_primitives.append(p)

        return Contour3D(new_primitives)

    def merge_with(self, contour3d):
        '''
        merge two adjacent contours, sharing primitives, and returns one outer contour and inner contours (if there are any)
        '''

        merged_primitives = self.merge_primitives_with(contour3d)
        contours = volmdlr.wires.Contour3D.contours_from_edges(merged_primitives, tol=3e-4)
        # contours = sorted(contours, key=lambda contour: contour.area(), reverse=True)

        return contours


class Circle3D(Contour3D):
    _non_serializable_attributes = ['point', 'edges', 'point_inside_contour']
    _non_eq_attributes = ['name']
    _non_hash_attributes = ['name']
    _generic_eq = True

    def __init__(self, frame: volmdlr.Frame3D, radius: float,
                 name: str = ''):
        """
        frame.u, frame.v define the plane, frame.w the normal
        """
        self.radius = radius
        self.frame = frame
        self.angle = volmdlr.TWO_PI
        Contour3D.__init__(self, [self], name=name)

    @property
    def center(self):
        return self.frame.origin

    @property
    def normal(self):
        return self.frame.w

    def __hash__(self):
        return hash(self.frame.origin)

    def __eq__(self, other_circle):
        return self.frame.origin == other_circle.frame.origin \
               and self.frame.w.is_colinear(other_circle.frame.w) \
               and math.isclose(self.radius,
                                other_circle.radius, abs_tol=1e-06)

    def tessellation_points(self, resolution=20):

        tessellation_points_3d = [
                                     self.center + self.radius * math.cos(
                                         teta) * self.frame.u
                                     + self.radius * math.sin(
                                         teta) * self.frame.v
                                     for teta in
                                     npy.linspace(0, volmdlr.TWO_PI,
                                                  resolution + 1)][:-1]
        return tessellation_points_3d

    def length(self):
        return volmdlr.TWO_PI * self.radius

    def FreeCADExport(self, name, ndigits=3):
        xc, yc, zc = round(1000 * self.center, ndigits)
        xn, yn, zn = round(self.normal, ndigits)
        return '{} = Part.Circle(fc.Vector({},{},{}),fc.Vector({},{},{}),{})\n'.format(
            name, xc, yc, zc, xn, yn, zn, 1000 * self.radius)

    def rotation(self, rot_center, axis, angle, copy=True):
        new_center = self.center.rotation(rot_center, axis, angle, True)
        new_normal = self.normal.rotation(rot_center, axis, angle, True)
        if copy:
            return Circle3D(new_center, self.radius, new_normal, self.name)
        else:
            self.center = new_center
            self.normal = new_normal

    def translation(self, offset, copy=True):
        # new_frame = self.center.translation(offset, True)
        new_frame = self.frame.translation(offset, True)

        if copy:

            # return Circle3D(new_frame, self.radius, self.frame,
            #                 self.name)
            return Circle3D(new_frame, self.radius, self.name)

        else:
            self.frame = new_frame

    def plot(self, ax=None, color='k', alpha=1., edge_details=False):
        if ax is None:
            fig = plt.figure()
            ax = Axes3D(fig)
        else:
            fig = None

        x = []
        y = []
        z = []
        for px, py, pz in self.tessellation_points():
            x.append(px)
            y.append(py)
            z.append(pz)
        x.append(x[0])
        y.append(y[0])
        z.append(z[0])
        ax.plot(x, y, z, color=color, alpha=alpha)
        return ax

    def point_at_abscissa(self, curvilinear_abscissa):
        """
        start point is at intersection of frame.u axis
        """
        start = self.frame.origin + self.radius * self.frame.u
        return start.rotation(self.frame.origin, self.frame.w,
                              curvilinear_abscissa / self.radius,
                              copy=True)

    @classmethod
    def from_step(cls, arguments, object_dict):
        center = object_dict[arguments[1]].origin
        radius = float(arguments[2]) / 1000
        if object_dict[arguments[1]].u is not None:
            normal = object_dict[arguments[1]].u
            other_vec = object_dict[arguments[1]].v
            if other_vec is not None:
                other_vec.normalize()
        else:
            normal = object_dict[arguments[1]].v  # ou w
            other_vec = None
        normal.normalize()
        return cls.from_center_normal(center, normal, radius,
                                      arguments[0][1:-1])

    def to_step(self, current_id, surface_id=None):
        circle_frame = volmdlr.Frame3D(self.center, self.frame.w, self.frame.u,
                                       self.frame.v)
        content, frame_id = circle_frame.to_step(current_id)
        curve_id = frame_id + 1
        content += "#{} = CIRCLE('{}',#{},{});\n".format(
            curve_id, self.name, frame_id, round(self.radius * 1000, 3))

        if surface_id:
            content += "#{} = SURFACE_CURVE('',#{},(#{}),.PCURVE_S1.);\n".format(
                curve_id + 1, curve_id, surface_id)
            curve_id += 1

        p1 = self.frame.origin + self.frame.u * self.radius
        # p2 = self.frame.origin + self.frame.v*self.radius
        p3 = self.frame.origin - self.frame.u * self.radius
        # p4 = self.frame.origin - self.frame.v*self.radius

        p1_content, p1_id = p1.to_step(curve_id + 1, vertex=True)
        # p2_content, p2_id = p2.to_step(p1_id+1, vertex=True)
        p3_content, p3_id = p3.to_step(p1_id + 1, vertex=True)
        # p4_content, p4_id = p4.to_step(p3_id+1, vertex=True)
        content += p1_content + p3_content

        arc1_id = p3_id + 1
        content += "#{} = EDGE_CURVE('{}',#{},#{},#{},.T.);\n".format(
            arc1_id, self.name, p1_id, p3_id, curve_id)
        oriented_edge1_id = arc1_id + 1
        content += "#{} = ORIENTED_EDGE('',*,*,#{},.T.);\n".format(
            oriented_edge1_id, arc1_id)

        arc2_id = oriented_edge1_id + 1
        content += "#{} = EDGE_CURVE('{}',#{},#{},#{},.T.);\n".format(
            arc2_id, self.name, p3_id, p1_id, curve_id)
        oriented_edge2_id = arc2_id + 1
        content += "#{} = ORIENTED_EDGE('',*,*,#{},.T.);\n".format(
            oriented_edge2_id, arc2_id)

        current_id = oriented_edge2_id + 1
        content += "#{} = EDGE_LOOP('{}',(#{},#{}));\n".format(
            current_id, self.name, oriented_edge1_id, oriented_edge2_id)

        return content, current_id

    def _bounding_box(self):
        """
        """
        # u = self.normal.deterministic_unit_normal_vector()
        # v = self.normal.cross(u)
        points = [self.frame.origin + self.radius * v
                  for v in [self.frame.u, -self.frame.u,
                            self.frame.v, -self.frame.v]]
        return volmdlr.core.BoundingBox.from_points(points)

    def to_2d(self, plane_origin, x, y):
        z = x.cross(y)
        plane3d = volmdlr.faces.Plane3D(volmdlr.Frame3D(plane_origin, x, y, z))
        return Circle2D(plane3d.point3d_to_2d(self.center), self.radius)

    @classmethod
    def from_center_normal(cls, center: volmdlr.Point3D,
                           normal: volmdlr.Vector3D,
                           radius: float,
                           name: str = ''):
        u = normal.deterministic_unit_normal_vector()
        v = normal.cross(u)
        return cls(volmdlr.Frame3D(center, u, v, normal), radius, name)

    @classmethod
    def from_3_points(cls, point1, point2, point3):
        u1 = (point2 - point1)
        u2 = (point2 - point3)
        try:
            u1.normalize()
            u2.normalize()
        except ZeroDivisionError:
            raise ValueError(
                'the 3 points must be distincts')

        normal = u2.cross(u1)
        normal.normalize()

        if u1 == u2:
            u2 = normal.cross(u1)
            u2.normalize()

        v1 = normal.cross(u1)  # v1 is normal, equal u2
        v2 = normal.cross(u2)  # equal -u1

        p11 = 0.5 * (point1 + point2)  # Mid point of segment s,m
        p21 = 0.5 * (point2 + point3)  # Mid point of segment s,m

        l1 = volmdlr.edges.Line3D(p11, p11 + v1)
        l2 = volmdlr.edges.Line3D(p21, p21 + v2)

        try:
            center, _ = l1.minimum_distance_points(l2)
        except ZeroDivisionError:
            raise ValueError(
                'Start, end and interior points  of an arc must be distincts')

        radius = (center - point1).norm()
        return cls(frame=volmdlr.Frame3D(center, u1, normal.cross(u1), normal),
                   radius=radius)

    def extrusion(self, extrusion_vector):

        if self.normal.is_colinear_to(extrusion_vector):
            u = self.normal.deterministic_unit_normal_vector()
            v = self.normal.cross(u)
            w = extrusion_vector.copy()
            w.normalize()
            cylinder = volmdlr.faces.CylindricalSurface3D(
                volmdlr.Frame3D(self.center, u, v, w), self.radius)
            return [cylinder.rectangular_cut(0, volmdlr.TWO_PI,
                                             0, extrusion_vector.norm())]
        else:
            raise NotImplementedError(
                'Extrusion along vector not colinar to normal for circle not handled yet: dot={}'.format(
                    self.normal.dot(extrusion_vector)))

    def revolution(self, axis_point: volmdlr.Point3D, axis: volmdlr.Vector3D,
                   angle: float):
        line3d = volmdlr.edges.Line3D(axis_point, axis_point + axis)
        tore_center, _ = line3d.point_projection(self.center)
        u = self.center - tore_center
        u.normalize()
        v = axis.cross(u)
        if not math.isclose(self.normal.dot(u), 0., abs_tol=1e-9):
            raise NotImplementedError(
                'Outside of plane revolution not supported')

        R = tore_center.point_distance(self.center)
        surface = volmdlr.faces.ToroidalSurface3D(
            volmdlr.Frame3D(tore_center, u, v, axis),
            R, self.radius)
        return [surface.rectangular_cut(0, angle, 0, volmdlr.TWO_PI)]

    def point_on_circle(self, point: volmdlr.Point3D):
        distance = point.point_distance(self.center)
        vec = volmdlr.Vector3D(*point - self.center)
        dot = self.normal.dot(vec)
        if math.isclose(distance, self.radius, abs_tol=1e-6)\
                and math.isclose(dot, 0, abs_tol=5e-6):
            return True
        return False

    def trim(self, point1: volmdlr.Point3D, point2: volmdlr.Point3D):
        if not self.point_on_circle(point1)\
                or not self.point_on_circle(point2):
            ax = self.plot()
            point1.plot(ax=ax, color='r')
            point2.plot(ax=ax, color='b')
            raise ValueError('Point not on circle for trim method')
        if point1 == point2:
            return volmdlr.edges.FullArc3D(self.frame.origin, point1,
                                           self.frame.w)
        interior = volmdlr.core.clockwise_interior_from_circle3d(
            point1, point2, self)
        return volmdlr.edges.Arc3D(point1, interior, point2)


class Ellipse3D(Contour3D):
    """
    :param major_axis: Largest radius of the ellipse
    :type major_axis: float
    :param minor_axis: Smallest radius of the ellipse
    :type minor_axis: float
    :param center: Ellipse's center
    :type center: Point3D
    :param normal: Ellipse's normal
    :type normal: Vector3D
    :param major_dir: Direction of the largest radius/major_axis
    :type major_dir: Vector3D
    """

    def __init__(self, major_axis: float, minor_axis: float,
                 center: volmdlr.Point3D, normal: volmdlr.Vector3D,
                 major_dir: volmdlr.Vector3D, name: str = ''):

        self.major_axis = major_axis
        self.minor_axis = minor_axis
        self.center = center
        normal.normalize()
        self.normal = normal
        major_dir.normalize()
        self.major_dir = major_dir
        Contour3D.__init__(self, [self], name=name)

    def tessellation_points(self, resolution=20):
        # plane = Plane3D.from_normal(self.center, self.normal)
        tessellation_points_3d = [
                                     self.center + self.major_axis * math.cos(
                                         teta) * self.major_dir
                                     + self.minor_axis * math.sin(
                                         teta) * self.major_dir.cross(
                                         self.normal) for teta in
                                     npy.linspace(0, volmdlr.TWO_PI,
                                                  resolution + 1)][:-1]
        return tessellation_points_3d

    def trim(self, point1: volmdlr.Point3D, point2: volmdlr.Point3D):
        # minor_dir = self.normal.cross(self.major_dir)
        # frame = volmdlr.Frame3D(self.center, self.major_dir,
        #                         minor_dir, self.normal)
        frame = volmdlr.Frame3D(self.center, self.major_dir,
                                self.normal.cross(self.major_dir), self.normal)

        # Positionnement des points dans leur frame
        p1_new, p2_new = frame.new_coordinates(
            point1), frame.new_coordinates(point2)

        # Angle pour le p1
        # u1, u2 = p1_new.x / self.major_axis, p1_new.y / self.minor_axis
        # theta1 = volmdlr.core.sin_cos_angle(u1, u2)
        theta1 = volmdlr.core.sin_cos_angle(p1_new.x / self.major_axis, p1_new.y / self.minor_axis)

        # Angle pour le p2
        # u3, u4 = p2_new.x / self.major_axis, p2_new.y / self.minor_axis
        # theta2 = volmdlr.core.sin_cos_angle(u3, u4)
        theta2 = volmdlr.core.sin_cos_angle(p2_new.x / self.major_axis, p2_new.y / self.minor_axis)

        if theta1 > theta2:  # sens trigo
            angle = math.pi + (theta1 + theta2) / 2
        else:
            angle = (theta1 + theta2) / 2

        # p_3 = volmdlr.Point3D(self.major_axis * math.cos(angle),
        #                       self.minor_axis * math.sin(angle), 0)
        # p3 = frame.old_coordinates(p_3)
        p3 = frame.old_coordinates(volmdlr.Point3D(self.major_axis * math.cos(angle),
                                                   self.minor_axis * math.sin(angle), 0))

        return volmdlr.edges.ArcEllipse3D(point1, p3, point2, self.center,
                                          self.major_dir)

    def FreeCADExport(self, ip, ndigits=3):
        name = 'primitive{}'.format(ip)
        xc, yc, zc = npy.round(1000 * self.center.vector, ndigits)
        major_vector = self.center + self.major_axis / 2 * self.major_dir
        xmaj, ymaj, zmaj = npy.round(1000 * major_vector.vector, ndigits)
        minor_vector = self.center + self.minor_axis / 2 * self.normal.cross(
            self.major_dir)
        xmin, ymin, zmin = npy.round(1000 * minor_vector.vector, ndigits)
        return '{} = Part.Ellipse(fc.Vector({},{},{}), fc.Vector({},{},{}), fc.Vector({},{},{}))\n'.format(
            name, xmaj, ymaj, zmaj, xmin, ymin, zmin, xc, yc, zc)

    def rotation(self, rot_center, axis, angle, copy=True):
        new_center = self.center.rotation(rot_center, axis, angle, True)
        new_normal = self.normal.rotation(rot_center, axis, angle, True)
        new_major_dir = self.major_dir.rotation(rot_center, axis, angle, True)
        if copy:
            return Ellipse3D(self.major_axis, self.minor_axis, new_center,
                             new_normal, new_major_dir, self.name)
        else:
            self.center = new_center
            self.normal = new_normal
            self.major_dir = new_major_dir

    def translation(self, offset, copy=True):
        new_center = self.center.translation(offset, True)
        new_normal = self.normal.translation(offset, True)
        new_major_dir = self.major_dir.translation(offset, True)
        if copy:
            return Ellipse3D(self.major_axis, self.minor_axis, new_center,
                             new_normal, new_major_dir, self.name)
        else:
            self.center = new_center
            self.normal = new_normal
            self.major_dir = new_major_dir

    def plot(self, ax=None, color='k', alpha=1, edge_details=False):
        if ax is None:
            fig = plt.figure()
            ax = Axes3D(fig)
        else:
            fig = None

        x = []
        y = []
        z = []
        for px, py, pz in self.tessellation_points():
            x.append(px)
            y.append(py)
            z.append(pz)
        x.append(x[0])
        y.append(y[0])
        z.append(z[0])
        ax.plot(x, y, z, color)
        return ax

    @classmethod
    def from_step(cls, arguments, object_dict):
        center = object_dict[arguments[1]].origin
        normal = object_dict[arguments[1]].u  # ancien w
        major_dir = object_dict[arguments[1]].v  # ancien u
        major_axis = float(arguments[2]) / 1000
        minor_axis = float(arguments[3]) / 1000
        return cls(major_axis, minor_axis, center, normal, major_dir,
                   arguments[0][1:-1])


class ClosedPolygon3D(Contour3D, ClosedPolygon):

    def __init__(self, points: List[volmdlr.Point3D], name: str = ''):
        self.points = points
        self.line_segments = self._line_segments()

        Contour3D.__init__(self, self.line_segments, name)

    def _line_segments(self):
        lines = []
        if len(self.points) > 1:
            for p1, p2 in zip(self.points,
                              list(self.points[1:]) + [self.points[0]]):
                lines.append(volmdlr.edges.LineSegment3D(p1, p2))
        return lines

    def copy(self, *args, **kwargs):
        points = [p.copy() for p in self.points]
        return ClosedPolygon2D(points, self.name)

    def __hash__(self):
        return sum([hash(p) for p in self.points])

    def __eq__(self, other_):
        if not isinstance(other_, self.__class__):
            return False
        equal = True
        for point, other_point in zip(self.points, other_.points):
            equal = (equal and point == other_point)
        return equal

    def plot(self, ax=None, color='k', alpha=1, edge_details=False):
        for line_segment in self.line_segments:
            ax = line_segment.plot(ax=ax, color=color, alpha=alpha,
                                   edge_ends=True, edge_direction=True)
        return ax

    def rotation(self, center, axis, angle, copy=True):
        if copy:
            return ClosedPolygon3D(
                [p.rotation(center, axis, angle, copy=True) for p in
                 self.points])
        else:
            for p in self.points:
                p.rotation(center, axis, angle, copy=False)

    def translation(self, offset, copy=True):
        if copy:
            new_points = [point.translation(offset, copy=True) for point in
                          self.points]
            return ClosedPolygon3D(new_points, self.name)
        else:
            for point in self.points:
                point.translation(offset, copy=False)

    def to_2d(self, plane_origin, x, y):
        points2d = [point.to_2d(plane_origin, x, y) for point in self.points]
        return ClosedPolygon2D(points2d)

    def sewing_with(self, other_poly3d, x, y, normal, resolution=20):
        self_center, other_center = self.average_center_point(), \
                                    other_poly3d.average_center_point()

        self_poly2d, other_poly2d = self.to_2d(self_center, x, y), \
            other_poly3d.to_2d(other_center, x, y)
        self_center2d, other_center2d = self_poly2d.center_of_mass(), \
            other_poly2d.center_of_mass()
        self_poly2d.translation(-self_center2d, copy=False)
        other_poly2d.translation(-other_center2d, copy=False)

        bbox_self2d, bbox_other2d = self_poly2d.bounding_rectangle(), \
            other_poly2d.bounding_rectangle()
        position = [abs(value) for value in bbox_self2d] \
            + [abs(value) for value in bbox_other2d]
        max_scale = 2 * max(position)

        lines = [volmdlr.edges.LineSegment2D(volmdlr.O2D, max_scale * (
                volmdlr.X2D * math.sin(n * 2 * math.pi / resolution) +
                volmdlr.Y2D * math.cos(n * 2 * math.pi / resolution))
                                             ) for n in range(resolution)]

        self_new_points, other_new_points = [], []
        for l in lines:
            for self_line in self_poly2d.line_segments:
                intersect = l.linesegment_intersections(self_line)
                if intersect:
                    self_new_points.extend(intersect)
                    break

            for other_line in other_poly2d.line_segments:
                intersect = l.linesegment_intersections(other_line)
                if intersect:
                    other_new_points.extend(intersect)
                    break

        new_self_poly2d, new_other_poly2d = ClosedPolygon2D(
            self_new_points), ClosedPolygon2D(other_new_points)
        new_self_poly2d.translation(self_center2d, copy=False)
        new_other_poly2d.translation(other_center2d, copy=False)

        new_poly1, new_poly2 = new_self_poly2d.to_3d(self_center, x, y), \
            new_other_poly2d.to_3d(other_center, x, y)

        triangles = []
        for point1, point2, other_point in zip(new_poly1.points,
                                               new_poly1.points[
                                                   1:] + new_poly1.points[:1],
                                               new_poly2.points):
            triangles.append([point1, point2, other_point])

        for point1, point2, other_point in zip(
                new_poly2.points, new_poly2.points[1:] + new_poly2.points[:1],
                new_poly1.points[1:] + new_poly1.points[:1]):
            triangles.append([other_point, point2, point1])

        return triangles

    def simplify(self, min_distance: float = 0.01, max_distance: float = 0.05):
        return ClosedPolygon3D(self.simplify_polygon(
            min_distance=min_distance, max_distance=max_distance).points)

    def convex_sewing(self, polygon2, x, y):
        """
        x and y are used for plane projection to make
        sure it is being projected in the right plane
        """
        center1, center2 = self.average_center_point(), polygon2.average_center_point()
        center1_, center2_ = volmdlr.Point3D(center1.x, center1.y, 0), volmdlr.Point3D(center2.x, center2.y, 0)
        new_polygon1, new_polygon2 = self.translation(-center1_), polygon2.translation(-center2_)
        new_center1, new_center2 = new_polygon1.average_center_point(), new_polygon2.average_center_point()

<<<<<<< HEAD
        new_polygon1_2d, new_polygon2_2d =\
            new_polygon1.to_2d(new_center1, x, y), new_polygon2.to_2d(new_center2, x, y)
=======
        new_polygon1_2d, new_polygon2_2d = new_polygon1.to_2d(new_center1, x, y), new_polygon2.to_2d(new_center2, x, y)
        # barycenter1_2d = new_polygon1_2d.barycenter()
        # barycenter2_2d = new_polygon2_2d.barycenter()

        # # # ax2d = new_polygon1_2d.plot(color='r')
        # # # new_polygon2_2d.plot(ax=ax2d, color='g')
        # # barycenter1_2d = new_polygon1_2d.points[0]
        # # for point in new_polygon1_2d.points[1:]:
        # #     barycenter1_2d += point
        # # barycenter1_2d = barycenter1_2d / len(new_polygon1_2d.points)
        # # barycenter1_2d.plot(ax=ax2d, color='y')
        #
        # barycenter2_2d = new_polygon2_2d.points[0]
        # for point in new_polygon2_2d.points[1:]:
        #     barycenter2_2d += point
        # barycenter2_2d = barycenter2_2d / len(new_polygon2_2d.points)
        #
        # # barycenter2_2d.plot(ax=ax2d, color='r')
        #
        # # ax3d= new_polygon1.plot(color= 'r')
        # # new_polygon2.plot(ax=ax3d, color= 'g')
        # # volmdlr.Point3D(0,0, center1.z).plot(ax=ax3d)
        # # volmdlr.Point3D(0,0, center2.z).plot(ax=ax3d, color = 'r')
>>>>>>> 39b12b5d

        dict_closing_pairs = {}
        triangles = []
        list_closing_point_indexes = []
        new_polygon1_2d_points = new_polygon1_2d.points + [
            new_polygon1_2d.points[0]]
        for i, point_polygon1 in enumerate(
                new_polygon1.points + [new_polygon1.points[0]]):
            if i != 0:
                mean_point2d = 0.5 * (
                        new_polygon1_2d_points[i] + new_polygon1_2d_points[
                            i - 1])
                closing_point = new_polygon2_2d.line_intersecting_closing_point(
                    mean_point2d)
                closing_point_index = new_polygon2_2d.points.index(
                    closing_point)

                if i == 1:
                    previous_closing_point_index = closing_point_index
                if closing_point_index != previous_closing_point_index:
                    if closing_point_index in list_closing_point_indexes:
                        closing_point_index = previous_closing_point_index
                    else:
                        dict_closing_pairs[self.points[i - 1]] = (
                            previous_closing_point_index,
                            closing_point_index)

                if point_polygon1 == new_polygon1.points[0]:
                    if list(dict_closing_pairs.values())[-1][-1] != \
                            list(dict_closing_pairs.values())[0][0]:
                        dict_closing_pairs[self.points[0]] = (
                            list(dict_closing_pairs.values())[-1][-1],
                            list(dict_closing_pairs.values())[0][0])

                real_closing_point = polygon2.points[closing_point_index]

                face_points = [self.points[new_polygon1.points.index(
                    point_polygon1)], self.points[i - 1],
                                  real_closing_point]
                triangles.append(face_points)

                list_closing_point_indexes.append(closing_point_index)
                previous_closing_point_index = closing_point_index
        triangles += polygon2.close_sewing(dict_closing_pairs)

        return triangles

<<<<<<< HEAD
    def get_valid_concave_sewing_polygon(self, polygon1_2d, polygon2_2d):
        polygon1_2d_valid__primitive =\
            polygon1_2d.get_valid_sewing_polygon_primitive(polygon2_2d)
        if polygon1_2d_valid__primitive == polygon1_2d.line_segments[0]:
            return self
        new_polygon_primitives = \
            self.line_segments[polygon1_2d.line_segments.index(polygon1_2d_valid__primitive):] + \
            self.line_segments[:polygon1_2d.line_segments.index(polygon1_2d_valid__primitive)]
        polygon1_3d_points = []
        for prim in new_polygon_primitives:
            if prim.start not in polygon1_3d_points:
                polygon1_3d_points.append(prim.start)
            if prim.end not in polygon1_3d_points:
                polygon1_3d_points.append(prim.end)
        return ClosedPolygon3D(polygon1_3d_points)

=======
>>>>>>> 39b12b5d
    def close_sewing(self, dict_closing_pairs):
        triangles_points = []
        for i, point_polygon2 in enumerate(
                self.points + [self.points[0]]):
            for j, index in enumerate(list(dict_closing_pairs.values())):
                if i != 0:
                    if i - 1 >= index[0] and i <= index[1]:
                        face_points = [self.points[i - 1],
                                       point_polygon2,
                                       list(dict_closing_pairs.keys())[j]]
                        triangles_points.append(face_points)
                    elif index[0] > index[1]:
                        if (i - 1 <= index[0] and i <= index[1]) or (
                                (i - 1 >= index[0]) and i >= index[1]):
                            face_points = [self.points[i - 1],
                                           point_polygon2,
                                           list(dict_closing_pairs.keys())[j]]
                            triangles_points.append(face_points)
        return triangles_points

    def check_sewing(self, polygon2, sewing_faces):
        if not len(self.line_segments) + len(polygon2.line_segments) == len(sewing_faces):
            print('len(self.line_segments) + len(polygon2.line_segments):', len(self.line_segments) + len(polygon2.line_segments))
            print('len(sewing_faces):', len(sewing_faces))
            return False
        return True

    @staticmethod
    def validate_concave_closing_point(closing_point_index, list_closing_point_indexes,
                               passed_by_zero_index, ratio_denom, polygons_points_ratio):
        if closing_point_index == list_closing_point_indexes[-1]:
            return closing_point_index, [], passed_by_zero_index
        list_remove_closing_points = []
        ratio = (list_closing_point_indexes[-1] - closing_point_index) / ratio_denom
        new_list_closing_point = list(dict.fromkeys(list_closing_point_indexes))
        if closing_point_index < list_closing_point_indexes[-1]:
            if len(list_closing_point_indexes) > 2 and \
                    list_closing_point_indexes[
                        -2] < closing_point_index < list_closing_point_indexes[-1] - 1:
                list_remove_closing_points.append(list_closing_point_indexes[-1])
            elif len(new_list_closing_point) > 3 and \
                    new_list_closing_point[
                        -3] < closing_point_index < new_list_closing_point[-1] - 3:

                for idx in list_closing_point_indexes:
                    if idx in (new_list_closing_point[-1], new_list_closing_point[-2]):
                        list_remove_closing_points.append(idx)
                # print('list_remove_closing_points source:', list_remove_closing_points)
            elif len(list_closing_point_indexes) > 5 and \
                    list_closing_point_indexes[
                        -5] < closing_point_index < \
                    list_closing_point_indexes[-1] - 5 and \
                    list_closing_point_indexes[-5] != \
                    list_closing_point_indexes[-6]:
                for idx in list_closing_point_indexes[::-1]:
                    if idx > closing_point_index:
                        list_remove_closing_points.append(idx)
                    else:
                        break
                # list_remove_closing_points.extend(
                #     [list_closing_point_indexes[-1],
                #      list_closing_point_indexes[-2],
                #      list_closing_point_indexes[-3],
                #      list_closing_point_indexes[-4]])
                # print('list_remove_closing_points source_2:',
                #       list_remove_closing_points)
                # print('source closing_point:', closing_point_index)
            elif closing_point_index in list_closing_point_indexes:
                closing_point_index = list_closing_point_indexes[-1]
            elif math.isclose(ratio, 0, abs_tol=0.3):
                closing_point_index = list_closing_point_indexes[-1]
            else:
                if passed_by_zero_index:
                    ratio = (list_closing_point_indexes[
                                 0] - closing_point_index) / ratio_denom
                    if math.isclose(ratio, 1, abs_tol=0.3):
                        closing_point_index = list_closing_point_indexes[0]
                else:
                    if closing_point_index > list_closing_point_indexes[0]:
                        ratio1 = (closing_point_index -
                                  list_closing_point_indexes[
                                      0]) / ratio_denom
                        if math.isclose(ratio1, 0, abs_tol=0.3) and\
                                math.isclose(ratio, 1, abs_tol=0.3):
                            passed_by_zero_index = True
                            closing_point_index = list_closing_point_indexes[0]
                        else:
                            closing_point_index = list_closing_point_indexes[-1]
                    else:
                        ratio1 = (closing_point_index -
                                  list_closing_point_indexes[
                                      -1]) / ratio_denom
                        if math.isclose(ratio1, -1, abs_tol=0.45):
                            if ratio_denom - list_closing_point_indexes[-1] < 10:
                                passed_by_zero_index = True
                            elif ratio_denom - list_closing_point_indexes[
                                    -1] >= 5:
                                closing_point_index = \
                                    list_closing_point_indexes[-1] + 5
                            else:
                                closing_point_index = ratio_denom - 2
                        else:
                            if list_closing_point_indexes.count(
                                    list_closing_point_indexes[-1]) < 5:
                                closing_point_index = \
                                    list_closing_point_indexes[-1]
                            elif ratio_denom - list_closing_point_indexes[-1] >= 5:
                                closing_point_index =\
                                    list_closing_point_indexes[-1] + 5
                            elif list_closing_point_indexes[-1] <= ratio_denom - 2:
                                closing_point_index = ratio_denom - 2

        elif closing_point_index in list_closing_point_indexes:
            closing_point_index = list_closing_point_indexes[-1]
        elif len(list_closing_point_indexes) > 2 and \
                list_closing_point_indexes[0] < closing_point_index < \
                list_closing_point_indexes[-1]:
            closing_point_index = list_closing_point_indexes[-1]
        elif passed_by_zero_index and closing_point_index > \
                list_closing_point_indexes[0]:
            closing_point_index = list_closing_point_indexes[-1]
        elif list_closing_point_indexes[0] == 0 and math.isclose(ratio, -1,
                                                                 abs_tol=0.3):
            closing_point_index = list_closing_point_indexes[-1]
        elif math.isclose(ratio, -1, abs_tol=0.3):
            closing_point_index = list_closing_point_indexes[-1]
        elif closing_point_index - list_closing_point_indexes[-1] > 5 and \
<<<<<<< HEAD
              list_closing_point_indexes[-1] + 4 <= ratio_denom-1 and\
                polygons_points_ratio > 0.3:
=======
                list_closing_point_indexes[-1] + 4 <= ratio_denom - 1:
>>>>>>> 39b12b5d
            closing_point_index = list_closing_point_indexes[-1] + 4

        return closing_point_index, list_remove_closing_points, passed_by_zero_index

    def concave_sewing(self, polygon2, x, y):
        polygon1_2d = self.to_2d(volmdlr.O2D, x, y)
        polygon2_2d = polygon2.to_2d(volmdlr.O2D, x, y)
        polygon1_3d = self
        polygon2_3d = polygon2
        if polygon2_2d.area() < polygon1_2d.area():
            polygon1_2d, polygon2_2d = polygon2_2d, polygon1_2d
            polygon1_3d = polygon2
            polygon2_3d = self
        polygon1_3d = polygon1_3d.get_valid_concave_sewing_polygon(
            polygon1_2d, polygon2_2d)
        polygon1_2d = polygon1_3d.to_2d(volmdlr.O2D, x, y)

        # ax=polygon1_2d.plot()
        # polygon2_2d.plot(ax=ax, color='r')

        dict_closing_pairs = {}
        triangles_points = []
        list_closing_point_indexes = []
        passed_by_zero_index = False
        ratio_denom = len(polygon2_2d.points)
        polygons_points_ratio = len(polygon1_2d.points)/ratio_denom
        previous_closing_point_index = None
        for i, primitive1 in enumerate(polygon1_2d.line_segments):
            list_remove_closing_points = []
            closing_point = polygon1_2d.get_closing_point(polygon2_2d,
                                                          primitive1)
            if closing_point == volmdlr.O2D:
                if previous_closing_point_index is not None:
                    closing_point_index = previous_closing_point_index
                else:
                    raise NotImplementedError(
                        'None of the normal lines intersect polygon2, '
                        'certify projection plane given is correct')
            else:
                closing_point_index = polygon2_2d.points.index(closing_point)

            if i == 0:
                previous_closing_point_index = closing_point_index
            else:
                closing_point_index, list_remove_closing_points,\
                    passed_by_zero_index = self.validate_concave_closing_point(
                        closing_point_index, list_closing_point_indexes,
                        passed_by_zero_index, ratio_denom, polygons_points_ratio)

            if list_remove_closing_points:
                if closing_point_index > polygon2_3d.points.index(
                        triangles_points[-len(list_remove_closing_points)-1][2]):
                    new_list_closing_point_indexes = list(dict.fromkeys(list_closing_point_indexes))
                    new_list_remove_closing_indexes = list(dict.fromkeys(list_remove_closing_points))
                    for n in range(len(list_remove_closing_points)):
                        new_face_points = [triangles_points[-(n + 1)][0],
                                           triangles_points[-(n + 1)][1],
                                           polygon2_3d.points[
                                               closing_point_index]]
                        triangles_points[-(n + 1)] = new_face_points
                    number_common_closing_point = 0
                    for fc in triangles_points:
                        if fc[2] == polygon2_3d.points[closing_point_index]:
                            number_common_closing_point += 1
                    for n in range(0,
                                   len(new_list_remove_closing_indexes) // 2 + 1):
                        del dict_closing_pairs[
                            list(dict_closing_pairs.keys())[-1]]

                    dict_closing_pairs[
                        triangles_points[-number_common_closing_point][0]] = (
                        new_list_closing_point_indexes[
                            -(len(new_list_remove_closing_indexes) + 1)],
                        closing_point_index)
                    for pt_index in list_remove_closing_points:
                        list_closing_point_indexes.remove(pt_index)
                    list_closing_point_indexes.append(closing_point_index)
                else:
                    closing_point_index = previous_closing_point_index
            elif closing_point_index != previous_closing_point_index:
<<<<<<< HEAD
                dict_closing_pairs[polygon1_3d.line_segments[i].start] =\
                    (previous_closing_point_index, closing_point_index)

            face_points = [polygon1_3d.line_segments[i].start,
                           polygon1_3d.line_segments[i].end,
                           polygon2_3d.points[closing_point_index]]
            triangles_points.append(face_points)
=======
                dict_closing_pairs[polygon1_3d.line_segments[i].start] = (
                    previous_closing_point_index, closing_point_index)

            face = volmdlr.faces.Triangle3D(polygon1_3d.line_segments[i].start,
                                            polygon1_3d.line_segments[i].end,
                                            polygon2_3d.points[closing_point_index], alpha=0.9, color=(1, 0.1, 0.1))
            triangles.append(face)
>>>>>>> 39b12b5d
            list_closing_point_indexes.append(closing_point_index)
            previous_closing_point_index = closing_point_index
            if primitive1 == polygon1_2d.line_segments[-1]:
                if list_closing_point_indexes[-1] != \
                        list_closing_point_indexes[0]:
                    ratio = (list_closing_point_indexes[-1] -
                             list_closing_point_indexes[0]) / len(
                        polygon2_2d.points)
                    if math.isclose(ratio, -1,
                                    abs_tol=0.2) and passed_by_zero_index:
                        dict_closing_pairs[
                            polygon1_3d.points[0]] = (
                            list_closing_point_indexes[-2],
                            list_closing_point_indexes[0])
                        new_face_points = [triangles_points[-1][0],
                                           triangles_points[-1][1],
                                           polygon2_3d.points[
                                               list_closing_point_indexes[-2]]]
                        triangles_points.remove(triangles_points[-1])
                        triangles_points.append(new_face_points)
                    else:
                        dict_closing_pairs[polygon1_3d.points[0]] = (
                            list(dict_closing_pairs.values())[-1][-1],
                            list(dict_closing_pairs.values())[0][0])

        triangles_points += polygon2_3d.close_sewing(dict_closing_pairs)

        # print('list closing indexes :', list_closing_point_indexes)
        # print('length polygon2 points: ', len(polygon2_3d.points))
        # print('dict_closing_pairs :', dict_closing_pairs)

        # volum = volmdlr.core.VolumeModel(triangles)
        # volum.babylonjs()
        # print('p1 3d points :', self.points)
        # print('p2 3d points :', polygon2.points)
<<<<<<< HEAD
        return triangles_points

    def sewing(self, polygon2, x, y):
        polygon1_2d = self.to_2d(volmdlr.O2D, x, y)
        polygon2_2d = polygon2.to_2d(volmdlr.O2D, x, y)
        if polygon1_2d.is_convex() and polygon2_2d.is_convex():
            return self.convex_sewing(polygon2, x, y)
        return self.concave_sewing(polygon2, x, y)


=======
        return triangles
>>>>>>> 39b12b5d
<|MERGE_RESOLUTION|>--- conflicted
+++ resolved
@@ -4242,34 +4242,8 @@
         new_polygon1, new_polygon2 = self.translation(-center1_), polygon2.translation(-center2_)
         new_center1, new_center2 = new_polygon1.average_center_point(), new_polygon2.average_center_point()
 
-<<<<<<< HEAD
         new_polygon1_2d, new_polygon2_2d =\
             new_polygon1.to_2d(new_center1, x, y), new_polygon2.to_2d(new_center2, x, y)
-=======
-        new_polygon1_2d, new_polygon2_2d = new_polygon1.to_2d(new_center1, x, y), new_polygon2.to_2d(new_center2, x, y)
-        # barycenter1_2d = new_polygon1_2d.barycenter()
-        # barycenter2_2d = new_polygon2_2d.barycenter()
-
-        # # # ax2d = new_polygon1_2d.plot(color='r')
-        # # # new_polygon2_2d.plot(ax=ax2d, color='g')
-        # # barycenter1_2d = new_polygon1_2d.points[0]
-        # # for point in new_polygon1_2d.points[1:]:
-        # #     barycenter1_2d += point
-        # # barycenter1_2d = barycenter1_2d / len(new_polygon1_2d.points)
-        # # barycenter1_2d.plot(ax=ax2d, color='y')
-        #
-        # barycenter2_2d = new_polygon2_2d.points[0]
-        # for point in new_polygon2_2d.points[1:]:
-        #     barycenter2_2d += point
-        # barycenter2_2d = barycenter2_2d / len(new_polygon2_2d.points)
-        #
-        # # barycenter2_2d.plot(ax=ax2d, color='r')
-        #
-        # # ax3d= new_polygon1.plot(color= 'r')
-        # # new_polygon2.plot(ax=ax3d, color= 'g')
-        # # volmdlr.Point3D(0,0, center1.z).plot(ax=ax3d)
-        # # volmdlr.Point3D(0,0, center2.z).plot(ax=ax3d, color = 'r')
->>>>>>> 39b12b5d
 
         dict_closing_pairs = {}
         triangles = []
@@ -4317,7 +4291,6 @@
 
         return triangles
 
-<<<<<<< HEAD
     def get_valid_concave_sewing_polygon(self, polygon1_2d, polygon2_2d):
         polygon1_2d_valid__primitive =\
             polygon1_2d.get_valid_sewing_polygon_primitive(polygon2_2d)
@@ -4334,8 +4307,6 @@
                 polygon1_3d_points.append(prim.end)
         return ClosedPolygon3D(polygon1_3d_points)
 
-=======
->>>>>>> 39b12b5d
     def close_sewing(self, dict_closing_pairs):
         triangles_points = []
         for i, point_polygon2 in enumerate(
@@ -4463,12 +4434,8 @@
         elif math.isclose(ratio, -1, abs_tol=0.3):
             closing_point_index = list_closing_point_indexes[-1]
         elif closing_point_index - list_closing_point_indexes[-1] > 5 and \
-<<<<<<< HEAD
               list_closing_point_indexes[-1] + 4 <= ratio_denom-1 and\
                 polygons_points_ratio > 0.3:
-=======
-                list_closing_point_indexes[-1] + 4 <= ratio_denom - 1:
->>>>>>> 39b12b5d
             closing_point_index = list_closing_point_indexes[-1] + 4
 
         return closing_point_index, list_remove_closing_points, passed_by_zero_index
@@ -4549,7 +4516,6 @@
                 else:
                     closing_point_index = previous_closing_point_index
             elif closing_point_index != previous_closing_point_index:
-<<<<<<< HEAD
                 dict_closing_pairs[polygon1_3d.line_segments[i].start] =\
                     (previous_closing_point_index, closing_point_index)
 
@@ -4557,15 +4523,6 @@
                            polygon1_3d.line_segments[i].end,
                            polygon2_3d.points[closing_point_index]]
             triangles_points.append(face_points)
-=======
-                dict_closing_pairs[polygon1_3d.line_segments[i].start] = (
-                    previous_closing_point_index, closing_point_index)
-
-            face = volmdlr.faces.Triangle3D(polygon1_3d.line_segments[i].start,
-                                            polygon1_3d.line_segments[i].end,
-                                            polygon2_3d.points[closing_point_index], alpha=0.9, color=(1, 0.1, 0.1))
-            triangles.append(face)
->>>>>>> 39b12b5d
             list_closing_point_indexes.append(closing_point_index)
             previous_closing_point_index = closing_point_index
             if primitive1 == polygon1_2d.line_segments[-1]:
@@ -4601,7 +4558,6 @@
         # volum.babylonjs()
         # print('p1 3d points :', self.points)
         # print('p2 3d points :', polygon2.points)
-<<<<<<< HEAD
         return triangles_points
 
     def sewing(self, polygon2, x, y):
@@ -4611,7 +4567,3 @@
             return self.convex_sewing(polygon2, x, y)
         return self.concave_sewing(polygon2, x, y)
 
-
-=======
-        return triangles
->>>>>>> 39b12b5d
