--- conflicted
+++ resolved
@@ -690,15 +690,9 @@
     def linesegment_crossings(self,
                               linesegment: 'volmdlr.edges.LineSegment2D'):
         """
-<<<<<<< HEAD
         Returns a list of crossings in the form of a tuple (point,
         primitive) of the wire primitives intersecting with the line.
-=======
-        Returns a list of crossings in ther form of a tuple.
->>>>>>> 9df3c9b6
-
-        Tupole is (point, primitive) of the wire primitives
-        intersecting with the line.
+
         """
         results = self.line_crossings(linesegment.to_line())
         crossings_points = []
