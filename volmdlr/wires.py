--- conflicted
+++ resolved
@@ -1424,14 +1424,7 @@
     def _get_edge_polygon(self):
         points = []
         for edge in self.primitives:
-<<<<<<< HEAD
-            if isinstance(edge, volmdlr.edges.Arc):
-                arc_points = edge.discretization_points(number_points=100)
-                points.extend(arc_points[:-1])
-            elif points:
-=======
             if points:
->>>>>>> a3f9113a
                 if edge.start != points[-1]:
                     points.append(edge.start)
             else:
