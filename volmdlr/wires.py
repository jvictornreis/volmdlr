--- conflicted
+++ resolved
@@ -4445,15 +4445,12 @@
         return contours
 
     def line_intersections(self, line: volmdlr.edges.Line3D):
-<<<<<<< HEAD
-=======
         """
         Calculates intersections between a contour3d and Line3d.
 
         :param line: Line3D to verify intersections.
         :return: list with the contour intersections with line
         """
->>>>>>> ced7b572
         intersections = []
         for primitive in self.primitives:
             prim_line_intersections = primitive.line_intersections(line)
@@ -4464,13 +4461,8 @@
         return intersections
 
     def linesegment_intersections(self, linesegment: volmdlr.edges.LineSegment3D):
-<<<<<<< HEAD
-        intersections = []
-        for primitive in self.primitives:
-            prim_line_intersections = primitive.linesegment_intersection(linesegment)
-=======
-        """
-        Calculates intersections between a contour3d and LineSegment3d.
+        """
+        Calculates intersections between a contour 3d and LineSegment3D.
 
         :param linesegment: LineSegment3D to verify intersections.
         :return: list with the contour intersections with line
@@ -4478,7 +4470,6 @@
         intersections = []
         for primitive in self.primitives:
             prim_line_intersections = primitive.linesegment_intersections(linesegment)
->>>>>>> ced7b572
             if prim_line_intersections:
                 for inters in prim_line_intersections:
                     if inters not in intersections:
@@ -4599,11 +4590,6 @@
                and math.isclose(self.radius,
                                 other_circle.radius, abs_tol=1e-06)
 
-<<<<<<< HEAD
-    def discretization_points(self, *, number_points: int = None, angle_resolution: int = 20):
-        """
-        discretize a Contour to have "n" points
-=======
     def get_primitives(self):
         """
         Calculates primitives to compose Circle: 2 Arc3D.
@@ -4623,7 +4609,6 @@
     def discretization_points(self, *, number_points: int = None, angle_resolution: int = 20):
         """
         discretize a Circle to have "n" points
->>>>>>> ced7b572
         :param number_points: the number of points (including start and end points)
              if unset, only start and end will be returned
         :param angle_resolution: if set, the sampling will be adapted to have a controlled angular distance. Usefull
@@ -4632,26 +4617,9 @@
         """
         if number_points:
             angle_resolution = number_points
-        discretization_points_3d = [
-<<<<<<< HEAD
-                                     self.center + self.radius * math.cos(
-                                         teta) * self.frame.u
-                                     + self.radius * math.sin(
-                                         teta) * self.frame.v
-                                     for teta in
-                                     npy.linspace(0, volmdlr.TWO_PI,
-                                                  angle_resolution + 1)][:-1]
-        return discretization_points_3d
-
-    def abscissa(self, point3d: volmdlr.Point3D):
-=======
-                                       self.center + self.radius * math.cos(
-                                           teta) * self.frame.u
-                                       + self.radius * math.sin(
-                                           teta) * self.frame.v
-                                       for teta in
-                                       npy.linspace(0, volmdlr.TWO_PI,
-                                                    angle_resolution + 1)][:-1]
+        discretization_points_3d = [self.center + self.radius * math.cos(teta) * self.frame.u +\
+                                    self.radius * math.sin(teta) * self.frame.v for teta in
+                                    npy.linspace(0, volmdlr.TWO_PI, angle_resolution + 1)][:-1]
         return discretization_points_3d
 
     def abscissa(self, point3d: volmdlr.Point3D):
@@ -4661,7 +4629,6 @@
         :param point3d: point to calculate abscissa.
         :return: abscissa
         """
->>>>>>> ced7b572
         x, y, _ = self.frame.new_coordinates(point3d)
         u1 = x / self.radius
         u2 = y / self.radius
@@ -4723,17 +4690,10 @@
         x = []
         y = []
         z = []
-<<<<<<< HEAD
-        for px, py, pz in self.discretization_points():
-            x.append(px)
-            y.append(py)
-            z.append(pz)
-=======
         for point_x, point_y, point_z in self.discretization_points():
             x.append(point_x)
             y.append(point_y)
             z.append(point_z)
->>>>>>> ced7b572
         x.append(x[0])
         y.append(y[0])
         z.append(z[0])
@@ -4748,33 +4708,6 @@
         return start.rotation(self.frame.origin, self.frame.w,
                               curvilinear_abscissa / self.radius)
 
-<<<<<<< HEAD
-    def linesegment_intersection(self, linesegment: volmdlr.edges.LineSegment3D):
-        distance_center_lineseg = linesegment.point_distance(self.frame.origin)
-        if distance_center_lineseg > self.radius:
-            return []
-        direction_vector = linesegment.direction_vector()
-        if linesegment.start.z == linesegment.end.z == self.frame.origin.z:
-            quadratic_equation_a = (1 + (direction_vector.y ** 2 / direction_vector.x**2))
-            quadratic_equation_b = (-2 * (direction_vector.y ** 2 / direction_vector.x**2) * linesegment.start.x +
-                     2 * (direction_vector.y / direction_vector.x) * linesegment.start.y)
-            quadratic_equation_c = ((linesegment.start.y - (direction_vector.y / direction_vector.x) *
-                                     linesegment.start.x)**2 - self.radius**2)
-            delta = (quadratic_equation_b ** 2 - 4 * quadratic_equation_a * quadratic_equation_c)
-            x1 = (- quadratic_equation_b + math.sqrt(delta)) / (2 * quadratic_equation_a)
-            x2 = (- quadratic_equation_b - math.sqrt(delta)) / (2 * quadratic_equation_a)
-            y1 = (direction_vector.y / direction_vector.x) * (x1 - linesegment.start.x) + linesegment.start.y
-            y2 = (direction_vector.y / direction_vector.x) * (x2 - linesegment.start.x) + linesegment.start.y
-            return [volmdlr.Point3D(x1, y1, self.frame.origin.z), volmdlr.Point3D(x2, y2, self.frame.origin.z)]
-        z_constant = self.frame.origin.z
-        constant = (z_constant - linesegment.start.z) / direction_vector.z
-        x_coordinate = constant * direction_vector.x + linesegment.start.x
-        y_coordinate = constant * direction_vector.y + linesegment.start.y
-        if math.isclose((x_coordinate - self.frame.origin.x) ** 2 + (y_coordinate - self.frame.origin.y) ** 2,
-                        self.radius**2, abs_tol=1e-6):
-            return [volmdlr.Point3D(x_coordinate, y_coordinate, z_constant)]
-        return []
-=======
     def linesegment_intersections(self, linesegment: volmdlr.edges.LineSegment3D):
         """
         Calculates the intersections between the Circle3D and a LineSegment3D.
@@ -4784,7 +4717,6 @@
         """
         intersections = vm_utils_intersections.circle_3d_linesegment_intersections(self, linesegment)
         return intersections
->>>>>>> ced7b572
 
     @classmethod
     def from_step(cls, arguments, object_dict):
@@ -4940,30 +4872,17 @@
             R, self.radius)
         return [surface.rectangular_cut(0, angle, 0, volmdlr.TWO_PI)]
 
-<<<<<<< HEAD
-    def point_belongs(self, point: volmdlr.Point3D, abs_tol:float=1e-6):
-        distance = point.point_distance(self.center)
-        vec = volmdlr.Vector3D(*point - self.center)
-        dot = self.normal.dot(vec)
-        if math.isclose(distance, self.radius, abs_tol=abs_tol)\
-=======
     def point_belongs(self, point: volmdlr.Point3D, abs_tol: float = 1e-6):
         distance = point.point_distance(self.center)
         vec = volmdlr.Vector3D(*point - self.center)
         dot = self.normal.dot(vec)
         if math.isclose(distance, self.radius, abs_tol=abs_tol) \
->>>>>>> ced7b572
                 and math.isclose(dot, 0, abs_tol=abs_tol):
             return True
         return False
 
     def trim(self, point1: volmdlr.Point3D, point2: volmdlr.Point3D):
-<<<<<<< HEAD
-        if not self.point_belongs(point1)\
-=======
-        if not self.point_belongs(point1) \
->>>>>>> ced7b572
-                or not self.point_belongs(point2):
+        if not self.point_belongs(point1) or not self.point_belongs(point2):
             ax = self.plot()
             point1.plot(ax=ax, color='r')
             point2.plot(ax=ax, color='b')
