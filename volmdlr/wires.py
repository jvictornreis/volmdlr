#!/usr/bin/env python3
# -*- coding: utf-8 -*-
"""
Script checking offset and Curvilinear absissa of roundedline2D
"""

import math
from typing import List
import numpy as npy
import matplotlib.pyplot as plt
import matplotlib.patches
from mpl_toolkits.mplot3d import Axes3D
from typing import List

import volmdlr
import volmdlr.core

# import volmdlr.plot_data
from volmdlr.core_compiled import (
                            LineSegment2DPointDistance,
                            polygon_point_belongs, Matrix22
                            )
import volmdlr.edges
import volmdlr.geometry as vmgeo
import itertools
from typing import List, Tuple,Dict
from scipy.spatial import Delaunay
import plot_data.core as plot_data

import plot_data.core as plot_data


class Wire:


    def length(self):
        length = 0.
        for primitive in self.primitives:
            length += primitive.length()
        return length

    def discretization_points(self, resolution:float):
        length = self.length()
        n = int(length/resolution)
        return [self.point_at_abscissa(i/(n+1)*length) for i in range(n+1)]

    def point_at_abscissa(self, curvilinear_abscissa: float):
        length = 0.
        for primitive in self.primitives:
            primitive_length = primitive.length()
            if length + primitive_length > curvilinear_abscissa:
                return primitive.point_at_abscissa(
                    curvilinear_abscissa - length)
            length += primitive_length

        if curvilinear_abscissa < length + 1e-9:
            return self.primitives[-1].end
        raise ValueError('abscissa over length: {}>{}'.format(curvilinear_abscissa, length))


    def extract_primitives(self, point1, primitive1, point2, primitive2):
        primitives = []
        ip1 = self.primitive_to_index[primitive1]
        ip2 = self.primitive_to_index[primitive2]

        if ip1 < ip2:
            primitives.append(primitive1.split(point1)[1])
            primitives.extend(self.primitives[ip1+1:ip2])
            primitives.append(primitive2.split(point2)[0])
        else:
            primitives.append(primitive2.split(point2)[1])
            primitives.extend(self.primitives[ip2 + 1:ip1])
            primitives.append(primitive2.split(point2)[0])

        return primitives
        
        

class Wire2D(volmdlr.core.CompositePrimitive2D, Wire):
    """
    A collection of simple primitives, following each other making a wire
    """
    

    def __init__(self, primitives, name=''):
        volmdlr.core.CompositePrimitive2D.__init__(self, primitives, name)


    def extract(self, point1, primitive1, point2, primitive2):
        return Wire2D(self.extract_primitives(self, point1, primitive1, point2, primitive2))        


    # TODO: method to check if it is a wire
    def offset(self,offset):
        offset_primitives=[]
        infinite_primitives=[]
        offset_intersections=[]
        # ax=self.plot()
        for primitive in self.primitives:
            if isinstance(primitive,volmdlr.edges.LineSegment2D):
                infinite_primitive=volmdlr.edges.Line2D(primitive.start,primitive.end).translation(volmdlr.Vector2D(offset,-offset))
                infinite_primitives.append(infinite_primitive)
                # infinite_primitive.plot(ax=ax)
            else :
                infinite_primitive=Circle2D(primitive.center,primitive.radius-offset)
                infinite_primitives.append(infinite_primitive)
                # infinite_primitive.plot(ax=ax)
        nb=len(infinite_primitives)
        for i in range(nb-1):
            if infinite_primitives[i].__class__.__name__=='Line2D' and infinite_primitives[i+1].__class__.__name__=='Line2D':
                intersection=infinite_primitives[i].line_intersections(infinite_primitives[i+1])[0]
                offset_intersections.append(([intersection,intersection],'Line2D'))
            if infinite_primitives[i].__class__.__name__=='Line2D' and infinite_primitives[i+1].__class__.__name__=='Circle2D':   
                
                intersections=infinite_primitives[i+1].line_intersections(infinite_primitives[i])
                intersections.reverse()
                offset_intersections.append((intersections,'Circle2D',i+1))
            if infinite_primitives[i+1].__class__.__name__=='Line2D' and infinite_primitives[i].__class__.__name__=='Circle2D':  
                
                intersections=infinite_primitives[i].line_intersections(infinite_primitives[i+1])
                # intersections.reverse()
                # intersections[0].plot(ax=ax,color='r')
                offset_intersections.append((intersections,'Line2D'))
            if infinite_primitives[i+1].__class__.__name__=='Circle2D' and infinite_primitives[i].__class__.__name__=='Circle2D':    
                intersections=infinite_primitives[i].circle_intersections(infinite_primitives[i+1])
                intersections.reverse()
                offset_intersections.append((intersections,'Circle2D',i+1)) 
                
                # intersections[0].plot(ax=ax,color='g')
                # intersections[1].plot(ax=ax,color='b')
        if self.primitives[0].__class__.__name__=='LineSegment2D':
            offset_primitives.append(volmdlr.edges.LineSegment2D(infinite_primitives[0].point1,offset_intersections[0][0][0]))
        else :
            new_arc=self.primitives[0].translation(volmdlr.Vector2D(offset,-offset))
            a=volmdlr.edges.Arc2D(new_arc.start,new_arc.interior,offset_intersections[0][0][0])
            offset_primitives.append(a)
        if self.primitives[-1].__class__.__name__=='LineSegment2D':
            offset_primitives.append(volmdlr.edges.LineSegment2D(offset_intersections[-1][0][1],infinite_primitives[-1].point2))
        else :
            new_arc=self.primitives[-1].translation(volmdlr.Vector2D(offset,-offset))
            a=volmdlr.edges.Arc2D(offset_intersections[-1][0][1],new_arc.interior,new_arc.end)  
            offset_primitives.append(a)
        for j in range(len(offset_intersections)-1):
            if offset_intersections[j][1]=='Line2D':
                offset_primitives.append(volmdlr.edges.LineSegment2D(offset_intersections[j][0][0],
                                                      offset_intersections[j+1][0][1]))
            else :
                
                interior=infinite_primitives[offset_intersections[j][2]].border_points()[0]
                a=volmdlr.edges.Arc2D(offset_intersections[j][0][0],interior,offset_intersections[j+1][0][1])
                offset_primitives.append(a)
        return Wire2D(offset_primitives)

    def plot_data(self, name: str = '', fill=None, color='black',
                  stroke_width: float = 1, opacity: float = 1):
        plot_data = {}
        plot_data['name'] = name
        plot_data['type'] = 'wire'
        plot_data['plot_data'] = []
        for item in self.primitives:
            plot_data['plot_data'].append(item.plot_data(color=color,
                                                         stroke_width=stroke_width,
                                                         opacity=opacity))
        return plot_data

    def line_intersections(self, line: 'volmdlr.edges.Line2D'):
        """
        Returns a list of intersection in ther form of a tuple (point, primitive)
        of the wire primitives intersecting with the line
        """
        intersection_points = []
        for primitive in self.primitives:
            for p in primitive.line_intersections(line):
                intersection_points.append((p, primitive))
        return intersection_points


    def line_crossings(self, line: 'volmdlr.edges.Line2D'):
        """
        Returns a list of crossings with in ther form of a tuple (point, primitive)
        of the wire primitives intersecting with the line
        """
        intersection_points = []
        for primitive in self.primitives:
            for p in primitive.line_crossings(line):
                intersection_points.append((p, primitive))
        return intersection_points



class Wire3D(volmdlr.core.CompositePrimitive3D, Wire):
    """
    A collection of simple primitives, following each other making a wire
    """
    

    def __init__(self, primitives, name=''):
        volmdlr.core.CompositePrimitive3D.__init__(self, primitives, name)

    def extract(self, point1, primitive1, point2, primitive2):
        return Wire3D(self.extract_primitives(self, point1, primitive1, point2, primitive2))        


    # TODO: method to check if it is a wire
    def FreeCADExport(self, ip):
        name = 'primitive' + str(ip)

        s = 'E = []\n'
        for ip, primitive in enumerate(self.primitives):
            s += primitive.FreeCADExport('L{}'.format(ip))
            s += 'E.append(Part.Edge(L{}))\n'.format(ip)
        s += '{} = Part.Wire(E[:])\n'.format(name)

        return s

    def frame_mapping(self, frame, side, copy=True):
        new_wire = []
        if side == 'new':
            if copy:
                for primitive in self.primitives:
                    new_wire.append(primitive.frame_mapping(frame, side, copy))
                return Wire3D(new_wire)
            else:
                for primitive in self.primitives:
                    primitive.frame_mapping(frame, side, copy=False)

        if side == 'old':
            if copy:
                for primitive in self.primitives:
                    new_wire.append(primitive.frame_mapping(frame, side, copy))
                return Wire3D(new_wire)
            else:
                for primitive in self.primitives:
                    primitive.frame_mapping(frame, side, copy=False)

    def minimum_distance(self, wire2):
        distance = []
        for element in self.primitives:
            for element2 in wire2.primitives:
                distance.append(element.minimum_distance(element2))

        return min(distance)

    # def copy(self):
    #     primitives_copy = []
    #     for primitive in self.primitives:
    #         primitives_copy.append(primitive.copy())
    #     return Wire3D(primitives_copy)

# TODO: define an edge as an opened polygon and allow to compute area from this reference

class Contour():

    def extract_primitives(self, point1, primitive1, point2, primitive2):
        primitives = []
        ip1 = self.primitive_to_index(primitive1)
        ip2 = self.primitive_to_index(primitive2)

        if ip1 < ip2:
            primitives.append(primitive1.split(point1)[1])
            primitives.extend(self.primitives[ip1+1:ip2])
            primitives.append(primitive2.split(point2)[0])
        else:
            primitives.append(primitive1.split(point1)[1])
            primitives.extend(self.primitives[ip1+1:])
            primitives.extend(self.primitives[:ip2])
            primitives.append(primitive2.split(point2)[0])

        return primitives

class Contour2D(Contour, Wire2D):
    """
    A collection of 2D primitives forming a closed wire2D
    TODO : center_of_mass and second_moment_area should be changed accordingly to
    area considering the triangle drawn by the arcs
    """
    _non_data_hash_attributes = ['_internal_arcs', '_external_arcs',
                                    '_polygon', '_straight_line_contour_polygon', 'primitive_to_index',
                                    'basis_primitives', '_utd_analysis']
    _non_serializable_attributes = ['_internal_arcs', '_external_arcs',
                                    '_polygon', '_straight_line_contour_polygon', 'primitive_to_index',
                                    'basis_primitives', '_utd_analysis']


    def __init__(self, primitives, name=''):
        Wire2D.__init__(self, primitives, name)
        self._utd_analysis = False

    def _primitives_analysis(self):
        """
        An internal arc is an arc that has his interior point inside the polygon
        """
        arcs = []
        internal_arcs = []
        external_arcs = []
        points_polygon = []
        points_straight_line_contour = []
        for primitive in self.primitives:
            if primitive.__class__.__name__ == 'LineSegment2D':
                points_polygon.append(primitive.start)
                points_straight_line_contour.append(primitive.start)
                points_straight_line_contour.append(primitive.end)
            elif primitive.__class__.__name__ == 'Arc2D':
                points_polygon.append(primitive.start)
                points_polygon.append(primitive.center)

                # points_polygon.append(primitive.end)
                arcs.append(primitive)
            elif primitive.__class__.__name__ == 'Circle2D':
                raise ValueError(
                    'Circle2D primitives should not be inserted in a contour, as a circle is already a contour. Use directcly the circle')
                # return None
            elif primitive.__class__.__name__ == 'OpenedRoundedLineSegments2D':
                for prim in primitive.primitives:
                    if prim.__class__.__name__ == 'LineSegment2D':
                        points_polygon.extend(prim.points)
                        points_straight_line_contour.extend(prim.points)
                    elif prim.__class__.__name__ == 'Arc2D':
                        #                points_polygon.append(primitive.center)
                        points_polygon.append(prim.start)
                        points_polygon.append(prim.end)
                        arcs.append(prim)
            elif primitive.__class__.__name__ == 'BSplineCurve2D':
                points_polygon.extend(primitive.control_points)
                points_straight_line_contour.extend(primitive.control_points)
            else:
                raise NotImplementedError(
                    'primitive of type {} is not handled'.format(primitive))

        # points_polygon = list(set(points_polygon))
        polygon = ClosedPolygon2D(points_polygon)
        points_straight_line_contour = list(set(points_straight_line_contour))
        straight_line_contour_polygon = ClosedPolygon2D(points_straight_line_contour)

        for arc in arcs:
            if polygon.point_belongs(arc.interior):
                internal_arcs.append(arc)
            else:
                external_arcs.append(arc)

        return internal_arcs, external_arcs, polygon, straight_line_contour_polygon

    def _get_internal_arcs(self):
        if not self._utd_analysis:
            (self._internal_arcs, self._external_arcs,
             self._polygon,
             self._straight_line_contour_polygon) = self._primitives_analysis()
            self._utd_analysis = True
        return self._internal_arcs

    internal_arcs = property(_get_internal_arcs)

    def _get_external_arcs(self):
        if not self._utd_analysis:
            (self._internal_arcs, self._external_arcs,
             self._polygon,
             self._straight_line_contour_polygon) = self._primitives_analysis()
            self._utd_analysis = True
        return self._external_arcs

    external_arcs = property(_get_external_arcs)

    def _get_polygon(self):
        if not self._utd_analysis:
            (self._internal_arcs, self._external_arcs,
             self._polygon,
             self._straight_line_contour_polygon) = self._primitives_analysis()
            self._utd_analysis = True
        return self._polygon

    polygon = property(_get_polygon)

    def _get_straight_line_contour_polygon(self):
        if not self._utd_analysis:
            (self._internal_arcs, self._external_arcs,
             self._polygon,
             self._straight_line_contour_polygon) = self._primitives_analysis()
            self._utd_analysis = True
        return self._straight_line_contour_polygon

    straight_line_contour_polygon = property(
        _get_straight_line_contour_polygon)

    def to_3d(self, plane_origin, x, y):
        p3d = []
        for edge in self.primitives:
            p3d.append(edge.to_3d(plane_origin, x, y))

        return Contour3D(p3d)

    def point_belongs(self, point):
        for arc in self.internal_arcs:
            if arc.point_belongs(point):
                return False
        if self.polygon.point_belongs(point):
            return True
        for arc in self.external_arcs:
            if arc.point_belongs(point):
                return True
        return False

    def point_distance(self, point):
        min_distance = self.primitives[0].point_distance(point)
        for primitive in self.primitives[1:]:
            distance = primitive.point_distance(point)
            if distance < min_distance:
                min_distance = distance
        return min_distance

    def bounding_points(self):
        points = self.straight_line_contour_polygon.points[:]
        for arc in self.internal_arcs + self.external_arcs:
            points.extend(arc.polygon_points())
        xmin = min([p[0] for p in points])
        xmax = max([p[0] for p in points])
        ymin = min([p[1] for p in points])
        ymax = max([p[1] for p in points])
        return (volmdlr.Point2D(xmin, ymin), volmdlr.Point2D(xmax, ymax))


    # def To3D(self, plane_origin, x, y, name=None):
    #     if name is None:
    #         name = '3D of {}'.format(self.name)
    #     primitives3D = [p.To3D(plane_origin, x, y) for p in self.primitives]
    #     return Contour3D(primitives=primitives3D, name=name)

    def area(self):
        if len(self.primitives) == 1:
            return self.primitives[0].area()

        A = self.polygon.area()

        for arc in self.internal_arcs:
            triangle = ClosedPolygon2D([arc.start, arc.center, arc.end])
            A = A - arc.area() + triangle.area()
        for arc in self.external_arcs:
            triangle = ClosedPolygon2D([arc.start, arc.center, arc.end])
            A = A + arc.area() - triangle.area()

        return A

    def center_of_mass(self):
        if len(self.primitives) == 1:
            return self.primitives[0].center_of_mass()

        area = self.polygon.area()
        if area > 0.:
            c = area * self.polygon.center_of_mass()
        else:
            c = volmdlr.O2D

        for arc in self.internal_arcs:
            arc_area = arc.area()
            c -= arc_area * arc.center_of_mass()
            area -= arc_area
        for arc in self.external_arcs:
            arc_area = arc.area()
            c += arc_area * arc.center_of_mass()
            area += arc_area
        if area != 0:
            return c / area
        else:
            return False

    def second_moment_area(self, point):
        if len(self.primitives) == 1:
            return self.primitives[0].second_moment_area(point)

        A = self.polygon.second_moment_area(point)
        for arc in self.internal_arcs:
            A -= arc.SecondMomentArea(point)
        for arc in self.external_arcs:
            A += arc.SecondMomentArea(point)

        return A

<<<<<<< HEAD
    def plot_data(self, edge_style: plot_data.EdgeStyle = None, surface_style:plot_data.SurfaceStyle = None):
        plot_data_primitives = [item.plot_data() for item in self.primitives]
        return plot_data.Contour2D(plot_data_primitives=plot_data_primitives,
                                           edge_style=edge_style,
                                           surface_style=surface_style,
                                           name=self.name)
=======
>>>>>>> 8fe7802e

    def plot_data(self, plot_data_states: List[plot_data.Settings] = None):

        if plot_data_states is None:

            plot_data_states = [plot_data.Settings()]
        plot_data_primitives = [item.plot_data(plot_data_states=plot_data_states) for item in self.primitives]
        return plot_data.Contour2D(plot_data_primitives=plot_data_primitives,
                                           plot_data_states=plot_data_states,
                                           name=self.name)

    # def copy(self):
    #     primitives_copy = []
    #     for primitive in self.primitives:
    #         primitives_copy.append(primitive.copy())
    #     return Contour2D(primitives_copy)

    def average_center_point(self):
        nb = len(self.tessel_points)
        x = npy.sum([p[0] for p in self.tessel_points]) / nb
        y = npy.sum([p[1] for p in self.tessel_points]) / nb
        return volmdlr.Point2D((x, y))

    # def clean_points(self):
    #     """
    #     This method is copy from Contour3D, if changes are done there or here,
    #     please change both method
    #     Be aware about primitives = 2D, edges = 3D
    #     """
    #     if hasattr(self.primitives[0], 'endpoints'):
    #         points = self.primitives[0].endpoints[:]
    #     else:
    #         points = self.primitives[0].tessellation_points()
    #     for primitive in self.primitives[1:]:
    #         if hasattr(primitive, 'endpoints'):
    #             points_to_add = primitive.endpoints[:]
    #         else:
    #             points_to_add = primitive.tessellation_points()
    #         if points[0] == points[
    #             -1]:  # Dans le cas où le (dernier) edge relie deux fois le même point
    #             points.extend(points_to_add[::-1])
    #
    #         elif points_to_add[0] == points[-1]:
    #             points.extend(points_to_add[1:])
    #         elif points_to_add[-1] == points[-1]:
    #             points.extend(points_to_add[-2::-1])
    #         elif points_to_add[0] == points[0]:
    #             points = points[::-1]
    #             points.extend(points_to_add[1:])
    #         elif points_to_add[-1] == points[0]:
    #             points = points[::-1]
    #             points.extend(points_to_add[-2::-1])
    #         else:
    #             d1, d2 = (points_to_add[0] - points[0]).norm(), (
    #                         points_to_add[0] - points[-1]).norm()
    #             d3, d4 = (points_to_add[-1] - points[0]).norm(), (
    #                         points_to_add[-1] - points[-1]).norm()
    #             if math.isclose(d2, 0, abs_tol=1e-3):
    #                 points.extend(points_to_add[1:])
    #             elif math.isclose(d4, 0, abs_tol=1e-3):
    #                 points.extend(points_to_add[-2::-1])
    #             elif math.isclose(d1, 0, abs_tol=1e-3):
    #                 points = points[::-1]
    #                 points.extend(points_to_add[1:])
    #             elif math.isclose(d3, 0, abs_tol=1e-3):
    #                 points = points[::-1]
    #                 points.extend(points_to_add[-2::-1])
    #
    #     if len(points) > 1:
    #         if points[0] == points[-1]:
    #             points.pop()
    #     return points

    def bounding_rectangle(self):
        points = self.straight_line_contour_polygon.points[:]
        for arc in self.internal_arcs + self.external_arcs:
            points.extend(arc.polygon_points())
        xmin = min([p[0] for p in points])
        xmax = max([p[0] for p in points])
        ymin = min([p[1] for p in points])
        ymax = max([p[1] for p in points])
        return xmin, xmax, ymin, ymax

    
 
    



    def random_point_inside(self):
        xmin, xmax, ymin, ymax = self.bounding_rectangle()
        for i in range(1000):
            p = volmdlr.Point2D.random(xmin, xmax, ymin, ymax)
            if self.point_belongs(p):
                return p
    # def line_intersections(self, line:Line2D) -> List[Tuple[volmdlr.Point2D, Primitive2D]]:
    #     """
    #     Returns a list of points and lines of intersection with the contour
    #     """
    #     intersection_points = Wire2D.line_intersections(self, line)
    #     if not intersection_points:
    #         return []
    #     elif len(intersection_points) == 2:
    #         return [LineSegment2D(*intersection_points)]
    #     else:
    #         raise NotImplementedError('Non convex contour not supported yet')

    def cut_by_linesegments(self, lines: List[volmdlr.edges.LineSegment2D]):
        for c in lines:
            if not isinstance(c, volmdlr.edges.LineSegment2D):
                raise KeyError('contour must be a list of LineSegment2D object')

        cut_lines = []
        for p in lines:
            cut_lines.append(p.to_line())

        contour_to_cut = [self]
        for l in cut_lines:
            new_contour_to_cut = []
            for c in contour_to_cut:
                cs = c.cut_by_line(l)
                new_contour_to_cut.extend(cs)
            contour_to_cut.extend(new_contour_to_cut)

        p1 = volmdlr.wires.Contour2D(lines).center_of_mass()
        dist_min = math.inf
        for c in contour_to_cut:
            if c.area() > 1e-10:
                p0 = c.center_of_mass()
                if p0.point_distance(p1) < dist_min:
                    c_opti = c
                    dist_min = p0.point_distance(p1)
        return c_opti

    def cut_by_line(self, line:volmdlr.edges.Line2D)->List['Contour2D']:
        """
        Cut a contours
        """
        # TODO: there are some copy/paste in this function but refactoring is not trivial
        intersections = self.line_crossings(line)
        n_inter = len(intersections)
        if not intersections:
            return [self]
                
        
        if n_inter < 2:
            return [self]
        elif n_inter % 2 == 0:

            contours =[]
            primitives_split = [primitive.split(point)\
                                for point, primitive in intersections]
            x = [(ip, line.abscissa(point))\
                  for ip, (point, _) in enumerate(intersections)]
            intersection_to_primitives_index = {i: self.primitives.index(primitive)\
                                                for i, (_, primitive) in enumerate(intersections)}
            sorted_inter_index = [x[0] for x in sorted(x, key=lambda x:x[1])]
            sorted_inter_index_dict = {i: ii for ii, i in enumerate(sorted_inter_index)}
            sorted_inter_index_dict[n_inter] = sorted_inter_index_dict[0]

            # Side 1: opposite side of begining of contour
            remaining_transitions1 = [i for i in range(n_inter//2)]
            enclosing_transitions = {}
            while len(remaining_transitions1) > 0:
                nb_max_enclosed_transitions = -1
                enclosed_transitions = {}
                for it in remaining_transitions1:
                    i1 = sorted_inter_index_dict[2*it]
                    i2 = sorted_inter_index_dict[2*it+1]
                    net = abs(i2-i1) -1
                    if net > nb_max_enclosed_transitions:
                        nb_max_enclosed_transitions = net
                        best_transition = it
                        if i1 < i2:
                            enclosed_transitions[it] = [(i+1)//2 for i in sorted_inter_index[i2-1:i1:-2]]
                        else:
                            enclosed_transitions[it] = [(i+1)//2 for i in sorted_inter_index[i2+1:i1:2]]

                            
                remaining_transitions1.remove(best_transition)
                point_start, primitive1 = intersections[2*best_transition]
                point2, primitive2 = intersections[2*best_transition+1]
                primitives = self.extract_primitives(point_start, primitive1, point2, primitive2)
                last_point = point2
                for transition in enclosed_transitions[best_transition]:
                    point1, primitive1 = intersections[2*transition]
                    point2, primitive2 = intersections[2*transition+1]
                    primitives.append(volmdlr.edges.LineSegment2D(last_point, point1))
                    primitives.extend(self.extract_primitives(point1, primitive1, point2, primitive2))
                    last_point = point2
                    remaining_transitions1.remove(transition)
                        
                primitives.append(volmdlr.edges.LineSegment2D(last_point, point_start))
                contour = Contour2D(primitives)                
                contours.append(contour)

            # Side 2: start of contour to first intersect (i=0) and  i odd to i+1 even
            intersections.append(intersections[0])

            remaining_transitions2 = [i for i in range(n_inter // 2)]
            while len(remaining_transitions2) > 0:
                nb_max_enclosed_transitions = -1
                enclosed_transitions = {}
                for it in remaining_transitions2:
                    i1 = sorted_inter_index_dict[2*it + 1]
                    i2 = sorted_inter_index_dict[2*it + 2]
                    net = abs(i2 - i1) - 1
                    if net > nb_max_enclosed_transitions:
                        nb_max_enclosed_transitions = net
                        best_transition = it
                        if i1 < i2:
                            enclosed_transitions[it] = [i// 2 for i in
                                                        sorted_inter_index[
                                                        i2 - 1:i1:-2]]
                        else:
                            enclosed_transitions[it] = [i// 2 for i in
                                                        sorted_inter_index[
                                                        i2+1:i1:2]]

                remaining_transitions2.remove(best_transition)
                point_start, primitive1 = intersections[2*best_transition+1]
                point2, primitive2 = intersections[2*best_transition+2]
                primitives = self.extract_primitives(point_start, primitive1,
                                                     point2, primitive2)
                last_point = point2
                for transition in enclosed_transitions[best_transition]:
                    point1, primitive1 = intersections[2 * transition+1]
                    point2, primitive2 = intersections[2 * transition+2]
                    primitives.append(
                        volmdlr.edges.LineSegment2D(last_point, point1))
                    primitives.extend(
                        self.extract_primitives(point1, primitive1, point2,
                                                primitive2))
                    last_point = point2
                    remaining_transitions2.remove(transition)

                primitives.append(
                    volmdlr.edges.LineSegment2D(last_point, point_start))
                contour = Contour2D(primitives)
                contours.append(contour)

            return contours


        # ax = self.plot(equal_aspect=False)
        # # line.plot(ax=ax, color='b')
        # for point, prim in intersections:
        #     point.plot(ax=ax, color='r')
            
        raise NotImplementedError(
            '{} intersections not supported yet'.format(len(intersections)))

    def get_pattern(self):
        """ A pattern is portion of the contour from which the contour can be 
        reconstructed by rotations of this portion"""
        xmin, xmax, ymin, ymax = self.bounding_rectangle()
      
        
        # ax=plt.subplot() 
        # line = Line2D(Point2D([xi, 0]),Point2D([xi,1])) 
        line = volmdlr.edges.Line2D(volmdlr.Point2D([0, -0.17]),volmdlr.Point2D([0,0.17])) 
        line_2=line.Rotation(self.center_of_mass(),0.26)
        line_3=line.Rotation(self.center_of_mass(),-0.26)
        
    
        intersections=[]
        
        intersections+= self.line_intersections(line_2)
        intersections+= self.line_intersections(line_3)
        if isinstance(intersections[0][0],volmdlr.Point2D) and \
                isinstance(intersections[1][0],volmdlr.Point2D):
            ip1, ip2 = sorted([self.primitives.index(intersections[0][1]),
                               self.primitives.index(intersections[1][1])])  
            
            ip3, ip4 = sorted([self.primitives.index(intersections[2][1]),
                               self.primitives.index(intersections[3][1])])  
            
            sp11, sp12 = intersections[1][1].split(intersections[1][0])
            sp22, sp21 = intersections[2][1].split(intersections[2][0])
         
      
            primitives=[]
           
            a=volmdlr.edges.Arc2D(sp12.end,sp12.interior,sp12.start)
            primitives.append(a)
            primitives.extend(self.primitives[:ip3])
            primitives.append(sp22) 
            l=volmdlr.edges.LineSegment2D(sp22.start,sp12.end)
            interior=l.point_at_abscissa(l.Length()/2)
            primitives.append(volmdlr.edges.Arc2D(sp22.start,interior,sp12.end))
   
        return Contour2D(primitives)  
    
    def contour_from_pattern(self):
        pattern=self.get_pattern()
        pattern_rotations=[]
        # pattern_rotations.append(self)
        for k in range(1,13):
            new_pattern=pattern.Rotation(self.CenterOfMass(),k*math.pi/6)
            pattern_rotations.append(new_pattern)
   
        return pattern_rotations 


    def simple_triangulation(self):
        lpp = len(self.polygon.points)
        if lpp == 3:
            return self.polygon.points, [(0, 1, 2)]
        elif lpp == 4:
            return self.polygon.points, [(0, 1, 2), (0, 2, 3)]

        # Use delaunay triangulation
        tri = Delaunay([p.vector for p in self.polygon.points])
        indices = tri.simplices
        return self.polygon.points, tri.simplices

    def split_regularly(self, n):
        """
        Split in n slices
        """
        xmin, xmax, ymin, ymax = self.bounding_rectangle()
        cutted_contours = []
        iteration_contours = [self]
        for i in range(n - 1):
            xi = xmin + (i + 1) * (xmax - xmin) / n
            cut_line = volmdlr.edges.Line2D(volmdlr.Point2D(xi, 0),
                                            volmdlr.Point2D(xi, 1))

            iteration_contours2 = []
            for c in iteration_contours:
                sc = c.cut_by_line(cut_line)
                lsc = len(sc)
                if lsc == 1:
                    cutted_contours.append(c)
                else:
                    iteration_contours2.extend(sc)

            iteration_contours = iteration_contours2[:]
        cutted_contours.extend(iteration_contours)
        return cutted_contours

    def triangulation(self):
        return self.grid_triangulation(number_points_x=20,
                                       number_points_y=20)


    def to_polygon(self, angle_resolution):
       
        polygon_points = []
       
        for primitive in self.primitives:
            polygon_points.extend(primitive.polygon_points()[:-1])
        return ClosedPolygon2D(polygon_points)




        

    def grid_triangulation(self, x_density: float = None,
                           y_density: float = None,
                           min_points_x: int = 20,
                           min_points_y: int = 20,
                           number_points_x: int = None,
                           number_points_y: int = None):
        """
        Use a n by m grid to triangulize the contour
        """
        xmin, xmax, ymin, ymax = self.bounding_rectangle()
        dx = xmax - xmin
        dy = ymax - ymin
        if number_points_x is None:
            n = max(math.ceil(x_density * dx), min_points_x)
        else:
            n = number_points_x
        if number_points_y is None:
            m = max(math.ceil(y_density * dy), min_points_y)
        else:
            m = number_points_y

        x = [xmin + i * dx / n for i in range(n + 1)]
        y = [ymin + i * dy / m for i in range(m + 1)]

        point_is_inside = {}
        point_index = {}
        ip = 0
        points = []
        triangles = []
        for xi in x:
            for yi in y:
                p = volmdlr.Point2D(xi, yi)
                if self.point_belongs(p):
                    point_index[p] = ip
                    points.append(p)
                    ip += 1

        for i in range(n):
            for j in range(m):
                p1 = volmdlr.Point2D(x[i], y[j])
                p2 = volmdlr.Point2D(x[i + 1], y[j])
                p3 = volmdlr.Point2D(x[i + 1], y[j + 1])
                p4 = volmdlr.Point2D(x[i], y[j + 1])
                points_in = []
                for p in [p1, p2, p3, p4]:
                    if p in point_index:
                        points_in.append(p)
                if len(points_in) == 4:
                    triangles.append(
                        [point_index[p1], point_index[p2], point_index[p3]])
                    triangles.append(
                        [point_index[p1], point_index[p3], point_index[p4]])

                elif len(points_in) == 3:
                    triangles.append([point_index[p] for p in points_in])

        return volmdlr.display_mesh.DisplayMesh2D(points, triangles)



class ClosedPolygon2D(Contour2D):

    def __init__(self, points, name=''):
        self.points = points
        self.line_segments = self._line_segments()

        Contour2D.__init__(self, self.line_segments, name)

    def copy(self):
        points = [p.copy() for p in self.points]
        return ClosedPolygon2D(points, self.name)

    def __hash__(self):
        return sum([hash(p) for p in self.points])

    def __eq__(self, other_):
        if not isinstance(other_, self.__class__):
            return False
        equal = True
        for point, other_point in zip(self.points, other_.points):
            equal = (equal and point == other_point)
        return equal

    def area(self):

        x = [point.x for point in self.points]
        y = [point.y for point in self.points]

        return 0.5 * npy.abs(
            npy.dot(x, npy.roll(y, 1)) - npy.dot(y, npy.roll(x, 1)))

    def center_of_mass(self):

        x = [point.x for point in self.points]
        y = [point.y for point in self.points]

        xi_xi1 = x + npy.roll(x, -1)
        yi_yi1 = y + npy.roll(y, -1)
        xi_yi1 = npy.multiply(x, npy.roll(y, -1))
        xi1_yi = npy.multiply(npy.roll(x, -1), y)

        a = 0.5 * npy.sum(xi_yi1 - xi1_yi)  # signed area!
        #        a=self.area()
        if not math.isclose(a, 0, abs_tol=1e-08):
            cx = npy.sum(npy.multiply(xi_xi1, (xi_yi1 - xi1_yi))) / 6. / a
            cy = npy.sum(npy.multiply(yi_yi1, (xi_yi1 - xi1_yi))) / 6. / a
            return volmdlr.Point2D(cx, cy)

        else:
            raise NotImplementedError

    def point_belongs(self, point):
        """
        Ray casting algorithm copied from internet...
        """
        return polygon_point_belongs((point.x, point.y),
                                     [(p.x, p.y) for p in self.points])

    def second_moment_area(self, point):
        Ix, Iy, Ixy = 0, 0, 0
        for pi, pj in zip(self.points, self.points[1:] + [self.points[0]]):
            xi, yi = (pi - point)
            xj, yj = (pj - point)
            Ix += (yi ** 2 + yi * yj + yj ** 2) * (xi * yj - xj * yi)
            Iy += (xi ** 2 + xi * xj + xj ** 2) * (xi * yj - xj * yi)
            Ixy += (xi * yj + 2 * xi * yi + 2 * xj * yj + xj * yi) * (
                        xi * yj - xj * yi)
        if Ix < 0:
            Ix = - Ix
            Iy = - Iy
            Ixy = - Ixy
        return npy.array([[Ix / 12., Ixy / 24.], [Ixy / 24., Iy / 12.]])

    def _line_segments(self):
        lines = []
        if len(self.points) > 1:
            for p1, p2 in zip(self.points, list(self.points[1:]) + [self.points[0]]):
                lines.append(volmdlr.edges.LineSegment2D(p1, p2))
        return lines

    def rotation(self, center, angle, copy=True):
        if copy:
            return ClosedPolygon2D(
                [p.rotation(center, angle, copy=True) for p in self.points])
        else:
            for p in self.points:
                p.rotation(center, angle, copy=False)

    def translation(self, offset, copy=True):
        if copy:
            return ClosedPolygon2D(
                [p.translation(offset, copy=True) for p in self.points])
        else:
            for p in self.points:
                p.translation(offset, copy=False)

    def polygon_distance(self,polygon:'ClosedPolygon2D'):
        p=self.points[0]
        d=[]
        for point in polygon.points:
            d.append(p.point_distance(point))
        index=d.index(min(d))
        return d[index]  
    def min_length(self):
         L=[]
        
         for k in range(len(self.line_segments)):
             L.append(self.line_segments[k].length())
       
         return min(L)     
    def max_length(self):
         L=[]
        
         for k in range(len(self.line_segments)):
             L.append(self.line_segments[k].length())
       
         return max(L)            
    def delaunay_triangulation(self):
        points=self.points
        new_points=[]
        delaunay_triangles=[]
        # ax=plt.subplot()
        for point in points : 
            new_points.append([point[0],point[1]])
        
            
        delaunay=npy.array(new_points)  
        
        tri=Delaunay(delaunay)
        

      
        for simplice in delaunay[tri.simplices]:
        
            triangle=Triangle2D([volmdlr.Point2D(simplice[0]),volmdlr.Point2D(simplice[1]),volmdlr.Point2D(simplice[2])])
            delaunay_triangles.append(triangle)
           
     
            
            
            
        return delaunay_triangles         

    def offset(self, offset):
        xmin, xmax, ymin, ymax = self.bounding_rectangle()

        max_offset_len = min(xmax-xmin, ymax-ymin) / 2
        if offset <= -max_offset_len:
            print('Inadapted offset, '
                  'polygon might turn over. Offset must be greater than',
                  -max_offset_len)
            raise ValueError('inadapted offset')
        else:
            nb = len(self.points)
            vectors = []
            for i in range(nb - 1):
                v1 = self.points[i + 1] - self.points[i]
                v2 = self.points[i] - self.points[i + 1]
                v1.normalize()
                v2.normalize()
                vectors.append(v1)
                vectors.append(v2)

        v1 = self.points[0] - self.points[-1]
        v2 = self.points[-1] - self.points[0]
        v1.normalize()
        v2.normalize()
        vectors.append(v1)
        vectors.append(v2)

        offset_vectors = []
        offset_points = []

        for i in range(nb):

            check = False
            ni = vectors[2 * i - 1] + vectors[2 * i]
            if ni == volmdlr.Vector2D(0, 0):
                ni = vectors[2 * i]
                ni = ni.normalVector()
                offset_vectors.append(ni)
            else:
                ni.normalize()
                if ni.dot(vectors[2 * i - 1].normal_vector()) > 0:
                    ni = - ni
                    check = True
                offset_vectors.append(ni)

            normal_vector1 = - vectors[2 * i - 1].normal_vector()
            normal_vector2 = vectors[2 * i].normal_vector()
            normal_vector1.normalize()
            normal_vector2.normalize()
            alpha = math.acos(normal_vector1.dot(normal_vector2))

            offset_point = self.points[i] + offset / math.cos(alpha / 2) * \
                offset_vectors[i]
            offset_points.append(offset_point)

        return self.__class__(offset_points)

    def point_border_distance(self, point, return_other_point=False):
        """
        Compute the distance to the border distance of polygon
        Output is always positive, even if the point belongs to the polygon
        """
        d_min, other_point_min = self.line_segments[0].point_distance(point,
                                                                      return_other_point=True)
        for line in self.line_segments[1:]:
            d, other_point = line.point_distance(point,
                                                 return_other_point=True)
            if d < d_min:
                d_min = d
                other_point_min = other_point
        if return_other_point:
            return d_min, other_point_min
        return d_min

    def to_polygon(self, angle_resolution=None):
        return self

    def self_intersects(self):
        epsilon = 0
        # BENTLEY-OTTMANN ALGORITHM
        # Sort the points along ascending x for the Sweep Line method
        sorted_index = sorted(range(len(self.points)), key=lambda p: (
        self.points[p][0], self.points[p][1]))
        nb = len(sorted_index)
        segments = []
        deleted = []

        while len(
                sorted_index) != 0:  # While all the points haven't been swept
            # Stock the segments between 2 consecutive edges
            # Ex: for the ABCDE polygon, if Sweep Line is on C, the segments
            #   will be (C,B) and (C,D)
            if sorted_index[0] - 1 < 0:
                segments.append((sorted_index[0], nb - 1))
            else:
                segments.append((sorted_index[0], sorted_index[0] - 1))
            if sorted_index[0] >= len(self.points) - 1:
                segments.append((sorted_index[0], 0))
            else:
                segments.append((sorted_index[0], sorted_index[0] + 1))

            # Once two edges linked by a segment have been swept, delete the
            # segment from the list
            to_del = []
            for index in deleted:
                if abs(index - sorted_index[0]) == 1 or abs(
                        index - sorted_index[0]) == nb - 1:
                    to_del.append((index, sorted_index[0]))
                    to_del.append((sorted_index[0], index))

            # Keep track of which edges have been swept
            deleted.append(sorted_index[0])
            sorted_index.pop(0)

            # Delete the segments that have just been swept
            index_to_del = []
            for i, segment in enumerate(segments):
                for seg_to_del in to_del:
                    if segment == seg_to_del:
                        index_to_del.append(i)
            for index in index_to_del[::-1]:
                segments.pop(index)

            # Checks if two segments are intersecting each other, returns True
            # if yes, otherwise the algorithm continues at WHILE
            for segment1 in segments:
                for segment2 in segments:
                    if segment1[0] != segment2[0] and segment1[1] != segment2[
                        1] and segment1[0] != segment2[1] and segment1[1] != \
                            segment2[0]:
                        
                        line1 = volmdlr.edges.LineSegment2D(
                            self.points[segment1[0]],
                            self.points[segment1[1]])
                        line2 = volmdlr.edges.LineSegment2D(
                            self.points[segment2[0]],
                            self.points[segment2[1]])


                        p, a, b = volmdlr.Point2D.line_intersection(line1, line2, True)

                        if p is not None:
                            if a >= 0 + epsilon and a <= 1 - epsilon and b >= 0 + epsilon and b <= 1 - epsilon:
                                return True, line1, line2

        return False, None, None

    # def plot_data(self, marker=None, color='black', stroke_width=1, opacity=1):
    #     data = []
    #     for nd in self.points:
    #         data.append({'x': nd.vector[0], 'y': nd.vector[1]})
    #     return {'type': 'wire',
    #             'data': data,
    #             'color': color,
    #             'size': stroke_width,
    #             'dash': None,
    #             'marker': marker,
    #             'opacity': opacity}

    @classmethod
    def points_convex_hull(cls, points):
        ymax, pos_ymax = volmdlr.max_pos([pt.vector[1] for pt in points])
        point_start = points[pos_ymax]
        hull, thetac = [point_start], 0  # thetac is the current theta

        barycenter = points[0]
        for pt in points[1:]:
            barycenter += pt
        barycenter = barycenter / (len(points))
        # second point of hull
        theta = []
        remaining_points = points
        del remaining_points[pos_ymax]

        vec1 = point_start - barycenter
        for pt in remaining_points:
            vec2 = pt - point_start
            theta_i = -volmdlr.core.clockwise_angle(vec1, vec2)
            theta.append(theta_i)

        min_theta, posmin_theta = volmdlr.core.min_pos(theta)
        thetac += min_theta
        next_point = remaining_points[posmin_theta]
        hull.append(next_point)
        del remaining_points[posmin_theta]
        # Adding first point to close the loop at the end
        remaining_points.append(hull[0])

        while next_point != point_start:
            vec1 = next_point - barycenter
            theta = []
            for pt in remaining_points:
                vec2 = pt - next_point
                theta_i = -volmdlr.core.clockwise_angle(vec1, vec2)
                theta.append(theta_i)

            min_theta, posmin_theta = volmdlr.core.min_pos(theta)
            thetac += min_theta
            next_point = remaining_points[posmin_theta]
            hull.append(next_point)
            del remaining_points[posmin_theta]

        hull.pop()

        return cls(hull)

    def plot(self, ax=None, color='k', alpha=1,
                plot_points=False, point_numbering=False,
                fill=False, fill_color='w', equal_aspect=True):
        if ax is None:
            fig, ax = plt.subplots()
            ax.set_aspect('equal')

        if fill:
            ax.fill([p[0] for p in self.points], [p[1] for p in self.points],
                    facecolor=fill_color)
        for ls in self.line_segments:
            ls.plot(ax=ax ,color=color, alpha=alpha)

        if plot_points or point_numbering:
            for point in self.points:
                point.plot(ax=ax, color=color, alpha=alpha)

        if point_numbering:
            for ip, point in enumerate(self.points):
                ax.text(*point, 'point {}'.format(ip+1),
                        ha='center', va='top')

        if equal_aspect:
            ax.set_aspect('equal')
        else:
            ax.set_aspect('auto')

        ax.margins(0.1)
        plt.show()

        return ax


class Triangle2D(ClosedPolygon2D):

    
    def __init__(self,points,name=''):
        self.points=points
        
        self.area = self._area()  
        
        ClosedPolygon2D.__init__(self, points=points, name=name)
        
    def _area(self):
        u = self.points[1] - self.points[0]
        v = self.points[2] - self.points[0]
        return abs(u.cross(v))/2
    
    def common_edge(self,nodes_0:List[volmdlr.Point2D],nodes_1:List[volmdlr.Point2D]):
        common_edge=None
        for point1 in nodes_0:
            for point2 in nodes_1:
                if point1==point2:
                     common_edge=point1
        if common_edge is not None :
            return common_edge
        else :
            return None
    def min_length(self):
         L=[]
        
         for k in range(len(self.line_segments)):
             L.append(self.line_segments[k].Length())
       
         return min(L)     
    def max_length(self):
         L=[]
        
         for k in range(len(self.line_segments)):
             L.append(self.line_segments[k].length())
       
         return max(L)              
    def line_equation(self,P0:volmdlr.Point2D,P1:volmdlr.Point2D,M:volmdlr.Point2D):
    
        return (P1.x-P0.x)*(M.y-P0.y)-(P1.y-P0.y)*(M.x-P0.x)
    
    def is_inside_triangle(self,M:volmdlr.Point2D):
        P0=self.points[0]
        P1=self.points[1]
        P2=self.points[2]
        return self.line_equation(P0,P1,M)> 0 and self.line_equation(P1,P2,M) > 0 and self.line_equation(P2,P0,M) > 0
    def aspect_ratio(self):
        
        H=[]
        for k in range(len(self.line_segments)):
            H.append(2*self.area/self.line_segments[k].length())
                                
        E=self.max_length()
        h=min(H)
        
        return E/h
    
    
    def mesh_triangle(self,segment_to_nodes:Dict[volmdlr.edges.LineSegment2D,List[volmdlr.Point2D]],n:float):
  
        segments=self.line_segments
        min_segment=None
        interior_segments=[]
        interior_segment_nodes={}
        all_triangles=[]
        all_aspect_ratios={}
       
        nodes_0=[]
        nodes_1=[]
    
        if len(segment_to_nodes[segments[1]])>= len(segment_to_nodes[segments[0]]):
            if len(segment_to_nodes[segments[0]])> len(segment_to_nodes[segments[2]]) :
              nodes_0=segment_to_nodes[segments[0]]
              nodes_1=segment_to_nodes[segments[1]]
              min_segment=segments[2]
           
            else :
                nodes_0=segment_to_nodes[segments[1]]
                nodes_1=segment_to_nodes[segments[2]]
                min_segment=segments[0]
                
        if len(segment_to_nodes[segments[0]])>= len(segment_to_nodes[segments[1]]):
          if len(segment_to_nodes[segments[2]])> len(segment_to_nodes[segments[1]]):
              nodes_0=segment_to_nodes[segments[0]]
              nodes_1=segment_to_nodes[segments[2]]
              min_segment=segments[1]
          else :
              nodes_0=segment_to_nodes[segments[0]]
              nodes_1=segment_to_nodes[segments[1]]
              min_segment=segments[2]
              
        if len(segment_to_nodes[segments[0]])>= len(segment_to_nodes[segments[2]]):
            if len(segment_to_nodes[segments[2]])> len(segment_to_nodes[segments[1]]):
                nodes_0=segment_to_nodes[segments[0]]
                nodes_1=segment_to_nodes[segments[2]]
                min_segment=segments[1]
            else :
                nodes_0=segment_to_nodes[segments[0]]
                nodes_1=segment_to_nodes[segments[1]]
                min_segment=segments[2]
            
        if len(segment_to_nodes[segments[2]])>= len(segment_to_nodes[segments[0]]):
          if len(segment_to_nodes[segments[0]])> len(segment_to_nodes[segments[1]]):
              nodes_0=segment_to_nodes[segments[0]]
              nodes_1=segment_to_nodes[segments[2]]
              min_segment=segments[1]
          else :
                nodes_0=segment_to_nodes[segments[1]]
                nodes_1=segment_to_nodes[segments[2]]
                min_segment=segments[0]
                                  
    
        # min_segment=min_segment[0]  
       
        edge=self.common_edge(nodes_0,nodes_1)   
      
        if edge!=None:
            if nodes_0[0]==edge:
                nodes_0.reverse()
            
            if nodes_1[0]==edge:
                nodes_1.reverse()

        l0=min(len(nodes_0),len(nodes_1))
     
        if len(nodes_0)>len(nodes_1):
          
         
            for k in range(0,len(nodes_1)-1):
              
                interior_segment=volmdlr.edges.LineSegment2D(nodes_0[k+1],nodes_1[k])
                interior_segments.append(interior_segment)
                
            for k in range(len(nodes_1),len(nodes_0)-1):
                interior_segment=volmdlr.edges.LineSegment2D(nodes_0[k],nodes_1[len(nodes_1)-2])
                interior_segments.append(interior_segment)  
        if len(nodes_1)>len(nodes_0):
            for k in range(0,len(nodes_0)-1):
                interior_segment=volmdlr.edges.LineSegment2D(nodes_1[k+1],nodes_0[k])
                interior_segments.append(interior_segment)
                
            for k in range(len(nodes_0),len(nodes_1)-1):
                interior_segment=volmdlr.edges.LineSegment2D(nodes_1[k],nodes_0[len(nodes_0)-2])
                interior_segments.append(interior_segment) 
           
               
        if len(nodes_0)==len(nodes_1):

            for k in range(1,len(nodes_0)-1):
             
                interior_segment=volmdlr.edges.LineSegment2D(nodes_1[k],nodes_0[k])
                interior_segments.append(interior_segment)
                
        if len(nodes_0)==2 and len(nodes_1)==2:
            all_aspect_ratios[self]=self.aspect_ratio()
            all_triangles.append(self)
            return [all_triangles,all_aspect_ratios]
      
        
        for seg in interior_segments:
         
            interior_segment_nodes[seg]=seg.discretise(n)
        
        if min_segment.point_distance(interior_segments[0].points[0]) < min_segment.point_distance(interior_segments[len(interior_segments)-1].points[0]):
           
            interior_segments.insert(0,min_segment)
            interior_segment_nodes[interior_segments[0]]=segment_to_nodes[interior_segments[0]]
       
       
        else :
           
            interior_segments.insert(len(interior_segments),min_segment)
            interior_segment_nodes[interior_segments[len(interior_segments)-1]]=segment_to_nodes[interior_segments[len(interior_segments)-1]]
   
                     
        for k in range(len(interior_segments)-1):
           
            u=len(interior_segment_nodes[interior_segments[k]])
            v=len(interior_segment_nodes[interior_segments[k+1]])
          
            line=volmdlr.edges.Line2D(interior_segment_nodes[interior_segments[k]][0],interior_segment_nodes[interior_segments[k+1]][0])
           
            projection, _= line.point_projection(edge)
            if projection !=edge:
                interior_segment_nodes[interior_segments[k]].reverse()
         
            if (u>=v and u>2): 
                
                if interior_segment_nodes[interior_segments[k]][0]!=interior_segment_nodes[interior_segments[k+1]][0]:
                    if interior_segment_nodes[interior_segments[k+1]][-1]!=interior_segment_nodes[interior_segments[k]][-1]: 
                        for j in range(v-1):
                            new_triangle_1=Triangle2D([interior_segment_nodes[interior_segments[k]][j+1],interior_segment_nodes[interior_segments[k]][j],interior_segment_nodes[interior_segments[k+1]][j]])
                            if new_triangle_1 not in all_triangles:
                                all_triangles.append(new_triangle_1)
                                all_aspect_ratios[new_triangle_1]=new_triangle_1.aspect_ratio()
                                
                            if interior_segment_nodes[interior_segments[k]][v-1]!=interior_segment_nodes[interior_segments[k+1]][v-1]:
                               
                                new_triangle_2=Triangle2D([interior_segment_nodes[interior_segments[k]][j+1],interior_segment_nodes[interior_segments[k+1]][j],interior_segment_nodes[interior_segments[k+1]][j+1]])
                               
                                if new_triangle_2 not in all_triangles:
                                    all_triangles.append(new_triangle_2)
                                    all_aspect_ratios[new_triangle_2]=new_triangle_2.aspect_ratio()
                                   
                        for  j in range(v-1,u-1):
                                
                                new_triangle_1=Triangle2D([interior_segment_nodes[interior_segments[k]][j],interior_segment_nodes[interior_segments[k+1]][v-1],interior_segment_nodes[interior_segments[k]][j+1]])
                               
                                if new_triangle_1 not in all_triangles:
                                           
                                    all_triangles.append(new_triangle_1)   
                                    all_aspect_ratios[new_triangle_1]=new_triangle_1.aspect_ratio()
                        
                    else :
                      
                        if u!=v :
                            
                            for j in range(v-1):
                                             
                                new_triangle_1=Triangle2D([interior_segment_nodes[interior_segments[k]][j],interior_segment_nodes[interior_segments[k+1]][j],interior_segment_nodes[interior_segments[k]][j+1]])
                        
                                if new_triangle_1 not in all_triangles:
                                    all_triangles.append(new_triangle_1)
                                    all_aspect_ratios[new_triangle_1]=new_triangle_1.aspect_ratio()
                                
                                   
                                new_triangle_2=Triangle2D([interior_segment_nodes[interior_segments[k+1]][j],interior_segment_nodes[interior_segments[k+1]][j+1],interior_segment_nodes[interior_segments[k]][j+1]])
                 
                                if new_triangle_2 not in all_triangles:
                                    all_triangles.append(new_triangle_2)
                                    all_aspect_ratios[new_triangle_2]=new_triangle_2.aspect_ratio()   
                                    
                                for j in range(v-1,u-1) :
                                  new_triangle_1=Triangle2D([interior_segment_nodes[interior_segments[k]][j],interior_segment_nodes[interior_segments[k+1]][v-2],interior_segment_nodes[interior_segments[k]][j+1]])
                        
                                  if new_triangle_1 not in all_triangles:
                                    all_triangles.append(new_triangle_1)
                                    all_aspect_ratios[new_triangle_1]=new_triangle_1.aspect_ratio()
                        else :
                             for j in range(v-2):
                                             
                                new_triangle_1=Triangle2D([interior_segment_nodes[interior_segments[k]][j],interior_segment_nodes[interior_segments[k+1]][j],interior_segment_nodes[interior_segments[k]][j+1]])
                        
                                if new_triangle_1 not in all_triangles:
                                    all_triangles.append(new_triangle_1)
                                    all_aspect_ratios[new_triangle_1]=new_triangle_1.aspect_ratio()
                                
                                   
                                new_triangle_2=Triangle2D([interior_segment_nodes[interior_segments[k+1]][j],interior_segment_nodes[interior_segments[k+1]][j+1],interior_segment_nodes[interior_segments[k]][j+1]])
                 
                                if new_triangle_2 not in all_triangles:
                                    all_triangles.append(new_triangle_2)
                                    all_aspect_ratios[new_triangle_2]=new_triangle_2.aspect_ratio()   
                                    
                                
                             new_triangle_1=Triangle2D([interior_segment_nodes[interior_segments[k]][v-1],interior_segment_nodes[interior_segments[k+1]][v-2],interior_segment_nodes[interior_segments[k]][v-2]])
                
                             if new_triangle_1 not in all_triangles:
                                all_triangles.append(new_triangle_1)
                                all_aspect_ratios[new_triangle_1]=new_triangle_1.aspect_ratio()  
                                
                else :
                    
                      for j in range(v-1):
                           
                        new_triangle_1=Triangle2D([interior_segment_nodes[interior_segments[k]][j+1],interior_segment_nodes[interior_segments[k+1]][j],interior_segment_nodes[interior_segments[k+1]][j+1]])                    
                        if new_triangle_1 not in all_triangles:
                     
                            all_triangles.append(new_triangle_1)
                            all_aspect_ratios[new_triangle_1]=new_triangle_1.aspect_ratio()
                        new_triangle_2=Triangle2D([interior_segment_nodes[interior_segments[k+1]][j+1],interior_segment_nodes[interior_segments[k]][j],interior_segment_nodes[interior_segments[k]][j+1]])
                        if new_triangle_2 not in all_triangles:
                                all_triangles.append(new_triangle_2)
                                all_aspect_ratios[new_triangle_2]=new_triangle_2.aspect_ratio()    
                      for j in range(v-1,u-1):
                        new_triangle=Triangle2D([interior_segment_nodes[interior_segments[k]][j+1],interior_segment_nodes[interior_segments[k+1]][v-1],interior_segment_nodes[interior_segments[k+1]][j]])
                        if new_triangle not in all_triangles:
                            all_triangles.append(new_triangle)
                            all_aspect_ratios[new_triangle]=new_triangle.aspect_ratio()
                          
            if (u<v and v>2):
                      
                      if interior_segment_nodes[interior_segments[k]][0]!=interior_segment_nodes[interior_segments[k+1]][0]:
                        if interior_segment_nodes[interior_segments[k+1]][-1]!=interior_segment_nodes[interior_segments[k]][-1]:       
                            for j in range(u-1):
                                
                                new_triangle_1=Triangle2D([interior_segment_nodes[interior_segments[k+1]][j],interior_segment_nodes[interior_segments[k]][j+1],interior_segment_nodes[interior_segments[k+1]][j+1]])
                        
                                if new_triangle_1 not in all_triangles:
                                    all_triangles.append(new_triangle_1)
                                    all_aspect_ratios[new_triangle_1]=new_triangle_1.aspect_ratio()
                                
                                   
                                new_triangle_2=Triangle2D([interior_segment_nodes[interior_segments[k+1]][j],interior_segment_nodes[interior_segments[k]][j],interior_segment_nodes[interior_segments[k]][j+1]])
                 
                                if new_triangle_2 not in all_triangles:
                                    all_triangles.append(new_triangle_2)
                                    all_aspect_ratios[new_triangle_2]=new_triangle_2.aspect_ratio() 
                                
                            for j in range(u-1,v-1):
                                
                                    new_triangle_2=Triangle2D([interior_segment_nodes[interior_segments[k+1]][j],interior_segment_nodes[interior_segments[k]][u-1],interior_segment_nodes[interior_segments[k+1]][j+1]])
                                    if new_triangle_2 not in all_triangles:
                                 
                                        all_triangles.append(new_triangle_2)
                                        all_aspect_ratios[new_triangle_2]=new_triangle_2.aspect_ratio()       
                               
                        else :
                             
                              for j in range(u-1):
                                             
                                new_triangle_1=Triangle2D([interior_segment_nodes[interior_segments[k+1]][j],interior_segment_nodes[interior_segments[k]][j],interior_segment_nodes[interior_segments[k+1]][j+1]])
                        
                                if new_triangle_1 not in all_triangles:
                                    all_triangles.append(new_triangle_1)
                                    all_aspect_ratios[new_triangle_1]=new_triangle_1.aspect_ratio()
                                
                                new_triangle_2=Triangle2D([interior_segment_nodes[interior_segments[k]][j],interior_segment_nodes[interior_segments[k]][j+1],interior_segment_nodes[interior_segments[k+1]][j+1]])
                 
                                if new_triangle_2 not in all_triangles:
                                    all_triangles.append(new_triangle_2)
                                    all_aspect_ratios[new_triangle_2]=new_triangle_2.aspect_ratio()   
                              for j in range(u-1,v-1) :
                                  new_triangle_1=Triangle2D([interior_segment_nodes[interior_segments[k+1]][j],interior_segment_nodes[interior_segments[k]][u-2],interior_segment_nodes[interior_segments[k+1]][j+1]])
                        
                                  if new_triangle_1 not in all_triangles:
                                    all_triangles.append(new_triangle_1)
                                    all_aspect_ratios[new_triangle_1]=new_triangle_1.aspect_ratio()
                      else :
                           
                            for j in range(u-1):
                           
                                new_triangle_1=Triangle2D([interior_segment_nodes[interior_segments[k]][j+1],interior_segment_nodes[interior_segments[k]][j],interior_segment_nodes[interior_segments[k+1]][j+1]])                    
                                if new_triangle_1 not in all_triangles:
                                    all_triangles.append(new_triangle_1)
                                    all_aspect_ratios[new_triangle_1]=new_triangle_1.aspect_ratio()
                                    
                                new_triangle_2=Triangle2D([interior_segment_nodes[interior_segments[k]][j],interior_segment_nodes[interior_segments[k+1]][j],interior_segment_nodes[interior_segments[k+1]][j+1]])
                                if new_triangle_2 not in all_triangles:
                                    all_triangles.append(new_triangle_2)
                                    all_aspect_ratios[new_triangle_2]=new_triangle_2.aspect_ratio()  
                                    
                            for j in range(u-1,v-1):
                                new_triangle=Triangle2D([interior_segment_nodes[interior_segments[k+1]][j+1],interior_segment_nodes[interior_segments[k]][u-1],interior_segment_nodes[interior_segments[k+1]][j]])
                                if new_triangle not in all_triangles:
                                    all_triangles.append(new_triangle)
                                    all_aspect_ratios[new_triangle]=new_triangle.aspect_ratio()
                    
            if (u==2 and v==2):
             
              if interior_segment_nodes[interior_segments[k]][0]!=interior_segment_nodes[interior_segments[k+1]][0]:
                  
                  if interior_segment_nodes[interior_segments[k]][1]!=interior_segment_nodes[interior_segments[k+1]][1] :  
                      new_triangle_1=Triangle2D([interior_segment_nodes[interior_segments[k+1]][0],interior_segment_nodes[interior_segments[k]][0],interior_segment_nodes[interior_segments[k]][1]])
                     
                      if new_triangle_1 not in all_triangles:    
                          
                         all_triangles.append(new_triangle_1)
                         all_aspect_ratios[new_triangle_1]=new_triangle_1.aspect_ratio()
                         
                      new_triangle_2=Triangle2D([interior_segment_nodes[interior_segments[k+1]][0],interior_segment_nodes[interior_segments[k+1]][1],interior_segment_nodes[interior_segments[k]][1]])
                     
                      if new_triangle_2 not in all_triangles:
                          
                         all_triangles.append(new_triangle_2)
                         all_aspect_ratios[new_triangle_2]=new_triangle_2.aspect_ratio()
                         
                  else :
                         
                        new_triangle_2=Triangle2D([interior_segment_nodes[interior_segments[k]][1],interior_segment_nodes[interior_segments[k+1]][0],interior_segment_nodes[interior_segments[k]][0]])
                       
                        if new_triangle_2 not in all_triangles :
                            
                            all_triangles.append(new_triangle_2)
                            all_aspect_ratios[new_triangle_2]=new_triangle_2.aspect_ratio()                              
                                          
              else : 
                    new_triangle=Triangle2D([interior_segment_nodes[interior_segments[k+1]][0],interior_segment_nodes[interior_segments[k+1]][1],interior_segment_nodes[interior_segments[k]][1]])
                    if new_triangle not in all_triangles:
                                   
                        all_triangles.append(new_triangle)
                        all_aspect_ratios[new_triangle]=new_triangle.aspect_ratio() 
   
              
       
        if len(nodes_0)>len(nodes_1):

            for k in range(l0-1,len(nodes_0)-1):
             
                new_triangle=Triangle2D([nodes_0[k],nodes_0[k+1],nodes_1[len(nodes_1)-2]])
                if new_triangle not in all_triangles:
          
                    all_triangles.append(new_triangle)
                    all_aspect_ratios[new_triangle]=new_triangle.aspect_ratio()
    
        if len(nodes_1)>len(nodes_0):
        
            for k in range(l0-1,len(nodes_1)-1):
                 
                new_triangle=Triangle2D([nodes_1[k],nodes_1[k+1],nodes_0[len(nodes_0)-2]])
                if new_triangle not in all_triangles:
       
                    all_triangles.append(new_triangle)
                    all_aspect_ratios[new_triangle]=new_triangle.aspect_ratio()
                                      
        if len(nodes_0)==len(nodes_1):
     
            new_triangle=Triangle2D([nodes_0[len(nodes_0)-2],nodes_1[len(nodes_1)-2],nodes_0[len(nodes_0)-1]])
            
            if new_triangle not in all_triangles:
                     
                all_triangles.append(new_triangle)
                all_aspect_ratios[new_triangle]=new_triangle.aspect_ratio()
      
        return [all_triangles,all_aspect_ratios]
    
    def plot(self, ax, color='k', width=None, plot_points=False, fill=False):
        if ax is None:
            fig, ax = plt.subplots()
            ax.set_aspect('equal')
        if fill:
            x = [p.x for p in self.points]
            y = [p.y for p in self.points]
            plt.fill(x, y, facecolor=color, edgecolor="k")
            return ax
        
        for p1, p2 in zip(self.points, self.points[1:]+[self.points[0]]):
            if width is None:
                width=1
            if plot_points:
                ax.plot([p1.x, p2.x], [p1.y, p2.y], color=color, marker='o', linewidth=width)
            else:
                ax.plot([p1.x, p2.x], [p1.y, p2.y], color=color, linewidth=width)
        return ax   

class Circle2D(Contour2D):
    _non_serializable_attributes = ['internal_arcs', 'external_arcs',
                                    'polygon', 'straight_line_contour_polygon',
                                    'primitives', 'basis_primitives']

    def __init__(self, center: volmdlr.Point2D, radius: float, name: str = ''):
        self.center = center
        self.radius = radius
        self.angle = volmdlr.TWO_PI

        # self.points = self.tessellation_points()

        Contour2D.__init__(self, [self], name=name)  # !!! this is dangerous

    def __hash__(self):
        return int(round(1e6 * (self.center.x + self.center.y + self.radius)))

    def __eq__(self, other_circle):
        return math.isclose(self.center.x,
                            other_circle.center.x, abs_tol=1e-06) \
               and math.isclose(self.center.y,
                                other_circle.center.y, abs_tol=1e-06) \
               and math.isclose(self.radius, other_circle.radius,
                                abs_tol=1e-06)
    def to_polygon(self,angle_resolution:float):
        return ClosedPolygon2D(self.polygon_points(angle_resolution=angle_resolution))
        

    def tessellation_points(self, resolution=40):
        return [(self.center
                 + self.radius * math.cos(teta) * volmdlr.X2D
                 + self.radius * math.sin(teta) * volmdlr.Y2D)\
                for teta in npy.linspace(0, volmdlr.TWO_PI, resolution + 1)][:-1]

    def point_belongs(self, point, tolerance=1e-9):
        return point.point_distance(self.center) <= self.radius + tolerance

    def border_points(self):
        start=self.center-self.radius*volmdlr.Point2D(1,0)
        end=self.center+self.radius*volmdlr.Point2D(1,0)
        return[start,end]
   
    def bounding_rectangle(self):
        
        xmin = self.center.x-self.radius
        xmax =self.center.x+self.radius
        ymin = self.center.y-self.radius
        ymax = self.center.y+self.radius
        return xmin,xmax,ymin,ymax
    




    def line_intersections(self, line):

        Q = self.center
        if line.points[0] == self.center:
            P1 = line.points[1]
            V = line.points[0] - line.points[1]
        else:
            P1 = line.points[0]
            V = line.points[1] - line.points[0]
        a = V.dot(V)
        b = 2 * V.dot(P1 - Q)
        c = P1.dot(P1) + Q.dot(Q) - 2 * P1.dot(Q) - self.radius ** 2

        disc = b ** 2 - 4 * a * c
        if disc < 0:
            return []

        sqrt_disc = math.sqrt(disc)
        t1 = (-b + sqrt_disc) / (2 * a)
        t2 = (-b - sqrt_disc) / (2 * a)
        if line.__class__ is volmdlr.edges.Line2D:

            if t1 == t2:
                return [P1 + t1 * V]
            else:
                return [P1 + t1 * V,
                        P1 + t2 * V]
        else:
            if not 0 <= t1 <= 1 and not 0 <= t2 <= 1:
                return None
            elif 0 <= t1 <= 1 and not 0 <= t2 <= 1:
                return [P1 + t1 * V]
            elif not 0 <= t1 <= 1 and 0 <= t2 <= 1:
                return [P1 + t2 * V]
            else:
                [P1 + t1 * V, P1 + t2 * V]
    def circle_intersections(self,circle):
        x0,y0=self.center
        x1,y1=circle.center
        r0=self.radius
        r1=circle.radius
    
        d=math.sqrt((x1-x0)**2 + (y1-y0)**2)
        
        # non intersecting
        if d > r0 + r1 :
            return None
        # One circle within other
        if d < abs(r0-r1):
            return None
        # coincident circles
        if d == 0 and r0 == r1:
            return None
        else:
            a=(r0**2-r1**2+d**2)/(2*d)
            h=math.sqrt(r0**2-a**2)
            x2=x0+a*(x1-x0)/d   
            y2=y0+a*(y1-y0)/d   
            x3=x2+h*(y1-y0)/d     
            y3=y2-h*(x1-x0)/d 
    
            x4=x2-h*(y1-y0)/d
            y4=y2+h*(x1-x0)/d
            
        return [volmdlr.Point2D(x3, y3), volmdlr.Point2D(x4, y4)]  
         

    def length(self):
        return volmdlr.TWO_PI * self.radius

    def plot(self, ax=None, linestyle='-', color='k', linewidth=1):
        if ax is None:
            fig, ax = plt.subplots()
        # else:
        #     fig = ax.figure
        if self.radius > 0:
            ax.add_patch(matplotlib.patches.Arc((self.center.x, self.center.y),
                             2 * self.radius,
                             2 * self.radius,
                             angle=0,
                             theta1=0,
                             theta2=360,
                             color=color,
                             linestyle=linestyle,
                             linewidth=linewidth))
        return ax

    def to_3d(self, plane_origin, x, y):
        normal = x.cross(y)
        center3d = self.center.to_3d(plane_origin, x, y)
        return Circle3D(volmdlr.Frame3D(center3d, x, y, normal),
                        self.radius, self.name)

    def rotation(self, center, angle, copy=True):
        if copy:
            return Circle2D(self.center.rotation(center, angle, copy=True),
                            self.radius)
        else:
            self.center.rotation(center, angle, copy=False)

    def translation(self, offset, copy=True):
        if copy:
            return Circle2D(self.center.translation(offset, copy=True),
                            self.radius)
        else:
            self.center.translation(offset, copy=False)


    def frame_mapping(self, frame, side, copy=True):
        """
        side = 'old' or 'new'
        """
        if side == 'old':
            if copy:
                return Circle2D(frame.old_coordinates(self.center), self.radius)
            else:
                self.center = frame.old_coordinates(self.center)
        if side == 'new':
            if copy:
                return Circle2D(frame.new_coordinates(self.center), self.radius)
            else:
                self.points = frame.new_coordinates(self.center)

    def area(self):
        return math.pi * self.radius ** 2

    def second_moment_area(self, point):
        """
        Second moment area of part of disk
        """
        I = math.pi * self.radius ** 4 / 4
        Ic = npy.array([[I, 0], [0, I]])
        return volmdlr.geometry.huygens2d(Ic, self.area(), self.center, point)

    def center_of_mass(self):
        return self.center

    def point_symmetric(self, point):
        center = 2 * point - self.center
        return Circle2D(center, self.radius)

<<<<<<< HEAD
    def plot_data(self, edge_style:plot_data.EdgeStyle=None, surface_style:plot_data.SurfaceStyle=None):
=======
    def plot_data(self, plot_data_states: List[plot_data.Settings] = None):
>>>>>>> 8fe7802e
        return plot_data.Circle2D(cx=self.center.x,
                                          cy=self.center.y,
                                          r=self.radius,
                                          edge_style=edge_style,
                                          surface_style=surface_style)

    def copy(self):
        return Circle2D(self.center.copy(), self.radius)

    def point_at_abscissa(self, curvilinear_abscissa):
        start = self.center + self.radius * volmdlr.X3D
        return start.rotation(self.center,
                              curvilinear_abscissa / self.radius)

    def triangulation(self, n=35):
        l = self.length()
        points = [self.point_at_abscissa(l * i / n) for i in range(n)]
        points.append(self.center)
        triangles = [(i, i + 1, n) for i in range(n - 1)] + [(n - 1, 0, n)]

    def split(self, split_point1,split_point2):
        
        return [volmdlr.edges.Arc2D(split_point1,self.border_points()[0],split_point2),
                volmdlr.edges.Arc2D(split_point2,self.border_points()[1], split_point1)] 
    def point_at_abscissa(self, curvilinear_abscissa):
        start = self.center + self.radius * volmdlr.X3D
        return start.rotation(self.center,
                              curvilinear_abscissa / self.radius)

    def discretise(self, n:float):
        # BUGGED: returns method
        circle_to_nodes={}
        nodes=[]
        if n*self.length() < 1 :
            circle_to_nodes[self]=self.border_points
        else :
              n0= int(math.ceil(n*self.length()))
              l0=self.length()/n0
                    
   
              for k in range(n0):
                      
                             
                  node=self.point_at_abscissa(k*l0)
                   
                  nodes.append(node)
               
              circle_to_nodes[self]=nodes

        return circle_to_nodes[self]


    def polygon_points(self, angle_resolution=10):
        return volmdlr.edges.Arc2D.polygon_points(
                    self, angle_resolution=angle_resolution)


class Contour3D(Contour, Wire3D):

    _non_serializable_attributes = ['points']
    _non_eq_attributes = ['name']
    _non_hash_attributes = ['points', 'name']
    _generic_eq = True
    """
    A collection of 3D primitives forming a closed wire3D
    """

    def __init__(self, primitives, name=''):
        """

        """

        Wire3D.__init__(self, primitives=primitives, name=name)

    def __hash__(self):
        return sum([hash(e) for e in self.primitives])

    def __eq__(self, other_):
        if self.__class__.__name__ != other_.__class__.__name__:
            return False
        equal = True
        for edge, other_edge in zip(self.primitives, other_.edges):
            equal = (equal and edge == other_edge)
        return equal

    @classmethod
    def from_step(cls, arguments, object_dict):
        name = arguments[0][1:-1]
        raw_edges = []
        edge_ends = {}
        for ie, edge_id in enumerate(arguments[1]):
            edge = object_dict[int(edge_id[1:])]
            raw_edges.append(edge)

        if (len(raw_edges)) == 1:  #
            if isinstance(raw_edges[0], cls):
            # Case of a circle, ellipse...
                return raw_edges[0]
            else:
                return cls(raw_edges, name=name)

        # Making things right for first 2 primitives
        if raw_edges[0].end == raw_edges[1].start:
            edges = [raw_edges[0], raw_edges[1]]
        elif raw_edges[0].start == raw_edges[1].start:
            edges = [raw_edges[0].reverse(), raw_edges[1]]
        elif raw_edges[0].end == raw_edges[1].end:
            edges = [raw_edges[0], raw_edges[1].reverse()]
        elif raw_edges[0].start == raw_edges[1].end:
            edges = [raw_edges[0].reverse(), raw_edges[1].reverse()]
        else:
            raise NotImplementedError('First 2 edges of contour not follwing each other')


        last_edge = edges[-1]
        for raw_edge in raw_edges[2:]:
            if raw_edge.start == last_edge.end:
                last_edge = raw_edge
            elif raw_edge.end == last_edge.end:
                last_edge = raw_edge.reverse()
            else:
                raise NotImplementedError(
                    'First 2 edges of contour not follwing each other')

            edges.append(last_edge)

        return cls(edges, name=name)

    def to_step(self, current_id, surface_id=None):
        
        content = ''
        edge_ids = []
        for primitive in self.primitives:
            primitive_content, primitive_ids = primitive.to_step(current_id)
            content += primitive_content
            current_id = primitive_ids[-1] +1
            for primitive_id in primitive_ids: 
                content += "#{} = ORIENTED_EDGE('{}',*,*,#{},.T.);\n".format(current_id,
                                                                             primitive.name,
                                                                             primitive_id)
                edge_ids.append(current_id)

                current_id += 1

        content += "#{} = EDGE_LOOP('{}',({}));\n".format(current_id, self.name,
                                                      volmdlr.core.step_ids_to_str(edge_ids))
        return content, current_id

    def average_center_point(self):
        nb = len(self.tessel_points)
        x = npy.sum([p[0] for p in self.points]) / nb
        y = npy.sum([p[1] for p in self.points]) / nb
        z = npy.sum([p[2] for p in self.points]) / nb

    
        return volmdlr.Point3D(x, y, z)


    def rotation(self, center, axis, angle, copy=True):
        if copy:
            new_edges = [edge.rotation(center, axis, angle, copy=True) for edge
                         in self.primitives]
            # new_points = [p.rotation(center, axis, copy=True) for p in self.points]
            return Contour3D(new_edges, None, self.name)
        else:
            for edge in self.primitives:
                edge.rotation(center, axis, angle, copy=False)
            for point in self.tessel_points:
                point.rotation(center, axis, angle, copy=False)

    def translation(self, offset, copy=True):
        if copy:
            new_edges = [edge.translation(offset, copy=True) for edge in
                         self.primitives]
            # new_points = [p.translation(offset, copy=True) for p in self.points]
            return Contour3D(new_edges, None, self.name)
        else:
            for edge in self.primitives:
                edge.translation(offset, copy=False)
            for point in self.tessel_points:
                point.translation(offset, copy=False)

    def frame_mapping(self, frame, side, copy=True):
        """
        side = 'old' or 'new'
        """
        if copy:
            new_edges = [edge.frame_mapping(frame, side, copy=True) for edge in
                         self.primitives]
            # new_points = [p.frame_mapping(frame, side, copy=True) for p in self.points]
            return Contour3D(new_edges, None, self.name)
        else:
            for edge in self.primitives:
                edge.frame_mapping(frame, side, copy=False)
            for point in self.tessel_points:
                point.frame_mapping(frame, side, copy=False)

    def copy(self):
        new_edges = [edge.copy() for edge in self.primitives]
        if self.point_inside_contour is not None:
            new_point_inside_contour = self.point_inside_contour.copy()
        else:
            new_point_inside_contour = None
        return Contour3D(new_edges, new_point_inside_contour, self.name)

    def length(self):
        # TODO: this is duplicated code from Wire3D!
        length = 0.
        for edge in self.primitives:
            length += edge.length()
        return length

    def point_at_abscissa(self, curvilinear_abscissa):
        # TODO: this is duplicated code from Wire3D!
        length = 0.
        for primitive in self.primitives:
            primitive_length = primitive.length()
            if length + primitive_length > curvilinear_abscissa:
                return primitive.point_at_abscissa(
                    curvilinear_abscissa - length)
            length += primitive_length
        if math.isclose(curvilinear_abscissa, length, abs_tol=1e-6):
            return primitive.point_at_abscissa(primitive_length)
        raise ValueError('abscissa out of contour length')

    def plot(self, ax=None, color='k', alpha=1):
        if ax is None:
            ax = Axes3D(plt.figure())

        for edge in self.primitives:
            edge.plot(ax=ax, color=color, alpha=alpha)

        return ax

    def to_2d(self, plane_origin, x, y):
        z = x.cross(y)
        plane3d = volmdlr.faces.Plane3D(volmdlr.Frame3D(plane_origin, x, y, z))
        primitives2d = [plane3d.point3d_to_2d(p) for p in self.primitives]
        return Contour2D(primitives=primitives2d)

    def _bounding_box(self):
        """
        Flawed method, to be enforced by overloading
        """
        n = 50
        l = self.length()
        points = [self.point_at_abscissa(i/n*l)\
                  for i in range(n)]
        return volmdlr.core.BoundingBox.from_points(points)

class Circle3D(Contour3D):
    _non_serializable_attributes = ['point', 'edges', 'point_inside_contour']
    _non_eq_attributes = ['name']
    _non_hash_attributes = ['name']
    _generic_eq = True

    def __init__(self, frame: volmdlr.Frame3D, radius: float,
                 name: str = ''):
        """
        frame.u, frame.v define the plane, frame.w the normal
        """
        self.radius = radius
        self.frame = frame
        self.angle = volmdlr.TWO_PI
        Contour3D.__init__(self, [self], name=name)

    @property
    def center(self):
        return self.frame.origin

    @property
    def normal(self):
        return self.frame.w

    def __hash__(self):
        return hash(self.frame.origin)

    def __eq__(self, other_circle):
        return self.frame.origin == other_circle.frame.origin \
               and self.frame.w.is_colinear(other_circle.frame.w) \
               and math.isclose(self.radius,
                                other_circle.radius, abs_tol=1e-06)

    def tessellation_points(self, resolution=20):

        tessellation_points_3D = [self.center
                                  + self.radius * math.cos(
            teta) * self.frame.u
                                  + self.radius * math.sin(
            teta) * self.frame.v \
                                  for teta in npy.linspace(0, volmdlr.TWO_PI,
                                                           resolution + 1)][
                                 :-1]
        return tessellation_points_3D

    def length(self):
        return volmdlr.TWO_PI * self.radius

    def FreeCADExport(self, name, ndigits=3):
        xc, yc, zc = round(1000 * self.center, ndigits)
        xn, yn, zn = round(self.normal, ndigits)
        return '{} = Part.Circle(fc.Vector({},{},{}),fc.Vector({},{},{}),{})\n'.format(
            name, xc, yc, zc, xn, yn, zn, 1000 * self.radius)

    def rotation(self, rot_center, axis, angle, copy=True):
        new_center = self.center.rotation(rot_center, axis, angle, True)
        new_normal = self.normal.rotation(rot_center, axis, angle, True)
        if copy:
            return Circle3D(new_center, self.radius, new_normal, self.name)
        else:
            self.center = new_center
            self.normal = new_normal

    def translation(self, offset, copy=True):
        new_frame = self.center.translation(offset, True)
        if copy:
            return Circle3D(new_frame, self.radius, self.frame,
                            self.name)
        else:
            self.frame = new_frame

    def plot(self, ax=None, color='k', alpha=1):
        if ax is None:
            fig = plt.figure()
            ax = Axes3D(fig)
        else:
            fig = None

        x = []
        y = []
        z = []
        for px, py, pz in self.tessellation_points():
            x.append(px)
            y.append(py)
            z.append(pz)
        x.append(x[0])
        y.append(y[0])
        z.append(z[0])
        ax.plot(x, y, z, color=color, alpha=alpha)
        return ax

    def point_at_abscissa(self, curvilinear_abscissa):
        """
        start point is at intersection of frame.u axis
        """
        start = self.frame.origin + self.radius * self.frame.u
        return start.rotation(self.frame.origin, self.frame.w,
                              curvilinear_abscissa / self.radius,
                              copy=True)

    @classmethod
    def from_step(cls, arguments, object_dict):
        center = object_dict[arguments[1]].origin
        radius = float(arguments[2]) / 1000
        if object_dict[arguments[1]].u is not None:
            normal = object_dict[arguments[1]].u
            other_vec = object_dict[arguments[1]].v
            if other_vec is not None:
                other_vec.normalize()
        else:
            normal = object_dict[arguments[1]].v  ### ou w
            other_vec = None
        normal.normalize()
        return cls.from_center_normal(center, normal, radius, arguments[0][1:-1])

    def to_step(self, current_id, surface_id=None):
        circle_frame = volmdlr.Frame3D(self.center, self.frame.w, self.frame.u, self.frame.v)
        content, frame_id = circle_frame.to_step(current_id)
        curve_id = frame_id+1
        content += "#{} = CIRCLE('{}',#{},{});\n".format(curve_id, self.name,
                                                           frame_id,
                                                           round(self.radius*1000, 3))
        
        if surface_id:
            content += "#{} = SURFACE_CURVE('',#{},(#{}),.PCURVE_S1.);\n".format(curve_id+1, curve_id, surface_id)
            curve_id += 1
        
        p1 = self.frame.origin + self.frame.u*self.radius
        # p2 = self.frame.origin + self.frame.v*self.radius
        p3 = self.frame.origin - self.frame.u*self.radius
        # p4 = self.frame.origin - self.frame.v*self.radius

        p1_content, p1_id = p1.to_step(curve_id+1, vertex=True)
        # p2_content, p2_id = p2.to_step(p1_id+1, vertex=True)
        p3_content, p3_id = p3.to_step(p1_id+1, vertex=True)
        # p4_content, p4_id = p4.to_step(p3_id+1, vertex=True)
        content += p1_content + p3_content

        arc1_id = p3_id + 1
        content += "#{} = EDGE_CURVE('{}',#{},#{},#{},.T.);\n".format(arc1_id, self.name,
                                                                    p1_id, p3_id,
                                                                    curve_id)
        oriented_edge1_id = arc1_id + 1
        content += "#{} = ORIENTED_EDGE('',*,*,#{},.T.);\n".format(oriented_edge1_id,
                                                                     arc1_id)

        arc2_id = oriented_edge1_id + 1
        content += "#{} = EDGE_CURVE('{}',#{},#{},#{},.T.);\n".format(arc2_id, self.name,
                                                                    p3_id, p1_id,
                                                                    curve_id)
        oriented_edge2_id = arc2_id + 1
        content += "#{} = ORIENTED_EDGE('',*,*,#{},.T.);\n".format(oriented_edge2_id,
                                                                     arc2_id)

        current_id = oriented_edge2_id + 1
        content += "#{} = EDGE_LOOP('{}',(#{},#{}));\n".format(current_id, self.name,
                                                           oriented_edge1_id,
                                                           oriented_edge2_id)

        return content, current_id

    def _bounding_box(self):
        """
        """
        u = self.normal.deterministic_unit_normal_vector()
        v = self.normal.cross(u)
        points = [self.frame.origin + self.radius * v \
                  for v in [self.frame.u,
                            -self.frame.u,
                            self.frame.v,
                            -self.frame.v]]
        return volmdlr.core.BoundingBox.from_points(points)

    def to_2d(self, plane_origin, x, y):
        z = x.cross(y)
        plane3d = volmdlr.faces.Plane3D(volmdlr.Frame3D(plane_origin, x, y, z))
        return Circle2D(plane3d.point3d_to_2d(self.center), self.radius)

    @classmethod
    def from_center_normal(cls, center: volmdlr.Point3D,
                           normal: volmdlr.Vector3D,
                           radius: float,
                           name: str = ''):
        u = normal.deterministic_unit_normal_vector()
        v = normal.cross(u)
        return cls(volmdlr.Frame3D(center, u, v, normal), radius, name)

    @classmethod
    def from_3_points(cls, point1, point2, point3):
        u1 = (point2 - point1)
        u2 = (point2 - point3)
        try:
            u1.normalize()
            u2.normalize()
        except ZeroDivisionError:
            raise ValueError(
                'the 3 points must be distincts')

        normal = u2.cross(u1)
        normal.normalize()

        if u1 == u2:
            u2 = normal.cross(u1)
            u2.normalize()

        v1 = normal.cross(u1)  # v1 is normal, equal u2
        v2 = normal.cross(u2)  # equal -u1

        p11 = 0.5 * (point1 + point2)  # Mid point of segment s,m
        p21 = 0.5 * (point2 + point3)  # Mid point of segment s,m

        l1 = volmdlr.edges.Line3D(p11, p11 + v1)
        l2 = volmdlr.edges.Line3D(p21, p21 + v2)

        try:
            center, _ = l1.minimum_distance_points(l2)
        except ZeroDivisionError:
            raise ValueError(
                'Start, end and interior points  of an arc must be distincts')

        radius = (center - point1).norm()
        return cls(frame=volmdlr.Frame3D(center, u1, normal.cross(u1), normal),
                   radius=radius)

    def extrusion(self, extrusion_vector):
        if self.normal.is_colinear_to(extrusion_vector):
            u = self.normal.deterministic_unit_normal_vector()
            v = self.normal.cross(u)
            cylinder = volmdlr.faces.CylindricalSurface3D(volmdlr.Frame3D(self.center,
                                                    u,
                                                    v,
                                                    self.normal),
                                            self.radius
                                            )
            return cylinder.rectangular_cut(0, volmdlr.TWO_PI,
                                            0, extrusion_vector.norm())
        else:
            raise NotImplementedError('Elliptic faces not handled: dot={}'.format(
                self.normal.dot(extrusion_vector)
            ))

    def revolution(self, axis_point: volmdlr.Point3D, axis: volmdlr.Vector3D,
                   angle: float):
        line3d = volmdlr.edges.Line3D(axis_point, axis_point + axis)
        tore_center, _ = line3d.point_projection(self.center)
        u =  self.center - tore_center
        u.normalize()
        v = axis.cross(u)
        if not math.isclose(self.normal.dot(u), 0., abs_tol=1e-9):
            raise NotImplementedError(
                'Outside of plane revolution not supported')

        R = tore_center.point_distance(self.center)
        surface = volmdlr.faces.ToroidalSurface3D(volmdlr.Frame3D(tore_center, u, v, axis),
                                    R, self.radius)
        return surface.rectangular_cut(0, angle, 0, volmdlr.TWO_PI)


class Ellipse3D(Contour3D):
    """
    :param major_axis: Largest radius of the ellipse
    :type major_axis: float
    :param minor_axis: Smallest radius of the ellipse
    :type minor_axis: float
    :param center: Ellipse's center
    :type center: Point3D
    :param normal: Ellipse's normal
    :type normal: Vector3D
    :param major_dir: Direction of the largest radius/major_axis
    :type major_dir: Vector3D
    """

    def __init__(self, major_axis, minor_axis, center, normal, major_dir,
                 name=''):

        self.major_axis = major_axis
        self.minor_axis = minor_axis
        self.center = center
        normal.normalize()
        self.normal = normal
        major_dir.normalize()
        self.major_dir = major_dir
        Contour3D.__init__(self, [self], name=name)

    def tessellation_points(self, resolution=20):
        # plane = Plane3D.from_normal(self.center, self.normal)
        tessellation_points_3D = [self.center + self.major_axis * math.cos(
            teta) * self.major_dir + self.minor_axis * math.sin(
            teta) * self.major_dir.cross(self.normal) \
                                  for teta in npy.linspace(0, volmdlr.TWO_PI,
                                                           resolution + 1)][
                                 :-1]
        return tessellation_points_3D

    def FreeCADExport(self, ip, ndigits=3):
        name = 'primitive{}'.format(ip)
        xc, yc, zc = npy.round(1000 * self.center.vector, ndigits)
        major_vector = self.center + self.major_axis / 2 * self.major_dir
        xmaj, ymaj, zmaj = npy.round(1000 * major_vector.vector, ndigits)
        minor_vector = self.center + self.minor_axis / 2 * self.normal.cross(
            self.major_dir)
        xmin, ymin, zmin = npy.round(1000 * minor_vector.vector, ndigits)
        return '{} = Part.Ellipse(fc.Vector({},{},{}), fc.Vector({},{},{}), fc.Vector({},{},{}))\n'.format(
            name, xmaj, ymaj, zmaj, xmin, ymin, zmin, xc, yc, zc)

    def rotation(self, rot_center, axis, angle, copy=True):
        new_center = self.center.rotation(rot_center, axis, angle, True)
        new_normal = self.normal.rotation(rot_center, axis, angle, True)
        new_major_dir = self.major_dir.rotation(rot_center, axis, angle, True)
        if copy:
            return Ellipse3D(self.major_axis, self.minor_axis, new_center,
                             new_normal, new_major_dir, self.name)
        else:
            self.center = new_center
            self.normal = new_normal
            self.major_dir = new_major_dir

    def translation(self, offset, copy=True):
        new_center = self.center.translation(offset, True)
        new_normal = self.normal.translation(offset, True)
        new_major_dir = self.major_dir.translation(offset, True)
        if copy:
            return Ellipse3D(self.major_axis, self.minor_axis, new_center,
                             new_normal, new_major_dir, self.name)
        else:
            self.center = new_center
            self.normal = new_normal
            self.major_dir = new_major_dir

    def plot(self, ax=None, color='k'):
        if ax is None:
            fig = plt.figure()
            ax = Axes3D(fig)
        else:
            fig = None

        x = []
        y = []
        z = []
        for px, py, pz in self.tessellation_points():
            x.append(px)
            y.append(py)
            z.append(pz)
        x.append(x[0])
        y.append(y[0])
        z.append(z[0])
        ax.plot(x, y, z, color)
        return ax

    @classmethod
    def from_step(cls, arguments, object_dict):
        center = object_dict[arguments[1]].origin
        normal = object_dict[arguments[1]].u  # ancien w
        major_dir = object_dict[arguments[1]].v  # ancien u
        major_axis = float(arguments[2]) / 1000
        minor_axis = float(arguments[3]) / 1000
        return cls(major_axis, minor_axis, center, normal, major_dir,
                   arguments[0][1:-1])<|MERGE_RESOLUTION|>--- conflicted
+++ resolved
@@ -474,15 +474,12 @@
 
         return A
 
-<<<<<<< HEAD
     def plot_data(self, edge_style: plot_data.EdgeStyle = None, surface_style:plot_data.SurfaceStyle = None):
         plot_data_primitives = [item.plot_data() for item in self.primitives]
         return plot_data.Contour2D(plot_data_primitives=plot_data_primitives,
                                            edge_style=edge_style,
                                            surface_style=surface_style,
                                            name=self.name)
-=======
->>>>>>> 8fe7802e
 
     def plot_data(self, plot_data_states: List[plot_data.Settings] = None):
 
@@ -1916,11 +1913,7 @@
         center = 2 * point - self.center
         return Circle2D(center, self.radius)
 
-<<<<<<< HEAD
     def plot_data(self, edge_style:plot_data.EdgeStyle=None, surface_style:plot_data.SurfaceStyle=None):
-=======
-    def plot_data(self, plot_data_states: List[plot_data.Settings] = None):
->>>>>>> 8fe7802e
         return plot_data.Circle2D(cx=self.center.x,
                                           cy=self.center.y,
                                           r=self.radius,
