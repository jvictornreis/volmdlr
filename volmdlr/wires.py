#!/usr/bin/env python3
# -*- coding: utf-8 -*-
"""
Script checking offset and Curvilinear absissa of roundedline2D
"""

import math
from typing import List
import numpy as npy
import matplotlib.pyplot as plt
import matplotlib.patches
from mpl_toolkits.mplot3d import Axes3D
from typing import List
import networkx as nx

import volmdlr
import volmdlr.core
import volmdlr.edges

import volmdlr.display as vmd

import volmdlr.geometry as vmgeo

# import volmdlr.plot_data
from volmdlr.core_compiled import (
    LineSegment2DPointDistance,
    polygon_point_belongs, Matrix22
)

import itertools
from typing import List, Tuple, Dict, Union
from scipy.spatial import Delaunay, ConvexHull
import plot_data.core as plot_data

# import cv2
import numpy as np
from statistics import mean
import warnings


# from shapely.geometry import Polygon as shapely_polygon
# from shapely.algorithms import polylabel


class Wire:

    def length(self):
        length = 0.
        for primitive in self.primitives:
            length += primitive.length()
        return length

    def discretization_points(self, resolution: float):
        ''' 
        resolution: distance between two discretized points 
        '''

        length = self.length()
        n = int(length / resolution)+1
        return [self.point_at_abscissa(i / n * length) for i in
                range(n + 1)]

    def point_at_abscissa(self, curvilinear_abscissa: float):
        length = 0.
        for primitive in self.primitives:
            primitive_length = primitive.length()
            if length + primitive_length > curvilinear_abscissa:
                return primitive.point_at_abscissa(
                    curvilinear_abscissa - length)
            length += primitive_length

        if curvilinear_abscissa < length + 1e-9:
            return self.primitives[-1].end
        raise ValueError(
            'abscissa over length: {}>{}'.format(curvilinear_abscissa, length))

    def extract_primitives(self, point1, primitive1, point2, primitive2,
                           inside: bool = True):
        """
        inside: extracted contour is between the two points if True and outside these points if False
        """
        primitives = []
        ip1 = self.primitive_to_index[primitive1]
        ip2 = self.primitive_to_index[primitive2]
        if inside:
            if ip1 < ip2:
                pass
            elif ip1 == ip2:  # primitive1 == primitive2
                if point1.point_distance(
                        primitive1.start) < point2.point_distance(
                    primitive1.start):
                    pass
                else:
                    primitive1, primitive2 = primitive2, primitive1
                    point1, point2 = point2, point1

            else:
                primitive1, primitive2 = primitive2, primitive1
                point1, point2 = point2, point1
        else:
            if ip1 > ip2:
                pass
            elif ip1 == ip2:  # primitive1 == primitive2
                if point1.point_distance(
                        primitive1.start) > point2.point_distance(
                    primitive1.start):
                    pass
                else:
                    primitive1, primitive2 = primitive2, primitive1
                    point1, point2 = point2, point1
            else:
                primitive1, primitive2 = primitive2, primitive1
                point1, point2 = point2, point1

        if ip1 < ip2:
            primitives.append(primitive1.split(point1)[1])
            primitives.extend(self.primitives[ip1 + 1:ip2])
            primitives.append(primitive2.split(point2)[0])
        else:
            primitives.append(primitive2.split(point2)[1])
            primitives.extend(self.primitives[ip2 + 1:ip1])
            primitives.append(primitive2.split(point2)[0])

        return primitives

    def extract_without_primitives(self, point1, point2, inside: bool = True):
        """
        inside: extracted contour is between the two points if True and outside these points if False
        """
        split_primitives = []
        primitives = self.primitives
        for point in [point1, point2]:
            dist_min = math.inf
            for primitive in primitives:
                dist = primitive.point_distance(point)
                if dist < dist_min:
                    dist_min = dist
                    prim_opt = primitive
            split_primitives.append(prim_opt)
        return self.extract_primitives(point1, split_primitives[0], point2,
                                       split_primitives[1], inside)


    def to_bspline(self, discretization_parameter, degree):

        discretized_points = self.discretization_points(discretization_parameter)
        bspline_curve = volmdlr.edges.BSplineCurve3D.from_points_interpolation(discretized_points, degree)

        return bspline_curve


class Wire2D(volmdlr.core.CompositePrimitive2D, Wire):
    """
    A collection of simple primitives, following each other making a wire
    """

    def __init__(self, primitives: List[volmdlr.core.Primitive2D],
                 name: str = ''):
        volmdlr.core.CompositePrimitive2D.__init__(self, primitives, name)

    def to_3d(self, plane_origin, x, y):
        primitives3d = []
        for edge in self.primitives:
            primitives3d.append(edge.to_3d(plane_origin, x, y))

        return Wire3D(primitives3d)

    def extract(self, point1, primitive1, point2, primitive2,
                inside: bool = True):
        """
        inside: extracted contour is between the two points if True and outside these points if False
        """
        return Wire2D(
            self.extract_primitives(point1, primitive1, point2, primitive2,
                                    inside))

    def extract_with_points(self, point1: volmdlr.Point2D,
                            point2: volmdlr.Point2D, inside: bool = True):
        """
        inside: extracted contour is between the two points if True and outside these points if False
        """
        return self.extract_without_primitives(point1, point2, inside)

        # TODO: method to check if it is a wire

    def infinite_intersections(self, infinite_primitives):
        """
        returns a list  that contains:
        the intersections between a succession of infinite primitives (line,
        circle). There must be a method implemented to intersect the two
        infinite primitives.
        """
        offset_intersections = []

        for primitive_1, primitive_2 in zip(infinite_primitives,
                                            infinite_primitives[1:]):

            i = infinite_primitives.index(primitive_1)
            k = infinite_primitives.index(primitive_2)

            primitive_name = primitive_1.__class__.__name__.lower().replace(
                '2d', '')
            intersection_method_name = '{}_intersections'.format(
                primitive_name)
            next_primitive_name = primitive_2.__class__.__name__.lower(). \
                replace('2d', '')
            next_intersection_method_name = '{}_intersections'.format(
                next_primitive_name)

            if hasattr(primitive_1, next_intersection_method_name):
                intersections = getattr(primitive_1,
                                        next_intersection_method_name)(
                    primitive_2)
                end = self.primitives[i].end

                if len(intersections) == 1:
                    offset_intersections.append(intersections[0])

                else:
                    end = self.primitives[i].end
                    if intersections[0].point_distance(end) > intersections[
                        1].point_distance(end):
                        intersections.reverse()
                    offset_intersections.append(intersections[0])

            elif hasattr(primitive_2, intersection_method_name):
                intersections = getattr(primitive_2, intersection_method_name)(
                    primitive_1)
                if len(intersections) == 1:
                    offset_intersections.append(intersections[0])
                else:
                    end = self.primitives[i].end
                    if intersections[0].point_distance(end) > intersections[
                        1].point_distance(end):
                        intersections.reverse()
                    offset_intersections.append(intersections[0])

            else:
                raise NotImplementedError(
                    'No intersection method between {} and {}. Define {} on {} or {} on {}'.format(
                        primitive_1.__class__.__name__,
                        primitive_2.__class__.__name__,
                        next_intersection_method_name,
                        primitive_1.__class__.__name__,
                        intersection_method_name,
                        primitive_2.__class__.__name__
                    ))

        return offset_intersections

    def offset(self, offset):
        """"
        generates an offset of a Wire2D

        """
        offset_primitives = []
        infinite_primitives = []
        offset_intersections = []
        # ax = self.plot()
        for primitive in self.primitives:
            infinite_primitive = primitive.infinite_primitive(offset)
            infinite_primitives.append(infinite_primitive)
            # infinite_primitive.plot(ax=ax, color='grey')

        offset_intersections += self.infinite_intersections(
            infinite_primitives)

        # [p.plot(ax=ax, color='r') for p in offset_intersections]

        # offset_primitives.append(
        #     self.primitives[0].border_primitive(infinite_primitives[0],
        #                                         offset_intersections[0], 0))

        # offset_primitives.append(
        #     self.primitives[-1].border_primitive(infinite_primitives[-1],
        #                                          offset_intersections[-1],
        #                                          -1))

        for j in range(len(offset_intersections) - 1):
            p1 = offset_intersections[j]
            p2 = offset_intersections[j + 1]
            cutted_primitive = infinite_primitives[
                j + 1].cut_between_two_points(p1, p2)
            offset_primitives.append(cutted_primitive)

        return Wire2D(offset_primitives)

    def plot_data(self, name: str = '', fill=None, color='black',
                  stroke_width: float = 1, opacity: float = 1):
        plot_data = []

        for item in self.primitives:
            plot_data.append(item.plot_data())
        return plot_data

    def line_intersections(self, line: 'volmdlr.edges.Line2D'):
        """
        Returns a list of intersection in ther form of a tuple (point,
        primitive) of the wire primitives intersecting with the line
        """
        intersection_points = []
        for primitive in self.primitives:
            for p in primitive.line_intersections(line):
                intersection_points.append((p, primitive))
        return intersection_points

    def linesegment_intersections(self,
                                  linesegment: 'volmdlr.edges.LineSegment2D'):
        """
        Returns a list of intersection in ther form of a tuple (point,
        primitive) of the wire primitives intersecting with the line
        """
        intersection_points = []
        for primitive in self.primitives:
            for p in primitive.linesegment_intersections(linesegment):
                intersection_points.append((p, primitive))
        return intersection_points

    def line_crossings(self, line: 'volmdlr.edges.Line2D'):
        """
        Returns a list of crossings with in the form of a tuple (point,
        primitive) of the wire primitives intersecting with the line
        """
        intersection_points = []
        for primitive in self.primitives:
            for p in primitive.line_crossings(line):
                intersection_points.append((p, primitive))
        return intersection_points


class Wire3D(volmdlr.core.CompositePrimitive3D, Wire):
    """
    A collection of simple primitives, following each other making a wire
    """

    def __init__(self, primitives: List[volmdlr.core.Primitive3D],
                 name: str = ''):
        volmdlr.core.CompositePrimitive3D.__init__(self, primitives, name)

    def extract(self, point1, primitive1, point2, primitive2):
        return Wire3D(self.extract_primitives(self, point1, primitive1, point2,
                                              primitive2))

    def extract_with_points(self, point1: volmdlr.Point3D,
                            point2: volmdlr.Point3D, inside):
        return self.extract_without_primitives(point1, point2, inside)

    # TODO: method to check if it is a wire
    def FreeCADExport(self, ip):
        name = 'primitive' + str(ip)

        s = 'E = []\n'
        for ip, primitive in enumerate(self.primitives):
            s += primitive.FreeCADExport('L{}'.format(ip))
            s += 'E.append(Part.Edge(L{}))\n'.format(ip)
        s += '{} = Part.Wire(E[:])\n'.format(name)

        return s

    def frame_mapping(self, frame, side, copy=True):
        new_wire = []
        if side == 'new':
            if copy:
                for primitive in self.primitives:
                    new_wire.append(primitive.frame_mapping(frame, side, copy))
                return Wire3D(new_wire)
            else:
                for primitive in self.primitives:
                    primitive.frame_mapping(frame, side, copy=False)

        if side == 'old':
            if copy:
                for primitive in self.primitives:
                    new_wire.append(primitive.frame_mapping(frame, side, copy))
                return Wire3D(new_wire)
            else:
                for primitive in self.primitives:
                    primitive.frame_mapping(frame, side, copy=False)

    def minimum_distance(self, wire2):
        distance = []
        for element in self.primitives:
            for element2 in wire2.primitives:
                distance.append(element.minimum_distance(element2))

        return min(distance)

    def extrusion(self, extrusion_vector):
        faces = []
        for primitive in self.primitives:
            faces.extend(primitive.extrusion(extrusion_vector))
        return faces

    # def copy(self):
    #     primitives_copy = []
    #     for primitive in self.primitives:
    #         primitives_copy.append(primitive.copy())
    #     return Wire3D(primitives_copy)


# TODO: define an edge as an opened polygon and allow to compute area from this reference

class Contour:

    def extract_primitives(self, point1, primitive1, point2, primitive2,
                           inside: bool = True):
        """
        inside: extracted contour is between the two points if True and outside these points if False
        """
        primitives = []
        ip1 = self.primitive_to_index(primitive1)
        ip2 = self.primitive_to_index(primitive2)
        if inside:
            if ip1 < ip2:
                pass
            elif ip1 == ip2:  # primitive1 == primitive2
                if point1.point_distance(
                        primitive1.start) < point2.point_distance(
                    primitive1.start):
                    pass
                else:
                    primitive1, primitive2 = primitive2, primitive1
                    point1, point2 = point2, point1

            else:
                primitive1, primitive2 = primitive2, primitive1
                point1, point2 = point2, point1
        else:
            if ip1 > ip2:
                pass
            elif ip1 == ip2:  # primitive1 == primitive2
                if point1.point_distance(
                        primitive1.start) > point2.point_distance(
                    primitive1.start):
                    pass
                else:
                    primitive1, primitive2 = primitive2, primitive1
                    point1, point2 = point2, point1
            else:
                primitive1, primitive2 = primitive2, primitive1
                point1, point2 = point2, point1

        ip1 = self.primitive_to_index(primitive1)
        ip2 = self.primitive_to_index(primitive2)

        if ip1 < ip2:
            if primitive1.start == point1:
                primitives.append(primitive1)
            elif primitive1.end == point1:
                pass
            else:
                primitives.append(primitive1.split(point1)[1])
            primitives.extend(self.primitives[ip1 + 1:ip2])
            if primitive2.start == point2:
                pass
            elif primitive2.end == point2:
                primitives.append(primitive2)
            else:
                primitives.append(primitive2.split(point2)[0])
        elif ip1 > ip2 or (ip1 == ip2 and point1.point_distance(
                primitive1.start) > point2.point_distance(primitive1.start)):
            if primitive1.start == point1:
                primitives.append(primitive1)
            elif primitive1.end == point1:
                pass
            else:
                primitives.append(primitive1.split(point1)[1])
            # primitives.append(primitive1.split(point1)[1])
            primitives.extend(self.primitives[ip1 + 1:])
            primitives.extend(self.primitives[:ip2])
            if primitive2.start == point2:
                pass
            elif primitive2.end == point2:
                primitives.append(primitive2)
            else:
                primitives.append(primitive2.split(point2)[0])
        elif (ip1 == ip2 and point1.point_distance(
                primitive1.start) < point2.point_distance(primitive1.start)):
            if primitive1.start != point1:
                primitive = primitive1.split(point1)[1]
                primitive = primitive.split(point2)[0]
                primitives.append(primitive)
            elif primitive1.end != point2:
                primitive = primitive1.split(point2)[0]
                primitives.append(primitive)
            else:
                print('spliting here')
                primitives.append(primitive2)

        return primitives

    def ordering_contour(self):
        """
        returns the points of the contour ordered
        """
        list_point_pairs = [(prim.start, prim.end) for prim in self.primitives]
        # print('fisrt list point pairs :', list_point_pairs)
        points = [list_point_pairs[0]]
        list_point_pairs.remove(
            (list_point_pairs[0][0], list_point_pairs[0][1]))
        finished = False
        counter = 0
        while not finished:
            for p1, p2 in list_point_pairs:
                if p1 == p2:
                    list_point_pairs.remove((p1, p2))
                elif p1 == points[-1][-1]:
                    points.append((p1, p2))
                    list_point_pairs.remove((p1, p2))
                elif p2 == points[-1][-1]:
                    points.append((p2, p1))
                    list_point_pairs.remove((p1, p2))
                elif p1 == points[0][0]:
                    points = [(p2, p1)] + points
                    list_point_pairs.remove((p1, p2))
                elif p2 == points[0][0]:
                    points = [(p1, p2)] + points
                    list_point_pairs.remove((p1, p2))
            if len(list_point_pairs) == 0:
                finished = True
            # if counter >= max_interations:
            if len(list_point_pairs) == 1:
                # print('list_point_pairs :', list_point_pairs)
                # print('points :', points)
                counter += 1
                if counter > 3:
                    finished = True
                    warnings.warn('There may exist a problem with this'
                                  ' contour, it seems it cannot be reordered.'
                                  'Please, verify it points')
                    # self.plot()
                    raise NotImplementedError
            #     finished = True
            # counter += 1

        return points

    def shared_edges_between2contours(self, contour):
        ''' extract shared edges index between two contours and return it in a tuple form (edge_ind_1, edge_ind_2)'''

        edges_index=[]
        for edge1, edge2 in itertools.product(self.primitives,contour.primitives):
            if ((edge1.start == edge2.start and edge1.end == edge2.end) 
                or (edge1.start == edge2.end and edge2.start == edge1.end)
                or (((edge1.start).point_distance(edge2.start) < 1e-4) 
                    and ((edge1.end).point_distance(edge2.end) < 1e-4))
                or (((edge1.start).point_distance(edge2.end) < 1e-4) 
                    and ((edge1.end).point_distance(edge2.start) < 1e-4))):
                edges_index.append((self.primitives.index(edge1),contour.primitives.index(edge2)))

        return edges_index

    def shared_edges_by_contour(self, contour):
        ''' extract shared edges with an adjacent contour '''
        shared_edges_index = []
        shared_edges = []
        edges_index = self.shared_edges_between2contours(contour)
        for i in range (0,2):
            shared_edges = []
            for j in range(0,len(edges_index)):
                shared_edges.append(edges_index[j][i])
            shared_edges_index.append(sorted(shared_edges))

        return shared_edges_index

    def merged_contour_primitives(self,contour):
        ''' merge two adjacent contours '''

        merged_primitives = []
        shared_edges_index_by_contour = self.shared_edges_by_contour(contour)
        contours = [self, contour]
        for j in range(0,len(contours)):
            for i in range(0,len(contours[j].primitives)):
                if i not in shared_edges_index_by_contour[j]:
                    merged_primitives.append(contours[j].primitives[i])

        contour_int = merged_primitives[:]
        start, end = [], []
        for primitive in contour_int:
            start.append(primitive.start)
            end.append(primitive.end)
            
        merged_primitives_order = [contour_int[0]]

        for i in range(0,len(contour_int)):
            # i=i+1
            # merged_primitives_order.append(contour_int[start.index(merged_primitives_order[i].end)])
            distances=[]
            for j in range(0,len(start)):
                distances.append((merged_primitives_order[i].end).point_distance(start[j]))
            
            merged_primitives_order.append(contour_int[distances.index(min(distances))])

            # merged_primitives_order[i].plot(ax=ax, color='g')
            if len(merged_primitives_order) == merged_primitives:
                break
        
        return merged_primitives_order

    @classmethod
    def contours_from_edges(cls, edges):
        list_contours = []
        finished = False
        contour = []
        while not finished:
            len1 = len(edges)
            for line in edges:
                points = [p for prim in contour for p in prim]
                if not contour:
                    contour.append(line)
                    edges.remove(line)
                    break
                elif line.start in points or line.end in points:
                    contour.append(line)
                    edges.remove(line)
                    break
                else:
                    for point in points:
                        if point.is_close(line.start, tol=3e-6):
                            line.start = point
                            contour.append(line)
                            edges.remove(line)
                            break
                        elif point.is_close(line.end, tol=3e-6):
                            line.end = point
                            contour.append(line)
                            edges.remove(line)
                            break

            if len(edges) != 0 and len(edges) == len1:
                contour_n = cls(contour[:])
                contour_n.order_contour()
                list_contours.append(contour_n)
                contour = []
            elif len(edges) == 0:
                contour_n = cls(contour[:])
                contour_n.order_contour()
                list_contours.append(contour_n)
                finished = True
        return list_contours


class Contour2D(Contour, Wire2D):
    """
    A collection of 2D primitives forming a closed wire2D
    TODO : center_of_mass and second_moment_area should be changed accordingly
    to area considering the triangle drawn by the arcs
    """
    _non_data_hash_attributes = ['_internal_arcs', '_external_arcs',
                                 '_polygon', '_straight_line_contour_polygon',
                                 'primitive_to_index',
                                 'basis_primitives', '_utd_analysis']
    _non_serializable_attributes = ['_internal_arcs', '_external_arcs',
                                    '_polygon',
                                    '_straight_line_contour_polygon',
                                    'primitive_to_index',
                                    'basis_primitives', '_utd_analysis']

    def __init__(self, primitives: List[volmdlr.core.Primitive2D],
                 name: str = ''):
        Wire2D.__init__(self, primitives, name)
        self._utd_edge_polygon = False

    # def __eq__(self, other_):
    #     if other_.__class__.__name__ != self.__class__.__name__:
    #         return False
    #     if len(self.primitives) != len(other_.primitives):
    #         return False
    #     equal = True
    #     for prim1, prim2 in zip(self.primitives, other_.primitives):
    #         equal = (equal and prim1 == prim2)
    #     return equal

    @property
    def edge_polygon(self):
        if not self._utd_edge_polygon:
            self._edge_polygon = self._get_edge_polygon()
            self._utd_edge_polygon = True
        return self._edge_polygon

    def _get_edge_polygon(self):
        points = []
        for edge in self.primitives:

            if points:
                if edge.start != points[-1]:
                    points.append(edge.start)
            else:
                points.append(edge.start)
        return ClosedPolygon2D(points)

    # def _primitives_analysis(self):
    #     """
    #     An internal arc is an arc that has his interior point inside the polygon
    #     """
    #     arcs = []
    #     internal_arcs = []
    #     external_arcs = []
    #     points_polygon = []
    #     points_straight_line_contour = []
    #     for primitive in self.primitives:
    #         # TODO: change this!!!
    #         if primitive.__class__.__name__ == 'LineSegment2D':
    #             points_polygon.append(primitive.start)
    #             points_straight_line_contour.append(primitive.start)
    #             points_straight_line_contour.append(primitive.end)
    #         elif primitive.__class__.__name__ == 'Arc2D':
    #             points_polygon.append(primitive.start)
    #             points_polygon.append(primitive.center)
    #
    #             # points_polygon.append(primitive.end)
    #             arcs.append(primitive)
    #         elif primitive.__class__.__name__ == 'Circle2D':
    #             raise ValueError(
    #                 'Circle2D primitives should not be inserted in a contour, as a circle is already a contour. Use directcly the circle')
    #             # return None
    #         elif primitive.__class__.__name__ == 'OpenedRoundedLineSegments2D':
    #             for prim in primitive.primitives:
    #                 if prim.__class__.__name__ == 'LineSegment2D':
    #                     points_polygon.extend(prim.points)
    #                     points_straight_line_contour.extend(prim.points)
    #                 elif prim.__class__.__name__ == 'Arc2D':
    #                     #                points_polygon.append(primitive.center)
    #                     points_polygon.append(prim.start)
    #                     points_polygon.append(prim.end)
    #                     arcs.append(prim)
    #         elif primitive.__class__.__name__ == 'BSplineCurve2D':
    #             points_polygon.extend(primitive.polygon_points()[:-1])
    #             points_straight_line_contour.extend(primitive.polygon_points()[:-1])
    #         else:
    #             raise NotImplementedError(
    #                 'primitive of type {} is not handled'.format(primitive))
    #
    #     # points_polygon = list(set(points_polygon))
    #     polygon = ClosedPolygon2D(points_polygon)
    #     points_straight_line_contour = list(set(points_straight_line_contour))
    #     straight_line_contour_polygon = ClosedPolygon2D(
    #         points_straight_line_contour)
    #
    #     for arc in arcs:
    #         if polygon.point_belongs(arc.interior):
    #             internal_arcs.append(arc)
    #         else:
    #             external_arcs.append(arc)
    #
    #     return internal_arcs, external_arcs, polygon, straight_line_contour_polygon
    #
    # def _get_internal_arcs(self):
    #     if not self._utd_analysis:
    #         (self._internal_arcs, self._external_arcs,
    #          self._polygon,
    #          self._straight_line_contour_polygon) = self._primitives_analysis()
    #         self._utd_analysis = True
    #     return self._internal_arcs
    #
    # internal_arcs = property(_get_internal_arcs)
    #
    # def _get_external_arcs(self):
    #     if not self._utd_analysis:
    #         (self._internal_arcs, self._external_arcs,
    #          self._polygon,
    #          self._straight_line_contour_polygon) = self._primitives_analysis()
    #         self._utd_analysis = True
    #     return self._external_arcs
    #
    # external_arcs = property(_get_external_arcs)
    #
    # def _get_polygon(self):
    #     if not self._utd_analysis:
    #         (self._internal_arcs, self._external_arcs,
    #          self._polygon,
    #          self._straight_line_contour_polygon) = self._primitives_analysis()
    #         self._utd_analysis = True
    #     return self._polygon
    #
    # polygon = property(_get_polygon)
    #
    # def _get_straight_line_contour_polygon(self):
    #     if not self._utd_analysis:
    #         (self._internal_arcs, self._external_arcs,
    #          self._polygon,
    #          self._straight_line_contour_polygon) = self._primitives_analysis()
    #         self._utd_analysis = True
    #     return self._straight_line_contour_polygon
    #
    # straight_line_contour_polygon = property(
    #     _get_straight_line_contour_polygon)

    def to_3d(self, plane_origin, x, y):
        p3d = []
        for edge in self.primitives:
            p3d.append(edge.to_3d(plane_origin, x, y))

        return Contour3D(p3d)

    def point_belongs(self, point):
        if self.edge_polygon.point_belongs(point):
            return True
        # TODO: This is incomplete!!!
        return False

    def point_over_contour(self, point):
        belongs = False
        for primitive in self.primitives:
            if primitive.point_belongs(point):
                belongs = True
        return belongs

    def primitive_over_contour(self, primitive):
        for prim in self.primitives:
            if prim.unit_direction_vector().is_colinear_to(primitive.unit_direction_vector()):
                mid_point = primitive.middle_point()
                if self.point_over_contour(mid_point):
                    return True
        return False

    def point_distance(self, point):
        min_distance = self.primitives[0].point_distance(point)
        for primitive in self.primitives[1:]:
            distance = primitive.point_distance(point)
            if distance < min_distance:
                min_distance = distance
        return min_distance

    def bounding_points(self):
        points = self.edge_polygon.points[:]
        for primitive in self.primitives:
            if hasattr(primitive, 'polygon_points'):
                points.extend(primitive.polygon_points())
        xmin = min([p[0] for p in points])
        xmax = max([p[0] for p in points])
        ymin = min([p[1] for p in points])
        ymax = max([p[1] for p in points])
        return (volmdlr.Point2D(xmin, ymin), volmdlr.Point2D(xmax, ymax))

    # def To3D(self, plane_origin, x, y, name=None):
    #     if name is None:
    #         name = '3D of {}'.format(self.name)
    #     primitives3D = [p.To3D(plane_origin, x, y) for p in self.primitives]
    #     return Contour3D(primitives=primitives3D, name=name)

    def area(self):
        area = self.edge_polygon.area()
        if self.edge_polygon.is_trigo():
            trigo = 1
        else:
            trigo = -1
        for edge in self.primitives:
            area += trigo * edge.straight_line_area()

        return area

    def center_of_mass(self):
        center = self.edge_polygon.area() * self.edge_polygon.center_of_mass()
        # ax = self.plot()
        # self.edge_polygon.center_of_mass().plot(ax=ax, color='b')
        if self.edge_polygon.is_trigo():
            trigo = 1
        else:
            trigo = -1
        for edge in self.primitives:
            # edge.straight_line_center_of_mass().plot(ax=ax, color='g')
            center += trigo * edge.straight_line_area() \
                      * edge.straight_line_center_of_mass()

        return center / self.area()

    def second_moment_area(self, point):

        Ix, Iy, Ixy = self.edge_polygon.second_moment_area(point)
        for edge in self.primitives:
            Ix_e, Iy_e, Ixy_e = edge.straight_line_second_moment_area(point)
            if self.edge_polygon.is_trigo():
                Ix += Ix_e
                Iy += Iy_e
                Ixy += Ixy_e
            else:
                Ix -= Ix_e
                Iy -= Iy_e
                Ixy -= Ixy_e

        return Ix, Iy, Ixy

    def plot_data(self, edge_style: plot_data.EdgeStyle = None,
                  surface_style: plot_data.SurfaceStyle = None):
        plot_data_primitives = [item.plot_data() for item in self.primitives]
        return plot_data.Contour2D(plot_data_primitives=plot_data_primitives,
                                   edge_style=edge_style,
                                   surface_style=surface_style,
                                   name=self.name)

    # def copy(self):
    #     primitives_copy = []
    #     for primitive in self.primitives:
    #         primitives_copy.append(primitive.copy())
    #     return Contour2D(primitives_copy)

    # def average_center_point(self):
    #     nb = len(self.tessel_points)
    #     x = npy.sum([p[0] for p in self.tessel_points]) / nb
    #     y = npy.sum([p[1] for p in self.tessel_points]) / nb
    #     return volmdlr.Point2D(x, y)

    # def clean_points(self):
    #     """
    #     This method is copy from Contour3D, if changes are done there or here,
    #     please change both method
    #     Be aware about primitives = 2D, edges = 3D
    #     """
    #     if hasattr(self.primitives[0], 'endpoints'):
    #         points = self.primitives[0].endpoints[:]
    #     else:
    #         points = self.primitives[0].tessellation_points()
    #     for primitive in self.primitives[1:]:
    #         if hasattr(primitive, 'endpoints'):
    #             points_to_add = primitive.endpoints[:]
    #         else:
    #             points_to_add = primitive.tessellation_points()
    #         if points[0] == points[
    #             -1]:  # Dans le cas où le (dernier) edge relie deux fois le même point
    #             points.extend(points_to_add[::-1])
    #
    #         elif points_to_add[0] == points[-1]:
    #             points.extend(points_to_add[1:])
    #         elif points_to_add[-1] == points[-1]:
    #             points.extend(points_to_add[-2::-1])
    #         elif points_to_add[0] == points[0]:
    #             points = points[::-1]
    #             points.extend(points_to_add[1:])
    #         elif points_to_add[-1] == points[0]:
    #             points = points[::-1]
    #             points.extend(points_to_add[-2::-1])
    #         else:
    #             d1, d2 = (points_to_add[0] - points[0]).norm(), (
    #                         points_to_add[0] - points[-1]).norm()
    #             d3, d4 = (points_to_add[-1] - points[0]).norm(), (
    #                         points_to_add[-1] - points[-1]).norm()
    #             if math.isclose(d2, 0, abs_tol=1e-3):
    #                 points.extend(points_to_add[1:])
    #             elif math.isclose(d4, 0, abs_tol=1e-3):
    #                 points.extend(points_to_add[-2::-1])
    #             elif math.isclose(d1, 0, abs_tol=1e-3):
    #                 points = points[::-1]
    #                 points.extend(points_to_add[1:])
    #             elif math.isclose(d3, 0, abs_tol=1e-3):
    #                 points = points[::-1]
    #                 points.extend(points_to_add[-2::-1])
    #
    #     if len(points) > 1:
    #         if points[0] == points[-1]:
    #             points.pop()
    #     return points

    def is_inside_contour(self, contour2):
        """
        verifies if a contour is inside another contour perimiter,
        including the edges
        return True or False
        """
        points_contour2 = []
        for prim in contour2.primitives:
            if prim.start not in points_contour2:
                points_contour2.append(prim.start)
            if prim.end not in points_contour2:
                points_contour2.append(prim.end)
        for point in points_contour2:
            if not self.point_belongs(point) and not self.point_over_contour(point):
                return False
        return True


    def bounding_rectangle(self):
        xmin, xmax, ymin, ymax = self.primitives[0].bounding_rectangle()
        for edge in self.primitives[1:]:
            xmin_edge, xmax_edge, ymin_edge, ymax_edge = \
                edge.bounding_rectangle()
            xmin = min(xmin, xmin_edge)
            xmax = max(xmax, xmax_edge)
            ymin = min(ymin, ymin_edge)
            ymax = max(ymax, ymax_edge)
        return xmin, xmax, ymin, ymax

    def random_point_inside(self):
        xmin, xmax, ymin, ymax = self.bounding_rectangle()
        for i in range(2000):
            p = volmdlr.Point2D.random(xmin, xmax, ymin, ymax)
            if self.point_belongs(p):
                return p

    # def line_intersections(self, line:Line2D) -> List[Tuple[volmdlr.Point2D, Primitive2D]]:
    #     """
    #     Returns a list of points and lines of intersection with the contour
    #     """
    #     intersection_points = Wire2D.line_intersections(self, line)
    #     if not intersection_points:
    #         return []
    #     elif len(intersection_points) == 2:
    #         return [LineSegment2D(*intersection_points)]
    #     else:
    #         raise NotImplementedError('Non convex contour not supported yet')

    # @classmethod
    # def add_points_on_contour(cls, contour, points: List[volmdlr.Point3D]):
    #     for primitive in contour.primitives:
    #         if not isinstance(primitive, volmdlr.edges.LineSegment2D):
    #             raise KeyError('primitives must be define with only LineSegment2D')

    #     primitives = [p for p in contour.primitives]
    #     for point in points:
    #         dist_min = math.inf
    #         for primitive in primitives:
    #             dist = primitive.point_distance(point)
    #             if dist < dist_min:
    #                 dist_min = dist
    #                 prim_opt = primitive
    #         if dist_min > 1e-15:
    #             continue
    #         new_primitives = []
    #         for primitive in primitives:
    #             if prim_opt.start != point and prim_opt.end != point and primitive == prim_opt:
    #                 new_primitives.append(volmdlr.edges.LineSegment2D(prim_opt.start, point))
    #                 new_primitives.append(volmdlr.edges.LineSegment2D(prim_opt.end, point))
    #             elif primitive != prim_opt:
    #                 new_primitives.append(primitive)
    #         primitives = new_primitives
    #     return cls(primitives)

    # def order_contour(self):
    #     pt_start = self.primitives[0].start
    #     graph = nx.Graph()
    #     for p in self.primitives:
    #         graph.add_edges_from([(p.start, p.end)])
    #     pts = list(nx.dfs_edges(graph, pt_start))
    #     print('points ordered :', pts)
    #     lns = [volmdlr.edges.LineSegment2D(p[0], p[1]) for p in pts]
    #     lns.append(volmdlr.edges.LineSegment2D(pts[-1][-1], pts[0][0]))
    #     self.primitives = lns
    #     print('primitives points :', [(prim[0], prim[1]) for prim in self.primitives])

    def order_contour(self):
        new_primitives = []
        points = self.ordering_contour()
        for p1, p2 in points:
            new_primitives.append(volmdlr.edges.LineSegment2D(p1, p2))
        self.primitives = new_primitives

        return self

    # @classmethod
    # def extract_contours(cls, contour, point1: volmdlr.Point3D, point2: volmdlr.Point3D):
    #     update_contour = volmdlr.wires.Contour2D.add_points_on_contour(contour, [point1, point2])
    #     graph = nx.Graph()
    #     for primitive in update_contour.primitives:
    #         graph.add_edges_from([(primitive.start, primitive.end)])
    #     if point1 in graph.nodes() and point2 in graph.nodes():
    #         all_path = list(nx.all_simple_paths(graph, point1, point2))
    #         contours = []
    #         for path in all_path:
    #             primitives = []
    #             for p1, p2 in zip(path[0: -1], path[1:]):
    #                 primitives.append(volmdlr.edges.LineSegment2D(p1, p2))
    #             contours.append(cls(primitives))
    #         if len(all_path) == 1:  # open contour
    #             contour_short = contours[0]
    #             new_primitives = []
    #             for primitive in update_contour.primitives:
    #                 check = True
    #                 for inside_prim in contour_short.primitives:
    #                     if (primitive.start == inside_prim.start and primitive.end == inside_prim.end) or (
    #                             primitive.start == inside_prim.end and primitive.end == inside_prim.start):
    #                         check = False
    #                 if check:
    #                     new_primitives.append(primitive)
    #             contours.append(cls(new_primitives))
    #         return contours
    #     else:
    #         return None

    @classmethod
    def extract_contours(cls, contour, point1: volmdlr.Point3D,
                         point2: volmdlr.Point3D, inside=False):

        new_primitives = contour.extract_with_points(point1, point2, inside)
        contours = [cls(new_primitives)]
        return contours

    def cut_by_linesegments(self, lines: List[volmdlr.edges.LineSegment2D]):
        for c in lines:
            if not isinstance(c, volmdlr.edges.LineSegment2D):
                raise KeyError(
                    'contour must be a list of LineSegment2D object')

        cut_lines = []
        for p in lines:
            cut_lines.append(p.to_line())

        contour_to_cut = [self]
        for l in cut_lines:
            new_contour_to_cut = []
            for c in contour_to_cut:
                cs = c.cut_by_line(l)
                new_contour_to_cut.extend(cs)
            contour_to_cut.extend(new_contour_to_cut)

        p1 = Contour2D(lines).center_of_mass()
        dist_min = math.inf
        for c in contour_to_cut:
            if c.area() > 1e-10:
                p0 = c.center_of_mass()
                if p0.point_distance(p1) < dist_min:
                    c_opti = c
                    dist_min = p0.point_distance(p1)
        return c_opti

    def cut_by_line(self, line: volmdlr.edges.Line2D) -> List['Contour2D']:
        """
        Cut a contours
        """
        # TODO: there are some copy/paste in this function but refactoring is not trivial
        intersections = self.line_crossings(line)
        n_inter = len(intersections)
        if not intersections:
            return [self]

        if n_inter < 2:
            return [self]
        elif n_inter % 2 == 0:

            contours = []
            primitives_split = [primitive.split(point) \
                                for point, primitive in intersections]
            x = [(ip, line.abscissa(point)) \
                 for ip, (point, _) in enumerate(intersections)]
            intersection_to_primitives_index = {
                i: self.primitives.index(primitive) \
                for i, (_, primitive) in enumerate(intersections)}
            sorted_inter_index = [x[0] for x in sorted(x, key=lambda x: x[1])]
            sorted_inter_index_dict = {i: ii for ii, i in
                                       enumerate(sorted_inter_index)}
            sorted_inter_index_dict[n_inter] = sorted_inter_index_dict[0]

            # Side 1: opposite side of begining of contour
            remaining_transitions1 = [i for i in range(n_inter // 2)]
            enclosing_transitions = {}
            while len(remaining_transitions1) > 0:
                nb_max_enclosed_transitions = -1
                enclosed_transitions = {}
                for it in remaining_transitions1:
                    i1 = sorted_inter_index_dict[2 * it]
                    i2 = sorted_inter_index_dict[2 * it + 1]
                    net = abs(i2 - i1) - 1
                    if net > nb_max_enclosed_transitions:
                        nb_max_enclosed_transitions = net
                        best_transition = it
                        if i1 < i2:
                            enclosed_transitions[it] = [(i + 1) // 2 for i in
                                                        sorted_inter_index[
                                                        i2 - 1:i1:-2]]
                        else:
                            enclosed_transitions[it] = [(i + 1) // 2 for i in
                                                        sorted_inter_index[
                                                        i2 + 1:i1:2]]

                remaining_transitions1.remove(best_transition)
                point_start, primitive1 = intersections[2 * best_transition]
                point2, primitive2 = intersections[2 * best_transition + 1]
                primitives = self.extract_primitives(point_start, primitive1,
                                                     point2, primitive2,
                                                     inside=True)
                last_point = point2
                for transition in enclosed_transitions[best_transition]:
                    point1, primitive1 = intersections[2 * transition]
                    point2, primitive2 = intersections[2 * transition + 1]
                    primitives.append(
                        volmdlr.edges.LineSegment2D(last_point, point1))
                    primitives.extend(
                        self.extract_primitives(point1, primitive1, point2,
                                                primitive2, inside=True))
                    last_point = point2
                    remaining_transitions1.remove(transition)

                primitives.append(
                    volmdlr.edges.LineSegment2D(last_point, point_start))
                contour = Contour2D(primitives)
                contours.append(contour)

            # Side 2: start of contour to first intersect (i=0) and  i odd to i+1 even
            intersections.append(intersections[0])

            remaining_transitions2 = [i for i in range(n_inter // 2)]
            while len(remaining_transitions2) > 0:
                nb_max_enclosed_transitions = -1
                enclosed_transitions = {}
                for it in remaining_transitions2:
                    i1 = sorted_inter_index_dict[2 * it + 1]
                    i2 = sorted_inter_index_dict[2 * it + 2]
                    net = abs(i2 - i1) - 1
                    if net > nb_max_enclosed_transitions:
                        nb_max_enclosed_transitions = net
                        best_transition = it
                        if i1 < i2:
                            enclosed_transitions[it] = [i // 2 for i in
                                                        sorted_inter_index[
                                                        i2 - 1:i1:-2]]
                        else:
                            enclosed_transitions[it] = [i // 2 for i in
                                                        sorted_inter_index[
                                                        i2 + 1:i1:2]]

                remaining_transitions2.remove(best_transition)
                point_start, primitive1 = intersections[
                    2 * best_transition + 1]
                point2, primitive2 = intersections[2 * best_transition + 2]
                primitives = self.extract_primitives(point_start, primitive1,
                                                     point2, primitive2,
                                                     inside=False)
                last_point = point2
                for transition in enclosed_transitions[best_transition]:
                    point1, primitive1 = intersections[2 * transition + 1]
                    point2, primitive2 = intersections[2 * transition + 2]
                    primitives.append(
                        volmdlr.edges.LineSegment2D(last_point, point1))
                    primitives.extend(
                        self.extract_primitives(point1, primitive1, point2,
                                                primitive2, inside=False))
                    last_point = point2
                    remaining_transitions2.remove(transition)

                primitives.append(
                    volmdlr.edges.LineSegment2D(last_point, point_start))
                contour = Contour2D(primitives)
                contours.append(contour)

            return contours

        # ax = self.plot(equal_aspect=False)
        # # line.plot(ax=ax, color='b')
        # for point, prim in intersections:
        #     point.plot(ax=ax, color='r')
        # ax = self.plot()
        # for p in intersections:
        #     p[0].plot(ax=ax, color='r')
        # ax.set_aspect('auto')
        raise NotImplementedError(
            '{} intersections not supported yet'.format(len(intersections)))

    def get_pattern(self):
        """ A pattern is portion of the contour from which the contour can be 
        reconstructed by rotations of this portion"""
        xmin, xmax, ymin, ymax = self.bounding_rectangle()

        # ax=plt.subplot() 
        # line = Line2D(Point2D([xi, 0]),Point2D([xi,1])) 
        line = volmdlr.edges.Line2D(volmdlr.Point2D([0, -0.17]),
                                    volmdlr.Point2D([0, 0.17]))
        line_2 = line.Rotation(self.center_of_mass(), 0.26)
        line_3 = line.Rotation(self.center_of_mass(), -0.26)

        intersections = []

        intersections += self.line_intersections(line_2)
        intersections += self.line_intersections(line_3)
        if isinstance(intersections[0][0], volmdlr.Point2D) and \
                isinstance(intersections[1][0], volmdlr.Point2D):
            ip1, ip2 = sorted([self.primitives.index(intersections[0][1]),
                               self.primitives.index(intersections[1][1])])

            ip3, ip4 = sorted([self.primitives.index(intersections[2][1]),
                               self.primitives.index(intersections[3][1])])

            sp11, sp12 = intersections[1][1].split(intersections[1][0])
            sp22, sp21 = intersections[2][1].split(intersections[2][0])

            primitives = []

            a = volmdlr.edges.Arc2D(sp12.end, sp12.interior, sp12.start)
            primitives.append(a)
            primitives.extend(self.primitives[:ip3])
            primitives.append(sp22)
            l = volmdlr.edges.LineSegment2D(sp22.start, sp12.end)
            interior = l.point_at_abscissa(l.Length() / 2)
            primitives.append(
                volmdlr.edges.Arc2D(sp22.start, interior, sp12.end))

        return Contour2D(primitives)

    def contour_from_pattern(self):
        pattern = self.get_pattern()
        pattern_rotations = []
        # pattern_rotations.append(self)
        for k in range(1, 13):
            new_pattern = pattern.Rotation(self.CenterOfMass(),
                                           k * math.pi / 6)
            pattern_rotations.append(new_pattern)

        return pattern_rotations

    def simple_triangulation(self):
        lpp = len(self.polygon.points)
        if lpp == 3:
            return self.polygon.points, [(0, 1, 2)]
        elif lpp == 4:
            return self.polygon.points, [(0, 1, 2), (0, 2, 3)]

        # Use delaunay triangulation
        tri = Delaunay([p.vector for p in self.polygon.points])
        indices = tri.simplices
        return self.polygon.points, tri.simplices

    def split_regularly(self, n):
        """
        Split in n slices
        """
        xmin, xmax, ymin, ymax = self.bounding_rectangle()
        cutted_contours = []
        iteration_contours = [self]
        for i in range(n - 1):
            xi = xmin + (i + 1) * (xmax - xmin) / n
            cut_line = volmdlr.edges.Line2D(volmdlr.Point2D(xi, 0),
                                            volmdlr.Point2D(xi, 1))

            iteration_contours2 = []
            for c in iteration_contours:
                sc = c.cut_by_line(cut_line)
                lsc = len(sc)
                if lsc == 1:
                    cutted_contours.append(c)
                else:
                    iteration_contours2.extend(sc)

            iteration_contours = iteration_contours2[:]
        cutted_contours.extend(iteration_contours)
        return cutted_contours

    def triangulation(self):
        return self.grid_triangulation(number_points_x=20,
                                       number_points_y=20)

    def to_polygon(self, angle_resolution):

        polygon_points = []
        # print([(line.start, line.end) for line in self.primitives])

        for primitive in self.primitives:
            polygon_points.extend(primitive.polygon_points()[:-1])
        #     print('1: ', primitive.polygon_points())
        #     print('2 :', primitive.polygon_points()[:-1])
        # print(polygon_points)
        return ClosedPolygon2D(polygon_points)

    def grid_triangulation(self, x_density: float = None,
                           y_density: float = None,
                           min_points_x: int = 20,
                           min_points_y: int = 20,
                           number_points_x: int = None,
                           number_points_y: int = None):
        """
        Use a n by m grid to triangulize the contour
        """
        xmin, xmax, ymin, ymax = self.bounding_rectangle()
        dx = xmax - xmin
        dy = ymax - ymin
        if number_points_x is None:
            n = max(math.ceil(x_density * dx), min_points_x)
        else:
            n = number_points_x
        if number_points_y is None:
            m = max(math.ceil(y_density * dy), min_points_y)
        else:
            m = number_points_y

        x = [xmin + i * dx / n for i in range(n + 1)]
        y = [ymin + i * dy / m for i in range(m + 1)]

        point_is_inside = {}
        point_index = {}
        ip = 0
        points = []
        triangles = []
        for xi in x:
            for yi in y:
                p = volmdlr.Point2D(xi, yi)
                if self.point_belongs(p):
                    point_index[p] = ip
                    points.append(p)
                    ip += 1

        for i in range(n):
            for j in range(m):
                p1 = volmdlr.Point2D(x[i], y[j])
                p2 = volmdlr.Point2D(x[i + 1], y[j])
                p3 = volmdlr.Point2D(x[i + 1], y[j + 1])
                p4 = volmdlr.Point2D(x[i], y[j + 1])
                points_in = []
                for p in [p1, p2, p3, p4]:
                    if p in point_index:
                        points_in.append(p)
                if len(points_in) == 4:
                    triangles.append(
                        [point_index[p1], point_index[p2], point_index[p3]])
                    triangles.append(
                        [point_index[p1], point_index[p3], point_index[p4]])

                elif len(points_in) == 3:
                    triangles.append([point_index[p] for p in points_in])

        return vmd.DisplayMesh2D(points, triangles)

    # def extract_contours(self, point1: volmdlr.Point2D, point2: volmdlr.Point2D):
    #     split_primitives  = []
    #     # primitives = [p for p in contour.primitives]
    #     primitives = self.primitives
    #     for point in [point1, point2]:
    #         dist_min = math.inf
    #         for primitive in primitives:
    #             # print(point)
    #             dist = primitive.point_distance(point)
    #             if dist < dist_min:
    #                 dist_min = dist
    #                 prim_opt = primitive
    #         split_primitives.append(prim_opt)
    #     print(len(split_primitives))
    #     return self.extract_primitives(point1, split_primitives[0], point2, split_primitives[1])

    def contour_intersections(self, contour2d):
        intersecting_points = []
        for primitive1 in self.primitives:
            for primitive2 in contour2d.primitives:
                line_intersection = primitive1.linesegment_intersections(
                    primitive2)
                if line_intersection:
                    if line_intersection[0] not in intersecting_points:
                        intersecting_points.extend(line_intersection)
                else:
                    point1, point2 = contour2d.primitives[0].start, \
                                     contour2d.primitives[-1].end
                    if primitive1.point_belongs(point1):
                        intersecting_points.append(point1)
                    if primitive1.point_belongs(point2):
                        intersecting_points.append(point2)
            if len(intersecting_points) == 2:
                break
        return intersecting_points

    def divide(self, contours, inside):
        # ax=self.plot()
        # # print('face area: ', self.area())
        # # print('contours AT START :', len(contours))
        # for cnt in contours:
        #     cnt.plot(ax=ax, color='r')

        new_base_contours = [self]
        finished = False
        counter = 0
        list_contour = contours[:]
        list_cutting_contours = contours[:]
        list_valid_contours = []
        while not finished:
            cutting_points = []
            cutting_contour = contours[0]

            for base_contour in new_base_contours:

                cutting_points = []
                point1, point2 = [cutting_contour.primitives[0].start,
                                  cutting_contour.primitives[-1].end]
                if base_contour.point_over_contour(
                        point1) and base_contour.point_over_contour(point2):
                    cutting_points = [point1, point2]
                if cutting_points:
                    extracted_outerpoints_contour1 = \
                        volmdlr.wires.Contour2D.extract_contours(base_contour,
                                                                 cutting_points[0],
                                                                 cutting_points[1],
                                                                 inside)[0]
                    extracted_innerpoints_contour1 = \
                        volmdlr.wires.Contour2D.extract_contours(base_contour,
                                                                 cutting_points[0],
                                                                 cutting_points[1],
                                                                 not inside)[0]

                    contour1 = volmdlr.wires.Contour2D(
                        extracted_outerpoints_contour1.primitives + cutting_contour.primitives)
                    contour1.order_contour()
                    contour2 = volmdlr.wires.Contour2D(
                        extracted_innerpoints_contour1.primitives + cutting_contour.primitives)
                    contour2.order_contour()
                    # ax1 = base_contour.plot()
                    # cutting_contour.plot(ax=ax1, color='r')
                    # ax1 = contour1.plot(color='b')
                    # contour2.plot(ax=ax1, color='g')

                    new_base_contours.remove(base_contour)
                    for cntr in [contour1, contour2]:
                        valid_contour = True
                        for cut_contour in list_cutting_contours:
                            point_at_abs = cut_contour.point_at_abscissa(cut_contour.length() / 2)
                            if cntr.point_belongs(point_at_abs) and not cntr.point_over_contour(point_at_abs):
                                valid_contour = False
                        if valid_contour and cntr.area() != 0.0:
                            list_valid_contours.append(cntr)
                        else:
                            new_base_contours.append(cntr)
                    contours.remove(cutting_contour)
                    break
            if len(contours) == 0:
                finished = True
            counter += 1
            if counter >= 100:
<<<<<<< HEAD
                axx = cutting_contour.plot(color='g')
                axc = cutting_contour.plot(color='r')
                list_contour.remove(cutting_contour)
                for ctr in list_contour:
                    ctr.plot(ax=axc, color='r')
                base_contour.plot(ax=axc, color='b')
                base_contour.plot(ax=axx)
                for pt in cutting_points:
                    pt.plot(ax=axc, color='r')
                # print('contours BEFORE bug :', len(contours))
                raise ValueError('There probably exists an open contour (two wires that could not be jointed), see graph generated')

        return list_valid_contours

=======
                # axx = cutting_contour.plot(color='g')
                # axc = cutting_contour.plot(color='r')
                # list_contour.remove(cutting_contour)
                # for ctr in list_contour:
                #     ctr.plot(ax=axc, color='r')
                # base_contour.plot(ax=axc, color='b')
                # base_contour.plot(ax=axx)
                # for pt in cutting_points:
                #     pt.plot(ax=axc)
                warnings.warn('There probably exists an open contour (two wires that could not be connected)')
                # raise ValueError('There probably exists an open contour (two wires that could not be jointed), see graph generated')
                finished = True

        if base_contour in list_contours:
            list_contours.remove(base_contour)
        return list_contours

>>>>>>> ff6b27da
    def merge_contours(self, contour2d):
        return volmdlr.wires.Contour2D(self.merged_contour_primitives(contour2d))


class ClosedPolygon:

    def length(self):
        list_ = []
        for k in range(len(self.line_segments)):
            list_.append(self.line_segments[k].length())
        return sum(list_)

    def min_length(self):
        list_ = []
        for k in range(len(self.line_segments)):
            list_.append(self.line_segments[k].length())
        return min(list_)

    def max_length(self):
        list_ = []
        for k in range(len(self.line_segments)):
            list_.append(self.line_segments[k].length())
        return max(list_)

    def edge_statistics(self):
        distances = []
        for i, point in enumerate(self.points):
            if i != 0:
                distances.append(point.point_distance(self.points[i - 1]))
        mean_distance = mean(distances)
        std = npy.std(distances)
        return mean_distance, std

    def simplify_polygon(self, min_distance: float = 0.01,
                         max_distance: float = 0.05, angle: float = 20):
        points = [self.points[0]]
        previous_point = None
        for i, point in enumerate(self.points[1:]):
            distance = point.point_distance(points[-1])
            if distance > min_distance:
                if distance > max_distance:
                    number_segmnts = round(distance / max_distance) + 2
                    for n in range(number_segmnts):
                        new_point = points[-1] + (point - points[-1]) * (
                                n + 1) / number_segmnts
                        distance1 = new_point.point_distance(points[-1])
                        if distance1 > max_distance:
                            points.append(new_point)
                else:

                    if point not in points:
                        points.append(point)
            elif len(points) > 1:
                vector1 = points[-1] - points[-2]
                vector2 = point - points[-2]
                cos = vector1.dot(vector2) / (vector1.norm() * vector2.norm())
                cos = math.degrees(math.acos(round(cos, 6)))
                if abs(cos) > angle:
                    if previous_point not in points:
                        points.append(previous_point)
                    if point not in points:
                        points.append(point)
            if len(points) > 2:
                distance2 = points[-3].point_distance(points[-2])
                vector1 = points[-2] - points[-3]
                vector2 = points[-1] - points[-3]
                cos = vector1.dot(vector2) / (vector1.norm() * vector2.norm())
                cos = math.degrees(math.acos(round(cos, 6)))
                if distance2 < min_distance and cos < angle:
                    points = points[:-2] + [points[-1]]
            previous_point = point
        distance = points[0].point_distance(points[-1])
        if distance < min_distance:
            points.remove(points[-1])

        return self.__class__(points)


class ClosedPolygon2D(Contour2D, ClosedPolygon):
    _non_serializable_attributes = ['line_segments', 'primitives',
                                    'basis_primitives']

    def __init__(self, points: List[volmdlr.Point2D], name: str = ''):
        self.points = points
        self.line_segments = self._line_segments()

        Contour2D.__init__(self, self.line_segments, name)

    def copy(self):
        points = [p.copy() for p in self.points]
        return ClosedPolygon2D(points, self.name)

    def __hash__(self):
        return sum([hash(p) for p in self.points])

    def __eq__(self, other_):
        if not isinstance(other_, self.__class__):
            return False
        equal = True
        for point, other_point in zip(self.points, other_.points):
            equal = (equal and point == other_point)
        return equal

    def area(self):
        # TODO: perf: cache number of points
        if len(self.points) < 3:
            return 0.

        x = [point.x for point in self.points]
        y = [point.y for point in self.points]

        x1 = [x[-1]] + x[0:-1]
        y1 = [y[-1]] + y[0:-1]
        return 0.5 * abs(sum([i * j for i, j in zip(x, y1)])
                         - sum([i * j for i, j in zip(y, x1)]))
        # return 0.5 * npy.abs(
        #     npy.dot(x, npy.roll(y, 1)) - npy.dot(y, npy.roll(x, 1)))

    def center_of_mass(self):
        lp = len(self.points)
        if lp == 0:
            return volmdlr.O2D
        elif lp == 1:
            return self.points[0]
        elif lp == 2:
            return 0.5 * (self.points[0] + self.points[1])

        x = [point.x for point in self.points]
        y = [point.y for point in self.points]

        xi_xi1 = x + npy.roll(x, -1)
        yi_yi1 = y + npy.roll(y, -1)
        xi_yi1 = npy.multiply(x, npy.roll(y, -1))
        xi1_yi = npy.multiply(npy.roll(x, -1), y)

        a = 0.5 * npy.sum(xi_yi1 - xi1_yi)  # signed area!
        # print('a :', a)
        #        a=self.area()
        if not math.isclose(a, 0, abs_tol=1e-08):
            cx = npy.sum(npy.multiply(xi_xi1, (xi_yi1 - xi1_yi))) / 6. / a
            cy = npy.sum(npy.multiply(yi_yi1, (xi_yi1 - xi1_yi))) / 6. / a
            return volmdlr.Point2D(cx, cy)

        else:
            self.plot()
            raise NotImplementedError

    def point_belongs(self, point):
        """
        Ray casting algorithm copied from internet...
        """
        return polygon_point_belongs((point.x, point.y),
                                     [(p.x, p.y) for p in self.points])

    def second_moment_area(self, point):
        Ix, Iy, Ixy = 0., 0., 0.
        for pi, pj in zip(self.points, self.points[1:] + [self.points[0]]):
            xi, yi = (pi - point)
            xj, yj = (pj - point)
            Ix += (yi ** 2 + yi * yj + yj ** 2) * (xi * yj - xj * yi)
            Iy += (xi ** 2 + xi * xj + xj ** 2) * (xi * yj - xj * yi)
            Ixy += (xi * yj + 2 * xi * yi + 2 * xj * yj + xj * yi) * (
                    xi * yj - xj * yi)
        if Ix < 0:
            Ix = - Ix
            Iy = - Iy
            Ixy = - Ixy
        return Ix / 12., Iy / 12., Ixy / 24.

    def _line_segments(self):
        lines = []
        if len(self.points) > 1:
            for p1, p2 in zip(self.points,
                              list(self.points[1:]) + [self.points[0]]):
                lines.append(volmdlr.edges.LineSegment2D(p1, p2))
        return lines

    def rotation(self, center, angle, copy=True):
        if copy:
            return ClosedPolygon2D(
                [p.rotation(center, angle, copy=True) for p in self.points])
        else:
            for p in self.points:
                p.rotation(center, angle, copy=False)

    # @classmethod
    # def polygon_from_segments(cls, list_point_pairs):
    #     points = [list_point_pairs[0][0], list_point_pairs[0][1]]
    #     list_point_pairs.remove((list_point_pairs[0][0], list_point_pairs[0][1]))
    #     finished =  False

    #     while not finished:
    #         for p1, p2 in list_point_pairs:
    #             if p1 == points[-1]:
    #                 points.append(p2)
    #                 break
    #             elif p2 == points[-1]:
    #                 points.append(p1)
    #                 break
    #         list_point_pairs.remove((p1, p2))
    #         if len(list_point_pairs)==0:
    #             finished = True

    #     # for i, i_p1, i_p2 in enumerate(list_point_pairs):
    #     #     for j, j_p1, j_p2 in enumerate(list_point_pairs):
    #     #         if i != j:

    #     #             if p1 == points[-1]:
    #     #                 points.append(p2)
    #     #             elif p2 == points[-1]:
    #     #                 points.append(p1)
    #     # print('points : ', points)
    #     return cls(points)

    def translation(self, offset, copy=True):
        if copy:
            return ClosedPolygon2D(
                [p.translation(offset, copy=True) for p in self.points])
        else:
            for p in self.points:
                p.translation(offset, copy=False)

    def polygon_distance(self,
                         polygon: 'volmdlr.wires.ClosedPolygon2D'):
        p = self.points[0]
        d = []
        for point in polygon.points:
            d.append(p.point_distance(point))
        index = d.index(min(d))
        return d[index]

    def is_trigo(self):
        if len(self.points) < 3:
            return True

        angle = 0.
        for ls1, ls2 in zip(self.line_segments,
                            self.line_segments[1:] + [self.line_segments[0]]):
            l1 = ls1.to_line()
            # print('bugging lines:', (ls1[0], ls1[1]), (ls2[0], ls2[1]))
            u = ls2.unit_direction_vector()
            x = u.dot(ls1.unit_direction_vector())
            y = u.dot(ls1.normal_vector())
            angle += math.atan2(y, x)
        return angle > 0

    # def min_length(self):
    #     L = []

    #     for k in range(len(self.line_segments)):
    #         L.append(self.line_segments[k].length())

    #     return min(L)

    # def max_length(self):
    #     L = []

    #     for k in range(len(self.line_segments)):
    #         L.append(self.line_segments[k].length())

    #     return max(L)

    def delaunay_triangulation(self):
        points = self.points
        new_points = []
        delaunay_triangles = []
        # ax=plt.subplot()
        for point in points:
            new_points.append([point[0], point[1]])

        delaunay = npy.array(new_points)

        tri = Delaunay(delaunay)

        for simplice in delaunay[tri.simplices]:
            triangle = Triangle2D(
                [volmdlr.Point2D(simplice[0]), volmdlr.Point2D(simplice[1]),
                 volmdlr.Point2D(simplice[2])])
            delaunay_triangles.append(triangle)

        return delaunay_triangles

    def offset(self, offset):
        xmin, xmax, ymin, ymax = self.bounding_rectangle()

        max_offset_len = min(xmax - xmin, ymax - ymin) / 2
        if offset <= -max_offset_len:
            print('Inadapted offset, '
                  'polygon might turn over. Offset must be greater than',
                  -max_offset_len)
            raise ValueError('inadapted offset')
        else:
            nb = len(self.points)
            vectors = []
            for i in range(nb - 1):
                v1 = self.points[i + 1] - self.points[i]
                v2 = self.points[i] - self.points[i + 1]
                v1.normalize()
                v2.normalize()
                vectors.append(v1)
                vectors.append(v2)

        v1 = self.points[0] - self.points[-1]
        v2 = self.points[-1] - self.points[0]
        v1.normalize()
        v2.normalize()
        vectors.append(v1)
        vectors.append(v2)

        offset_vectors = []
        offset_points = []

        for i in range(nb):

            check = False
            ni = vectors[2 * i - 1] + vectors[2 * i]
            if ni == volmdlr.Vector2D(0, 0):
                ni = vectors[2 * i]
                ni = ni.normal_vector()
                offset_vectors.append(ni)
            else:
                ni.normalize()
                if ni.dot(vectors[2 * i - 1].normal_vector()) > 0:
                    ni = - ni
                    check = True
                offset_vectors.append(ni)

            normal_vector1 = - vectors[2 * i - 1].normal_vector()
            normal_vector2 = vectors[2 * i].normal_vector()
            normal_vector1.normalize()
            normal_vector2.normalize()
            alpha = math.acos(normal_vector1.dot(normal_vector2))

            offset_point = self.points[i] + offset / math.cos(alpha / 2) * \
                           (-offset_vectors[i])

            # ax=self.plot()
            # offset_point.plot(ax=ax, color='g')

            # if self.point_belongs(offset_point):
            #     offset_point = self.points[i] + offset / math.cos(alpha / 2) * \
            #                    (-offset_vectors[i])

            offset_points.append(offset_point)

            # self.points[i].plot(ax=ax, color='b')
            # offset_point.plot(ax=ax, color='r')

        return self.__class__(offset_points)

    def point_border_distance(self, point, return_other_point=False):
        """
        Compute the distance to the border distance of polygon
        Output is always positive, even if the point belongs to the polygon
        """
        d_min, other_point_min = self.line_segments[0].point_distance(
            point, return_other_point=True)
        for line in self.line_segments[1:]:
            d, other_point = line.point_distance(
                point, return_other_point=True)
            if d < d_min:
                d_min = d
                other_point_min = other_point
        if return_other_point:
            return d_min, other_point_min
        return d_min

    def to_polygon(self, angle_resolution=None):
        return self

    def self_intersects(self):
        epsilon = 0
        # BENTLEY-OTTMANN ALGORITHM
        # Sort the points along ascending x for the Sweep Line method
        sorted_index = sorted(range(len(self.points)), key=lambda p: (
            self.points[p][0], self.points[p][1]))
        nb = len(sorted_index)
        segments = []
        deleted = []

        while len(
                sorted_index) != 0:  # While all the points haven't been swept
            # Stock the segments between 2 consecutive edges
            # Ex: for the ABCDE polygon, if Sweep Line is on C, the segments
            #   will be (C,B) and (C,D)
            if sorted_index[0] - 1 < 0:
                segments.append((sorted_index[0], nb - 1))
            else:
                segments.append((sorted_index[0], sorted_index[0] - 1))
            if sorted_index[0] >= len(self.points) - 1:
                segments.append((sorted_index[0], 0))
            else:
                segments.append((sorted_index[0], sorted_index[0] + 1))

            # Once two edges linked by a segment have been swept, delete the
            # segment from the list
            to_del = []
            for index in deleted:
                if abs(index - sorted_index[0]) == 1 or abs(
                        index - sorted_index[0]) == nb - 1:
                    to_del.append((index, sorted_index[0]))
                    to_del.append((sorted_index[0], index))

            # Keep track of which edges have been swept
            deleted.append(sorted_index[0])
            sorted_index.pop(0)

            # Delete the segments that have just been swept
            index_to_del = []
            for i, segment in enumerate(segments):
                for seg_to_del in to_del:
                    if segment == seg_to_del:
                        index_to_del.append(i)
            for index in index_to_del[::-1]:
                segments.pop(index)

            # Checks if two segments are intersecting each other, returns True
            # if yes, otherwise the algorithm continues at WHILE
            for segment1 in segments:
                for segment2 in segments:
                    if segment1[0] != segment2[0] and segment1[1] != segment2[
                        1] and segment1[0] != segment2[1] and segment1[1] != \
                            segment2[0]:

                        line1 = volmdlr.edges.LineSegment2D(
                            self.points[segment1[0]],
                            self.points[segment1[1]])
                        line2 = volmdlr.edges.LineSegment2D(
                            self.points[segment2[0]],
                            self.points[segment2[1]])

                        p, a, b = volmdlr.Point2D.line_intersection(line1,
                                                                    line2,
                                                                    True)
                        if p is not None:
                            if 0 + epsilon <= a <= 1 - epsilon \
                                    and 0 + epsilon <= b <= 1 - epsilon:
                                return True, line1, line2

        return False, None, None

    # def plot_data(self, marker=None, color='black', stroke_width=1, opacity=1):
    #     data = []
    #     for nd in self.points:
    #         data.append({'x': nd.vector[0], 'y': nd.vector[1]})
    #     return {'type': 'wire',
    #             'data': data,
    #             'color': color,
    #             'size': stroke_width,
    #             'dash': None,
    #             'marker': marker,
    #             'opacity': opacity}
    @classmethod
    def points_convex_hull(cls, points):
        if len(points) < 3:
            return
        ymax, pos_ymax = volmdlr.core.max_pos([pt.y for pt in points])
        point_start = points[pos_ymax]
        hull = [point_start]

        barycenter = points[0]
        for pt in points[1:]:
            barycenter += pt
        barycenter = barycenter / (len(points))
        # second point of hull
        theta = []
        remaining_points = points
        del remaining_points[pos_ymax]

        vec1 = point_start - barycenter
        for pt in remaining_points:
            vec2 = pt - point_start
            theta_i = -volmdlr.core.clockwise_angle(vec1, vec2)
            theta.append(theta_i)

        min_theta, posmin_theta = volmdlr.core.min_pos(theta)
        next_point = remaining_points[posmin_theta]
        hull.append(next_point)
        del remaining_points[posmin_theta]
        # Adding first point to close the loop at the end
        remaining_points.append(hull[0])

        initial_vector = vec1.copy()
        total_angle = 0
        while next_point != point_start:
            vec1 = next_point - hull[-2]
            theta = []
            for pt in remaining_points:
                vec2 = pt - next_point
                theta_i = -volmdlr.core.clockwise_angle(vec1, vec2)
                theta.append(theta_i)

            min_theta, posmin_theta = volmdlr.core.min_pos(theta)
            if math.isclose(min_theta, -2 * math.pi, abs_tol=1e-6) \
                    or math.isclose(min_theta, 0, abs_tol=1e-6):
                if remaining_points[posmin_theta] == point_start:
                    break

            else:
                next_point = remaining_points[posmin_theta]

                vec_next_point = next_point - barycenter
                total_angle += (2*math.pi - volmdlr.core.clockwise_angle(initial_vector, vec_next_point))

                if total_angle > 2*math.pi :
                    break
                else :
                    initial_vector = vec_next_point

                hull.append(next_point)

            del remaining_points[posmin_theta]

        hull.pop()

        return cls(hull)

    @classmethod
    def concave_hull(cls, points, concavity, scale_factor):
        """
        Calculates the concave hull from a cloud of points, i.e., it Unites all points under the smallest possible area.
        
        :param points: list of points corresponding to the cloud of points
        :type points: class: 'volmdlr.Point2D'
        :param concavity: Sets how sharp the concave angles can be. It goes from -1 (not concave at all. in fact,
                          the hull will be left convex) up to +1 (very sharp angles can occur. Setting concavity to +1 might 
                          result in 0º angles!) concavity is defined as the cosine of the concave angles.
        :type concavity: float
        :param scale_factor: Sets how big is the area where concavities are going to be searched. 
                             The bigger, the more sharp the angles can be. Setting it to a very high value might affect the performance of the program.
                             This value should be relative to how close to each other the points to be connected are.
        :type scale_factor: float

        """

        def get_nearby_points(line, points, scale_factor):
            # print('i enter here')
            nearby_points = []
            line_midpoint = 0.5 * (line.start + line.end)
            # print(line_midpoint)
            tries = 0
            n = 5
            bounding_box = [line_midpoint.x - line.length() / 2,
                            line_midpoint.x + line.length() / 2,
                            line_midpoint.y - line.length() / 2,
                            line_midpoint.y + line.length() / 2]
            boundary = [int(bounding / scale_factor) for bounding in
                        bounding_box]
            while tries < n and len(nearby_points) == 0:
                for point in points:
                    if not ((
                                    point.x == line.start.x and point.y == line.start.y) or (
                                    point.x == line.end.x and point.y == line.end.y)):
                        point_x_rel_pos = int(point.x / scale_factor)
                        point_y_rel_pos = int(point.y / scale_factor)
                        if point_x_rel_pos >= boundary[
                            0] and point_x_rel_pos <= boundary[
                            1] and point_y_rel_pos >= boundary[
                            2] and point_y_rel_pos <= boundary[3]:
                            nearby_points.append(point)

                scale_factor *= 4 / 3
                tries += 1

            return nearby_points

        def line_colides_with_hull(line, concave_hull):
            for hull_line in concave_hull:
                if line.start != hull_line.start and line.start != hull_line.end and line.end != hull_line.start and line.end != hull_line.end:
                    if line.line_intersections(hull_line):
                        return True
            return False

        def get_divided_line(line, nearby_points, hull_concave_edges,
                             concavity):
            divided_line = []
            ok_middle_points = []
            list_cossines = []
            for middle_point in nearby_points:
                vect1 = line.start - middle_point
                vect2 = line.end - middle_point
                if line.start == middle_point or line.end == middle_point:
                    continue
                cos = round(vect1.dot(vect2) / (vect1.norm() * vect2.norm()),
                            4)
                if cos < concavity:
                    new_lineA = volmdlr.edges.LineSegment2D(start=line.start,
                                                            end=middle_point)
                    new_lineB = volmdlr.edges.LineSegment2D(start=middle_point,
                                                            end=line.end)
                    if not (line_colides_with_hull(line=new_lineA,
                                                   concave_hull=hull_concave_edges) and line_colides_with_hull(
                        line=new_lineB, concave_hull=hull_concave_edges)):
                        ok_middle_points.append(middle_point)
                        list_cossines.append(cos)
            if len(ok_middle_points) > 0:
                #  We want the middlepoint to be the one with widest angle (smallest cossine)
                min_cossine_index = list_cossines.index(min(list_cossines))
                divided_line.append(volmdlr.edges.LineSegment2D(line.start,
                                                                ok_middle_points[
                                                                    min_cossine_index]))
                divided_line.append(volmdlr.edges.LineSegment2D(
                    ok_middle_points[min_cossine_index], line.end))
            return divided_line

        hull_convex_edges = cls.points_convex_hull(points).line_segments
        hull_convex_edges.sort(key=lambda x: x.length(), reverse=True)
        hull_concave_edges = []
        hull_concave_edges.extend(hull_convex_edges)
        hull_points = list(set(
            [pt for line in hull_concave_edges for pt in [line[0], line[1]]]))
        unused_points = []
        for point in points:
            if point not in hull_points:
                unused_points.append(point)

        aLineWasDividedInTheIteration = True
        while aLineWasDividedInTheIteration:
            aLineWasDividedInTheIteration = False
            for line_position_hull in range(len(hull_concave_edges)):

                line = hull_concave_edges[line_position_hull]
                nearby_points = get_nearby_points(line, unused_points,
                                                  scale_factor)
                divided_line = get_divided_line(line, nearby_points,
                                                hull_concave_edges, concavity)
                if len(divided_line) > 0:
                    aLineWasDividedInTheIteration = True
                    unused_points.remove(divided_line[0].end)
                    hull_concave_edges.remove(line)
                    hull_concave_edges.extend(divided_line)
                    break

            hull_concave_edges.sort(key=lambda x: x.length(), reverse=True)

        # line  = hull_concave_edges[0]
        # print('first line legth :', line.length())
        # nearby_points = get_nearby_points(line, unused_points, scale_factor)
        # print('points next the first line in the end: ', nearby_points)
        # divided_line = get_divided_line(line, nearby_points, hull_concave_edges, concavity)
        # print('len divided line :', len(divided_line))
        polygon_points = [(line.start, line.end) for line in hull_concave_edges]
        # polygon_points = [(line.start, line.end) for line in hull_concave_edges
        #                   if line.length() != 0]

        points = [polygon_points[0][0], polygon_points[0][1]]
        polygon_points.remove((polygon_points[0][0], polygon_points[0][1]))
        finished = False

        while not finished:
            for p1, p2 in polygon_points:
                if p1 == points[-1] and p2 not in points:
                    points.append(p2)
                    break
                elif p2 == points[-1] and p1 not in points:
                    points.append(p1)
                    break
            polygon_points.remove((p1, p2))
            if len(polygon_points) == 0:
                finished = True

        return cls(points)  # , nearby_points

    @classmethod
    def convex_hull_points(cls, points):
        """
        Uses the scipy method ConvexHull to calculate the convex hull from
        a cloud of points
        """
        numpy_points = np.array([(p.x, p.y) for p in points])
        hull = ConvexHull(numpy_points)
        polygon_points = []
        for simplex in hull.simplices:
            polygon_points.append((points[simplex[0]], points[simplex[1]]))

        points = [polygon_points[0][0], polygon_points[0][1]]
        polygon_points.remove((polygon_points[0][0], polygon_points[0][1]))
        finished = False

        while not finished:
            for p1, p2 in polygon_points:
                if p1 == points[-1]:
                    points.append(p2)
                    break
                elif p2 == points[-1]:
                    points.append(p1)
                    break
            polygon_points.remove((p1, p2))
            if len(polygon_points) == 0:
                finished = True

        return cls(points)

    def to_3d(self, plane_origin, x, y):
        points3d = [point.to_3d(plane_origin, x, y) for point in self.points]
        return ClosedPolygon3D(points3d)

    def plot(self, ax=None, color='k', alpha=1,
             plot_points=False, point_numbering=False,
             fill=False, fill_color='w', equal_aspect=True):
        if ax is None:
            fig, ax = plt.subplots()
            ax.set_aspect('equal')

        if fill:
            ax.fill([p[0] for p in self.points], [p[1] for p in self.points],
                    facecolor=fill_color)
        for ls in self.line_segments:
            ls.plot(ax=ax, color=color, alpha=alpha)

        if plot_points or point_numbering:
            for point in self.points:
                point.plot(ax=ax, color=color, alpha=alpha)

        if point_numbering:
            for ip, point in enumerate(self.points):
                ax.text(*point, 'point {}'.format(ip + 1),
                        ha='center', va='top')

        if equal_aspect:
            ax.set_aspect('equal')
        else:
            ax.set_aspect('auto')

        ax.margins(0.1)
        plt.show()

        return ax

    def triangulation(self):
        # ear clipping
        points = self.points[:]
        initial_point_to_index = {p: i for i, p in enumerate(self.points)}
        triangles = []

        remaining_points = self.points[:]
        # ax = ClosedPolygon2D(remaining_points).plot()

        # inital_number_points = len(remaining_points)
        number_remaining_points = len(remaining_points)
        while number_remaining_points > 3:
            current_polygon = ClosedPolygon2D(remaining_points)
            # print('remaining_points')
            # print(len(remaining_points))
            # pl2 = ClosedPolygon2D(remaining_points[1:]+remaining_points[0:1])
            # pl3 = ClosedPolygon2D(remaining_points[2:]+remaining_points[0:2])
            # current_polygon.plot(ax = ax)
            # pl2.plot(point_numbering=True)
            # pl3.plot(point_numbering=True)

            found_ear = False
            for p1, p2, p3 in zip(remaining_points,
                                  remaining_points[1:] + remaining_points[0:1],
                                  remaining_points[2:] + remaining_points[
                                                         0:2]):
                # ax.text(*p2, '{}')
                # ax = current_polygon.plot(point_numbering=True)

                line_segment = volmdlr.edges.LineSegment2D(p1, p3)
                # line_segment.plot(color='grey', ax=ax)

                # ax2 = p1.plot(color='r')
                # p2.plot(color='g', ax=ax2)
                # p3.plot(color='b', ax=ax2)

                # print(current_polygon.linesegment_intersections(line_segment))
                if not current_polygon.linesegment_intersections(line_segment):
                    # May be an ear
                    # print('ear?')
                    # if current_polygon.point_belongs(line_segment.middle_point()):
                    #     line_segment.middle_point().plot(color='g', ax=ax)
                    # else:
                    #     line_segment.middle_point().plot(color='r', ax=ax)

                    if current_polygon.point_belongs(
                            line_segment.middle_point()):
                        # Confirmed as an ear
                        # print('ear!')

                        triangles.append((initial_point_to_index[p1],
                                          initial_point_to_index[p2],
                                          initial_point_to_index[p3]))
                        remaining_points.remove(p2)
                        # ax.text(*points[initial_point_to_index[p2]], str(number_remaining_points))
                        number_remaining_points -= 1
                        found_ear = True
                        break

            if not found_ear:
                remaining_polygon = ClosedPolygon2D(remaining_points)
                if remaining_polygon.area() > 0.:
                    # Searching for a flat ear
                    found_flat_ear = False
                    for p1, p2, p3 in zip(remaining_points,
                                          remaining_points[
                                          1:] + remaining_points[0:1],
                                          remaining_points[
                                          2:] + remaining_points[0:2]):
                        triangle = Triangle2D(p1, p2, p3)
                        if triangle.area() == 0:
                            remaining_points.remove(p2)
                            found_flat_ear = True
                            break

                    if not found_flat_ear:
                        # remaining_polygon.plot(point_numbering=True, plot_points=True)     
                        # vmd.DisplayMesh2D(points, triangles).plot()
                        # print(remaining_points)
                        # raise ValueError('There are no ear in the polygon, it seems malformed')
                        print(
                            'Warning : There are no ear in the polygon, it seems malformed: skipping triangulation')
                        return vmd.DisplayMesh2D(points, triangles)
                else:
                    return vmd.DisplayMesh2D(points, triangles)

        if len(remaining_points) == 3:
            p1, p2, p3 = remaining_points
            triangles.append((initial_point_to_index[p1],
                              initial_point_to_index[p2],
                              initial_point_to_index[p3]))

        return vmd.DisplayMesh2D(points, triangles)

    def simplify(self, min_distance: float = 0.01, max_distance: float = 0.05):
        return ClosedPolygon2D(self.simplify_polygon(min_distance=min_distance,
                                                     max_distance=max_distance).points)


class Triangle2D(ClosedPolygon2D):

    def __init__(self, point1: volmdlr.Point2D, point2: volmdlr.Point2D,
                 point3: volmdlr.Point2D, name: str = ''):
        self.point1 = point1
        self.point2 = point2
        self.point3 = point3
        self.name = name

        # ClosedPolygon2D.__init__(self, points=[point1, point2, point3],
        # name=name)

    def area(self):
        u = self.point2 - self.point1
        v = self.point3 - self.point1
        return abs(u.cross(v)) / 2

    def incircle_radius(self):
        a = self.point1.point_distance(self.point2)
        b = self.point1.point_distance(self.point3)
        c = self.point2.point_distance(self.point3)
        return 2 * self.area() / (a + b + c)

    def circumcircle_radius(self):
        a = self.point1.point_distance(self.point2)
        b = self.point1.point_distance(self.point3)
        c = self.point2.point_distance(self.point3)
        return a * b * c / (self.area() * 4.0)

    def ratio_circumr_length(self):
        return self.circumcircle_radius() / self.length()

    def ratio_incircler_length(self):
        return self.incircle_radius() / self.length()

    def aspect_ratio(self):
        a = self.point1.point_distance(self.point2)
        b = self.point1.point_distance(self.point3)
        c = self.point2.point_distance(self.point3)
        s = 0.5 * (a + b + c)
        try:
            return 0.125 * a * b * c / (s - a) / (s - b) / (s - c)
        except ZeroDivisionError:
            return 1000000.


class Circle2D(Contour2D):
    _non_serializable_attributes = ['internal_arcs', 'external_arcs',
                                    'polygon', 'straight_line_contour_polygon',
                                    'primitives', 'basis_primitives']

    def __init__(self, center: volmdlr.Point2D, radius: float, name: str = ''):
        self.center = center
        self.radius = radius
        self.angle = volmdlr.TWO_PI

        # self.points = self.tessellation_points()

        Contour2D.__init__(self, [self], name=name)  # !!! this is dangerous

    def __hash__(self):
        return int(round(1e6 * (self.center.x + self.center.y + self.radius)))

    def __eq__(self, other_circle):
        if self.__class__.__name__ != other_circle.__class__.__name__:
            return False

        return math.isclose(self.center.x,
                            other_circle.center.x, abs_tol=1e-06) \
               and math.isclose(self.center.y,
                                other_circle.center.y, abs_tol=1e-06) \
               and math.isclose(self.radius, other_circle.radius,
                                abs_tol=1e-06)

    def to_polygon(self, angle_resolution: float):
        return ClosedPolygon2D(
            self.polygon_points(angle_resolution=angle_resolution))

    def tessellation_points(self, resolution=40):
        return [(self.center
                 + self.radius * math.cos(teta) * volmdlr.X2D
                 + self.radius * math.sin(teta) * volmdlr.Y2D)
                for teta in npy.linspace(0, volmdlr.TWO_PI, resolution + 1)][
               :-1]

    def point_belongs(self, point, tolerance=1e-9):
        return point.point_distance(self.center) <= self.radius + tolerance

    # def border_points(self):
    #     start = self.center - self.radius * volmdlr.Point2D(1, 0)
    #     end = self.center + self.radius * volmdlr.Point2D(1, 0)
    #     return [start, end]

    def bounding_rectangle(self):

        xmin = self.center.x - self.radius
        xmax = self.center.x + self.radius
        ymin = self.center.y - self.radius
        ymax = self.center.y + self.radius
        return xmin, xmax, ymin, ymax

    def line_intersections(self, line2d: volmdlr.edges.Line2D, tol=1e-9):
        # Duplicate from ffull arc
        Q = self.center
        if line2d.points[0] == self.center:
            P1 = line2d.points[1]
            V = line2d.points[0] - line2d.points[1]
        else:
            P1 = line2d.points[0]
            V = line2d.points[1] - line2d.points[0]
        a = V.dot(V)
        b = 2 * V.dot(P1 - Q)
        c = P1.dot(P1) + Q.dot(Q) - 2 * P1.dot(Q) - self.radius ** 2

        disc = b ** 2 - 4 * a * c
        if math.isclose(disc, 0., abs_tol=tol):
            t1 = -b / (2 * a)
            return [P1 + t1 * V]

        elif disc > 0:
            sqrt_disc = math.sqrt(disc)
            t1 = (-b + sqrt_disc) / (2 * a)
            t2 = (-b - sqrt_disc) / (2 * a)
            return [P1 + t1 * V,
                    P1 + t2 * V]
        else:
            return []

    def circle_intersections(self, circle: 'volmdlr.wires.Circle2D'):
        x0, y0 = self.center
        x1, y1 = circle.center
        r0 = self.radius
        r1 = circle.radius

        d = math.sqrt((x1 - x0) ** 2 + (y1 - y0) ** 2)

        # non intersecting
        if d > r0 + r1:
            return []
        # One circle within other
        if d < abs(r0 - r1):
            return []
        # coincident circles
        if d == 0 and r0 == r1:
            return []
        else:
            a = (r0 ** 2 - r1 ** 2 + d ** 2) / (2 * d)
            h = math.sqrt(r0 ** 2 - a ** 2)
            x2 = x0 + a * (x1 - x0) / d
            y2 = y0 + a * (y1 - y0) / d
            x3 = x2 + h * (y1 - y0) / d
            y3 = y2 - h * (x1 - x0) / d

            x4 = x2 - h * (y1 - y0) / d
            y4 = y2 + h * (x1 - x0) / d

        return [volmdlr.Point2D(x3, y3), volmdlr.Point2D(x4, y4)]

    def arc_intersections(self, arc2d: volmdlr.edges.Arc2D):
        circle = Circle2D(arc2d.center, arc2d.radius)
        intersections = []

        for inter in self.circle_intersections(circle):
            try:
                li = arc2d.abscissa(inter)
                intersections.append(inter)
            except ValueError:
                pass
        return intersections

    def length(self):
        return volmdlr.TWO_PI * self.radius

    def plot(self, ax=None, linestyle='-', color='k', linewidth=1, alpha=1.,
             equal_aspect=True):
        if ax is None:
            fig, ax = plt.subplots()
        # else:
        #     fig = ax.figure
        if self.radius > 0:
            ax.add_patch(matplotlib.patches.Arc((self.center.x, self.center.y),
                                                2 * self.radius,
                                                2 * self.radius,
                                                angle=0,
                                                theta1=0,
                                                theta2=360,
                                                color=color,
                                                alpha=alpha,
                                                linestyle=linestyle,
                                                linewidth=linewidth))
        if equal_aspect:
            ax.set_aspect('equal')
        return ax

    def to_3d(self, plane_origin, x, y):
        normal = x.cross(y)
        center3d = self.center.to_3d(plane_origin, x, y)
        return Circle3D(volmdlr.Frame3D(center3d, x, y, normal),
                        self.radius, self.name)

    def rotation(self, center, angle, copy=True):
        if copy:
            return Circle2D(self.center.rotation(center, angle, copy=True),
                            self.radius)
        else:
            self.center.rotation(center, angle, copy=False)

    def translation(self, offset, copy=True):
        if copy:
            return Circle2D(self.center.translation(offset, copy=True),
                            self.radius)
        else:
            self.center.translation(offset, copy=False)

    def frame_mapping(self, frame, side, copy=True):
        """
        side = 'old' or 'new'
        """
        if side == 'old':
            if copy:
                return Circle2D(frame.old_coordinates(self.center),
                                self.radius)
            else:
                self.center = frame.old_coordinates(self.center)
        if side == 'new':
            if copy:
                return Circle2D(frame.new_coordinates(self.center),
                                self.radius)
            else:
                self.points = frame.new_coordinates(self.center)

    def area(self):
        return math.pi * self.radius ** 2

    def second_moment_area(self, point):
        """
        Second moment area of part of disk
        """
        I = math.pi * self.radius ** 4 / 4
        Ic = npy.array([[I, 0], [0, I]])
        return volmdlr.geometry.huygens2d(I, I, 0, self.area(), self.center,
                                          point)

    def center_of_mass(self):
        return self.center

    def point_symmetric(self, point):
        center = 2 * point - self.center
        return Circle2D(center, self.radius)

    def plot_data(self, edge_style: plot_data.EdgeStyle = None,
                  surface_style: plot_data.SurfaceStyle = None):
        return plot_data.Circle2D(cx=self.center.x,
                                  cy=self.center.y,
                                  r=self.radius,
                                  edge_style=edge_style,
                                  surface_style=surface_style)

    def copy(self):
        return Circle2D(self.center.copy(), self.radius)

    def point_at_abscissa(self, curvilinear_abscissa):
        start = self.center + self.radius * volmdlr.X3D
        return start.rotation(self.center,
                              curvilinear_abscissa / self.radius)

    def triangulation(self, n=35):
        l = self.length()
        points = [self.point_at_abscissa(l * i / n) for i in range(n)]
        points.append(self.center)
        triangles = [(i, i + 1, n) for i in range(n - 1)] + [(n - 1, 0, n)]

    def split(self, split_start, split_end):
        x1, y1 = split_start - self.center
        x2, y2 = split_end - self.center

        angle1 = math.atan2(y1, x1)
        angle2 = math.atan2(y2, x2)
        angle_i1 = 0.5 * (angle2 - angle1)
        angle_i2 = angle_i1 + math.pi
        interior_point1 = split_start.rotation(self.center, angle_i1)
        interior_point2 = split_start.rotation(self.center, angle_i2)

        return [volmdlr.edges.Arc2D(split_start, interior_point1,
                                    split_end),
                volmdlr.edges.Arc2D(split_start, interior_point2,
                                    split_end)]

    def point_at_abscissa(self, curvilinear_abscissa):
        start = self.center + self.radius * volmdlr.X3D
        return start.rotation(self.center,
                              curvilinear_abscissa / self.radius)

    def discretise(self, n: float):
        # BUGGED: returns method
        circle_to_nodes = {}
        nodes = []
        if n * self.length() < 1:
            circle_to_nodes[self] = self.border_points
        else:
            n0 = int(math.ceil(n * self.length()))
            l0 = self.length() / n0

            for k in range(n0):
                node = self.point_at_abscissa(k * l0)

                nodes.append(node)

            circle_to_nodes[self] = nodes

        return circle_to_nodes[self]

    def polygon_points(self, angle_resolution=10):
        return volmdlr.edges.Arc2D.polygon_points(
            self, angle_resolution=angle_resolution)


class Contour3D(Contour, Wire3D):
    _non_serializable_attributes = ['points']
    _non_eq_attributes = ['name']
    _non_hash_attributes = ['points', 'name']
    _generic_eq = True
    """
    A collection of 3D primitives forming a closed wire3D
    """

    def __init__(self, primitives: List[volmdlr.core.Primitive3D],
                 name: str = ''):
        """

        """

        Wire3D.__init__(self, primitives=primitives, name=name)

    def __hash__(self):
        return sum([hash(e) for e in self.primitives])

    def __eq__(self, other_):
        if self.__class__.__name__ != other_.__class__.__name__:
            return False
        equal = True
        for edge, other_edge in zip(self.primitives, other_.edges):
            equal = (equal and edge == other_edge)
        return equal

    @classmethod
    def from_step(cls, arguments, object_dict):
        name = arguments[0][1:-1]
        raw_edges = []
        edge_ends = {}
        for ie, edge_id in enumerate(arguments[1]):
            edge = object_dict[int(edge_id[1:])]
            raw_edges.append(edge)

        if (len(raw_edges)) == 1:
            if isinstance(raw_edges[0], cls):
                # Case of a circle, ellipse...
                return raw_edges[0]
            else:
                return cls(raw_edges, name=name)

        # Making things right for first 2 primitives
        if (raw_edges[0].end).point_distance(raw_edges[1].start) < 2e-5:
            edges = [raw_edges[0], raw_edges[1]]            
        elif (raw_edges[0].start).point_distance(raw_edges[1].start) < 2e-5:
            edges = [raw_edges[0].reverse(), raw_edges[1]]    
        elif (raw_edges[0].end).point_distance(raw_edges[1].end) < 2e-5:
            edges = [raw_edges[0], raw_edges[1].reverse()]
        elif (raw_edges[0].start).point_distance(raw_edges[1].end) < 2e-5:
            edges = [raw_edges[0].reverse(), raw_edges[1].reverse()]  
        else:
            raise NotImplementedError(
                'First 2 edges of contour not follwing each other')

        last_edge = edges[-1]
        for raw_edge in raw_edges[2:]:
            if (raw_edge.start).point_distance(last_edge.end) < 2e-5:
                last_edge = raw_edge
            elif (raw_edge.end).point_distance(last_edge.end) < 2e-5:
                last_edge = raw_edge.reverse()
            else:
                ax = last_edge.plot(color='b')
                ax = raw_edge.plot(ax=ax, color='r')
                deltax1 = abs(raw_edge.start.x - last_edge.end.x)
                deltax2 = abs(raw_edge.end.x - last_edge.end.x)
                deltay1 = abs(raw_edge.start.y - last_edge.end.y)
                deltay2 = abs(raw_edge.end.y - last_edge.end.y)
                deltaz1 = abs(raw_edge.start.z - last_edge.end.z)
                deltaz2 = abs(raw_edge.end.z - last_edge.end.z)
                raise NotImplementedError(
                    'Edges of contour not follwing each other',
                'delta = {}, {}, {}, {}, {}, {}'.format(deltax1, deltax2,
                                                        deltay1, deltay2,
                                                        deltaz1, deltaz2))

            edges.append(last_edge)
        return cls(edges, name=name)

    def to_step(self, current_id, surface_id=None):

        content = ''
        edge_ids = []
        for primitive in self.primitives:
            if isinstance(primitive, volmdlr.edges.BSplineCurve3D):
                continue
            primitive_content, primitive_ids = primitive.to_step(current_id)
            content += primitive_content
            current_id = primitive_ids[-1] + 1
            for primitive_id in primitive_ids:
                content += "#{} = ORIENTED_EDGE('{}',*,*,#{},.T.);\n".format(
                    current_id,
                    primitive.name,
                    primitive_id)
                edge_ids.append(current_id)

                current_id += 1

        content += "#{} = EDGE_LOOP('{}',({}));\n".format(
            current_id, self.name, volmdlr.core.step_ids_to_str(edge_ids))
        return content, current_id

    def average_center_point(self):
        nb = len(self.points)
        x = npy.sum([p[0] for p in self.points]) / nb
        y = npy.sum([p[1] for p in self.points]) / nb
        z = npy.sum([p[2] for p in self.points]) / nb

        return volmdlr.Point3D(x, y, z)

    def rotation(self, center, axis, angle, copy=True):
        if copy:
            new_edges = [edge.rotation(center, axis, angle, copy=True) for edge
                         in self.primitives]
            # new_points = [p.rotation(center, axis, copy=True) for p in self.points]
            return Contour3D(new_edges, None, self.name)
        else:
            for edge in self.primitives:
                edge.rotation(center, axis, angle, copy=False)
            for point in self.tessel_points:
                point.rotation(center, axis, angle, copy=False)

    def translation(self, offset, copy=True):
        if copy:
            new_edges = [edge.translation(offset, copy=True) for edge in
                         self.primitives]
            # new_points = [p.translation(offset, copy=True) for p in self.points]
            return Contour3D(new_edges, self.name)
        else:
            for edge in self.primitives:
                edge.translation(offset, copy=False)
            for point in self.tessel_points:
                point.translation(offset, copy=False)

    def order_contour(self):
        new_primitives = []
        points = self.ordering_contour()
        for p1, p2 in points:
            new_primitives.append(volmdlr.edges.LineSegment3D(p1, p2))
        self.primitives = new_primitives

        return self

    def point_over_contour(self, point):
        belongs = False
        for primitive in self.primitives:
            if primitive.point_belongs(point):
                belongs = True
        return belongs

    def frame_mapping(self, frame, side, copy=True):
        """
        side = 'old' or 'new'
        """
        if copy:
            new_edges = [edge.frame_mapping(frame, side, copy=True) for edge in
                         self.primitives]
            # new_points = [p.frame_mapping(frame, side, copy=True) for p in self.points]
            return Contour3D(new_edges, None, self.name)
        else:
            for edge in self.primitives:
                edge.frame_mapping(frame, side, copy=False)
            for point in self.tessel_points:
                point.frame_mapping(frame, side, copy=False)

    def copy(self):
        new_edges = [edge.copy() for edge in self.primitives]
        if self.point_inside_contour is not None:
            new_point_inside_contour = self.point_inside_contour.copy()
        else:
            new_point_inside_contour = None
        return Contour3D(new_edges, new_point_inside_contour, self.name)

    def length(self):
        # TODO: this is duplicated code from Wire3D!
        length = 0.
        for edge in self.primitives:
            length += edge.length()
        return length

    def point_at_abscissa(self, curvilinear_abscissa):
        # TODO: this is duplicated code from Wire3D!
        length = 0.
        for primitive in self.primitives:
            primitive_length = primitive.length()
            if length + primitive_length > curvilinear_abscissa:
                return primitive.point_at_abscissa(
                    curvilinear_abscissa - length)
            length += primitive_length
        if math.isclose(curvilinear_abscissa, length, abs_tol=1e-6):
            return primitive.point_at_abscissa(primitive_length)
        raise ValueError('abscissa out of contour length')

    def plot(self, ax=None, color='k', alpha=1, edge_details=False):
        if ax is None:
            ax = Axes3D(plt.figure())

        for edge in self.primitives:
            edge.plot(ax=ax, color=color, alpha=alpha,
                      edge_ends=edge_details, edge_direction=edge_details)

        return ax

    def to_2d(self, plane_origin, x, y):
        z = x.cross(y)
        plane3d = volmdlr.faces.Plane3D(volmdlr.Frame3D(plane_origin, x, y, z))
        primitives2d = [plane3d.point3d_to_2d(p) for p in self.primitives]
        return Contour2D(primitives=primitives2d)

    def _bounding_box(self):

        """
        Flawed method, to be enforced by overloading
        """
        n = 50
        l = self.length()
        points = [self.point_at_abscissa(i / n * l) \
                  for i in range(n)]
        return volmdlr.core.BoundingBox.from_points(points)

    @classmethod
    def extract_contours(cls, contour, point1: volmdlr.Point3D,
                         point2: volmdlr.Point3D, inside=False):

        new_primitives = contour.extract_with_points(point1, point2, inside)
        contours = [cls(new_primitives)]
        return contours

    def contour_intersection(self, contour3d):
        dict_intersecting_points = {}
        for primitive1 in self.primitives:
            for primitive2 in contour3d.primitives:
                intersecting_point = primitive1.linesegment_intersection(
                    primitive2)
                if intersecting_point != None:
                    dict_intersecting_points[primitive2] = intersecting_point
        if dict_intersecting_points:
            return dict_intersecting_points
        return None

    def merge_contours(self, contour3d):
        return volmdlr.wires.Contour3D(self.merged_contour_primitives(contour3d))

class Circle3D(Contour3D):
    _non_serializable_attributes = ['point', 'edges', 'point_inside_contour']
    _non_eq_attributes = ['name']
    _non_hash_attributes = ['name']
    _generic_eq = True

    def __init__(self, frame: volmdlr.Frame3D, radius: float,
                 name: str = ''):
        """
        frame.u, frame.v define the plane, frame.w the normal
        """
        self.radius = radius
        self.frame = frame
        self.angle = volmdlr.TWO_PI
        Contour3D.__init__(self, [self], name=name)

    @property
    def center(self):
        return self.frame.origin

    @property
    def normal(self):
        return self.frame.w

    def __hash__(self):
        return hash(self.frame.origin)

    def __eq__(self, other_circle):
        return self.frame.origin == other_circle.frame.origin \
               and self.frame.w.is_colinear(other_circle.frame.w) \
               and math.isclose(self.radius,
                                other_circle.radius, abs_tol=1e-06)

    def tessellation_points(self, resolution=20):

        tessellation_points_3d = [
                                     self.center + self.radius * math.cos(
                                         teta) * self.frame.u
                                     + self.radius * math.sin(
                                         teta) * self.frame.v
                                     for teta in
                                     npy.linspace(0, volmdlr.TWO_PI,
                                                  resolution + 1)][:-1]
        return tessellation_points_3d

    def length(self):
        return volmdlr.TWO_PI * self.radius

    def FreeCADExport(self, name, ndigits=3):
        xc, yc, zc = round(1000 * self.center, ndigits)
        xn, yn, zn = round(self.normal, ndigits)
        return '{} = Part.Circle(fc.Vector({},{},{}),fc.Vector({},{},{}),{})\n'.format(
            name, xc, yc, zc, xn, yn, zn, 1000 * self.radius)

    def rotation(self, rot_center, axis, angle, copy=True):
        new_center = self.center.rotation(rot_center, axis, angle, True)
        new_normal = self.normal.rotation(rot_center, axis, angle, True)
        if copy:
            return Circle3D(new_center, self.radius, new_normal, self.name)
        else:
            self.center = new_center
            self.normal = new_normal

    def translation(self, offset, copy=True):
        # new_frame = self.center.translation(offset, True)
        new_frame = self.frame.translation(offset, True)

        if copy:

            # return Circle3D(new_frame, self.radius, self.frame,
            #                 self.name)
            return Circle3D(new_frame, self.radius, self.name)

        else:
            self.frame = new_frame

    def plot(self, ax=None, color='k', alpha=1.):
        if ax is None:
            fig = plt.figure()
            ax = Axes3D(fig)
        else:
            fig = None

        x = []
        y = []
        z = []
        for px, py, pz in self.tessellation_points():
            x.append(px)
            y.append(py)
            z.append(pz)
        x.append(x[0])
        y.append(y[0])
        z.append(z[0])
        ax.plot(x, y, z, color=color, alpha=alpha)
        return ax

    def point_at_abscissa(self, curvilinear_abscissa):
        """
        start point is at intersection of frame.u axis
        """
        start = self.frame.origin + self.radius * self.frame.u
        return start.rotation(self.frame.origin, self.frame.w,
                              curvilinear_abscissa / self.radius,
                              copy=True)

    @classmethod
    def from_step(cls, arguments, object_dict):
        center = object_dict[arguments[1]].origin
        radius = float(arguments[2]) / 1000
        if object_dict[arguments[1]].u is not None:
            normal = object_dict[arguments[1]].u
            other_vec = object_dict[arguments[1]].v
            if other_vec is not None:
                other_vec.normalize()
        else:
            normal = object_dict[arguments[1]].v  # ou w
            other_vec = None
        normal.normalize()
        return cls.from_center_normal(center, normal, radius,
                                      arguments[0][1:-1])

    def to_step(self, current_id, surface_id=None):
        circle_frame = volmdlr.Frame3D(self.center, self.frame.w, self.frame.u,
                                       self.frame.v)
        content, frame_id = circle_frame.to_step(current_id)
        curve_id = frame_id + 1
        content += "#{} = CIRCLE('{}',#{},{});\n".format(
            curve_id, self.name, frame_id, round(self.radius * 1000, 3))

        if surface_id:
            content += "#{} = SURFACE_CURVE('',#{},(#{}),.PCURVE_S1.);\n".format(
                curve_id + 1, curve_id, surface_id)
            curve_id += 1

        p1 = self.frame.origin + self.frame.u * self.radius
        # p2 = self.frame.origin + self.frame.v*self.radius
        p3 = self.frame.origin - self.frame.u * self.radius
        # p4 = self.frame.origin - self.frame.v*self.radius

        p1_content, p1_id = p1.to_step(curve_id + 1, vertex=True)
        # p2_content, p2_id = p2.to_step(p1_id+1, vertex=True)
        p3_content, p3_id = p3.to_step(p1_id + 1, vertex=True)
        # p4_content, p4_id = p4.to_step(p3_id+1, vertex=True)
        content += p1_content + p3_content

        arc1_id = p3_id + 1
        content += "#{} = EDGE_CURVE('{}',#{},#{},#{},.T.);\n".format(
            arc1_id, self.name, p1_id, p3_id, curve_id)
        oriented_edge1_id = arc1_id + 1
        content += "#{} = ORIENTED_EDGE('',*,*,#{},.T.);\n".format(
            oriented_edge1_id, arc1_id)

        arc2_id = oriented_edge1_id + 1
        content += "#{} = EDGE_CURVE('{}',#{},#{},#{},.T.);\n".format(
            arc2_id, self.name, p3_id, p1_id, curve_id)
        oriented_edge2_id = arc2_id + 1
        content += "#{} = ORIENTED_EDGE('',*,*,#{},.T.);\n".format(
            oriented_edge2_id, arc2_id)

        current_id = oriented_edge2_id + 1
        content += "#{} = EDGE_LOOP('{}',(#{},#{}));\n".format(
            current_id, self.name, oriented_edge1_id, oriented_edge2_id)

        return content, current_id

    def _bounding_box(self):
        """
        """
        u = self.normal.deterministic_unit_normal_vector()
        v = self.normal.cross(u)
        points = [self.frame.origin + self.radius * v
                  for v in [self.frame.u, -self.frame.u,
                            self.frame.v, -self.frame.v]]
        return volmdlr.core.BoundingBox.from_points(points)

    def to_2d(self, plane_origin, x, y):
        z = x.cross(y)
        plane3d = volmdlr.faces.Plane3D(volmdlr.Frame3D(plane_origin, x, y, z))
        return Circle2D(plane3d.point3d_to_2d(self.center), self.radius)

    @classmethod
    def from_center_normal(cls, center: volmdlr.Point3D,
                           normal: volmdlr.Vector3D,
                           radius: float,
                           name: str = ''):
        u = normal.deterministic_unit_normal_vector()
        v = normal.cross(u)
        return cls(volmdlr.Frame3D(center, u, v, normal), radius, name)

    @classmethod
    def from_3_points(cls, point1, point2, point3):
        u1 = (point2 - point1)
        u2 = (point2 - point3)
        try:
            u1.normalize()
            u2.normalize()
        except ZeroDivisionError:
            raise ValueError(
                'the 3 points must be distincts')

        normal = u2.cross(u1)
        normal.normalize()

        if u1 == u2:
            u2 = normal.cross(u1)
            u2.normalize()

        v1 = normal.cross(u1)  # v1 is normal, equal u2
        v2 = normal.cross(u2)  # equal -u1

        p11 = 0.5 * (point1 + point2)  # Mid point of segment s,m
        p21 = 0.5 * (point2 + point3)  # Mid point of segment s,m

        l1 = volmdlr.edges.Line3D(p11, p11 + v1)
        l2 = volmdlr.edges.Line3D(p21, p21 + v2)

        try:
            center, _ = l1.minimum_distance_points(l2)
        except ZeroDivisionError:
            raise ValueError(
                'Start, end and interior points  of an arc must be distincts')

        radius = (center - point1).norm()
        return cls(frame=volmdlr.Frame3D(center, u1, normal.cross(u1), normal),
                   radius=radius)

    def extrusion(self, extrusion_vector):

        if self.normal.is_colinear_to(extrusion_vector):
            u = self.normal.deterministic_unit_normal_vector()
            v = self.normal.cross(u)
            w = extrusion_vector.copy()
            w.normalize()
            cylinder = volmdlr.faces.CylindricalSurface3D(
                volmdlr.Frame3D(self.center, u, v, w), self.radius)
            return [cylinder.rectangular_cut(0, volmdlr.TWO_PI,
                                             0, extrusion_vector.norm())]
        else:
            raise NotImplementedError(
                'Extrusion along vector not colinar to normal for circle not handled yet: dot={}'.format(
                    self.normal.dot(extrusion_vector)))

    def revolution(self, axis_point: volmdlr.Point3D, axis: volmdlr.Vector3D,
                   angle: float):
        line3d = volmdlr.edges.Line3D(axis_point, axis_point + axis)
        tore_center, _ = line3d.point_projection(self.center)
        u = self.center - tore_center
        u.normalize()
        v = axis.cross(u)
        if not math.isclose(self.normal.dot(u), 0., abs_tol=1e-9):
            raise NotImplementedError(
                'Outside of plane revolution not supported')

        R = tore_center.point_distance(self.center)
        surface = volmdlr.faces.ToroidalSurface3D(
            volmdlr.Frame3D(tore_center, u, v, axis),
            R, self.radius)
        return [surface.rectangular_cut(0, angle, 0, volmdlr.TWO_PI)]

    def point_on_circle(self, point: volmdlr.Point3D):
        distance = point.point_distance(self.center)
        vec = volmdlr.Vector3D(*point-self.center)
        dot = self.normal.dot(vec)
        if math.isclose(distance, self.radius, abs_tol=1e-6)\
                and math.isclose(dot, 0, abs_tol=5e-6):
            return True
        return False

    def trim(self, point1: volmdlr.Point3D, point2: volmdlr.Point3D):
        if not self.point_on_circle(point1)\
                or not self.point_on_circle(point2):
            ax = self.plot()
            point1.plot(ax=ax, color='r')
            point2.plot(ax=ax, color='b')
            raise ValueError('Point not on circle for trim method')
        if point1 == point2:
            return volmdlr.edges.FullArc3D(self.frame.origin, point1,
                                           self.frame.w)
        interior = volmdlr.core.clockwise_interior_from_circle3d(
            point1, point2, self)
        return volmdlr.edges.Arc3D(point1, interior, point2)


class Ellipse3D(Contour3D):
    """
    :param major_axis: Largest radius of the ellipse
    :type major_axis: float
    :param minor_axis: Smallest radius of the ellipse
    :type minor_axis: float
    :param center: Ellipse's center
    :type center: Point3D
    :param normal: Ellipse's normal
    :type normal: Vector3D
    :param major_dir: Direction of the largest radius/major_axis
    :type major_dir: Vector3D
    """

    def __init__(self, major_axis: float, minor_axis: float,
                 center: volmdlr.Point3D, normal: volmdlr.Vector3D,
                 major_dir: volmdlr.Vector3D, name: str = ''):

        self.major_axis = major_axis
        self.minor_axis = minor_axis
        self.center = center
        normal.normalize()
        self.normal = normal
        major_dir.normalize()
        self.major_dir = major_dir
        Contour3D.__init__(self, [self], name=name)

    def tessellation_points(self, resolution=20):
        # plane = Plane3D.from_normal(self.center, self.normal)
        tessellation_points_3d = [
                                     self.center + self.major_axis * math.cos(
                                         teta) * self.major_dir
                                     + self.minor_axis * math.sin(
                                         teta) * self.major_dir.cross(
                                         self.normal) for teta in
                                     npy.linspace(0, volmdlr.TWO_PI,
                                                  resolution + 1)][:-1]
        return tessellation_points_3d

    def trim(self, point1: volmdlr.Point3D, point2: volmdlr.Point3D):
        minor_dir = self.normal.cross(self.major_dir)
        frame = volmdlr.Frame3D(self.center, self.major_dir,
                                minor_dir, self.normal)
        # Positionnement des points dans leur frame
        p1_new, p2_new = frame.new_coordinates(
            point1), frame.new_coordinates(point2)
        # Angle pour le p1
        u1, u2 = p1_new.x / self.major_axis, p1_new.y / self.minor_axis
        theta1 = volmdlr.core.sin_cos_angle(u1, u2)
        # Angle pour le p2
        u3, u4 = p2_new.x / self.major_axis, p2_new.y / self.minor_axis
        theta2 = volmdlr.core.sin_cos_angle(u3, u4)

        if theta1 > theta2:  # sens trigo
            angle = math.pi + (theta1 + theta2) / 2
        else:
            angle = (theta1 + theta2) / 2

        p_3 = volmdlr.Point3D(self.major_axis * math.cos(angle),
                              self.minor_axis * math.sin(angle), 0)
        p3 = frame.old_coordinates(p_3)

        return volmdlr.edges.ArcEllipse3D(point1, p3, point2, self.center,
                                          self.major_dir)

    def FreeCADExport(self, ip, ndigits=3):
        name = 'primitive{}'.format(ip)
        xc, yc, zc = npy.round(1000 * self.center.vector, ndigits)
        major_vector = self.center + self.major_axis / 2 * self.major_dir
        xmaj, ymaj, zmaj = npy.round(1000 * major_vector.vector, ndigits)
        minor_vector = self.center + self.minor_axis / 2 * self.normal.cross(
            self.major_dir)
        xmin, ymin, zmin = npy.round(1000 * minor_vector.vector, ndigits)
        return '{} = Part.Ellipse(fc.Vector({},{},{}), fc.Vector({},{},{}), fc.Vector({},{},{}))\n'.format(
            name, xmaj, ymaj, zmaj, xmin, ymin, zmin, xc, yc, zc)

    def rotation(self, rot_center, axis, angle, copy=True):
        new_center = self.center.rotation(rot_center, axis, angle, True)
        new_normal = self.normal.rotation(rot_center, axis, angle, True)
        new_major_dir = self.major_dir.rotation(rot_center, axis, angle, True)
        if copy:
            return Ellipse3D(self.major_axis, self.minor_axis, new_center,
                             new_normal, new_major_dir, self.name)
        else:
            self.center = new_center
            self.normal = new_normal
            self.major_dir = new_major_dir

    def translation(self, offset, copy=True):
        new_center = self.center.translation(offset, True)
        new_normal = self.normal.translation(offset, True)
        new_major_dir = self.major_dir.translation(offset, True)
        if copy:
            return Ellipse3D(self.major_axis, self.minor_axis, new_center,
                             new_normal, new_major_dir, self.name)
        else:
            self.center = new_center
            self.normal = new_normal
            self.major_dir = new_major_dir

    def plot(self, ax=None, color='k'):
        if ax is None:
            fig = plt.figure()
            ax = Axes3D(fig)
        else:
            fig = None

        x = []
        y = []
        z = []
        for px, py, pz in self.tessellation_points():
            x.append(px)
            y.append(py)
            z.append(pz)
        x.append(x[0])
        y.append(y[0])
        z.append(z[0])
        ax.plot(x, y, z, color)
        return ax

    @classmethod
    def from_step(cls, arguments, object_dict):
        center = object_dict[arguments[1]].origin
        normal = object_dict[arguments[1]].u  # ancien w
        major_dir = object_dict[arguments[1]].v  # ancien u
        major_axis = float(arguments[2]) / 1000
        minor_axis = float(arguments[3]) / 1000
        return cls(major_axis, minor_axis, center, normal, major_dir,
                   arguments[0][1:-1])


class ClosedPolygon3D(Contour3D, ClosedPolygon):

    def __init__(self, points: List[volmdlr.Point3D], name: str = ''):
        self.points = points
        self.line_segments = self._line_segments()

        Contour3D.__init__(self, self.line_segments, name)

    def _line_segments(self):
        lines = []
        if len(self.points) > 1:
            for p1, p2 in zip(self.points,
                              list(self.points[1:]) + [self.points[0]]):
                lines.append(volmdlr.edges.LineSegment3D(p1, p2))
        return lines

    def copy(self):
        points = [p.copy() for p in self.points]
        return ClosedPolygon2D(points, self.name)

    def __hash__(self):
        return sum([hash(p) for p in self.points])

    def __eq__(self, other_):
        if not isinstance(other_, self.__class__):
            return False
        equal = True
        for point, other_point in zip(self.points, other_.points):
            equal = (equal and point == other_point)
        return equal

    def plot(self, ax=None, color='k', alpha=1):
        for line_segment in self.line_segments:
            ax = line_segment.plot(ax=ax, color=color, alpha=alpha)
        return ax

    def rotation(self, center, axis, angle, copy=True):
        if copy:
            return ClosedPolygon3D(
                [p.rotation(center, axis, angle, copy=True) for p in
                 self.points])
        else:
            for p in self.points:
                p.rotation(center, axis, angle, copy=False)

    def translation(self, offset, copy=True):
        if copy:
            new_points = [point.translation(offset, copy=True) for point in
                          self.points]
            return ClosedPolygon3D(new_points, self.name)
        else:
            for point in self.points:
                point.translation(offset, copy=False)

    def to_2d(self, plane_origin, x, y):
        points2d = [point.to_2d(plane_origin, x, y) for point in self.points]
        return ClosedPolygon2D(points2d)

    def sewing_with(self, other_poly3d, x, y, normal, resolution=20):
        self_center, other_center = self.average_center_point(), \
                                    other_poly3d.average_center_point()

        self_poly2d, other_poly2d = self.to_2d(self_center, x, y), \
                                    other_poly3d.to_2d(other_center, x, y)
        self_center2d, other_center2d = self_poly2d.center_of_mass(), \
                                        other_poly2d.center_of_mass()
        self_poly2d.translation(-self_center2d, copy=False)
        other_poly2d.translation(-other_center2d, copy=False)

        bbox_self2d, bbox_other2d = self_poly2d.bounding_rectangle(), \
                                    other_poly2d.bounding_rectangle()
        position = [abs(value) for value in bbox_self2d] \
                   + [abs(value) for value in bbox_other2d]
        max_scale = 2 * max(position)

        lines = [volmdlr.edges.LineSegment2D(volmdlr.O2D, max_scale * (
                volmdlr.X2D * math.sin(n * 2 * math.pi / resolution) +
                volmdlr.Y2D * math.cos(n * 2 * math.pi / resolution))
                                             ) for n in range(resolution)]

        self_new_points, other_new_points = [], []
        for l in lines:
            for self_line in self_poly2d.line_segments:
                intersect = l.linesegment_intersections(self_line)
                if intersect:
                    self_new_points.extend(intersect)
                    break

            for other_line in other_poly2d.line_segments:
                intersect = l.linesegment_intersections(other_line)
                if intersect:
                    other_new_points.extend(intersect)
                    break

        new_self_poly2d, new_other_poly2d = ClosedPolygon2D(
            self_new_points), ClosedPolygon2D(other_new_points)
        new_self_poly2d.translation(self_center2d, copy=False)
        new_other_poly2d.translation(other_center2d, copy=False)

        new_poly1, new_poly2 = new_self_poly2d.to_3d(self_center, x, y), \
                               new_other_poly2d.to_3d(other_center, x, y)

        triangles = []
        for point1, point2, other_point in zip(new_poly1.points,
                                               new_poly1.points[
                                               1:] + new_poly1.points[:1],
                                               new_poly2.points):
            triangles.append([point1, point2, other_point])

        for point1, point2, other_point in zip(
                new_poly2.points, new_poly2.points[1:] + new_poly2.points[:1],
                new_poly1.points[1:] + new_poly1.points[:1]):
            triangles.append([other_point, point2, point1])

        return triangles

    def simplify(self, min_distance: float = 0.01, max_distance: float = 0.05):
        return ClosedPolygon3D(self.simplify_polygon(
            min_distance=min_distance, max_distance=max_distance).points)

    def sewing(self, polygon2, x, y):
        """
        x and y are used for plane projection to make sure it is being projected in the right plane
        """
        # print("polygon 1:", self.points)
        # print("polygon 2: ", polygon2.points)
        center1, center2 = self.average_center_point(), polygon2.average_center_point()
        center1_, center2_ = volmdlr.Point3D(center1.x, center1.y,0), volmdlr.Point3D(center2.x,center2.y, 0)
        new_polygon1, new_polygon2 = self.translation(-center1_), polygon2.translation(-center2_)
        new_center1, new_center2 = new_polygon1.average_center_point(), new_polygon2.average_center_point()

        new_polygon1_2d, new_polygon2_2d = new_polygon1.to_2d(new_center1, x,y), new_polygon2.to_2d(new_center2, x, y)

        # ax2d = new_polygon1_2d.plot(color='r')
        # new_polygon2_2d.plot(ax=ax2d, color='g')
        barycenter1_2d = new_polygon1_2d.points[0]
        for point in new_polygon1_2d.points[1:]:
            barycenter1_2d += point
        barycenter1_2d = barycenter1_2d / len(new_polygon1_2d.points)
        # barycenter1_2d.plot(ax=ax2d, color='y')

        barycenter2_2d = new_polygon2_2d.points[0]
        for point in new_polygon2_2d.points[1:]:
            barycenter2_2d += point
        barycenter2_2d = barycenter2_2d / len(new_polygon2_2d.points)

        # barycenter2_2d.plot(ax=ax2d, color='r')

        # ax3d= new_polygon1.plot(color= 'r')
        # new_polygon2.plot(ax=ax3d, color= 'g')
        # volmdlr.Point3D(0,0, center1.z).plot(ax=ax3d)
        # volmdlr.Point3D(0,0, center2.z).plot(ax=ax3d, color = 'r')

        dict_closing_pairs = {}
        triangles = []
        list_closing_point_indexes = []
        new_polygon1_2d_points = new_polygon1_2d.points + [
            new_polygon1_2d.points[0]]
        for i, point_polygon1 in enumerate(
                new_polygon1.points + [new_polygon1.points[0]]):

            if i != 0:
                mean_point2d = 0.5 * (
                        new_polygon1_2d_points[i] + new_polygon1_2d_points[
                    i - 1])
                vec_dir = mean_point2d.copy()
                vec_dir.normalize()

                line = volmdlr.edges.LineSegment2D(volmdlr.O2D,
                                                   mean_point2d + vec_dir * 5)
                # line.plot(ax=ax2d, color='b')

                point_intersections = {}
                for line_segment in new_polygon2_2d.line_segments:
                    point_intersection = line_segment.linesegment_intersections(
                        line)
                    if point_intersection:
                        point_intersections[line_segment] = point_intersection[
                            0]
                    else:
                        if line.point_belongs(line_segment.start):
                            point_intersections[line_segment] = line_segment.start
                        if line.point_belongs(line_segment.end):
                            point_intersections[line_segment] = line_segment.end
                point_distance = list(point_intersections.values())[
                    0].point_distance(mean_point2d)
                point_intersection = list(point_intersections.values())[0]
                line_segment = list(point_intersections.keys())[0]
                for line, point in list(point_intersections.items())[1:]:
                    dist = mean_point2d.point_distance(point)
                    if dist < point_distance:
                        point_distance = dist
                        point_intersection = point
                        line_segment = line

                # point_intersection.plot(ax=ax2d)

                if point_intersection.point_distance(
                        line_segment.start) < point_intersection.point_distance(line_segment.end):
                    closing_point = line_segment.start
                else:
                    closing_point = line_segment.end
                closing_point_index = new_polygon2_2d.points.index(
                    closing_point)

                # if real_closing_point != list_closing_points[-1] and real_closing_point in list_closing_points:

                if i == 1:
                    previous_closing_point_index = closing_point_index
                if closing_point_index != previous_closing_point_index:
                    if closing_point_index in list_closing_point_indexes:
                        closing_point_index = previous_closing_point_index
                    else:
                        dict_closing_pairs[self.points[i - 1]] = (
                            previous_closing_point_index,
                            closing_point_index)

                if point_polygon1 == new_polygon1.points[0]:
                    if list(dict_closing_pairs.values())[-1][-1] != \
                            list(dict_closing_pairs.values())[0][0]:
                        dict_closing_pairs[self.points[0]] = (
                            list(dict_closing_pairs.values())[-1][-1],
                            list(dict_closing_pairs.values())[0][0])

                real_closing_point = polygon2.points[closing_point_index]

                if not volmdlr.edges.LineSegment3D(
                        self.points[new_polygon1.points.index(point_polygon1)],
                        real_closing_point).point_belongs(self.points[i - 1]):
                    triangles.append([self.points[new_polygon1.points.index(
                        point_polygon1)], self.points[i - 1],
                                      real_closing_point])

                list_closing_point_indexes.append(closing_point_index)
                previous_closing_point_index = closing_point_index

        for i, point_polygon2 in enumerate(
                new_polygon2.points + [new_polygon2.points[0]]):
            for j, index in enumerate(list(dict_closing_pairs.values())):
                if i != 0:
                    if i - 1 >= index[0] and i <= index[1]:
                        a = polygon2.points[i - 1]
                        b = polygon2.points[
                            new_polygon2.points.index(point_polygon2)]
                        c = list(dict_closing_pairs.keys())[j]
                        if a != b and a != c and b != c and not volmdlr.edges.LineSegment3D(
                                a, c).point_belongs(b):
                            triangles.append([polygon2.points[i - 1],
                                              polygon2.points[
                                                  new_polygon2.points.index(
                                                      point_polygon2)],
                                              list(dict_closing_pairs.keys())[
                                                  j]])
                    else:
                        if index[0] > index[1]:
                            if (i - 1 <= index[0] and i <= index[1]) or (
                                    (i - 1 >= index[0]) and i >= index[1]):
                                a = polygon2.points[i - 1]
                                b = polygon2.points[
                                    new_polygon2.points.index(point_polygon2)]
                                c = list(dict_closing_pairs.keys())[j]
                                if a != b and a != c and b != c and not volmdlr.edges.LineSegment3D(
                                        a, c).point_belongs(b):
                                    triangles.append([polygon2.points[i - 1],
                                                      polygon2.points[
                                                          new_polygon2.points.index(
                                                              point_polygon2)],
                                                      list(
                                                          dict_closing_pairs.keys())[
                                                          j]])
        # print("list closing points indexes :", list_closing_point_indexes)
        # faces = []
        # coords = triangles
        # for trio in coords:
        #     faces.append(volmdlr.faces.Triangle3D(trio[0], trio[1], trio[2]))
        # # volum = volmdlr.core.VolumeModel(faces)
        # # volum.babylonjs()
        # ax = self.plot()
        # polygon2.plot(ax=ax, color='y')
        # for face in faces:
        #     volmdlr.edges.LineSegment3D(face.point1, face.point2).plot(ax=ax,
        #                                                                color='b')
        #     volmdlr.edges.LineSegment3D(face.point1, face.point3).plot(ax=ax,
        #                                                                color='b')
        #     volmdlr.edges.LineSegment3D(face.point2, face.point3).plot(ax=ax,
        #                                                                color='b')

        return triangles

    # def sewing(self, polygon2, x, y):
    #     """
    #     x and y are used for plane projection to make sure it is being
    #     projected in the right plane
    #     """
    #     center1 = self.average_center_point()
    #     center2 = polygon2.average_center_point()
    #
    #     new_polygon1 = self.translation(-center1)
    #     new_polygon2 = polygon2.translation(-center2)
    #
    #     new_center1 = new_polygon1.average_center_point()
    #     new_center2 = new_polygon2.average_center_point()
    #
    #     new_polygon1_2d = new_polygon1.to_2d(new_center1, x, y)
    #     new_polygon2_2d = new_polygon2.to_2d(new_center2, x, y)
    #
    #     barycenter1_2d = new_polygon1_2d.points[0]
    #     for point in new_polygon1_2d.points[1:]:
    #         barycenter1_2d += point
    #     barycenter1_2d = barycenter1_2d / len(new_polygon1_2d.points)
    #
    #     barycenter2_2d = new_polygon2_2d.points[0]
    #     for point in new_polygon2_2d.points[1:]:
    #         barycenter2_2d += point
    #     barycenter2_2d = barycenter2_2d / len(new_polygon2_2d.points)
    #
    #     def point_in_polygon(polygon):
    #         intersetions1 = {}
    #         linex_pos = volmdlr.edges.LineSegment2D(volmdlr.O2D, volmdlr.X2D * 5)
    #         linex_neg = volmdlr.edges.LineSegment2D(volmdlr.O2D, -volmdlr.X2D * 5)
    #         liney_pos = volmdlr.edges.LineSegment2D(volmdlr.O2D, volmdlr.Y2D * 5)
    #         liney_neg = volmdlr.edges.LineSegment2D(volmdlr.O2D, -volmdlr.Y2D * 5)
    #         for line in [linex_pos, linex_neg, liney_pos, liney_neg]:
    #             intersections = []
    #             for line_segment in polygon.line_segments:
    #                 point_intersection = line_segment.linesegment_intersections(
    #                     line)
    #                 intersections.extend(point_intersection)
    #                 if not point_intersection:
    #                     if line.point_belongs(line_segment.start):
    #                         intersections.append(line_segment.start)
    #                     if line.point_belongs(line_segment.end):
    #                         intersections.append(line_segment.end)
    #             intersetions1[line] = intersections[:]
    #         for i, value in enumerate(intersetions1.values()):
    #             if not value:
    #                 if i % 2 == 0:
    #                     if len(list(intersetions1.values())[i + 1]) == 2:
    #                         translation1 = (list(intersetions1.values())[
    #                                             i + 1][0] +
    #                                         list(intersetions1.values())[
    #                                             i + 1][1]) * 0.5
    #                         break
    #                 if i % 2 != 0:
    #                     if len(list(intersetions1.values())[i - 1]) == 2:
    #                         translation1 = (list(intersetions1.values())[
    #                                             i - 1][0] +
    #                                         list(intersetions1.values())[
    #                                             i - 1][1]) * 0.5
    #                         break
    #
    #         return translation1
    #
    #     linex = volmdlr.edges.LineSegment2D(-x.to_2d(volmdlr.O2D, x, y), x.to_2d(volmdlr.O2D, x, y))
    #     # liney = volmdlr.edges.LineSegment2D(-y.to_2d(volmdlr.O2D, x, y), y.to_2d(volmdlr.O2D, x, y))
    #     way_back1 = volmdlr.O3D
    #     way_back2 = volmdlr.O3D
    #     if not new_polygon1_2d.point_belongs(barycenter1_2d):
    #         barycenter1_2d = point_in_polygon(new_polygon1_2d)
    #         new_polygon1_2d.translation(-barycenter1_2d, False)
    #         way_back1 = barycenter1_2d.to_3d(volmdlr.O3D, x, y)
    #     else:
    #         inters = new_polygon1_2d.linesegment_intersections(linex)
    #         distance = inters[0][0].point_distance(inters[-1][0])
    #         if distance / 2 > 3*min(barycenter1_2d.point_distance(inters[0][0]), barycenter1_2d.point_distance(inters[-1][0])):
    #             mid_point = (inters[0][0] + inters[-1][0])*0.5
    #             new_polygon1_2d.translation(-mid_point, False)
    #             way_back1 = mid_point.to_3d(volmdlr.O3D, x, y)
    #
    #     if not new_polygon2_2d.point_belongs(barycenter2_2d):
    #         barycenter2_2d = point_in_polygon(new_polygon2_2d)
    #         new_polygon2_2d.translation(-barycenter2_2d, False)
    #         way_back2 = barycenter2_2d.to_3d(volmdlr.O3D, x, y)
    #     else:
    #         inters = new_polygon2_2d.linesegment_intersections(linex)
    #         distance = inters[0][0].point_distance(inters[-1][0])
    #         if distance / 2 > 3 * min(
    #                 barycenter2_2d.point_distance(inters[0][0]),
    #                 barycenter2_2d.point_distance(inters[-1][0])):
    #             mid_point = (inters[0][0] + inters[-1][0])*0.5
    #             new_polygon2_2d.translation(-mid_point, False)
    #             way_back2 = mid_point.to_3d(volmdlr.O3D, x, y)
    #
    #     list_contours1 = new_polygon1_2d.cut_by_line(linex)
    #     list_contours2 = new_polygon2_2d.cut_by_line(linex)
    #
    #     # list_contours1, list_contours2 = [], []
    #     # for contour1, contour2 in zip(new_polygon1_2d.cut_by_line(linex), new_polygon2_2d.cut_by_line(linex)):
    #     #     list_contours1.extend(contour1.cut_by_line(liney))
    #     #     list_contours2.extend(contour2.cut_by_line(liney))
    #     # ax2d = new_polygon1_2d.plot(color='r')
    #     # new_polygon2_2d.plot(ax=ax2d, color='g')
    #     # volmdlr.O2D.plot(ax=ax2d, color="r")
    #     # linex.plot(ax=ax2d, color = 'b')
    #     # liney.plot(ax=ax2d, color = 'b')
    #     # list_contours1 = new_polygon1_2d.cut_by_line(linex)
    #     # list_contours2 = new_polygon1_2d.cut_by_line(linex)
    #     # axc = list_contours1[0].plot(color="r")
    #     # list_contours1[0].primitives[-2].plot(ax=axc, color = 'b')
    #     # list_contours1[0].primitives[-1].plot(ax=axc, color='b')
    #
    #     tol = 0.2
    #     list_triangles = []
    #     for contour1 in list_contours1:
    #         for contour2 in list_contours2:
    #             pt1 = contour1.primitives[1].start
    #             pt2 = contour2.primitives[1].start
    #             if list(np.sign([pt1.x, pt1.y])) == list(np.sign([pt2.x, pt2.y])):
    #                 break
    #
    #         triangles = []
    #         dict_closing_pairs = {}
    #         list_closing_point_indexes = []
    #
    #         wire1 = Wire2D([prim for prim in contour1.primitives if not prim.point_belongs(volmdlr.O2D)])
    #         wire1_points = []
    #         for prim in wire1.primitives:
    #             if prim.start not in wire1_points:
    #                 wire1_points.append(prim.start)
    #             if prim.end not in wire1_points:
    #                 wire1_points.append(prim.end)
    #         wire1_length = wire1.length()
    #         wire2 = Wire2D([prim for prim in contour2.primitives if not prim.point_belongs(volmdlr.O2D)])
    #         wire2_length = wire2.length()
    #         wire2_points = []
    #         for prim in wire2.primitives:
    #             if prim.start not in wire2_points:
    #                 wire2_points.append(prim.start)
    #             if prim.end not in wire2_points:
    #                 wire2_points.append(prim.end)
    #
    #         # contour1.plot(ax=axc, color='r')
    #         # contour2.plot(ax=axc, color='b')
    #
    #         len_wire1 = 0
    #         for i, prim_wire1 in enumerate(wire1.primitives):
    #             len_wire1 += prim_wire1.length()
    #             len_wire2 = 0
    #             for j, prim_wire2 in enumerate(wire2.primitives):
    #                 len_wire2 += prim_wire2.length()
    #                 if i == 0 and j == 0:
    #                     closing_point = prim_wire2.start
    #                     closing_point
    #                     closing_point_index = wire2_points.index(closing_point)
    #                     previous_closing_point_index = closing_point_index
    #                     break
    #                 elif prim_wire1 == wire1.primitives[-1]:
    #                     closing_point = wire2.primitives[-1].end
    #                     break
    #                 elif len_wire1*(1-tol)/wire1_length <= len_wire2/wire2_length <= len_wire1*(1 + tol)/wire1_length:
    #                     mid_point = (prim_wire1.start + prim_wire1.end) / 2
    #                     if mid_point.point_distance(prim_wire2.start) < mid_point.point_distance(prim_wire2.end):
    #                         closing_point = prim_wire2.start
    #                         break
    #                     else:
    #                         closing_point = prim_wire2.end
    #                         break
    #
    #             closing_point_index = wire2_points.index(closing_point)
    #             if closing_point_index != previous_closing_point_index:
    #                 if closing_point_index in list_closing_point_indexes:
    #                     closing_point = wire2_points[previous_closing_point_index]
    #                 else:
    #                     dict_closing_pairs[wire1.primitives[i].start.to_3d(center1 + way_back1, x, y)] = (previous_closing_point_index, closing_point_index)
    #
    #             triangles.append(
    #                 [prim_wire1.start.to_3d(center1+way_back1, x, y),
    #                  prim_wire1.end.to_3d(center1+way_back1, x, y),
    #                  closing_point.to_3d(center2+way_back2, x, y)])
    #
    #             list_closing_point_indexes.append(closing_point_index)
    #             previous_closing_point_index = closing_point_index
    #         for k, point_wire2 in enumerate(wire2_points):
    #             for key, index in dict_closing_pairs.items():
    #                 if k > 0:
    #                     if k - 1 >= index[0] and k <= index[1]:
    #                         triangles.append([wire2_points[k - 1].to_3d(center2+way_back2, x, y),
    #                                           point_wire2.to_3d(center2+way_back2, x, y),
    #                                           key])
    #         list_triangles.extend(triangles)
    #
    #     return list_triangles<|MERGE_RESOLUTION|>--- conflicted
+++ resolved
@@ -1443,11 +1443,6 @@
         return intersecting_points
 
     def divide(self, contours, inside):
-        # ax=self.plot()
-        # # print('face area: ', self.area())
-        # # print('contours AT START :', len(contours))
-        # for cnt in contours:
-        #     cnt.plot(ax=ax, color='r')
 
         new_base_contours = [self]
         finished = False
@@ -1485,10 +1480,6 @@
                     contour2 = volmdlr.wires.Contour2D(
                         extracted_innerpoints_contour1.primitives + cutting_contour.primitives)
                     contour2.order_contour()
-                    # ax1 = base_contour.plot()
-                    # cutting_contour.plot(ax=ax1, color='r')
-                    # ax1 = contour1.plot(color='b')
-                    # contour2.plot(ax=ax1, color='g')
 
                     new_base_contours.remove(base_contour)
                     for cntr in [contour1, contour2]:
@@ -1507,22 +1498,6 @@
                 finished = True
             counter += 1
             if counter >= 100:
-<<<<<<< HEAD
-                axx = cutting_contour.plot(color='g')
-                axc = cutting_contour.plot(color='r')
-                list_contour.remove(cutting_contour)
-                for ctr in list_contour:
-                    ctr.plot(ax=axc, color='r')
-                base_contour.plot(ax=axc, color='b')
-                base_contour.plot(ax=axx)
-                for pt in cutting_points:
-                    pt.plot(ax=axc, color='r')
-                # print('contours BEFORE bug :', len(contours))
-                raise ValueError('There probably exists an open contour (two wires that could not be jointed), see graph generated')
-
-        return list_valid_contours
-
-=======
                 # axx = cutting_contour.plot(color='g')
                 # axc = cutting_contour.plot(color='r')
                 # list_contour.remove(cutting_contour)
@@ -1535,12 +1510,9 @@
                 warnings.warn('There probably exists an open contour (two wires that could not be connected)')
                 # raise ValueError('There probably exists an open contour (two wires that could not be jointed), see graph generated')
                 finished = True
-
-        if base_contour in list_contours:
-            list_contours.remove(base_contour)
-        return list_contours
-
->>>>>>> ff6b27da
+                
+        return list_valid_contours
+
     def merge_contours(self, contour2d):
         return volmdlr.wires.Contour2D(self.merged_contour_primitives(contour2d))
 
