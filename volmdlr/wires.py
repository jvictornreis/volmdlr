--- conflicted
+++ resolved
@@ -1737,11 +1737,6 @@
         
     def polygonization(self, resolution=0.010):
 
-<<<<<<< HEAD
-    def polygonization(self, resolution=10):
-
-=======
->>>>>>> 268d0026
         return ClosedPolygon2D(self.discretization_points(resolution))
 
     def tessellation_points(self, resolution=40):
