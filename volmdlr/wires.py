#!/usr/bin/env python3
# -*- coding: utf-8 -*-
"""
Module containing wires & contours
"""

import warnings
import itertools
import math
# import random
from collections import deque
from statistics import mean
from typing import List

import networkx as nx
import numpy as npy
from scipy.spatial import Delaunay, ConvexHull

import matplotlib.pyplot as plt
import matplotlib.patches
from mpl_toolkits.mplot3d import Axes3D
import plot_data.core as plot_data

import volmdlr
from volmdlr.core_compiled import polygon_point_belongs
import volmdlr.core
import volmdlr.edges
import volmdlr.display as vmd


def bounding_rectangle_adjacent_contours(contours: List):
    """
    compute the bounding_box of a list of adjacent contours2d

    Parameters
    ----------
    contours : List[volmdlr.wires.Contour2D]

    Returns
    -------
    xmin : float
    xmax : float
    ymin : float
    ymax : float
    """
    xmin, xmax, ymin, ymax = contours[0].bounding_rectangle().bounds()

    for i in range(1, len(contours)):
        xmin_contour, xmax_contour, ymin_contour, ymax_contour = contours[i].bounding_rectangle().bounds()
        xmin = min(xmin, xmin_contour)
        xmax = max(xmax, xmax_contour)
        ymin = min(ymin, ymin_contour)
        ymax = max(ymax, ymax_contour)

    return volmdlr.core.BoundingRectangle(xmin, xmax, ymin, ymax)


class WireMixin:
    _non_data_hash_attributes = ['basis_primitives']
    _non_serializable_attributes = ['primitive_to_index',
                                    'basis_primitives']

    # def __init__(self):
    #     raise TypeError ('It cannot be instantiated directly, see Wire2D, Wire3D, Contour2D or Contour3D')

    def length(self):
        length = 0.
        for primitive in self.primitives:
            length += primitive.length()
        return length

    def discretization_points(self, resolution: float):
        """
        resolution: distance between two discretized points
        """

        length = self.length()
        n = int(length / resolution) + 1
        return [self.point_at_abscissa(i / n * length) for i in
                range(n + 1)]

    def point_at_abscissa(self, curvilinear_abscissa: float):
        length = 0.
        for primitive in self.primitives:
            primitive_length = primitive.length()
            if length + primitive_length > curvilinear_abscissa:
                return primitive.point_at_abscissa(
                    curvilinear_abscissa - length)
            length += primitive_length
        # In case we did not find yet, ask last primitive its end
        if math.isclose(curvilinear_abscissa, length, abs_tol=1e-6):
            return self.primitives[-1].end  # point_at_abscissa(primitive_length)
        raise ValueError('abscissa out of contour length')

    def extract_primitives(self, point1, primitive1, point2, primitive2,
                           inside: bool = True):
        """
        inside: extracted contour is between the two points if True and outside
        these points if False
        """

        primitives = []

        ip1 = self.primitive_to_index(primitive1)
        ip2 = self.primitive_to_index(primitive2)

        if ip1 < ip2:
            pass
        elif ip1 == ip2:
            if primitive1.abscissa(point1) < primitive1.abscissa(point2):
                pass
            else:
                primitive1, primitive2 = primitive2, primitive1
                point1, point2 = point2, point1
        else:
            primitive1, primitive2 = primitive2, primitive1
            point1, point2 = point2, point1

        if inside:
            if ip1 == ip2:
                prim = primitive1.split(point1)[1]
                if prim:
                    prim = prim.split(point2)[0]
                    if prim:
                        primitives.append(prim)
            else:
                prim = primitive1.split(point1)[1]
                if prim:
                    primitives.append(prim)
                primitives.extend(self.primitives[self.primitive_to_index(
                    primitive1) + 1:self.primitive_to_index(primitive2)])
                prim = primitive2.split(point2)[0]
                if prim:
                    primitives.append(prim)
        else:
            primitives.extend(self.primitives[0:self.primitive_to_index(primitive1)])
            if ip1 == ip2:
                prim = primitive1.split(point1)
                if prim[0]:
                    primitives.append(prim[0])
                if prim[1]:
                    prim = prim[1].split(point2)[1]
                    if prim:
                        primitives.append(prim)
            else:
                prim = primitive1.split(point1)[0]
                if prim:
                    primitives.append(prim)
                prim = primitive2.split(point2)[1]
                if prim:
                    primitives.append(prim)
            primitives.extend(self.primitives[self.primitive_to_index(primitive2) + 1::])

        return primitives

    def extract_without_primitives(self, point1, point2, inside: bool = True):
        """
        inside: extracted contour is between the two points if True and outside
        these points if False
        """
        primitives = self.primitives
        indices = []

        for i, point in enumerate([point1, point2]):
            ind = []
            for prim_index, primitive in enumerate(primitives):
                if primitive.point_belongs(point, 1e-6):
                    ind.append(prim_index)
            indices.append(ind)

        shared = list(set(indices[0]) & set(indices[1]))
        ind = []
        if shared == []:
            ind.append(indices[0][0])
            if len(indices[1]) == 2:
                ind.append(indices[1][1])
            else:
                ind.append(indices[1][0])
        else:
            for indice in indices:
                if len(indice) == 1:
                    ind.append(indice[0])
                else:
                    for i in indice:
                        if i != shared[0]:
                            ind.append(i)
        return self.extract_primitives(point1, primitives[ind[0]], point2,
                                       primitives[ind[1]], inside)

    def point_belongs(self, point, abs_tol=1e-7):  # TOdo diplicate with point_over_contour?
        """
        find out if a point is on the wire or not. If it belongs, we return the primitive's index
        """

        for primitive in self.primitives:
            if primitive.point_belongs(point, abs_tol):
                return True
        return False

    def abscissa(self, point):
        """
        compute the curvilinear abscisse of a point on a wire
        """
        if self.point_over_wire(point, 1e-6):
            length = 0
            for primitive in self.primitives:
                if primitive.point_belongs(point, 1e-6):
                    length += primitive.abscissa(point)
                    break
                length += primitive.length()
            return length

        raise ValueError('Point is not on wire')

    def sort_points_along_wire(self, points):

        return sorted(points, key=lambda point: self.abscissa(point))

    def is_ordered(self, tol=1e-6):
        """
        check if the wire's primitives are ordered or not
        """

        for primitive_1, primitive_2 in zip(self.primitives, self.primitives[1:]):
            if primitive_1.end.point_distance(primitive_2.start) > tol:
                return False
        return True

    def order_wire(self, tol=1e-6):
        """
        order wire's primitives
        """

        if self.is_ordered(tol=tol):
            return self.__class__(self.primitives[:])

        new_primitives = [self.primitives[0]]
        primitives = self.primitives[1:]
        length_primitives = len(primitives) + 1

        while len(new_primitives) < length_primitives:
            for primitive in primitives:
                if new_primitives[0].start.point_distance(primitive.start) < tol:
                    new_primitives.insert(0, primitive.reverse())
                    primitives.remove(primitive)
                elif new_primitives[-1].end.point_distance(primitive.start) < tol:
                    new_primitives.append(primitive)
                    primitives.remove(primitive)
                elif new_primitives[0].start.point_distance(primitive.end) < tol:
                    new_primitives.insert(0, primitive)
                    primitives.remove(primitive)
                elif new_primitives[-1].end.point_distance(primitive.end) < tol:
                    new_primitives.append(primitive.reverse())
                    primitives.remove(primitive)

        return self.__class__(new_primitives)

    @classmethod
    def from_wires(cls, wires):
        """
        define a wire from successive wires
        """

        primitives = []
        for wire in wires:
            primitives.extend(wire.primitives)

        wire = cls(primitives)

        if not wire.is_ordered():
            return wire.order_wire()
        return wire

    def inverted_primitives(self):
        """
        invert wire's primitives
        """

        new_primitives = []
        for prim in self.primitives[::-1]:
            new_primitives.append(prim.reverse())
        return new_primitives

    def is_followed_by(self, wire_2, tol=1e-6):
        """
        check if the wire is followed by wire_2
        """
        return self.primitives[-1].end.point_distance(wire_2.primitives[0].start) < tol

    def point_over_wire(self, point, abs_tol=1e-6):

        belongs = False
        for primitive in self.primitives:
            if primitive.point_belongs(point, abs_tol):
                belongs = True
        return belongs

    def primitive_over_wire(self, primitive, tol: float = 1e-6):

        for prim in self.primitives:
            if not hasattr(prim, 'unit_direction_vector') and \
                    hasattr(prim, 'tangent'):
                vector1 = prim.tangent(0.5)
            else:
                vector1 = prim.unit_direction_vector(0.5)

            if not hasattr(primitive, 'unit_direction_vector') and \
                    hasattr(primitive, 'tangent'):
                vector2 = primitive.tangent(0.5)
            else:
                vector2 = primitive.unit_direction_vector(0.5)
            if vector1.is_colinear_to(vector2):
                points = primitive.discretization_points(number_points=10)
                if all(self.point_over_contour(point, tol) for point in points):
                    return True
        return False


class Wire2D(volmdlr.core.CompositePrimitive2D, WireMixin):
    """
    A collection of simple primitives, following each other making a wire
    """

    def __init__(self, primitives: List[volmdlr.core.Primitive2D],
                 name: str = ''):
        volmdlr.core.CompositePrimitive2D.__init__(self, primitives, name)

    def to_3d(self, plane_origin, x, y):
        primitives3d = []
        for edge in self.primitives:
            primitives3d.append(edge.to_3d(plane_origin, x, y))

        return Wire3D(primitives3d)

    def extract(self, point1, primitive1, point2, primitive2,
                inside: bool = True):
        """
        inside: extracted contour is between the two points if True and outside these points if False
        """
        return Wire2D(
            self.extract_primitives(point1, primitive1, point2, primitive2,
                                    inside))

    def extract_with_points(self, point1: volmdlr.Point2D,
                            point2: volmdlr.Point2D, inside: bool = True):
        """
        inside: extracted contour is between the two points if True and outside these points if False
        """
        return self.extract_without_primitives(point1, point2, inside)

        # TODO: method to check if it is a wire

    def infinite_intersections(self, infinite_primitives):
        """
        returns a list  that contains:
        the intersections between a succession of infinite primitives (line,
        circle). There must be a method implemented to intersect the two
        infinite primitives.
        """
        offset_intersections = []

        for primitive_1, primitive_2 in zip(infinite_primitives,
                                            infinite_primitives[1:]):

            i = infinite_primitives.index(primitive_1)
            # k = infinite_primitives.index(primitive_2)

            primitive_name = primitive_1.__class__.__name__.lower().replace(
                '2d', '')
            intersection_method_name = '{}_intersections'.format(
                primitive_name)
            next_primitive_name = primitive_2.__class__.__name__.lower(). \
                replace('2d', '')
            next_intersection_method_name = '{}_intersections'.format(
                next_primitive_name)

            if hasattr(primitive_1, next_intersection_method_name):
                intersections = getattr(primitive_1,
                                        next_intersection_method_name)(
                    primitive_2)
                end = self.primitives[i].end

                if len(intersections) == 1:
                    offset_intersections.append(intersections[0])

                else:
                    end = self.primitives[i].end
                    if intersections[0].point_distance(end) > intersections[
                            1].point_distance(end):
                        intersections.reverse()
                    offset_intersections.append(intersections[0])

            elif hasattr(primitive_2, intersection_method_name):
                intersections = getattr(primitive_2, intersection_method_name)(
                    primitive_1)
                if len(intersections) == 1:
                    offset_intersections.append(intersections[0])
                else:
                    end = self.primitives[i].end
                    if intersections[0].point_distance(end) > intersections[
                            1].point_distance(end):
                        intersections.reverse()
                    offset_intersections.append(intersections[0])

            else:
                raise NotImplementedError(
                    'No intersection method between {} and {}. Define {} on {} or {} on {}'.format(
                        primitive_1.__class__.__name__,
                        primitive_2.__class__.__name__,
                        next_intersection_method_name,
                        primitive_1.__class__.__name__,
                        intersection_method_name,
                        primitive_2.__class__.__name__
                    ))

        return offset_intersections

    def offset(self, offset):
        """"
        generates an offset of a Wire2D

        """
        offset_primitives = []
        infinite_primitives = []
        offset_intersections = []
        # ax = self.plot()
        for primitive in self.primitives:
            infinite_primitive = primitive.infinite_primitive(offset)
            infinite_primitives.append(infinite_primitive)
            # infinite_primitive.plot(ax=ax, color='grey')

        offset_intersections += self.infinite_intersections(
            infinite_primitives)

        # [p.plot(ax=ax, color='r') for p in offset_intersections]

        # offset_primitives.append(
        #     self.primitives[0].border_primitive(infinite_primitives[0],
        #                                         offset_intersections[0], 0))

        # offset_primitives.append(
        #     self.primitives[-1].border_primitive(infinite_primitives[-1],
        #                                          offset_intersections[-1],
        #                                          -1))

        for j in range(len(offset_intersections) - 1):
            p1 = offset_intersections[j]
            p2 = offset_intersections[j + 1]
            cutted_primitive = infinite_primitives[
                j + 1].cut_between_two_points(p1, p2)
            offset_primitives.append(cutted_primitive)

        return Wire2D(offset_primitives)

    def plot_data(self, name: str = '', fill=None, color='black',
                  stroke_width: float = 1, opacity: float = 1):
        data = []
        for item in self.primitives:
            data.append(item.plot_data())
        return data

    def line_intersections(self, line: 'volmdlr.edges.Line2D'):
        """
        Returns a list of intersection in ther form of a tuple (point,
        primitive) of the wire primitives intersecting with the line
        """
        intersection_points = []
        for primitive in self.primitives:
            for point in primitive.line_intersections(line):
                intersection_points.append((point, primitive))
        return intersection_points

    def linesegment_intersections(self,
                                  linesegment: 'volmdlr.edges.LineSegment2D'):
        """
        Returns a list of intersection in ther form of a tuple (point,
        primitive) of the wire primitives intersecting with the line
        """
        intersection_points = []
        for primitive in self.primitives:
            for point in primitive.linesegment_intersections(linesegment):
                intersection_points.append((point, primitive))
        return intersection_points

    def is_start_end_crossings_valid(self, line, intersections, primitive):
        """
        :param line: crossing line
        :param intersections: intersections results
         for primitive line intersections
        :param primitive: intersecting primitive
        :return: None if intersection not a start or
        end point of a contours primitives, or a volmdlr.Point2D if it is.
        """
        primitive_index = self.primitives.index(primitive)
        point1, point2 = None, None
        if intersections[0] == primitive.start:
            point1 = primitive.point_at_abscissa(primitive.length() * 0.01)
            point2 = self.primitives[primitive_index - 1].point_at_abscissa(
                self.primitives[primitive_index - 1].length() * .99
            )

            # point2 = primitive.start + \
            #          self.primitives[primitive_index - 1].unit_direction_vector(0.5)
        elif intersections[0] == primitive.end and \
                primitive != self.primitives[-1]:
            point1 = primitive.point_at_abscissa(primitive.length() * 0.99)
            point2 = self.primitives[primitive_index + 1].point_at_abscissa(
                self.primitives[primitive_index + 1].length() * .01)

            # point2 = primitive.end + \
            #          self.primitives[primitive_index + 1].unit_direction_vector(0.5)
        if point1 is not None and point2 is not None:
            return line.is_between_points(point1, point2)
        return False

    @staticmethod
    def is_crossing_start_end_point(intersections, primitive):
        """
        :param intersections: intersections results
         for primitive line intersections
        :param primitive: intersecting primitive
        :return: False if intersection not a start or
        end point of a contours primitives, or True if it is.
        """
        if intersections[0] == primitive.start or intersections[0] == primitive.end:
            return True
        return False

    def line_crossings(self, line: volmdlr.edges.Line2D):
        """
        Calculates valid crossing intersections of a wire and an infinit line
        :param line: line crossing the wire
        :type line: volmdlr.edges.Line2D
        returns a list of Tuples (point, primitive)
        of the wire primitives intersecting with the line
        """
        intersection_points = []
        intersection_points_primitives = []
        for primitive in self.primitives:
            intersections = primitive.line_intersections(line)
            for intersection in intersections:
                if intersection not in intersection_points:
                    if not self.is_crossing_start_end_point(intersections,
                                                            primitive):
                        intersection_points.append(intersection)
                        intersection_points_primitives.append(
                            (intersection,
                             primitive))
                    elif self.is_start_end_crossings_valid(line, intersections,
                                                           primitive):
                        intersection_points.append(intersection)
                        intersection_points_primitives.append(
                            (intersection,
                             primitive))
        return intersection_points_primitives

    def wire_intersections(self, wire):
        """
        compute intersections between two wire2d.

        Parameters
        ----------
        wire : volmdlr.wires.Wire2D

        Returns
        -------
        intersections : List[(volmdlr.Point2D, volmdlr.Primitive2D)]

        """

        intersections, intersections_points = [], []
        for primitive in wire.primitives:
            method_name = f'{primitive.__class__.__name__.lower()[0:-2]}_intersections'

            if hasattr(self, method_name):
                a_points = getattr(self, method_name)(primitive)
                # a_points = self.linesegment_intersections(primitive)
                if a_points:
                    for point1, point2 in a_points:
                        if point1 not in intersections_points:
                            intersections.append([point1, point2])
                            intersections_points.append(point1)
            else:
                raise NotImplementedError(
                    f'Class {self.__class__.__name__} does not implement {method_name}')

        return intersections

    @classmethod
    def from_points(cls, points: List[volmdlr.Point2D]):
        """
        define a wire based on points2d with line_segments2d
        """

        edges = []
        for i in range(0, len(points) - 1):
            edges.append(volmdlr.edges.LineSegment2D(points[i], points[i + 1]))

        return cls(edges)

    def linesegment_crossings(self,
                              linesegment: 'volmdlr.edges.LineSegment2D'):
        """
        Returns a list of crossings in ther form of a tuple (point,
        primitive) of the wire primitives intersecting with the line
        """
        results = self.line_crossings(linesegment.to_line())
        crossings_points = []
        for result in results:
            if linesegment.point_belongs(result[0]):
                crossings_points.append(result)
        return crossings_points

    def wire_crossings(self, wire):
        """
        compute crossings between two wire2d

        Parameters
        ----------
        wire : volmdlr.wires.Wire2D

        Returns
        -------
        crossings : List[(volmdlr.Point2D, volmdlr.Primitive2D)]

        """

        crossings, crossings_points = [], []
        for primitive in wire.primitives:
            method_name = f'{primitive.__class__.__name__.lower()[0:-2]}_crossings'

            if hasattr(self, method_name):
                a_points = getattr(self, method_name)(primitive)
                # a_points = self.linesegment_crossings(primitive)
                if a_points:
                    for a in a_points:
                        if a[0] not in crossings_points:
                            crossings.append([a[0], a[1]])
                            crossings_points.append(a[0])
            else:
                raise NotImplementedError(
                    f'Class {self.__class__.__name__} does not implement {method_name}')

        return crossings

    def to_wire_with_linesegments(self):
        """
        convert a wire with different primitives to a wire with just linesegments
        """

        wires = []
        for primitive in self.primitives:
            if not isinstance(primitive, volmdlr.edges.LineSegment2D):
                wires.append(primitive.to_wire(10))
            else:
                wires.append(Wire2D([primitive]))

        return Wire2D.from_wires(wires)

    def invert(self):
        return Wire2D(self.inverted_primitives())

    def extend(self, point):
        """
        extend a wire by adding a linesegment connecting the given point to nearest wire's extremities
        """

        distances = [self.primitives[0].start.point_distance(point), self.primitives[-1].end.point_distance(point)]
        if distances.index(min(distances)) == 0:
            primitives = [volmdlr.edges.LineSegment2D(point, self.primitives[0].start)]
            primitives.extend(self.primitives)
        else:
            primitives = self.primitives
            primitives.append(volmdlr.edges.LineSegment2D(self.primitives[-1].end, point))

        return Wire2D(primitives)

    def point_distance(self, point):
        """
        copied from Contour2D
        """

        min_distance = self.primitives[0].point_distance(point)
        for primitive in self.primitives[1:]:
            distance = primitive.point_distance(point)
            if distance < min_distance:
                min_distance = distance
        return min_distance

    def nearest_primitive_to(self, point):
        """
        search for the nearest primitive for a point
        """

        # min_distance = self.primitives[0].middle_point().point_distance(point)
        # index = 0
        # for i, primitive in enumerate(self.primitives[1:]):
        #     distance = primitive.middle_point().point_distance(point)
        #     if distance < min_distance:
        #         min_distance = distance
        #         index = i
        # return self.primitives[index]

        primitives = self.primitives
        primitives_sorted = sorted(primitives, key=lambda primitive: primitive.point_distance(point))

        return primitives_sorted[0]

    def axial_symmetry(self, line):
        """
        finds out the symmetric wire2d according to a line
        """

        primitives_symmetry = []
        for primitive in self.primitives:
            try:
                primitives_symmetry.append(primitive.axial_symmetry(line))
            except NotImplementedError:
                print(f'Class {self.__class__.__name__} does not implement symmetry method')

        return self.__class__(primitives=primitives_symmetry)

    def symmetry(self):
        """
        TODO: code this
        """
        raise NotImplementedError('Not coded yet')

    def is_symmetric(self, wire2d, line):
        """
        checks if the two wires2d are symmetric or not according to line
        """

        c_symmetry_0 = self.symmetry(line)
        c_symmetry_1 = wire2d.symmetry(line)

        if wire2d.is_superposing(c_symmetry_0) and self.is_superposing(c_symmetry_1):
            return True
        return False

    def bsplinecurve_crossings(self,
                               bsplinecurve: 'volmdlr.edges.BSplineCurve2D'):
        """
        Returns a list of crossings in ther form of a tuple (point,
        primitive) of the wire primitives crossings with the bsplinecurve
        """

        linesegments = bsplinecurve.to_wire(25).primitives
        crossings_points = []
        for linesegment in linesegments:
            crossings_linesegment = self.linesegment_crossings(linesegment)
            if crossings_linesegment != []:
                crossings_points.extend(crossings_linesegment)
        return crossings_points

    def bsplinecurve_intersections(self,
                                   bsplinecurve: 'volmdlr.edges.BSplineCurve2D'):
        """
        Returns a list of intersections in ther form of a tuple (point,
        primitive) of the wire primitives intersections with the bsplinecurve
        """

        linesegments = bsplinecurve.to_wire(25).primitives
        intersections_points = []
        for linesegment in linesegments:
            intersections_linesegments = self.linesegment_intersections(linesegment)
            if intersections_linesegments != []:
                intersections_points.extend(intersections_linesegments)
        return intersections_points


class Wire3D(volmdlr.core.CompositePrimitive3D, WireMixin):
    """
    A collection of simple primitives, following each other making a wire
    """

    def __init__(self, primitives: List[volmdlr.core.Primitive3D],
                 name: str = ''):
        volmdlr.core.CompositePrimitive3D.__init__(self, primitives, name)

    def extract(self, point1, primitive1, point2, primitive2):
        return Wire3D(self.extract_primitives(self, point1, primitive1, point2,
                                              primitive2))

    def extract_with_points(self, point1: volmdlr.Point3D,
                            point2: volmdlr.Point3D, inside):
        return self.extract_without_primitives(point1, point2, inside)

    # TODO: method to check if it is a wire

    # def FreeCADExport(self, ip):
    #     name = 'primitive' + str(ip)

    #     s = 'E = []\n'
    #     for ip, primitive in enumerate(self.primitives):
    #         s += primitive.FreeCADExport('L{}'.format(ip))
    #         s += 'E.append(Part.Edge(L{}))\n'.format(ip)
    #     s += '{} = Part.Wire(E[:])\n'.format(name)

    #     return s

    def frame_mapping(self, frame: volmdlr.Frame3D, side: str):
        """
        Changes frame_mapping and return a new Wire3D
        side = 'old' or 'new'
        """
        new_wire = []
        for primitive in self.primitives:
            new_wire.append(primitive.frame_mapping(frame, side))
        return Wire3D(new_wire)

    def frame_mapping_inplace(self, frame: volmdlr.Frame3D, side: str):
        """
        Changes frame_mapping and the object is updated inplace
        side = 'old' or 'new'
        """
        for primitive in self.primitives:
            primitive.frame_mapping_inplace(frame, side)

    def minimum_distance(self, wire2):
        distance = []
        for element in self.primitives:
            for element2 in wire2.primitives:
                distance.append(element.minimum_distance(element2))

        return min(distance)

    def point_distance(self, point):
        distance, distance_point = math.inf, None
        for prim in self.primitives:
            prim_distance, prim_point = prim.point_distance(point)
            if prim_distance < distance:
                distance = prim_distance
                distance_point = prim_point
        return distance, distance_point

    def extrusion(self, extrusion_vector):
        faces = []
        for primitive in self.primitives:
            faces.extend(primitive.extrusion(extrusion_vector))
        return faces

    def to_bspline(self, discretization_parameter, degree):
        """
        convert a wire3d to a bspline curve3d
        """

        discretized_points = self.discretization_points(discretization_parameter)
        bspline_curve = volmdlr.edges.BSplineCurve3D.from_points_interpolation(discretized_points, degree)

        return bspline_curve

    # def copy(self, deep=True, memo=None):
    #     primitives_copy = []
    #     for primitive in self.primitives:
    #         primitives_copy.append(primitive.copy())
    #     return Wire3D(primitives_copy)

    def triangulation(self):
        return None


# TODO: define an edge as an opened polygon and allow to compute area from this reference

class ContourMixin(WireMixin):

    # def __init__(self):
    #     Wire.__init__(self)

    def is_ordered(self, tol=1e-6):
        for prim1, prim2 in zip(
                self.primitives, self.primitives[1:] + [self.primitives[0]]):
            if not prim1.end.is_close(prim2.start, tol):
                return False
        return True

    def ordering_contour(self, tol=1e-6):
        """
        returns the points of the contour ordered
        """
        list_point_pairs = [(prim.start, prim.end) for prim in self.primitives]
        length_list_points = len(list_point_pairs)
        points = [list_point_pairs[0]]
        list_point_pairs.remove(
            (list_point_pairs[0][0], list_point_pairs[0][1]))
        finished = False
        counter = 0
        counter1 = 0
        while not finished:
            for p1, p2 in list_point_pairs:
                if p1.point_distance(p2) < tol:
                    list_point_pairs.remove((p1, p2))
                elif p1.point_distance(points[-1][-1]) < tol:
                    points.append((p1, p2))
                    list_point_pairs.remove((p1, p2))
                elif p2.point_distance(points[-1][-1]) < tol:
                    points.append((p2, p1))
                    list_point_pairs.remove((p1, p2))
                elif p1.point_distance(points[0][0]) < tol:
                    points = [(p2, p1)] + points
                    list_point_pairs.remove((p1, p2))
                elif p2.point_distance(points[0][0]) < tol:
                    points = [(p1, p2)] + points
                    list_point_pairs.remove((p1, p2))
            if len(list_point_pairs) == 0:
                finished = True
            counter1 += 1
            if counter1 >= 100 * length_list_points:
                self.plot()
                raise NotImplementedError
            if len(list_point_pairs) == 1:
                counter += 1
                if counter > 3:
                    # for point_pair in list_point_pairs:
                    if list_point_pairs[0][0] in points or list_point_pairs[0][::-1] in points:
                        finished = True
                        continue
                    warnings.warn('There may exist a problem with this'
                                  ' contour, it seems it cannot be reordered.'
                                  ' Please, verify its points')
                    finished = True
                    # ax = self.plot()
                    # for point_pair in list_point_pairs:
                    #     point_pair[0].plot(ax=ax, color='r')
                    #     point_pair[1].plot(ax=ax, color='r')
                    # raise NotImplementedError

        return points

    @staticmethod
    def touching_edges_pairs(edges):  # TO DO: move this to edges?
        touching_primitives = []
        for i, primitive1 in enumerate(edges):
            for j, primitive2 in enumerate(edges):
                if j > i:
                    if primitive2.end != primitive1.start != primitive2.start and \
                            primitive2.end != primitive1.end != primitive2.start:
                        if primitive1.unit_direction_vector(abscissa=0).is_colinear_to(
                                primitive2.unit_direction_vector(abscissa=0)):
                            continue
                        if primitive1.point_belongs(primitive2.start) or primitive1.point_belongs(primitive2.end):
                            touching_primitives.append([primitive2, primitive1])
                        elif primitive2.point_belongs(primitive1.start) or primitive2.point_belongs(primitive1.end):
                            touching_primitives.append([primitive1, primitive2])
        return touching_primitives

    @staticmethod
    def contours_primitives_touching_primitives(touching_primitives):
        contours_primitives_lists = []
        for prim1, prim2 in touching_primitives:
            if prim2.point_belongs(prim1.start):
                intersection = prim1.start
            elif prim2.point_belongs(prim1.end):
                intersection = prim1.end
            prim2_split = prim2.split(intersection)
            for prim in prim2_split:
                if prim1.start == prim.start or prim1.end == prim.end:
                    prim = prim.reverse()
                if [prim1, prim] not in contours_primitives_lists:
                    contours_primitives_lists.append([prim1, prim])
        return contours_primitives_lists

    @staticmethod
    def connected_to_splited_primitives(edge, contours_list):
        """
        Verifies if edge is connected to one of the primitives inside contours
        :param edge: edge for verification
        :param contours_list: contours lists
        :return: update contours_primitives_lists and a boolean to indicate if the edge should be removed or not
        """
        remove = False
        for i, contour in enumerate(contours_list):
            if not contour.primitive_over_contour(edge):
                if contour.primitives[0].start in (edge.end, edge.start):
                    contours_list[i].primitives = [edge.copy(deep=True)] + contour.primitives
                    remove = True
                elif contour.primitives[-1].end in (edge.start, edge.end):
                    contours_list[i].primitives = contour.primitives + [edge.copy(deep=True)]
                    remove = True
        return contours_list, remove

    @staticmethod
    def is_edge_connected(contour_primitives, edge, tol):
        """
        Verifies if edge is connected to one of the primitives inside contour_primitives
        :param contour_primitives: list of primitives to create a contour
        :param edge: edge for verification
        :param tol: tolerance use in verification
        :return: returns the edge if true, and None if not connected
        """
        edge_connected = None
        points = [p for prim in contour_primitives for p in prim]
        if (edge.start in points or edge.end in points) and edge not in contour_primitives:
            edge_connected = edge
            return edge_connected

        for point in points:
            if point.is_close(edge.start, tol=tol) and \
                    edge not in contour_primitives:
                edge.start = point
                edge_connected = edge
                return edge_connected
            if point.is_close(edge.end, tol=tol) and \
                    edge not in contour_primitives:
                edge.end = point
                edge_connected = edge
                return edge_connected
        return edge_connected

    @staticmethod
    def find_connected_edges(edges, contours_list, contour_primitives, tol):
        for line in edges:
            if contours_list:
                contours_list, remove = ContourMixin.connected_to_splited_primitives(line, contours_list)
                if remove:
                    edges.remove(line)
                    break
            if not contour_primitives:
                contour_primitives.append(line)
                edges.remove(line)
                break
            edge_connected = ContourMixin.is_edge_connected(contour_primitives, line, tol)
            if edge_connected is not None:
                contour_primitives.append(edge_connected)
                edges.remove(edge_connected)
                break
        return edges, contour_primitives, contours_list

    @staticmethod
    def get_edges_bifurcations(contour_primitives, edges, finished_loop):
        graph = nx.Graph()
        for prim in contour_primitives[:]:
            graph.add_edge(prim.start, prim.end)
        for node in graph.nodes:
            degree = graph.degree(node)
            if degree <= 2:
                continue
            for i, neihgbor in enumerate(graph.neighbors(node)):
                if graph.degree(neihgbor) == 1:
                    i_edge = volmdlr.edges.LineSegment2D(node, neihgbor)
                    if i_edge in contour_primitives:
                        contour_primitives.remove(i_edge)
                        edges.append(volmdlr.edges.LineSegment2D(node, neihgbor))
                        finished_loop = False
                        if i + 1 == degree - 2:
                            break
        return contour_primitives, edges, finished_loop

    @classmethod
    def contours_from_edges(cls, edges, tol=1e-7):
        if not edges:
            return []
        touching_primitives = cls.touching_edges_pairs(edges)
        for prims in touching_primitives:
            if prims[0] in edges:
                edges.remove(prims[0])
            if prims[1] in edges:
                edges.remove(prims[1])
        contours_primitives_lists = cls.contours_primitives_touching_primitives(touching_primitives)
        contours_list = [cls(primitives) for primitives in contours_primitives_lists]
        if not edges:
            return contours_list
        list_contours = []
        finished = False
        contour_primitives = []

        while not finished:
            len1 = len(edges)
            edges, contour_primitives, contours_list = cls.find_connected_edges(
                edges, contours_list, contour_primitives, tol)
            if not edges:
                finished = True
            valid = False

            if len(edges) != 0 and len(edges) == len1 and len(contour_primitives) != 0:
                valid = True
            elif len(edges) == 0 and len(contour_primitives) != 0:
                valid = True
                finished = True
            if valid:
                contour_primitives, edges, finished = cls.get_edges_bifurcations(contour_primitives,
                                                                                 edges, finished)
                if len(contour_primitives[:]) != 0:
                    contour_n = cls(contour_primitives[:])
                    contour_n.order_contour()
                    list_contours.append(contour_n)
                contour_primitives = []
        list_contours = list_contours + [cls(primitives).order_contour()
                                         for primitives
                                         in contours_primitives_lists]
        return list_contours

    def discretized_primitives(self, number_points: float):
        """
        discretize each contour's primitive and return a list of discretized primitives
        """
        edges = []
        for primitive in self.primitives:
            auto_nb_pts = min(number_points, max(2, int(primitive.length() / 1e-6)))
            points = primitive.discretization_points(number_points=auto_nb_pts)
            for p1, p2 in zip(points[:-1], points[1:]):
                edges.append(volmdlr.edges.LineSegment2D(p1, p2))
        return edges

    def shares_primitives(self, contour):
        """checks if two contour share primitives"""
        for prim1 in self.primitives:
            if contour.primitive_over_contour(prim1):
                return True
        return False

    def is_superposing(self, contour2):
        """
        check if the contours are superposing (one on the other without
        necessarily having an absolute equality)
        """

        for primitive_2 in contour2.primitives:
            if not self.primitive_over_contour(primitive_2):
                return False
        return True

    def is_overlapping(self, contour2, intersecting_points=None):
        """
        check if the contours are overlapping (a part of one is on the other)
        """

        if not intersecting_points:
            intersecting_points = self.contour_intersections(contour2)

        vec1_2 = volmdlr.edges.LineSegment2D(intersecting_points[0],
                                             intersecting_points[1])
        middle_point = vec1_2.middle_point()
        normal = vec1_2.normal_vector()
        point1 = middle_point + normal * 0.00001
        point2 = middle_point - normal * 0.00001
        if (self.point_belongs(point1) and contour2.point_belongs(point1)) or\
                (not self.point_belongs(point1) and not contour2.point_belongs(point1)) or\
                (self.point_belongs(point1) and self.point_belongs(point2)) or\
                (contour2.point_belongs(point1) and contour2.point_belongs(point2)):
            return True
        return False

    def is_sharing_primitives_with(self, contour):
        """
        check if two contour are sharing primitives
        "all_points" is by default False. Turn it True if you need to get
        points and edges used to find out shared primitives
        """

        list_p = []

        for edge_1, edge_2 in itertools.product(self.primitives,
                                                contour.primitives):
            edges = [edge_1, edge_2, edge_1]
            for edge1, edge2 in zip(edges, edges[1:]):
                for point in [edge2.start, edge2.end]:
                    if edge1.point_belongs(point, 1e-6):
                        # list_p.append(point)
                        # instead of point not in list_p (due to errors)
                        if list_p == []:
                            list_p.append(point)
                        if list_p != [] and point.point_distance(point.nearest_point(list_p)) > 1e-4:
                            list_p.append(point)

                    if len(list_p) == 2:
                        if isinstance(self, Contour2D):
                            linesegment = volmdlr.edges.LineSegment2D(list_p[0], list_p[1])
                        else:
                            linesegment = volmdlr.edges.LineSegment3D(list_p[0], list_p[1])
                        if self.primitive_over_contour(linesegment) and \
                                contour.primitive_over_contour(linesegment):
                            return True
                        return False
        return False

    def shared_primitives_extremities(self, contour):
        """
        extract shared primitives extremities between two adjacent contours
        """

        if self.is_superposing(contour):
            warnings.warn('The contours are superposing')
            return []

        list_p, edges1 = [], set()
        for edge_1, edge_2 in itertools.product(self.primitives,
                                                contour.primitives):
            edges = [edge_1, edge_2, edge_1]
            for edge1, edge2 in zip(edges, edges[1:]):
                for point in [edge2.start, edge2.end]:
                    if edge1.point_belongs(point, 1e-6):
                        if not list_p:
                            list_p.append(point)
                        if list_p != [] and point.point_distance(point.nearest_point(list_p)) > 1e-4:
                            list_p.append(point)
                        try:
                            self.primitive_to_index(edge1)
                            edges1.add(edge1)
                        except KeyError:
                            edges1.add(edge2)

        if len(list_p) < 2:
            warnings.warn('The contours are not adjacent')
            return []

        if len(list_p) == 2:
            return list_p

        contours = self.__class__.contours_from_edges(edges1)
        points = []
        for contour_i in contours:
            points.extend(contour_i.extremities_points(list_p))

        return points

    def shared_primitives_with(self, contour):
        """
        extract shared primitives between two adjacent contours
        """

        shared_primitives_1 = []
        shared_primitives_2 = []

        points = self.shared_primitives_extremities(contour)
        for i in range(0, len(points), 2):
            point1, point2 = points[i], points[i + 1]

            shared_primitives_prim = self.extract_without_primitives(point1,
                                                                     point2,
                                                                     False)
            if contour.point_over_contour(shared_primitives_prim[0].middle_point(), 1e-4) is False:
                shared_primitives_1.extend(self.extract_without_primitives(point1,
                                                                           point2,
                                                                           True))
            else:
                shared_primitives_1.extend(shared_primitives_prim)

            shared_primitives_prim = contour.extract_without_primitives(point1,
                                                                        point2,
                                                                        False)
            if self.point_over_contour(shared_primitives_prim[0].middle_point(), 1e-4) is False:
                shared_primitives_2.extend(contour.extract_without_primitives(point1,
                                                                              point2,
                                                                              True))
            else:
                shared_primitives_2.extend(shared_primitives_prim)

        return [shared_primitives_1, shared_primitives_2]

    def merge_primitives_with(self, contour):
        """
        extract not shared primitives between two adjacent contours, to be merged
        """

        points = self.shared_primitives_extremities(contour)
        merge_primitives = []

        for i in range(1, len(points) + 1, 2):
            if i == (len(points) - 1):
                point1, point2 = points[i], points[0]
            else:
                point1, point2 = points[i], points[i + 1]

            merge_primitives_prim = self.extract_without_primitives(point1,
                                                                    point2,
                                                                    False)
            if contour.point_over_contour(merge_primitives_prim[0].middle_point(), 1e-4) is True:
                merge_primitives_prim = self.extract_without_primitives(point1,
                                                                        point2,
                                                                        True)
                merge_primitives.extend(merge_primitives_prim)
            else:
                merge_primitives.extend(merge_primitives_prim)

            merge_primitives_prim = contour.extract_without_primitives(point1,
                                                                       point2,
                                                                       False)
            if self.point_over_contour(merge_primitives_prim[0].middle_point(), 1e-4) is True:
                merge_primitives_prim = contour.extract_without_primitives(point1,
                                                                           point2,
                                                                           True)
                merge_primitives.extend(merge_primitives_prim)
            else:
                merge_primitives.extend(merge_primitives_prim)

        return merge_primitives

    def edges_order_with_adjacent_contour(self, contour):
        """
        check if the shared edges between two adjacent contours are traversed with two
        different directions along each contour
        """

        contour1 = self
        contour2 = contour

        # shared_tuple = contour1.shared_edges_between2contours(contour2)
        shared_tuple = contour1.shared_primitives_with(contour2)
        # [shared_primitives_1, shared_primitives_2] = contour1.shared_primitives_with(contour2)

        # p1_start = contour1.primitives[shared_tuple[0][0]].start
        # p2_start = contour2.primitives[shared_tuple[0][1]].start
        # p2_end = contour2.primitives[shared_tuple[0][1]].end

        p1_start = shared_tuple[0][0].start
        p2_start = shared_tuple[1][-1].start
        p2_end = shared_tuple[1][-1].end

        if (p1_start.point_distance(p2_start)) < \
                (p1_start.point_distance(p2_end)):
            return False
        return True

    def extremities_points(self, list_p):
        """
        return extremitises points of a list of points on a contour
        """
        # TODO: rewrite this awfull code!
        points = []
        primitives = self.primitives
        for i in range(0, len(primitives)):
            pts = []
            for point in list_p:  # due to errors
                if primitives[i].point_belongs(point):
                    pts.append(point)
            if len(pts) == 1:
                points.append(pts[0])
                break
            elif len(pts) > 1:
                points.append(primitives[i].start.nearest_point(pts))
                break

        for i in range(len(primitives) - 1, -1, -1):
            pts = []
            for point in list_p:  # due to errors
                if primitives[i].point_belongs(point):
                    pts.append(point)
            if len(pts) == 1:
                if pts[0] not in points:
                    points.append(pts[0])
                    break
            elif len(pts) > 1:
                point = primitives[i].end.nearest_point(pts)
                if point not in points:
                    points.append(point)
                    break
        return points

    def primitive_over_contour(self, primitive, tol: float = 1e-6):
        return self.primitive_over_wire(primitive, tol)

    def point_over_contour(self, point, abs_tol=1e-6):
        return self.point_over_wire(point, abs_tol)


class Contour2D(ContourMixin, Wire2D):
    """
    A collection of 2D primitives forming a closed wire2D
    TODO : center_of_mass and second_moment_area should be changed accordingly
    to area considering the triangle drawn by the arcs
    """
    _non_data_hash_attributes = ['_internal_arcs', '_external_arcs',
                                 '_polygon', '_straight_line_contour_polygon',
                                 'primitive_to_index',
                                 'basis_primitives', '_utd_analysis']
    _non_serializable_attributes = ['_internal_arcs', '_external_arcs',
                                    '_polygon',
                                    '_straight_line_contour_polygon',
                                    'primitive_to_index',
                                    'basis_primitives', '_utd_analysis']

    def __init__(self, primitives: List[volmdlr.core.Primitive2D],
                 name: str = ''):
        Wire2D.__init__(self, primitives, name)
        self._utd_edge_polygon = False
        self._bounding_rectangle = None

    def __hash__(self):
        return sum(hash(e) for e in self.primitives)

    # def __eq__(self, other_):
    #     if other_.__class__.__name__ != self.__class__.__name__:
    #         return False
    #     if len(self.primitives) != len(other_.primitives):
    #         return False
    #     equal = True
    #     for prim1, prim2 in zip(self.primitives, other_.primitives):
    #         equal = (equal and prim1 == prim2)
    #     return equal

    def __eq__(self, other_):
        if other_.__class__.__name__ != self.__class__.__name__:
            return False
        if len(self.primitives) != len(other_.primitives):
            return False
        equal = 0
        for prim1 in self.primitives:
            reverse1 = prim1.reverse()
            found = False
            for prim2 in other_.primitives:
                reverse2 = prim2.reverse()
                if (prim1 == prim2 or reverse1 == prim2
                        or reverse2 == prim1 or reverse1 == reverse2):
                    equal += 1
                    found = True
            if not found:
                return False
        if equal == len(self.primitives):
            return True
        return False

    @property
    def edge_polygon(self):
        if not self._utd_edge_polygon:
            self._edge_polygon = self._get_edge_polygon()
            self._utd_edge_polygon = True
        return self._edge_polygon

    def _get_edge_polygon(self):

        if len(self.primitives) == 1 and self.primitives[0].start == self.primitives[0].end:
            return ClosedPolygon2D(self.primitives[0].discretization_points(number_points=200))

        points = []
        for edge in self.primitives:

            if points:
                if edge.start != points[-1]:
                    points.append(edge.start)
            else:
                points.append(edge.start)
        return ClosedPolygon2D(points)

    def to_3d(self, plane_origin, x, y):
        p3d = []
        for edge in self.primitives:
            p3d.append(edge.to_3d(plane_origin, x, y))

        return Contour3D(p3d)

    def point_belongs(self, point):
        # TODO: This is incomplete!!!
        xmin, xmax, ymin, ymax = self.bounding_rectangle()
        if point.x < xmin or point.x > xmax or point.y < ymin or point.y > ymax:
            return False
        return self.edge_polygon.point_belongs(point)

    # def point_over_contour(self, point, abs_tol=1e-6):
    #     belongs = False
    #     for primitive in self.primitives:
    #         if primitive.point_belongs(point, abs_tol):
    #             belongs = True
    #     return belongs

    # def primitive_over_contour(self, primitive, tol: float = 1e-6):
    #     for prim in self.primitives:
    #         if not hasattr(prim, 'unit_direction_vector') and \
    #                 hasattr(prim, 'tangent'):
    #             vector1 = prim.tangent(0.5)
    #         else:
    #             vector1 = prim.unit_direction_vector(0.5)

    #         if not hasattr(primitive, 'unit_direction_vector') and \
    #                 hasattr(primitive, 'tangent'):
    #             vector2 = primitive.tangent(0.5)
    #         else:
    #             vector2 = primitive.unit_direction_vector(0.5)
    #         if vector1.is_colinear_to(vector2):
    #             mid_point = primitive.middle_point()
    #             if self.point_over_contour(mid_point, tol):
    #                 return True
    #     return False

    def point_distance(self, point):
        min_distance = self.primitives[0].point_distance(point)
        for primitive in self.primitives[1:]:
            distance = primitive.point_distance(point)
            if distance < min_distance:
                min_distance = distance
        return min_distance

    def bounding_points(self):
        points = self.edge_polygon.points[:]
        for primitive in self.primitives:
            if hasattr(primitive, 'discretization_points'):
                points.extend(primitive.discretization_points())
        xmin = min(p[0] for p in points)
        xmax = max(p[0] for p in points)
        ymin = min(p[1] for p in points)
        ymax = max(p[1] for p in points)
        return (volmdlr.Point2D(xmin, ymin), volmdlr.Point2D(xmax, ymax))

    def area(self):
        area = self.edge_polygon.area()
        if self.edge_polygon.is_trigo():
            trigo = 1
        else:
            trigo = -1
        for edge in self.primitives:
            area += trigo * edge.straight_line_area()

        return area

    def center_of_mass(self):
        center = self.edge_polygon.area() * self.edge_polygon.center_of_mass()
        # ax = self.plot()
        # self.edge_polygon.center_of_mass().plot(ax=ax, color='b')
        if self.edge_polygon.is_trigo():
            trigo = 1
        else:
            trigo = -1
        for edge in self.primitives:
            # edge.straight_line_center_of_mass().plot(ax=ax, color='g')
            center += trigo * edge.straight_line_area() \
                      * edge.straight_line_center_of_mass()

        return center / self.area()

    def second_moment_area(self, point):

        Ix, Iy, Ixy = self.edge_polygon.second_moment_area(point)
        for edge in self.primitives:
            Ix_e, Iy_e, Ixy_e = edge.straight_line_second_moment_area(point)
            if self.edge_polygon.is_trigo():
                Ix += Ix_e
                Iy += Iy_e
                Ixy += Ixy_e
            else:
                Ix -= Ix_e
                Iy -= Iy_e
                Ixy -= Ixy_e

        return Ix, Iy, Ixy

    def plot_data(self, edge_style: plot_data.EdgeStyle = None,
                  surface_style: plot_data.SurfaceStyle = None):
        plot_data_primitives = [item.plot_data() for item in self.primitives]
        return plot_data.Contour2D(plot_data_primitives=plot_data_primitives,
                                   edge_style=edge_style,
                                   surface_style=surface_style,
                                   name=self.name)

    def is_inside(self, contour2):
        """
        verifies if a contour is inside another contour perimiter,
        including the edges
        return True or False
        """
        points_contour2 = []
        for prim in contour2.primitives:
            if prim.start not in points_contour2:
                points_contour2.append(prim.start)
            if prim.end not in points_contour2:
                points_contour2.append(prim.end)
            points_contour2.extend(prim.discretization_points(number_points=10))
        for point in points_contour2:
            if not self.point_belongs(point) and not self.point_over_contour(point, abs_tol=1e-7):
                return False
        return True

    def bounding_rectangle(self):
        if not self._bounding_rectangle:
            self._bounding_rectangle = self.get_bouding_rectangle()
        return self._bounding_rectangle

    def get_bouding_rectangle(self):
        xmin, xmax, ymin, ymax = self.primitives[0].bounding_rectangle().bounds()
        for edge in self.primitives[1:]:
            xmin_edge, xmax_edge, ymin_edge, ymax_edge = \
                edge.bounding_rectangle().bounds()
            xmin = min(xmin, xmin_edge)
            xmax = max(xmax, xmax_edge)
            ymin = min(ymin, ymin_edge)
            ymax = max(ymax, ymax_edge)
        return volmdlr.core.BoundingRectangle(xmin, xmax, ymin, ymax)

    def inverted_primitives(self):
        new_primitives = []
        for prim in self.primitives[::-1]:
            new_primitives.append(
                volmdlr.edges.LineSegment2D(prim.end, prim.start))
        return new_primitives

    def invert(self):
        return Contour2D(self.inverted_primitives())

    def invert_inplace(self):
        self.primitives = self.inverted_primitives()

    def random_point_inside(self):
        xmin, xmax, ymin, ymax = self.bounding_rectangle().bounds()
        for _ in range(2000):
            p = volmdlr.Point2D.random(xmin, xmax, ymin, ymax)
            if self.point_belongs(p):
                return p
        raise ValueError('Could not find a point inside')

    def order_contour(self):
        if self.is_ordered() or len(self.primitives) < 2:
            return self

        initial_points = []
        for primitive in self.primitives:
            initial_points.append((primitive.start, primitive.end))

        new_primitives = []
        points = self.ordering_contour()
        for point1, point2 in points:
            try:
                index = initial_points.index((point1, point2))
            except ValueError:
                index = initial_points.index((point2, point1))

            if isinstance(self.primitives[index], volmdlr.edges.LineSegment2D):
                new_primitives.append(volmdlr.edges.LineSegment2D(point1, point2))
            elif isinstance(self.primitives[index], volmdlr.edges.Arc2D):
                new_primitives.append(volmdlr.edges.Arc2D(point1, self.primitives[index].interior, point2))
            elif isinstance(self.primitives[index], volmdlr.edges.BSplineCurve2D):
                if (point1, point2) == (self.primitives[index].start, self.primitives[index].end):
                    new_primitives.append(self.primitives[index])
                else:
                    new_primitives.append(self.primitives[index].reverse())

        self.primitives = new_primitives

        return self

    @classmethod
    def extract_contours(cls, contour, point1: volmdlr.Point3D,
                         point2: volmdlr.Point3D, inside=False):

        new_primitives = contour.extract_with_points(point1, point2, inside)
        contours = [cls(new_primitives)]
        return contours

    def cut_by_linesegments(self, lines: List[volmdlr.edges.LineSegment2D]):
        # for c in lines:
        #     if not isinstance(c, volmdlr.edges.LineSegment2D):
        #         raise KeyError(
        #             'contour must be a list of LineSegment2D object')

        cut_lines = []
        for cut_ls in lines:
            cut_lines.append(cut_ls.to_line())

        contour_to_cut = [self]
        for line in cut_lines:
            new_contour_to_cut = []
            for contour in contour_to_cut:
                cs = contour.cut_by_line(line)
                new_contour_to_cut.extend(cs)
            contour_to_cut.extend(new_contour_to_cut)

        p1 = Contour2D(lines).center_of_mass()
        dist_min = math.inf
        for contour in contour_to_cut:
            if contour.area() > 1e-10:
                p0 = contour.center_of_mass()
                if p0.point_distance(p1) < dist_min:
                    c_opti = contour
                    dist_min = p0.point_distance(p1)
        return c_opti

    def repair_cut_contour(self, n, intersections, line):
        """
        Choose:
        n=0 for Side 1: opposite side of begining of contour
        n=1 for Side 2: start of contour to first intersect (i=0) and
         i odd to i+1 even
        """
        if n not in [0, 1]:
            raise ValueError

        n_inter = len(intersections)
        contours = []
        # primitives_split = [primitive.split(point)
        #                     for point, primitive in intersections]
        x = [(ip, line.abscissa(point))
             for ip, (point, _) in enumerate(intersections)]
        # intersection_to_primitives_index = {
        #     i: self.primitives.index(primitive)
        #     for i, (_, primitive) in enumerate(intersections)}
        sorted_inter_index = [x[0] for x in sorted(x, key=lambda p: p[1])]
        sorted_inter_index_dict = {i: ii for ii, i in
                                   enumerate(sorted_inter_index)}
        sorted_inter_index_dict[n_inter] = sorted_inter_index_dict[0]
        if n == 1:
            intersections.append(intersections[0])

        remaining_transitions = list(range(n_inter // 2))
        # enclosing_transitions = {}
        while len(remaining_transitions) > 0:
            nb_max_enclosed_transitions = -1
            enclosed_transitions = {}
            for it in remaining_transitions:
                i1 = sorted_inter_index_dict[2 * it + n]
                i2 = sorted_inter_index_dict[2 * it + 1 + n]
                net = abs(i2 - i1) - 1
                if net > nb_max_enclosed_transitions:
                    nb_max_enclosed_transitions = net
                    best_transition = it
                    if i1 < i2:
                        enclosed_transitions[it] = [(i + abs(n - 1)) // 2 for i
                                                    in sorted_inter_index[
                                                    i2 - 1:i1:-2]]
                    else:
                        enclosed_transitions[it] = [(i + abs(n - 1)) // 2 for i
                                                    in sorted_inter_index[
                                                    i2 + 1:i1:2]]

            remaining_transitions.remove(best_transition)
            point_start, primitive1 = intersections[2 * best_transition + n]
            point2, primitive2 = intersections[2 * best_transition + 1 + n]
            primitives = self.extract_primitives(point_start, primitive1,
                                                 point2, primitive2,
                                                 inside=not n)
            last_point = point2
            for transition in enclosed_transitions[best_transition]:
                point1, primitive1 = intersections[2 * transition + n]
                point2, primitive2 = intersections[2 * transition + 1 + n]
                primitives.append(
                    volmdlr.edges.LineSegment2D(last_point, point1))
                primitives.extend(
                    self.extract_primitives(point1, primitive1, point2,
                                            primitive2, inside=not n))
                last_point = point2
                if transition in remaining_transitions:
                    remaining_transitions.remove(transition)

            primitives.append(
                volmdlr.edges.LineSegment2D(last_point, point_start))

            # points = (volmdlr.edges.LineSegment2D(last_point, point_start)).discretise(5)
            # line_segment=volmdlr.edges.LineSegment2D(last_point, point_start)
            # for p in points[1:-1]:
            #     r = line_segment.split(p)
            #     primitives.append(r[0])
            #     line_segment = r[1]
            #     if p == points[-2]:
            #         primitives.append(r[1])

            contour = Contour2D(primitives)
            contour.order_contour()
            contours.append(contour)
        return contours

    def cut_by_line(self, line: volmdlr.edges.Line2D) -> List['Contour2D']:
        """
        :param line: The line used to cut the contour
        :return: A list of resulting contours
        """
        intersections = self.line_crossings(line)
        if not intersections or len(intersections) < 2:
            return [self]
        if len(intersections) % 2 != 0:
            ax = self.plot()
            line.plot(ax=ax)
            for i in intersections:
                i[0].plot(ax=ax)
            self.save_to_file('/home/axel/Bureau/contour2d')
            line.save_to_file('/home/axel/Bureau/line2d')
            raise NotImplementedError(
                '{} intersections not supported yet'.format(
                    len(intersections)))

        points_intersections = [point for point, prim in intersections]
        sorted_points = line.sort_points_along_line(points_intersections)
        list_contours = []
        contour_to_cut = self
        cutting_points_counter = 0
        while cutting_points_counter != len(sorted_points):

            point1 = sorted_points[cutting_points_counter]
            point2 = sorted_points[cutting_points_counter + 1]
            closing_line = volmdlr.edges.LineSegment2D(point1, point2)
            closing_contour = Contour2D([closing_line])
            contour1, contour2 = contour_to_cut.get_divided_contours(point1,
                                                                     point2,
                                                                     closing_contour,
                                                                     True)
            if sorted_points.index(point1) + 2 < len(sorted_points) - 1:
                if contour1.point_over_contour(
                        sorted_points[sorted_points.index(point1) + 2]):
                    contour_to_cut = contour1
                    list_contours.append(contour2)
                elif contour2.point_over_contour(
                        sorted_points[sorted_points.index(point1) + 2]):
                    contour_to_cut = contour2
                    list_contours.append(contour1)
            else:
                list_contours.extend([contour1, contour2])
            cutting_points_counter += 2
        return list_contours

    def simple_triangulation(self):
        lpp = len(self.polygon.points)
        if lpp == 3:
            return self.polygon.points, [(0, 1, 2)]
        if lpp == 4:
            return self.polygon.points, [(0, 1, 2), (0, 2, 3)]

        # Use delaunay triangulation
        tri = Delaunay([p.vector for p in self.polygon.points])
        # indices = tri.simplices
        return self.polygon.points, tri.simplices

    def split_regularly(self, n):
        """
        Split in n slices
        """
        xmin, xmax, ymin, ymax = self.bounding_rectangle().bounds()
        cutted_contours = []
        iteration_contours = [self]
        for i in range(n - 1):
            xi = xmin + (i + 1) * (xmax - xmin) / n
            cut_line = volmdlr.edges.Line2D(volmdlr.Point2D(xi, 0),
                                            volmdlr.Point2D(xi, 1))

            iteration_contours2 = []
            for c in iteration_contours:
                sc = c.cut_by_line(cut_line)
                lsc = len(sc)
                if lsc == 1:
                    cutted_contours.append(c)
                else:
                    iteration_contours2.extend(sc)

            iteration_contours = iteration_contours2[:]
        cutted_contours.extend(iteration_contours)
        return cutted_contours

    def triangulation(self):
        return self.grid_triangulation(number_points_x=20,
                                       number_points_y=20)

    def to_polygon(self, angle_resolution):
        """
        Transform the contour to a polygon.
        :param angle_resolution: arcs are discretized with respect of an angle resolution in points per radians
        """

        polygon_points = []
        # print([(line.start, line.end) for line in self.primitives])

        for primitive in self.primitives:
            polygon_points.extend(primitive.discretization_points(angle_resolution=angle_resolution)[:-1])
        return ClosedPolygon2D(polygon_points)

    def grid_triangulation(self, x_density: float = None,
                           y_density: float = None,
                           min_points_x: int = 20,
                           min_points_y: int = 20,
                           number_points_x: int = None,
                           number_points_y: int = None):
        """
        Use a n by m grid to triangulize the contour
        """
        bounding_rectangle = self.bounding_rectangle()
        # xmin, xmax, ymin, ymax = self.bounding_rectangle()
        dx = bounding_rectangle[1] - bounding_rectangle[0]  # xmax - xmin
        dy = bounding_rectangle[3] - bounding_rectangle[2]  # ymax - ymin
        if number_points_x is None:
            n = max(math.ceil(x_density * dx), min_points_x)
        else:
            n = number_points_x
        if number_points_y is None:
            m = max(math.ceil(y_density * dy), min_points_y)
        else:
            m = number_points_y
        x = [bounding_rectangle[0] + i * dx / n for i in range(n + 1)]
        y = [bounding_rectangle[2] + i * dy / m for i in range(m + 1)]

        point_index = {}
        number_points = 0
        points = []
        triangles = []
        for xi in x:
            for yi in y:
                point = volmdlr.Point2D(xi, yi)
                if self.point_belongs(point):
                    point_index[point] = number_points
                    points.append(point)
                    number_points += 1

        for i in range(n):
            for j in range(m):
                p1 = volmdlr.Point2D(x[i], y[j])
                p2 = volmdlr.Point2D(x[i + 1], y[j])
                p3 = volmdlr.Point2D(x[i + 1], y[j + 1])
                p4 = volmdlr.Point2D(x[i], y[j + 1])
                points_in = []
                for p in [p1, p2, p3, p4]:
                    if p in point_index:
                        points_in.append(p)
                if len(points_in) == 4:
                    triangles.append(
                        [point_index[p1], point_index[p2], point_index[p3]])
                    triangles.append(
                        [point_index[p1], point_index[p3], point_index[p4]])

                elif len(points_in) == 3:
                    triangles.append([point_index[p] for p in points_in])

        return vmd.DisplayMesh2D(points, triangles)

    # def extract_contours(self, point1: volmdlr.Point2D, point2: volmdlr.Point2D):
    #     split_primitives  = []
    #     # primitives = [p for p in contour.primitives]
    #     primitives = self.primitives
    #     for point in [point1, point2]:
    #         dist_min = math.inf
    #         for primitive in primitives:
    #             # print(point)
    #             dist = primitive.point_distance(point)
    #             if dist < dist_min:
    #                 dist_min = dist
    #                 prim_opt = primitive
    #         split_primitives.append(prim_opt)
    #     print(len(split_primitives))
    #     return self.extract_primitives(point1, split_primitives[0], point2, split_primitives[1])

    def contour_intersections(self, contour2d):
        intersecting_points = []
        for primitive1 in self.primitives:
            for primitive2 in contour2d.primitives:
                line_intersection = primitive1.linesegment_intersections(
                    primitive2)
                if line_intersection:
                    if line_intersection[0] not in intersecting_points:
                        intersecting_points.extend(line_intersection)
                else:
                    point1, point2 = contour2d.primitives[0].start, \
                                     contour2d.primitives[-1].end
                    if point1 not in intersecting_points and primitive1.point_belongs(point1):
                        intersecting_points.append(point1)
                    if point2 not in intersecting_points and primitive1.point_belongs(point2):
                        intersecting_points.append(point2)
            if len(intersecting_points) == 2:
                break
        return intersecting_points

    def get_divided_contours(self, cutting_point1: volmdlr.Point2D,
                             cutting_point2: volmdlr.Point2D,
                             closing_contour,
                             inside: bool):
        extracted_outerpoints_contour1 = \
            volmdlr.wires.Contour2D.extract_contours(self,
                                                     cutting_point1,
                                                     cutting_point2,
                                                     inside)[0]
        extracted_innerpoints_contour1 = \
            volmdlr.wires.Contour2D.extract_contours(self,
                                                     cutting_point1,
                                                     cutting_point2,
                                                     not inside)[0]
        primitives1 = extracted_outerpoints_contour1.primitives + closing_contour.primitives
        primitives2 = extracted_innerpoints_contour1.primitives + closing_contour.primitives
        if extracted_outerpoints_contour1.primitives[0].start == \
                closing_contour.primitives[0].start:
            cutting_contour_new = closing_contour.invert()
            primitives1 = cutting_contour_new.primitives + \
                extracted_outerpoints_contour1.primitives
        elif extracted_outerpoints_contour1.primitives[0].start == \
                closing_contour.primitives[-1].end:
            primitives1 = closing_contour.primitives + \
                          extracted_outerpoints_contour1.primitives

        if extracted_innerpoints_contour1.primitives[0].start == \
                closing_contour.primitives[0].start:
            cutting_contour_new = \
                closing_contour.invert()
            primitives2 = cutting_contour_new.primitives + \
                extracted_innerpoints_contour1.primitives
        elif extracted_innerpoints_contour1.primitives[
                0].start == closing_contour.primitives[-1].end:
            primitives2 = closing_contour.primitives + \
                          extracted_innerpoints_contour1.primitives
        contour1 = Contour2D(primitives1)
        contour1.order_contour()
        contour2 = Contour2D(primitives2)
        contour2.order_contour()
        return contour1, contour2

    def divide(self, contours, inside):
        """
        This method has a modified-iterating-list pylint error to be fixed
        """
        new_base_contours = [self]
        finished = False
        counter = 0
        list_contour = contours[:]
        list_cutting_contours = contours[:]
        list_valid_contours = []
        while not finished:
            cutting_contour = contours[0]
            for base_contour in new_base_contours:
                cutting_points = []
                point1, point2 = [cutting_contour.primitives[0].start,
                                  cutting_contour.primitives[-1].end]
                middle_point = cutting_contour.point_at_abscissa(cutting_contour.length() / 2)
                if not base_contour.point_belongs(middle_point):
                    continue
                if base_contour.point_over_contour(point1) and base_contour.point_over_contour(point2):
                    cutting_points = [point1, point2]
                elif len(new_base_contours) == 1:
                    contours.remove(cutting_contour)
                    continue
                if cutting_points:
                    contour1, contour2 = base_contour.get_divided_contours(
                        cutting_points[0], cutting_points[1], cutting_contour, inside)

                    new_base_contours.remove(base_contour)
                    for cntr in [contour1, contour2]:
                        all_divided_contour = True
                        for cut_contour in list_cutting_contours:
                            points_at_abs = cut_contour.discretization_points(cut_contour.length() / 5)
                            for point_at_abs in points_at_abs[1:-1]:
                                if cntr.point_belongs(point_at_abs) and \
                                        (not cntr.point_over_contour(point_at_abs) and
                                         True not in [cntr.primitive_over_contour(prim)
                                                      for prim in cut_contour.primitives]):
                                    all_divided_contour = False
                                    break
                            else:
                                continue
                            break
                        if all_divided_contour and cntr.area() != 0.0:
                            list_valid_contours.append(cntr)
                        else:
                            new_base_contours.append(cntr)
                    contours.remove(cutting_contour)
                    break
            if len(contours) == 0:
                finished = True
            if len(contours) == 1 and not new_base_contours:
                finished = True
            counter += 1
            if counter >= 100 * len(list_contour):
                # if base_contour.is_inside(contours[0]):
                #     contours.remove(cutting_contour)
                #     continue
                # list_valid_contours.append(base_contour)
                # finished = True
                contours = contours[::-1]
                if counter > 100 * len(list_contour) + len(contours):
                    print('new_base_contours:', len(new_base_contours))
                    print('len(contours):', len(contours))
                    ax = contours[0].plot()
                    base_contour.plot(ax=ax, color='b')
                    warnings.warn('There probably exists an open contour (two wires that could not be connected)')
                    finished = True

        return list_valid_contours

    def discretized_contour(self, n: float):
        """
        discretize each contour's primitive and return a new contour with teses discretized primitives
        """
        contour = Contour2D((self.discretized_primitives(n)))

        return contour.order_contour()

    @classmethod
    def from_bounding_rectangle(cls, xmin, xmax, ymin, ymax):
        """
        create a contour2d with bounding_box parameters, using linesegments2d
        """

        edge0 = volmdlr.edges.LineSegment2D(volmdlr.Point2D(xmin, ymin), volmdlr.Point2D(xmax, ymin))
        edge1 = volmdlr.edges.LineSegment2D(volmdlr.Point2D(xmax, ymin), volmdlr.Point2D(xmax, ymax))
        edge2 = volmdlr.edges.LineSegment2D(volmdlr.Point2D(xmax, ymax), volmdlr.Point2D(xmin, ymax))
        edge3 = volmdlr.edges.LineSegment2D(volmdlr.Point2D(xmin, ymax), volmdlr.Point2D(xmin, ymin))

        edges = [edge0, edge1, edge2, edge3]

        return Contour2D(edges)

    @classmethod
    def from_points(cls, points: List[volmdlr.Point2D]):
        """
        create a contour2d from points with line_segments2D
        """

        if len(points) < 3:
            raise ValueError('contour is defined at least with three points')
        else:
            edges = []
            for i in range(0, len(points) - 1):
                edges.append(volmdlr.edges.LineSegment2D(points[i], points[i + 1]))

            edges.append(volmdlr.edges.LineSegment2D(points[-1], points[0]))

            contour = cls(edges)

            return contour

    def cut_by_bspline_curve(self, bspline_curve2d: volmdlr.edges.BSplineCurve2D):
        """
        cut a contou2d with bspline_curve2d to define two different contours
        """
        # TODO: BsplineCurve is descretized and defined with a wire. To be improved!

        contours = self.cut_by_wire(bspline_curve2d.to_wire(20))

        return contours

    def clean_primitives(self):
        """
        delete primitives with start=end, and return a new contour
        """

        new_primitives = []
        for p in self.primitives:
            if p.start != p.end:
                new_primitives.append(p)

        return Contour2D(new_primitives)

    def merge_with(self, contour2d):
        """
        merge two adjacent contours, sharing primitives, and returns one outer
        contour and inner contours (if there are any)
        :param contour2d: contour to merge with
        :return: merged contours
        """
        is_sharing_primitive = self.is_sharing_primitives_with(contour2d)
        if self.is_inside(contour2d) and not is_sharing_primitive:
            return [self]
        if contour2d.is_inside(self) and not is_sharing_primitive:
            return [contour2d]

        merged_primitives = self.merge_primitives_with(contour2d)
        contours = Contour2D.contours_from_edges(merged_primitives)
        contours = sorted(contours, key=lambda contour: contour.area(),
                          reverse=True)
        return contours

    def union(self, contour2: 'Contour2D'):
        """
        Union two contours, if they adjacent, or overlap somehow
        """
        if self.is_inside(contour2):
            return [self]
        if contour2.is_inside(self):
            return [contour2]
        contours_intersections = self.contour_intersections(contour2)
        if not self.is_sharing_primitives_with(contour2) and contours_intersections:
            resulting_primitives = []
            primitives1_inside = self.extract_with_points(contours_intersections[0], contours_intersections[1], True)
            primitives1_outside = self.extract_with_points(contours_intersections[0], contours_intersections[1], False)
            primitives2_inside = contour2.extract_with_points(contours_intersections[0],
                                                              contours_intersections[1], True)
            primitives2_outside = contour2.extract_with_points(contours_intersections[0],
                                                               contours_intersections[1], False)
            if contour2.point_belongs(primitives1_inside[0].middle_point()):
                resulting_primitives.extend(primitives1_outside)
            else:
                resulting_primitives.extend(primitives1_inside)
            if self.point_belongs(primitives2_inside[0].middle_point()):
                resulting_primitives.extend(primitives2_outside)
            else:
                resulting_primitives.extend(primitives2_inside)
            return [Contour2D(resulting_primitives).order_contour()]

        return self.merge_with(contour2)

    def cut_by_wire(self, wire: Wire2D):
        """
        cut a contour2d with a wire2d and return a list of contours2d

        Parameters
        ----------
        wire : volmdlr.wires.Wire2D

        Returns
        -------
        contours2d : list[volmdlr.wires.Contour2D]

        """

        intersections = self.wire_crossings(wire)  # crossings OR intersections (?)
        if not intersections or len(intersections) < 2:
            return [self]
        if len(intersections) % 2 != 0:
            raise NotImplementedError(
                f'{len(intersections)} intersections not supported yet')

        points_intersections = [point for point, prim in intersections]

        sorted_points = wire.sort_points_along_wire(points_intersections)
        list_contours = []
        contour_to_cut = self
        cutting_points_counter = 0
        while cutting_points_counter != len(sorted_points):

            point1 = sorted_points[cutting_points_counter]
            point2 = sorted_points[cutting_points_counter + 1]

            closing_wire = wire.extract_without_primitives(point1, point2, True)

            for point in points_intersections:
                if point not in [point1, point2] and Wire2D(closing_wire).point_over_wire(point):
                    closing_wire = wire.extract_without_primitives(point1, point2, False)
                    break

            closing_wire_prim = []
            for closing_w in closing_wire:
                if closing_w:
                    closing_wire_prim.append(closing_w)
            closing_contour = Contour2D(closing_wire_prim)
            contour1, contour2 = contour_to_cut.get_divided_contours(point1,
                                                                     point2,
                                                                     closing_contour,
                                                                     True)

            if sorted_points.index(point1) + 2 < len(sorted_points) - 1:
                if contour1.point_over_contour(
                        sorted_points[sorted_points.index(point1) + 2]):
                    contour_to_cut = contour1
                    list_contours.append(contour2)
                elif contour2.point_over_contour(
                        sorted_points[sorted_points.index(point1) + 2]):
                    contour_to_cut = contour2
                    list_contours.append(contour1)
            else:
                list_contours.extend([contour1, contour2])
            cutting_points_counter += 2

        return list_contours


class ClosedPolygonMixin:

    def length(self):
        list_ = []
        for k in range(len(self.line_segments)):
            list_.append(self.line_segments[k].length())
        return sum(list_)

    def min_length(self):
        list_ = []
        for k in range(len(self.line_segments)):
            list_.append(self.line_segments[k].length())
        return min(list_)

    def max_length(self):
        list_ = []
        for k in range(len(self.line_segments)):
            list_.append(self.line_segments[k].length())
        return max(list_)

    def edge_statistics(self):
        distances = []
        for i, point in enumerate(self.points):
            if i != 0:
                distances.append(point.point_distance(self.points[i - 1]))
        mean_distance = mean(distances)
        std = npy.std(distances)
        return mean_distance, std

    def simplify_polygon(self, min_distance: float = 0.01,
                         max_distance: float = 0.05, angle: float = 15):
        points = [self.points[0]]
        previous_point = None
        for i, point in enumerate(self.points[1:]):
            distance = point.point_distance(points[-1])
            if distance > min_distance:
                if distance > max_distance:
                    number_segmnts = round(distance / max_distance) + 2
                    for n in range(number_segmnts):
                        new_point = points[-1] + (point - points[-1]) * (
                                n + 1) / number_segmnts
                        distance1 = new_point.point_distance(points[-1])
                        if distance1 > max_distance:
                            points.append(new_point)
                else:
                    if point not in points:
                        points.append(point)
            if len(points) > 1:
                vector1 = points[-1] - points[-2]
                vector2 = point - points[-2]
                cos = vector1.dot(vector2) / (vector1.norm() * vector2.norm())
                cos = math.degrees(math.acos(round(cos, 6)))
                if abs(cos) > angle:
                    if previous_point not in points:
                        points.append(previous_point)
                    if point not in points:
                        points.append(point)
            if len(points) > 2:
                distance2 = points[-3].point_distance(points[-2])
                vector1 = points[-2] - points[-3]
                vector2 = points[-1] - points[-3]
                cos = vector1.dot(vector2) / (vector1.norm() * vector2.norm())
                cos = math.degrees(math.acos(round(cos, 6)))
                if distance2 < min_distance and cos < angle:
                    points = points[:-2] + [points[-1]]
            previous_point = point
        distance = points[0].point_distance(points[-1])
        if distance < min_distance:
            points.remove(points[-1])

        if volmdlr.wires.ClosedPolygon2D(points).area() == 0.0:
            return self

        return self.__class__(points)

    @property
    def line_segments(self):
        if not self._line_segments:
            self._line_segments = self.get_line_segments()
        return self._line_segments

    def get_line_segments(self):
        raise NotImplementedError(
            f"get_line_segments method must be overloaded by {self.__class__.__name__}")


class ClosedPolygon2D(Contour2D, ClosedPolygonMixin):
    _non_serializable_attributes = ['line_segments', 'primitives',
                                    'basis_primitives']

    def __init__(self, points: List[volmdlr.Point2D], name: str = ''):
        self.points = points
        self._line_segments = None

        Contour2D.__init__(self, self.line_segments, name)

    def copy(self, *args, **kwargs):
        points = [p.copy() for p in self.points]
        return ClosedPolygon2D(points, self.name)

    def __hash__(self):
        return sum(hash(p) for p in self.points)

    def __eq__(self, other_):
        if not isinstance(other_, self.__class__):
            return False
        equal = True
        for point, other_point in zip(self.points, other_.points):
            equal = (equal and point == other_point)
        return equal

    def area(self):
        # TODO: perf: cache number of points
        if len(self.points) < 3:
            return 0.

        x = [point.x for point in self.points]
        y = [point.y for point in self.points]

        x1 = [x[-1]] + x[0:-1]
        y1 = [y[-1]] + y[0:-1]
        return 0.5 * abs(sum(i * j for i, j in zip(x, y1))
                         - sum(i * j for i, j in zip(y, x1)))
        # return 0.5 * npy.abs(
        #     npy.dot(x, npy.roll(y, 1)) - npy.dot(y, npy.roll(x, 1)))

    def center_of_mass(self):
        lp = len(self.points)
        if lp == 0:
            return volmdlr.O2D
        if lp == 1:
            return self.points[0]
        if lp == 2:
            return 0.5 * (self.points[0] + self.points[1])

        x = [point.x for point in self.points]
        y = [point.y for point in self.points]

        xi_xi1 = x + npy.roll(x, -1)
        yi_yi1 = y + npy.roll(y, -1)
        xi_yi1 = npy.multiply(x, npy.roll(y, -1))
        xi1_yi = npy.multiply(npy.roll(x, -1), y)

        a = 0.5 * npy.sum(xi_yi1 - xi1_yi)  # signed area!
        # print('a :', a)
        #        a=self.area()
        if not math.isclose(a, 0, abs_tol=1e-08):
            cx = npy.sum(npy.multiply(xi_xi1, (xi_yi1 - xi1_yi))) / 6. / a
            cy = npy.sum(npy.multiply(yi_yi1, (xi_yi1 - xi1_yi))) / 6. / a
            return volmdlr.Point2D(cx, cy)

        self.plot()
        raise NotImplementedError

    def barycenter(self):
        """
        calculates the geometric center of the polygon, which is the
        average position of all the points in it

        returns a Volmdlr.Point2D point
        """
        barycenter1_2d = self.points[0]
        for point in self.points[1:]:
            barycenter1_2d += point
        return barycenter1_2d / len(self.points)

    def point_belongs(self, point):
        """
        Ray casting algorithm copied from internet...
        """
        return polygon_point_belongs((point.x, point.y),
                                     [(p.x, p.y) for p in self.points])

    def second_moment_area(self, point):
        Ix, Iy, Ixy = 0., 0., 0.
        for pi, pj in zip(self.points, self.points[1:] + [self.points[0]]):
            xi, yi = (pi - point)
            xj, yj = (pj - point)
            Ix += (yi ** 2 + yi * yj + yj ** 2) * (xi * yj - xj * yi)
            Iy += (xi ** 2 + xi * xj + xj ** 2) * (xi * yj - xj * yi)
            Ixy += (xi * yj + 2 * xi * yi + 2 * xj * yj + xj * yi) * (
                    xi * yj - xj * yi)
        if Ix < 0:
            Ix = - Ix
            Iy = - Iy
            Ixy = - Ixy
        return Ix / 12., Iy / 12., Ixy / 24.

    def get_line_segments(self):
        lines = []
        if len(self.points) > 1:
            for p1, p2 in zip(self.points,
                              list(self.points[1:]) + [self.points[0]]):
                if p1 != p2:
                    lines.append(volmdlr.edges.LineSegment2D(p1, p2))
        return lines

    def rotation(self, center: volmdlr.Point2D, angle: float):
        """
        ClosedPolygon2D rotation
        :param center: rotation center
        :param angle: angle rotation
        :return: a new rotated ClosedPolygon2D
        """
        return ClosedPolygon2D(
            [point.rotation(center, angle) for point in self.points])

    def rotation_inplace(self, center: volmdlr.Point2D, angle: float):
        """
        Line2D rotation. Object is updated inplace
        :param center: rotation center
        :param angle: rotation angle
        """
        for point in self.points:
            point.rotation_inplace(center, angle)

    # @classmethod
    # def polygon_from_segments(cls, list_point_pairs):
    #     points = [list_point_pairs[0][0], list_point_pairs[0][1]]
    #     list_point_pairs.remove((list_point_pairs[0][0], list_point_pairs[0][1]))
    #     finished =  False

    #     while not finished:
    #         for p1, p2 in list_point_pairs:
    #             if p1 == points[-1]:
    #                 points.append(p2)
    #                 break
    #             elif p2 == points[-1]:
    #                 points.append(p1)
    #                 break
    #         list_point_pairs.remove((p1, p2))
    #         if len(list_point_pairs)==0:
    #             finished = True

    #     # for i, i_p1, i_p2 in enumerate(list_point_pairs):
    #     #     for j, j_p1, j_p2 in enumerate(list_point_pairs):
    #     #         if i != j:

    #     #             if p1 == points[-1]:
    #     #                 points.append(p2)
    #     #             elif p2 == points[-1]:
    #     #                 points.append(p1)
    #     # print('points : ', points)
    #     return cls(points)

    def translation(self, offset: volmdlr.Vector2D):
        """
        ClosedPolygon2D translation
        :param offset: translation vector
        :return: A new translated ClosedPolygon2D
        """
        return ClosedPolygon2D(
            [point.translation(offset) for point in self.points])

    def translation_inplace(self, offset: volmdlr.Vector2D):
        """
        ClosedPolygon2D translation. Object is updated inplace
        :param offset: translation vector
        """
        for point in self.points:
            point.translation_inplace(offset)

    def frame_mapping(self, frame: volmdlr.Frame2D, side: str):
        return self.__class__([point.frame_mapping(frame, side) for point in self.points])

    def frame_mapping_inplace(self, frame: volmdlr.Frame2D, side: str):
        for point in self.points:
            point.frame_mapping_inplace(frame, side)

    def polygon_distance(self,
                         polygon: 'volmdlr.wires.ClosedPolygon2D'):
        p = self.points[0]
        d = []
        for point in polygon.points:
            d.append(p.point_distance(point))
        index = d.index(min(d))
        return d[index]

    def is_trigo(self):
        if len(self.points) < 3:
            return True

        angle = 0.
        for ls1, ls2 in zip(self.line_segments,
                            self.line_segments[1:] + [self.line_segments[0]]):
            u = ls2.unit_direction_vector()
            x = u.dot(ls1.unit_direction_vector())
            y = u.dot(ls1.normal_vector())
            angle += math.atan2(y, x)
        return angle > 0

    def delaunay_triangulation(self):
        points = self.points
        new_points = []
        delaunay_triangles = []
        # ax=plt.subplot()
        for point in points:
            new_points.append([point[0], point[1]])

        delaunay = npy.array(new_points)

        tri = Delaunay(delaunay)

        for simplice in delaunay[tri.simplices]:
            triangle = Triangle2D(volmdlr.Point2D(simplice[0]),
                                  volmdlr.Point2D(simplice[1]),
                                  volmdlr.Point2D(simplice[2]))
            delaunay_triangles.append(triangle)

        return delaunay_triangles

    def offset(self, offset):
        xmin, xmax, ymin, ymax = self.bounding_rectangle().bounds()

        max_offset_len = min(xmax - xmin, ymax - ymin) / 2
        if offset <= -max_offset_len:
            print('Inadapted offset, '
                  'polygon might turn over. Offset must be greater than',
                  -max_offset_len)
            raise ValueError('inadapted offset')
        else:
            nb = len(self.points)
            vectors = []
            for i in range(nb - 1):
                v1 = self.points[i + 1] - self.points[i]
                v2 = self.points[i] - self.points[i + 1]
                v1.normalize()
                v2.normalize()
                vectors.append(v1)
                vectors.append(v2)

        v1 = self.points[0] - self.points[-1]
        v2 = self.points[-1] - self.points[0]
        v1.normalize()
        v2.normalize()
        vectors.append(v1)
        vectors.append(v2)

        offset_vectors = []
        offset_points = []

        for i in range(nb):

            # check = False
            ni = vectors[2 * i - 1] + vectors[2 * i]
            if ni == volmdlr.Vector2D(0, 0):
                ni = vectors[2 * i]
                ni = ni.normal_vector()
                offset_vectors.append(ni)
            else:
                ni.normalize()
                if ni.dot(vectors[2 * i - 1].normal_vector()) > 0:
                    ni = - ni
                    # check = True
                offset_vectors.append(ni)

            normal_vector1 = - vectors[2 * i - 1].normal_vector()
            normal_vector2 = vectors[2 * i].normal_vector()
            normal_vector1.normalize()
            normal_vector2.normalize()
            alpha = math.acos(normal_vector1.dot(normal_vector2))

            offset_point = self.points[i] + offset / math.cos(alpha / 2) * \
                (-offset_vectors[i])

            # ax=self.plot()
            # offset_point.plot(ax=ax, color='g')

            # if self.point_belongs(offset_point):
            #     offset_point = self.points[i] + offset / math.cos(alpha / 2) * \
            #                    (-offset_vectors[i])

            offset_points.append(offset_point)

            # self.points[i].plot(ax=ax, color='b')
            # offset_point.plot(ax=ax, color='r')

        return self.__class__(offset_points)

    def point_border_distance(self, point, return_other_point=False):
        """
        Compute the distance to the border distance of polygon
        Output is always positive, even if the point belongs to the polygon
        """
        d_min, other_point_min = self.line_segments[0].point_distance(
            point, return_other_point=True)
        for line in self.line_segments[1:]:
            d, other_point = line.point_distance(
                point, return_other_point=True)
            if d < d_min:
                d_min = d
                other_point_min = other_point
        if return_other_point:
            return d_min, other_point_min
        return d_min

    def to_polygon(self, angle_resolution=None):
        return self

    def self_intersects(self):
        epsilon = 0
        # BENTLEY-OTTMANN ALGORITHM
        # Sort the points along ascending x for the Sweep Line method
        sorted_index = sorted(range(len(self.points)), key=lambda p: (
            self.points[p][0], self.points[p][1]))
        nb = len(sorted_index)
        segments = []
        deleted = []

        while len(
                sorted_index) != 0:  # While all the points haven't been swept
            # Stock the segments between 2 consecutive edges
            # Ex: for the ABCDE polygon, if Sweep Line is on C, the segments
            #   will be (C,B) and (C,D)
            if sorted_index[0] - 1 < 0:
                segments.append((sorted_index[0], nb - 1))
            else:
                segments.append((sorted_index[0], sorted_index[0] - 1))
            if sorted_index[0] >= len(self.points) - 1:
                segments.append((sorted_index[0], 0))
            else:
                segments.append((sorted_index[0], sorted_index[0] + 1))

            # Once two edges linked by a segment have been swept, delete the
            # segment from the list
            to_del = []
            for index in deleted:
                if abs(index - sorted_index[0]) == 1 or abs(
                        index - sorted_index[0]) == nb - 1:
                    to_del.append((index, sorted_index[0]))
                    to_del.append((sorted_index[0], index))

            # Keep track of which edges have been swept
            deleted.append(sorted_index[0])
            sorted_index.pop(0)

            # Delete the segments that have just been swept
            index_to_del = []
            for i, segment in enumerate(segments):
                for seg_to_del in to_del:
                    if segment == seg_to_del:
                        index_to_del.append(i)
            for index in index_to_del[::-1]:
                segments.pop(index)

            # Checks if two segments are intersecting each other, returns True
            # if yes, otherwise the algorithm continues at WHILE
            for segment1 in segments:
                for segment2 in segments:
                    if segment1[0] != segment2[0] and segment1[1] != segment2[
                        1] and segment1[0] != segment2[1] and segment1[1] != \
                            segment2[0]:

                        line1 = volmdlr.edges.LineSegment2D(
                            self.points[segment1[0]],
                            self.points[segment1[1]])
                        line2 = volmdlr.edges.LineSegment2D(
                            self.points[segment2[0]],
                            self.points[segment2[1]])

                        p, a, b = volmdlr.Point2D.line_intersection(line1,
                                                                    line2,
                                                                    True)
                        if p is not None:
                            if 0 + epsilon <= a <= 1 - epsilon \
                                    and 0 + epsilon <= b <= 1 - epsilon:
                                return True, line1, line2

        return False, None, None

    @classmethod
    def points_convex_hull(cls, points):
        if len(points) < 3:
            return

        points_hull = [pt.copy() for pt in points]

        ymax, pos_ymax = volmdlr.core.max_pos([pt.y for pt in points_hull])
        point_start = points_hull[pos_ymax]
        hull = [point_start]

        barycenter = points_hull[0]
        for pt in points_hull[1:]:
            barycenter += pt
        barycenter = barycenter / (len(points_hull))
        # second point of hull
        theta = []
        remaining_points = points_hull
        del remaining_points[pos_ymax]

        vec1 = point_start - barycenter
        for pt in remaining_points:
            vec2 = pt - point_start
            theta_i = -volmdlr.core.clockwise_angle(vec1, vec2)
            theta.append(theta_i)

        min_theta, posmin_theta = volmdlr.core.min_pos(theta)
        next_point = remaining_points[posmin_theta]
        hull.append(next_point)
        del remaining_points[posmin_theta]
        # Adding first point to close the loop at the end
        remaining_points.append(hull[0])

        initial_vector = vec1.copy()
        total_angle = 0
        while next_point != point_start:
            vec1 = next_point - hull[-2]
            theta = []
            for pt in remaining_points:
                vec2 = pt - next_point
                theta_i = -volmdlr.core.clockwise_angle(vec1, vec2)
                theta.append(theta_i)

            min_theta, posmin_theta = volmdlr.core.min_pos(theta)
            if math.isclose(min_theta, -2 * math.pi, abs_tol=1e-6) \
                    or math.isclose(min_theta, 0, abs_tol=1e-6):
                if remaining_points[posmin_theta] == point_start:
                    break

            else:
                next_point = remaining_points[posmin_theta]

                vec_next_point = next_point - barycenter
                total_angle += (2 * math.pi - volmdlr.core.clockwise_angle(initial_vector, vec_next_point))

                if total_angle > 2 * math.pi:
                    break
                else:
                    initial_vector = vec_next_point

                hull.append(next_point)

            del remaining_points[posmin_theta]

        hull.pop()

        return cls(hull)

    @classmethod
    def concave_hull(cls, points, concavity, scale_factor):
        """
        Calculates the concave hull from a cloud of points, i.e., it Unites all points under the smallest possible area.

        :param points: list of points corresponding to the cloud of points
        :type points: class: 'volmdlr.Point2D'
        :param concavity: Sets how sharp the concave angles can be. It goes from -1 (not concave at all. in fact,
                          the hull will be left convex) up to +1 (very sharp angles can occur. Setting concavity to
                          +1 might result in 0º angles!) concavity is defined as the cosine of the concave angles.
        :type concavity: float
        :param scale_factor: Sets how big is the area where concavities are going to be searched.
                             The bigger, the more sharp the angles can be. Setting it to a very high value might
                             affect the performance of the program.
                             This value should be relative to how close to each other the points to be connected are.
        :type scale_factor: float

        """

        def get_nearby_points(line, points, scale_factor):
            points_hull = [pt.copy() for pt in points]

            # print('i enter here')
            nearby_points = []
            line_midpoint = 0.5 * (line.start + line.end)
            # print(line_midpoint)
            tries = 0
            n = 5
            bounding_box = [line_midpoint.x - line.length() / 2,
                            line_midpoint.x + line.length() / 2,
                            line_midpoint.y - line.length() / 2,
                            line_midpoint.y + line.length() / 2]
            boundary = [int(bounding / scale_factor) for bounding in
                        bounding_box]
            while tries < n and len(nearby_points) == 0:
                for point in points_hull:
                    if not ((
                                    point.x == line.start.x and point.y == line.start.y) or (
                                    point.x == line.end.x and point.y == line.end.y)):
                        point_x_rel_pos = int(point.x / scale_factor)
                        point_y_rel_pos = int(point.y / scale_factor)
                        if point_x_rel_pos >= boundary[
                                0] and point_x_rel_pos <= boundary[
                                1] and point_y_rel_pos >= boundary[
                                2] and point_y_rel_pos <= boundary[3]:
                            nearby_points.append(point)

                scale_factor *= 4 / 3
                tries += 1

            return nearby_points

        def line_colides_with_hull(line, concave_hull):
            for hull_line in concave_hull:
                if line.start != hull_line.start and line.start != hull_line.end and line.end != hull_line.start and\
                        line.end != hull_line.end:
                    if line.line_intersections(hull_line.to_line()):
                        return True
            return False

        def get_divided_line(line, nearby_points, hull_concave_edges,
                             concavity):
            divided_line = []
            ok_middle_points = []
            list_cossines = []
            for middle_point in nearby_points:
                vect1 = line.start - middle_point
                vect2 = line.end - middle_point
                if middle_point in (line.start, line.end):
                    continue
                cos = round(vect1.dot(vect2) / (vect1.norm() * vect2.norm()),
                            4)
                if cos < concavity:
                    new_line_A = volmdlr.edges.LineSegment2D(start=line.start, end=middle_point)
                    new_line_B = volmdlr.edges.LineSegment2D(start=middle_point, end=line.end)
                    if not (line_colides_with_hull(line=new_line_A,
                                                   concave_hull=hull_concave_edges) and line_colides_with_hull(
                            line=new_line_B, concave_hull=hull_concave_edges)):
                        ok_middle_points.append(middle_point)
                        list_cossines.append(cos)
            if len(ok_middle_points) > 0:
                #  We want the middlepoint to be the one with widest angle (smallest cossine)
                min_cossine_index = list_cossines.index(min(list_cossines))
                divided_line.append(volmdlr.edges.LineSegment2D(line.start,
                                                                ok_middle_points[
                                                                    min_cossine_index]))
                divided_line.append(volmdlr.edges.LineSegment2D(
                    ok_middle_points[min_cossine_index], line.end))
            return divided_line

        hull_convex_edges = cls.points_convex_hull(points).line_segments
        hull_convex_edges.sort(key=lambda x: x.length(), reverse=True)
        hull_concave_edges = []
        hull_concave_edges.extend(hull_convex_edges)
        hull_points = list({pt for line in hull_concave_edges for pt in [line[0], line[1]]})
        unused_points = []
        for point in points:
            if point not in hull_points:
                unused_points.append(point)

        a_line_was_divided_in_the_iteration = True
        while a_line_was_divided_in_the_iteration:
            a_line_was_divided_in_the_iteration = False
            for line_position_hull in range(len(hull_concave_edges)):

                line = hull_concave_edges[line_position_hull]
                nearby_points = get_nearby_points(line, unused_points,
                                                  scale_factor)
                divided_line = get_divided_line(line, nearby_points,
                                                hull_concave_edges, concavity)
                if len(divided_line) > 0:
                    a_line_was_divided_in_the_iteration = True
                    unused_points.remove(divided_line[0].end)
                    hull_concave_edges.remove(line)
                    hull_concave_edges.extend(divided_line)
                    break

            hull_concave_edges.sort(key=lambda x: x.length(), reverse=True)

        # line  = hull_concave_edges[0]
        # print('first line legth :', line.length())
        # nearby_points = get_nearby_points(line, unused_points, scale_factor)
        # print('points next the first line in the end: ', nearby_points)
        # divided_line = get_divided_line(line, nearby_points, hull_concave_edges, concavity)
        # print('len divided line :', len(divided_line))
        polygon_points = [(line.start, line.end) for line in hull_concave_edges]
        # polygon_points = [(line.start, line.end) for line in hull_concave_edges
        #                   if line.length() != 0]

        points = [polygon_points[0][0], polygon_points[0][1]]
        polygon_points.remove((polygon_points[0][0], polygon_points[0][1]))
        finished = False

        while not finished:
            for p1, p2 in polygon_points:
                if p1 == points[-1] and p2 not in points:
                    points.append(p2)
                    break
                elif p2 == points[-1] and p1 not in points:
                    points.append(p1)
                    break
            polygon_points.remove((p1, p2))
            if len(polygon_points) == 0:
                finished = True

        return cls(points)  # , nearby_points

    @classmethod
    def convex_hull_points(cls, points):
        """
        Uses the scipy method ConvexHull to calculate the convex hull from
        a cloud of points
        """

        points_hull = [pt.copy() for pt in points]

        numpy_points = npy.array([(p.x, p.y) for p in points_hull])
        hull = ConvexHull(numpy_points)
        polygon_points = []
        for simplex in hull.simplices:
            polygon_points.append((points_hull[simplex[0]], points_hull[simplex[1]]))

        points_hull = [polygon_points[0][0], polygon_points[0][1]]
        polygon_points.remove((polygon_points[0][0], polygon_points[0][1]))
        finished = False

        while not finished:
            for p1, p2 in polygon_points:
                if p1 == points_hull[-1]:
                    points_hull.append(p2)
                    break
                elif p2 == points_hull[-1]:
                    points_hull.append(p1)
                    break
            polygon_points.remove((p1, p2))
            if len(polygon_points) == 0:
                finished = True

        points_hull.pop(-1)

        # the first point is the one with the lowest x value
        i_min = 0
        min_x = points_hull[0].x
        for i, point in enumerate(points_hull):
            if point.x < min_x:
                min_x = point.x
                i_min = i

        points_hull = points_hull[i_min:] + points_hull[:i_min]

        # we make sure that the points are ordered in the trigonometric direction
        if points_hull[0].y < points_hull[1].y:
            points_hull.reverse()

        return cls(points_hull)

    def to_3d(self, plane_origin, x, y):
        points3d = [point.to_3d(plane_origin, x, y) for point in self.points]
        return ClosedPolygon3D(points3d)

    def plot(self, ax=None, color='k', alpha=1,
             plot_points=False, point_numbering=False,
             fill=False, fill_color='w', equal_aspect=True):
        if ax is None:
            fig, ax = plt.subplots()
            ax.set_aspect('equal')

        if fill:
            ax.fill([p[0] for p in self.points], [p[1] for p in self.points],
                    facecolor=fill_color)
        for line_segment in self.line_segments:
            line_segment.plot(ax=ax, color=color, alpha=alpha)

        if plot_points or point_numbering:
            for point in self.points:
                point.plot(ax=ax, color=color, alpha=alpha)

        if point_numbering:
            for ip, point in enumerate(self.points):
                ax.text(*point, 'point {}'.format(ip + 1),
                        ha='center', va='top')

        if equal_aspect:
            ax.set_aspect('equal')
        else:
            ax.set_aspect('auto')

        ax.margins(0.1)
        plt.show()

        return ax

    def triangulation(self):
        """
        Note: triangles have been inverted for a better rendering in babylonjs
        """
        # ear clipping
        points = self.points[:]
        initial_point_to_index = {p: i for i, p in enumerate(self.points)}
        triangles = []

        remaining_points = self.points[:]
        # ax = ClosedPolygon2D(remaining_points).plot()

        # inital_number_points = len(remaining_points)
        number_remaining_points = len(remaining_points)
        while number_remaining_points > 3:
            current_polygon = ClosedPolygon2D(remaining_points)

            found_ear = False
            for p1, p2, p3 in zip(remaining_points,
                                  remaining_points[1:] + remaining_points[0:1],
                                  remaining_points[2:] + remaining_points[
                                                         0:2]):
                if p1 != p3:
                    line_segment = volmdlr.edges.LineSegment2D(p1, p3)

                # Checking if intersections does not contrain the verticies
                # of line_segment
                intersect = False
                intersections = current_polygon.linesegment_intersections(
                    line_segment)
                if intersections:
                    for inter in intersections:
                        if inter[0] not in [line_segment.start,
                                            line_segment.end]:
                            intersect = True
                            break

                if not intersect:
                    if current_polygon.point_belongs(
                            line_segment.middle_point()):
                        # Confirmed as an ear
                        # print('ear!')

                        triangles.append((initial_point_to_index[p1],
                                          initial_point_to_index[p3],
                                          initial_point_to_index[p2]))
                        remaining_points.remove(p2)
                        number_remaining_points -= 1
                        found_ear = True

                        # Rolling the remaining list
                        if number_remaining_points > 4:
                            deq = deque(remaining_points)
                            # random.randint(1, number_remaining_points-1))
                            deq.rotate(int(0.3 * number_remaining_points))
                            remaining_points = list(deq)

                        break

            # Searching for a flat ear
            if not found_ear:
                remaining_polygon = ClosedPolygon2D(remaining_points)
                if remaining_polygon.area() > 0.:

                    found_flat_ear = False
                    for p1, p2, p3 in zip(remaining_points,
                                          remaining_points[
                                              1:] + remaining_points[0:1],
                                          remaining_points[
                                              2:] + remaining_points[0:2]):
                        triangle = Triangle2D(p1, p2, p3)
                        if triangle.area() == 0:
                            remaining_points.remove(p2)
                            found_flat_ear = True
                            break

                    if not found_flat_ear:
                        print(
                            'Warning : There are no ear in the polygon, it seems malformed: skipping triangulation')
                        return vmd.DisplayMesh2D(points, triangles)
                else:
                    return vmd.DisplayMesh2D(points, triangles)

        if len(remaining_points) == 3:
            p1, p2, p3 = remaining_points
            triangles.append((initial_point_to_index[p1],
                              initial_point_to_index[p3],
                              initial_point_to_index[p2]))

        return vmd.DisplayMesh2D(points, triangles)

    def simplify(self, min_distance: float = 0.01, max_distance: float = 0.05):
        return ClosedPolygon2D(self.simplify_polygon(min_distance=min_distance,
                                                     max_distance=max_distance).points)

    def line_intersecting_closing_point(self, crossing_point):
        """
        finds closing point for the sewing method using intersection of lines
        drawn from the barycenter
        returns the closing point
        """
        vec_dir = crossing_point.copy()
        vec_dir.normalize()

        line = volmdlr.edges.LineSegment2D(volmdlr.O2D,
                                           crossing_point + vec_dir * 5)
        # line.plot(ax=ax2d, color='b')

        point_intersections = {}
        for line_segment in self.line_segments:
            point_intersection = line_segment.linesegment_intersections(
                line)
            if point_intersection:
                point_intersections[line_segment] = point_intersection[
                    0]
            else:
                if line.point_belongs(line_segment.start):
                    point_intersections[line_segment] = line_segment.start
                if line.point_belongs(line_segment.end):
                    point_intersections[line_segment] = line_segment.end
        point_distance = list(point_intersections.values())[
            0].point_distance(crossing_point)
        point_intersection = list(point_intersections.values())[0]
        line_segment = list(point_intersections.keys())[0]
        for line, point in list(point_intersections.items())[1:]:
            dist = crossing_point.point_distance(point)
            if dist < point_distance:
                point_distance = dist
                point_intersection = point
                line_segment = line

        # point_intersection.plot(ax=ax2d)

        if point_intersection.point_distance(
                line_segment.start) < point_intersection.point_distance(
                                                            line_segment.end):
            closing_point = line_segment.start
        else:
            closing_point = line_segment.end

        return closing_point

    def point_in_polygon(self):
        """
        In case the barycenter of the polygon is outside, this method
        finds another point inside the polygon
        """
        intersetions1 = {}
        linex_pos = volmdlr.edges.LineSegment2D(volmdlr.O2D, volmdlr.X2D * 5)
        linex_neg = volmdlr.edges.LineSegment2D(volmdlr.O2D, -volmdlr.X2D * 5)
        liney_pos = volmdlr.edges.LineSegment2D(volmdlr.O2D, volmdlr.Y2D * 5)
        liney_neg = volmdlr.edges.LineSegment2D(volmdlr.O2D, -volmdlr.Y2D * 5)
        for line in [linex_pos, linex_neg, liney_pos, liney_neg]:
            intersections = []
            for line_segment in self.line_segments:
                point_intersection = line_segment.linesegment_intersections(
                    line)
                intersections.extend(point_intersection)
                if not point_intersection:
                    if line.point_belongs(line_segment.start):
                        intersections.append(line_segment.start)
                    if line.point_belongs(line_segment.end):
                        intersections.append(line_segment.end)
            intersetions1[line] = intersections[:]
        for i, value in enumerate(intersetions1.values()):
            if not value:
                if i % 2 == 0:
                    if len(list(intersetions1.values())[i + 1]) == 2:
                        translation1 = (list(intersetions1.values())[i + 1][0] +
                                        list(intersetions1.values())[
                                            i + 1][1]) * 0.5
                        break
                if i % 2 != 0:
                    if len(list(intersetions1.values())[i - 1]) == 2:
                        translation1 = (list(intersetions1.values())[i - 1][0]
                                        + list(intersetions1.values())[i - 1][1]) * 0.5
                        break

        return translation1

    def repositioned_polygon(self, x, y):
        linex = volmdlr.edges.LineSegment2D(-x.to_2d(volmdlr.O2D, x, y),
                                            x.to_2d(volmdlr.O2D, x, y))
        way_back = volmdlr.O3D
        barycenter = self.barycenter()
        if not self.point_belongs(barycenter):
            barycenter1_2d = self.point_in_polygon()
            self.translation(-barycenter1_2d, False)
            way_back = barycenter1_2d.to_3d(volmdlr.O3D, x, y)
        else:
            inters = self.linesegment_intersections(linex)
            distance = inters[0][0].point_distance(inters[-1][0])
            if distance / 2 > 3 * min(
                    self.point_distance(inters[0][0]),
                    self.point_distance(inters[-1][0])):
                mid_point = (inters[0][0] + inters[-1][0]) * 0.5
                self.translation(-mid_point, False)
                way_back = mid_point.to_3d(volmdlr.O3D, x, y)

        return self, way_back

    def get_possible_sewing_closing_points(self, polygon2, polygon_primitive,
                                           line_segment1: None, line_segment2: None):
        """
        Searches all possibles closing points available for the given primitive
        """
        middle_point = polygon_primitive.middle_point()
        if line_segment1 is None and line_segment2 is None:
            normal_vector = polygon_primitive.unit_normal_vector()
            line_segment1 = volmdlr.edges.LineSegment2D(middle_point,
                                                        middle_point - normal_vector)
            line_segment2 = volmdlr.edges.LineSegment2D(middle_point,
                                                        middle_point + normal_vector)

        line_intersections = {line_segment1: [], line_segment2: []}
        for ls in [line_segment1, line_segment2
                   ]:
            inter_points = []
            for prim in polygon2.line_segments + self.line_segments[
                                                 :self.line_segments.index(
                                                     polygon_primitive)] + self.line_segments[
                                                                           self.line_segments.index(
                                                                               polygon_primitive) + 1:]:
                inters = prim.linesegment_intersections(ls)
                if inters:
                    line_intersections[ls].append((inters[0], prim))
                    inter_points.append(inters[0])
                elif ls.point_belongs(prim.start, 1e-7):
                    if prim.start not in inter_points:
                        line_intersections[ls].append((prim.start, prim))
                        inter_points.append(prim.start)
                elif ls.point_belongs(prim.end, 1e-7):
                    if prim.end not in inter_points:
                        line_intersections[ls].append((prim.end, prim))
                        inter_points.append(prim.end)
                elif prim.point_belongs(middle_point, 1e-7):
                    line_intersections[ls].append((prim.middle_point(), prim))
                    inter_points.append(prim.middle_point())
        return line_intersections

    def select_farthest_sewing_closing_point(self,
                                             line_segment: volmdlr.edges.LineSegment2D,
                                             polygon_primitive,
                                             possible_closing_points):
        """
        Searches the closest sewing closing point available
        """
        closing_point = volmdlr.O2D
        middle_point = polygon_primitive.middle_point()
        distance = 0
        for intr_list in possible_closing_points:
            if intr_list[1] not in self.line_segments:
                dist = intr_list[0].point_distance(line_segment.start)
                if dist > distance:
                    distance = dist
                    closing_point = (intr_list[1].start if
                                     intr_list[0].point_distance(
                                         intr_list[1].start) <
                                     intr_list[0].point_distance(
                                         intr_list[1].end) else
                                     intr_list[1].end)

            elif intr_list[0] == middle_point and \
                    polygon_primitive.length() == intr_list[1].length():
                closing_point = intr_list[1].start
                distance = 0

        return closing_point

    def select_closest_sewing_closing_point(self,
                                            line_segment: volmdlr.edges.LineSegment2D,
                                            polygon_primitive,
                                            possible_closing_points):
        """
        Searches the closest sewing closing point available
        """
        closing_point = volmdlr.O2D
        middle_point = polygon_primitive.middle_point()
        distance = math.inf
        for intr_list in possible_closing_points:
            if intr_list[1] not in self.line_segments:
                dist = intr_list[0].point_distance(line_segment.start)
                if dist < distance:
                    distance = dist
                    closing_point = (intr_list[1].start if
                                     intr_list[0].point_distance(
                                         intr_list[1].start) <
                                     intr_list[0].point_distance(
                                         intr_list[1].end) else
                                     intr_list[1].end)

            elif intr_list[0] == middle_point and \
                    polygon_primitive.length() == intr_list[1].length():
                closing_point = intr_list[1].start
                distance = 0

        return closing_point

    def search_farthest(self, interseting_point, possible_closing_points):
        """
        While Sewing two Polygons, and searching a face\'s closing point, this
        method verifies it shoul the closest of the farthest available
        :return: True if to search the farthest of False if not
        """
        distance = math.inf
        target_prim = None
        for intersection_point, prim in possible_closing_points:
            dist = interseting_point.point_distance(intersection_point)
            if dist < distance:
                distance = dist
                target_prim = prim
        if target_prim in self.line_segments:
            return True
        return False

    def get_closing_point(self, polygon2_2d, primitive, ax=None):
        """Gets sewing closing points for given primitive points"""
        closing_point = volmdlr.O2D
        middle_point = primitive.middle_point()

        normal_vector = primitive.unit_normal_vector()
        line_segment1 = volmdlr.edges.LineSegment2D(middle_point,
                                                    middle_point - normal_vector)
        line_segment2 = volmdlr.edges.LineSegment2D(middle_point,
                                                    middle_point + normal_vector)

        possible_sewing_closing_points_in_linesegment =\
            self.get_possible_sewing_closing_points(polygon2_2d, primitive,
                                                    line_segment1,
                                                    line_segment2)
        if possible_sewing_closing_points_in_linesegment[line_segment1] and\
                not possible_sewing_closing_points_in_linesegment[line_segment2]:
            closing_point = self.select_closest_sewing_closing_point(
                line_segment1, primitive,
                possible_sewing_closing_points_in_linesegment[line_segment1])
            if ax is not None:
                closing_point.plot(ax=ax, color='g')
        if possible_sewing_closing_points_in_linesegment[line_segment2] and \
                not possible_sewing_closing_points_in_linesegment[
                    line_segment1]:
            closing_point = self.select_closest_sewing_closing_point(
                line_segment2, primitive,
                possible_sewing_closing_points_in_linesegment[line_segment2])

        else:
            if len(possible_sewing_closing_points_in_linesegment[line_segment1]) == 1:
                closing_point = self.select_closest_sewing_closing_point(
                    line_segment1, primitive,
                    possible_sewing_closing_points_in_linesegment[
                        line_segment1])
                if closing_point == volmdlr.O2D:
                    closing_point = self.select_farthest_sewing_closing_point(
                        line_segment2, primitive,
                        possible_sewing_closing_points_in_linesegment[
                            line_segment2])
                if ax is not None:
                    closing_point.plot(ax=ax, color='c')
            elif len(possible_sewing_closing_points_in_linesegment[line_segment2]) == 1:
                closing_point = self.select_closest_sewing_closing_point(
                    line_segment2, primitive,
                    possible_sewing_closing_points_in_linesegment[
                        line_segment2])
                if closing_point == volmdlr.O2D:
                    closing_point = self.select_farthest_sewing_closing_point(
                        line_segment1, primitive,
                        possible_sewing_closing_points_in_linesegment[
                            line_segment1])
            else:
                if possible_sewing_closing_points_in_linesegment[line_segment1]:
                    if self.search_farthest(
                            middle_point,
                            possible_sewing_closing_points_in_linesegment[
                                line_segment2]):
                        closing_point =\
                            self.select_farthest_sewing_closing_point(
                                line_segment1, primitive,
                                possible_sewing_closing_points_in_linesegment[
                                    line_segment1])
                    else:
                        closing_point =\
                            self.select_closest_sewing_closing_point(
                                line_segment1, primitive,
                                possible_sewing_closing_points_in_linesegment[
                                    line_segment1])

                elif possible_sewing_closing_points_in_linesegment[
                        line_segment2]:
                    closing_point = self.select_closest_sewing_closing_point(
                        line_segment2, primitive,
                        possible_sewing_closing_points_in_linesegment[
                            line_segment2])
        if ax is not None:
            middle_point.plot(ax=ax, color='r')
            line_segment1.plot(ax=ax, color='y')
            line_segment2.plot(ax=ax, color='b')
            closing_point.plot(ax=ax)
            raise NotImplementedError('There should not be a plot inside this method')

        return closing_point

    def get_valid_sewing_polygon_primitive(self, polygon2_2d):
        """Get valid primitive to start sewing two polygons"""
        for primitive1 in self.line_segments:
            middle_point = primitive1.middle_point()
            normal_vector = primitive1.unit_normal_vector()
            line_segment1 = volmdlr.edges.LineSegment2D(middle_point,
                                                        middle_point - normal_vector)
            line_segment2 = volmdlr.edges.LineSegment2D(middle_point,
                                                        middle_point + normal_vector)
            possible_closing_points = self.get_possible_sewing_closing_points(
                polygon2_2d, primitive1, line_segment1, line_segment2)
            if len(possible_closing_points[line_segment1]) == 1 and\
                    possible_closing_points[line_segment1][0][1] in polygon2_2d.line_segments:
                closing_point = (possible_closing_points[
                                     line_segment1][0][1].start if
                                 possible_closing_points[
                                     line_segment1][0][0].point_distance(
                                     possible_closing_points[
                                         line_segment1][0][1].start) <
                                 possible_closing_points[
                                     line_segment1][0][0].point_distance(
                                     possible_closing_points[
                                         line_segment1][0][1].end) else
                                 possible_closing_points[
                                     line_segment1][0][1].end)

                if polygon2_2d.points.index(closing_point) >= len(polygon2_2d.points) * 2 / 4:
                    return primitive1

            if len(possible_closing_points[line_segment2]) == 1 and\
                    possible_closing_points[line_segment2][0][1] in polygon2_2d.line_segments:
                closing_point = (possible_closing_points[
                                     line_segment2][0][1].start if
                                 possible_closing_points[
                                     line_segment2][0][0].point_distance(
                                     possible_closing_points[
                                         line_segment2][0][1].start) <
                                 possible_closing_points[
                                     line_segment2][0][0].point_distance(
                                     possible_closing_points[
                                         line_segment2][0][1].end) else
                                 possible_closing_points[
                                     line_segment2][0][1].end)

                if polygon2_2d.points.index(closing_point) >= len(polygon2_2d.points) * 2 / 4:
                    return primitive1

        for primitive1 in self.line_segments:
            closing_point = self.get_closing_point(polygon2_2d,
                                                   primitive1)
            if closing_point != volmdlr.O2D:
                return primitive1

        raise NotImplementedError('make sure the two polygons '
                                  'you are trying to sew are valid ones')

    def is_convex(self):
        """
        Verifies if a polygon is convex or Not
        """
        for prim1, prim2 in zip(self.line_segments, self.line_segments[1:] + [self.line_segments[0]]):
            vector1 = prim1.direction_vector()
            vector2 = prim2.direction_vector()
            angle = volmdlr.core.clockwise_angle(vector1, vector2)
            if self.is_trigo():
                if angle < math.pi and angle != 0:
                    return False
            elif angle > math.pi and angle != 2 * math.pi:
                return False
        return True

    def axial_symmetry(self, line):
        """
        finds out the symmetric closed_polygon2d according to a line
        """

        axial_points = [point.axial_symmetry(line) for point in self.points]

        return self.__class__(points=axial_points)


class Triangle(ClosedPolygonMixin):
    def __init__(self, point1, point2,
                 point3, name: str = ''):

        self.point1 = point1
        self.point2 = point2
        self.point3 = point3
        self.name = name
        self._line_segments = None


class Triangle2D(Triangle):
    def __init__(self, point1: volmdlr.Point2D, point2: volmdlr.Point2D,
                 point3: volmdlr.Point2D, name: str = ''):
        # self.point1 = point1
        # self.point2 = point2
        # self.point3 = point3
        # self.name = name

        # # ClosedPolygon2D.__init__(self, points=[point1, point2, point3],
        # # name=name)

        Triangle.__init__(self, point1,
                          point2,
                          point3,
                          name)

    def area(self):
        u = self.point2 - self.point1
        v = self.point3 - self.point1
        return abs(u.cross(v)) / 2

    def incircle_radius(self):
        a = self.point1.point_distance(self.point2)
        b = self.point1.point_distance(self.point3)
        c = self.point2.point_distance(self.point3)
        return 2 * self.area() / (a + b + c)

    def circumcircle_radius(self):
        a = self.point1.point_distance(self.point2)
        b = self.point1.point_distance(self.point3)
        c = self.point2.point_distance(self.point3)
        return a * b * c / (self.area() * 4.0)

    def ratio_circumr_length(self):
        return self.circumcircle_radius() / self.length()

    def ratio_incircler_length(self):
        return self.incircle_radius() / self.length()

    def aspect_ratio(self):
        a = self.point1.point_distance(self.point2)
        b = self.point1.point_distance(self.point3)
        c = self.point2.point_distance(self.point3)
        s = 0.5 * (a + b + c)
        try:
            return 0.125 * a * b * c / (s - a) / (s - b) / (s - c)
        except ZeroDivisionError:
            return 1000000.

    def axial_symmetry(self, line):
        """
        finds out the symmetric triangle2d according to a line
        """

        [point1, point2, point3] = [point.axial_symmetry(line)
                                    for point in [self.point1,
                                                  self.point2,
                                                  self.point3]]

        return self.__class__(point1, point2, point3)


class Circle2D(Contour2D):
    _non_serializable_attributes = ['internal_arcs', 'external_arcs',
                                    'polygon', 'straight_line_contour_polygon',
                                    'primitives', 'basis_primitives']

    def __init__(self, center: volmdlr.Point2D, radius: float, name: str = ''):
        self.center = center
        self.radius = radius
        self.angle = volmdlr.TWO_PI
        self.primitives = self._primitives()

        # self.points = self.tessellation_points()

        Contour2D.__init__(self, self.primitives, name=name)  # !!! this is dangerous

    def __hash__(self):
        return int(round(1e6 * (self.center.x + self.center.y + self.radius)))

    def __eq__(self, other_circle):
        if self.__class__.__name__ != other_circle.__class__.__name__:
            return False

        return math.isclose(self.center.x,
                            other_circle.center.x, abs_tol=1e-06) \
            and math.isclose(self.center.y,
                             other_circle.center.y, abs_tol=1e-06) \
            and math.isclose(self.radius, other_circle.radius,
                             abs_tol=1e-06)

    def _primitives(self):
        points = [
            self.center + volmdlr.Point2D(self.center.x + self.radius, self.center.y),
            self.center + volmdlr.Point2D(self.center.x, self.center.y - self.radius),
            self.center + volmdlr.Point2D(self.center.x - self.radius, self.center.y),
            self.center + volmdlr.Point2D(self.center.x, self.center.y + self.radius)]

        return [volmdlr.edges.Arc2D(points[0], points[1], points[2]),
                volmdlr.edges.Arc2D(points[2], points[3], points[0])]

    def to_polygon(self, angle_resolution: float):
        return ClosedPolygon2D(
            self.discretization_points(angle_resolution=angle_resolution))

    @classmethod
    def from_arc(cls, arc: volmdlr.edges.Arc2D):
        return cls(arc.center, arc.radius, arc.name + ' to circle')

    def tessellation_points(self, resolution=40):
        return [(self.center
                 + self.radius * math.cos(teta) * volmdlr.X2D
                 + self.radius * math.sin(teta) * volmdlr.Y2D)
                for teta in npy.linspace(0, volmdlr.TWO_PI, resolution + 1)][
               :-1]

    def point_belongs(self, point, tolerance=1e-9):
        return point.point_distance(self.center) <= self.radius + tolerance

    # def border_points(self):
    #     start = self.center - self.radius * volmdlr.Point2D(1, 0)
    #     end = self.center + self.radius * volmdlr.Point2D(1, 0)
    #     return [start, end]

    def bounding_rectangle(self):

        xmin = self.center.x - self.radius
        xmax = self.center.x + self.radius
        ymin = self.center.y - self.radius
        ymax = self.center.y + self.radius
        return volmdlr.core.BoundingRectangle(xmin, xmax, ymin, ymax)

    def line_intersections(self, line2d: volmdlr.edges.Line2D, tol=1e-9):
        full_arc_2d = volmdlr.edges.FullArc2D(
            center=self.center, start_end=self.point_at_abscissa(0),
            name=self.name)
        return full_arc_2d.line_intersections(line2d, tol)

    def linesegment_intersections(self, lineseg2d: volmdlr.edges.LineSegment2D,
                                  tol=1e-9):
        full_arc_2d = volmdlr.edges.FullArc2D(
            center=self.center, start_end=self.point_at_abscissa(0),
            name=self.name)
        return full_arc_2d.linesegment_intersections(lineseg2d, tol)

    def cut_by_line(self, line: volmdlr.edges.Line2D):
        intersection_points = self.line_intersections(line)
        if not intersection_points:
            return [self]
        if len(intersection_points) == 1:
            raise NotImplementedError
        if len(intersection_points) == 2:
            linesegment = volmdlr.edges.LineSegment2D(intersection_points[0],
                                                      intersection_points[1])
            arc1, arc2 = self.split(intersection_points[0],
                                    intersection_points[1])
            contour1 = Contour2D([arc1, linesegment.copy()])
            contour2 = Contour2D([arc2, linesegment.copy()])
            return [contour1, contour2]
        raise ValueError

    def circle_intersections(self, circle: 'volmdlr.wires.Circle2D'):
        x0, y0 = self.center
        x1, y1 = circle.center
        # r0 = self.radius
        # r1 = circle.radius

        d = math.sqrt((x1 - x0) ** 2 + (y1 - y0) ** 2)

        # non intersecting
        if d > self.radius + circle.radius:
            return []
        # One circle within other
        if d < abs(self.radius - circle.radius):
            return []
        # coincident circles
        if d == 0 and self.radius == circle.radius:
            return []
        else:
            a = (self.radius ** 2 - circle.radius ** 2 + d ** 2) / (2 * d)
            h = math.sqrt(self.radius ** 2 - a ** 2)
            x2 = x0 + a * (x1 - x0) / d
            y2 = y0 + a * (y1 - y0) / d
            x3 = x2 + h * (y1 - y0) / d
            y3 = y2 - h * (x1 - x0) / d

            x4 = x2 - h * (y1 - y0) / d
            y4 = y2 + h * (x1 - x0) / d

        return [volmdlr.Point2D(x3, y3), volmdlr.Point2D(x4, y4)]

    def arc_intersections(self, arc2d: volmdlr.edges.Arc2D):
        circle = Circle2D(arc2d.center, arc2d.radius)
        intersections = []

        for inter in self.circle_intersections(circle):
            try:
                arc2d.abscissa(inter)  # I guess it is a test?
                intersections.append(inter)
            except ValueError:
                pass
        return intersections

    def length(self):
        return volmdlr.TWO_PI * self.radius

    def plot(self, ax=None, linestyle='-', color='k', linewidth=1, alpha=1.,
             equal_aspect=True):
        if ax is None:
            fig, ax = plt.subplots()
        # else:
        #     fig = ax.figure
        if self.radius > 0:
            ax.add_patch(matplotlib.patches.Arc((self.center.x, self.center.y),
                                                2 * self.radius,
                                                2 * self.radius,
                                                angle=0,
                                                theta1=0,
                                                theta2=360,
                                                color=color,
                                                alpha=alpha,
                                                linestyle=linestyle,
                                                linewidth=linewidth))
        if equal_aspect:
            ax.set_aspect('equal')
        return ax

    def to_3d(self, plane_origin, x, y):
        normal = x.cross(y)
        center3d = self.center.to_3d(plane_origin, x, y)
        return Circle3D(volmdlr.Frame3D(center3d, x, y, normal),
                        self.radius, self.name)

    def rotation(self, center: volmdlr.Point2D, angle: float):
        """
        Circle2D rotation
        :param center: rotation center
        :param angle: angle rotation
        :return: a new rotated Circle2D
        """
        return Circle2D(self.center.rotation(center, angle), self.radius)

    def rotation_inplace(self, center: volmdlr.Point2D, angle: float):
        """
        Circle2D rotation. Object is updated inplace
        :param center: rotation center
        :param angle: rotation angle
        """
        self.center.rotation_inplace(center, angle)

    def translation(self, offset: volmdlr.Vector2D):
        """
        Circle2D translation
        :param offset: translation vector
        :return: A new translated Circle2D
        """
        return Circle2D(self.center.translation(offset), self.radius)

    def translation_inplace(self, offset: volmdlr.Vector3D):
        """
        Circle2D translation. Object is updated inplace
        :param offset: translation vector
        """
        self.center.translation_inplace(offset)

    def frame_mapping(self, frame: volmdlr.Frame3D, side: str):
        """
        Changes frame_mapping and return a new Circle2D
        side = 'old' or 'new'
        """
        if side == 'old':
            return Circle2D(frame.old_coordinates(self.center),
                            self.radius)
        elif side == 'new':
            return Circle2D(frame.new_coordinates(self.center),
                            self.radius)
        else:
            raise ValueError('Side should be \'new\' \'old\'')

    def frame_mapping_inplace(self, frame: volmdlr.Frame3D, side: str):
        """
        Changes frame_mapping and the object is updated inplace
        side = 'old' or 'new'
        """
        if side == 'old':
            self.center = frame.old_coordinates(self.center)
        elif side == 'new':
            self.center = frame.new_coordinates(self.center)
        else:
            raise ValueError('Side should be \'new\' \'old\'')

    def area(self):
        return math.pi * self.radius ** 2

    def second_moment_area(self, point):
        """
        Second moment area of part of disk
        """
        I = math.pi * self.radius ** 4 / 4
        return volmdlr.geometry.huygens2d(I, I, 0, self.area(), self.center,
                                          point)

    def center_of_mass(self):
        return self.center

    def point_symmetric(self, point):
        center = 2 * point - self.center
        return Circle2D(center, self.radius)

    def plot_data(self, edge_style: plot_data.EdgeStyle = None,
                  surface_style: plot_data.SurfaceStyle = None):
        return plot_data.Circle2D(cx=self.center.x,
                                  cy=self.center.y,
                                  r=self.radius,
                                  edge_style=edge_style,
                                  surface_style=surface_style)

    def copy(self, *args, **kwargs):
        return Circle2D(self.center.copy(), self.radius)

    def point_at_abscissa(self, curvilinear_abscissa):
        start = self.center + self.radius * volmdlr.X3D
        return start.rotation(self.center,
                              curvilinear_abscissa / self.radius)

    # def triangulation(self, n=35):
    #     l = self.length()
    #     points = [self.point_at_abscissa(l * i / n) for i in range(n)]
    #     points.append(self.center)
    #     triangles = [(i, i + 1, n) for i in range(n - 1)] + [(n - 1, 0, n)]
    def split_by_line(self, line: volmdlr.edges.Line2D):
        """
        Split the Circle with a line into two Arc2D.
        """
        split_points = self.line_intersections(line)
        return self.split(split_points[0], split_points[1])

    def split(self, split_start, split_end):
        x1, y1 = split_start - self.center
        x2, y2 = split_end - self.center

        angle1 = math.atan2(y1, x1)
        angle2 = math.atan2(y2, x2)
        angle_i1 = 0.5 * (angle2 - angle1)
        angle_i2 = angle_i1 + math.pi
        interior_point1 = split_start.rotation(self.center, angle_i1)
        interior_point2 = split_start.rotation(self.center, angle_i2)

        return [volmdlr.edges.Arc2D(split_start, interior_point1,
                                    split_end),
                volmdlr.edges.Arc2D(split_start, interior_point2,
                                    split_end)]

    def axial_symmetry(self, line):
        """
        finds out the symmetric circle2d according to a line
        """

        return self.__class__(center=self.center.axial_symmetry(line),
                              radius=self.radius)

    def discretization_points(self, angle_resolution: float = 10):
        number_points = math.ceil(volmdlr.TWO_PI * angle_resolution) + 2
        step = self.length() / (number_points - 1)
        return [self.point_at_abscissa(i * step) for i in range(number_points)]

    def polygon_points(self, discretization_resolution: int):
        warnings.warn('polygon_points is deprecated,\
        please use discretization_points instead',
                      DeprecationWarning)
        return self.discretization_points(discretization_resolution)


class Contour3D(ContourMixin, Wire3D):
    _non_serializable_attributes = ['points']
    _non_eq_attributes = ['name']
    _non_hash_attributes = ['points', 'name']
    _generic_eq = True
    """
    A collection of 3D primitives forming a closed wire3D
    """

    def __init__(self, primitives: List[volmdlr.core.Primitive3D],
                 name: str = ''):
        """

        """

        Wire3D.__init__(self, primitives=primitives, name=name)
        self._utd_edge_polygon = False
        self._utd_bounding_box = False

    def __hash__(self):
        return sum(hash(e) for e in self.primitives)

    def __eq__(self, other_):
        if other_.__class__.__name__ != self.__class__.__name__:
            return False
        if len(self.primitives) != len(other_.primitives):
            return False
        equal = 0
        for prim1 in self.primitives:
            reverse1 = prim1.reverse()
            found = False
            for prim2 in other_.primitives:
                reverse2 = prim2.reverse()
                if (prim1 == prim2 or reverse1 == prim2
                        or reverse2 == prim1 or reverse1 == reverse2):
                    equal += 1
                    found = True
            if not found:
                return False
        if equal == len(self.primitives):
            return True
        return False

    @property
    def edge_polygon(self):
        if not self._utd_edge_polygon:
            self._edge_polygon = self._get_edge_polygon()
            self._utd_edge_polygon = True
        return self._edge_polygon

    def _get_edge_polygon(self):
        points = []
        for edge in self.primitives:
            if points:
                if edge.start != points[-1]:
                    points.append(edge.start)
            else:
                points.append(edge.start)
        return ClosedPolygon3D(points)

    @classmethod
    def from_step(cls, arguments, object_dict):
        name = arguments[0][1:-1]
        raw_edges = []
        # edge_ends = {}
        for ie, edge_id in enumerate(arguments[1]):
            raw_edges.append(object_dict[int(edge_id[1:])])

        if (len(raw_edges)) == 1:
            if isinstance(raw_edges[0], cls):
                # Case of a circle, ellipse...
                return raw_edges[0]
            return cls(raw_edges, name=name)

        # Making things right for first 2 primitives
        distances = [raw_edges[0].end.point_distance(raw_edges[1].start),
                     raw_edges[0].start.point_distance(raw_edges[1].start),
                     raw_edges[0].end.point_distance(raw_edges[1].end),
                     raw_edges[0].start.point_distance(raw_edges[1].end)]
        index = distances.index(min(distances))
        if min(distances) > 6e-4:
            # Green color : well-placed and well-read
            ax = raw_edges[0].plot(color='g')
            # Red color : can't be connected to green edge
            raw_edges[1].plot(ax=ax, color='r')
            # Black color : to be placed
            for re in raw_edges[2:]:
                re.plot(ax=ax)
            # deltax1 = abs(raw_edges[0].start.x - raw_edges[1].end.x)
            # deltax2 = abs(raw_edges[0].end.x - raw_edges[1].end.x)
            # deltay1 = abs(raw_edges[0].start.y - raw_edges[1].end.y)
            # deltay2 = abs(raw_edges[0].end.y - raw_edges[1].end.y)
            # deltaz1 = abs(raw_edges[0].start.z - raw_edges[1].end.z)
            # deltaz2 = abs(raw_edges[0].end.z - raw_edges[1].end.z)
            raise NotImplementedError(
                f'Number of edges: {len(raw_edges)}',
                'First 2 edges of contour not follwing each other',
                f'delta_x = {abs(raw_edges[0].start.x - raw_edges[1].end.x)},'
                f' {abs(raw_edges[0].end.x - raw_edges[1].end.x)}',
                f'delta_y = {abs(raw_edges[0].start.y - raw_edges[1].end.y)},'
                f' {abs(raw_edges[0].end.y - raw_edges[1].end.y)}',
                f'delta_z = {abs(raw_edges[0].start.z - raw_edges[1].end.z)},'
                f' {abs(raw_edges[0].end.z - raw_edges[1].end.z)}',
                f'distance = {min(distances)}')

        if index == 0:
            edges = [raw_edges[0], raw_edges[1]]
        elif index == 1:
            edges = [raw_edges[0].reverse(), raw_edges[1]]
        elif index == 2:
            edges = [raw_edges[0], raw_edges[1].reverse()]
        elif index == 3:
            edges = [raw_edges[0].reverse(), raw_edges[1].reverse()]
        else:
            raise NotImplementedError

        # Connecting the next edges
        last_edge = edges[-1]
        for i, raw_edge in enumerate(raw_edges[2:]):
            distances = [raw_edge.start.point_distance(last_edge.end),
                         raw_edge.end.point_distance(last_edge.end)]
            index = distances.index(min(distances))
            if min(distances) > 6e-4:
                # Green color : well-placed and well-read
                ax = last_edge.plot(color='g')
                for re in raw_edges[:2 + i]:
                    re.plot(ax=ax, color='g')
                    re.start.plot(ax=ax, color='g')
                    re.end.plot(ax=ax, color='g')
                last_edge.end.plot(ax=ax, color='r')
                # Red color : can't be connected to red dot
                raw_edge.plot(ax=ax, color='r')
                # Black color : to be placed
                for re in raw_edges[2 + i + 1:]:
                    re.plot(ax=ax)
                    re.start.plot(ax=ax)
                    re.end.plot(ax=ax)
                # deltax1 = abs(raw_edge.start.x - last_edge.end.x)
                # deltax2 = abs(raw_edge.end.x - last_edge.end.x)
                # deltay1 = abs(raw_edge.start.y - last_edge.end.y)
                # deltay2 = abs(raw_edge.end.y - last_edge.end.y)
                # deltaz1 = abs(raw_edge.start.z - last_edge.end.z)
                # deltaz2 = abs(raw_edge.end.z - last_edge.end.z)
                raise NotImplementedError(
                    f'Number of edges: {len(raw_edges)}',
                    'Edges of contour not follwing each other',
                    f'delta_x = {abs(raw_edge.start.x - last_edge.end.x)},'
                    f' {abs(raw_edge.end.x - last_edge.end.x)}',
                    f'delta_y = {abs(raw_edge.start.y - last_edge.end.y)},'
                    f' {abs(raw_edge.end.y - last_edge.end.y)}',
                    f'delta_z = {abs(raw_edge.start.z - last_edge.end.z)},'
                    f' {abs(raw_edge.end.z - last_edge.end.z)}',
                    f'distance = {min(distances)}')
            if index == 0:
                last_edge = raw_edge
            elif index == 1:
                last_edge = raw_edge.reverse()

            edges.append(last_edge)
        return cls(edges, name=name)

    def to_step(self, current_id, surface_id=None, surface3d=None):
        content = ''
        edge_ids = []
        for primitive in self.primitives:
<<<<<<< HEAD
            if primitive.__class__.__name__ == 'BSplineCurve3D':
                method_name = f'{primitive.__class__.__name__.lower()}_to_2d'
                curve2d = getattr(surface3d, method_name)(primitive)[0]
                if curve2d.__class__.__name__ == 'LineSegment3D':
                    curve2d = curve2d.to_bspline_curve()
                primitive_content, primitive_ids = primitive.to_step(
                    current_id, surface_id=surface_id, curve2d=curve2d)
            else:
                primitive_content, primitive_ids = primitive.to_step(current_id, surface_id=surface_id)
=======
            # if isinstance(primitive, volmdlr.edges.BSplineCurve3D):
            #     continue
            primitive_content, primitive_ids = primitive.to_step(current_id, surface_id=surface_id)
>>>>>>> 0807934b
            content += primitive_content
            current_id = primitive_ids[-1] + 1
            for primitive_id in primitive_ids:
                content += "#{} = ORIENTED_EDGE('{}',*,*,#{},.T.);\n".format(
                    current_id,
                    primitive.name,
                    primitive_id)
                edge_ids.append(current_id)

                current_id += 1

        content += "#{} = EDGE_LOOP('{}',({}));\n".format(
            current_id, self.name, volmdlr.core.step_ids_to_str(edge_ids))
        return content, current_id

    def average_center_point(self):
        nb = len(self.edge_polygon.points)
        x = sum(point[0] for point in self.edge_polygon.points) / nb
        y = sum(point[1] for point in self.edge_polygon.points) / nb
        z = sum(point[2] for point in self.edge_polygon.points) / nb

        return volmdlr.Point3D(x, y, z)

    def rotation(self, center: volmdlr.Point3D, axis: volmdlr.Vector3D,
                 angle: float):
        """
        Contour3D rotation
        :param center: rotation center
        :param axis: rotation axis
        :param angle: angle rotation
        :return: a new rotated Contour3D
        """
        new_edges = [edge.rotation(center, axis, angle) for edge
                     in self.primitives]
        return Contour3D(new_edges, self.name)

    def rotation_inplace(self, center: volmdlr.Point3D, axis: volmdlr.Vector3D,
                         angle: float):
        """
        Contour3D rotation. Object is updated inplace
        :param center: rotation center
        :param axis: rotation axis
        :param angle: rotation angle
        """
        for edge in self.primitives:
            edge.rotation_inplace(center, axis, angle)

    def translation(self, offset: volmdlr.Vector3D):
        """
        Contour3D translation
        :param offset: translation vector
        :return: A new translated Contour3D
        """
        new_edges = [edge.translation(offset) for edge in
                     self.primitives]
        return Contour3D(new_edges, self.name)

    def translation_inplace(self, offset: volmdlr.Vector3D):
        """
        Contour3D translation. Object is updated inplace
        :param offset: translation vector
        """
        for edge in self.primitives:
            edge.translation_inplace(offset)

    def order_contour(self):
        # new_primitives = []
        # points = self.ordering_contour()
        # for p1, p2 in points:
        #     new_primitives.append(volmdlr.edges.LineSegment3D(p1, p2))
        # self.primitives = new_primitives

        initial_points = []
        for primitive in self.primitives:
            initial_points.append((primitive.start, primitive.end))

        new_primitives = []
        if self.is_ordered():
            return self
        points = self.ordering_contour()
        for p1, p2 in points:
            try:
                index = initial_points.index((p1, p2))
            except ValueError:
                index = initial_points.index((p2, p1))

            if isinstance(self.primitives[index], volmdlr.edges.LineSegment3D):
                new_primitives.append(volmdlr.edges.LineSegment3D(p1, p2))
            elif isinstance(self.primitives[index], volmdlr.edges.Arc3D):
                new_primitives.append(volmdlr.edges.Arc3D(p1, self.primitives[index].interior, p2))
            elif isinstance(self.primitives[index], volmdlr.edges.BSplineCurve3D):
                if (self.primitives[index].start == p1 and self.primitives[index].end == p2):
                    new_primitives.append(self.primitives[index])
                else:
                    new_primitives.append(self.primitives[index].reverse())

        self.primitives = new_primitives

        return self

    # def point_over_contour(self, point, abs_tol=1e-7):
    #     belongs = False
    #     for primitive in self.primitives:
    #         if primitive.point_belongs(point, abs_tol):
    #             belongs = True
    #     return belongs

    def frame_mapping(self, frame: volmdlr.Frame3D, side: str):
        """
        Changes frame_mapping and return a new Contour3D
        side = 'old' or 'new'
        """
        new_edges = [edge.frame_mapping(frame, side) for edge in
                     self.primitives]
        return Contour3D(new_edges, self.name)

    def frame_mapping_inplace(self, frame: volmdlr.Frame3D, side: str):
        """
        Changes frame_mapping and the object is updated inplace
        side = 'old' or 'new'
        """
        for edge in self.primitives:
            edge.frame_mapping_inplace(frame, side)

    def copy(self, deep=True, memo=None):
        new_edges = [edge.copy(deep=deep, memo=memo) for edge in self.primitives]
        if self.point_inside_contour is not None:
            new_point_inside_contour = self.point_inside_contour.copy()
        else:
            new_point_inside_contour = None
        return Contour3D(new_edges, new_point_inside_contour, self.name)

    def plot(self, ax=None, color='k', alpha=1, edge_details=False):
        if ax is None:
            ax = Axes3D(plt.figure())

        for edge in self.primitives:
            edge.plot(ax=ax, color=color, alpha=alpha,
                      edge_ends=edge_details, edge_direction=edge_details)

        return ax

    def to_2d(self, plane_origin, x, y):
        z = x.cross(y)
        plane3d = volmdlr.faces.Plane3D(volmdlr.Frame3D(plane_origin, x, y, z))
        primitives2d = []
        for primitive in self.primitives:
            primitive2d = plane3d.point3d_to_2d(primitive)
            if primitive2d is not None:
                primitives2d.append(primitive2d)
        return Contour2D(primitives=primitives2d)

    def _bounding_box(self):
        """
        Flawed method, to be enforced by overloading
        """
        points = []
        for prim in self.primitives:
            n = 20
            length = prim.length()
            points_ = [prim.point_at_abscissa(i / n * length)
                       for i in range(n)]
            for point in points_:
                if point not in points:
                    points.append(point)
        return volmdlr.core.BoundingBox.from_points(points)

    @property
    def bounding_box(self):
        if not self._utd_bounding_box:
            self._bbox = self._bounding_box()
            self._utd_bounding_box = True
        return self._bbox

    @classmethod
    def extract_contours(cls, contour, point1: volmdlr.Point3D,
                         point2: volmdlr.Point3D, inside=False):

        new_primitives = contour.extract_with_points(point1, point2, inside)
        contours = [cls(new_primitives)]
        return contours

    def contour_intersection(self, contour3d):
        dict_intersecting_points = {}
        for primitive in self.primitives:
            for primitive2 in contour3d.primitives:
                intersecting_point = primitive.linesegment_intersection(
                    primitive2)
                if intersecting_point is not None:
                    dict_intersecting_points[primitive2] = intersecting_point
        if dict_intersecting_points:
            return dict_intersecting_points
        return None

    @classmethod
    def from_points(cls, points: List[volmdlr.Point3D]):
        """
        create a contour3d from points with line_segments3D
        """

        if len(points) < 3:
            raise ValueError('contour is defined at least with three points')
        else:
            edges = []
            for i in range(0, len(points) - 1):
                edges.append(volmdlr.edges.LineSegment3D(points[i], points[i + 1]))

            edges.append(volmdlr.edges.LineSegment3D(points[-1], points[0]))

            contour = cls(edges)

            return contour

    def clean_primitives(self):
        """
        delete primitives with start=end, and return a new contour
        """

        new_primitives = []
        for primitive in self.primitives:
            if primitive.start != primitive.end:
                new_primitives.append(primitive)

        return Contour3D(new_primitives)

    def merge_with(self, contour3d):
        """
        merge two adjacent contours, sharing primitives, and returns one outer contour and inner
        contours (if there are any)
        """

        merged_primitives = self.merge_primitives_with(contour3d)
        contours = Contour3D.contours_from_edges(merged_primitives, tol=3e-4)
        # contours = sorted(contours, key=lambda contour: contour.area(), reverse=True)

        return contours

    # def primitive_over_contour(self, primitive):
    #     """
    #     copied from Contour2D
    #     """
    #     for prim in self.primitives:
    #         if not hasattr(prim, 'unit_direction_vector') and \
    #                 hasattr(prim, 'tangent'):
    #             vector1 = prim.tangent(0.5)
    #         else:
    #             vector1 = prim.unit_direction_vector(abscissa=0.)

    #         if not hasattr(primitive, 'unit_direction_vector') and \
    #                 hasattr(primitive, 'tangent'):
    #             vector2 = primitive.tangent(0.5)
    #         else:
    #             vector2 = primitive.unit_direction_vector(abscissa=0.)

    #         if vector1.is_colinear_to(vector2):
    #             mid_point = primitive.middle_point()
    #             if self.point_over_contour(mid_point):
    #                 return True
    #     return False


class Circle3D(Contour3D):
    _non_serializable_attributes = ['point', 'edges', 'point_inside_contour']
    _non_eq_attributes = ['name']
    _non_hash_attributes = ['name']
    _generic_eq = True

    def __init__(self, frame: volmdlr.Frame3D, radius: float,
                 name: str = ''):
        """
        frame.u, frame.v define the plane, frame.w the normal
        """
        self.radius = radius
        self.frame = frame
        self.angle = volmdlr.TWO_PI
        Contour3D.__init__(self, [self], name=name)

    @property
    def center(self):
        return self.frame.origin

    @property
    def normal(self):
        return self.frame.w

    def __hash__(self):
        return hash(self.frame.origin)

    def __eq__(self, other_circle):
        return self.frame.origin == other_circle.frame.origin \
               and self.frame.w.is_colinear(other_circle.frame.w) \
               and math.isclose(self.radius,
                                other_circle.radius, abs_tol=1e-06)

    def tessellation_points(self, resolution=20):

        tessellation_points_3d = [
                                     self.center + self.radius * math.cos(
                                         teta) * self.frame.u
                                     + self.radius * math.sin(
                                         teta) * self.frame.v
                                     for teta in
                                     npy.linspace(0, volmdlr.TWO_PI,
                                                  resolution + 1)][:-1]
        return tessellation_points_3d

    def length(self):
        return volmdlr.TWO_PI * self.radius

    # def FreeCADExport(self, name, ndigits=3):
    #     xc, yc, zc = round(1000 * self.center, ndigits)
    #     xn, yn, zn = round(self.normal, ndigits)
    #     return '{} = Part.Circle(fc.Vector({},{},{}),fc.Vector({},{},{}),{})\n'.format(
    #         name, xc, yc, zc, xn, yn, zn, 1000 * self.radius)

    def rotation(self, center: volmdlr.Point3D, axis: volmdlr.Vector3D, angle: float):
        """
        Circle3D rotation
        :param center: rotation center
        :param axis: rotation axis
        :param angle: angle rotation
        :return: a new rotated Circle3D
        """
        return Circle3D(self.frame.rotation(center, axis, angle),
                        self.radius, self.name)

    def rotation_inplace(self, center: volmdlr.Point3D, axis: volmdlr.Vector3D, angle: float):
        """
        Circle3D rotation. Object is updated inplace
        :param center: rotation center
        :param axis: rotation axis
        :param angle: rotation angle
        """
        self.frame.rotation_inplace(center, axis, angle)

    def translation(self, offset: volmdlr.Vector3D):
        """
        Circle3D translation
        :param offset: translation vector
        :return: A new translated Circle3D
        """
        return Circle3D(self.frame.translation(offset), self.radius, self.name)

    def translation_inplace(self, offset: volmdlr.Vector3D):
        """
        Circle3D translation. Object is updated inplace
        :param offset: translation vector
        """
        self.frame.translation_inplace(offset)

    def plot(self, ax=None, color='k', alpha=1., edge_details=False):
        if ax is None:
            fig = plt.figure()
            ax = Axes3D(fig)
        else:
            fig = None

        x = []
        y = []
        z = []
        for px, py, pz in self.tessellation_points():
            x.append(px)
            y.append(py)
            z.append(pz)
        x.append(x[0])
        y.append(y[0])
        z.append(z[0])
        ax.plot(x, y, z, color=color, alpha=alpha)
        return ax

    def point_at_abscissa(self, curvilinear_abscissa):
        """
        start point is at intersection of frame.u axis
        """
        start = self.frame.origin + self.radius * self.frame.u
        return start.rotation(self.frame.origin, self.frame.w,
                              curvilinear_abscissa / self.radius)

    @classmethod
    def from_step(cls, arguments, object_dict):
        center = object_dict[arguments[1]].origin
        radius = float(arguments[2]) / 1000
        if object_dict[arguments[1]].u is not None:
            normal = object_dict[arguments[1]].u
            other_vec = object_dict[arguments[1]].v
            if other_vec is not None:
                other_vec.normalize()
        else:
            normal = object_dict[arguments[1]].v  # ou w
            other_vec = None
        normal.normalize()
        return cls.from_center_normal(center, normal, radius,
                                      arguments[0][1:-1])

    def to_step(self, current_id, surface_id=None, surface3d=None):
        circle_frame = volmdlr.Frame3D(self.center, self.frame.w, self.frame.u,
                                       self.frame.v)
        content, frame_id = circle_frame.to_step(current_id)
        curve_id = frame_id + 1
        content += "#{} = CIRCLE('{}',#{},{});\n".format(
            curve_id, self.name, frame_id, round(self.radius * 1000, 3))

        if surface_id:
            content += "#{} = SURFACE_CURVE('',#{},(#{}),.PCURVE_S1.);\n".format(
                curve_id + 1, curve_id, surface_id)
            curve_id += 1

        p1 = self.frame.origin + self.frame.u * self.radius
        # p2 = self.frame.origin + self.frame.v*self.radius
        p3 = self.frame.origin - self.frame.u * self.radius
        # p4 = self.frame.origin - self.frame.v*self.radius

        p1_content, p1_id = p1.to_step(curve_id + 1, vertex=True)
        # p2_content, p2_id = p2.to_step(p1_id+1, vertex=True)
        p3_content, p3_id = p3.to_step(p1_id + 1, vertex=True)
        # p4_content, p4_id = p4.to_step(p3_id+1, vertex=True)
        content += p1_content + p3_content

        arc1_id = p3_id + 1
        content += "#{} = EDGE_CURVE('{}',#{},#{},#{},.T.);\n".format(
            arc1_id, self.name, p1_id, p3_id, curve_id)
        oriented_edge1_id = arc1_id + 1
        content += "#{} = ORIENTED_EDGE('',*,*,#{},.T.);\n".format(
            oriented_edge1_id, arc1_id)

        arc2_id = oriented_edge1_id + 1
        content += "#{} = EDGE_CURVE('{}',#{},#{},#{},.T.);\n".format(
            arc2_id, self.name, p3_id, p1_id, curve_id)
        oriented_edge2_id = arc2_id + 1
        content += "#{} = ORIENTED_EDGE('',*,*,#{},.T.);\n".format(
            oriented_edge2_id, arc2_id)

        current_id = oriented_edge2_id + 1
        content += "#{} = EDGE_LOOP('{}',(#{},#{}));\n".format(
            current_id, self.name, oriented_edge1_id, oriented_edge2_id)

        return content, current_id

    def _bounding_box(self):
        """
        """
        # u = self.normal.deterministic_unit_normal_vector()
        # v = self.normal.cross(u)
        points = [self.frame.origin + self.radius * v
                  for v in [self.frame.u, -self.frame.u,
                            self.frame.v, -self.frame.v]]
        return volmdlr.core.BoundingBox.from_points(points)

    def to_2d(self, plane_origin, x, y):
        z = x.cross(y)
        plane3d = volmdlr.faces.Plane3D(volmdlr.Frame3D(plane_origin, x, y, z))
        return Circle2D(plane3d.point3d_to_2d(self.center), self.radius)

    @classmethod
    def from_center_normal(cls, center: volmdlr.Point3D,
                           normal: volmdlr.Vector3D,
                           radius: float,
                           name: str = ''):
        u = normal.deterministic_unit_normal_vector()
        v = normal.cross(u)
        return cls(volmdlr.Frame3D(center, u, v, normal), radius, name)

    @classmethod
    def from_3_points(cls, point1, point2, point3):
        u1 = (point2 - point1)
        u2 = (point2 - point3)
        try:
            u1.normalize()
            u2.normalize()
        except ZeroDivisionError:
            raise ValueError(
                'the 3 points must be distincts')

        normal = u2.cross(u1)
        normal.normalize()

        if u1 == u2:
            u2 = normal.cross(u1)
            u2.normalize()

        v1 = normal.cross(u1)  # v1 is normal, equal u2
        v2 = normal.cross(u2)  # equal -u1

        p11 = 0.5 * (point1 + point2)  # Mid point of segment s,m
        p21 = 0.5 * (point2 + point3)  # Mid point of segment s,m

        l1 = volmdlr.edges.Line3D(p11, p11 + v1)
        l2 = volmdlr.edges.Line3D(p21, p21 + v2)

        try:
            center, _ = l1.minimum_distance_points(l2)
        except ZeroDivisionError:
            raise ValueError(
                'Start, end and interior points  of an arc must be distincts')

        radius = (center - point1).norm()
        return cls(frame=volmdlr.Frame3D(center, u1, normal.cross(u1), normal),
                   radius=radius)

    def extrusion(self, extrusion_vector):

        if self.normal.is_colinear_to(extrusion_vector):
            u = self.normal.deterministic_unit_normal_vector()
            v = self.normal.cross(u)
            w = extrusion_vector.copy()
            w.normalize()
            cylinder = volmdlr.faces.CylindricalSurface3D(
                volmdlr.Frame3D(self.center, u, v, w), self.radius)
            return [cylinder.rectangular_cut(0, volmdlr.TWO_PI,
                                             0, extrusion_vector.norm())]
        else:
            raise NotImplementedError(
                'Extrusion along vector not colinar to normal for circle not handled yet: dot={}'.format(
                    self.normal.dot(extrusion_vector)))

    def revolution(self, axis_point: volmdlr.Point3D, axis: volmdlr.Vector3D,
                   angle: float):
        line3d = volmdlr.edges.Line3D(axis_point, axis_point + axis)
        tore_center, _ = line3d.point_projection(self.center)
        u = self.center - tore_center
        u.normalize()
        v = axis.cross(u)
        if not math.isclose(self.normal.dot(u), 0., abs_tol=1e-9):
            raise NotImplementedError(
                'Outside of plane revolution not supported')

        R = tore_center.point_distance(self.center)
        surface = volmdlr.faces.ToroidalSurface3D(
            volmdlr.Frame3D(tore_center, u, v, axis),
            R, self.radius)
        return [surface.rectangular_cut(0, angle, 0, volmdlr.TWO_PI)]

    def point_on_circle(self, point: volmdlr.Point3D):
        distance = point.point_distance(self.center)
        vec = volmdlr.Vector3D(*point - self.center)
        dot = self.normal.dot(vec)
        if math.isclose(distance, self.radius, abs_tol=1e-6)\
                and math.isclose(dot, 0, abs_tol=5e-6):
            return True
        return False

    def trim(self, point1: volmdlr.Point3D, point2: volmdlr.Point3D):
        if not self.point_on_circle(point1)\
                or not self.point_on_circle(point2):
            ax = self.plot()
            point1.plot(ax=ax, color='r')
            point2.plot(ax=ax, color='b')
            raise ValueError('Point not on circle for trim method')
        if point1 == point2:
            return volmdlr.edges.FullArc3D(self.frame.origin, point1,
                                           self.frame.w)
        interior = volmdlr.core.clockwise_interior_from_circle3d(
            point1, point2, self)
        return volmdlr.edges.Arc3D(point1, interior, point2)


class Ellipse3D(Contour3D):
    """
    :param major_axis: Largest radius of the ellipse
    :type major_axis: float
    :param minor_axis: Smallest radius of the ellipse
    :type minor_axis: float
    :param center: Ellipse's center
    :type center: Point3D
    :param normal: Ellipse's normal
    :type normal: Vector3D
    :param major_dir: Direction of the largest radius/major_axis
    :type major_dir: Vector3D
    """

    def __init__(self, major_axis: float, minor_axis: float,
                 center: volmdlr.Point3D, normal: volmdlr.Vector3D,
                 major_dir: volmdlr.Vector3D, name: str = ''):

        self.major_axis = major_axis
        self.minor_axis = minor_axis
        self.center = center
        normal.normalize()
        self.normal = normal
        major_dir.normalize()
        self.major_dir = major_dir
        Contour3D.__init__(self, [self], name=name)

    def tessellation_points(self, resolution=20):
        # plane = Plane3D.from_normal(self.center, self.normal)
        tessellation_points_3d = [
                                     self.center + self.major_axis * math.cos(
                                         teta) * self.major_dir
                                     + self.minor_axis * math.sin(
                                         teta) * self.major_dir.cross(
                                         self.normal) for teta in
                                     npy.linspace(0, volmdlr.TWO_PI,
                                                  resolution + 1)][:-1]
        return tessellation_points_3d

    def trim(self, point1: volmdlr.Point3D, point2: volmdlr.Point3D):
        # minor_dir = self.normal.cross(self.major_dir)
        # frame = volmdlr.Frame3D(self.center, self.major_dir,
        #                         minor_dir, self.normal)
        frame = volmdlr.Frame3D(self.center, self.major_dir,
                                self.normal.cross(self.major_dir), self.normal)

        # Positionnement des points dans leur frame
        p1_new, p2_new = frame.new_coordinates(
            point1), frame.new_coordinates(point2)

        # Angle pour le p1
        # u1, u2 = p1_new.x / self.major_axis, p1_new.y / self.minor_axis
        # theta1 = volmdlr.core.sin_cos_angle(u1, u2)
        theta1 = volmdlr.core.sin_cos_angle(p1_new.x / self.major_axis, p1_new.y / self.minor_axis)

        # Angle pour le p2
        # u3, u4 = p2_new.x / self.major_axis, p2_new.y / self.minor_axis
        # theta2 = volmdlr.core.sin_cos_angle(u3, u4)
        theta2 = volmdlr.core.sin_cos_angle(p2_new.x / self.major_axis, p2_new.y / self.minor_axis)

        if theta1 > theta2:  # sens trigo
            angle = math.pi + (theta1 + theta2) / 2
        else:
            angle = (theta1 + theta2) / 2

        # p_3 = volmdlr.Point3D(self.major_axis * math.cos(angle),
        #                       self.minor_axis * math.sin(angle), 0)
        # p3 = frame.old_coordinates(p_3)
        p3 = frame.old_coordinates(volmdlr.Point3D(self.major_axis * math.cos(angle),
                                                   self.minor_axis * math.sin(angle), 0))

        return volmdlr.edges.ArcEllipse3D(point1, p3, point2, self.center,
                                          self.major_dir)

    # def FreeCADExport(self, ip, ndigits=3):
    #     name = 'primitive{}'.format(ip)
    #     xc, yc, zc = npy.round(1000 * self.center.vector, ndigits)
    #     major_vector = self.center + self.major_axis / 2 * self.major_dir
    #     xmaj, ymaj, zmaj = npy.round(1000 * major_vector.vector, ndigits)
    #     minor_vector = self.center + self.minor_axis / 2 * self.normal.cross(
    #         self.major_dir)
    #     xmin, ymin, zmin = npy.round(1000 * minor_vector.vector, ndigits)
    #     return '{} = Part.Ellipse(fc.Vector({},{},{}), fc.Vector({},{},{}), fc.Vector({},{},{}))\n'.format(
    #         name, xmaj, ymaj, zmaj, xmin, ymin, zmin, xc, yc, zc)

    def rotation(self, center: volmdlr.Point3D, axis: volmdlr.Vector3D, angle: float):
        """
        Ellipse3D rotation
        :param center: rotation center
        :param axis: rotation axis
        :param angle: angle rotation
        :return: a new rotated Ellipse3D
        """
        new_center = self.center.rotation(center, axis, angle)
        new_normal = self.normal.rotation(center, axis, angle)
        new_major_dir = self.major_dir.rotation(center, axis, angle)
        return Ellipse3D(self.major_axis, self.minor_axis, new_center,
                         new_normal, new_major_dir, self.name)

    def rotation_inplace(self, center: volmdlr.Point3D, axis: volmdlr.Vector3D, angle: float):
        """
        Ellipse3D rotation. Object is updated inplace
        :param center: rotation center
        :param axis: rotation axis
        :param angle: rotation angle
        """
        self.center.rotation_inplace(center, axis, angle)
        self.normal.rotation_inplace(center, axis, angle)
        self.major_dir.rotation_inplace(center, axis, angle)

    def translation(self, offset: volmdlr.Vector3D):
        """
        Ellipse3D translation
        :param offset: translation vector
        :return: A new translated Ellipse3D
        """
        new_center = self.center.translation(offset)
        new_normal = self.normal.translation(offset)
        new_major_dir = self.major_dir.translation(offset)
        return Ellipse3D(self.major_axis, self.minor_axis, new_center,
                         new_normal, new_major_dir, self.name)

    def translation_inplace(self, offset: volmdlr.Vector3D):
        """
        Ellipse3D translation. Object is updated inplace
        :param offset: translation vector
        """
        self.center.translation_inplace(offset)
        self.normal.translation_inplace(offset)
        self.major_dir.translation_inplace(offset)

    def plot(self, ax=None, color='k', alpha=1, edge_details=False):
        if ax is None:
            fig = plt.figure()
            ax = Axes3D(fig)
        else:
            fig = None

        x = []
        y = []
        z = []
        for px, py, pz in self.tessellation_points():
            x.append(px)
            y.append(py)
            z.append(pz)
        x.append(x[0])
        y.append(y[0])
        z.append(z[0])
        ax.plot(x, y, z, color)
        return ax

    @classmethod
    def from_step(cls, arguments, object_dict):
        center = object_dict[arguments[1]].origin
        normal = object_dict[arguments[1]].u  # ancien w
        major_dir = object_dict[arguments[1]].v  # ancien u
        major_axis = float(arguments[2]) / 1000
        minor_axis = float(arguments[3]) / 1000
        return cls(major_axis, minor_axis, center, normal, major_dir,
                   arguments[0][1:-1])


class ClosedPolygon3D(Contour3D, ClosedPolygonMixin):
    _non_serializable_attributes = ['line_segments', 'primitives']
    _non_eq_attributes = ['line_segments', 'primitives']

    def __init__(self, points: List[volmdlr.Point3D], name: str = ''):
        self.points = points
        self._line_segments = None

        Contour3D.__init__(self, self.line_segments, name)

    def get_line_segments(self):
        lines = []
        if len(self.points) > 1:
            for p1, p2 in zip(self.points,
                              list(self.points[1:]) + [self.points[0]]):
                lines.append(volmdlr.edges.LineSegment3D(p1, p2))
        return lines

    def copy(self, *args, **kwargs):
        points = [point.copy() for point in self.points]
        return ClosedPolygon3D(points, self.name)

    def __hash__(self):
        return sum(hash(point) for point in self.points)

    def __eq__(self, other_):
        if not isinstance(other_, self.__class__):
            return False
        equal = True
        for point, other_point in zip(self.points, other_.points):
            equal = (equal and point == other_point)
        return equal

    def plot(self, ax=None, color='k', alpha=1, edge_details=False):
        for line_segment in self.line_segments:
            ax = line_segment.plot(ax=ax, color=color, alpha=alpha,
                                   edge_ends=True, edge_direction=True)
        return ax

    def rotation(self, center: volmdlr.Point3D, axis: volmdlr.Vector3D,
                 angle: float):
        """
        ClosedPolygon3D rotation
        :param center: rotation center
        :param axis: rotation axis
        :param angle: angle rotation
        :return: a new rotated ClosedPolygon3D
        """
        return ClosedPolygon3D(
            [point.rotation(center, axis, angle) for point in
             self.points])

    def rotation_inplace(self, center: volmdlr.Point3D, axis: volmdlr.Vector3D,
                         angle: float):
        """
        ClosedPolygon3D rotation. Object is updated inplace
        :param center: rotation center
        :param axis: rotation axis
        :param angle: rotation angle
        """
        for point in self.points:
            point.rotation_inplace(center, axis, angle)

    def translation(self, offset: volmdlr.Vector3D):
        """
        ClosedPolygon3D translation
        :param offset: translation vector
        :return: A new translated ClosedPolygon3D
        """
        new_points = [point.translation(offset) for point in
                      self.points]
        return ClosedPolygon3D(new_points, self.name)

    def translation_inplace(self, offset: volmdlr.Vector3D):
        """
        ClosedPolygon3D translation. Object is updated inplace
        :param offset: translation vector
        """
        for point in self.points:
            point.translation_inplace(offset)

    def to_2d(self, plane_origin, x, y):
        points2d = [point.to_2d(plane_origin, x, y) for point in self.points]
        return ClosedPolygon2D(points2d)

    def sewing_with(self, other_poly3d, x, y, resolution=20):
        self_center, other_center = self.average_center_point(), \
                                    other_poly3d.average_center_point()

        self_poly2d, other_poly2d = self.to_2d(self_center, x, y), \
            other_poly3d.to_2d(other_center, x, y)
        self_center2d, other_center2d = self_poly2d.center_of_mass(), \
            other_poly2d.center_of_mass()
        self_poly2d.translation_inplace(-self_center2d)
        other_poly2d.translation_inplace(-other_center2d)

        bbox_self2d, bbox_other2d = self_poly2d.bounding_rectangle().bounds(), \
            other_poly2d.bounding_rectangle().bounds()
        position = [abs(value) for value in bbox_self2d] \
            + [abs(value) for value in bbox_other2d]
        max_scale = 2 * max(position)

        lines = [volmdlr.edges.LineSegment2D(volmdlr.O2D, max_scale * (
                volmdlr.X2D * math.sin(n * 2 * math.pi / resolution) +
                volmdlr.Y2D * math.cos(n * 2 * math.pi / resolution))
                                             ) for n in range(resolution)]

        self_new_points, other_new_points = [], []
        for line in lines:
            for self_line in self_poly2d.line_segments:
                intersect = line.linesegment_intersections(self_line)
                if intersect:
                    self_new_points.extend(intersect)
                    break

            for other_line in other_poly2d.line_segments:
                intersect = line.linesegment_intersections(other_line)
                if intersect:
                    other_new_points.extend(intersect)
                    break

        new_self_poly2d, new_other_poly2d = ClosedPolygon2D(
            self_new_points), ClosedPolygon2D(other_new_points)
        new_self_poly2d.translation_inplace(self_center2d)
        new_other_poly2d.translation_inplace(other_center2d)

        new_poly1, new_poly2 = new_self_poly2d.to_3d(self_center, x, y), \
            new_other_poly2d.to_3d(other_center, x, y)

        triangles = []
        for point1, point2, other_point in zip(new_poly1.points,
                                               new_poly1.points[
                                                   1:] + new_poly1.points[:1],
                                               new_poly2.points):
            triangles.append([point1, point2, other_point])

        for point1, point2, other_point in zip(
                new_poly2.points, new_poly2.points[1:] + new_poly2.points[:1],
                new_poly1.points[1:] + new_poly1.points[:1]):
            triangles.append([other_point, point2, point1])

        return triangles

    def simplify(self, min_distance: float = 0.01, max_distance: float = 0.05):
        return ClosedPolygon3D(self.simplify_polygon(
            min_distance=min_distance, max_distance=max_distance).points)

    def convex_sewing(self, polygon2, x, y):
        """
        x and y are used for plane projection to make
        sure it is being projected in the right plane
        """
        center1, center2 = self.average_center_point(), polygon2.average_center_point()
        center1_, center2_ = volmdlr.Point3D(center1.x, center1.y, 0), volmdlr.Point3D(center2.x, center2.y, 0)
        new_polygon1, new_polygon2 = self.translation(-center1_), polygon2.translation(-center2_)
        new_center1, new_center2 = new_polygon1.average_center_point(), new_polygon2.average_center_point()

        new_polygon1_2d, new_polygon2_2d =\
            new_polygon1.to_2d(new_center1, x, y), new_polygon2.to_2d(new_center2, x, y)

        dict_closing_pairs = {}
        triangles = []
        list_closing_point_indexes = []
        new_polygon1_2d_points = new_polygon1_2d.points + [
            new_polygon1_2d.points[0]]
        for i, point_polygon1 in enumerate(
                new_polygon1.points + [new_polygon1.points[0]]):
            if i != 0:
                mean_point2d = 0.5 * (
                        new_polygon1_2d_points[i] + new_polygon1_2d_points[
                            i - 1])
                closing_point = new_polygon2_2d.line_intersecting_closing_point(
                    mean_point2d)
                closing_point_index = new_polygon2_2d.points.index(
                    closing_point)

                if i == 1:
                    previous_closing_point_index = closing_point_index
                if closing_point_index != previous_closing_point_index:
                    if closing_point_index in list_closing_point_indexes:
                        closing_point_index = previous_closing_point_index
                    else:
                        dict_closing_pairs[self.points[i - 1]] = (
                            previous_closing_point_index,
                            closing_point_index)

                if point_polygon1 == new_polygon1.points[0]:
                    if list(dict_closing_pairs.values())[-1][-1] != \
                            list(dict_closing_pairs.values())[0][0]:
                        dict_closing_pairs[self.points[0]] = (
                            list(dict_closing_pairs.values())[-1][-1],
                            list(dict_closing_pairs.values())[0][0])

                real_closing_point = polygon2.points[closing_point_index]

                face_points = [self.points[new_polygon1.points.index(
                    point_polygon1)], self.points[i - 1],
                                  real_closing_point]
                triangles.append(face_points)

                list_closing_point_indexes.append(closing_point_index)
                previous_closing_point_index = closing_point_index
        triangles += polygon2.close_sewing(dict_closing_pairs)

        return triangles

    def get_valid_concave_sewing_polygon(self, polygon1_2d, polygon2_2d):
        polygon1_2d_valid__primitive =\
            polygon1_2d.get_valid_sewing_polygon_primitive(polygon2_2d)
        if polygon1_2d_valid__primitive == polygon1_2d.line_segments[0]:
            return self
        new_polygon_primitives = \
            self.line_segments[polygon1_2d.line_segments.index(polygon1_2d_valid__primitive):] + \
            self.line_segments[:polygon1_2d.line_segments.index(polygon1_2d_valid__primitive)]
        polygon1_3d_points = []
        for prim in new_polygon_primitives:
            if prim.start not in polygon1_3d_points:
                polygon1_3d_points.append(prim.start)
            if prim.end not in polygon1_3d_points:
                polygon1_3d_points.append(prim.end)
        return ClosedPolygon3D(polygon1_3d_points)

    def close_sewing(self, dict_closing_pairs):
        triangles_points = []
        for i, point_polygon2 in enumerate(
                self.points + [self.points[0]]):
            for j, index in enumerate(list(dict_closing_pairs.values())):
                if i != 0:
                    if i - 1 >= index[0] and i <= index[1]:
                        face_points = [self.points[i - 1],
                                       point_polygon2,
                                       list(dict_closing_pairs.keys())[j]]
                        triangles_points.append(face_points)
                    elif index[0] > index[1]:
                        if (i - 1 <= index[0] and i <= index[1]) or (
                                (i - 1 >= index[0]) and i >= index[1]):
                            face_points = [self.points[i - 1],
                                           point_polygon2,
                                           list(dict_closing_pairs.keys())[j]]
                            triangles_points.append(face_points)
        return triangles_points

    def check_sewing(self, polygon2, sewing_faces):
        if not len(self.line_segments) + len(polygon2.line_segments) == len(sewing_faces):
            return False
        return True

    def redefine_sewing_triangles_points(self, triangles_points,
                                         passed_by_zero_index,
                                         closing_point_index,
                                         previous_closing_point_index):
        for n, triangle_points in enumerate(triangles_points[::-1]):
            if (not passed_by_zero_index and
                self.points.index(
                    triangle_points[2]) > closing_point_index) or \
                    (passed_by_zero_index and
                     0 <= self.points.index(triangle_points[
                                                       2]) <= previous_closing_point_index and
                     self.points.index(
                         triangle_points[2]) > closing_point_index):
                new_face_points = [triangles_points[-(n + 1)][0],
                                   triangles_points[-(n + 1)][1],
                                   self.points[
                                       closing_point_index]]
                triangles_points[-(n + 1)] = new_face_points

        return triangles_points

    @staticmethod
    def clean_sewing_closing_pairs_dictionary(dict_closing_pairs,
                                              closing_point_index,
                                              passed_by_zero_index):
        """
        Cleans the dictionnary containing the sewing closing pairs informations
        in case it needs to be recalculated due to changing closing points
        """
        dict_closing_pairs_values = list(dict_closing_pairs.values())
        dict_closing_pairs_keys = list(dict_closing_pairs.keys())
        previous_closing_point_index = dict_closing_pairs_values[-1][1]
        last_dict_value = previous_closing_point_index
        for i, key in enumerate(dict_closing_pairs_keys[::-1]):
            if (not passed_by_zero_index and
                last_dict_value > closing_point_index) or \
                    (passed_by_zero_index and
                     0 <= last_dict_value <= previous_closing_point_index and
                     last_dict_value > closing_point_index):
                lower_bounddary_closing_point = key
                del dict_closing_pairs[key]
                if not dict_closing_pairs:
                    break
                last_dict_value = dict_closing_pairs_values[-i - 2][1]

        return dict_closing_pairs, lower_bounddary_closing_point

    @staticmethod
    def is_sewing_forward(closing_point_index, list_closing_point_indexes) -> bool:
        if closing_point_index < list_closing_point_indexes[-1]:
            return False
        return True

    @staticmethod
    def sewing_closing_points_to_remove(closing_point_index, list_closing_point_indexes, passed_by_zero_index):
        list_remove_closing_points = []
        for idx in list_closing_point_indexes[::-1]:
            if not passed_by_zero_index:
                if idx > closing_point_index:
                    list_remove_closing_points.append(idx)
                else:
                    break
            else:
                if 0 < idx <= list_closing_point_indexes[-1] and \
                        idx > closing_point_index:
                    list_remove_closing_points.append(idx)
                else:
                    break
        return list_remove_closing_points

    @staticmethod
    def sewing_closing_point_past_point0(closing_point_index, list_closing_point_indexes,
                                         passed_by_zero_index, ratio_denominator):
        last_to_new_point_index_ratio = (list_closing_point_indexes[-1] -
                                         closing_point_index) / ratio_denominator
        if passed_by_zero_index:
            ratio = (list_closing_point_indexes[0] - closing_point_index) / ratio_denominator
            if math.isclose(ratio, 1, abs_tol=0.3):
                closing_point_index = list_closing_point_indexes[0]
            else:
                closing_point_index = list_closing_point_indexes[-1]
        else:
            if closing_point_index > list_closing_point_indexes[0]:
                ratio1 = (closing_point_index -
                          list_closing_point_indexes[0]) / ratio_denominator
                if math.isclose(ratio1, 0, abs_tol=0.3) and \
                        math.isclose(last_to_new_point_index_ratio, 1, abs_tol=0.3):
                    passed_by_zero_index = True
                    closing_point_index = list_closing_point_indexes[0]
                else:
                    closing_point_index = list_closing_point_indexes[-1]
            else:
                if closing_point_index < ratio_denominator / 4:
                    passed_by_zero_index = True
                elif ratio_denominator - list_closing_point_indexes[-1] >= 6:
                    closing_point_index = list_closing_point_indexes[-1] + 5
                else:
                    closing_point_index = list_closing_point_indexes[-1]
        return closing_point_index, passed_by_zero_index

    @staticmethod
    def validate_concave_closing_point(closing_point_index,
                                       list_closing_point_indexes,
                                       passed_by_zero_index,
                                       ratio_denominator, polygons_points_ratio):
        if closing_point_index == list_closing_point_indexes[-1]:
            return closing_point_index, [], passed_by_zero_index

        list_remove_closing_points = []
        ratio = (list_closing_point_indexes[-1] - closing_point_index) / ratio_denominator
        if not ClosedPolygon3D.is_sewing_forward(closing_point_index, list_closing_point_indexes):
            if closing_point_index > list_closing_point_indexes[-1] - 10 and\
                    closing_point_index != list_closing_point_indexes[-1] - 1:
                if closing_point_index - 1 in list_closing_point_indexes and\
                        closing_point_index + 1 in list_closing_point_indexes:
                    closing_point_index = list_closing_point_indexes[-1]
                    return closing_point_index, list_remove_closing_points, passed_by_zero_index

                list_remove_closing_points = ClosedPolygon3D.sewing_closing_points_to_remove(
                    closing_point_index, list_closing_point_indexes, passed_by_zero_index)

            elif closing_point_index in list_closing_point_indexes:
                closing_point_index = list_closing_point_indexes[-1]
            elif math.isclose(ratio, 0, abs_tol=0.3):
                closing_point_index = list_closing_point_indexes[-1]
            else:
                closing_point_index, passed_by_zero_index = ClosedPolygon3D.sewing_closing_point_past_point0(
                    closing_point_index, list_closing_point_indexes, passed_by_zero_index, ratio_denominator)

        elif closing_point_index in list_closing_point_indexes:
            closing_point_index = list_closing_point_indexes[-1]
        elif len(list_closing_point_indexes) > 2 and \
                list_closing_point_indexes[0] < closing_point_index < \
                list_closing_point_indexes[-1]:
            closing_point_index = list_closing_point_indexes[-1]
        elif passed_by_zero_index and closing_point_index > \
                list_closing_point_indexes[0]:
            closing_point_index = list_closing_point_indexes[-1]
        elif list_closing_point_indexes[0] == 0 and math.isclose(ratio, -1,
                                                                 abs_tol=0.3):
            closing_point_index = list_closing_point_indexes[-1]
        elif math.isclose(ratio, -1, abs_tol=0.3):
            closing_point_index = list_closing_point_indexes[-1]
        elif closing_point_index - list_closing_point_indexes[-1] > 5 and \
            list_closing_point_indexes[-1] + 4 <= ratio_denominator - 1 and\
                polygons_points_ratio > 0.95:
            closing_point_index = list_closing_point_indexes[-1] + 4

        return closing_point_index, list_remove_closing_points, passed_by_zero_index

    def concave_sewing(self, polygon2, x, y):
        polygon1_2d = self.to_2d(volmdlr.O2D, x, y)
        polygon2_2d = polygon2.to_2d(volmdlr.O2D, x, y)
        polygon1_3d = self
        polygon2_3d = polygon2
        if polygon2_2d.area() < polygon1_2d.area():
            polygon1_2d, polygon2_2d = polygon2_2d, polygon1_2d
            polygon1_3d = polygon2
            polygon2_3d = self
        polygon1_3d = polygon1_3d.get_valid_concave_sewing_polygon(
            polygon1_2d, polygon2_2d)
        polygon1_2d = polygon1_3d.to_2d(volmdlr.O2D, x, y)

        # ax=polygon1_2d.plot()
        # polygon2_2d.plot(ax=ax, color='r')

        dict_closing_pairs = {}
        triangles_points = []
        list_closing_point_indexes = []
        passed_by_zero_index = False
        ratio_denom = len(polygon2_2d.points)
        polygons_points_ratio = len(polygon1_2d.points) / ratio_denom
        previous_closing_point_index = None
        for i, primitive1 in enumerate(polygon1_2d.line_segments):
            list_remove_closing_points = []
            closing_point = polygon1_2d.get_closing_point(polygon2_2d,
                                                          primitive1)
            if closing_point == volmdlr.O2D:
                if previous_closing_point_index is not None:
                    closing_point_index = previous_closing_point_index
                else:
                    raise NotImplementedError(
                        'None of the normal lines intersect polygon2, '
                        'certify projection plane given is correct')
            else:
                closing_point_index = polygon2_2d.points.index(closing_point)

            if i == 0:
                previous_closing_point_index = closing_point_index
            else:
                closing_point_index, list_remove_closing_points,\
                    passed_by_zero_index = self.validate_concave_closing_point(
                        closing_point_index, list_closing_point_indexes,
                        passed_by_zero_index, ratio_denom, polygons_points_ratio)

            if list_remove_closing_points:
                new_list_closing_point_indexes = list(
                    dict.fromkeys(list_closing_point_indexes))
                new_list_remove_closing_indexes = list(
                    dict.fromkeys(list_remove_closing_points))

                # print('closing_point_index:', closing_point_index)
                # print('list_remove_closing_points:',
                #       list_remove_closing_points)
                # print('list_closing_point_indexes:',
                #       list_closing_point_indexes)
                # print('new_list_closing_point_indexes:',
                #       new_list_closing_point_indexes)
                # print('new_list_remove_closing_indexes:',
                #       new_list_remove_closing_indexes)
                # print('dict_closing_pairs before:', dict_closing_pairs)
                if len(list_remove_closing_points) == len(triangles_points):
                    triangles_points = \
                        polygon2_3d.redefine_sewing_triangles_points(
                            triangles_points, passed_by_zero_index,
                            closing_point_index, previous_closing_point_index)
                    if dict_closing_pairs:
                        dict_closing_pairs, lower_bounddary_closing_point = \
                            self.clean_sewing_closing_pairs_dictionary(
                                dict_closing_pairs,
                                closing_point_index,
                                passed_by_zero_index)

                        if len(new_list_remove_closing_indexes) <\
                                len(new_list_closing_point_indexes):
                            dict_closing_pairs[
                                lower_bounddary_closing_point] = (
                                new_list_closing_point_indexes[
                                    -(len(new_list_remove_closing_indexes) + 1)],
                                closing_point_index)
                    for pt_index in list_remove_closing_points:
                        list_closing_point_indexes.remove(pt_index)
                    list_closing_point_indexes.append(closing_point_index)

                elif (not passed_by_zero_index and
                      closing_point_index > polygon2_3d.points.index(
                        triangles_points[-len(list_remove_closing_points) - 1][2])) or\
                        (passed_by_zero_index and closing_point_index >= 0):
                    triangles_points =\
                        polygon2_3d.redefine_sewing_triangles_points(
                            triangles_points, passed_by_zero_index,
                            closing_point_index, previous_closing_point_index)
                    dict_closing_pairs, lower_bounddary_closing_point =\
                        self.clean_sewing_closing_pairs_dictionary(
                            dict_closing_pairs, closing_point_index, passed_by_zero_index)

                    if not list(dict_closing_pairs.keys()) or dict_closing_pairs[
                            list(dict_closing_pairs.keys())[-1]][1] !=\
                            closing_point_index:
                        dict_closing_pairs[lower_bounddary_closing_point] =\
                            (new_list_closing_point_indexes[
                                 -(len(new_list_remove_closing_indexes) + 1)],
                             closing_point_index)

                    for pt_index in list_remove_closing_points:
                        list_closing_point_indexes.remove(pt_index)
                    list_closing_point_indexes.append(closing_point_index)
                else:
                    closing_point_index = previous_closing_point_index

            elif closing_point_index != previous_closing_point_index:
                dict_closing_pairs[polygon1_3d.line_segments[i].start] =\
                    (previous_closing_point_index, closing_point_index)
            face_points = [polygon1_3d.line_segments[i].start,
                           polygon1_3d.line_segments[i].end,
                           polygon2_3d.points[closing_point_index]]
            triangles_points.append(face_points)
            list_closing_point_indexes.append(closing_point_index)
            previous_closing_point_index = closing_point_index
            if primitive1 == polygon1_2d.line_segments[-1]:
                if list_closing_point_indexes[-1] != \
                        list_closing_point_indexes[0]:
                    ratio = (list_closing_point_indexes[-1] -
                             list_closing_point_indexes[0]) / len(
                        polygon2_2d.points)
                    if math.isclose(ratio, -1,
                                    abs_tol=0.2) and passed_by_zero_index:
                        dict_closing_pairs[
                            polygon1_3d.points[0]] = (
                            list_closing_point_indexes[-2],
                            list_closing_point_indexes[0])
                        new_face_points = [triangles_points[-1][0],
                                           triangles_points[-1][1],
                                           polygon2_3d.points[
                                               list_closing_point_indexes[-2]]]
                        triangles_points.remove(triangles_points[-1])
                        triangles_points.append(new_face_points)
                    else:
                        dict_closing_pairs[polygon1_3d.points[0]] = (
                            list(dict_closing_pairs.values())[-1][-1],
                            list(dict_closing_pairs.values())[0][0])

        triangles_points += polygon2_3d.close_sewing(dict_closing_pairs)

        # print('list closing indexes :', list_closing_point_indexes)
        # # print('length polygon2 points: ', len(polygon2_3d.points))
        # print('dict_closing_pairs :', dict_closing_pairs)

        # volum = volmdlr.core.VolumeModel(triangles)
        # volum.babylonjs()
        # print('p1 3d points :', self.points)
        # print('p2 3d points :', polygon2.points)
        return triangles_points

    def sewing(self, polygon2, x, y):
        polygon1_2d = self.to_2d(volmdlr.O2D, x, y)
        polygon2_2d = polygon2.to_2d(volmdlr.O2D, x, y)
        if polygon1_2d.is_convex() and polygon2_2d.is_convex():
            return self.convex_sewing(polygon2, x, y)
        return self.concave_sewing(polygon2, x, y)


class Triangle3D(Triangle):
    def __init__(self, point1: volmdlr.Point3D, point2: volmdlr.Point3D,
                 point3: volmdlr.Point3D, name: str = ''):
        # self.point1 = point1
        # self.point2 = point2
        # self.point3 = point3
        # self.name = name

        # # ClosedPolygon2D.__init__(self, points=[point1, point2, point3],
        # # name=name)

        Triangle.__init__(self, point1,
                          point2,
                          point3,
                          name)<|MERGE_RESOLUTION|>--- conflicted
+++ resolved
@@ -4030,7 +4030,6 @@
         content = ''
         edge_ids = []
         for primitive in self.primitives:
-<<<<<<< HEAD
             if primitive.__class__.__name__ == 'BSplineCurve3D':
                 method_name = f'{primitive.__class__.__name__.lower()}_to_2d'
                 curve2d = getattr(surface3d, method_name)(primitive)[0]
@@ -4040,11 +4039,7 @@
                     current_id, surface_id=surface_id, curve2d=curve2d)
             else:
                 primitive_content, primitive_ids = primitive.to_step(current_id, surface_id=surface_id)
-=======
-            # if isinstance(primitive, volmdlr.edges.BSplineCurve3D):
-            #     continue
-            primitive_content, primitive_ids = primitive.to_step(current_id, surface_id=surface_id)
->>>>>>> 0807934b
+
             content += primitive_content
             current_id = primitive_ids[-1] + 1
             for primitive_id in primitive_ids:
