#!/usr/bin/env python3
# -*- coding: utf-8 -*-
"""
Module containing wires & contours
"""

import warnings
import itertools
import math
from statistics import mean
from typing import List
import numpy as npy
from scipy.spatial import Delaunay, ConvexHull
import scipy as scp

import matplotlib.pyplot as plt
import matplotlib.patches
from mpl_toolkits.mplot3d import Axes3D
import plot_data.core as plot_data

import volmdlr
from volmdlr.core_compiled import polygon_point_belongs
import volmdlr.core
import volmdlr.edges
import volmdlr.display as vmd


def bounding_rectangle_adjacent_contours(contours: List):
    '''
    compute the bounding_box of a list of adjacent contours2d

    Parameters
    ----------
    contours : List[volmdlr.wires.Contour2D]

    Returns
    -------
    xmin : float
    xmax : float
    ymin : float
    ymax : float

    '''
    xmin, xmax, ymin, ymax = contours[0].bounding_rectangle()

    for i in range(1, len(contours)):
        xmin_contour, xmax_contour, ymin_contour, ymax_contour = contours[i].bounding_rectangle()
        xmin = min(xmin, xmin_contour)
        xmax = max(xmax, xmax_contour)
        ymin = min(ymin, ymin_contour)
        ymax = max(ymax, ymax_contour)

    return xmin, xmax, ymin, ymax


class Wire:
    _non_data_hash_attributes = ['basis_primitives']
    _non_serializable_attributes = ['primitive_to_index',
                                    'basis_primitives']

    # def __init__(self):
    #     raise TypeError ('It cannot be instantiated directly, see Wire2D, Wire3D, Contour2D or Contour3D')

    def length(self):
        length = 0.
        for primitive in self.primitives:
            length += primitive.length()
        return length

    def discretization_points(self, resolution: float):
        '''
        resolution: distance between two discretized points
        '''

        length = self.length()
        n = int(length / resolution) + 1
        return [self.point_at_abscissa(i / n * length) for i in
                range(n + 1)]

    def point_at_abscissa(self, curvilinear_abscissa: float):
        length = 0.
        for primitive in self.primitives:
            primitive_length = primitive.length()
            if length + primitive_length > curvilinear_abscissa:
                return primitive.point_at_abscissa(
                    curvilinear_abscissa - length)
            length += primitive_length

        if curvilinear_abscissa < length + 1e-9:
            return self.primitives[-1].end
        raise ValueError(
            'abscissa over length: {}>{}'.format(curvilinear_abscissa, length))

    def extract_primitives(self, point1, primitive1, point2, primitive2,
                           inside: bool = True):
        """
        inside: extracted contour is between the two points if True and outside
        these points if False
        """
        primitives = []

        # TODO: Check if it is: self.primitive_to_index[primitive1] OR self.primitive_to_index(primitive1)
        ip1 = self.primitive_to_index(primitive1)
        ip2 = self.primitive_to_index(primitive2)

        if inside:
            if ip1 < ip2:
                pass
            elif ip1 == ip2:  # primitive1 == primitive2
                if point1.point_distance(
                            primitive1.start) < point2.point_distance(
                        primitive1.start):
                    pass
                else:
                    primitive1, primitive2 = primitive2, primitive1
                    point1, point2 = point2, point1

            else:
                primitive1, primitive2 = primitive2, primitive1
                point1, point2 = point2, point1
        else:
            if ip1 > ip2:
                pass
            elif ip1 == ip2:  # primitive1 == primitive2
                if point1.point_distance(
                            primitive1.start) > point2.point_distance(
                        primitive1.start):
                    pass
                else:
                    primitive1, primitive2 = primitive2, primitive1
                    point1, point2 = point2, point1
            else:
                primitive1, primitive2 = primitive2, primitive1
                point1, point2 = point2, point1

        if ip1 < ip2:
            prim = primitive1.split(point1)[1]
            if prim:
                primitives.append(prim)
            primitives.extend(self.primitives[ip1 + 1:ip2])
            prim = primitive2.split(point2)[0]
            if prim:
                primitives.append(prim)

        elif ip1 == ip2:
            prim = primitive1.split(point1)[1]
            if prim:
                prim = prim.split(point2)[0]
                if prim:
                    primitives.append(prim)

        else:
            prim = primitive2.split(point2)[1]
            if prim:
                primitives.append(prim)
            primitives.extend(self.primitives[ip2 + 1:ip1])
            prim = primitive2.split(point2)[0]
            if prim:
                primitives.append(prim)

        return primitives

    def extract_without_primitives(self, point1, point2, inside: bool = True):
        """
        inside: extracted contour is between the two points if True and outside
        these points if False
        """

        primitives = self.primitives
        indices = []
        for i, point in enumerate([point1, point2]):
            ind = []
            for p, primitive in enumerate(primitives):
                if primitive.point_belongs(point, 1e-5):
                    ind.append(p)
            indices.append(ind)

        shared = list(set(indices[0]) & set(indices[1]))
        ind = []
        if shared == []:
            ind.append(indices[0][0])
            if len(indices[1]) == 2:
                ind.append(indices[1][1])
            else:
                ind.append(indices[1][0])
        else:
            for indice in indices:
                if len(indice) == 1:
                    ind.append(indice[0])
                else:
                    for i in indice:
                        if i != shared[0]:
                            ind.append(i)

        return self.extract_primitives(point1, primitives[ind[0]], point2,
                                       primitives[ind[1]], inside)

    def point_belongs(self, point, abs_tol=1e-7):
        '''
        find out if a point is on the wire or not. If it belongs, we return the primitive's index
        '''

        for primitive in self.primitives:
            if primitive.point_belongs(point, abs_tol):
                return True
        return False

    def abscissa(self, point):
        '''
        compute the curvilinear abscisse of a point on a wire
        '''

        if self.point_belongs(point, 1e-6):
            length = 0
            for primitive in self.primitives:
                if primitive.point_belongs(point, 1e-6):
                    length += primitive.abscissa(point)
                    break
                length += primitive.length()
            return length

        raise ValueError('Point is not on wire')

    def sort_points_along_wire(self, points):

        return sorted(points, key=lambda point: self.abscissa(point))

    def is_ordered(self, tol=1e-6):
        '''
        check if the wire's primitives are ordered or not
        '''

        for primitive_1, primitive_2 in zip(self.primitives, self.primitives[1:]):
            if primitive_1.end.point_distance(primitive_2.start) > tol:
                return False
        return True

    def order_wire(self, tol=1e-6):
        '''
        order wire's primitives
        '''

        if self.is_ordered(tol=tol):
            return self.__class__(self.primitives[:])

        new_primitives = [self.primitives[0]]
        primitives = self.primitives[1:]
        length_primitives = len(primitives) + 1

        while len(new_primitives) < length_primitives:
            for primitive in primitives:
                if new_primitives[0].start.point_distance(primitive.start) < tol:
                    new_primitives.insert(0, primitive.reverse())
                    primitives.remove(primitive)
                elif new_primitives[-1].end.point_distance(primitive.start) < tol:
                    new_primitives.append(primitive)
                    primitives.remove(primitive)
                elif new_primitives[0].start.point_distance(primitive.end) < tol:
                    new_primitives.insert(0, primitive)
                    primitives.remove(primitive)
                elif new_primitives[-1].end.point_distance(primitive.end) < tol:
                    new_primitives.append(primitive.reverse())
                    primitives.remove(primitive)

        return self.__class__(new_primitives)

    @classmethod
    def from_wires(cls, wires):
        '''
        define a wire from successive wires
        '''

        primitives = []
        for wire in wires:
            primitives.extend(wire.primitives)

        wire = cls(primitives)

        if not wire.is_ordered():
            return wire.order_wire()
        return wire

    def inverted_primitives(self):
        '''
        invert wire's primitives
        '''

        new_primitives = []
        for prim in self.primitives[::-1]:
            new_primitives.append(prim.reverse())
        return new_primitives

    def is_followed_by(self, wire_2, tol=1e-6):
        '''
        check if the wire is followed by wire_2
        '''

        if self.primitives[-1].end.point_distance(wire_2.primitives[0].start) < tol:
            return True
        else:
            return False

    def point_over_wire(self, point, abs_tol=1e-6):

        belongs = False
        for primitive in self.primitives:
            if primitive.point_belongs(point, abs_tol):
                belongs = True
        return belongs

    def primitive_over_wire(self, primitive, tol: float = 1e-6):

        for prim in self.primitives:
            if not hasattr(prim, 'unit_direction_vector') and \
                    hasattr(prim, 'tangent'):
                vector1 = prim.tangent(0.5)
            else:
                vector1 = prim.unit_direction_vector(0.5)

            if not hasattr(primitive, 'unit_direction_vector') and \
                    hasattr(primitive, 'tangent'):
                vector2 = primitive.tangent(0.5)
            else:
                vector2 = primitive.unit_direction_vector(0.5)
            if vector1.is_colinear_to(vector2):
                mid_point = primitive.middle_point()
                if self.point_over_contour(mid_point, tol):
                    return True
        return False


class Wire2D(volmdlr.core.CompositePrimitive2D, Wire):
    """
    A collection of simple primitives, following each other making a wire
    """

    def __init__(self, primitives: List[volmdlr.core.Primitive2D],
                 name: str = ''):
        volmdlr.core.CompositePrimitive2D.__init__(self, primitives, name)

    def to_3d(self, plane_origin, x, y):
        primitives3d = []
        for edge in self.primitives:
            primitives3d.append(edge.to_3d(plane_origin, x, y))

        return Wire3D(primitives3d)

    def extract(self, point1, primitive1, point2, primitive2,
                inside: bool = True):
        """
        inside: extracted contour is between the two points if True and outside these points if False
        """
        return Wire2D(
            self.extract_primitives(point1, primitive1, point2, primitive2,
                                    inside))

    def extract_with_points(self, point1: volmdlr.Point2D,
                            point2: volmdlr.Point2D, inside: bool = True):
        """
        inside: extracted contour is between the two points if True and outside these points if False
        """
        return self.extract_without_primitives(point1, point2, inside)

        # TODO: method to check if it is a wire

    def infinite_intersections(self, infinite_primitives):
        """
        returns a list  that contains:
        the intersections between a succession of infinite primitives (line,
        circle). There must be a method implemented to intersect the two
        infinite primitives.
        """
        offset_intersections = []

        for primitive_1, primitive_2 in zip(infinite_primitives,
                                            infinite_primitives[1:]):

            i = infinite_primitives.index(primitive_1)
            # k = infinite_primitives.index(primitive_2)

            primitive_name = primitive_1.__class__.__name__.lower().replace(
                '2d', '')
            intersection_method_name = '{}_intersections'.format(
                primitive_name)
            next_primitive_name = primitive_2.__class__.__name__.lower(). \
                replace('2d', '')
            next_intersection_method_name = '{}_intersections'.format(
                next_primitive_name)

            if hasattr(primitive_1, next_intersection_method_name):
                intersections = getattr(primitive_1,
                                        next_intersection_method_name)(
                    primitive_2)
                end = self.primitives[i].end

                if len(intersections) == 1:
                    offset_intersections.append(intersections[0])

                else:
                    end = self.primitives[i].end
                    if intersections[0].point_distance(end) > intersections[
                            1].point_distance(end):
                        intersections.reverse()
                    offset_intersections.append(intersections[0])

            elif hasattr(primitive_2, intersection_method_name):
                intersections = getattr(primitive_2, intersection_method_name)(
                    primitive_1)
                if len(intersections) == 1:
                    offset_intersections.append(intersections[0])
                else:
                    end = self.primitives[i].end
                    if intersections[0].point_distance(end) > intersections[
                            1].point_distance(end):
                        intersections.reverse()
                    offset_intersections.append(intersections[0])

            else:
                raise NotImplementedError(
                    'No intersection method between {} and {}. Define {} on {} or {} on {}'.format(
                        primitive_1.__class__.__name__,
                        primitive_2.__class__.__name__,
                        next_intersection_method_name,
                        primitive_1.__class__.__name__,
                        intersection_method_name,
                        primitive_2.__class__.__name__
                    ))

        return offset_intersections

    def offset(self, offset):
        """"
        generates an offset of a Wire2D

        """
        offset_primitives = []
        infinite_primitives = []
        offset_intersections = []
        # ax = self.plot()
        for primitive in self.primitives:
            infinite_primitive = primitive.infinite_primitive(offset)
            infinite_primitives.append(infinite_primitive)
            # infinite_primitive.plot(ax=ax, color='grey')

        offset_intersections += self.infinite_intersections(
            infinite_primitives)

        # [p.plot(ax=ax, color='r') for p in offset_intersections]

        # offset_primitives.append(
        #     self.primitives[0].border_primitive(infinite_primitives[0],
        #                                         offset_intersections[0], 0))

        # offset_primitives.append(
        #     self.primitives[-1].border_primitive(infinite_primitives[-1],
        #                                          offset_intersections[-1],
        #                                          -1))

        for j in range(len(offset_intersections) - 1):
            p1 = offset_intersections[j]
            p2 = offset_intersections[j + 1]
            cutted_primitive = infinite_primitives[
                j + 1].cut_between_two_points(p1, p2)
            offset_primitives.append(cutted_primitive)

        return Wire2D(offset_primitives)

    def plot_data(self, name: str = '', fill=None, color='black',
                  stroke_width: float = 1, opacity: float = 1):
        data = []
        for item in self.primitives:
            data.append(item.plot_data())
        return data

    def line_intersections(self, line: 'volmdlr.edges.Line2D'):
        """
        Returns a list of intersection in ther form of a tuple (point,
        primitive) of the wire primitives intersecting with the line
        """
        intersection_points = []
        for primitive in self.primitives:
            for p in primitive.line_intersections(line):
                intersection_points.append((p, primitive))
        return intersection_points

    def linesegment_intersections(self,
                                  linesegment: 'volmdlr.edges.LineSegment2D'):
        """
        Returns a list of intersection in ther form of a tuple (point,
        primitive) of the wire primitives intersecting with the line
        """
        intersection_points = []
        for primitive in self.primitives:
            for p in primitive.linesegment_intersections(linesegment):
                intersection_points.append((p, primitive))
        return intersection_points

    def is_start_end_crossings_valid(self, line, intersections, primitive):
        """
        :param line: crossing line
        :param intersections: intersections results
         for primitive line intersections
        :param primitive: intersecting primitive
        :return: None if intersection not a start or
        end point of a contours primitives, or a volmdlr.Point2D if it is.
        """
        primitive_index = self.primitives.index(primitive)
        point1, point2 = None, None
        if intersections[0] == primitive.start:
            point1 = primitive.point_at_abscissa(primitive.length() * 0.01)
            point2 = self.primitives[primitive_index - 1].point_at_abscissa(
                self.primitives[primitive_index - 1].length() * .99
            )

            # point2 = primitive.start + \
            #          self.primitives[primitive_index - 1].unit_direction_vector(0.5)
        elif intersections[0] == primitive.end and \
                primitive != self.primitives[-1]:
            point1 = primitive.point_at_abscissa(primitive.length() * 0.99)
            point2 = self.primitives[primitive_index + 1].point_at_abscissa(
                self.primitives[primitive_index + 1].length() * .01)

            # point2 = primitive.end + \
            #          self.primitives[primitive_index + 1].unit_direction_vector(0.5)
        if point1 is not None and point2 is not None:
            return line.is_between_points(point1, point2)
        return False

    @staticmethod
    def is_crossing_start_end_point(intersections, primitive):
        """
        :param intersections: intersections results
         for primitive line intersections
        :param primitive: intersecting primitive
        :return: False if intersection not a start or
        end point of a contours primitives, or True if it is.
        """
        if intersections[0] == primitive.start or intersections[0] == primitive.end:
            return True
        return False

    def line_crossings(self, line: volmdlr.edges.Line2D):
        """
        Calculates valid crossing intersections of a wire and an infinit line
        :param line: line crossing the wire
        :type line: volmdlr.edges.Line2D
        returns a list of Tuples (point, primitive)
        of the wire primitives intersecting with the line
        """
        intersection_points = []
        intersection_points_primitives = []
        for primitive in self.primitives:
            intersections = primitive.line_intersections(line)
            if intersections and intersections[0] not in intersection_points:
                if not self.is_crossing_start_end_point(intersections,
                                                        primitive):
                    intersection_points.append(intersections[0])
                    intersection_points_primitives.append(
                        (intersections[0],
                         primitive))
                elif self.is_start_end_crossings_valid(line, intersections,
                                                       primitive):
                    intersection_points.append(intersections[0])
                    intersection_points_primitives.append(
                        (intersections[0],
                         primitive))
        return intersection_points_primitives

    def wire_intersections(self, wire):
        '''
        compute intersections between two wire2d.

        Parameters
        ----------
        wire : volmdlr.wires.Wire2D

        Returns
        -------
        intersections : List[(volmdlr.Point2D, volmdlr.Primitive2D)]

        '''

        intersections, intersections_points = [], []
        for primitive in wire.primitives:
            a_points = self.linesegment_intersections(primitive)
            if a_points:
                for a in a_points:
                    if a[0] not in intersections_points:
                        intersections.append([a[0], a[1]])
                        intersections_points.append(a[0])

        return intersections

    @classmethod
    def from_points(cls, points: List[volmdlr.Point2D]):
        '''
        define a wire based on points2d with line_segments2d
        '''

        edges = []
        for i in range(0, len(points) - 1):
            edges.append(volmdlr.edges.LineSegment2D(points[i], points[i + 1]))

        return cls(edges)

    def linesegment_crossings(self,
                              linesegment: 'volmdlr.edges.LineSegment2D'):
        """
        Returns a list of crossings in ther form of a tuple (point,
        primitive) of the wire primitives intersecting with the line
        """
        results = self.line_crossings(linesegment.to_line())
        crossings_points = []
        for result in results:
            if linesegment.point_belongs(result[0]):
                crossings_points.append(result)
        return crossings_points

    def wire_crossings(self, wire):
        '''
        compute crossings between two wire2d

        Parameters
        ----------
        wire : volmdlr.wires.Wire2D

        Returns
        -------
        crossings : List[(volmdlr.Point2D, volmdlr.Primitive2D)]

        '''

        crossings, crossings_points = [], []
        for primitive in wire.primitives:
            a_points = self.linesegment_crossings(primitive)
            if a_points:
                for a in a_points:
                    if a[0] not in crossings_points:
                        crossings.append([a[0], a[1]])
                        crossings_points.append(a[0])
        return crossings

<<<<<<< HEAD
    def axial_symmetry(self, line):
        '''
        finds out the symmetric wire2d according to a line
        '''

        primitives_symmetry = []
        for primitive in self.primitives:
            try:
                primitives_symmetry.append(primitive.axial_symmetry(line))
            except NotImplementedError:
                print(f'Class {self.__class__.__name__} does not implement symmetry method')

        return self.__class__(primitives=primitives_symmetry)

    def is_symmetric(self, wire2d, line):
        '''
        checks if the two wires2d are symmetric or not according to line
        '''

        c_symmetry_0 = self.symmetry(line)
        c_symmetry_1 = wire2d.symmetry(line)

        if wire2d.is_superposing(c_symmetry_0) and self.is_superposing(c_symmetry_1):
            return True
        return False
=======
    def to_wire_with_linesegments(self):
        '''
        convert a wire with different primitives to a wire with just linesegments
        '''

        wires = []
        for primitive in self.primitives:
            if not isinstance(primitive, volmdlr.edges.LineSegment2D):
                wires.append(primitive.to_wire(10))
            else:
                wires.append(Wire2D([primitive]))

        return Wire2D.from_wires(wires)

    def invert(self):
        return Wire2D(self.inverted_primitives())

    def extend(self, point):
        '''
        extend a wire by adding a linesegment connecting the given point to nearest wire's extremities
        '''

        distances = [self.primitives[0].start.point_distance(point), self.primitives[-1].end.point_distance(point)]
        if distances.index(min(distances)) == 0:
            primitives = [volmdlr.edges.LineSegment2D(point, self.primitives[0].start)]
            primitives.extend(self.primitives)
        else:
            primitives = self.primitives
            primitives.append(volmdlr.edges.LineSegment2D(self.primitives[-1].end, point))

        return Wire2D(primitives)

    def point_distance(self, point):
        '''
        copied from Contour2D
        '''

        min_distance = self.primitives[0].point_distance(point)
        for primitive in self.primitives[1:]:
            distance = primitive.point_distance(point)
            if distance < min_distance:
                min_distance = distance
        return min_distance

    def nearest_primitive_to(self, point):
        '''
        search for the nearest primitive for a point
        '''

        # min_distance = self.primitives[0].middle_point().point_distance(point)
        # index = 0
        # for i, primitive in enumerate(self.primitives[1:]):
        #     distance = primitive.middle_point().point_distance(point)
        #     if distance < min_distance:
        #         min_distance = distance
        #         index = i
        # return self.primitives[index]

        primitives = self.primitives
        primitives_sorted = sorted(primitives, key=lambda primitive: primitive.point_distance(point))

        return primitives_sorted[0]
>>>>>>> a6cb4aed


class Wire3D(volmdlr.core.CompositePrimitive3D, Wire):
    """
    A collection of simple primitives, following each other making a wire
    """

    def __init__(self, primitives: List[volmdlr.core.Primitive3D],
                 name: str = ''):
        volmdlr.core.CompositePrimitive3D.__init__(self, primitives, name)

    def extract(self, point1, primitive1, point2, primitive2):
        return Wire3D(self.extract_primitives(self, point1, primitive1, point2,
                                              primitive2))

    def extract_with_points(self, point1: volmdlr.Point3D,
                            point2: volmdlr.Point3D, inside):
        return self.extract_without_primitives(point1, point2, inside)

    # TODO: method to check if it is a wire

    def FreeCADExport(self, ip):
        name = 'primitive' + str(ip)

        s = 'E = []\n'
        for ip, primitive in enumerate(self.primitives):
            s += primitive.FreeCADExport('L{}'.format(ip))
            s += 'E.append(Part.Edge(L{}))\n'.format(ip)
        s += '{} = Part.Wire(E[:])\n'.format(name)

        return s

    def frame_mapping(self, frame, side, copy=True):
        new_wire = []
        if side == 'new':
            if copy:
                for primitive in self.primitives:
                    new_wire.append(primitive.frame_mapping(frame, side, copy))
                return Wire3D(new_wire)
            else:
                for primitive in self.primitives:
                    primitive.frame_mapping(frame, side, copy=False)

        if side == 'old':
            if copy:
                for primitive in self.primitives:
                    new_wire.append(primitive.frame_mapping(frame, side, copy))
                return Wire3D(new_wire)
            else:
                for primitive in self.primitives:
                    primitive.frame_mapping(frame, side, copy=False)

    def minimum_distance(self, wire2):
        distance = []
        for element in self.primitives:
            for element2 in wire2.primitives:
                distance.append(element.minimum_distance(element2))

        return min(distance)

    def extrusion(self, extrusion_vector):
        faces = []
        for primitive in self.primitives:
            faces.extend(primitive.extrusion(extrusion_vector))
        return faces

    def to_bspline(self, discretization_parameter, degree):
        '''
        convert a wire3d to a bspline curve3d
        '''

        discretized_points = self.discretization_points(discretization_parameter)
        bspline_curve = volmdlr.edges.BSplineCurve3D.from_points_interpolation(discretized_points, degree)

        return bspline_curve

    # def copy(self, deep=True, memo=None):
    #     primitives_copy = []
    #     for primitive in self.primitives:
    #         primitives_copy.append(primitive.copy())
    #     return Wire3D(primitives_copy)


# TODO: define an edge as an opened polygon and allow to compute area from this reference

class Contour(Wire):

    # def __init__(self):
    #     Wire.__init__(self)

    def __eq__(self, other_):
        if other_.__class__.__name__ != self.__class__.__name__:
            return False
        if len(self.primitives) != len(other_.primitives):
            return False
        for prim1, prim2 in zip(self.primitives, other_.primitives):
            if prim1 != prim2:
                return False
        return True

    def extract_primitives(self, point1, primitive1, point2, primitive2, inside: bool = True):
        """
        inside: extracted contour is between the two points if True and outside these points if False
        """
        primitives = []
        ip1 = self.primitive_to_index(primitive1)
        ip2 = self.primitive_to_index(primitive2)
        if inside:
            if ip1 < ip2:
                pass
            elif ip1 == ip2:  # primitive1 == primitive2
                if point1.point_distance(
                            primitive1.start) < point2.point_distance(
                        primitive1.start):
                    pass
                else:
                    primitive1, primitive2 = primitive2, primitive1
                    point1, point2 = point2, point1

            else:
                primitive1, primitive2 = primitive2, primitive1
                point1, point2 = point2, point1
        else:
            if ip1 > ip2:
                pass
            elif ip1 == ip2:  # primitive1 == primitive2
                if point1.point_distance(
                            primitive1.start) > point2.point_distance(
                        primitive1.start):
                    pass
                else:
                    primitive1, primitive2 = primitive2, primitive1
                    point1, point2 = point2, point1
            else:
                primitive1, primitive2 = primitive2, primitive1
                point1, point2 = point2, point1

        ip1 = self.primitive_to_index(primitive1)
        ip2 = self.primitive_to_index(primitive2)

        if ip1 < ip2:
            if primitive1.start == point1:
                primitives.append(primitive1)
            elif primitive1.end == point1:
                pass
            else:
                primitives.append(primitive1.split(point1)[1])
            primitives.extend(self.primitives[ip1 + 1:ip2])
            if primitive2.start == point2:
                pass
            elif primitive2.end == point2:
                primitives.append(primitive2)
            else:
                primitives.append(primitive2.split(point2)[0])
        elif ip1 > ip2 or (ip1 == ip2 and point1.point_distance(
                primitive1.start) > point2.point_distance(primitive1.start)):
            if primitive1.start == point1:
                primitives.append(primitive1)
            elif primitive1.end == point1:
                pass
            else:
                primitives.append(primitive1.split(point1)[1])
            # primitives.append(primitive1.split(point1)[1])
            primitives.extend(self.primitives[ip1 + 1:])
            primitives.extend(self.primitives[:ip2])
            if primitive2.start == point2:
                pass
            elif primitive2.end == point2:
                primitives.append(primitive2)
            else:
                primitives.append(primitive2.split(point2)[0])
        elif (ip1 == ip2 and point1.point_distance(
                primitive1.start) < point2.point_distance(primitive1.start)):
            if primitive1.start != point1:
                primitive = primitive1.split(point1)[1]
                primitive = primitive.split(point2)[0]
                primitives.append(primitive)
            elif primitive1.end != point2:
                primitive = primitive1.split(point2)[0]
                primitives.append(primitive)
            else:
                primitives.append(primitive2)

        return primitives

    def is_ordered(self):
        for prim1, prim2 in zip(
                self.primitives, self.primitives[1:] + [self.primitives[0]]):
            if prim1.end != prim2.start:
                return False
        return True

    def ordering_contour(self, tol=1e-6):
        """
        returns the points of the contour ordered
        """
        list_point_pairs = [(prim.start, prim.end) for prim in self.primitives]
        length_list_points = len(list_point_pairs)
        points = [list_point_pairs[0]]
        list_point_pairs.remove(
            (list_point_pairs[0][0], list_point_pairs[0][1]))
        finished = False
        counter = 0
        counter1 = 0
        while not finished:
            for p1, p2 in list_point_pairs:
                if p1.point_distance(p2) < tol:
                    list_point_pairs.remove((p1, p2))
                elif p1.point_distance(points[-1][-1]) < tol:
                    points.append((p1, p2))
                    list_point_pairs.remove((p1, p2))
                elif p2.point_distance(points[-1][-1]) < tol:
                    points.append((p2, p1))
                    list_point_pairs.remove((p1, p2))
                elif p1.point_distance(points[0][0]) < tol:
                    points = [(p2, p1)] + points
                    list_point_pairs.remove((p1, p2))
                elif p2.point_distance(points[0][0]) < tol:
                    points = [(p1, p2)] + points
                    list_point_pairs.remove((p1, p2))
            if len(list_point_pairs) == 0:
                finished = True
            counter1 += 1
            if counter1 >= 100 * length_list_points:
                self.plot()
                raise NotImplementedError
            if len(list_point_pairs) == 1:
                counter += 1
                if counter > 3:
                    warnings.warn('There may exist a problem with this'
                                  ' contour, it seems it cannot be reordered.'
                                  ' Please, verify its points')
                    finished = True
                    # ax = self.plot()
                    #                     # for point_pair in list_point_pairs:
                    #                     #     point_pair[0].plot(ax=ax, color='r')
                    #                     #     point_pair[1].plot(ax=ax, color='r')
                    # raise NotImplementedError

        return points

    def identify_primitives_groups(self):
        """
        For a contour with invalid primitives (for example: three
        primitives meeting at one point), it identifies each branch and separates
        the fisrt primitive of each branch in a diferent list
        :param contour_primitives:
        :return: A list of all lists representing a branch of the contour
        """
        points = [p for prim in self.primitives for p in prim]
        list_groups_primitives = []
        for primitive in self.primitives:
            for primitive_point in [primitive.start, primitive.end]:
                if points.count(primitive_point) == 3:
                    if [primitive] not in list_groups_primitives:
                        list_groups_primitives.append([primitive])
        return list_groups_primitives

    def regroup_primitives(self, list_groups_primitives):
        """
        Having the list of primitives_groups, This method is responsable
        for realocating all the remaining primitives
        in these diferent primitives_groups
        :param contour_primitives:
        :param list_groups_primitives:
        :return: list of groups primitives complete
        """
        groups_primitives =\
            [group_prim[0] for group_prim in list_groups_primitives]
        contour_primitives =\
            [prim for prim in self.primitives if
             prim not in groups_primitives]
        finished = False
        while not finished:
            for primitive in contour_primitives:
                for group in list_groups_primitives:
                    group_points = [p for prim in group for p in prim]
                    if primitive.start in group_points or \
                            primitive.end in group_points:
                        group.append(primitive)
                        contour_primitives.remove(primitive)
                        break
                if not contour_primitives:
                    finished = True
        return list_groups_primitives

    @staticmethod
    def delete_smallest_primitives_groups(list_groups_primitives):
        """
        Deletes the smallest branch in the list of the groups_primitives,
        leaving only the groups of primitives that could make a valid contour
        :param list_groups_primitives:
        :return: valid groups_primitives
        """
        dict_groups_lengths = {}
        for group in list_groups_primitives:
            length = 0
            for prim in group:
                length += prim.length()
            dict_groups_lengths[length] = group
        dict_groups_lengths = dict(sorted(dict_groups_lengths.items(),
                                          key=lambda item: item[0]))
        longest = list(dict_groups_lengths.keys())[-1]
        new_groups_primitives = []
        for key, value in dict_groups_lengths.items():
            if key / longest > 0.003:
                new_groups_primitives.append(value)
        return new_groups_primitives

    def validate_contour_primitives(self):
        """
        Verifies if the contour\'s are valid, that is, if there are not three
        primitives meeting at the same point. If not valid, it treats it deletes
        not valid primitives
        :param contour_primitives:
        :return:
        """
        list_groups_primitives = self.identify_primitives_groups()
        if not list_groups_primitives:
            return

        contour_primitives = self.primitives[:]
        if len(contour_primitives) == len(list_groups_primitives):
            list_lengths = [prim.length() for prim in contour_primitives]
            index = list_lengths.index(min(list_lengths))
            contour_primitives.remove(contour_primitives[index])
            self.primitives = contour_primitives
            return

        list_groups_primitives = self.regroup_primitives(list_groups_primitives)
        new_primitives_groups = Contour.delete_smallest_primitives_groups(
            list_groups_primitives)
        new_primitives_contour = []
        for group in new_primitives_groups:
            new_primitives_contour.extend(group)

        self.primitives = new_primitives_contour

    @classmethod
    def contours_from_edges(cls, edges, tol=5e-5):
        list_contours = []
        finished = False
        contour_primitives = []

        while not finished:
            len1 = len(edges)
            for line in edges:
                points = [p for prim in contour_primitives for p in prim]
                if not contour_primitives:
                    contour_primitives.append(line)
                    edges.remove(line)
                    break

                if (line.start in points or line.end in points) and\
                        line not in contour_primitives:
                    contour_primitives.append(line)
                    edges.remove(line)
                    break

                for point in points:
                    if point.is_close(line.start, tol=tol) and\
                            line not in contour_primitives:
                        line.start = point
                        contour_primitives.append(line)
                        edges.remove(line)
                        break
                    elif point.is_close(line.end, tol=tol) and\
                            line not in contour_primitives:
                        line.end = point
                        contour_primitives.append(line)
                        edges.remove(line)
                        break

            if len(edges) != 0 and len(edges) == len1 and len(contour_primitives) != 0:
                contour_n = cls(contour_primitives[:])
                contour_n.validate_contour_primitives()
                contour_n.order_contour()
                list_contours.append(contour_n)
                contour_primitives = []
            elif len(edges) == 0 and len(contour_primitives) != 0:
                contour_n = cls(contour_primitives[:])
                contour_n.validate_contour_primitives()
                contour_n.order_contour()
                list_contours.append(contour_n)
                finished = True

        return list_contours

    def discretized_primitives(self, n: float):
        """
        discretize each contour's primitive and return a list of discretized primitives
        """

        edges = []
        for primitive in self.primitives:
            points = primitive.discretise(n)
            for p1, p2 in zip(points[:-1], points[1:]):
                edges.append(volmdlr.edges.LineSegment2D(p1, p2))

        return edges

    def is_superposing(self, contour2):
        '''
        check if the contours are superposing (one on the other without
        necessarily having an absolute equality)
        '''

        for primitive_2 in contour2.primitives:
            if not self.primitive_over_contour(primitive_2):
                return False
        return True

    def is_overlapping(self, contour2, intersecting_points=None):
        '''
        check if the contours are overlapping (a part of one is on the other)
        '''

        if not intersecting_points:
            intersecting_points = self.contour_intersections(contour2)
        if len(intersecting_points) < 2:
            return False
        vec1_2 = volmdlr.edges.LineSegment2D(intersecting_points[0],
                                             intersecting_points[1])
        middle_point = vec1_2.middle_point()
        normal = vec1_2.normal_vector()
        point1 = middle_point + normal * 0.00001
        point2 = middle_point - normal * 0.00001
        if (self.point_belongs(point1) and contour2.point_belongs(point1)) or\
                (not self.point_belongs(point1) and
                 not contour2.point_belongs(point1)) or\
                (self.point_belongs(point1) and self.point_belongs(point2)) or\
                (contour2.point_belongs(point1) and
                 contour2.point_belongs(point2)):
            return True
        return False

    def is_sharing_primitives_with(self, contour):
        '''
        check if two contours are sharing primitives
        '''

        list_p = []
        for edge_1, edge_2 in itertools.product(self.primitives,
                                                contour.primitives):
            edges = [edge_1, edge_2, edge_1]
            for edge1, edge2 in zip(edges, edges[1:]):
                for point in [edge2.start, edge2.end]:
                    if edge1.point_belongs(point, 1e-6):
                        # list_p.append(point)
                        # instead of point not in list_p (due to errors)
                        if list_p == []:
                            list_p.append(point)
                        if list_p != [] and point.point_distance(point.nearest_point(list_p)) > 1e-4:
                            list_p.append(point)

                    if len(list_p) == 2:
                        return True
        return False

    def shared_primitives_extremities(self, contour):
        '''
        extract shared primitives extremities between two adjacent contours
        '''

        if self.is_superposing(contour):
            warnings.warn('The contours are superposing')
            return []

        list_p, edges1 = [], set()
        for edge_1, edge_2 in itertools.product(self.primitives,
                                                contour.primitives):
            edges = [edge_1, edge_2, edge_1]
            for edge1, edge2 in zip(edges, edges[1:]):
                for point in [edge2.start, edge2.end]:
                    if edge1.point_belongs(point, 1e-6):
                        if list_p == []:
                            list_p.append(point)
                        if list_p != [] and point.point_distance(point.nearest_point(list_p)) > 1e-4:
                            list_p.append(point)

                        try:
                            self.primitive_to_index(edge1)
                            edges1.add(edge1)
                        except KeyError:
                            edges1.add(edge2)

        if len(list_p) < 2:
            warnings.warn('The contours are not adjacent')
            return []

        if len(list_p) == 2:
            return list_p

        contours = self.__class__.contours_from_edges(edges1)
        points = []
        for contour_i in contours:
            points.extend(contour_i.extremities_points(list_p))

        return points

    def shared_primitives_with(self, contour):
        '''
        extract shared primitives between two adjacent contours
        '''

        if self.is_superposing(contour):
            warnings.warn('The contours are superposing')
            return [self.primitives, contour.primitives]

        points = self.shared_primitives_extremities(contour)

        if points == []:
            return [[], []]

        shared_primitives_1, shared_primitives_2 = [], []

        for i in range(0, len(points), 2):
            point1, point2 = points[i], points[i + 1]

            shared_primitives_prim = self.extract_without_primitives(point1,
                                                                     point2,
                                                                     False)
            if contour.point_over_contour(shared_primitives_prim[0].middle_point(), 1e-4) is False:
                shared_primitives_1.extend(self.extract_without_primitives(point1,
                                                                           point2,
                                                                           True))
            else:
                shared_primitives_1.extend(shared_primitives_prim)

            shared_primitives_prim = contour.extract_without_primitives(point1,
                                                                        point2,
                                                                        False)
            if self.point_over_contour(shared_primitives_prim[0].middle_point(), 1e-4) is False:
                shared_primitives_2.extend(contour.extract_without_primitives(point1,
                                                                              point2,
                                                                              True))
            else:
                shared_primitives_2.extend(shared_primitives_prim)

        return [shared_primitives_1, shared_primitives_2]

    def merge_primitives_with(self, contour):
        '''
        extract not shared primitives between two adjacent contours, to be merged
        '''

        if self.is_superposing(contour):
            warnings.warn('The contours are superposing')
            return self.primitives

        points = self.shared_primitives_extremities(contour)
        if points == []:
            return []

        [shared_primitives_1, shared_primitives_2] = self.shared_primitives_with(contour)
        merge_primitives = []

        for i in range(1, len(points) + 1, 2):
            if i == (len(points) - 1):
                point1, point2 = points[i], points[0]
            else:
                point1, point2 = points[i], points[i + 1]

            merge_primitives_prim = self.extract_without_primitives(point1,
                                                                    point2,
                                                                    False)
            if contour.point_over_contour(merge_primitives_prim[0].middle_point(), 1e-4) is True:
                merge_primitives_prim = self.extract_without_primitives(point1,
                                                                        point2,
                                                                        True)
            for p in merge_primitives_prim:
                if p not in shared_primitives_1:
                    merge_primitives.append(p)

            merge_primitives_prim = contour.extract_without_primitives(point1,
                                                                       point2,
                                                                       False)
            if self.point_over_contour(merge_primitives_prim[0].middle_point(), 1e-4) is True:
                merge_primitives_prim = contour.extract_without_primitives(point1,
                                                                           point2,
                                                                           True)
            for p in merge_primitives_prim:
                if p not in shared_primitives_2:
                    merge_primitives.append(p)

        return merge_primitives

    def edges_order_with_adjacent_contour(self, contour):
        """
        check if the shared edges between two adjacent contours are traversed with two different directions along each contour
        """

        contour1 = self
        contour2 = contour

        # shared_tuple = contour1.shared_edges_between2contours(contour2)
        shared_tuple = contour1.shared_primitives_with(contour2)
        # [shared_primitives_1, shared_primitives_2] = contour1.shared_primitives_with(contour2)

        p1_start = contour1.primitives[shared_tuple[0][0]].start
        p2_start = contour2.primitives[shared_tuple[0][1]].start
        p2_end = contour2.primitives[shared_tuple[0][1]].end

        if (p1_start.point_distance(p2_start)) < (p1_start.point_distance(p2_end)):
            return False
        else:
            return True

    def extremities_points(self, list_p):
        '''
        return extremitises points of a list of points on a contour
        '''
        points = []
        primitives = self.primitives
        for i in range(0, len(primitives)):
            pts = []
            for p in list_p:  # due to errors
                if primitives[i].point_belongs(p):
                    pts.append(p)
            if len(pts) == 1:
                points.append(pts[0])
                break
            elif len(pts) > 1:
                points.append(primitives[i].start.nearest_point(pts))
                break

        for i in range(len(primitives) - 1, -1, -1):
            pts = []
            for p in list_p:  # due to errors
                if primitives[i].point_belongs(p):
                    pts.append(p)
            if len(pts) == 1:
                if pts[0] not in points:
                    points.append(pts[0])
                    break
            elif len(pts) > 1:
                point = primitives[i].end.nearest_point(pts)
                if point not in points:
                    points.append(point)
                    break
        return points

    def primitive_over_contour(self, primitive, tol: float = 1e-6):
        return self.primitive_over_wire(primitive, tol)

    def point_over_contour(self, point, abs_tol=1e-6):
        return self.point_over_wire(point, abs_tol)


class Contour2D(Contour, Wire2D):
    """
    A collection of 2D primitives forming a closed wire2D
    TODO : center_of_mass and second_moment_area should be changed accordingly
    to area considering the triangle drawn by the arcs
    """
    _non_data_hash_attributes = ['_internal_arcs', '_external_arcs',
                                 '_polygon', '_straight_line_contour_polygon',
                                 'primitive_to_index',
                                 'basis_primitives', '_utd_analysis']
    _non_serializable_attributes = ['_internal_arcs', '_external_arcs',
                                    '_polygon',
                                    '_straight_line_contour_polygon',
                                    'primitive_to_index',
                                    'basis_primitives', '_utd_analysis']

    def __init__(self, primitives: List[volmdlr.core.Primitive2D],
                 name: str = ''):
        Wire2D.__init__(self, primitives, name)
        self._utd_edge_polygon = False

    def __hash__(self):
        return sum([hash(e) for e in self.primitives])

    # def __eq__(self, other_):
    #     if other_.__class__.__name__ != self.__class__.__name__:
    #         return False
    #     if len(self.primitives) != len(other_.primitives):
    #         return False
    #     equal = True
    #     for prim1, prim2 in zip(self.primitives, other_.primitives):
    #         equal = (equal and prim1 == prim2)
    #     return equal

    @property
    def edge_polygon(self):
        if not self._utd_edge_polygon:
            self._edge_polygon = self._get_edge_polygon()
            self._utd_edge_polygon = True
        return self._edge_polygon

    def _get_edge_polygon(self):
        points = []
        for edge in self.primitives:

            if points:
                if edge.start != points[-1]:
                    points.append(edge.start)
            else:
                points.append(edge.start)
        return ClosedPolygon2D(points)

    def to_3d(self, plane_origin, x, y):
        p3d = []
        for edge in self.primitives:
            p3d.append(edge.to_3d(plane_origin, x, y))

        return Contour3D(p3d)

    def point_belongs(self, point):
        if self.edge_polygon.point_belongs(point):
            return True
        # TODO: This is incomplete!!!
        return False

    # def point_over_contour(self, point, abs_tol=1e-6):
    #     belongs = False
    #     for primitive in self.primitives:
    #         if primitive.point_belongs(point, abs_tol):
    #             belongs = True
    #     return belongs

    # def primitive_over_contour(self, primitive, tol: float = 1e-6):
    #     for prim in self.primitives:
    #         if not hasattr(prim, 'unit_direction_vector') and \
    #                 hasattr(prim, 'tangent'):
    #             vector1 = prim.tangent(0.5)
    #         else:
    #             vector1 = prim.unit_direction_vector(0.5)

    #         if not hasattr(primitive, 'unit_direction_vector') and \
    #                 hasattr(primitive, 'tangent'):
    #             vector2 = primitive.tangent(0.5)
    #         else:
    #             vector2 = primitive.unit_direction_vector(0.5)
    #         if vector1.is_colinear_to(vector2):
    #             mid_point = primitive.middle_point()
    #             if self.point_over_contour(mid_point, tol):
    #                 return True
    #     return False

    def point_distance(self, point):
        min_distance = self.primitives[0].point_distance(point)
        for primitive in self.primitives[1:]:
            distance = primitive.point_distance(point)
            if distance < min_distance:
                min_distance = distance
        return min_distance

    def bounding_points(self):
        points = self.edge_polygon.points[:]
        for primitive in self.primitives:
            if hasattr(primitive, 'polygon_points'):
                points.extend(primitive.polygon_points())
        xmin = min([p[0] for p in points])
        xmax = max([p[0] for p in points])
        ymin = min([p[1] for p in points])
        ymax = max([p[1] for p in points])
        return (volmdlr.Point2D(xmin, ymin), volmdlr.Point2D(xmax, ymax))

    def area(self):
        area = self.edge_polygon.area()
        if self.edge_polygon.is_trigo():
            trigo = 1
        else:
            trigo = -1
        for edge in self.primitives:
            area += trigo * edge.straight_line_area()

        return area

    def center_of_mass(self):
        center = self.edge_polygon.area() * self.edge_polygon.center_of_mass()
        # ax = self.plot()
        # self.edge_polygon.center_of_mass().plot(ax=ax, color='b')
        if self.edge_polygon.is_trigo():
            trigo = 1
        else:
            trigo = -1
        for edge in self.primitives:
            # edge.straight_line_center_of_mass().plot(ax=ax, color='g')
            center += trigo * edge.straight_line_area() \
                      * edge.straight_line_center_of_mass()

        return center / self.area()

    def second_moment_area(self, point):

        Ix, Iy, Ixy = self.edge_polygon.second_moment_area(point)
        for edge in self.primitives:
            Ix_e, Iy_e, Ixy_e = edge.straight_line_second_moment_area(point)
            if self.edge_polygon.is_trigo():
                Ix += Ix_e
                Iy += Iy_e
                Ixy += Ixy_e
            else:
                Ix -= Ix_e
                Iy -= Iy_e
                Ixy -= Ixy_e

        return Ix, Iy, Ixy

    def plot_data(self, edge_style: plot_data.EdgeStyle = None,
                  surface_style: plot_data.SurfaceStyle = None):
        plot_data_primitives = [item.plot_data() for item in self.primitives]
        return plot_data.Contour2D(plot_data_primitives=plot_data_primitives,
                                   edge_style=edge_style,
                                   surface_style=surface_style,
                                   name=self.name)

    def is_inside(self, contour2):
        """
        verifies if a contour is inside another contour perimiter,
        including the edges
        return True or False
        """
        points_contour2 = []
        for prim in contour2.primitives:
            if prim.start not in points_contour2:
                points_contour2.append(prim.start)
            if prim.end not in points_contour2:
                points_contour2.append(prim.end)
            points_contour2.append(prim.middle_point())
        for point in points_contour2:
            if not self.point_belongs(point) and not self.point_over_contour(point, abs_tol=1e-7):
                return False
        return True

    def bounding_rectangle(self):
        xmin, xmax, ymin, ymax = self.primitives[0].bounding_rectangle()
        for edge in self.primitives[1:]:
            xmin_edge, xmax_edge, ymin_edge, ymax_edge = \
                edge.bounding_rectangle()
            xmin = min(xmin, xmin_edge)
            xmax = max(xmax, xmax_edge)
            ymin = min(ymin, ymin_edge)
            ymax = max(ymax, ymax_edge)
        return xmin, xmax, ymin, ymax

    def inverted_primitives(self):
        new_primitives = []
        for prim in self.primitives[::-1]:
            new_primitives.append(
                volmdlr.edges.LineSegment2D(prim.end, prim.start))
        return new_primitives

    def invert(self):
        return Contour2D(self.inverted_primitives())

    def invert_inplace(self):
        self.primitives = self.inverted_primitives()

    def random_point_inside(self):
        xmin, xmax, ymin, ymax = self.bounding_rectangle()
        for i in range(2000):
            p = volmdlr.Point2D.random(xmin, xmax, ymin, ymax)
            if self.point_belongs(p):
                return p

    def order_contour(self):
        if self.is_ordered() or len(self.primitives) < 2:
            return self

        initial_points = []
        for p in self.primitives:
            initial_points.append((p.start, p.end))

        new_primitives = []
        points = self.ordering_contour()
        for p1, p2 in points:
            try:
                index = initial_points.index((p1, p2))
            except ValueError:
                index = initial_points.index((p2, p1))

            if isinstance(self.primitives[index], volmdlr.edges.LineSegment2D):
                new_primitives.append(volmdlr.edges.LineSegment2D(p1, p2))
            elif isinstance(self.primitives[index], volmdlr.edges.Arc2D):
                new_primitives.append(volmdlr.edges.Arc2D(p1, self.primitives[index].interior, p2))
            elif isinstance(self.primitives[index], volmdlr.edges.BSplineCurve2D):
                if (p1, p2) == (self.primitives[index].start, self.primitives[index].end):
                    new_primitives.append(self.primitives[index])
                else:
                    new_primitives.append(self.primitives[index].reverse())

        self.primitives = new_primitives

        return self

    @classmethod
    def extract_contours(cls, contour, point1: volmdlr.Point3D,
                         point2: volmdlr.Point3D, inside=False):

        new_primitives = contour.extract_with_points(point1, point2, inside)
        contours = [cls(new_primitives)]
        return contours

    def cut_by_linesegments(self, lines: List[volmdlr.edges.LineSegment2D]):
        for c in lines:
            if not isinstance(c, volmdlr.edges.LineSegment2D):
                raise KeyError(
                    'contour must be a list of LineSegment2D object')

        cut_lines = []
        for p in lines:
            cut_lines.append(p.to_line())

        contour_to_cut = [self]
        for l in cut_lines:
            new_contour_to_cut = []
            for c in contour_to_cut:
                cs = c.cut_by_line(l)
                new_contour_to_cut.extend(cs)
            contour_to_cut.extend(new_contour_to_cut)

        p1 = Contour2D(lines).center_of_mass()
        dist_min = math.inf
        for c in contour_to_cut:
            if c.area() > 1e-10:
                p0 = c.center_of_mass()
                if p0.point_distance(p1) < dist_min:
                    c_opti = c
                    dist_min = p0.point_distance(p1)
        return c_opti

    def cut_by_line(self,
                    line: volmdlr.edges.Line2D) -> List['Contour2D']:
        """
        :param line: The line used to cut the contour
        :return: A list of resulting contours
        """
        intersections = self.line_crossings(line)
        if not intersections or len(intersections) < 2:
            return [self]
        if len(intersections) % 2 != 0:
            raise NotImplementedError(
                '{} intersections not supported yet'.format(
                    len(intersections)))

        points_intersections = [point for point, prim in intersections]
        sorted_points = line.sort_points_along_line(points_intersections)
        list_contours = []
        contour_to_cut = self
        cutting_points_counter = 0
        while cutting_points_counter != len(sorted_points):

            point1 = sorted_points[cutting_points_counter]
            point2 = sorted_points[cutting_points_counter + 1]
            closing_line = volmdlr.edges.LineSegment2D(point1, point2)
            closing_contour = Contour2D([closing_line])
            contour1, contour2 = contour_to_cut.get_divided_contours(point1,
                                                                     point2,
                                                                     closing_contour,
                                                                     True)
            if sorted_points.index(point1) + 2 < len(sorted_points) - 1:
                if contour1.point_over_contour(
                        sorted_points[sorted_points.index(point1) + 2]):
                    contour_to_cut = contour1
                    list_contours.append(contour2)
                elif contour2.point_over_contour(
                        sorted_points[sorted_points.index(point1) + 2]):
                    contour_to_cut = contour2
                    list_contours.append(contour1)
            else:
                list_contours.extend([contour1, contour2])
            cutting_points_counter += 2
        return list_contours

    def get_pattern(self):
        """ A pattern is portion of the contour from which the contour can be
        reconstructed by rotations of this portion"""
        xmin, xmax, ymin, ymax = self.bounding_rectangle()

        # ax=plt.subplot()
        # line = Line2D(Point2D([xi, 0]),Point2D([xi,1]))
        line = volmdlr.edges.Line2D(volmdlr.Point2D([0, -0.17]),
                                    volmdlr.Point2D([0, 0.17]))
        line_2 = line.Rotation(self.center_of_mass(), 0.26)
        line_3 = line.Rotation(self.center_of_mass(), -0.26)

        intersections = []

        intersections += self.line_intersections(line_2)
        intersections += self.line_intersections(line_3)
        if isinstance(intersections[0][0], volmdlr.Point2D) and \
                isinstance(intersections[1][0], volmdlr.Point2D):
            ip1, ip2 = sorted([self.primitives.index(intersections[0][1]),
                               self.primitives.index(intersections[1][1])])

            ip3, ip4 = sorted([self.primitives.index(intersections[2][1]),
                               self.primitives.index(intersections[3][1])])

            sp11, sp12 = intersections[1][1].split(intersections[1][0])
            sp22, sp21 = intersections[2][1].split(intersections[2][0])

            primitives = []

            a = volmdlr.edges.Arc2D(sp12.end, sp12.interior, sp12.start)
            primitives.append(a)
            primitives.extend(self.primitives[:ip3])
            primitives.append(sp22)
            l = volmdlr.edges.LineSegment2D(sp22.start, sp12.end)
            interior = l.point_at_abscissa(l.Length() / 2)
            primitives.append(
                volmdlr.edges.Arc2D(sp22.start, interior, sp12.end))

        return Contour2D(primitives)

    def contour_from_pattern(self):
        # TODO: Delete this function?
        pattern = self.get_pattern()
        pattern_rotations = []
        # pattern_rotations.append(self)
        for k in range(1, 13):
            new_pattern = pattern.rotation(self.center_of_mass(),
                                           k * math.pi / 6)
            pattern_rotations.append(new_pattern)

        return pattern_rotations

    def simple_triangulation(self):
        lpp = len(self.polygon.points)
        if lpp == 3:
            return self.polygon.points, [(0, 1, 2)]
        elif lpp == 4:
            return self.polygon.points, [(0, 1, 2), (0, 2, 3)]

        # Use delaunay triangulation
        tri = Delaunay([p.vector for p in self.polygon.points])
        # indices = tri.simplices
        return self.polygon.points, tri.simplices

    def split_regularly(self, n):
        """
        Split in n slices
        """
        xmin, xmax, ymin, ymax = self.bounding_rectangle()
        cutted_contours = []
        iteration_contours = [self]
        for i in range(n - 1):
            xi = xmin + (i + 1) * (xmax - xmin) / n
            cut_line = volmdlr.edges.Line2D(volmdlr.Point2D(xi, 0),
                                            volmdlr.Point2D(xi, 1))

            iteration_contours2 = []
            for c in iteration_contours:
                sc = c.cut_by_line(cut_line)
                lsc = len(sc)
                if lsc == 1:
                    cutted_contours.append(c)
                else:
                    iteration_contours2.extend(sc)

            iteration_contours = iteration_contours2[:]
        cutted_contours.extend(iteration_contours)
        return cutted_contours

    def triangulation(self):
        return self.grid_triangulation(number_points_x=20,
                                       number_points_y=20)

    def to_polygon(self, angle_resolution):

        polygon_points = []
        # print([(line.start, line.end) for line in self.primitives])

        for primitive in self.primitives:
            polygon_points.extend(primitive.polygon_points()[:-1])
        #     print('1: ', primitive.polygon_points())
        #     print('2 :', primitive.polygon_points()[:-1])
        # print(polygon_points)
        return ClosedPolygon2D(polygon_points)

    def grid_triangulation(self, x_density: float = None,
                           y_density: float = None,
                           min_points_x: int = 20,
                           min_points_y: int = 20,
                           number_points_x: int = None,
                           number_points_y: int = None):
        """
        Use a n by m grid to triangulize the contour
        """
        bounding_rectangle = self.bounding_rectangle()
        # xmin, xmax, ymin, ymax = self.bounding_rectangle()
        dx = bounding_rectangle[1] - bounding_rectangle[0]  # xmax - xmin
        dy = bounding_rectangle[3] - bounding_rectangle[2]  # ymax - ymin
        if number_points_x is None:
            n = max(math.ceil(x_density * dx), min_points_x)
        else:
            n = number_points_x
        if number_points_y is None:
            m = max(math.ceil(y_density * dy), min_points_y)
        else:
            m = number_points_y

        x = [bounding_rectangle[0] + i * dx / n for i in range(n + 1)]
        y = [bounding_rectangle[2] + i * dy / m for i in range(m + 1)]

        point_index = {}
        ip = 0
        points = []
        triangles = []
        for xi in x:
            for yi in y:
                p = volmdlr.Point2D(xi, yi)
                if self.point_belongs(p):
                    point_index[p] = ip
                    points.append(p)
                    ip += 1

        for i in range(n):
            for j in range(m):
                p1 = volmdlr.Point2D(x[i], y[j])
                p2 = volmdlr.Point2D(x[i + 1], y[j])
                p3 = volmdlr.Point2D(x[i + 1], y[j + 1])
                p4 = volmdlr.Point2D(x[i], y[j + 1])
                points_in = []
                for p in [p1, p2, p3, p4]:
                    if p in point_index:
                        points_in.append(p)
                if len(points_in) == 4:
                    triangles.append(
                        [point_index[p1], point_index[p2], point_index[p3]])
                    triangles.append(
                        [point_index[p1], point_index[p3], point_index[p4]])

                elif len(points_in) == 3:
                    triangles.append([point_index[p] for p in points_in])

        return vmd.DisplayMesh2D(points, triangles)

    # def extract_contours(self, point1: volmdlr.Point2D, point2: volmdlr.Point2D):
    #     split_primitives  = []
    #     # primitives = [p for p in contour.primitives]
    #     primitives = self.primitives
    #     for point in [point1, point2]:
    #         dist_min = math.inf
    #         for primitive in primitives:
    #             # print(point)
    #             dist = primitive.point_distance(point)
    #             if dist < dist_min:
    #                 dist_min = dist
    #                 prim_opt = primitive
    #         split_primitives.append(prim_opt)
    #     print(len(split_primitives))
    #     return self.extract_primitives(point1, split_primitives[0], point2, split_primitives[1])

    def contour_intersections(self, contour2d):
        intersecting_points = []
        for primitive1 in self.primitives:
            for primitive2 in contour2d.primitives:
                line_intersection = primitive1.linesegment_intersections(
                    primitive2)
                if line_intersection:
                    if line_intersection[0] not in intersecting_points:
                        intersecting_points.extend(line_intersection)
                else:
                    point1, point2 = contour2d.primitives[0].start, \
                                     contour2d.primitives[-1].end
                    if point1 not in intersecting_points and primitive1.point_belongs(point1):
                        intersecting_points.append(point1)
                    if point2 not in intersecting_points and primitive1.point_belongs(point2):
                        intersecting_points.append(point2)
            if len(intersecting_points) == 2:
                break
        return intersecting_points

    def get_divided_contours(self, cutting_point1: volmdlr.Point2D,
                             cutting_point2: volmdlr.Point2D,
                             closing_contour,
                             inside: bool):
        extracted_outerpoints_contour1 = \
            volmdlr.wires.Contour2D.extract_contours(self,
                                                     cutting_point1,
                                                     cutting_point2,
                                                     inside)[0]
        extracted_innerpoints_contour1 = \
            volmdlr.wires.Contour2D.extract_contours(self,
                                                     cutting_point1,
                                                     cutting_point2,
                                                     not inside)[0]
        primitives1 = extracted_outerpoints_contour1.primitives + closing_contour.primitives
        primitives2 = extracted_innerpoints_contour1.primitives + closing_contour.primitives
        if extracted_outerpoints_contour1.primitives[0].start == \
                closing_contour.primitives[0].start:
            cutting_contour_new = closing_contour.invert()
            primitives1 = cutting_contour_new.primitives + \
                extracted_outerpoints_contour1.primitives
        elif extracted_outerpoints_contour1.primitives[0].start == \
                closing_contour.primitives[-1].end:
            primitives1 = closing_contour.primitives + \
                          extracted_outerpoints_contour1.primitives

        if extracted_innerpoints_contour1.primitives[0].start == \
                closing_contour.primitives[0].start:
            cutting_contour_new = \
                closing_contour.invert()
            primitives2 = cutting_contour_new.primitives + \
                extracted_innerpoints_contour1.primitives
        elif extracted_innerpoints_contour1.primitives[
                0].start == closing_contour.primitives[-1].end:
            primitives2 = closing_contour.primitives + \
                          extracted_innerpoints_contour1.primitives
        contour1 = volmdlr.wires.Contour2D(primitives1)
        contour1.order_contour()
        contour2 = volmdlr.wires.Contour2D(primitives2)
        contour2.order_contour()
        return contour1, contour2

    def divide(self, contours, inside):
        new_base_contours = [self]
        finished = False
        counter = 0
        list_contour = contours[:]
        list_cutting_contours = contours[:]
        list_valid_contours = []
        while not finished:
            cutting_contour = contours[0]
            for base_contour in new_base_contours:
                cutting_points = []
                point1, point2 = [cutting_contour.primitives[0].start,
                                  cutting_contour.primitives[-1].end]
                if base_contour.point_over_contour(
                        point1) and base_contour.point_over_contour(point2):
                    cutting_points = [point1, point2]
                if cutting_points:
                    contour1, contour2 = base_contour.get_divided_contours(
                        cutting_points[0], cutting_points[1], cutting_contour,
                        inside)

                    new_base_contours.remove(base_contour)
                    for cntr in [contour1, contour2]:
                        valid_contour = True
                        for cut_contour in list_cutting_contours:
                            point_at_abs = cut_contour.point_at_abscissa(
                                cut_contour.length() / 2)
                            if cntr.point_belongs(
                                    point_at_abs) and (not cntr.point_over_contour(
                                    point_at_abs) or True not in [
                                    cntr.primitive_over_contour(
                                        prim) for prim in cut_contour.primitives]):
                                valid_contour = False

                        if valid_contour and cntr.area() != 0.0:
                            list_valid_contours.append(cntr)
                        else:
                            new_base_contours.append(cntr)
                    contours.remove(cutting_contour)
                    break
            if len(contours) == 0:
                finished = True
            if len(contours) == 1 and not new_base_contours:
                finished = True
            counter += 1
            if counter >= 100 * len(list_contour):
                # print('new_base_contours:', len(new_base_contours))
                # print('len(contours):', len(contours))
                # ax=contours[0].plot()
                # base_contour.plot(ax=ax, color='b')
                warnings.warn('There probably exists an open contour (two wires that could not be connected)')
                finished = True

        return list_valid_contours

    def discretized_contour(self, n: float):
        """
        discretize each contour's primitive and return a new contour with teses discretized primitives
        """

        contour = volmdlr.wires.Contour2D((self.discretized_primitives(n)))

        return contour.order_contour()

    @classmethod
    def from_bounding_rectangle(cls, xmin, xmax, ymin, ymax):
        """
        create a contour2d with bounding_box parameters, using linesegments2d
        """

        edge0 = volmdlr.edges.LineSegment2D(volmdlr.Point2D(xmin, ymin), volmdlr.Point2D(xmax, ymin))
        edge1 = volmdlr.edges.LineSegment2D(volmdlr.Point2D(xmax, ymin), volmdlr.Point2D(xmax, ymax))
        edge2 = volmdlr.edges.LineSegment2D(volmdlr.Point2D(xmax, ymax), volmdlr.Point2D(xmin, ymax))
        edge3 = volmdlr.edges.LineSegment2D(volmdlr.Point2D(xmin, ymax), volmdlr.Point2D(xmin, ymin))

        edges = [edge0, edge1, edge2, edge3]

        return volmdlr.wires.Contour2D(edges)

    @classmethod
    def from_points(cls, points: List[volmdlr.Point2D]):
        '''
        create a contour2d from points with line_segments2D
        '''

        if len(points) < 3:
            raise ValueError('contour is defined at least with three points')
        else:
            edges = []
            for i in range(0, len(points) - 1):
                edges.append(volmdlr.edges.LineSegment2D(points[i], points[i + 1]))

            edges.append(volmdlr.edges.LineSegment2D(points[-1], points[0]))

            contour = cls(edges)

            return contour

    def cut_by_bspline_curve(self, bspline_curve2d: volmdlr.edges.BSplineCurve2D):
        '''
        cut a contou2d with bspline_curve2d to define two different contours
        '''
        # TODO: BsplineCurve is descretized and defined with a wire. To be improved!

        contours = self.cut_by_wire(bspline_curve2d.to_wire(20))

        return contours

    def clean_primitives(self):
        '''
        delete primitives with start=end, and return a new contour
        '''

        new_primitives = []
        for p in self.primitives:
            if p.start != p.end:
                new_primitives.append(p)

        return Contour2D(new_primitives)

    def merge_with(self, contour2d):
        '''
        merge two adjacent contours, sharing primitives, and returns one outer contour and inner contours (if there are any)
        '''

        if self.is_inside(contour2d) and not self.is_sharing_primitives_with(contour2d):
            return [self]
        elif contour2d.is_inside(self) and not self.is_sharing_primitives_with(contour2d):
            return [contour2d]

        merged_primitives = self.merge_primitives_with(contour2d)
        if merged_primitives == []:
            return []
        contours = volmdlr.wires.Contour2D.contours_from_edges(merged_primitives)
        contours = sorted(contours, key=lambda contour: contour.area(), reverse=True)

        return contours

    def cut_by_wire(self, wire: Wire2D):
        """
        cut a contour2d with a wire2d and return a list of contours2d

        Parameters
        ----------
        wire : volmdlr.wires.Wire2D

        Returns
        -------
        contours2d : list[volmdlr.wires.Contour2D]

        """

        intersections = self.wire_crossings(wire)  # crossings OR intersections (?)
        if not intersections or len(intersections) < 2:
            return [self]
        if len(intersections) % 2 != 0:
            raise NotImplementedError(
                f'{len(intersections)} intersections not supported yet')

        points_intersections = [point for point, prim in intersections]
        sorted_points = wire.sort_points_along_wire(points_intersections)
        list_contours = []
        contour_to_cut = self
        cutting_points_counter = 0
        while cutting_points_counter != len(sorted_points):

            point1 = sorted_points[cutting_points_counter]
            point2 = sorted_points[cutting_points_counter + 1]

            closing_wire = wire.extract_without_primitives(point1, point2, True)
            closing_wire_prim = []
            for closing_w in closing_wire:
                if closing_w:
                    closing_wire_prim.append(closing_w)
            closing_contour = Contour2D(closing_wire_prim)
            contour1, contour2 = contour_to_cut.get_divided_contours(point1,
                                                                     point2,
                                                                     closing_contour,
                                                                     True)
            if sorted_points.index(point1) + 2 < len(sorted_points) - 1:
                if contour1.point_over_contour(
                        sorted_points[sorted_points.index(point1) + 2]):
                    contour_to_cut = contour1
                    list_contours.append(contour2)
                elif contour2.point_over_contour(
                        sorted_points[sorted_points.index(point1) + 2]):
                    contour_to_cut = contour2
                    list_contours.append(contour1)
            else:
                list_contours.extend([contour1, contour2])
            cutting_points_counter += 2

        return list_contours


class ClosedPolygon:

    def length(self):
        list_ = []
        for k in range(len(self.line_segments)):
            list_.append(self.line_segments[k].length())
        return sum(list_)

    def min_length(self):
        list_ = []
        for k in range(len(self.line_segments)):
            list_.append(self.line_segments[k].length())
        return min(list_)

    def max_length(self):
        list_ = []
        for k in range(len(self.line_segments)):
            list_.append(self.line_segments[k].length())
        return max(list_)

    def edge_statistics(self):
        distances = []
        for i, point in enumerate(self.points):
            if i != 0:
                distances.append(point.point_distance(self.points[i - 1]))
        mean_distance = mean(distances)
        std = npy.std(distances)
        return mean_distance, std

    def simplify_polygon(self, min_distance: float = 0.01,
                         max_distance: float = 0.05, angle: float = 15):
        points = [self.points[0]]
        previous_point = None
        for i, point in enumerate(self.points[1:]):
            distance = point.point_distance(points[-1])
            if distance > min_distance:
                if distance > max_distance:
                    number_segmnts = round(distance / max_distance) + 2
                    for n in range(number_segmnts):
                        new_point = points[-1] + (point - points[-1]) * (
                                n + 1) / number_segmnts
                        distance1 = new_point.point_distance(points[-1])
                        if distance1 > max_distance:
                            points.append(new_point)
                else:
                    if point not in points:
                        points.append(point)
            if len(points) > 1:
                vector1 = points[-1] - points[-2]
                vector2 = point - points[-2]
                cos = vector1.dot(vector2) / (vector1.norm() * vector2.norm())
                cos = math.degrees(math.acos(round(cos, 6)))
                if abs(cos) > angle:
                    if previous_point not in points:
                        points.append(previous_point)
                    if point not in points:
                        points.append(point)
            if len(points) > 2:
                distance2 = points[-3].point_distance(points[-2])
                vector1 = points[-2] - points[-3]
                vector2 = points[-1] - points[-3]
                cos = vector1.dot(vector2) / (vector1.norm() * vector2.norm())
                cos = math.degrees(math.acos(round(cos, 6)))
                if distance2 < min_distance and cos < angle:
                    points = points[:-2] + [points[-1]]
            previous_point = point
        distance = points[0].point_distance(points[-1])
        if distance < min_distance:
            points.remove(points[-1])

        if volmdlr.wires.ClosedPolygon2D(points).area() == 0.0:
            return self

        return self.__class__(points)


class ClosedPolygon2D(Contour2D, ClosedPolygon):
    _non_serializable_attributes = ['line_segments', 'primitives',
                                    'basis_primitives']

    def __init__(self, points: List[volmdlr.Point2D], name: str = ''):
        self.points = points
        self.line_segments = self._line_segments()

        Contour2D.__init__(self, self.line_segments, name)

    def copy(self, *args, **kwargs):
        points = [p.copy() for p in self.points]
        return ClosedPolygon2D(points, self.name)

    def __hash__(self):
        return sum([hash(p) for p in self.points])

    def __eq__(self, other_):
        if not isinstance(other_, self.__class__):
            return False
        equal = True
        for point, other_point in zip(self.points, other_.points):
            equal = (equal and point == other_point)
        return equal

    def area(self):
        # TODO: perf: cache number of points
        if len(self.points) < 3:
            return 0.

        x = [point.x for point in self.points]
        y = [point.y for point in self.points]

        x1 = [x[-1]] + x[0:-1]
        y1 = [y[-1]] + y[0:-1]
        return 0.5 * abs(sum([i * j for i, j in zip(x, y1)])
                         - sum([i * j for i, j in zip(y, x1)]))
        # return 0.5 * npy.abs(
        #     npy.dot(x, npy.roll(y, 1)) - npy.dot(y, npy.roll(x, 1)))

    def center_of_mass(self):
        lp = len(self.points)
        if lp == 0:
            return volmdlr.O2D
        elif lp == 1:
            return self.points[0]
        elif lp == 2:
            return 0.5 * (self.points[0] + self.points[1])

        x = [point.x for point in self.points]
        y = [point.y for point in self.points]

        xi_xi1 = x + npy.roll(x, -1)
        yi_yi1 = y + npy.roll(y, -1)
        xi_yi1 = npy.multiply(x, npy.roll(y, -1))
        xi1_yi = npy.multiply(npy.roll(x, -1), y)

        a = 0.5 * npy.sum(xi_yi1 - xi1_yi)  # signed area!
        # print('a :', a)
        #        a=self.area()
        if not math.isclose(a, 0, abs_tol=1e-08):
            cx = npy.sum(npy.multiply(xi_xi1, (xi_yi1 - xi1_yi))) / 6. / a
            cy = npy.sum(npy.multiply(yi_yi1, (xi_yi1 - xi1_yi))) / 6. / a
            return volmdlr.Point2D(cx, cy)

        else:
            self.plot()
            raise NotImplementedError

    def barycenter(self):
        """
        calculates the geometric center of the polygon, which is the
        average position of all the points in it

        returns a Volmdlr.Point2D point
        """
        barycenter1_2d = self.points[0]
        for point in self.points[1:]:
            barycenter1_2d += point
        return barycenter1_2d / len(self.points)

    def point_belongs(self, point):
        """
        Ray casting algorithm copied from internet...
        """
        return polygon_point_belongs((point.x, point.y),
                                     [(p.x, p.y) for p in self.points])

    def second_moment_area(self, point):
        Ix, Iy, Ixy = 0., 0., 0.
        for pi, pj in zip(self.points, self.points[1:] + [self.points[0]]):
            xi, yi = (pi - point)
            xj, yj = (pj - point)
            Ix += (yi ** 2 + yi * yj + yj ** 2) * (xi * yj - xj * yi)
            Iy += (xi ** 2 + xi * xj + xj ** 2) * (xi * yj - xj * yi)
            Ixy += (xi * yj + 2 * xi * yi + 2 * xj * yj + xj * yi) * (
                    xi * yj - xj * yi)
        if Ix < 0:
            Ix = - Ix
            Iy = - Iy
            Ixy = - Ixy
        return Ix / 12., Iy / 12., Ixy / 24.

    def _line_segments(self):
        lines = []
        if len(self.points) > 1:
            for p1, p2 in zip(self.points,
                              list(self.points[1:]) + [self.points[0]]):
                if p1 != p2:
                    lines.append(volmdlr.edges.LineSegment2D(p1, p2))
        return lines

    def rotation(self, center, angle, copy=True):
        if copy:
            return ClosedPolygon2D(
                [p.rotation(center, angle, copy=True) for p in self.points])
        else:
            for p in self.points:
                p.rotation(center, angle, copy=False)

    # @classmethod
    # def polygon_from_segments(cls, list_point_pairs):
    #     points = [list_point_pairs[0][0], list_point_pairs[0][1]]
    #     list_point_pairs.remove((list_point_pairs[0][0], list_point_pairs[0][1]))
    #     finished =  False

    #     while not finished:
    #         for p1, p2 in list_point_pairs:
    #             if p1 == points[-1]:
    #                 points.append(p2)
    #                 break
    #             elif p2 == points[-1]:
    #                 points.append(p1)
    #                 break
    #         list_point_pairs.remove((p1, p2))
    #         if len(list_point_pairs)==0:
    #             finished = True

    #     # for i, i_p1, i_p2 in enumerate(list_point_pairs):
    #     #     for j, j_p1, j_p2 in enumerate(list_point_pairs):
    #     #         if i != j:

    #     #             if p1 == points[-1]:
    #     #                 points.append(p2)
    #     #             elif p2 == points[-1]:
    #     #                 points.append(p1)
    #     # print('points : ', points)
    #     return cls(points)

    def translation(self, offset, copy=True):
        if copy:
            return ClosedPolygon2D(
                [p.translation(offset, copy=True) for p in self.points])
        else:
            for p in self.points:
                p.translation(offset, copy=False)

    def polygon_distance(self,
                         polygon: 'volmdlr.wires.ClosedPolygon2D'):
        p = self.points[0]
        d = []
        for point in polygon.points:
            d.append(p.point_distance(point))
        index = d.index(min(d))
        return d[index]

    def is_trigo(self):
        if len(self.points) < 3:
            return True

        angle = 0.
        for ls1, ls2 in zip(self.line_segments,
                            self.line_segments[1:] + [self.line_segments[0]]):
            u = ls2.unit_direction_vector()
            x = u.dot(ls1.unit_direction_vector())
            y = u.dot(ls1.normal_vector())
            angle += math.atan2(y, x)
        return angle > 0

    def delaunay_triangulation(self):
        points = self.points
        new_points = []
        delaunay_triangles = []
        # ax=plt.subplot()
        for point in points:
            new_points.append([point[0], point[1]])

        delaunay = npy.array(new_points)

        tri = Delaunay(delaunay)

        for simplice in delaunay[tri.simplices]:
            triangle = Triangle2D(volmdlr.Point2D(simplice[0]),
                                  volmdlr.Point2D(simplice[1]),
                                  volmdlr.Point2D(simplice[2]))
            delaunay_triangles.append(triangle)

        return delaunay_triangles

    def offset(self, offset):
        xmin, xmax, ymin, ymax = self.bounding_rectangle()

        max_offset_len = min(xmax - xmin, ymax - ymin) / 2
        if offset <= -max_offset_len:
            print('Inadapted offset, '
                  'polygon might turn over. Offset must be greater than',
                  -max_offset_len)
            raise ValueError('inadapted offset')
        else:
            nb = len(self.points)
            vectors = []
            for i in range(nb - 1):
                v1 = self.points[i + 1] - self.points[i]
                v2 = self.points[i] - self.points[i + 1]
                v1.normalize()
                v2.normalize()
                vectors.append(v1)
                vectors.append(v2)

        v1 = self.points[0] - self.points[-1]
        v2 = self.points[-1] - self.points[0]
        v1.normalize()
        v2.normalize()
        vectors.append(v1)
        vectors.append(v2)

        offset_vectors = []
        offset_points = []

        for i in range(nb):

            # check = False
            ni = vectors[2 * i - 1] + vectors[2 * i]
            if ni == volmdlr.Vector2D(0, 0):
                ni = vectors[2 * i]
                ni = ni.normal_vector()
                offset_vectors.append(ni)
            else:
                ni.normalize()
                if ni.dot(vectors[2 * i - 1].normal_vector()) > 0:
                    ni = - ni
                    # check = True
                offset_vectors.append(ni)

            normal_vector1 = - vectors[2 * i - 1].normal_vector()
            normal_vector2 = vectors[2 * i].normal_vector()
            normal_vector1.normalize()
            normal_vector2.normalize()
            alpha = math.acos(normal_vector1.dot(normal_vector2))

            offset_point = self.points[i] + offset / math.cos(alpha / 2) * \
                (-offset_vectors[i])

            # ax=self.plot()
            # offset_point.plot(ax=ax, color='g')

            # if self.point_belongs(offset_point):
            #     offset_point = self.points[i] + offset / math.cos(alpha / 2) * \
            #                    (-offset_vectors[i])

            offset_points.append(offset_point)

            # self.points[i].plot(ax=ax, color='b')
            # offset_point.plot(ax=ax, color='r')

        return self.__class__(offset_points)

    def point_border_distance(self, point, return_other_point=False):
        """
        Compute the distance to the border distance of polygon
        Output is always positive, even if the point belongs to the polygon
        """
        d_min, other_point_min = self.line_segments[0].point_distance(
            point, return_other_point=True)
        for line in self.line_segments[1:]:
            d, other_point = line.point_distance(
                point, return_other_point=True)
            if d < d_min:
                d_min = d
                other_point_min = other_point
        if return_other_point:
            return d_min, other_point_min
        return d_min

    def to_polygon(self, angle_resolution=None):
        return self

    def self_intersects(self):
        epsilon = 0
        # BENTLEY-OTTMANN ALGORITHM
        # Sort the points along ascending x for the Sweep Line method
        sorted_index = sorted(range(len(self.points)), key=lambda p: (
            self.points[p][0], self.points[p][1]))
        nb = len(sorted_index)
        segments = []
        deleted = []

        while len(
                sorted_index) != 0:  # While all the points haven't been swept
            # Stock the segments between 2 consecutive edges
            # Ex: for the ABCDE polygon, if Sweep Line is on C, the segments
            #   will be (C,B) and (C,D)
            if sorted_index[0] - 1 < 0:
                segments.append((sorted_index[0], nb - 1))
            else:
                segments.append((sorted_index[0], sorted_index[0] - 1))
            if sorted_index[0] >= len(self.points) - 1:
                segments.append((sorted_index[0], 0))
            else:
                segments.append((sorted_index[0], sorted_index[0] + 1))

            # Once two edges linked by a segment have been swept, delete the
            # segment from the list
            to_del = []
            for index in deleted:
                if abs(index - sorted_index[0]) == 1 or abs(
                        index - sorted_index[0]) == nb - 1:
                    to_del.append((index, sorted_index[0]))
                    to_del.append((sorted_index[0], index))

            # Keep track of which edges have been swept
            deleted.append(sorted_index[0])
            sorted_index.pop(0)

            # Delete the segments that have just been swept
            index_to_del = []
            for i, segment in enumerate(segments):
                for seg_to_del in to_del:
                    if segment == seg_to_del:
                        index_to_del.append(i)
            for index in index_to_del[::-1]:
                segments.pop(index)

            # Checks if two segments are intersecting each other, returns True
            # if yes, otherwise the algorithm continues at WHILE
            for segment1 in segments:
                for segment2 in segments:
                    if segment1[0] != segment2[0] and segment1[1] != segment2[
                        1] and segment1[0] != segment2[1] and segment1[1] != \
                            segment2[0]:

                        line1 = volmdlr.edges.LineSegment2D(
                            self.points[segment1[0]],
                            self.points[segment1[1]])
                        line2 = volmdlr.edges.LineSegment2D(
                            self.points[segment2[0]],
                            self.points[segment2[1]])

                        p, a, b = volmdlr.Point2D.line_intersection(line1,
                                                                    line2,
                                                                    True)
                        if p is not None:
                            if 0 + epsilon <= a <= 1 - epsilon \
                                    and 0 + epsilon <= b <= 1 - epsilon:
                                return True, line1, line2

        return False, None, None

    @classmethod
    def points_convex_hull(cls, points):
        if len(points) < 3:
            return
        ymax, pos_ymax = volmdlr.core.max_pos([pt.y for pt in points])
        point_start = points[pos_ymax]
        hull = [point_start]

        barycenter = points[0]
        for pt in points[1:]:
            barycenter += pt
        barycenter = barycenter / (len(points))
        # second point of hull
        theta = []
        remaining_points = points
        del remaining_points[pos_ymax]

        vec1 = point_start - barycenter
        for pt in remaining_points:
            vec2 = pt - point_start
            theta_i = -volmdlr.core.clockwise_angle(vec1, vec2)
            theta.append(theta_i)

        min_theta, posmin_theta = volmdlr.core.min_pos(theta)
        next_point = remaining_points[posmin_theta]
        hull.append(next_point)
        del remaining_points[posmin_theta]
        # Adding first point to close the loop at the end
        remaining_points.append(hull[0])

        initial_vector = vec1.copy()
        total_angle = 0
        while next_point != point_start:
            vec1 = next_point - hull[-2]
            theta = []
            for pt in remaining_points:
                vec2 = pt - next_point
                theta_i = -volmdlr.core.clockwise_angle(vec1, vec2)
                theta.append(theta_i)

            min_theta, posmin_theta = volmdlr.core.min_pos(theta)
            if math.isclose(min_theta, -2 * math.pi, abs_tol=1e-6) \
                    or math.isclose(min_theta, 0, abs_tol=1e-6):
                if remaining_points[posmin_theta] == point_start:
                    break

            else:
                next_point = remaining_points[posmin_theta]

                vec_next_point = next_point - barycenter
                total_angle += (2 * math.pi - volmdlr.core.clockwise_angle(initial_vector, vec_next_point))

                if total_angle > 2 * math.pi:
                    break
                else:
                    initial_vector = vec_next_point

                hull.append(next_point)

            del remaining_points[posmin_theta]

        hull.pop()

        return cls(hull)

    @classmethod
    def concave_hull(cls, points, concavity, scale_factor):
        """
        Calculates the concave hull from a cloud of points, i.e., it Unites all points under the smallest possible area.

        :param points: list of points corresponding to the cloud of points
        :type points: class: 'volmdlr.Point2D'
        :param concavity: Sets how sharp the concave angles can be. It goes from -1 (not concave at all. in fact,
                          the hull will be left convex) up to +1 (very sharp angles can occur. Setting concavity to +1 might
                          result in 0º angles!) concavity is defined as the cosine of the concave angles.
        :type concavity: float
        :param scale_factor: Sets how big is the area where concavities are going to be searched.
                             The bigger, the more sharp the angles can be. Setting it to a very high value might affect the performance of the program.
                             This value should be relative to how close to each other the points to be connected are.
        :type scale_factor: float

        """

        def get_nearby_points(line, points, scale_factor):
            # print('i enter here')
            nearby_points = []
            line_midpoint = 0.5 * (line.start + line.end)
            # print(line_midpoint)
            tries = 0
            n = 5
            bounding_box = [line_midpoint.x - line.length() / 2,
                            line_midpoint.x + line.length() / 2,
                            line_midpoint.y - line.length() / 2,
                            line_midpoint.y + line.length() / 2]
            boundary = [int(bounding / scale_factor) for bounding in
                        bounding_box]
            while tries < n and len(nearby_points) == 0:
                for point in points:
                    if not ((
                                    point.x == line.start.x and point.y == line.start.y) or (
                                    point.x == line.end.x and point.y == line.end.y)):
                        point_x_rel_pos = int(point.x / scale_factor)
                        point_y_rel_pos = int(point.y / scale_factor)
                        if point_x_rel_pos >= boundary[
                                0] and point_x_rel_pos <= boundary[
                                1] and point_y_rel_pos >= boundary[
                                2] and point_y_rel_pos <= boundary[3]:
                            nearby_points.append(point)

                scale_factor *= 4 / 3
                tries += 1

            return nearby_points

        def line_colides_with_hull(line, concave_hull):
            for hull_line in concave_hull:
                if line.start != hull_line.start and line.start != hull_line.end and line.end != hull_line.start and line.end != hull_line.end:
                    if line.line_intersections(hull_line):
                        return True
            return False

        def get_divided_line(line, nearby_points, hull_concave_edges,
                             concavity):
            divided_line = []
            ok_middle_points = []
            list_cossines = []
            for middle_point in nearby_points:
                vect1 = line.start - middle_point
                vect2 = line.end - middle_point
                if middle_point in (line.start, line.end):
                    continue
                cos = round(vect1.dot(vect2) / (vect1.norm() * vect2.norm()),
                            4)
                if cos < concavity:
                    new_lineA = volmdlr.edges.LineSegment2D(start=line.start,
                                                            end=middle_point)
                    new_lineB = volmdlr.edges.LineSegment2D(start=middle_point,
                                                            end=line.end)
                    if not (line_colides_with_hull(line=new_lineA,
                                                   concave_hull=hull_concave_edges) and line_colides_with_hull(
                            line=new_lineB, concave_hull=hull_concave_edges)):
                        ok_middle_points.append(middle_point)
                        list_cossines.append(cos)
            if len(ok_middle_points) > 0:
                #  We want the middlepoint to be the one with widest angle (smallest cossine)
                min_cossine_index = list_cossines.index(min(list_cossines))
                divided_line.append(volmdlr.edges.LineSegment2D(line.start,
                                                                ok_middle_points[
                                                                    min_cossine_index]))
                divided_line.append(volmdlr.edges.LineSegment2D(
                    ok_middle_points[min_cossine_index], line.end))
            return divided_line

        hull_convex_edges = cls.points_convex_hull(points).line_segments
        hull_convex_edges.sort(key=lambda x: x.length(), reverse=True)
        hull_concave_edges = []
        hull_concave_edges.extend(hull_convex_edges)
        hull_points = list(set(
            [pt for line in hull_concave_edges for pt in [line[0], line[1]]]))
        unused_points = []
        for point in points:
            if point not in hull_points:
                unused_points.append(point)

        aLineWasDividedInTheIteration = True
        while aLineWasDividedInTheIteration:
            aLineWasDividedInTheIteration = False
            for line_position_hull in range(len(hull_concave_edges)):

                line = hull_concave_edges[line_position_hull]
                nearby_points = get_nearby_points(line, unused_points,
                                                  scale_factor)
                divided_line = get_divided_line(line, nearby_points,
                                                hull_concave_edges, concavity)
                if len(divided_line) > 0:
                    aLineWasDividedInTheIteration = True
                    unused_points.remove(divided_line[0].end)
                    hull_concave_edges.remove(line)
                    hull_concave_edges.extend(divided_line)
                    break

            hull_concave_edges.sort(key=lambda x: x.length(), reverse=True)

        # line  = hull_concave_edges[0]
        # print('first line legth :', line.length())
        # nearby_points = get_nearby_points(line, unused_points, scale_factor)
        # print('points next the first line in the end: ', nearby_points)
        # divided_line = get_divided_line(line, nearby_points, hull_concave_edges, concavity)
        # print('len divided line :', len(divided_line))
        polygon_points = [(line.start, line.end) for line in hull_concave_edges]
        # polygon_points = [(line.start, line.end) for line in hull_concave_edges
        #                   if line.length() != 0]

        points = [polygon_points[0][0], polygon_points[0][1]]
        polygon_points.remove((polygon_points[0][0], polygon_points[0][1]))
        finished = False

        while not finished:
            for p1, p2 in polygon_points:
                if p1 == points[-1] and p2 not in points:
                    points.append(p2)
                    break
                elif p2 == points[-1] and p1 not in points:
                    points.append(p1)
                    break
            polygon_points.remove((p1, p2))
            if len(polygon_points) == 0:
                finished = True

        return cls(points)  # , nearby_points

    @classmethod
    def convex_hull_points(cls, points):
        """
        Uses the scipy method ConvexHull to calculate the convex hull from
        a cloud of points
        """
        numpy_points = npy.array([(p.x, p.y) for p in points])
        hull = ConvexHull(numpy_points)
        polygon_points = []
        for simplex in hull.simplices:
            polygon_points.append((points[simplex[0]], points[simplex[1]]))

        points = [polygon_points[0][0], polygon_points[0][1]]
        polygon_points.remove((polygon_points[0][0], polygon_points[0][1]))
        finished = False

        while not finished:
            for p1, p2 in polygon_points:
                if p1 == points[-1]:
                    points.append(p2)
                    break
                elif p2 == points[-1]:
                    points.append(p1)
                    break
            polygon_points.remove((p1, p2))
            if len(polygon_points) == 0:
                finished = True

        if points[0] == points[-1]:
            return cls(points[:-1])

        return cls(points)

    def to_3d(self, plane_origin, x, y):
        points3d = [point.to_3d(plane_origin, x, y) for point in self.points]
        return ClosedPolygon3D(points3d)

    def plot(self, ax=None, color='k', alpha=1,
             plot_points=False, point_numbering=False,
             fill=False, fill_color='w', equal_aspect=True):
        if ax is None:
            fig, ax = plt.subplots()
            ax.set_aspect('equal')

        if fill:
            ax.fill([p[0] for p in self.points], [p[1] for p in self.points],
                    facecolor=fill_color)
        for ls in self.line_segments:
            ls.plot(ax=ax, color=color, alpha=alpha)

        if plot_points or point_numbering:
            for point in self.points:
                point.plot(ax=ax, color=color, alpha=alpha)

        if point_numbering:
            for ip, point in enumerate(self.points):
                ax.text(*point, 'point {}'.format(ip + 1),
                        ha='center', va='top')

        if equal_aspect:
            ax.set_aspect('equal')
        else:
            ax.set_aspect('auto')

        ax.margins(0.1)
        plt.show()

        return ax

    def triangulation(self):
        """
        Note: triangles have been inverted for a better rendering in babylonjs
        """
        # ear clipping
        points = self.points[:]
        initial_point_to_index = {p: i for i, p in enumerate(self.points)}
        triangles = []

        remaining_points = self.points[:]
        # ax = ClosedPolygon2D(remaining_points).plot()

        # inital_number_points = len(remaining_points)
        number_remaining_points = len(remaining_points)
        while number_remaining_points > 3:
            current_polygon = ClosedPolygon2D(remaining_points)
            # print('remaining_points')
            # print(len(remaining_points))
            # pl2 = ClosedPolygon2D(remaining_points[1:]+remaining_points[0:1])
            # pl3 = ClosedPolygon2D(remaining_points[2:]+remaining_points[0:2])
            # current_polygon.plot(ax = ax)
            # pl2.plot(point_numbering=True)
            # pl3.plot(point_numbering=True)

            found_ear = False
            for p1, p2, p3 in zip(remaining_points,
                                  remaining_points[1:] + remaining_points[0:1],
                                  remaining_points[2:] + remaining_points[
                                                         0:2]):
                # ax.text(*p2, '{}')
                # ax = current_polygon.plot(point_numbering=True)
                if p1 != p3:
                    line_segment = volmdlr.edges.LineSegment2D(p1, p3)
                # line_segment.plot(color='grey', ax=ax)

                # ax2 = p1.plot(color='r')
                # p2.plot(color='g', ax=ax2)
                # p3.plot(color='b', ax=ax2)

                # Checking if intersections does not contrain the verticies
                # of line_segment
                intersect = False
                intersections = current_polygon.linesegment_intersections(
                    line_segment)
                if intersections:
                    for inter in intersections:
                        if inter[0] not in [line_segment.start,
                                            line_segment.end]:
                            intersect = True
                            break

                if not intersect:
                    # if not current_polygon.linesegment_intersections(line_segment):
                    # May be an ear
                    # print('ear?')
                    # if current_polygon.point_belongs(line_segment.middle_point()):
                    #     line_segment.middle_point().plot(color='g', ax=ax)
                    # else:
                    #     line_segment.middle_point().plot(color='r', ax=ax)
                    # print(current_polygon.point_belongs(
                    #         line_segment.middle_point()))

                    if current_polygon.point_belongs(
                            line_segment.middle_point()):
                        # Confirmed as an ear
                        # print('ear!')

                        triangles.append((initial_point_to_index[p1],
                                          initial_point_to_index[p3],
                                          initial_point_to_index[p2]))
                        remaining_points.remove(p2)
                        # ax.text(*points[initial_point_to_index[p2]], str(number_remaining_points))
                        number_remaining_points -= 1
                        found_ear = True
                        break

            if not found_ear:
                remaining_polygon = ClosedPolygon2D(remaining_points)
                if remaining_polygon.area() > 0.:
                    # Searching for a flat ear
                    found_flat_ear = False
                    for p1, p2, p3 in zip(remaining_points,
                                          remaining_points[
                                              1:] + remaining_points[0:1],
                                          remaining_points[
                                              2:] + remaining_points[0:2]):
                        triangle = Triangle2D(p1, p2, p3)
                        if triangle.area() == 0:
                            remaining_points.remove(p2)
                            found_flat_ear = True
                            break

                    if not found_flat_ear:
                        # remaining_polygon.plot(point_numbering=True, plot_points=True)
                        # vmd.DisplayMesh2D(points, triangles).plot()
                        # print(remaining_points)
                        # raise ValueError('There are no ear in the polygon, it seems malformed')
                        print(
                            'Warning : There are no ear in the polygon, it seems malformed: skipping triangulation')
                        return vmd.DisplayMesh2D(points, triangles)
                else:
                    return vmd.DisplayMesh2D(points, triangles)

        if len(remaining_points) == 3:
            p1, p2, p3 = remaining_points
            triangles.append((initial_point_to_index[p1],
                              initial_point_to_index[p3],
                              initial_point_to_index[p2]))

        return vmd.DisplayMesh2D(points, triangles)

    def simplify(self, min_distance: float = 0.01, max_distance: float = 0.05):
        return ClosedPolygon2D(self.simplify_polygon(min_distance=min_distance,
                                                     max_distance=max_distance).points)

    def line_intersecting_closing_point(self, crossing_point):
        """
        finds closing point for the sewing method using intersection of lines
        drawn from the barycenter
        returns the closing point
        """
        vec_dir = crossing_point.copy()
        vec_dir.normalize()

        line = volmdlr.edges.LineSegment2D(volmdlr.O2D,
                                           crossing_point + vec_dir * 5)
        # line.plot(ax=ax2d, color='b')

        point_intersections = {}
        for line_segment in self.line_segments:
            point_intersection = line_segment.linesegment_intersections(
                line)
            if point_intersection:
                point_intersections[line_segment] = point_intersection[
                    0]
            else:
                if line.point_belongs(line_segment.start):
                    point_intersections[line_segment] = line_segment.start
                if line.point_belongs(line_segment.end):
                    point_intersections[line_segment] = line_segment.end
        point_distance = list(point_intersections.values())[
            0].point_distance(crossing_point)
        point_intersection = list(point_intersections.values())[0]
        line_segment = list(point_intersections.keys())[0]
        for line, point in list(point_intersections.items())[1:]:
            dist = crossing_point.point_distance(point)
            if dist < point_distance:
                point_distance = dist
                point_intersection = point
                line_segment = line

        # point_intersection.plot(ax=ax2d)

        if point_intersection.point_distance(
                line_segment.start) < point_intersection.point_distance(
                                                            line_segment.end):
            closing_point = line_segment.start
        else:
            closing_point = line_segment.end

        return closing_point

    def point_in_polygon(self):
        """
        In case the barycenter of the polygon is outside, this method
        finds another point inside the polygon
        """
        intersetions1 = {}
        linex_pos = volmdlr.edges.LineSegment2D(volmdlr.O2D, volmdlr.X2D * 5)
        linex_neg = volmdlr.edges.LineSegment2D(volmdlr.O2D, -volmdlr.X2D * 5)
        liney_pos = volmdlr.edges.LineSegment2D(volmdlr.O2D, volmdlr.Y2D * 5)
        liney_neg = volmdlr.edges.LineSegment2D(volmdlr.O2D, -volmdlr.Y2D * 5)
        for line in [linex_pos, linex_neg, liney_pos, liney_neg]:
            intersections = []
            for line_segment in self.line_segments:
                point_intersection = line_segment.linesegment_intersections(
                    line)
                intersections.extend(point_intersection)
                if not point_intersection:
                    if line.point_belongs(line_segment.start):
                        intersections.append(line_segment.start)
                    if line.point_belongs(line_segment.end):
                        intersections.append(line_segment.end)
            intersetions1[line] = intersections[:]
        for i, value in enumerate(intersetions1.values()):
            if not value:
                if i % 2 == 0:
                    if len(list(intersetions1.values())[i + 1]) == 2:
                        translation1 = (list(intersetions1.values())[
                                            i + 1][0] +
                                        list(intersetions1.values())[
                                            i + 1][1]) * 0.5
                        break
                if i % 2 != 0:
                    if len(list(intersetions1.values())[i - 1]) == 2:
                        translation1 = (list(intersetions1.values())[
                                            i - 1][0] +
                                        list(intersetions1.values())[
                                            i - 1][1]) * 0.5
                        break

        return translation1

    def repositioned_polygon(self, x, y):
        linex = volmdlr.edges.LineSegment2D(-x.to_2d(volmdlr.O2D, x, y),
                                            x.to_2d(volmdlr.O2D, x, y))
        way_back = volmdlr.O3D
        barycenter = self.barycenter()
        if not self.point_belongs(barycenter):
            barycenter1_2d = self.point_in_polygon()
            self.translation(-barycenter1_2d, False)
            way_back = barycenter1_2d.to_3d(volmdlr.O3D, x, y)
        else:
            inters = self.linesegment_intersections(linex)
            distance = inters[0][0].point_distance(inters[-1][0])
            if distance / 2 > 3 * min(
                    self.point_distance(inters[0][0]),
                    self.point_distance(inters[-1][0])):
                mid_point = (inters[0][0] + inters[-1][0]) * 0.5
                self.translation(-mid_point, False)
                way_back = mid_point.to_3d(volmdlr.O3D, x, y)

        return self, way_back

    def get_possible_sewing_closing_points(self, polygon2, polygon_primitive,
                                           line_segment1: None, line_segment2: None):
        """
        Searches all possibles closing points available for the given primitive
        """
        middle_point = polygon_primitive.middle_point()
        if line_segment1 is None and line_segment2 is None:
            normal_vector = polygon_primitive.unit_normal_vector()
            line_segment1 = volmdlr.edges.LineSegment2D(middle_point,
                                                        middle_point - normal_vector)
            line_segment2 = volmdlr.edges.LineSegment2D(middle_point,
                                                        middle_point + normal_vector)

        line_intersections = {line_segment1: [], line_segment2: []}
        for ls in [line_segment1, line_segment2
                   ]:
            inter_points = []
            for prim in polygon2.line_segments + self.line_segments[
                                                 :self.line_segments.index(
                                                     polygon_primitive)] + self.line_segments[
                                                                           self.line_segments.index(
                                                                               polygon_primitive) + 1:]:
                inters = prim.linesegment_intersections(ls)
                if inters:
                    line_intersections[ls].append((inters[0], prim))
                    inter_points.append(inters[0])
                elif ls.point_belongs(prim.start, 1e-7):
                    if prim.start not in inter_points:
                        line_intersections[ls].append((prim.start, prim))
                        inter_points.append(prim.start)
                elif ls.point_belongs(prim.end, 1e-7):
                    if prim.end not in inter_points:
                        line_intersections[ls].append((prim.end, prim))
                        inter_points.append(prim.end)
                elif prim.point_belongs(middle_point, 1e-7):
                    line_intersections[ls].append((prim.middle_point(), prim))
                    inter_points.append(prim.middle_point())
        return line_intersections

    def select_farthest_sewing_closing_point(self,
                                             line_segment: volmdlr.edges.LineSegment2D,
                                             polygon_primitive,
                                             possible_closing_points):
        """
        Searches the closest sewing closing point available
        """
        closing_point = volmdlr.O2D
        middle_point = polygon_primitive.middle_point()
        distance = 0
        for intr_list in possible_closing_points:
            if intr_list[1] not in self.line_segments:
                dist = intr_list[0].point_distance(line_segment.start)
                if dist > distance:
                    distance = dist
                    closing_point = (intr_list[1].start if
                                     intr_list[0].point_distance(
                                         intr_list[1].start) <
                                     intr_list[0].point_distance(
                                         intr_list[1].end) else
                                     intr_list[1].end)

            elif intr_list[0] == middle_point and \
                    polygon_primitive.length() == intr_list[1].length():
                closing_point = intr_list[1].start
                distance = 0

        return closing_point

    def select_closest_sewing_closing_point(self,
                                            line_segment: volmdlr.edges.LineSegment2D,
                                            polygon_primitive,
                                            possible_closing_points):
        """
        Searches the closest sewing closing point available
        """
        closing_point = volmdlr.O2D
        middle_point = polygon_primitive.middle_point()
        distance = math.inf
        for intr_list in possible_closing_points:
            if intr_list[1] not in self.line_segments:
                dist = intr_list[0].point_distance(line_segment.start)
                if dist < distance:
                    distance = dist
                    closing_point = (intr_list[1].start if
                                     intr_list[0].point_distance(
                                         intr_list[1].start) <
                                     intr_list[0].point_distance(
                                         intr_list[1].end) else
                                     intr_list[1].end)

            elif intr_list[0] == middle_point and \
                    polygon_primitive.length() == intr_list[1].length():
                closing_point = intr_list[1].start
                distance = 0

        return closing_point

    def search_farthest(self, interseting_point, possible_closing_points):
        """
        While Sewing two Polygons, and searching a face\'s closing point, this
        method verifies it shoul the closest of the farthest available
        :return: True if to search the farthest of False if not
        """
        distance = math.inf
        target_prim = None
        for intersection_point, prim in possible_closing_points:
            dist = interseting_point.point_distance(intersection_point)
            if dist < distance:
                distance = dist
                target_prim = prim
        if target_prim in self.line_segments:
            return True
        return False

    def get_closing_point(self, polygon2_2d, primitive, ax=None):
        """Gets sewing closing points for given primitive points"""
        closing_point = volmdlr.O2D
        middle_point = primitive.middle_point()

        normal_vector = primitive.unit_normal_vector()
        line_segment1 = volmdlr.edges.LineSegment2D(middle_point,
                                                    middle_point - normal_vector)
        line_segment2 = volmdlr.edges.LineSegment2D(middle_point,
                                                    middle_point + normal_vector)

        possible_sewing_closing_points_in_linesegment =\
            self.get_possible_sewing_closing_points(polygon2_2d, primitive,
                                                    line_segment1,
                                                    line_segment2)
        if possible_sewing_closing_points_in_linesegment[line_segment1] and\
                not possible_sewing_closing_points_in_linesegment[line_segment2]:
            closing_point = self.select_closest_sewing_closing_point(
                line_segment1, primitive,
                possible_sewing_closing_points_in_linesegment[line_segment1])
            if ax is not None:
                closing_point.plot(ax=ax, color='g')
        if possible_sewing_closing_points_in_linesegment[line_segment2] and \
                not possible_sewing_closing_points_in_linesegment[
                    line_segment1]:
            closing_point = self.select_closest_sewing_closing_point(
                line_segment2, primitive,
                possible_sewing_closing_points_in_linesegment[line_segment2])

        else:
            if len(possible_sewing_closing_points_in_linesegment[line_segment1]) == 1:
                closing_point = self.select_closest_sewing_closing_point(
                    line_segment1, primitive,
                    possible_sewing_closing_points_in_linesegment[
                        line_segment1])
                if closing_point == volmdlr.O2D:
                    closing_point = self.select_farthest_sewing_closing_point(
                        line_segment2, primitive,
                        possible_sewing_closing_points_in_linesegment[
                            line_segment2])
                if ax is not None:
                    closing_point.plot(ax=ax, color='c')
            elif len(possible_sewing_closing_points_in_linesegment[line_segment2]) == 1:
                closing_point = self.select_closest_sewing_closing_point(
                    line_segment2, primitive,
                    possible_sewing_closing_points_in_linesegment[
                        line_segment2])
                if closing_point == volmdlr.O2D:
                    closing_point = self.select_farthest_sewing_closing_point(
                        line_segment1, primitive,
                        possible_sewing_closing_points_in_linesegment[
                            line_segment1])
            else:
                if possible_sewing_closing_points_in_linesegment[line_segment1]:
                    if self.search_farthest(
                            middle_point,
                            possible_sewing_closing_points_in_linesegment[
                                line_segment2]):
                        closing_point =\
                            self.select_farthest_sewing_closing_point(
                                line_segment1, primitive,
                                possible_sewing_closing_points_in_linesegment[
                                    line_segment1])
                    else:
                        closing_point =\
                            self.select_closest_sewing_closing_point(
                                line_segment1, primitive,
                                possible_sewing_closing_points_in_linesegment[
                                    line_segment1])

                elif possible_sewing_closing_points_in_linesegment[
                        line_segment2]:
                    closing_point = self.select_closest_sewing_closing_point(
                        line_segment2, primitive,
                        possible_sewing_closing_points_in_linesegment[
                            line_segment2])
        if ax is not None:
            middle_point.plot(ax=ax, color='r')
            line_segment1.plot(ax=ax, color='y')
            line_segment2.plot(ax=ax, color='b')
            # closing_point.plot(ax=ax)

        return closing_point

    def get_valid_sewing_polygon_primitive(self, polygon2_2d):
        """Get valid primitive to start sewing two polygons"""
        for primitive1 in self.line_segments:
            middle_point = primitive1.middle_point()
            normal_vector = primitive1.unit_normal_vector()
            line_segment1 = volmdlr.edges.LineSegment2D(middle_point,
                                                        middle_point - normal_vector)
            line_segment2 = volmdlr.edges.LineSegment2D(middle_point,
                                                        middle_point + normal_vector)
            possible_closing_points = self.get_possible_sewing_closing_points(
                polygon2_2d, primitive1, line_segment1, line_segment2)
            if len(possible_closing_points[line_segment1]) == 1 and\
                    possible_closing_points[line_segment1][0][1] in polygon2_2d.line_segments:
                closing_point = (possible_closing_points[
                                     line_segment1][0][1].start if
                                 possible_closing_points[
                                     line_segment1][0][0].point_distance(
                                     possible_closing_points[
                                         line_segment1][0][1].start) <
                                 possible_closing_points[
                                     line_segment1][0][0].point_distance(
                                     possible_closing_points[
                                         line_segment1][0][1].end) else
                                 possible_closing_points[
                                     line_segment1][0][1].end)

                if polygon2_2d.points.index(closing_point) >= len(polygon2_2d.points) * 2 / 4:
                    return primitive1

            if len(possible_closing_points[line_segment2]) == 1 and\
                    possible_closing_points[line_segment2][0][1] in polygon2_2d.line_segments:
                closing_point = (possible_closing_points[
                                     line_segment2][0][1].start if
                                 possible_closing_points[
                                     line_segment2][0][0].point_distance(
                                     possible_closing_points[
                                         line_segment2][0][1].start) <
                                 possible_closing_points[
                                     line_segment2][0][0].point_distance(
                                     possible_closing_points[
                                         line_segment2][0][1].end) else
                                 possible_closing_points[
                                     line_segment2][0][1].end)

                if polygon2_2d.points.index(closing_point) >= len(polygon2_2d.points) * 2 / 4:
                    return primitive1

        for primitive1 in self.line_segments:
            closing_point = self.get_closing_point(polygon2_2d,
                                                   primitive1)
            if closing_point != volmdlr.O2D:
                return primitive1

        raise NotImplementedError('make sure the two polygons '
                                  'you are trying to sew are valid ones')

    def is_convex(self):
        """
        Verifies if a polygon is convex or Not
        """
        for prim1, prim2 in zip(self.line_segments, self.line_segments[1:] + [self.line_segments[0]]):
            vector1 = prim1.direction_vector()
            vector2 = prim2.direction_vector()
            angle = volmdlr.core.clockwise_angle(vector1, vector2)
            if self.is_trigo():
                if angle < math.pi and angle != 0:
                    return False
            elif angle > math.pi and angle != 2 * math.pi:
                return False
        return True


class Triangle2D(ClosedPolygon2D):
    def __init__(self, point1: volmdlr.Point2D, point2: volmdlr.Point2D,
                 point3: volmdlr.Point2D, name: str = ''):
        self.point1 = point1
        self.point2 = point2
        self.point3 = point3
        self.name = name

        # ClosedPolygon2D.__init__(self, points=[point1, point2, point3],
        # name=name)

    def area(self):
        u = self.point2 - self.point1
        v = self.point3 - self.point1
        return abs(u.cross(v)) / 2

    def incircle_radius(self):
        a = self.point1.point_distance(self.point2)
        b = self.point1.point_distance(self.point3)
        c = self.point2.point_distance(self.point3)
        return 2 * self.area() / (a + b + c)

    def circumcircle_radius(self):
        a = self.point1.point_distance(self.point2)
        b = self.point1.point_distance(self.point3)
        c = self.point2.point_distance(self.point3)
        return a * b * c / (self.area() * 4.0)

    def ratio_circumr_length(self):
        return self.circumcircle_radius() / self.length()

    def ratio_incircler_length(self):
        return self.incircle_radius() / self.length()

    def aspect_ratio(self):
        a = self.point1.point_distance(self.point2)
        b = self.point1.point_distance(self.point3)
        c = self.point2.point_distance(self.point3)
        s = 0.5 * (a + b + c)
        try:
            return 0.125 * a * b * c / (s - a) / (s - b) / (s - c)
        except ZeroDivisionError:
            return 1000000.


class Circle2D(Contour2D):
    _non_serializable_attributes = ['internal_arcs', 'external_arcs',
                                    'polygon', 'straight_line_contour_polygon',
                                    'primitives', 'basis_primitives']

    def __init__(self, center: volmdlr.Point2D, radius: float, name: str = ''):
        self.center = center
        self.radius = radius
        self.angle = volmdlr.TWO_PI

        # self.points = self.tessellation_points()

        Contour2D.__init__(self, [self], name=name)  # !!! this is dangerous

    def __hash__(self):
        return int(round(1e6 * (self.center.x + self.center.y + self.radius)))

    def __eq__(self, other_circle):
        if self.__class__.__name__ != other_circle.__class__.__name__:
            return False

        return math.isclose(self.center.x,
                            other_circle.center.x, abs_tol=1e-06) \
            and math.isclose(self.center.y,
                             other_circle.center.y, abs_tol=1e-06) \
            and math.isclose(self.radius, other_circle.radius,
                             abs_tol=1e-06)

    def to_polygon(self, angle_resolution: float):
        return ClosedPolygon2D(
            self.polygon_points(angle_resolution=angle_resolution))

    def tessellation_points(self, resolution=40):
        return [(self.center
                 + self.radius * math.cos(teta) * volmdlr.X2D
                 + self.radius * math.sin(teta) * volmdlr.Y2D)
                for teta in npy.linspace(0, volmdlr.TWO_PI, resolution + 1)][
               :-1]

    def point_belongs(self, point, tolerance=1e-9):
        return point.point_distance(self.center) <= self.radius + tolerance

    # def border_points(self):
    #     start = self.center - self.radius * volmdlr.Point2D(1, 0)
    #     end = self.center + self.radius * volmdlr.Point2D(1, 0)
    #     return [start, end]

    def bounding_rectangle(self):

        xmin = self.center.x - self.radius
        xmax = self.center.x + self.radius
        ymin = self.center.y - self.radius
        ymax = self.center.y + self.radius
        return xmin, xmax, ymin, ymax

    def line_intersections(self, line2d: volmdlr.edges.Line2D, tol=1e-9):
        # Duplicate from ffull arc
        Q = self.center
        if line2d.points[0] == self.center:
            P1 = line2d.points[1]
            V = line2d.points[0] - line2d.points[1]
        else:
            P1 = line2d.points[0]
            V = line2d.points[1] - line2d.points[0]
        a = V.dot(V)
        b = 2 * V.dot(P1 - Q)
        c = P1.dot(P1) + Q.dot(Q) - 2 * P1.dot(Q) - self.radius ** 2

        disc = b ** 2 - 4 * a * c
        if math.isclose(disc, 0., abs_tol=tol):
            t1 = -b / (2 * a)
            return [P1 + t1 * V]

        elif disc > 0:
            sqrt_disc = math.sqrt(disc)
            t1 = (-b + sqrt_disc) / (2 * a)
            t2 = (-b - sqrt_disc) / (2 * a)
            return [P1 + t1 * V,
                    P1 + t2 * V]
        else:
            return []

    def circle_intersections(self, circle: 'volmdlr.wires.Circle2D'):
        x0, y0 = self.center
        x1, y1 = circle.center
        r0 = self.radius
        r1 = circle.radius

        d = math.sqrt((x1 - x0) ** 2 + (y1 - y0) ** 2)

        # non intersecting
        if d > r0 + r1:
            return []
        # One circle within other
        if d < abs(r0 - r1):
            return []
        # coincident circles
        if d == 0 and r0 == r1:
            return []
        else:
            a = (r0 ** 2 - r1 ** 2 + d ** 2) / (2 * d)
            h = math.sqrt(r0 ** 2 - a ** 2)
            x2 = x0 + a * (x1 - x0) / d
            y2 = y0 + a * (y1 - y0) / d
            x3 = x2 + h * (y1 - y0) / d
            y3 = y2 - h * (x1 - x0) / d

            x4 = x2 - h * (y1 - y0) / d
            y4 = y2 + h * (x1 - x0) / d

        return [volmdlr.Point2D(x3, y3), volmdlr.Point2D(x4, y4)]

    def arc_intersections(self, arc2d: volmdlr.edges.Arc2D):
        circle = Circle2D(arc2d.center, arc2d.radius)
        intersections = []

        for inter in self.circle_intersections(circle):
            try:
                arc2d.abscissa(inter)  # I guess it is a test?
                intersections.append(inter)
            except ValueError:
                pass
        return intersections

    def length(self):
        return volmdlr.TWO_PI * self.radius

    def plot(self, ax=None, linestyle='-', color='k', linewidth=1, alpha=1.,
             equal_aspect=True):
        if ax is None:
            fig, ax = plt.subplots()
        # else:
        #     fig = ax.figure
        if self.radius > 0:
            ax.add_patch(matplotlib.patches.Arc((self.center.x, self.center.y),
                                                2 * self.radius,
                                                2 * self.radius,
                                                angle=0,
                                                theta1=0,
                                                theta2=360,
                                                color=color,
                                                alpha=alpha,
                                                linestyle=linestyle,
                                                linewidth=linewidth))
        if equal_aspect:
            ax.set_aspect('equal')
        return ax

    def to_3d(self, plane_origin, x, y):
        normal = x.cross(y)
        center3d = self.center.to_3d(plane_origin, x, y)
        return Circle3D(volmdlr.Frame3D(center3d, x, y, normal),
                        self.radius, self.name)

    def rotation(self, center, angle, copy=True):
        if copy:
            return Circle2D(self.center.rotation(center, angle, copy=True),
                            self.radius)
        else:
            self.center.rotation(center, angle, copy=False)

    def translation(self, offset, copy=True):
        if copy:
            return Circle2D(self.center.translation(offset, copy=True),
                            self.radius)
        else:
            self.center.translation(offset, copy=False)

    def frame_mapping(self, frame, side, copy=True):
        """
        side = 'old' or 'new'
        """
        if side == 'old':
            if copy:
                return Circle2D(frame.old_coordinates(self.center),
                                self.radius)
            else:
                self.center = frame.old_coordinates(self.center)
        if side == 'new':
            if copy:
                return Circle2D(frame.new_coordinates(self.center),
                                self.radius)
            else:
                self.points = frame.new_coordinates(self.center)

    def area(self):
        return math.pi * self.radius ** 2

    def second_moment_area(self, point):
        """
        Second moment area of part of disk
        """
        I = math.pi * self.radius ** 4 / 4
        return volmdlr.geometry.huygens2d(I, I, 0, self.area(), self.center,
                                          point)

    def center_of_mass(self):
        return self.center

    def point_symmetric(self, point):
        center = 2 * point - self.center
        return Circle2D(center, self.radius)

    def plot_data(self, edge_style: plot_data.EdgeStyle = None,
                  surface_style: plot_data.SurfaceStyle = None):
        return plot_data.Circle2D(cx=self.center.x,
                                  cy=self.center.y,
                                  r=self.radius,
                                  edge_style=edge_style,
                                  surface_style=surface_style)

    def copy(self, *args, **kwargs):
        return Circle2D(self.center.copy(), self.radius)

    def point_at_abscissa(self, curvilinear_abscissa):
        start = self.center + self.radius * volmdlr.X3D
        return start.rotation(self.center,
                              curvilinear_abscissa / self.radius)

    # def triangulation(self, n=35):
    #     l = self.length()
    #     points = [self.point_at_abscissa(l * i / n) for i in range(n)]
    #     points.append(self.center)
    #     triangles = [(i, i + 1, n) for i in range(n - 1)] + [(n - 1, 0, n)]

    def split(self, split_start, split_end):
        x1, y1 = split_start - self.center
        x2, y2 = split_end - self.center

        angle1 = math.atan2(y1, x1)
        angle2 = math.atan2(y2, x2)
        angle_i1 = 0.5 * (angle2 - angle1)
        angle_i2 = angle_i1 + math.pi
        interior_point1 = split_start.rotation(self.center, angle_i1)
        interior_point2 = split_start.rotation(self.center, angle_i2)

        return [volmdlr.edges.Arc2D(split_start, interior_point1,
                                    split_end),
                volmdlr.edges.Arc2D(split_start, interior_point2,
                                    split_end)]

    def discretise(self, n: float):
        # BUGGED: returns method
        circle_to_nodes = {}
        nodes = []
        if n * self.length() < 1:
            circle_to_nodes[self] = self.border_points
        else:
            n0 = int(math.ceil(n * self.length()))
            l0 = self.length() / n0

            for k in range(n0):
                node = self.point_at_abscissa(k * l0)

                nodes.append(node)

            circle_to_nodes[self] = nodes

        return circle_to_nodes[self]

    def polygon_points(self, angle_resolution=10):
        return volmdlr.edges.Arc2D.polygon_points(
            self, angle_resolution=angle_resolution)


class Contour3D(Contour, Wire3D):
    _non_serializable_attributes = ['points']
    _non_eq_attributes = ['name']
    _non_hash_attributes = ['points', 'name']
    _generic_eq = True
    """
    A collection of 3D primitives forming a closed wire3D
    """

    def __init__(self, primitives: List[volmdlr.core.Primitive3D],
                 name: str = ''):
        """

        """

        Wire3D.__init__(self, primitives=primitives, name=name)
        self._utd_edge_polygon = False

    def __hash__(self):
        return sum([hash(e) for e in self.primitives])

    @property
    def edge_polygon(self):
        if not self._utd_edge_polygon:
            self._edge_polygon = self._get_edge_polygon()
            self._utd_edge_polygon = True
        return self._edge_polygon

    def _get_edge_polygon(self):
        points = []
        for edge in self.primitives:
            if points:
                if edge.start != points[-1]:
                    points.append(edge.start)
            else:
                points.append(edge.start)
        return ClosedPolygon3D(points)

    @classmethod
    def from_step(cls, arguments, object_dict):
        name = arguments[0][1:-1]
        raw_edges = []
        # edge_ends = {}
        for ie, edge_id in enumerate(arguments[1]):
            edge = object_dict[int(edge_id[1:])]
            raw_edges.append(edge)

        if (len(raw_edges)) == 1:
            if isinstance(raw_edges[0], cls):
                # Case of a circle, ellipse...
                return raw_edges[0]
            else:
                return cls(raw_edges, name=name)

        distances = [raw_edges[0].end.point_distance(raw_edges[1].start),
                     raw_edges[0].start.point_distance(raw_edges[1].start),
                     raw_edges[0].end.point_distance(raw_edges[1].end),
                     raw_edges[0].start.point_distance(raw_edges[1].end)]
        index = distances.index(min(distances))
        if min(distances) > 5e-4:
            ax = raw_edges[0].plot()
            raw_edges[1].plot(ax=ax)
            deltax1 = abs(raw_edges[0].start.x - raw_edges[1].end.x)
            deltax2 = abs(raw_edges[0].end.x - raw_edges[1].end.x)
            deltay1 = abs(raw_edges[0].start.y - raw_edges[1].end.y)
            deltay2 = abs(raw_edges[0].end.y - raw_edges[1].end.y)
            deltaz1 = abs(raw_edges[0].start.z - raw_edges[1].end.z)
            deltaz2 = abs(raw_edges[0].end.z - raw_edges[1].end.z)
            raise NotImplementedError(
                'First 2 edges of contour not follwing each other',
                'delta = {}, {}, {}, {}, {}, {}'.format(deltax1, deltax2,
                                                        deltay1, deltay2,
                                                        deltaz1, deltaz2))
        # Making things right for first 2 primitives

        if index == 0:
            edges = [raw_edges[0], raw_edges[1]]
        elif index == 1:
            edges = [raw_edges[0].reverse(), raw_edges[1]]
        elif index == 2:
            edges = [raw_edges[0], raw_edges[1].reverse()]
        elif index == 3:
            edges = [raw_edges[0].reverse(), raw_edges[1].reverse()]
        else:
            raise NotImplementedError

        last_edge = edges[-1]
        for raw_edge in raw_edges[2:]:
            distances = [raw_edge.start.point_distance(last_edge.end),
                         raw_edge.end.point_distance(last_edge.end)]
            index = distances.index(min(distances))
            if min(distances) > 5e-4:
                ax = last_edge.plot(color='b')
                raw_edge.plot(ax=ax, color='r')
                last_edge.end.plot(ax=ax, color='b')
                raw_edges[0].plot(ax=ax, color='g')
                deltax1 = abs(raw_edge.start.x - last_edge.end.x)
                deltax2 = abs(raw_edge.end.x - last_edge.end.x)
                deltay1 = abs(raw_edge.start.y - last_edge.end.y)
                deltay2 = abs(raw_edge.end.y - last_edge.end.y)
                deltaz1 = abs(raw_edge.start.z - last_edge.end.z)
                deltaz2 = abs(raw_edge.end.z - last_edge.end.z)
                raise NotImplementedError(
                    'Edges of contour not follwing each other',
                    'delta = {}, {}, {}, {}, {}, {}'.format(deltax1, deltax2,
                                                            deltay1, deltay2,
                                                            deltaz1, deltaz2))
            if index == 0:
                last_edge = raw_edge
            elif index == 1:
                last_edge = raw_edge.reverse()

            edges.append(last_edge)
        return cls(edges, name=name)

    def to_step(self, current_id, surface_id=None):

        content = ''
        edge_ids = []
        for primitive in self.primitives:
            if isinstance(primitive, volmdlr.edges.BSplineCurve3D):
                continue
            primitive_content, primitive_ids = primitive.to_step(current_id)
            content += primitive_content
            current_id = primitive_ids[-1] + 1
            for primitive_id in primitive_ids:
                content += "#{} = ORIENTED_EDGE('{}',*,*,#{},.T.);\n".format(
                    current_id,
                    primitive.name,
                    primitive_id)
                edge_ids.append(current_id)

                current_id += 1

        content += "#{} = EDGE_LOOP('{}',({}));\n".format(
            current_id, self.name, volmdlr.core.step_ids_to_str(edge_ids))
        return content, current_id

    def average_center_point(self):
        nb = len(self.points)
        x = npy.sum([p[0] for p in self.points]) / nb
        y = npy.sum([p[1] for p in self.points]) / nb
        z = npy.sum([p[2] for p in self.points]) / nb

        return volmdlr.Point3D(x, y, z)

    def rotation(self, center, axis, angle, copy=True):
        if copy:
            new_edges = [edge.rotation(center, axis, angle, copy=True) for edge
                         in self.primitives]
            # new_points = [p.rotation(center, axis, copy=True) for p in self.points]
            return Contour3D(new_edges, None, self.name)
        else:
            for edge in self.primitives:
                edge.rotation(center, axis, angle, copy=False)
            for point in self.tessel_points:
                point.rotation(center, axis, angle, copy=False)

    def translation(self, offset, copy=True):
        if copy:
            new_edges = [edge.translation(offset, copy=True) for edge in
                         self.primitives]
            # new_points = [p.translation(offset, copy=True) for p in self.points]
            return Contour3D(new_edges, self.name)
        else:
            for edge in self.primitives:
                edge.translation(offset, copy=False)
            for point in self.tessel_points:
                point.translation(offset, copy=False)

    def order_contour(self):
        # new_primitives = []
        # points = self.ordering_contour()
        # for p1, p2 in points:
        #     new_primitives.append(volmdlr.edges.LineSegment3D(p1, p2))
        # self.primitives = new_primitives

        initial_points = []
        for p in self.primitives:
            initial_points.append((p.start, p.end))

        new_primitives = []
        if self.is_ordered():
            return self
        points = self.ordering_contour()
        for p1, p2 in points:
            try:
                index = initial_points.index((p1, p2))
            except ValueError:
                index = initial_points.index((p2, p1))

            if isinstance(self.primitives[index], volmdlr.edges.LineSegment3D):
                new_primitives.append(volmdlr.edges.LineSegment3D(p1, p2))
            elif isinstance(self.primitives[index], volmdlr.edges.Arc3D):
                new_primitives.append(volmdlr.edges.Arc3D(p1, self.primitives[index].interior, p2))
            elif isinstance(self.primitives[index], volmdlr.edges.BSplineCurve3D):
                if (self.primitives[index].start == p1 and self.primitives[index].end == p2):
                    new_primitives.append(self.primitives[index])
                else:
                    new_primitives.append(self.primitives[index].reverse())

        self.primitives = new_primitives

        return self

    # def point_over_contour(self, point, abs_tol=1e-7):
    #     belongs = False
    #     for primitive in self.primitives:
    #         if primitive.point_belongs(point, abs_tol):
    #             belongs = True
    #     return belongs

    def frame_mapping(self, frame, side, copy=True):
        """
        side = 'old' or 'new'
        """
        if copy:
            new_edges = [edge.frame_mapping(frame, side, copy=True) for edge in
                         self.primitives]
            # new_points = [p.frame_mapping(frame, side, copy=True) for p in self.points]
            return Contour3D(new_edges, None, self.name)
        else:
            for edge in self.primitives:
                edge.frame_mapping(frame, side, copy=False)
            for point in self.tessel_points:
                point.frame_mapping(frame, side, copy=False)

    def copy(self, deep=True, memo=None):
        new_edges = [edge.copy(deep=deep, memo=memo) for edge in self.primitives]
        if self.point_inside_contour is not None:
            new_point_inside_contour = self.point_inside_contour.copy()
        else:
            new_point_inside_contour = None
        return Contour3D(new_edges, new_point_inside_contour, self.name)

    def length(self):
        # TODO: this is duplicated code from Wire3D!
        length = 0.
        for edge in self.primitives:
            length += edge.length()
        return length

    def point_at_abscissa(self, curvilinear_abscissa):
        # TODO: this is duplicated code from Wire3D!
        length = 0.
        for primitive in self.primitives:
            primitive_length = primitive.length()
            if length + primitive_length > curvilinear_abscissa:
                return primitive.point_at_abscissa(
                    curvilinear_abscissa - length)
            length += primitive_length
        if math.isclose(curvilinear_abscissa, length, abs_tol=1e-6):
            return primitive.point_at_abscissa(primitive_length)
        raise ValueError('abscissa out of contour length')

    def plot(self, ax=None, color='k', alpha=1, edge_details=False):
        if ax is None:
            ax = Axes3D(plt.figure())

        for edge in self.primitives:
            edge.plot(ax=ax, color=color, alpha=alpha,
                      edge_ends=edge_details, edge_direction=edge_details)

        return ax

    def to_2d(self, plane_origin, x, y):
        z = x.cross(y)
        plane3d = volmdlr.faces.Plane3D(volmdlr.Frame3D(plane_origin, x, y, z))
        primitives2d = [plane3d.point3d_to_2d(p) for p in self.primitives]
        return Contour2D(primitives=primitives2d)

    def _bounding_box(self):
        """
        Flawed method, to be enforced by overloading
        """
        n = 50
        l = self.length()
        points = [self.point_at_abscissa(i / n * l)
                  for i in range(n)]
        return volmdlr.core.BoundingBox.from_points(points)

    @classmethod
    def extract_contours(cls, contour, point1: volmdlr.Point3D,
                         point2: volmdlr.Point3D, inside=False):

        new_primitives = contour.extract_with_points(point1, point2, inside)
        contours = [cls(new_primitives)]
        return contours

    def contour_intersection(self, contour3d):
        dict_intersecting_points = {}
        for primitive in self.primitives:
            for primitive2 in contour3d.primitives:
                intersecting_point = primitive.linesegment_intersection(
                    primitive2)
                if intersecting_point is not None:
                    dict_intersecting_points[primitive2] = intersecting_point
        if dict_intersecting_points:
            return dict_intersecting_points
        return None

    @classmethod
    def from_points(cls, points: List[volmdlr.Point3D]):
        '''
        create a contour3d from points with line_segments3D
        '''

        if len(points) < 3:
            raise ValueError('contour is defined at least with three points')
        else:
            edges = []
            for i in range(0, len(points) - 1):
                edges.append(volmdlr.edges.LineSegment3D(points[i], points[i + 1]))

            edges.append(volmdlr.edges.LineSegment3D(points[len(points)], points[0]))

            contour = cls(edges)

            return contour

    def clean_primitives(self):
        '''
        delete primitives with start=end, and return a new contour
        '''

        new_primitives = []
        for p in self.primitives:
            if p.start != p.end:
                new_primitives.append(p)

        return Contour3D(new_primitives)

    def merge_with(self, contour3d):
        '''
        merge two adjacent contours, sharing primitives, and returns one outer contour and inner contours (if there are any)
        '''

        merged_primitives = self.merge_primitives_with(contour3d)
        if merged_primitives == []:
            return []
        contours = volmdlr.wires.Contour3D.contours_from_edges(merged_primitives, tol=3e-4)
        # contours = sorted(contours, key=lambda contour: contour.area(), reverse=True)
        return contours

    # def primitive_over_contour(self, primitive):
    #     '''
    #     copied from Contour2D
    #     '''
    #     for prim in self.primitives:
    #         if not hasattr(prim, 'unit_direction_vector') and \
    #                 hasattr(prim, 'tangent'):
    #             vector1 = prim.tangent(0.5)
    #         else:
    #             vector1 = prim.unit_direction_vector(abscissa=0.)

    #         if not hasattr(primitive, 'unit_direction_vector') and \
    #                 hasattr(primitive, 'tangent'):
    #             vector2 = primitive.tangent(0.5)
    #         else:
    #             vector2 = primitive.unit_direction_vector(abscissa=0.)

    #         if vector1.is_colinear_to(vector2):
    #             mid_point = primitive.middle_point()
    #             if self.point_over_contour(mid_point):
    #                 return True
    #     return False


class Circle3D(Contour3D):
    _non_serializable_attributes = ['point', 'edges', 'point_inside_contour']
    _non_eq_attributes = ['name']
    _non_hash_attributes = ['name']
    _generic_eq = True

    def __init__(self, frame: volmdlr.Frame3D, radius: float,
                 name: str = ''):
        """
        frame.u, frame.v define the plane, frame.w the normal
        """
        self.radius = radius
        self.frame = frame
        self.angle = volmdlr.TWO_PI
        Contour3D.__init__(self, [self], name=name)

    @property
    def center(self):
        return self.frame.origin

    @property
    def normal(self):
        return self.frame.w

    def __hash__(self):
        return hash(self.frame.origin)

    def __eq__(self, other_circle):
        return self.frame.origin == other_circle.frame.origin \
               and self.frame.w.is_colinear(other_circle.frame.w) \
               and math.isclose(self.radius,
                                other_circle.radius, abs_tol=1e-06)

    def tessellation_points(self, resolution=20):

        tessellation_points_3d = [
                                     self.center + self.radius * math.cos(
                                         teta) * self.frame.u
                                     + self.radius * math.sin(
                                         teta) * self.frame.v
                                     for teta in
                                     npy.linspace(0, volmdlr.TWO_PI,
                                                  resolution + 1)][:-1]
        return tessellation_points_3d

    def length(self):
        return volmdlr.TWO_PI * self.radius

    def FreeCADExport(self, name, ndigits=3):
        xc, yc, zc = round(1000 * self.center, ndigits)
        xn, yn, zn = round(self.normal, ndigits)
        return '{} = Part.Circle(fc.Vector({},{},{}),fc.Vector({},{},{}),{})\n'.format(
            name, xc, yc, zc, xn, yn, zn, 1000 * self.radius)

    def rotation(self, rot_center, axis, angle, copy=True):
        new_center = self.center.rotation(rot_center, axis, angle, True)
        new_normal = self.normal.rotation(rot_center, axis, angle, True)
        if copy:
            return Circle3D(new_center, self.radius, new_normal, self.name)
        else:
            self.center = new_center
            self.normal = new_normal

    def translation(self, offset, copy=True):
        # new_frame = self.center.translation(offset, True)
        new_frame = self.frame.translation(offset, True)

        if copy:

            # return Circle3D(new_frame, self.radius, self.frame,
            #                 self.name)
            return Circle3D(new_frame, self.radius, self.name)

        else:
            self.frame = new_frame

    def plot(self, ax=None, color='k', alpha=1., edge_details=False):
        if ax is None:
            fig = plt.figure()
            ax = Axes3D(fig)
        else:
            fig = None

        x = []
        y = []
        z = []
        for px, py, pz in self.tessellation_points():
            x.append(px)
            y.append(py)
            z.append(pz)
        x.append(x[0])
        y.append(y[0])
        z.append(z[0])
        ax.plot(x, y, z, color=color, alpha=alpha)
        return ax

    def point_at_abscissa(self, curvilinear_abscissa):
        """
        start point is at intersection of frame.u axis
        """
        start = self.frame.origin + self.radius * self.frame.u
        return start.rotation(self.frame.origin, self.frame.w,
                              curvilinear_abscissa / self.radius,
                              copy=True)

    @classmethod
    def from_step(cls, arguments, object_dict):
        center = object_dict[arguments[1]].origin
        radius = float(arguments[2]) / 1000
        if object_dict[arguments[1]].u is not None:
            normal = object_dict[arguments[1]].u
            other_vec = object_dict[arguments[1]].v
            if other_vec is not None:
                other_vec.normalize()
        else:
            normal = object_dict[arguments[1]].v  # ou w
            other_vec = None
        normal.normalize()
        return cls.from_center_normal(center, normal, radius,
                                      arguments[0][1:-1])

    def to_step(self, current_id, surface_id=None):
        circle_frame = volmdlr.Frame3D(self.center, self.frame.w, self.frame.u,
                                       self.frame.v)
        content, frame_id = circle_frame.to_step(current_id)
        curve_id = frame_id + 1
        content += "#{} = CIRCLE('{}',#{},{});\n".format(
            curve_id, self.name, frame_id, round(self.radius * 1000, 3))

        if surface_id:
            content += "#{} = SURFACE_CURVE('',#{},(#{}),.PCURVE_S1.);\n".format(
                curve_id + 1, curve_id, surface_id)
            curve_id += 1

        p1 = self.frame.origin + self.frame.u * self.radius
        # p2 = self.frame.origin + self.frame.v*self.radius
        p3 = self.frame.origin - self.frame.u * self.radius
        # p4 = self.frame.origin - self.frame.v*self.radius

        p1_content, p1_id = p1.to_step(curve_id + 1, vertex=True)
        # p2_content, p2_id = p2.to_step(p1_id+1, vertex=True)
        p3_content, p3_id = p3.to_step(p1_id + 1, vertex=True)
        # p4_content, p4_id = p4.to_step(p3_id+1, vertex=True)
        content += p1_content + p3_content

        arc1_id = p3_id + 1
        content += "#{} = EDGE_CURVE('{}',#{},#{},#{},.T.);\n".format(
            arc1_id, self.name, p1_id, p3_id, curve_id)
        oriented_edge1_id = arc1_id + 1
        content += "#{} = ORIENTED_EDGE('',*,*,#{},.T.);\n".format(
            oriented_edge1_id, arc1_id)

        arc2_id = oriented_edge1_id + 1
        content += "#{} = EDGE_CURVE('{}',#{},#{},#{},.T.);\n".format(
            arc2_id, self.name, p3_id, p1_id, curve_id)
        oriented_edge2_id = arc2_id + 1
        content += "#{} = ORIENTED_EDGE('',*,*,#{},.T.);\n".format(
            oriented_edge2_id, arc2_id)

        current_id = oriented_edge2_id + 1
        content += "#{} = EDGE_LOOP('{}',(#{},#{}));\n".format(
            current_id, self.name, oriented_edge1_id, oriented_edge2_id)

        return content, current_id

    def _bounding_box(self):
        """
        """
        # u = self.normal.deterministic_unit_normal_vector()
        # v = self.normal.cross(u)
        points = [self.frame.origin + self.radius * v
                  for v in [self.frame.u, -self.frame.u,
                            self.frame.v, -self.frame.v]]
        return volmdlr.core.BoundingBox.from_points(points)

    def to_2d(self, plane_origin, x, y):
        z = x.cross(y)
        plane3d = volmdlr.faces.Plane3D(volmdlr.Frame3D(plane_origin, x, y, z))
        return Circle2D(plane3d.point3d_to_2d(self.center), self.radius)

    @classmethod
    def from_center_normal(cls, center: volmdlr.Point3D,
                           normal: volmdlr.Vector3D,
                           radius: float,
                           name: str = ''):
        u = normal.deterministic_unit_normal_vector()
        v = normal.cross(u)
        return cls(volmdlr.Frame3D(center, u, v, normal), radius, name)

    @classmethod
    def from_3_points(cls, point1, point2, point3):
        u1 = (point2 - point1)
        u2 = (point2 - point3)
        try:
            u1.normalize()
            u2.normalize()
        except ZeroDivisionError:
            raise ValueError(
                'the 3 points must be distincts')

        normal = u2.cross(u1)
        normal.normalize()

        if u1 == u2:
            u2 = normal.cross(u1)
            u2.normalize()

        v1 = normal.cross(u1)  # v1 is normal, equal u2
        v2 = normal.cross(u2)  # equal -u1

        p11 = 0.5 * (point1 + point2)  # Mid point of segment s,m
        p21 = 0.5 * (point2 + point3)  # Mid point of segment s,m

        l1 = volmdlr.edges.Line3D(p11, p11 + v1)
        l2 = volmdlr.edges.Line3D(p21, p21 + v2)

        try:
            center, _ = l1.minimum_distance_points(l2)
        except ZeroDivisionError:
            raise ValueError(
                'Start, end and interior points  of an arc must be distincts')

        radius = (center - point1).norm()
        return cls(frame=volmdlr.Frame3D(center, u1, normal.cross(u1), normal),
                   radius=radius)

    def extrusion(self, extrusion_vector):

        if self.normal.is_colinear_to(extrusion_vector):
            u = self.normal.deterministic_unit_normal_vector()
            v = self.normal.cross(u)
            w = extrusion_vector.copy()
            w.normalize()
            cylinder = volmdlr.faces.CylindricalSurface3D(
                volmdlr.Frame3D(self.center, u, v, w), self.radius)
            return [cylinder.rectangular_cut(0, volmdlr.TWO_PI,
                                             0, extrusion_vector.norm())]
        else:
            raise NotImplementedError(
                'Extrusion along vector not colinar to normal for circle not handled yet: dot={}'.format(
                    self.normal.dot(extrusion_vector)))

    def revolution(self, axis_point: volmdlr.Point3D, axis: volmdlr.Vector3D,
                   angle: float):
        line3d = volmdlr.edges.Line3D(axis_point, axis_point + axis)
        tore_center, _ = line3d.point_projection(self.center)
        u = self.center - tore_center
        u.normalize()
        v = axis.cross(u)
        if not math.isclose(self.normal.dot(u), 0., abs_tol=1e-9):
            raise NotImplementedError(
                'Outside of plane revolution not supported')

        R = tore_center.point_distance(self.center)
        surface = volmdlr.faces.ToroidalSurface3D(
            volmdlr.Frame3D(tore_center, u, v, axis),
            R, self.radius)
        return [surface.rectangular_cut(0, angle, 0, volmdlr.TWO_PI)]

    def point_on_circle(self, point: volmdlr.Point3D):
        distance = point.point_distance(self.center)
        vec = volmdlr.Vector3D(*point - self.center)
        dot = self.normal.dot(vec)
        if math.isclose(distance, self.radius, abs_tol=1e-6)\
                and math.isclose(dot, 0, abs_tol=5e-6):
            return True
        return False

    def trim(self, point1: volmdlr.Point3D, point2: volmdlr.Point3D):
        if not self.point_on_circle(point1)\
                or not self.point_on_circle(point2):
            ax = self.plot()
            point1.plot(ax=ax, color='r')
            point2.plot(ax=ax, color='b')
            raise ValueError('Point not on circle for trim method')
        if point1 == point2:
            return volmdlr.edges.FullArc3D(self.frame.origin, point1,
                                           self.frame.w)
        interior = volmdlr.core.clockwise_interior_from_circle3d(
            point1, point2, self)
        return volmdlr.edges.Arc3D(point1, interior, point2)


class Ellipse3D(Contour3D):
    """
    :param major_axis: Largest radius of the ellipse
    :type major_axis: float
    :param minor_axis: Smallest radius of the ellipse
    :type minor_axis: float
    :param center: Ellipse's center
    :type center: Point3D
    :param normal: Ellipse's normal
    :type normal: Vector3D
    :param major_dir: Direction of the largest radius/major_axis
    :type major_dir: Vector3D
    """

    def __init__(self, major_axis: float, minor_axis: float,
                 center: volmdlr.Point3D, normal: volmdlr.Vector3D,
                 major_dir: volmdlr.Vector3D, name: str = ''):

        self.major_axis = major_axis
        self.minor_axis = minor_axis
        self.center = center
        normal.normalize()
        self.normal = normal
        major_dir.normalize()
        self.major_dir = major_dir
        Contour3D.__init__(self, [self], name=name)

    def tessellation_points(self, resolution=20):
        # plane = Plane3D.from_normal(self.center, self.normal)
        tessellation_points_3d = [
                                     self.center + self.major_axis * math.cos(
                                         teta) * self.major_dir
                                     + self.minor_axis * math.sin(
                                         teta) * self.major_dir.cross(
                                         self.normal) for teta in
                                     npy.linspace(0, volmdlr.TWO_PI,
                                                  resolution + 1)][:-1]
        return tessellation_points_3d

    def trim(self, point1: volmdlr.Point3D, point2: volmdlr.Point3D):
        # minor_dir = self.normal.cross(self.major_dir)
        # frame = volmdlr.Frame3D(self.center, self.major_dir,
        #                         minor_dir, self.normal)
        frame = volmdlr.Frame3D(self.center, self.major_dir,
                                self.normal.cross(self.major_dir), self.normal)

        # Positionnement des points dans leur frame
        p1_new, p2_new = frame.new_coordinates(
            point1), frame.new_coordinates(point2)

        # Angle pour le p1
        # u1, u2 = p1_new.x / self.major_axis, p1_new.y / self.minor_axis
        # theta1 = volmdlr.core.sin_cos_angle(u1, u2)
        theta1 = volmdlr.core.sin_cos_angle(p1_new.x / self.major_axis, p1_new.y / self.minor_axis)

        # Angle pour le p2
        # u3, u4 = p2_new.x / self.major_axis, p2_new.y / self.minor_axis
        # theta2 = volmdlr.core.sin_cos_angle(u3, u4)
        theta2 = volmdlr.core.sin_cos_angle(p2_new.x / self.major_axis, p2_new.y / self.minor_axis)

        if theta1 > theta2:  # sens trigo
            angle = math.pi + (theta1 + theta2) / 2
        else:
            angle = (theta1 + theta2) / 2

        # p_3 = volmdlr.Point3D(self.major_axis * math.cos(angle),
        #                       self.minor_axis * math.sin(angle), 0)
        # p3 = frame.old_coordinates(p_3)
        p3 = frame.old_coordinates(volmdlr.Point3D(self.major_axis * math.cos(angle),
                                                   self.minor_axis * math.sin(angle), 0))

        return volmdlr.edges.ArcEllipse3D(point1, p3, point2, self.center,
                                          self.major_dir)

    def FreeCADExport(self, ip, ndigits=3):
        name = 'primitive{}'.format(ip)
        xc, yc, zc = npy.round(1000 * self.center.vector, ndigits)
        major_vector = self.center + self.major_axis / 2 * self.major_dir
        xmaj, ymaj, zmaj = npy.round(1000 * major_vector.vector, ndigits)
        minor_vector = self.center + self.minor_axis / 2 * self.normal.cross(
            self.major_dir)
        xmin, ymin, zmin = npy.round(1000 * minor_vector.vector, ndigits)
        return '{} = Part.Ellipse(fc.Vector({},{},{}), fc.Vector({},{},{}), fc.Vector({},{},{}))\n'.format(
            name, xmaj, ymaj, zmaj, xmin, ymin, zmin, xc, yc, zc)

    def rotation(self, rot_center, axis, angle, copy=True):
        new_center = self.center.rotation(rot_center, axis, angle, True)
        new_normal = self.normal.rotation(rot_center, axis, angle, True)
        new_major_dir = self.major_dir.rotation(rot_center, axis, angle, True)
        if copy:
            return Ellipse3D(self.major_axis, self.minor_axis, new_center,
                             new_normal, new_major_dir, self.name)
        else:
            self.center = new_center
            self.normal = new_normal
            self.major_dir = new_major_dir

    def translation(self, offset, copy=True):
        new_center = self.center.translation(offset, True)
        new_normal = self.normal.translation(offset, True)
        new_major_dir = self.major_dir.translation(offset, True)
        if copy:
            return Ellipse3D(self.major_axis, self.minor_axis, new_center,
                             new_normal, new_major_dir, self.name)
        else:
            self.center = new_center
            self.normal = new_normal
            self.major_dir = new_major_dir

    def plot(self, ax=None, color='k', alpha=1, edge_details=False):
        if ax is None:
            fig = plt.figure()
            ax = Axes3D(fig)
        else:
            fig = None

        x = []
        y = []
        z = []
        for px, py, pz in self.tessellation_points():
            x.append(px)
            y.append(py)
            z.append(pz)
        x.append(x[0])
        y.append(y[0])
        z.append(z[0])
        ax.plot(x, y, z, color)
        return ax

    @classmethod
    def from_step(cls, arguments, object_dict):
        center = object_dict[arguments[1]].origin
        normal = object_dict[arguments[1]].u  # ancien w
        major_dir = object_dict[arguments[1]].v  # ancien u
        major_axis = float(arguments[2]) / 1000
        minor_axis = float(arguments[3]) / 1000
        return cls(major_axis, minor_axis, center, normal, major_dir,
                   arguments[0][1:-1])


class ClosedPolygon3D(Contour3D, ClosedPolygon):
    _non_serializable_attributes = ['line_segments', 'primitives']
    _non_eq_attributes = ['line_segments', 'primitives']

    def __init__(self, points: List[volmdlr.Point3D], name: str = ''):
        self.points = points
        self.line_segments = self._line_segments()

        Contour3D.__init__(self, self.line_segments, name)

    def _line_segments(self):
        lines = []
        if len(self.points) > 1:
            for p1, p2 in zip(self.points,
                              list(self.points[1:]) + [self.points[0]]):
                lines.append(volmdlr.edges.LineSegment3D(p1, p2))
        return lines

    def copy(self, *args, **kwargs):
        points = [p.copy() for p in self.points]
        return ClosedPolygon3D(points, self.name)

    def __hash__(self):
        return sum([hash(p) for p in self.points])

    def __eq__(self, other_):
        if not isinstance(other_, self.__class__):
            return False
        equal = True
        for point, other_point in zip(self.points, other_.points):
            equal = (equal and point == other_point)
        return equal

    def plot(self, ax=None, color='k', alpha=1, edge_details=False):
        for line_segment in self.line_segments:
            ax = line_segment.plot(ax=ax, color=color, alpha=alpha,
                                   edge_ends=True, edge_direction=True)
        return ax

    def rotation(self, center, axis, angle, copy=True):
        if copy:
            return ClosedPolygon3D(
                [p.rotation(center, axis, angle, copy=True) for p in
                 self.points])
        else:
            for p in self.points:
                p.rotation(center, axis, angle, copy=False)

    def translation(self, offset, copy=True):
        if copy:
            new_points = [point.translation(offset, copy=True) for point in
                          self.points]
            return ClosedPolygon3D(new_points, self.name)
        else:
            for point in self.points:
                point.translation(offset, copy=False)

    def to_2d(self, plane_origin, x, y):
        points2d = [point.to_2d(plane_origin, x, y) for point in self.points]
        return ClosedPolygon2D(points2d)

    def sewing_with(self, other_poly3d, x, y, normal, resolution=20):
        self_center, other_center = self.average_center_point(), \
                                    other_poly3d.average_center_point()

        self_poly2d, other_poly2d = self.to_2d(self_center, x, y), \
            other_poly3d.to_2d(other_center, x, y)
        self_center2d, other_center2d = self_poly2d.center_of_mass(), \
            other_poly2d.center_of_mass()
        self_poly2d.translation(-self_center2d, copy=False)
        other_poly2d.translation(-other_center2d, copy=False)

        bbox_self2d, bbox_other2d = self_poly2d.bounding_rectangle(), \
            other_poly2d.bounding_rectangle()
        position = [abs(value) for value in bbox_self2d] \
            + [abs(value) for value in bbox_other2d]
        max_scale = 2 * max(position)

        lines = [volmdlr.edges.LineSegment2D(volmdlr.O2D, max_scale * (
                volmdlr.X2D * math.sin(n * 2 * math.pi / resolution) +
                volmdlr.Y2D * math.cos(n * 2 * math.pi / resolution))
                                             ) for n in range(resolution)]

        self_new_points, other_new_points = [], []
        for l in lines:
            for self_line in self_poly2d.line_segments:
                intersect = l.linesegment_intersections(self_line)
                if intersect:
                    self_new_points.extend(intersect)
                    break

            for other_line in other_poly2d.line_segments:
                intersect = l.linesegment_intersections(other_line)
                if intersect:
                    other_new_points.extend(intersect)
                    break

        new_self_poly2d, new_other_poly2d = ClosedPolygon2D(
            self_new_points), ClosedPolygon2D(other_new_points)
        new_self_poly2d.translation(self_center2d, copy=False)
        new_other_poly2d.translation(other_center2d, copy=False)

        new_poly1, new_poly2 = new_self_poly2d.to_3d(self_center, x, y), \
            new_other_poly2d.to_3d(other_center, x, y)

        triangles = []
        for point1, point2, other_point in zip(new_poly1.points,
                                               new_poly1.points[
                                                   1:] + new_poly1.points[:1],
                                               new_poly2.points):
            triangles.append([point1, point2, other_point])

        for point1, point2, other_point in zip(
                new_poly2.points, new_poly2.points[1:] + new_poly2.points[:1],
                new_poly1.points[1:] + new_poly1.points[:1]):
            triangles.append([other_point, point2, point1])

        return triangles

    def simplify(self, min_distance: float = 0.01, max_distance: float = 0.05):
        return ClosedPolygon3D(self.simplify_polygon(
            min_distance=min_distance, max_distance=max_distance).points)

    def convex_sewing(self, polygon2, x, y):
        """
        x and y are used for plane projection to make
        sure it is being projected in the right plane
        """
        center1, center2 = self.average_center_point(), polygon2.average_center_point()
        center1_, center2_ = volmdlr.Point3D(center1.x, center1.y, 0), volmdlr.Point3D(center2.x, center2.y, 0)
        new_polygon1, new_polygon2 = self.translation(-center1_), polygon2.translation(-center2_)
        new_center1, new_center2 = new_polygon1.average_center_point(), new_polygon2.average_center_point()

        new_polygon1_2d, new_polygon2_2d =\
            new_polygon1.to_2d(new_center1, x, y), new_polygon2.to_2d(new_center2, x, y)

        dict_closing_pairs = {}
        triangles = []
        list_closing_point_indexes = []
        new_polygon1_2d_points = new_polygon1_2d.points + [
            new_polygon1_2d.points[0]]
        for i, point_polygon1 in enumerate(
                new_polygon1.points + [new_polygon1.points[0]]):
            if i != 0:
                mean_point2d = 0.5 * (
                        new_polygon1_2d_points[i] + new_polygon1_2d_points[
                            i - 1])
                closing_point = new_polygon2_2d.line_intersecting_closing_point(
                    mean_point2d)
                closing_point_index = new_polygon2_2d.points.index(
                    closing_point)

                if i == 1:
                    previous_closing_point_index = closing_point_index
                if closing_point_index != previous_closing_point_index:
                    if closing_point_index in list_closing_point_indexes:
                        closing_point_index = previous_closing_point_index
                    else:
                        dict_closing_pairs[self.points[i - 1]] = (
                            previous_closing_point_index,
                            closing_point_index)

                if point_polygon1 == new_polygon1.points[0]:
                    if list(dict_closing_pairs.values())[-1][-1] != \
                            list(dict_closing_pairs.values())[0][0]:
                        dict_closing_pairs[self.points[0]] = (
                            list(dict_closing_pairs.values())[-1][-1],
                            list(dict_closing_pairs.values())[0][0])

                real_closing_point = polygon2.points[closing_point_index]

                face_points = [self.points[new_polygon1.points.index(
                    point_polygon1)], self.points[i - 1],
                                  real_closing_point]
                triangles.append(face_points)

                list_closing_point_indexes.append(closing_point_index)
                previous_closing_point_index = closing_point_index
        triangles += polygon2.close_sewing(dict_closing_pairs)

        return triangles

    def get_valid_concave_sewing_polygon(self, polygon1_2d, polygon2_2d):
        polygon1_2d_valid__primitive =\
            polygon1_2d.get_valid_sewing_polygon_primitive(polygon2_2d)
        if polygon1_2d_valid__primitive == polygon1_2d.line_segments[0]:
            return self
        new_polygon_primitives = \
            self.line_segments[polygon1_2d.line_segments.index(polygon1_2d_valid__primitive):] + \
            self.line_segments[:polygon1_2d.line_segments.index(polygon1_2d_valid__primitive)]
        polygon1_3d_points = []
        for prim in new_polygon_primitives:
            if prim.start not in polygon1_3d_points:
                polygon1_3d_points.append(prim.start)
            if prim.end not in polygon1_3d_points:
                polygon1_3d_points.append(prim.end)
        return ClosedPolygon3D(polygon1_3d_points)

    def close_sewing(self, dict_closing_pairs):
        triangles_points = []
        for i, point_polygon2 in enumerate(
                self.points + [self.points[0]]):
            for j, index in enumerate(list(dict_closing_pairs.values())):
                if i != 0:
                    if i - 1 >= index[0] and i <= index[1]:
                        face_points = [self.points[i - 1],
                                       point_polygon2,
                                       list(dict_closing_pairs.keys())[j]]
                        triangles_points.append(face_points)
                    elif index[0] > index[1]:
                        if (i - 1 <= index[0] and i <= index[1]) or (
                                (i - 1 >= index[0]) and i >= index[1]):
                            face_points = [self.points[i - 1],
                                           point_polygon2,
                                           list(dict_closing_pairs.keys())[j]]
                            triangles_points.append(face_points)
        return triangles_points

    def check_sewing(self, polygon2, sewing_faces):
        if not len(self.line_segments) + len(polygon2.line_segments) == len(sewing_faces):
            return False
        return True

    def redefine_sewing_triangles_points(self, triangles_points,
                                         passed_by_zero_index,
                                         closing_point_index,
                                         previous_closing_point_index):
        for n, triangle_points in enumerate(triangles_points[::-1]):
            if (not passed_by_zero_index and
                self.points.index(
                    triangle_points[2]) > closing_point_index) or \
                    (passed_by_zero_index and
                     0 <= self.points.index(triangle_points[
                                                       2]) <= previous_closing_point_index and
                     self.points.index(
                         triangle_points[2]) > closing_point_index):
                new_face_points = [triangles_points[-(n + 1)][0],
                                   triangles_points[-(n + 1)][1],
                                   self.points[
                                       closing_point_index]]
                triangles_points[-(n + 1)] = new_face_points

        return triangles_points

    @staticmethod
    def clean_sewing_closing_pairs_dictionary(dict_closing_pairs,
                                              closing_point_index,
                                              passed_by_zero_index):
        """
        Cleans the dictionnary containing the sewing closing pairs informations
        in case it needs to be recalculated due to changing closing points
        """
        dict_closing_pairs_values = list(dict_closing_pairs.values())
        dict_closing_pairs_keys = list(dict_closing_pairs.keys())
        previous_closing_point_index = dict_closing_pairs_values[-1][1]
        last_dict_value = previous_closing_point_index
        for i, key in enumerate(dict_closing_pairs_keys[::-1]):
            if (not passed_by_zero_index and
                last_dict_value > closing_point_index) or \
                    (passed_by_zero_index and
                     0 <= last_dict_value <= previous_closing_point_index and
                     last_dict_value > closing_point_index):
                lower_bounddary_closing_point = key
                del dict_closing_pairs[key]
                if not dict_closing_pairs:
                    break
                last_dict_value = dict_closing_pairs_values[-i - 2][1]

        return dict_closing_pairs, lower_bounddary_closing_point

    @staticmethod
    def validate_concave_closing_point(closing_point_index,
                                       list_closing_point_indexes,
                                       passed_by_zero_index,
                                       ratio_denom, polygons_points_ratio):
        if closing_point_index == list_closing_point_indexes[-1]:
            return closing_point_index, [], passed_by_zero_index

        list_remove_closing_points = []
        ratio = (list_closing_point_indexes[-1] - closing_point_index) / ratio_denom
        if list_closing_point_indexes[-1] > closing_point_index:
            if closing_point_index > list_closing_point_indexes[-1] - 10 and\
                    closing_point_index != list_closing_point_indexes[-1] - 1:
                if closing_point_index - 1 in list_closing_point_indexes and\
                        closing_point_index + 1 in list_closing_point_indexes:
                    closing_point_index = list_closing_point_indexes[-1]
                    return closing_point_index, list_remove_closing_points, passed_by_zero_index
                for idx in list_closing_point_indexes[::-1]:
                    if not passed_by_zero_index:
                        if idx > closing_point_index:
                            list_remove_closing_points.append(idx)
                        else:
                            break
                    else:
                        if 0 < idx <= list_closing_point_indexes[-1] and\
                                idx > closing_point_index:
                            list_remove_closing_points.append(idx)
                        else:
                            break
            elif closing_point_index in list_closing_point_indexes:
                closing_point_index = list_closing_point_indexes[-1]
            elif math.isclose(ratio, 0, abs_tol=0.3):
                closing_point_index = list_closing_point_indexes[-1]
            else:
                if passed_by_zero_index:
                    ratio = (list_closing_point_indexes[
                                 0] - closing_point_index) / ratio_denom
                    if math.isclose(ratio, 1, abs_tol=0.3):
                        closing_point_index = list_closing_point_indexes[0]
                    else:
                        closing_point_index = list_closing_point_indexes[-1]
                else:
                    if closing_point_index > list_closing_point_indexes[0]:
                        ratio1 = (closing_point_index -
                                  list_closing_point_indexes[
                                      0]) / ratio_denom
                        if math.isclose(ratio1, 0, abs_tol=0.3) and\
                                math.isclose(ratio, 1, abs_tol=0.3):
                            passed_by_zero_index = True
                            closing_point_index = list_closing_point_indexes[0]
                        else:
                            closing_point_index = list_closing_point_indexes[-1]
                    else:
                        if closing_point_index < ratio_denom / 4:
                            passed_by_zero_index = True
                        elif ratio_denom - list_closing_point_indexes[
                                -1] >= 5:
                            closing_point_index = \
                                list_closing_point_indexes[-1] + 5
                        else:
                            closing_point_index = \
                                list_closing_point_indexes[-1]

        elif closing_point_index in list_closing_point_indexes:
            closing_point_index = list_closing_point_indexes[-1]
        elif len(list_closing_point_indexes) > 2 and \
                list_closing_point_indexes[0] < closing_point_index < \
                list_closing_point_indexes[-1]:
            closing_point_index = list_closing_point_indexes[-1]
        elif passed_by_zero_index and closing_point_index > \
                list_closing_point_indexes[0]:
            closing_point_index = list_closing_point_indexes[-1]
        elif list_closing_point_indexes[0] == 0 and math.isclose(ratio, -1,
                                                                 abs_tol=0.3):
            closing_point_index = list_closing_point_indexes[-1]
        elif math.isclose(ratio, -1, abs_tol=0.3):
            closing_point_index = list_closing_point_indexes[-1]
        elif closing_point_index - list_closing_point_indexes[-1] > 5 and \
            list_closing_point_indexes[-1] + 4 <= ratio_denom - 1 and\
                polygons_points_ratio > 0.95:
            closing_point_index = list_closing_point_indexes[-1] + 4

        return closing_point_index, list_remove_closing_points, passed_by_zero_index

    def concave_sewing(self, polygon2, x, y):
        polygon1_2d = self.to_2d(volmdlr.O2D, x, y)
        polygon2_2d = polygon2.to_2d(volmdlr.O2D, x, y)
        polygon1_3d = self
        polygon2_3d = polygon2
        if polygon2_2d.area() < polygon1_2d.area():
            polygon1_2d, polygon2_2d = polygon2_2d, polygon1_2d
            polygon1_3d = polygon2
            polygon2_3d = self
        polygon1_3d = polygon1_3d.get_valid_concave_sewing_polygon(
            polygon1_2d, polygon2_2d)
        polygon1_2d = polygon1_3d.to_2d(volmdlr.O2D, x, y)

        # ax=polygon1_2d.plot()
        # polygon2_2d.plot(ax=ax, color='r')

        dict_closing_pairs = {}
        triangles_points = []
        list_closing_point_indexes = []
        passed_by_zero_index = False
        ratio_denom = len(polygon2_2d.points)
        polygons_points_ratio = len(polygon1_2d.points) / ratio_denom
        previous_closing_point_index = None
        for i, primitive1 in enumerate(polygon1_2d.line_segments):
            list_remove_closing_points = []
            closing_point = polygon1_2d.get_closing_point(polygon2_2d,
                                                          primitive1)
            if closing_point == volmdlr.O2D:
                if previous_closing_point_index is not None:
                    closing_point_index = previous_closing_point_index
                else:
                    raise NotImplementedError(
                        'None of the normal lines intersect polygon2, '
                        'certify projection plane given is correct')
            else:
                closing_point_index = polygon2_2d.points.index(closing_point)

            if i == 0:
                previous_closing_point_index = closing_point_index
            else:
                closing_point_index, list_remove_closing_points,\
                    passed_by_zero_index = self.validate_concave_closing_point(
                        closing_point_index, list_closing_point_indexes,
                        passed_by_zero_index, ratio_denom, polygons_points_ratio)

            if list_remove_closing_points:
                new_list_closing_point_indexes = list(
                    dict.fromkeys(list_closing_point_indexes))
                new_list_remove_closing_indexes = list(
                    dict.fromkeys(list_remove_closing_points))

                # print('closing_point_index:', closing_point_index)
                # print('list_remove_closing_points:',
                #       list_remove_closing_points)
                # print('list_closing_point_indexes:',
                #       list_closing_point_indexes)
                # print('new_list_closing_point_indexes:',
                #       new_list_closing_point_indexes)
                # print('new_list_remove_closing_indexes:',
                #       new_list_remove_closing_indexes)
                # print('dict_closing_pairs before:', dict_closing_pairs)
                if len(list_remove_closing_points) == len(triangles_points):
                    triangles_points = \
                        polygon2_3d.redefine_sewing_triangles_points(
                            triangles_points, passed_by_zero_index,
                            closing_point_index, previous_closing_point_index)
                    if dict_closing_pairs:
                        dict_closing_pairs, lower_bounddary_closing_point = \
                            self.clean_sewing_closing_pairs_dictionary(
                                dict_closing_pairs,
                                closing_point_index,
                                passed_by_zero_index)

                        if len(new_list_remove_closing_indexes) <\
                                len(new_list_closing_point_indexes):
                            dict_closing_pairs[
                                lower_bounddary_closing_point] = (
                                new_list_closing_point_indexes[
                                    -(len(new_list_remove_closing_indexes) + 1)],
                                closing_point_index)
                    for pt_index in list_remove_closing_points:
                        list_closing_point_indexes.remove(pt_index)
                    list_closing_point_indexes.append(closing_point_index)

                elif (not passed_by_zero_index and
                      closing_point_index > polygon2_3d.points.index(
                        triangles_points[-len(list_remove_closing_points) - 1][2])) or\
                        (passed_by_zero_index and closing_point_index >= 0):
                    triangles_points =\
                        polygon2_3d.redefine_sewing_triangles_points(
                            triangles_points, passed_by_zero_index,
                            closing_point_index, previous_closing_point_index)
                    dict_closing_pairs, lower_bounddary_closing_point =\
                        self.clean_sewing_closing_pairs_dictionary(
                            dict_closing_pairs, closing_point_index, passed_by_zero_index)

                    if not list(dict_closing_pairs.keys()) or dict_closing_pairs[
                            list(dict_closing_pairs.keys())[-1]][1] !=\
                            closing_point_index:
                        dict_closing_pairs[lower_bounddary_closing_point] =\
                            (new_list_closing_point_indexes[
                                 -(len(new_list_remove_closing_indexes) + 1)],
                             closing_point_index)

                    for pt_index in list_remove_closing_points:
                        list_closing_point_indexes.remove(pt_index)
                    list_closing_point_indexes.append(closing_point_index)
                else:
                    closing_point_index = previous_closing_point_index

            elif closing_point_index != previous_closing_point_index:
                dict_closing_pairs[polygon1_3d.line_segments[i].start] =\
                    (previous_closing_point_index, closing_point_index)
            face_points = [polygon1_3d.line_segments[i].start,
                           polygon1_3d.line_segments[i].end,
                           polygon2_3d.points[closing_point_index]]
            triangles_points.append(face_points)
            list_closing_point_indexes.append(closing_point_index)
            previous_closing_point_index = closing_point_index
            if primitive1 == polygon1_2d.line_segments[-1]:
                if list_closing_point_indexes[-1] != \
                        list_closing_point_indexes[0]:
                    ratio = (list_closing_point_indexes[-1] -
                             list_closing_point_indexes[0]) / len(
                        polygon2_2d.points)
                    if math.isclose(ratio, -1,
                                    abs_tol=0.2) and passed_by_zero_index:
                        dict_closing_pairs[
                            polygon1_3d.points[0]] = (
                            list_closing_point_indexes[-2],
                            list_closing_point_indexes[0])
                        new_face_points = [triangles_points[-1][0],
                                           triangles_points[-1][1],
                                           polygon2_3d.points[
                                               list_closing_point_indexes[-2]]]
                        triangles_points.remove(triangles_points[-1])
                        triangles_points.append(new_face_points)
                    else:
                        dict_closing_pairs[polygon1_3d.points[0]] = (
                            list(dict_closing_pairs.values())[-1][-1],
                            list(dict_closing_pairs.values())[0][0])

        triangles_points += polygon2_3d.close_sewing(dict_closing_pairs)

        # print('list closing indexes :', list_closing_point_indexes)
        # # print('length polygon2 points: ', len(polygon2_3d.points))
        # print('dict_closing_pairs :', dict_closing_pairs)

        # volum = volmdlr.core.VolumeModel(triangles)
        # volum.babylonjs()
        # print('p1 3d points :', self.points)
        # print('p2 3d points :', polygon2.points)
        return triangles_points

    def sewing(self, polygon2, x, y):
        polygon1_2d = self.to_2d(volmdlr.O2D, x, y)
        polygon2_2d = polygon2.to_2d(volmdlr.O2D, x, y)
        if polygon1_2d.is_convex() and polygon2_2d.is_convex():
            return self.convex_sewing(polygon2, x, y)
        return self.concave_sewing(polygon2, x, y)<|MERGE_RESOLUTION|>--- conflicted
+++ resolved
@@ -640,33 +640,6 @@
                         crossings_points.append(a[0])
         return crossings
 
-<<<<<<< HEAD
-    def axial_symmetry(self, line):
-        '''
-        finds out the symmetric wire2d according to a line
-        '''
-
-        primitives_symmetry = []
-        for primitive in self.primitives:
-            try:
-                primitives_symmetry.append(primitive.axial_symmetry(line))
-            except NotImplementedError:
-                print(f'Class {self.__class__.__name__} does not implement symmetry method')
-
-        return self.__class__(primitives=primitives_symmetry)
-
-    def is_symmetric(self, wire2d, line):
-        '''
-        checks if the two wires2d are symmetric or not according to line
-        '''
-
-        c_symmetry_0 = self.symmetry(line)
-        c_symmetry_1 = wire2d.symmetry(line)
-
-        if wire2d.is_superposing(c_symmetry_0) and self.is_superposing(c_symmetry_1):
-            return True
-        return False
-=======
     def to_wire_with_linesegments(self):
         '''
         convert a wire with different primitives to a wire with just linesegments
@@ -729,7 +702,32 @@
         primitives_sorted = sorted(primitives, key=lambda primitive: primitive.point_distance(point))
 
         return primitives_sorted[0]
->>>>>>> a6cb4aed
+
+    def axial_symmetry(self, line):
+        '''
+        finds out the symmetric wire2d according to a line
+        '''
+
+        primitives_symmetry = []
+        for primitive in self.primitives:
+            try:
+                primitives_symmetry.append(primitive.axial_symmetry(line))
+            except NotImplementedError:
+                print(f'Class {self.__class__.__name__} does not implement symmetry method')
+
+        return self.__class__(primitives=primitives_symmetry)
+
+    def is_symmetric(self, wire2d, line):
+        '''
+        checks if the two wires2d are symmetric or not according to line
+        '''
+
+        c_symmetry_0 = self.symmetry(line)
+        c_symmetry_1 = wire2d.symmetry(line)
+
+        if wire2d.is_superposing(c_symmetry_0) and self.is_superposing(c_symmetry_1):
+            return True
+        return False
 
 
 class Wire3D(volmdlr.core.CompositePrimitive3D, Wire):
