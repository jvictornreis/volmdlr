#!/usr/bin/env python3
# -*- coding: utf-8 -*-
"""
Script checking offset and Curvilinear absissa of roundedline2D
"""

import math
from typing import List
import numpy as npy
import matplotlib.pyplot as plt
import matplotlib.patches
from mpl_toolkits.mplot3d import Axes3D
from typing import List
import networkx as nx

import volmdlr
import volmdlr.core
import volmdlr.edges

import volmdlr.display as vmd

# import volmdlr.faces
import volmdlr.geometry as vmgeo

# import volmdlr.plot_data
from volmdlr.core_compiled import (
    LineSegment2DPointDistance,
    polygon_point_belongs, Matrix22
)

import itertools
from typing import List, Tuple, Dict
from scipy.spatial import Delaunay, ConvexHull
import plot_data.core as plot_data

import plot_data.core as plot_data
# import cv2
import numpy as np
from statistics import mean


class Wire:

    def length(self):
        length = 0.
        for primitive in self.primitives:
            length += primitive.length()
        return length

    def discretization_points(self, resolution: float):
        length = self.length()
        n = int(length / resolution)
        return [self.point_at_abscissa(i / (n + 1) * length) for i in
                range(n + 1)]

    def point_at_abscissa(self, curvilinear_abscissa: float):
        length = 0.
        for primitive in self.primitives:
            primitive_length = primitive.length()
            if length + primitive_length > curvilinear_abscissa:
                return primitive.point_at_abscissa(
                    curvilinear_abscissa - length)
            length += primitive_length

        if curvilinear_abscissa < length + 1e-9:
            return self.primitives[-1].end
        raise ValueError(
            'abscissa over length: {}>{}'.format(curvilinear_abscissa, length))

    def extract_primitives(self, point1, primitive1, point2, primitive2):
        primitives = []
        ip1 = self.primitive_to_index[primitive1]
        ip2 = self.primitive_to_index[primitive2]

        if ip1 < ip2:
            primitives.append(primitive1.split(point1)[1])
            primitives.extend(self.primitives[ip1 + 1:ip2])
            primitives.append(primitive2.split(point2)[0])
        else:
            primitives.append(primitive2.split(point2)[1])
            primitives.extend(self.primitives[ip2 + 1:ip1])
            primitives.append(primitive2.split(point2)[0])

        return primitives
    def extract_without_primitives(self, point1, point2):
        split_primitives  = []
        primitives = self.primitives
        for point in [point1, point2]:
            dist_min = math.inf
            for primitive in primitives:
                dist = primitive.point_distance(point)
                if dist < dist_min:
                    dist_min = dist
                    prim_opt = primitive
            split_primitives.append(prim_opt)
        return self.extract_primitives(point1, split_primitives[0], point2, split_primitives[1])


class Wire2D(volmdlr.core.CompositePrimitive2D, Wire):
    """
    A collection of simple primitives, following each other making a wire
    """

    def __init__(self, primitives, name=''):
        volmdlr.core.CompositePrimitive2D.__init__(self, primitives, name)

    def to_3d(self, plane_origin, x, y):
        primitives3d = []
        for edge in self.primitives:
            primitives3d.append(edge.to_3d(plane_origin, x, y))

        return Wire3D(primitives3d)

    def extract(self, point1, primitive1, point2, primitive2):
        return Wire2D(self.extract_primitives(point1, primitive1, point2, primitive2))
    
    def extract_with_points(self, point1: volmdlr.Point2D, point2: volmdlr.Point2D):
        return self.extract_without_primitives(point1, point2)
        # split_primitives  = []
        # # primitives = [p for p in contour.primitives]
        # primitives = self.primitives
        # print(len(primitives))
        # for point in [point1, point2]:
        #     dist_min = math.inf
        #     for primitive in primitives:
        #         # print(point)
        #         dist = primitive.point_distance(point)
        #         if dist < dist_min:
        #             dist_min = dist
        #             prim_opt = primitive
        #     split_primitives.append(prim_opt)
        # print(len(split_primitives))
        # return self.extract(point1, split_primitives[0], point2, split_primitives[1])

        # TODO: method to check if it is a wire

    def infinite_intersections(self, infinite_primitives):
        """
        returns a list  that contains:
        the intersections between a succession of infinite primitives (line, circle).
        There must be a method implemented to intersect the two infinite primitives.

        """
        offset_intersections = []

        for primitive_1, primitive_2 in zip(infinite_primitives,
                                            infinite_primitives[1:]):

            i = infinite_primitives.index(primitive_1)
            k = infinite_primitives.index(primitive_2)

            primitive_name = primitive_1.__class__.__name__.lower().replace(
                '2d', '')
            intersection_method_name = '{}_intersections'.format(
                primitive_name)
            next_primitive_name = primitive_2.__class__.__name__.lower().replace(
                '2d', '')
            next_intersection_method_name = '{}_intersections'.format(
                next_primitive_name)

            if hasattr(primitive_1, next_intersection_method_name):
                intersections = getattr(primitive_1,
                                        next_intersection_method_name)(
                    primitive_2)
                end = self.primitives[i].end

                if len(intersections) == 1:
                    offset_intersections.append(intersections[0])

                else:
                    end = self.primitives[i].end
                    if intersections[0].point_distance(end) > intersections[
                        1].point_distance(end):
                        intersections.reverse()
                    offset_intersections.append(intersections[0])

            elif hasattr(primitive_2, intersection_method_name):
                intersections = getattr(primitive_2, intersection_method_name)(
                    primitive_1)
                if len(intersections) == 1:
                    offset_intersections.append(intersections[0])
                else:
                    end = self.primitives[i].end
                    if intersections[0].point_distance(end) > intersections[
                        1].point_distance(end):
                        intersections.reverse()
                    offset_intersections.append(intersections[0])

            else:
                raise NotImplementedError(
                    'No intersection method between {} and {}. Define {} on {} or {} on {}'.format(
                        primitive_1.__class__.__name__,
                        primitive_2.__class__.__name__,
                        next_intersection_method_name,
                        primitive_1.__class__.__name__,
                        intersection_method_name,
                        primitive_2.__class__.__name__
                    ))

        return offset_intersections

    def offset(self, offset):
        """"
        generates an offset of a Wire2D

        """
        offset_primitives = []
        infinite_primitives = []
        offset_intersections = []
        # ax = self.plot()
        for primitive in self.primitives:
            infinite_primitive = primitive.infinite_primitive(offset)
            infinite_primitives.append(infinite_primitive)
            # infinite_primitive.plot(ax=ax, color='grey')

        offset_intersections += self.infinite_intersections(
            infinite_primitives)

        # [p.plot(ax=ax, color='r') for p in offset_intersections]

        # offset_primitives.append(
        #     self.primitives[0].border_primitive(infinite_primitives[0],
        #                                         offset_intersections[0], 0))

        # offset_primitives.append(
        #     self.primitives[-1].border_primitive(infinite_primitives[-1],
        #                                          offset_intersections[-1], -1))

        for j in range(len(offset_intersections) - 1):
            p1 = offset_intersections[j]
            p2 = offset_intersections[j + 1]
            cutted_primitive = infinite_primitives[
                j + 1].cut_between_two_points(p1, p2)
            offset_primitives.append(cutted_primitive)

        return Wire2D(offset_primitives)

    def plot_data(self, name: str = '', fill=None, color='black',
                  stroke_width: float = 1, opacity: float = 1):
        plot_data = []
 
        for item in self.primitives:
            plot_data.append(item.plot_data())
        return plot_data

    def line_intersections(self, line: 'volmdlr.edges.Line2D'):
        """
        Returns a list of intersection in ther form of a tuple (point, primitive)
        of the wire primitives intersecting with the line
        """
        intersection_points = []
        for primitive in self.primitives:
            for p in primitive.line_intersections(line):
                intersection_points.append((p, primitive))
        return intersection_points

    def linesegment_intersections(self, linesegment: 'volmdlr.edges.LineSegment2D'):
        """
        Returns a list of intersection in ther form of a tuple (point, primitive)
        of the wire primitives intersecting with the line
        """
        intersection_points = []
        for primitive in self.primitives:
            for p in primitive.linesegment_intersections(linesegment):
                intersection_points.append((p, primitive))
        return intersection_points

    def line_crossings(self, line: 'volmdlr.edges.Line2D'):
        """
        Returns a list of crossings with in the form of a tuple (point, primitive)
        of the wire primitives intersecting with the line
        """
        intersection_points = []
        for primitive in self.primitives:
            for p in primitive.line_crossings(line):
                intersection_points.append((p, primitive))
        return intersection_points


class Wire3D(volmdlr.core.CompositePrimitive3D, Wire):
    """
    A collection of simple primitives, following each other making a wire
    """

    def __init__(self, primitives, name=''):
        volmdlr.core.CompositePrimitive3D.__init__(self, primitives, name)

    def extract(self, point1, primitive1, point2, primitive2):
        return Wire3D(self.extract_primitives(self, point1, primitive1, point2,
                                              primitive2))
    def extract_with_points(self, point1: volmdlr.Point3D, point2: volmdlr.Point3D):
        return self.extract_without_primitives(point1, point2)

    # TODO: method to check if it is a wire
    def FreeCADExport(self, ip):
        name = 'primitive' + str(ip)

        s = 'E = []\n'
        for ip, primitive in enumerate(self.primitives):
            s += primitive.FreeCADExport('L{}'.format(ip))
            s += 'E.append(Part.Edge(L{}))\n'.format(ip)
        s += '{} = Part.Wire(E[:])\n'.format(name)

        return s

    def frame_mapping(self, frame, side, copy=True):
        new_wire = []
        if side == 'new':
            if copy:
                for primitive in self.primitives:
                    new_wire.append(primitive.frame_mapping(frame, side, copy))
                return Wire3D(new_wire)
            else:
                for primitive in self.primitives:
                    primitive.frame_mapping(frame, side, copy=False)

        if side == 'old':
            if copy:
                for primitive in self.primitives:
                    new_wire.append(primitive.frame_mapping(frame, side, copy))
                return Wire3D(new_wire)
            else:
                for primitive in self.primitives:
                    primitive.frame_mapping(frame, side, copy=False)

    def minimum_distance(self, wire2):
        distance = []
        for element in self.primitives:
            for element2 in wire2.primitives:
                distance.append(element.minimum_distance(element2))

        return min(distance)

    def extrusion(self, extrusion_vector):
        faces = []
        for primitive in self.primitives:
            faces.extend(primitive.extrusion(extrusion_vector))
        return faces

    # def copy(self):
    #     primitives_copy = []
    #     for primitive in self.primitives:
    #         primitives_copy.append(primitive.copy())
    #     return Wire3D(primitives_copy)


# TODO: define an edge as an opened polygon and allow to compute area from this reference

class Contour():

    def extract_primitives(self, point1, primitive1, point2, primitive2):
        primitives = []
        ip1 = self.primitive_to_index(primitive1)
        ip2 = self.primitive_to_index(primitive2)

        if ip1 < ip2:
            primitives.append(primitive1.split(point1)[1])
            primitives.extend(self.primitives[ip1 + 1:ip2])
            primitives.append(primitive2.split(point2)[0])
        else:
            primitives.append(primitive1.split(point1)[1])
            primitives.extend(self.primitives[ip1 + 1:])
            primitives.extend(self.primitives[:ip2])
            primitives.append(primitive2.split(point2)[0])

        return primitives
   


class Contour2D(Contour, Wire2D):
    """
    A collection of 2D primitives forming a closed wire2D
    TODO : center_of_mass and second_moment_area should be changed accordingly to
    area considering the triangle drawn by the arcs
    """
    _non_data_hash_attributes = ['_internal_arcs', '_external_arcs',
                                 '_polygon', '_straight_line_contour_polygon',
                                 'primitive_to_index',
                                 'basis_primitives', '_utd_analysis']
    _non_serializable_attributes = ['_internal_arcs', '_external_arcs',
                                    '_polygon',
                                    '_straight_line_contour_polygon',
                                    'primitive_to_index',
                                    'basis_primitives', '_utd_analysis']

    def __init__(self, primitives, name=''):
        Wire2D.__init__(self, primitives, name)
        self._utd_edge_polygon = False

    @property
    def edge_polygon(self):
        if not self._utd_edge_polygon:
            self._edge_polygon = self._get_edge_polygon()
            self._utd_edge_polygon = True
        return self._edge_polygon

    def _get_edge_polygon(self):
        points = []
        for edge in self.primitives:

            if points:
                if edge.start != points[-1]:
                    points.append(edge.start)
            else:
                points.append(edge.start)
        return ClosedPolygon2D(points)

    # def _primitives_analysis(self):
    #     """
    #     An internal arc is an arc that has his interior point inside the polygon
    #     """
    #     arcs = []
    #     internal_arcs = []
    #     external_arcs = []
    #     points_polygon = []
    #     points_straight_line_contour = []
    #     for primitive in self.primitives:
    #         # TODO: change this!!!
    #         if primitive.__class__.__name__ == 'LineSegment2D':
    #             points_polygon.append(primitive.start)
    #             points_straight_line_contour.append(primitive.start)
    #             points_straight_line_contour.append(primitive.end)
    #         elif primitive.__class__.__name__ == 'Arc2D':
    #             points_polygon.append(primitive.start)
    #             points_polygon.append(primitive.center)
    #
    #             # points_polygon.append(primitive.end)
    #             arcs.append(primitive)
    #         elif primitive.__class__.__name__ == 'Circle2D':
    #             raise ValueError(
    #                 'Circle2D primitives should not be inserted in a contour, as a circle is already a contour. Use directcly the circle')
    #             # return None
    #         elif primitive.__class__.__name__ == 'OpenedRoundedLineSegments2D':
    #             for prim in primitive.primitives:
    #                 if prim.__class__.__name__ == 'LineSegment2D':
    #                     points_polygon.extend(prim.points)
    #                     points_straight_line_contour.extend(prim.points)
    #                 elif prim.__class__.__name__ == 'Arc2D':
    #                     #                points_polygon.append(primitive.center)
    #                     points_polygon.append(prim.start)
    #                     points_polygon.append(prim.end)
    #                     arcs.append(prim)
    #         elif primitive.__class__.__name__ == 'BSplineCurve2D':
    #             points_polygon.extend(primitive.polygon_points()[:-1])
    #             points_straight_line_contour.extend(primitive.polygon_points()[:-1])
    #         else:
    #             raise NotImplementedError(
    #                 'primitive of type {} is not handled'.format(primitive))
    #
    #     # points_polygon = list(set(points_polygon))
    #     polygon = ClosedPolygon2D(points_polygon)
    #     points_straight_line_contour = list(set(points_straight_line_contour))
    #     straight_line_contour_polygon = ClosedPolygon2D(
    #         points_straight_line_contour)
    #
    #     for arc in arcs:
    #         if polygon.point_belongs(arc.interior):
    #             internal_arcs.append(arc)
    #         else:
    #             external_arcs.append(arc)
    #
    #     return internal_arcs, external_arcs, polygon, straight_line_contour_polygon
    #
    # def _get_internal_arcs(self):
    #     if not self._utd_analysis:
    #         (self._internal_arcs, self._external_arcs,
    #          self._polygon,
    #          self._straight_line_contour_polygon) = self._primitives_analysis()
    #         self._utd_analysis = True
    #     return self._internal_arcs
    #
    # internal_arcs = property(_get_internal_arcs)
    #
    # def _get_external_arcs(self):
    #     if not self._utd_analysis:
    #         (self._internal_arcs, self._external_arcs,
    #          self._polygon,
    #          self._straight_line_contour_polygon) = self._primitives_analysis()
    #         self._utd_analysis = True
    #     return self._external_arcs
    #
    # external_arcs = property(_get_external_arcs)
    #
    # def _get_polygon(self):
    #     if not self._utd_analysis:
    #         (self._internal_arcs, self._external_arcs,
    #          self._polygon,
    #          self._straight_line_contour_polygon) = self._primitives_analysis()
    #         self._utd_analysis = True
    #     return self._polygon
    #
    # polygon = property(_get_polygon)
    #
    # def _get_straight_line_contour_polygon(self):
    #     if not self._utd_analysis:
    #         (self._internal_arcs, self._external_arcs,
    #          self._polygon,
    #          self._straight_line_contour_polygon) = self._primitives_analysis()
    #         self._utd_analysis = True
    #     return self._straight_line_contour_polygon
    #
    # straight_line_contour_polygon = property(
    #     _get_straight_line_contour_polygon)

    def to_3d(self, plane_origin, x, y):
        p3d = []
        for edge in self.primitives:
            p3d.append(edge.to_3d(plane_origin, x, y))

        return Contour3D(p3d)

    def point_belongs(self, point):
        if self.edge_polygon.point_belongs(point):
            return True
        # TODO: This is incomplete!!!
        return False

    def point_distance(self, point):
        min_distance = self.primitives[0].point_distance(point)
        for primitive in self.primitives[1:]:
            distance = primitive.point_distance(point)
            if distance < min_distance:
                min_distance = distance
        return min_distance

    def bounding_points(self):
        points = self.edge_polygon.points[:]
        for primitive in self.primitives:
            if hasattr(primitive, 'polygon_points'):
                points.extend(primitive.polygon_points())
        xmin = min([p[0] for p in points])
        xmax = max([p[0] for p in points])
        ymin = min([p[1] for p in points])
        ymax = max([p[1] for p in points])
        return (volmdlr.Point2D(xmin, ymin), volmdlr.Point2D(xmax, ymax))

    # def To3D(self, plane_origin, x, y, name=None):
    #     if name is None:
    #         name = '3D of {}'.format(self.name)
    #     primitives3D = [p.To3D(plane_origin, x, y) for p in self.primitives]
    #     return Contour3D(primitives=primitives3D, name=name)

    def area(self):
        area = self.edge_polygon.area()
        if self.edge_polygon.is_trigo():
            trigo = 1
        else:
            trigo = -1
        for edge in self.primitives:
            area += trigo * edge.straight_line_area()

        return area

    def center_of_mass(self):
        center = self.edge_polygon.area() * self.edge_polygon.center_of_mass()
        # ax = self.plot()
        # self.edge_polygon.center_of_mass().plot(ax=ax, color='b')
        if self.edge_polygon.is_trigo():
            trigo = 1
        else:
            trigo = -1
        for edge in self.primitives:
            # edge.straight_line_center_of_mass().plot(ax=ax, color='g')
            center += trigo * edge.straight_line_area() * edge.straight_line_center_of_mass()

        return center / self.area()

    def second_moment_area(self, point):

        Ix, Iy, Ixy = self.edge_polygon.second_moment_area(point)
        for edge in self.primitives:
            Ix_e, Iy_e, Ixy_e = edge.straight_line_second_moment_area(point)
            if self.edge_polygon.is_trigo():
                Ix += Ix_e
                Iy += Iy_e
                Ixy += Ixy_e
            else:
                Ix -= Ix_e
                Iy -= Iy_e
                Ixy -= Ixy_e

        return Ix, Iy, Ixy

    def plot_data(self, edge_style: plot_data.EdgeStyle = None,
                  surface_style: plot_data.SurfaceStyle = None):
        plot_data_primitives = [item.plot_data() for item in self.primitives]
        return plot_data.Contour2D(plot_data_primitives=plot_data_primitives,
                                   edge_style=edge_style,
                                   surface_style=surface_style,
                                   name=self.name)

    # def copy(self):
    #     primitives_copy = []
    #     for primitive in self.primitives:
    #         primitives_copy.append(primitive.copy())
    #     return Contour2D(primitives_copy)

    # def average_center_point(self):
    #     nb = len(self.tessel_points)
    #     x = npy.sum([p[0] for p in self.tessel_points]) / nb
    #     y = npy.sum([p[1] for p in self.tessel_points]) / nb
    #     return volmdlr.Point2D(x, y)

    # def clean_points(self):
    #     """
    #     This method is copy from Contour3D, if changes are done there or here,
    #     please change both method
    #     Be aware about primitives = 2D, edges = 3D
    #     """
    #     if hasattr(self.primitives[0], 'endpoints'):
    #         points = self.primitives[0].endpoints[:]
    #     else:
    #         points = self.primitives[0].tessellation_points()
    #     for primitive in self.primitives[1:]:
    #         if hasattr(primitive, 'endpoints'):
    #             points_to_add = primitive.endpoints[:]
    #         else:
    #             points_to_add = primitive.tessellation_points()
    #         if points[0] == points[
    #             -1]:  # Dans le cas où le (dernier) edge relie deux fois le même point
    #             points.extend(points_to_add[::-1])
    #
    #         elif points_to_add[0] == points[-1]:
    #             points.extend(points_to_add[1:])
    #         elif points_to_add[-1] == points[-1]:
    #             points.extend(points_to_add[-2::-1])
    #         elif points_to_add[0] == points[0]:
    #             points = points[::-1]
    #             points.extend(points_to_add[1:])
    #         elif points_to_add[-1] == points[0]:
    #             points = points[::-1]
    #             points.extend(points_to_add[-2::-1])
    #         else:
    #             d1, d2 = (points_to_add[0] - points[0]).norm(), (
    #                         points_to_add[0] - points[-1]).norm()
    #             d3, d4 = (points_to_add[-1] - points[0]).norm(), (
    #                         points_to_add[-1] - points[-1]).norm()
    #             if math.isclose(d2, 0, abs_tol=1e-3):
    #                 points.extend(points_to_add[1:])
    #             elif math.isclose(d4, 0, abs_tol=1e-3):
    #                 points.extend(points_to_add[-2::-1])
    #             elif math.isclose(d1, 0, abs_tol=1e-3):
    #                 points = points[::-1]
    #                 points.extend(points_to_add[1:])
    #             elif math.isclose(d3, 0, abs_tol=1e-3):
    #                 points = points[::-1]
    #                 points.extend(points_to_add[-2::-1])
    #
    #     if len(points) > 1:
    #         if points[0] == points[-1]:
    #             points.pop()
    #     return points

    def bounding_rectangle(self):
        xmin, xmax, ymin, ymax = self.primitives[0].bounding_rectangle()
        for edge in self.primitives[1:]:
            xmin_edge, xmax_edge, ymin_edge, ymax_edge = edge.bounding_rectangle()
            xmin = min(xmin, xmin_edge)
            xmax = max(xmax, xmax_edge)
            ymin = min(ymin, ymin_edge)
            ymax = max(ymax, ymax_edge)
        return xmin, xmax, ymin, ymax

    def random_point_inside(self):
        xmin, xmax, ymin, ymax = self.bounding_rectangle()
        for i in range(1000):
            p = volmdlr.Point2D.random(xmin, xmax, ymin, ymax)
            if self.point_belongs(p):
                return p

    # def line_intersections(self, line:Line2D) -> List[Tuple[volmdlr.Point2D, Primitive2D]]:
    #     """
    #     Returns a list of points and lines of intersection with the contour
    #     """
    #     intersection_points = Wire2D.line_intersections(self, line)
    #     if not intersection_points:
    #         return []
    #     elif len(intersection_points) == 2:
    #         return [LineSegment2D(*intersection_points)]
    #     else:
    #         raise NotImplementedError('Non convex contour not supported yet')

    # @classmethod
    # def add_points_on_contour(cls, contour, points: List[volmdlr.Point3D]):
    #     for primitive in contour.primitives:
    #         if not isinstance(primitive, volmdlr.edges.LineSegment2D):
    #             raise KeyError('primitives must be define with only LineSegment2D')

    #     primitives = [p for p in contour.primitives]
    #     for point in points:
    #         dist_min = math.inf
    #         for primitive in primitives:
    #             dist = primitive.point_distance(point)
    #             if dist < dist_min:
    #                 dist_min = dist
    #                 prim_opt = primitive
    #         if dist_min > 1e-15:
    #             continue
    #         new_primitives = []
    #         for primitive in primitives:
    #             if prim_opt.start != point and prim_opt.end != point and primitive == prim_opt:
    #                 new_primitives.append(volmdlr.edges.LineSegment2D(prim_opt.start, point))
    #                 new_primitives.append(volmdlr.edges.LineSegment2D(prim_opt.end, point))
    #             elif primitive != prim_opt:
    #                 new_primitives.append(primitive)
    #         primitives = new_primitives
    #     return cls(primitives)

    def order_contour(self):
        pt_start = self.primitives[0].start
        graph = nx.Graph()
        for p in self.primitives:
            graph.add_edges_from([(p.start, p.end)])
        pts = list(nx.dfs_edges(graph, pt_start))
        lns = [volmdlr.edges.LineSegment2D(p[0], p[1]) for p in pts]
        lns.append(volmdlr.edges.LineSegment2D(pts[-1][-1], pts[0][0]))
        self.primitives = lns

    # @classmethod
    # def extract_contours(cls, contour, point1: volmdlr.Point3D, point2: volmdlr.Point3D):
    #     update_contour = volmdlr.wires.Contour2D.add_points_on_contour(contour, [point1, point2])
    #     graph = nx.Graph()
    #     for primitive in update_contour.primitives:
    #         graph.add_edges_from([(primitive.start, primitive.end)])
    #     if point1 in graph.nodes() and point2 in graph.nodes():
    #         all_path = list(nx.all_simple_paths(graph, point1, point2))
    #         contours = []
    #         for path in all_path:
    #             primitives = []
    #             for p1, p2 in zip(path[0: -1], path[1:]):
    #                 primitives.append(volmdlr.edges.LineSegment2D(p1, p2))
    #             contours.append(cls(primitives))
    #         if len(all_path) == 1:  # open contour
    #             contour_short = contours[0]
    #             new_primitives = []
    #             for primitive in update_contour.primitives:
    #                 check = True
    #                 for inside_prim in contour_short.primitives:
    #                     if (primitive.start == inside_prim.start and primitive.end == inside_prim.end) or (
    #                             primitive.start == inside_prim.end and primitive.end == inside_prim.start):
    #                         check = False
    #                 if check:
    #                     new_primitives.append(primitive)
    #             contours.append(cls(new_primitives))
    #         return contours
    #     else:
    #         return None
        
    @classmethod
    def extract_contours(cls, contour, point1: volmdlr.Point3D, point2: volmdlr.Point3D):
        
        new_primitives = contour.extract_with_points(point1, point2)
        contours = [cls(new_primitives)]
        return contours 

    def cut_by_linesegments(self, lines: List[volmdlr.edges.LineSegment2D]):
        for c in lines:
            if not isinstance(c, volmdlr.edges.LineSegment2D):
                raise KeyError(
                    'contour must be a list of LineSegment2D object')

        cut_lines = []
        for p in lines:
            cut_lines.append(p.to_line())

        contour_to_cut = [self]
        for l in cut_lines:
            new_contour_to_cut = []
            for c in contour_to_cut:
                cs = c.cut_by_line(l)
                new_contour_to_cut.extend(cs)
            contour_to_cut.extend(new_contour_to_cut)

        p1 = volmdlr.wires.Contour2D(lines).center_of_mass()
        dist_min = math.inf
        for c in contour_to_cut:
            if c.area() > 1e-10:
                p0 = c.center_of_mass()
                if p0.point_distance(p1) < dist_min:
                    c_opti = c
                    dist_min = p0.point_distance(p1)
        return c_opti

    def cut_by_line(self, line: volmdlr.edges.Line2D) -> List['Contour2D']:
        """
        Cut a contours
        """
        # TODO: there are some copy/paste in this function but refactoring is not trivial
        intersections = self.line_crossings(line)
        n_inter = len(intersections)
        if not intersections:
            return [self]

        if n_inter < 2:
            return [self]
        elif n_inter % 2 == 0:

            contours = []
            primitives_split = [primitive.split(point) \
                                for point, primitive in intersections]
            x = [(ip, line.abscissa(point)) \
                 for ip, (point, _) in enumerate(intersections)]
            intersection_to_primitives_index = {
                i: self.primitives.index(primitive) \
                for i, (_, primitive) in enumerate(intersections)}
            sorted_inter_index = [x[0] for x in sorted(x, key=lambda x: x[1])]
            sorted_inter_index_dict = {i: ii for ii, i in
                                       enumerate(sorted_inter_index)}
            sorted_inter_index_dict[n_inter] = sorted_inter_index_dict[0]

            # Side 1: opposite side of begining of contour
            remaining_transitions1 = [i for i in range(n_inter // 2)]
            enclosing_transitions = {}
            while len(remaining_transitions1) > 0:
                nb_max_enclosed_transitions = -1
                enclosed_transitions = {}
                for it in remaining_transitions1:
                    i1 = sorted_inter_index_dict[2 * it]
                    i2 = sorted_inter_index_dict[2 * it + 1]
                    net = abs(i2 - i1) - 1
                    if net > nb_max_enclosed_transitions:
                        nb_max_enclosed_transitions = net
                        best_transition = it
                        if i1 < i2:
                            enclosed_transitions[it] = [(i + 1) // 2 for i in
                                                        sorted_inter_index[
                                                        i2 - 1:i1:-2]]
                        else:
                            enclosed_transitions[it] = [(i + 1) // 2 for i in
                                                        sorted_inter_index[
                                                        i2 + 1:i1:2]]

                remaining_transitions1.remove(best_transition)
                point_start, primitive1 = intersections[2 * best_transition]
                point2, primitive2 = intersections[2 * best_transition + 1]
                primitives = self.extract_primitives(point_start, primitive1,
                                                     point2, primitive2)
                last_point = point2
                for transition in enclosed_transitions[best_transition]:
                    point1, primitive1 = intersections[2 * transition]
                    point2, primitive2 = intersections[2 * transition + 1]
                    primitives.append(
                        volmdlr.edges.LineSegment2D(last_point, point1))
                    primitives.extend(
                        self.extract_primitives(point1, primitive1, point2,
                                                primitive2))
                    last_point = point2
                    remaining_transitions1.remove(transition)

                primitives.append(
                    volmdlr.edges.LineSegment2D(last_point, point_start))
                contour = Contour2D(primitives)
                contours.append(contour)

            # Side 2: start of contour to first intersect (i=0) and  i odd to i+1 even
            intersections.append(intersections[0])

            remaining_transitions2 = [i for i in range(n_inter // 2)]
            while len(remaining_transitions2) > 0:
                nb_max_enclosed_transitions = -1
                enclosed_transitions = {}
                for it in remaining_transitions2:
                    i1 = sorted_inter_index_dict[2 * it + 1]
                    i2 = sorted_inter_index_dict[2 * it + 2]
                    net = abs(i2 - i1) - 1
                    if net > nb_max_enclosed_transitions:
                        nb_max_enclosed_transitions = net
                        best_transition = it
                        if i1 < i2:
                            enclosed_transitions[it] = [i // 2 for i in
                                                        sorted_inter_index[
                                                        i2 - 1:i1:-2]]
                        else:
                            enclosed_transitions[it] = [i // 2 for i in
                                                        sorted_inter_index[
                                                        i2 + 1:i1:2]]

                remaining_transitions2.remove(best_transition)
                point_start, primitive1 = intersections[
                    2 * best_transition + 1]
                point2, primitive2 = intersections[2 * best_transition + 2]
                primitives = self.extract_primitives(point_start, primitive1,
                                                     point2, primitive2)
                last_point = point2
                for transition in enclosed_transitions[best_transition]:
                    point1, primitive1 = intersections[2 * transition + 1]
                    point2, primitive2 = intersections[2 * transition + 2]
                    primitives.append(
                        volmdlr.edges.LineSegment2D(last_point, point1))
                    primitives.extend(
                        self.extract_primitives(point1, primitive1, point2,
                                                primitive2))
                    last_point = point2
                    remaining_transitions2.remove(transition)

                primitives.append(
                    volmdlr.edges.LineSegment2D(last_point, point_start))
                contour = Contour2D(primitives)
                contours.append(contour)

            return contours

        # ax = self.plot(equal_aspect=False)
        # # line.plot(ax=ax, color='b')
        # for point, prim in intersections:
        #     point.plot(ax=ax, color='r')
        # ax = self.plot()
        # for p in intersections:
        #     p[0].plot(ax=ax, color='r')
        # ax.set_aspect('auto')
        raise NotImplementedError(
            '{} intersections not supported yet'.format(len(intersections)))

    def get_pattern(self):
        """ A pattern is portion of the contour from which the contour can be 
        reconstructed by rotations of this portion"""
        xmin, xmax, ymin, ymax = self.bounding_rectangle()

        # ax=plt.subplot() 
        # line = Line2D(Point2D([xi, 0]),Point2D([xi,1])) 
        line = volmdlr.edges.Line2D(volmdlr.Point2D([0, -0.17]),
                                    volmdlr.Point2D([0, 0.17]))
        line_2 = line.Rotation(self.center_of_mass(), 0.26)
        line_3 = line.Rotation(self.center_of_mass(), -0.26)

        intersections = []

        intersections += self.line_intersections(line_2)
        intersections += self.line_intersections(line_3)
        if isinstance(intersections[0][0], volmdlr.Point2D) and \
                isinstance(intersections[1][0], volmdlr.Point2D):
            ip1, ip2 = sorted([self.primitives.index(intersections[0][1]),
                               self.primitives.index(intersections[1][1])])

            ip3, ip4 = sorted([self.primitives.index(intersections[2][1]),
                               self.primitives.index(intersections[3][1])])

            sp11, sp12 = intersections[1][1].split(intersections[1][0])
            sp22, sp21 = intersections[2][1].split(intersections[2][0])

            primitives = []

            a = volmdlr.edges.Arc2D(sp12.end, sp12.interior, sp12.start)
            primitives.append(a)
            primitives.extend(self.primitives[:ip3])
            primitives.append(sp22)
            l = volmdlr.edges.LineSegment2D(sp22.start, sp12.end)
            interior = l.point_at_abscissa(l.Length() / 2)
            primitives.append(
                volmdlr.edges.Arc2D(sp22.start, interior, sp12.end))

        return Contour2D(primitives)

    def contour_from_pattern(self):
        pattern = self.get_pattern()
        pattern_rotations = []
        # pattern_rotations.append(self)
        for k in range(1, 13):
            new_pattern = pattern.Rotation(self.CenterOfMass(),
                                           k * math.pi / 6)
            pattern_rotations.append(new_pattern)

        return pattern_rotations

    def simple_triangulation(self):
        lpp = len(self.polygon.points)
        if lpp == 3:
            return self.polygon.points, [(0, 1, 2)]
        elif lpp == 4:
            return self.polygon.points, [(0, 1, 2), (0, 2, 3)]

        # Use delaunay triangulation
        tri = Delaunay([p.vector for p in self.polygon.points])
        indices = tri.simplices
        return self.polygon.points, tri.simplices

    def split_regularly(self, n):
        """
        Split in n slices
        """
        xmin, xmax, ymin, ymax = self.bounding_rectangle()
        cutted_contours = []
        iteration_contours = [self]
        for i in range(n - 1):
            xi = xmin + (i + 1) * (xmax - xmin) / n
            cut_line = volmdlr.edges.Line2D(volmdlr.Point2D(xi, 0),
                                            volmdlr.Point2D(xi, 1))

            iteration_contours2 = []
            for c in iteration_contours:
                sc = c.cut_by_line(cut_line)
                lsc = len(sc)
                if lsc == 1:
                    cutted_contours.append(c)
                else:
                    iteration_contours2.extend(sc)

            iteration_contours = iteration_contours2[:]
        cutted_contours.extend(iteration_contours)
        return cutted_contours

    def triangulation(self):
        return self.grid_triangulation(number_points_x=20,
                                       number_points_y=20)

    def to_polygon(self, angle_resolution):

        polygon_points = []

        for primitive in self.primitives:
            polygon_points.extend(primitive.polygon_points()[:-1])
        return ClosedPolygon2D(polygon_points)

    def grid_triangulation(self, x_density: float = None,
                           y_density: float = None,
                           min_points_x: int = 20,
                           min_points_y: int = 20,
                           number_points_x: int = None,
                           number_points_y: int = None):
        """
        Use a n by m grid to triangulize the contour
        """
        xmin, xmax, ymin, ymax = self.bounding_rectangle()
        dx = xmax - xmin
        dy = ymax - ymin
        if number_points_x is None:
            n = max(math.ceil(x_density * dx), min_points_x)
        else:
            n = number_points_x
        if number_points_y is None:
            m = max(math.ceil(y_density * dy), min_points_y)
        else:
            m = number_points_y

        x = [xmin + i * dx / n for i in range(n + 1)]
        y = [ymin + i * dy / m for i in range(m + 1)]

        point_is_inside = {}
        point_index = {}
        ip = 0
        points = []
        triangles = []
        for xi in x:
            for yi in y:
                p = volmdlr.Point2D(xi, yi)
                if self.point_belongs(p):
                    point_index[p] = ip
                    points.append(p)
                    ip += 1

        for i in range(n):
            for j in range(m):
                p1 = volmdlr.Point2D(x[i], y[j])
                p2 = volmdlr.Point2D(x[i + 1], y[j])
                p3 = volmdlr.Point2D(x[i + 1], y[j + 1])
                p4 = volmdlr.Point2D(x[i], y[j + 1])
                points_in = []
                for p in [p1, p2, p3, p4]:
                    if p in point_index:
                        points_in.append(p)
                if len(points_in) == 4:
                    triangles.append(
                        [point_index[p1], point_index[p2], point_index[p3]])
                    triangles.append(
                        [point_index[p1], point_index[p3], point_index[p4]])

                elif len(points_in) == 3:
                    triangles.append([point_index[p] for p in points_in])

        return vmd.DisplayMesh2D(points, triangles)
    # def extract_contours(self, point1: volmdlr.Point2D, point2: volmdlr.Point2D):
    #     split_primitives  = []
    #     # primitives = [p for p in contour.primitives]
    #     primitives = self.primitives
    #     for point in [point1, point2]:
    #         dist_min = math.inf
    #         for primitive in primitives:
    #             # print(point)
    #             dist = primitive.point_distance(point)
    #             if dist < dist_min:
    #                 dist_min = dist
    #                 prim_opt = primitive
    #         split_primitives.append(prim_opt)
    #     print(len(split_primitives))
    #     return self.extract_primitives(point1, split_primitives[0], point2, split_primitives[1])

class ClosedPolygon():
    
    def length(self):
        L = []
        for k in range(len(self.line_segments)):
            L.append(self.line_segments[k].length())
        return sum(L)
    
    
    def min_length(self):
        L = []

        for k in range(len(self.line_segments)):
            L.append(self.line_segments[k].length())

        return min(L)

    def max_length(self):
        L = []

        for k in range(len(self.line_segments)):
            L.append(self.line_segments[k].length())
        return max(L)
    
    def edge_statistics(self):
        distances=[]
        for i, point in enumerate(self.points):
            if i!=0:
                distances.append(point.point_distance(self.points[i-1]))
        mean_distance = mean(distances)
        std = npy.std(distances)
        return mean_distance, std
                
    def simplify_polygon(self, min_distance:float = 0.01, max_distance:float=0.05):
        points = [self.points[0]]
        # mean_distance, _ = self.edge_statistics()
        # print('mean: ', mean_distance)
        # length_over_num_segtms = self.max_length()/len(self.line_segments)
        # print('length_over_num_segtms: ', length_over_num_segtms)
        for i, point in enumerate(self.points[1:]):
            distance = point.point_distance(points[-1])
            
            if distance > min_distance:
<<<<<<< HEAD
                # print('distandce :', distance)
                if distance > max_distance:
                    number_segmnts = round(distance/min_distance)+2
                    # print(number_segmnts)
=======
                if distance > max_distance:
                    number_segmnts = round(distance/min_distance)+2
>>>>>>> a786bd13
                    for n in range(number_segmnts):
                        new_point = points[-1] + (point - points[-1])*(n+1)/number_segmnts
                        points.append(new_point)
                else:
                    points.append(point)
            # elif len(points)>1:
            #     current_angle = volmdlr.core.vectors3d_angle(points[-2].to_vector(), points[-1].to_vector())
            #     previous_angle = volmdlr.core.vectors3d_angle(points[-1].to_vector(), point.to_vector())
            #     if abs(current_angle - previous_angle)*360/(2*math.pi) > 30:
            #         points.append(point)
            # else: 
            #     points.append(point)
        return self.__class__(points)

    
class ClosedPolygon2D(Contour2D, ClosedPolygon):
    _non_serializable_attributes = ['line_segments']

    def __init__(self, points: List[volmdlr.Point2D], name=''):
        self.points = points
        self.line_segments = self._line_segments()

        Contour2D.__init__(self, self.line_segments, name)

    def copy(self):
        points = [p.copy() for p in self.points]
        return ClosedPolygon2D(points, self.name)

    def __hash__(self):
        return sum([hash(p) for p in self.points])

    def __eq__(self, other_):
        if not isinstance(other_, self.__class__):
            return False
        equal = True
        for point, other_point in zip(self.points, other_.points):
            equal = (equal and point == other_point)
        return equal

    def area(self):
        # TODO: perf: cache number of points
        if len(self.points) < 3:
            return 0.

        x = [point.x for point in self.points]
        y = [point.y for point in self.points]

        x1 = [x[-1]] + x[0:-1]
        y1 = [y[-1]] + y[0:-1]
        return 0.5 * abs(sum([i * j for i, j in zip(x, y1)])
                         - sum([i * j for i, j in zip(y, x1)]))
        # return 0.5 * npy.abs(
        #     npy.dot(x, npy.roll(y, 1)) - npy.dot(y, npy.roll(x, 1)))

    def center_of_mass(self):
        lp = len(self.points)
        if lp == 0:
            return volmdlr.O2D
        elif lp == 1:
            return self.points[0]
        elif lp == 2:
            return 0.5 * (self.points[0] + self.points[1])

        x = [point.x for point in self.points]
        y = [point.y for point in self.points]

        xi_xi1 = x + npy.roll(x, -1)
        yi_yi1 = y + npy.roll(y, -1)
        xi_yi1 = npy.multiply(x, npy.roll(y, -1))
        xi1_yi = npy.multiply(npy.roll(x, -1), y)

        a = 0.5 * npy.sum(xi_yi1 - xi1_yi)  # signed area!
        #        a=self.area()
        if not math.isclose(a, 0, abs_tol=1e-08):
            cx = npy.sum(npy.multiply(xi_xi1, (xi_yi1 - xi1_yi))) / 6. / a
            cy = npy.sum(npy.multiply(yi_yi1, (xi_yi1 - xi1_yi))) / 6. / a
            return volmdlr.Point2D(cx, cy)

        else:
            self.plot()
            raise NotImplementedError

    def point_belongs(self, point):
        """
        Ray casting algorithm copied from internet...
        """
        return polygon_point_belongs((point.x, point.y),
                                     [(p.x, p.y) for p in self.points])

    def second_moment_area(self, point):
        Ix, Iy, Ixy = 0., 0., 0.
        for pi, pj in zip(self.points, self.points[1:] + [self.points[0]]):
            xi, yi = (pi - point)
            xj, yj = (pj - point)
            Ix += (yi ** 2 + yi * yj + yj ** 2) * (xi * yj - xj * yi)
            Iy += (xi ** 2 + xi * xj + xj ** 2) * (xi * yj - xj * yi)
            Ixy += (xi * yj + 2 * xi * yi + 2 * xj * yj + xj * yi) * (
                    xi * yj - xj * yi)
        if Ix < 0:
            Ix = - Ix
            Iy = - Iy
            Ixy = - Ixy
        return Ix / 12., Iy / 12., Ixy / 24.

    def _line_segments(self):
        lines = []
        if len(self.points) > 1:
            for p1, p2 in zip(self.points,
                              list(self.points[1:]) + [self.points[0]]):
                lines.append(volmdlr.edges.LineSegment2D(p1, p2))
        return lines

    def rotation(self, center, angle, copy=True):
        if copy:
            return ClosedPolygon2D(
                [p.rotation(center, angle, copy=True) for p in self.points])
        else:
            for p in self.points:
                p.rotation(center, angle, copy=False)
    
    @classmethod
    def polygon_from_segments(cls, list_point_pairs):
        points = [list_point_pairs[0][0], list_point_pairs[0][1]]
        list_point_pairs.remove((list_point_pairs[0][0], list_point_pairs[0][1]))
        finished =  False
        
        while not finished:
            for p1, p2 in list_point_pairs:
                if p1 == points[-1]:
                    points.append(p2)
                    break
                elif p2 == points[-1]:
                    points.append(p1)
                    break
            list_point_pairs.remove((p1, p2))
            if len(list_point_pairs)==0:
                finished = True
            
            
            
        # for i, i_p1, i_p2 in enumerate(list_point_pairs):
        #     for j, j_p1, j_p2 in enumerate(list_point_pairs):
        #         if i != j:
                    
        #             if p1 == points[-1]:
        #                 points.append(p2)
        #             elif p2 == points[-1]:
        #                 points.append(p1)
        # print('points : ', points)
        return cls(points)
           

    def translation(self, offset, copy=True):
        if copy:
            return ClosedPolygon2D(
                [p.translation(offset, copy=True) for p in self.points])
        else:
            for p in self.points:
                p.translation(offset, copy=False)

    def polygon_distance(self, polygon: 'ClosedPolygon2D'):
        p = self.points[0]
        d = []
        for point in polygon.points:
            d.append(p.point_distance(point))
        index = d.index(min(d))
        return d[index]

    def is_trigo(self):
        if len(self.points) < 3:
            return True

        angle = 0.
        for ls1, ls2 in zip(self.line_segments, self.line_segments[1:] + [self.line_segments[0]]):
            l1 = ls1.to_line()
            u = ls2.unit_direction_vector()
            x = u.dot(ls1.unit_direction_vector())
            y = u.dot(ls1.normal_vector())
            angle += math.atan2(y, x)
        return angle > 0

    # def min_length(self):
    #     L = []

    #     for k in range(len(self.line_segments)):
    #         L.append(self.line_segments[k].length())

    #     return min(L)

    # def max_length(self):
    #     L = []

    #     for k in range(len(self.line_segments)):
    #         L.append(self.line_segments[k].length())

    #     return max(L)

    def delaunay_triangulation(self):
        points = self.points
        new_points = []
        delaunay_triangles = []
        # ax=plt.subplot()
        for point in points:
            new_points.append([point[0], point[1]])

        delaunay = npy.array(new_points)

        tri = Delaunay(delaunay)

        for simplice in delaunay[tri.simplices]:
            triangle = Triangle2D(
                [volmdlr.Point2D(simplice[0]), volmdlr.Point2D(simplice[1]),
                 volmdlr.Point2D(simplice[2])])
            delaunay_triangles.append(triangle)

        return delaunay_triangles

    def offset(self, offset):
        xmin, xmax, ymin, ymax = self.bounding_rectangle()

        max_offset_len = min(xmax - xmin, ymax - ymin) / 2
        if offset <= -max_offset_len:
            print('Inadapted offset, '
                  'polygon might turn over. Offset must be greater than',
                  -max_offset_len)
            raise ValueError('inadapted offset')
        else:
            nb = len(self.points)
            vectors = []
            for i in range(nb - 1):
                v1 = self.points[i + 1] - self.points[i]
                v2 = self.points[i] - self.points[i + 1]
                v1.normalize()
                v2.normalize()
                vectors.append(v1)
                vectors.append(v2)

        v1 = self.points[0] - self.points[-1]
        v2 = self.points[-1] - self.points[0]
        v1.normalize()
        v2.normalize()
        vectors.append(v1)
        vectors.append(v2)

        offset_vectors = []
        offset_points = []

        for i in range(nb):

            check = False
            ni = vectors[2 * i - 1] + vectors[2 * i]
            if ni == volmdlr.Vector2D(0, 0):
                ni = vectors[2 * i]
                ni = ni.normalVector()
                offset_vectors.append(ni)
            else:
                ni.normalize()
                if ni.dot(vectors[2 * i - 1].normal_vector()) > 0:
                    ni = - ni
                    check = True
                offset_vectors.append(ni)

            normal_vector1 = - vectors[2 * i - 1].normal_vector()
            normal_vector2 = vectors[2 * i].normal_vector()
            normal_vector1.normalize()
            normal_vector2.normalize()
            alpha = math.acos(normal_vector1.dot(normal_vector2))

            offset_point = self.points[i] + offset / math.cos(alpha / 2) * \
                           offset_vectors[i]
            offset_points.append(offset_point)

        return self.__class__(offset_points)

    def point_border_distance(self, point, return_other_point=False):
        """
        Compute the distance to the border distance of polygon
        Output is always positive, even if the point belongs to the polygon
        """
        d_min, other_point_min = self.line_segments[0].point_distance(point,
                                                                      return_other_point=True)
        for line in self.line_segments[1:]:
            d, other_point = line.point_distance(point,
                                                 return_other_point=True)
            if d < d_min:
                d_min = d
                other_point_min = other_point
        if return_other_point:
            return d_min, other_point_min
        return d_min

    def to_polygon(self, angle_resolution=None):
        return self

    def self_intersects(self):
        epsilon = 0
        # BENTLEY-OTTMANN ALGORITHM
        # Sort the points along ascending x for the Sweep Line method
        sorted_index = sorted(range(len(self.points)), key=lambda p: (
            self.points[p][0], self.points[p][1]))
        nb = len(sorted_index)
        segments = []
        deleted = []

        while len(
                sorted_index) != 0:  # While all the points haven't been swept
            # Stock the segments between 2 consecutive edges
            # Ex: for the ABCDE polygon, if Sweep Line is on C, the segments
            #   will be (C,B) and (C,D)
            if sorted_index[0] - 1 < 0:
                segments.append((sorted_index[0], nb - 1))
            else:
                segments.append((sorted_index[0], sorted_index[0] - 1))
            if sorted_index[0] >= len(self.points) - 1:
                segments.append((sorted_index[0], 0))
            else:
                segments.append((sorted_index[0], sorted_index[0] + 1))

            # Once two edges linked by a segment have been swept, delete the
            # segment from the list
            to_del = []
            for index in deleted:
                if abs(index - sorted_index[0]) == 1 or abs(
                        index - sorted_index[0]) == nb - 1:
                    to_del.append((index, sorted_index[0]))
                    to_del.append((sorted_index[0], index))

            # Keep track of which edges have been swept
            deleted.append(sorted_index[0])
            sorted_index.pop(0)

            # Delete the segments that have just been swept
            index_to_del = []
            for i, segment in enumerate(segments):
                for seg_to_del in to_del:
                    if segment == seg_to_del:
                        index_to_del.append(i)
            for index in index_to_del[::-1]:
                segments.pop(index)

            # Checks if two segments are intersecting each other, returns True
            # if yes, otherwise the algorithm continues at WHILE
            for segment1 in segments:
                for segment2 in segments:
                    if segment1[0] != segment2[0] and segment1[1] != segment2[
                        1] and segment1[0] != segment2[1] and segment1[1] != \
                            segment2[0]:

                        line1 = volmdlr.edges.LineSegment2D(
                            self.points[segment1[0]],
                            self.points[segment1[1]])
                        line2 = volmdlr.edges.LineSegment2D(
                            self.points[segment2[0]],
                            self.points[segment2[1]])

                        p, a, b = volmdlr.Point2D.line_intersection(line1,
                                                                    line2,
                                                                    True)

                        if p is not None:
                            if a >= 0 + epsilon and a <= 1 - epsilon and b >= 0 + epsilon and b <= 1 - epsilon:
                                return True, line1, line2

        return False, None, None

    # def plot_data(self, marker=None, color='black', stroke_width=1, opacity=1):
    #     data = []
    #     for nd in self.points:
    #         data.append({'x': nd.vector[0], 'y': nd.vector[1]})
    #     return {'type': 'wire',
    #             'data': data,
    #             'color': color,
    #             'size': stroke_width,
    #             'dash': None,
    #             'marker': marker,
    #             'opacity': opacity}
    @classmethod
    def points_convex_hull(cls, points):
        if len(points) < 3:
            return
        ymax, pos_ymax = volmdlr.core.max_pos([pt.y for pt in points])
        point_start = points[pos_ymax]
        hull = [point_start]
        
        barycenter = points[0]
        for pt in points[1:]:
            barycenter += pt
        barycenter = barycenter / (len(points))
        # second point of hull
        theta = []
        remaining_points = points
        del remaining_points[pos_ymax]

        vec1 = point_start - barycenter
        for pt in remaining_points:
            vec2 = pt - point_start
            theta_i = -volmdlr.core.clockwise_angle(vec1, vec2)
            theta.append(theta_i)

        min_theta, posmin_theta = volmdlr.core.min_pos(theta)
        next_point = remaining_points[posmin_theta]
        hull.append(next_point)
        del remaining_points[posmin_theta]
        # Adding first point to close the loop at the end
        remaining_points.append(hull[0])

        while next_point != point_start:
            vec1 = next_point - hull[-2]
            theta = []
            for pt in remaining_points:
                vec2 = pt - next_point
                theta_i = -volmdlr.core.clockwise_angle(vec1, vec2)
                theta.append(theta_i)

            min_theta, posmin_theta = volmdlr.core.min_pos(theta)
            if math.isclose(min_theta, -2*math.pi, abs_tol=1e-6) or math.isclose(min_theta, 0, abs_tol=1e-6):
                if remaining_points[posmin_theta] == point_start :
                    break
            else :
                next_point = remaining_points[posmin_theta]
                hull.append(next_point)
                
            del remaining_points[posmin_theta]

        hull.pop()

        return cls(hull)
    
    @classmethod
    def concave_hull(cls, points, concavity, scale_factor):
        """
        Calculates the concave hull from a cloud of points, i.e., it Unites all points under the smallest possible area.
        
        :param points: list of points corresponding to the cloud of points
        :type points: class: 'volmdlr.Point2D'
        :param concavity: Sets how sharp the concave angles can be. It goes from -1 (not concave at all. in fact,
                          the hull will be left convex) up to +1 (very sharp angles can occur. Setting concavity to +1 might 
                          result in 0º angles!) concavity is defined as the cosine of the concave angles.
        :type concavity: float
        :param scale_factor: Sets how big is the area where concavities are going to be searched. 
                             The bigger, the more sharp the angles can be. Setting it to a very high value might affect the performance of the program.
                             This value should be relative to how close to each other the points to be connected are.
        :type scale_factor: float

        """
        
        def get_nearby_points(line, points, scale_factor):
            # print('i enter here')
            nearby_points = []
            line_midpoint = 0.5*(line.start + line.end)
            # print(line_midpoint)
            tries = 0
            n = 5
            bounding_box = [line_midpoint.x - line.length()/2, line_midpoint.x + line.length()/2, line_midpoint.y - line.length()/2, line_midpoint.y + line.length()/2]
            boundary = [int(bounding / scale_factor) for bounding in bounding_box]
            while tries < n and len(nearby_points) == 0:
                for point in points:
                    if not ((point.x == line.start.x and point.y == line.start.y) or (point.x == line.end.x and point.y == line.end.y)):
                        point_x_rel_pos = int(point.x / scale_factor)
                        point_y_rel_pos = int(point.y / scale_factor)
                        if point_x_rel_pos >= boundary[0] and point_x_rel_pos <= boundary[1] and point_y_rel_pos >=  boundary[2] and point_y_rel_pos <= boundary[3]:
                            nearby_points.append(point)
                
                
                scale_factor *= 4 / 3
                tries += 1
                
            return nearby_points
        def line_colides_with_hull(line, concave_hull):
            for hull_line in concave_hull:
                if line.start != hull_line.start and line.start != hull_line.end and line.end != hull_line.start and line.end != hull_line.end:
                    if line.line_intersections(hull_line):
                        return True
            return False
        
        def get_divided_line(line, nearby_points, hull_concave_edges, concavity):
            divided_line = []
            ok_middle_points = []
            list_cossines = []
            for midle_point in nearby_points:
                vect1 = line.start - midle_point
                vect2 = line.end - midle_point
                cos  = round(vect1.dot(vect2) / (vect1.norm() * vect2.norm()),4)
                if cos < concavity:
                    new_lineA = volmdlr.edges.LineSegment2D(start=line.start, end = midle_point)
                    new_lineB = volmdlr.edges.LineSegment2D(start=midle_point, end = line.end)
                    if not (line_colides_with_hull(line=new_lineA, concave_hull=hull_concave_edges) and line_colides_with_hull(line=new_lineB, concave_hull=hull_concave_edges)):
                        ok_middle_points.append(midle_point)
                        list_cossines.append(cos)
            if len(ok_middle_points) > 0:
                #  We want the middlepoint to be the one with widest angle (smallest cossine)
                min_cossine_index = list_cossines.index(min(list_cossines))
                divided_line.append(volmdlr.edges.LineSegment2D(line.start, ok_middle_points[min_cossine_index]))
                divided_line.append(volmdlr.edges.LineSegment2D(ok_middle_points[min_cossine_index], line.end))
            return divided_line
                        
        hull_convex_edges = cls.convex_hull_points(points).line_segments
        hull_convex_edges.sort(key = lambda x : x.length(), reverse= True)
        hull_concave_edges = []
        hull_concave_edges.extend(hull_convex_edges)
        hull_points = list(set([pt for line in hull_concave_edges for pt in [line[0], line[1]]]))
        unused_points = []
        for point in points:
            if point not in hull_points:
                unused_points.append(point)
        
        aLineWasDividedInTheIteration = True
        while aLineWasDividedInTheIteration:
            aLineWasDividedInTheIteration = False
            for line_position_hull in range(len(hull_concave_edges)):
                
                line  = hull_concave_edges[line_position_hull]
                nearby_points = get_nearby_points(line, unused_points, scale_factor)
                divided_line = get_divided_line(line, nearby_points, hull_concave_edges, concavity)
                if len(divided_line) > 0:
                    aLineWasDividedInTheIteration = True
                    unused_points.remove(divided_line[0].end)
                    hull_concave_edges.remove(line)
                    hull_concave_edges.extend(divided_line)
                    break
                
            hull_concave_edges.sort(key = lambda x : x.length(), reverse=True)
        # line  = hull_concave_edges[0]
        # print('first line legth :', line.length())
        # nearby_points = get_nearby_points(line, unused_points, scale_factor)
        # print('points next the first line in the end: ', nearby_points)
        # divided_line = get_divided_line(line, nearby_points, hull_concave_edges, concavity)
        # print('len divided line :', len(divided_line))
<<<<<<< HEAD
        return cls.polygon_from_segments([(line.start, line.end) for line in hull_concave_edges])
=======
        return cls.polygon_from_segments([(line.start, line.end) for line in hull_concave_edges])#, nearby_points
>>>>>>> a786bd13
        
        
    @classmethod
    def convex_hull_points(cls, points):
        '''
        Uses the scipy method ConvexHull to calculate the convex hull from a cloud of points
        '''
        numpy_points = np.array([(p.x, p.y) for p in points])
        hull = ConvexHull(numpy_points)
        polygon_points = []
        for simplex in hull.simplices:
            polygon_points.append((points[simplex[0]], points[simplex[1]]))
        return cls.polygon_from_segments(polygon_points)
        
    def to_3d(self, plane_origin, x, y):
        points3d = [point.to_3d(plane_origin, x, y) for point in self.points]
        return ClosedPolygon3D(points3d)

    def plot(self, ax=None, color='k', alpha=1,
             plot_points=False, point_numbering=False,
             fill=False, fill_color='w', equal_aspect=True):
        if ax is None:
            fig, ax = plt.subplots()
            ax.set_aspect('equal')

        if fill:
            ax.fill([p[0] for p in self.points], [p[1] for p in self.points],
                    facecolor=fill_color)
        for ls in self.line_segments:
            ls.plot(ax=ax, color=color, alpha=alpha)

        if plot_points or point_numbering:
            for point in self.points:
                point.plot(ax=ax, color=color, alpha=alpha)

        if point_numbering:
            for ip, point in enumerate(self.points):
                ax.text(*point, 'point {}'.format(ip + 1),
                        ha='center', va='top')

        if equal_aspect:
            ax.set_aspect('equal')
        else:
            ax.set_aspect('auto')

        ax.margins(0.1)
        plt.show()

        return ax

    def triangulation(self):
        #ear clipping 
        points = self.points[:]
        initial_point_to_index = {p: i for i,p in enumerate(self.points)}
        triangles = []
        
        remaining_points = self.points[:]
        # ax = ClosedPolygon2D(remaining_points).plot()

        # inital_number_points = len(remaining_points)
        number_remaining_points = len(remaining_points)
        while number_remaining_points > 3:
            current_polygon = ClosedPolygon2D(remaining_points)
            # print('remaining_points')
            # print(len(remaining_points))
            # pl2 = ClosedPolygon2D(remaining_points[1:]+remaining_points[0:1])
            # pl3 = ClosedPolygon2D(remaining_points[2:]+remaining_points[0:2])
            # current_polygon.plot(ax = ax)
            # pl2.plot(point_numbering=True)
            # pl3.plot(point_numbering=True)
            
            found_ear = False
            for p1, p2, p3 in zip(remaining_points,
                                  remaining_points[1:]+remaining_points[0:1],
                                  remaining_points[2:]+remaining_points[0:2]):
                # ax.text(*p2, '{}')
                # ax = current_polygon.plot(point_numbering=True)
                
                line_segment = volmdlr.edges.LineSegment2D(p1, p3)
                # line_segment.plot(color='grey', ax=ax)

                
                # ax2 = p1.plot(color='r')
                # p2.plot(color='g', ax=ax2)
                # p3.plot(color='b', ax=ax2)
                
                # print(current_polygon.linesegment_intersections(line_segment))
                if not current_polygon.linesegment_intersections(line_segment):
                    # May be an ear
                    # print('ear?')
                    # if current_polygon.point_belongs(line_segment.middle_point()):
                    #     line_segment.middle_point().plot(color='g', ax=ax)
                    # else:
                    #     line_segment.middle_point().plot(color='r', ax=ax)
    
                    if current_polygon.point_belongs(line_segment.middle_point()):
                        # Confirmed as an ear
                        # print('ear!')
                        
                        triangles.append((initial_point_to_index[p1],
                                          initial_point_to_index[p2],
                                          initial_point_to_index[p3]))
                        remaining_points.remove(p2)
                        # ax.text(*points[initial_point_to_index[p2]], str(number_remaining_points))
                        number_remaining_points -= 1
                        found_ear = True
                        break
        
            if not found_ear:
                remaining_polygon = ClosedPolygon2D(remaining_points)
                if remaining_polygon.area() > 0.:
                    # Searching for a flat ear
                    found_flat_ear = False
                    for p1, p2, p3 in zip(remaining_points,
                                  remaining_points[1:]+remaining_points[0:1],
                                  remaining_points[2:]+remaining_points[0:2]):
                        triangle = Triangle2D(p1, p2, p3)
                        if triangle.area() == 0:
                            remaining_points.remove(p2)
                            found_flat_ear = True
                            break
                        
                    if not found_flat_ear:
                        # remaining_polygon.plot(point_numbering=True, plot_points=True)     
                        # vmd.DisplayMesh2D(points, triangles).plot()
                        # print(remaining_points)
                        # raise ValueError('There are no ear in the polygon, it seems malformed')
                        print('Warning : There are no ear in the polygon, it seems malformed: skipping triangulation')
                        return vmd.DisplayMesh2D(points, triangles)
                else:
                    return vmd.DisplayMesh2D(points, triangles)
            
        if len(remaining_points) == 3:
            p1, p2, p3 = remaining_points
            triangles.append((initial_point_to_index[p1],
                              initial_point_to_index[p2],
                              initial_point_to_index[p3]))
        
        return vmd.DisplayMesh2D(points, triangles)
    
                
    def simplify(self, min_distance:float = 0.01, max_distance:float=0.05):
        return ClosedPolygon2D(self.simplify_polygon(min_distance = min_distance, max_distance = max_distance).points)
        
        
        

class Triangle2D(ClosedPolygon2D):

    def __init__(self, point1, point2, point3, name=''):
        self.point1 = point1
        self.point2 = point2
        self.point3 = point3

        # ClosedPolygon2D.__init__(self, points=[point1, point2, point3], name=name)
    def area(self):
        u = self.point2 - self.point1
        v = self.point3 - self.point1
        return abs(u.cross(v)) / 2
    
    def incircle_radius(self):
        a = self.point1.point_distance(self.point2)
        b = self.point1.point_distance(self.point3)
        c = self.point2.point_distance(self.point3)
        return 2*self.area()/(a + b + c)
    
    def circumcircle_radius(self):
        a = self.point1.point_distance(self.point2)
        b = self.point1.point_distance(self.point3)
        c = self.point2.point_distance(self.point3)
        return a * b * c / (self.area()*4.0)
    
    def ratio_circumr_length(self):
        return self.circumcircle_radius()/self.length()


    def ratio_incircler_length(self):
        return self.incircle_radius()/self.length()

    def aspect_ratio(self):
        a = self.point1.point_distance(self.point2)
        b = self.point1.point_distance(self.point3)
        c = self.point2.point_distance(self.point3)
        s = 0.5*(a + b + c)
        try:
            return 0.125*a*b*c/(s-a)/(s-b)/(s-c)
        except ZeroDivisionError:
            return 1000000.




class Circle2D(Contour2D):
    _non_serializable_attributes = ['internal_arcs', 'external_arcs',
                                    'polygon', 'straight_line_contour_polygon',
                                    'primitives', 'basis_primitives']

    def __init__(self, center: volmdlr.Point2D, radius: float, name: str = ''):
        self.center = center
        self.radius = radius
        self.angle = volmdlr.TWO_PI

        # self.points = self.tessellation_points()

        Contour2D.__init__(self, [self], name=name)  # !!! this is dangerous

    def __hash__(self):
        return int(round(1e6 * (self.center.x + self.center.y + self.radius)))

    def __eq__(self, other_circle):
        if self.__class__.__name__ != other_circle.__class__.__name__:
            return False

        return math.isclose(self.center.x,
                            other_circle.center.x, abs_tol=1e-06) \
               and math.isclose(self.center.y,
                                other_circle.center.y, abs_tol=1e-06) \
               and math.isclose(self.radius, other_circle.radius,
                                abs_tol=1e-06)

    def to_polygon(self, angle_resolution: float):
        return ClosedPolygon2D(
            self.polygon_points(angle_resolution=angle_resolution))

    def tessellation_points(self, resolution=40):
        return [(self.center
                 + self.radius * math.cos(teta) * volmdlr.X2D
                 + self.radius * math.sin(teta) * volmdlr.Y2D) \
                for teta in npy.linspace(0, volmdlr.TWO_PI, resolution + 1)][
               :-1]

    def point_belongs(self, point, tolerance=1e-9):
        return point.point_distance(self.center) <= self.radius + tolerance

    # def border_points(self):
    #     start = self.center - self.radius * volmdlr.Point2D(1, 0)
    #     end = self.center + self.radius * volmdlr.Point2D(1, 0)
    #     return [start, end]

    def bounding_rectangle(self):

        xmin = self.center.x - self.radius
        xmax = self.center.x + self.radius
        ymin = self.center.y - self.radius
        ymax = self.center.y + self.radius
        return xmin, xmax, ymin, ymax

    def line_intersections(self, line2d: volmdlr.edges.Line2D, tol=1e-9):
        # Duplicate from ffull arc
        Q = self.center
        if line2d.points[0] == self.center:
            P1 = line2d.points[1]
            V = line2d.points[0] - line2d.points[1]
        else:
            P1 = line2d.points[0]
            V = line2d.points[1] - line2d.points[0]
        a = V.dot(V)
        b = 2 * V.dot(P1 - Q)
        c = P1.dot(P1) + Q.dot(Q) - 2 * P1.dot(Q) - self.radius ** 2

        disc = b ** 2 - 4 * a * c
        if math.isclose(disc, 0., abs_tol=tol):
            t1 = -b / (2 * a)
            return [P1 + t1 * V]

        elif disc > 0:
            sqrt_disc = math.sqrt(disc)
            t1 = (-b + sqrt_disc) / (2 * a)
            t2 = (-b - sqrt_disc) / (2 * a)
            return [P1 + t1 * V,
                    P1 + t2 * V]
        else:
            return []

    def circle_intersections(self, circle: 'Circle2D'):
        x0, y0 = self.center
        x1, y1 = circle.center
        r0 = self.radius
        r1 = circle.radius

        d = math.sqrt((x1 - x0) ** 2 + (y1 - y0) ** 2)

        # non intersecting
        if d > r0 + r1:
            return []
        # One circle within other
        if d < abs(r0 - r1):
            return []
        # coincident circles
        if d == 0 and r0 == r1:
            return []
        else:
            a = (r0 ** 2 - r1 ** 2 + d ** 2) / (2 * d)
            h = math.sqrt(r0 ** 2 - a ** 2)
            x2 = x0 + a * (x1 - x0) / d
            y2 = y0 + a * (y1 - y0) / d
            x3 = x2 + h * (y1 - y0) / d
            y3 = y2 - h * (x1 - x0) / d

            x4 = x2 - h * (y1 - y0) / d
            y4 = y2 + h * (x1 - x0) / d

        return [volmdlr.Point2D(x3, y3), volmdlr.Point2D(x4, y4)]

    def arc_intersections(self, arc2d: volmdlr.edges.Arc2D):
        circle = Circle2D(arc2d.center, arc2d.radius)
        intersections = []

        for inter in self.circle_intersections(circle):
            try:
                li = arc2d.abscissa(inter)
                intersections.append(inter)
            except ValueError:
                pass
        return intersections

    def length(self):
        return volmdlr.TWO_PI * self.radius

    def plot(self, ax=None, linestyle='-', color='k', linewidth=1, alpha=1.,
             equal_aspect=True):
        if ax is None:
            fig, ax = plt.subplots()
        # else:
        #     fig = ax.figure
        if self.radius > 0:
            ax.add_patch(matplotlib.patches.Arc((self.center.x, self.center.y),
                                                2 * self.radius,
                                                2 * self.radius,
                                                angle=0,
                                                theta1=0,
                                                theta2=360,
                                                color=color,
                                                alpha=alpha,
                                                linestyle=linestyle,
                                                linewidth=linewidth))
        if equal_aspect:
            ax.set_aspect('equal')
        return ax

    def to_3d(self, plane_origin, x, y):
        normal = x.cross(y)
        center3d = self.center.to_3d(plane_origin, x, y)
        return Circle3D(volmdlr.Frame3D(center3d, x, y, normal),
                        self.radius, self.name)

    def rotation(self, center, angle, copy=True):
        if copy:
            return Circle2D(self.center.rotation(center, angle, copy=True),
                            self.radius)
        else:
            self.center.rotation(center, angle, copy=False)

    def translation(self, offset, copy=True):
        if copy:
            return Circle2D(self.center.translation(offset, copy=True),
                            self.radius)
        else:
            self.center.translation(offset, copy=False)

    def frame_mapping(self, frame, side, copy=True):
        """
        side = 'old' or 'new'
        """
        if side == 'old':
            if copy:
                return Circle2D(frame.old_coordinates(self.center),
                                self.radius)
            else:
                self.center = frame.old_coordinates(self.center)
        if side == 'new':
            if copy:
                return Circle2D(frame.new_coordinates(self.center),
                                self.radius)
            else:
                self.points = frame.new_coordinates(self.center)

    def area(self):
        return math.pi * self.radius ** 2

    def second_moment_area(self, point):
        """
        Second moment area of part of disk
        """
        I = math.pi * self.radius ** 4 / 4
        Ic = npy.array([[I, 0], [0, I]])
        return volmdlr.geometry.huygens2d(I, I, 0, self.area(), self.center, point)

    def center_of_mass(self):
        return self.center

    def point_symmetric(self, point):
        center = 2 * point - self.center
        return Circle2D(center, self.radius)

    def plot_data(self, edge_style: plot_data.EdgeStyle = None,
                  surface_style: plot_data.SurfaceStyle = None):
        return plot_data.Circle2D(cx=self.center.x,
                                  cy=self.center.y,
                                  r=self.radius,
                                  edge_style=edge_style,
                                  surface_style=surface_style)

    def copy(self):
        return Circle2D(self.center.copy(), self.radius)

    def point_at_abscissa(self, curvilinear_abscissa):
        start = self.center + self.radius * volmdlr.X3D
        return start.rotation(self.center,
                              curvilinear_abscissa / self.radius)

    def triangulation(self, n=35):
        l = self.length()
        points = [self.point_at_abscissa(l * i / n) for i in range(n)]
        points.append(self.center)
        triangles = [(i, i + 1, n) for i in range(n - 1)] + [(n - 1, 0, n)]

    def split(self, split_start, split_end):
        x1, y1 = split_start - self.center
        x2, y2 = split_end - self.center

        angle1 = math.atan2(y1, x1)
        angle2 = math.atan2(y2, x2)
        angle_i1 = 0.5 * (angle2 - angle1)
        angle_i2 = angle_i1 + math.pi
        interior_point1 = split_start.rotation(self.center, angle_i1)
        interior_point2 = split_start.rotation(self.center, angle_i2)

        return [volmdlr.edges.Arc2D(split_start, interior_point1,
                                    split_end),
                volmdlr.edges.Arc2D(split_start, interior_point2,
                                    split_end)]

    def point_at_abscissa(self, curvilinear_abscissa):
        start = self.center + self.radius * volmdlr.X3D
        return start.rotation(self.center,
                              curvilinear_abscissa / self.radius)

    def discretise(self, n: float):
        # BUGGED: returns method
        circle_to_nodes = {}
        nodes = []
        if n * self.length() < 1:
            circle_to_nodes[self] = self.border_points
        else:
            n0 = int(math.ceil(n * self.length()))
            l0 = self.length() / n0

            for k in range(n0):
                node = self.point_at_abscissa(k * l0)

                nodes.append(node)

            circle_to_nodes[self] = nodes

        return circle_to_nodes[self]

    def polygon_points(self, angle_resolution=10):
        return volmdlr.edges.Arc2D.polygon_points(
            self, angle_resolution=angle_resolution)


class Contour3D(Contour, Wire3D):
    _non_serializable_attributes = ['points']
    _non_eq_attributes = ['name']
    _non_hash_attributes = ['points', 'name']
    _generic_eq = True
    """
    A collection of 3D primitives forming a closed wire3D
    """

    def __init__(self, primitives, name=''):
        """

        """

        Wire3D.__init__(self, primitives=primitives, name=name)

    def __hash__(self):
        return sum([hash(e) for e in self.primitives])

    def __eq__(self, other_):
        if self.__class__.__name__ != other_.__class__.__name__:
            return False
        equal = True
        for edge, other_edge in zip(self.primitives, other_.edges):
            equal = (equal and edge == other_edge)
        return equal

    @classmethod
    def from_step(cls, arguments, object_dict):
        name = arguments[0][1:-1]
        raw_edges = []
        edge_ends = {}
        for ie, edge_id in enumerate(arguments[1]):
            edge = object_dict[int(edge_id[1:])]
            raw_edges.append(edge)

        if (len(raw_edges)) == 1:
            if isinstance(raw_edges[0], cls):
                # Case of a circle, ellipse...
                return raw_edges[0]
            else:
                return cls(raw_edges, name=name)

        # Making things right for first 2 primitives
        if raw_edges[0].end == raw_edges[1].start:
            edges = [raw_edges[0], raw_edges[1]]
        elif raw_edges[0].start == raw_edges[1].start:
            edges = [raw_edges[0].reverse(), raw_edges[1]]
        elif raw_edges[0].end == raw_edges[1].end:
            edges = [raw_edges[0], raw_edges[1].reverse()]
        elif raw_edges[0].start == raw_edges[1].end:
            edges = [raw_edges[0].reverse(), raw_edges[1].reverse()]
        else:
            raise NotImplementedError(
                'First 2 edges of contour not follwing each other')

        last_edge = edges[-1]
        for raw_edge in raw_edges[2:]:
            if raw_edge.start == last_edge.end:
                last_edge = raw_edge
            elif raw_edge.end == last_edge.end:
                last_edge = raw_edge.reverse()
            else:
                ax = last_edge.plot(color='b')
                ax = raw_edge.plot(ax=ax, color='r')
                raise NotImplementedError(
                    'Edges of contour not follwing each other')

            edges.append(last_edge)
        return cls(edges, name=name)

    def to_step(self, current_id, surface_id=None):

        content = ''
        edge_ids = []
        for primitive in self.primitives:
            if isinstance(primitive, volmdlr.edges.BSplineCurve3D):
                continue
            primitive_content, primitive_ids = primitive.to_step(current_id)
            content += primitive_content
            current_id = primitive_ids[-1] + 1
            for primitive_id in primitive_ids:
                content += "#{} = ORIENTED_EDGE('{}',*,*,#{},.T.);\n".format(
                    current_id,
                    primitive.name,
                    primitive_id)
                edge_ids.append(current_id)

                current_id += 1

        content += "#{} = EDGE_LOOP('{}',({}));\n".format(current_id,
                                                          self.name,
                                                          volmdlr.core.step_ids_to_str(
                                                              edge_ids))
        return content, current_id

    def average_center_point(self):
        nb = len(self.points)
        x = npy.sum([p[0] for p in self.points]) / nb
        y = npy.sum([p[1] for p in self.points]) / nb
        z = npy.sum([p[2] for p in self.points]) / nb

        return volmdlr.Point3D(x, y, z)

    def rotation(self, center, axis, angle, copy=True):
        if copy:
            new_edges = [edge.rotation(center, axis, angle, copy=True) for edge
                         in self.primitives]
            # new_points = [p.rotation(center, axis, copy=True) for p in self.points]
            return Contour3D(new_edges, None, self.name)
        else:
            for edge in self.primitives:
                edge.rotation(center, axis, angle, copy=False)
            for point in self.tessel_points:
                point.rotation(center, axis, angle, copy=False)

    def translation(self, offset, copy=True):
        if copy:
            new_edges = [edge.translation(offset, copy=True) for edge in
                         self.primitives]
            # new_points = [p.translation(offset, copy=True) for p in self.points]
            return Contour3D(new_edges, self.name)
        else:
            for edge in self.primitives:
                edge.translation(offset, copy=False)
            for point in self.tessel_points:
                point.translation(offset, copy=False)

    def frame_mapping(self, frame, side, copy=True):
        """
        side = 'old' or 'new'
        """
        if copy:
            new_edges = [edge.frame_mapping(frame, side, copy=True) for edge in
                         self.primitives]
            # new_points = [p.frame_mapping(frame, side, copy=True) for p in self.points]
            return Contour3D(new_edges, None, self.name)
        else:
            for edge in self.primitives:
                edge.frame_mapping(frame, side, copy=False)
            for point in self.tessel_points:
                point.frame_mapping(frame, side, copy=False)

    def copy(self):
        new_edges = [edge.copy() for edge in self.primitives]
        if self.point_inside_contour is not None:
            new_point_inside_contour = self.point_inside_contour.copy()
        else:
            new_point_inside_contour = None
        return Contour3D(new_edges, new_point_inside_contour, self.name)

    def length(self):
        # TODO: this is duplicated code from Wire3D!
        length = 0.
        for edge in self.primitives:
            length += edge.length()
        return length

    def point_at_abscissa(self, curvilinear_abscissa):
        # TODO: this is duplicated code from Wire3D!
        length = 0.
        for primitive in self.primitives:
            primitive_length = primitive.length()
            if length + primitive_length > curvilinear_abscissa:
                return primitive.point_at_abscissa(
                    curvilinear_abscissa - length)
            length += primitive_length
        if math.isclose(curvilinear_abscissa, length, abs_tol=1e-6):
            return primitive.point_at_abscissa(primitive_length)
        raise ValueError('abscissa out of contour length')

    def plot(self, ax=None, color='k', alpha=1, edge_details=False):
        if ax is None:
            ax = Axes3D(plt.figure())

        for edge in self.primitives:
            edge.plot(ax=ax, color=color, alpha=alpha,
                      edge_ends=edge_details, edge_direction=edge_details)

        return ax

    def to_2d(self, plane_origin, x, y):
        z = x.cross(y)
        plane3d = volmdlr.faces.Plane3D(volmdlr.Frame3D(plane_origin, x, y, z))
        primitives2d = [plane3d.point3d_to_2d(p) for p in self.primitives]
        return Contour2D(primitives=primitives2d)

    def _bounding_box(self):
        """
        Flawed method, to be enforced by overloading
        """
        n = 50
        l = self.length()
        points = [self.point_at_abscissa(i / n * l) \
                  for i in range(n)]
        return volmdlr.core.BoundingBox.from_points(points)

class Circle3D(Contour3D):
    _non_serializable_attributes = ['point', 'edges', 'point_inside_contour']
    _non_eq_attributes = ['name']
    _non_hash_attributes = ['name']
    _generic_eq = True

    def __init__(self, frame: volmdlr.Frame3D, radius: float,
                 name: str = ''):
        """
        frame.u, frame.v define the plane, frame.w the normal
        """
        self.radius = radius
        self.frame = frame
        self.angle = volmdlr.TWO_PI
        Contour3D.__init__(self, [self], name=name)

    @property
    def center(self):
        return self.frame.origin

    @property
    def normal(self):
        return self.frame.w

    def __hash__(self):
        return hash(self.frame.origin)

    def __eq__(self, other_circle):
        return self.frame.origin == other_circle.frame.origin \
               and self.frame.w.is_colinear(other_circle.frame.w) \
               and math.isclose(self.radius,
                                other_circle.radius, abs_tol=1e-06)

    def tessellation_points(self, resolution=20):

        tessellation_points_3D = [self.center
                                  + self.radius * math.cos(
            teta) * self.frame.u
                                  + self.radius * math.sin(
            teta) * self.frame.v \
                                  for teta in npy.linspace(0, volmdlr.TWO_PI,
                                                           resolution + 1)][
                                 :-1]
        return tessellation_points_3D

    def length(self):
        return volmdlr.TWO_PI * self.radius

    def FreeCADExport(self, name, ndigits=3):
        xc, yc, zc = round(1000 * self.center, ndigits)
        xn, yn, zn = round(self.normal, ndigits)
        return '{} = Part.Circle(fc.Vector({},{},{}),fc.Vector({},{},{}),{})\n'.format(
            name, xc, yc, zc, xn, yn, zn, 1000 * self.radius)

    def rotation(self, rot_center, axis, angle, copy=True):
        new_center = self.center.rotation(rot_center, axis, angle, True)
        new_normal = self.normal.rotation(rot_center, axis, angle, True)
        if copy:
            return Circle3D(new_center, self.radius, new_normal, self.name)
        else:
            self.center = new_center
            self.normal = new_normal

    def translation(self, offset, copy=True):
        new_frame = self.center.translation(offset, True)
        if copy:
            return Circle3D(new_frame, self.radius, self.frame,
                            self.name)
        else:
            self.frame = new_frame

    def plot(self, ax=None, color='k', alpha=1.):
        if ax is None:
            fig = plt.figure()
            ax = Axes3D(fig)
        else:
            fig = None

        x = []
        y = []
        z = []
        for px, py, pz in self.tessellation_points():
            x.append(px)
            y.append(py)
            z.append(pz)
        x.append(x[0])
        y.append(y[0])
        z.append(z[0])
        ax.plot(x, y, z, color=color, alpha=alpha)
        return ax

    def point_at_abscissa(self, curvilinear_abscissa):
        """
        start point is at intersection of frame.u axis
        """
        start = self.frame.origin + self.radius * self.frame.u
        return start.rotation(self.frame.origin, self.frame.w,
                              curvilinear_abscissa / self.radius,
                              copy=True)

    @classmethod
    def from_step(cls, arguments, object_dict):
        center = object_dict[arguments[1]].origin
        radius = float(arguments[2]) / 1000
        if object_dict[arguments[1]].u is not None:
            normal = object_dict[arguments[1]].u
            other_vec = object_dict[arguments[1]].v
            if other_vec is not None:
                other_vec.normalize()
        else:
            normal = object_dict[arguments[1]].v  ### ou w
            other_vec = None
        normal.normalize()
        return cls.from_center_normal(center, normal, radius,
                                      arguments[0][1:-1])

    def to_step(self, current_id, surface_id=None):
        circle_frame = volmdlr.Frame3D(self.center, self.frame.w, self.frame.u,
                                       self.frame.v)
        content, frame_id = circle_frame.to_step(current_id)
        curve_id = frame_id + 1
        content += "#{} = CIRCLE('{}',#{},{});\n".format(curve_id, self.name,
                                                         frame_id,
                                                         round(
                                                             self.radius * 1000,
                                                             3))

        if surface_id:
            content += "#{} = SURFACE_CURVE('',#{},(#{}),.PCURVE_S1.);\n".format(
                curve_id + 1, curve_id, surface_id)
            curve_id += 1

        p1 = self.frame.origin + self.frame.u * self.radius
        # p2 = self.frame.origin + self.frame.v*self.radius
        p3 = self.frame.origin - self.frame.u * self.radius
        # p4 = self.frame.origin - self.frame.v*self.radius

        p1_content, p1_id = p1.to_step(curve_id + 1, vertex=True)
        # p2_content, p2_id = p2.to_step(p1_id+1, vertex=True)
        p3_content, p3_id = p3.to_step(p1_id + 1, vertex=True)
        # p4_content, p4_id = p4.to_step(p3_id+1, vertex=True)
        content += p1_content + p3_content

        arc1_id = p3_id + 1
        content += "#{} = EDGE_CURVE('{}',#{},#{},#{},.T.);\n".format(arc1_id,
                                                                      self.name,
                                                                      p1_id,
                                                                      p3_id,
                                                                      curve_id)
        oriented_edge1_id = arc1_id + 1
        content += "#{} = ORIENTED_EDGE('',*,*,#{},.T.);\n".format(
            oriented_edge1_id,
            arc1_id)

        arc2_id = oriented_edge1_id + 1
        content += "#{} = EDGE_CURVE('{}',#{},#{},#{},.T.);\n".format(arc2_id,
                                                                      self.name,
                                                                      p3_id,
                                                                      p1_id,
                                                                      curve_id)
        oriented_edge2_id = arc2_id + 1
        content += "#{} = ORIENTED_EDGE('',*,*,#{},.T.);\n".format(
            oriented_edge2_id,
            arc2_id)

        current_id = oriented_edge2_id + 1
        content += "#{} = EDGE_LOOP('{}',(#{},#{}));\n".format(current_id,
                                                               self.name,
                                                               oriented_edge1_id,
                                                               oriented_edge2_id)

        return content, current_id

    def _bounding_box(self):
        """
        """
        u = self.normal.deterministic_unit_normal_vector()
        v = self.normal.cross(u)
        points = [self.frame.origin + self.radius * v \
                  for v in [self.frame.u,
                            -self.frame.u,
                            self.frame.v,
                            -self.frame.v]]
        return volmdlr.core.BoundingBox.from_points(points)

    def to_2d(self, plane_origin, x, y):
        z = x.cross(y)
        plane3d = volmdlr.faces.Plane3D(volmdlr.Frame3D(plane_origin, x, y, z))
        return Circle2D(plane3d.point3d_to_2d(self.center), self.radius)

    @classmethod
    def from_center_normal(cls, center: volmdlr.Point3D,
                           normal: volmdlr.Vector3D,
                           radius: float,
                           name: str = ''):
        u = normal.deterministic_unit_normal_vector()
        v = normal.cross(u)
        return cls(volmdlr.Frame3D(center, u, v, normal), radius, name)

    @classmethod
    def from_3_points(cls, point1, point2, point3):
        u1 = (point2 - point1)
        u2 = (point2 - point3)
        try:
            u1.normalize()
            u2.normalize()
        except ZeroDivisionError:
            raise ValueError(
                'the 3 points must be distincts')

        normal = u2.cross(u1)
        normal.normalize()

        if u1 == u2:
            u2 = normal.cross(u1)
            u2.normalize()

        v1 = normal.cross(u1)  # v1 is normal, equal u2
        v2 = normal.cross(u2)  # equal -u1

        p11 = 0.5 * (point1 + point2)  # Mid point of segment s,m
        p21 = 0.5 * (point2 + point3)  # Mid point of segment s,m

        l1 = volmdlr.edges.Line3D(p11, p11 + v1)
        l2 = volmdlr.edges.Line3D(p21, p21 + v2)

        try:
            center, _ = l1.minimum_distance_points(l2)
        except ZeroDivisionError:
            raise ValueError(
                'Start, end and interior points  of an arc must be distincts')

        radius = (center - point1).norm()
        return cls(frame=volmdlr.Frame3D(center, u1, normal.cross(u1), normal),
                   radius=radius)

    def extrusion(self, extrusion_vector):

        if self.normal.is_colinear_to(extrusion_vector):
            u = self.normal.deterministic_unit_normal_vector()
            v = self.normal.cross(u)
            w = extrusion_vector.copy()
            w.normalize()
            cylinder = volmdlr.faces.CylindricalSurface3D(volmdlr.Frame3D(self.center,
                                                                          u,
                                                                          v,
                                                                          w),
                                                          self.radius
                                                          )
            return [cylinder.rectangular_cut(0, volmdlr.TWO_PI,
                                             0, extrusion_vector.norm())]
        else:
            raise NotImplementedError(
                'Extrusion along vector not colinar to normal for circle not handled yet: dot={}'.format(
                    self.normal.dot(extrusion_vector)
                ))

    def revolution(self, axis_point: volmdlr.Point3D, axis: volmdlr.Vector3D,
                   angle: float):
        line3d = volmdlr.edges.Line3D(axis_point, axis_point + axis)
        tore_center, _ = line3d.point_projection(self.center)
        u = self.center - tore_center
        u.normalize()
        v = axis.cross(u)
        if not math.isclose(self.normal.dot(u), 0., abs_tol=1e-9):
            raise NotImplementedError(
                'Outside of plane revolution not supported')

        R = tore_center.point_distance(self.center)
        surface = volmdlr.faces.ToroidalSurface3D(volmdlr.Frame3D(tore_center, u, v, axis),
                                                  R, self.radius)
        return [surface.rectangular_cut(0, angle, 0, volmdlr.TWO_PI)]


class Ellipse3D(Contour3D):
    """
    :param major_axis: Largest radius of the ellipse
    :type major_axis: float
    :param minor_axis: Smallest radius of the ellipse
    :type minor_axis: float
    :param center: Ellipse's center
    :type center: Point3D
    :param normal: Ellipse's normal
    :type normal: Vector3D
    :param major_dir: Direction of the largest radius/major_axis
    :type major_dir: Vector3D
    """

    def __init__(self, major_axis, minor_axis, center, normal, major_dir,
                 name=''):

        self.major_axis = major_axis
        self.minor_axis = minor_axis
        self.center = center
        normal.normalize()
        self.normal = normal
        major_dir.normalize()
        self.major_dir = major_dir
        Contour3D.__init__(self, [self], name=name)

    def tessellation_points(self, resolution=20):
        # plane = Plane3D.from_normal(self.center, self.normal)
        tessellation_points_3D = [self.center + self.major_axis * math.cos(
            teta) * self.major_dir + self.minor_axis * math.sin(
            teta) * self.major_dir.cross(self.normal) \
                                  for teta in npy.linspace(0, volmdlr.TWO_PI,
                                                           resolution + 1)][
                                 :-1]
        return tessellation_points_3D

    def FreeCADExport(self, ip, ndigits=3):
        name = 'primitive{}'.format(ip)
        xc, yc, zc = npy.round(1000 * self.center.vector, ndigits)
        major_vector = self.center + self.major_axis / 2 * self.major_dir
        xmaj, ymaj, zmaj = npy.round(1000 * major_vector.vector, ndigits)
        minor_vector = self.center + self.minor_axis / 2 * self.normal.cross(
            self.major_dir)
        xmin, ymin, zmin = npy.round(1000 * minor_vector.vector, ndigits)
        return '{} = Part.Ellipse(fc.Vector({},{},{}), fc.Vector({},{},{}), fc.Vector({},{},{}))\n'.format(
            name, xmaj, ymaj, zmaj, xmin, ymin, zmin, xc, yc, zc)

    def rotation(self, rot_center, axis, angle, copy=True):
        new_center = self.center.rotation(rot_center, axis, angle, True)
        new_normal = self.normal.rotation(rot_center, axis, angle, True)
        new_major_dir = self.major_dir.rotation(rot_center, axis, angle, True)
        if copy:
            return Ellipse3D(self.major_axis, self.minor_axis, new_center,
                             new_normal, new_major_dir, self.name)
        else:
            self.center = new_center
            self.normal = new_normal
            self.major_dir = new_major_dir

    def translation(self, offset, copy=True):
        new_center = self.center.translation(offset, True)
        new_normal = self.normal.translation(offset, True)
        new_major_dir = self.major_dir.translation(offset, True)
        if copy:
            return Ellipse3D(self.major_axis, self.minor_axis, new_center,
                             new_normal, new_major_dir, self.name)
        else:
            self.center = new_center
            self.normal = new_normal
            self.major_dir = new_major_dir

    def plot(self, ax=None, color='k'):
        if ax is None:
            fig = plt.figure()
            ax = Axes3D(fig)
        else:
            fig = None

        x = []
        y = []
        z = []
        for px, py, pz in self.tessellation_points():
            x.append(px)
            y.append(py)
            z.append(pz)
        x.append(x[0])
        y.append(y[0])
        z.append(z[0])
        ax.plot(x, y, z, color)
        return ax

    @classmethod
    def from_step(cls, arguments, object_dict):
        center = object_dict[arguments[1]].origin
        normal = object_dict[arguments[1]].u  # ancien w
        major_dir = object_dict[arguments[1]].v  # ancien u
        major_axis = float(arguments[2]) / 1000
        minor_axis = float(arguments[3]) / 1000
        return cls(major_axis, minor_axis, center, normal, major_dir,
                   arguments[0][1:-1])


class ClosedPolygon3D(Contour3D, ClosedPolygon):

    def __init__(self, points: List[volmdlr.Point3D], name: str = ''):
        self.points = points
        self.line_segments = self._line_segments()

        Contour3D.__init__(self, self.line_segments, name)

    def _line_segments(self):
        lines = []
        if len(self.points) > 1:
            for p1, p2 in zip(self.points,
                              list(self.points[1:]) + [self.points[0]]):
                lines.append(volmdlr.edges.LineSegment3D(p1, p2))
        return lines

    def copy(self):
        points = [p.copy() for p in self.points]
        return ClosedPolygon2D(points, self.name)

    def __hash__(self):
        return sum([hash(p) for p in self.points])

    def __eq__(self, other_):
        if not isinstance(other_, self.__class__):
            return False
        equal = True
        for point, other_point in zip(self.points, other_.points):
            equal = (equal and point == other_point)
        return equal

    def plot(self, ax=None, color='k', alpha=1):
        for line_segment in self.line_segments:
            ax = line_segment.plot(ax=ax, color=color, alpha=alpha)
        return ax
    
    def rotation(self, center, axis,  angle, copy=True):
        if copy:
            return ClosedPolygon3D(
                [p.rotation(center, axis, angle, copy=True) for p in self.points])
        else:
            for p in self.points:
                p.rotation(center, axis, angle, copy=False)
                
    def translation(self, offset, copy=True):
        if copy:
            new_points = [point.translation(offset, copy=True) for point in
                          self.points]
            return ClosedPolygon3D(new_points, self.name)
        else:
            for point in self.points:
                point.translation(offset, copy=False)
            
    
    def to_2d(self, plane_origin, x, y):
        points2d = [point.to_2d(plane_origin, x, y) for point in self.points]
        return ClosedPolygon2D(points2d)
    
    def sewing_with(self, other_poly3d, x, y, normal, resolution = 20):
        self_center, other_center = self.average_center_point(), other_poly3d.average_center_point()
        
        self_poly2d, other_poly2d = self.to_2d(self_center, x, y), other_poly3d.to_2d(other_center, x, y)
        self_center2d, other_center2d = self_poly2d.center_of_mass(), other_poly2d.center_of_mass()
        self_poly2d.translation(-self_center2d,copy=False)
        other_poly2d.translation(-other_center2d,copy=False)
        
        
        bbox_self2d, bbox_other2d = self_poly2d.bounding_rectangle(), other_poly2d.bounding_rectangle()
        position = [abs(value) for value in bbox_self2d] + [abs(value) for value in bbox_other2d]
        max_scale = 2*max(position)
        
        lines = [volmdlr.edges.LineSegment2D(volmdlr.O2D, max_scale*(volmdlr.X2D*math.sin(n*2*math.pi/resolution) +
                                             volmdlr.Y2D*math.cos(n*2*math.pi/resolution))
                                             ) for n in range (resolution)]
        
        self_new_points, other_new_points = [], []
        for l in lines :
            for self_line in self_poly2d.line_segments:
                intersect = l.linesegment_intersections(self_line)
                if intersect :
                    self_new_points.extend(intersect)
                    break
                
            for other_line in other_poly2d.line_segments:
                intersect = l.linesegment_intersections(other_line)
                if intersect :
                    other_new_points.extend(intersect)
                    break
                
        new_self_poly2d, new_other_poly2d = ClosedPolygon2D(self_new_points), ClosedPolygon2D(other_new_points)
        new_self_poly2d.translation(self_center2d, copy=False)
        new_other_poly2d.translation(other_center2d, copy=False)
        
        new_poly1, new_poly2 = new_self_poly2d.to_3d(self_center, x, y), new_other_poly2d.to_3d(other_center, x, y)
        
            
        triangles = []
        for point1, point2, other_point in zip(new_poly1.points, 
                                               new_poly1.points[1:]+new_poly1.points[:1],
                                               new_poly2.points):
            triangles.append([point1, point2, other_point])
                
        for point1, point2, other_point in zip(new_poly2.points,
                                                new_poly2.points[1:]+new_poly2.points[:1],
                                                new_poly1.points[1:]+new_poly1.points[:1]):
            triangles.append([other_point, point2, point1])
           
        return triangles
    
    def simplify(self, min_distance:float = 0.01, max_distance:float=0.05):
        return ClosedPolygon3D(self.simplify_polygon(min_distance = min_distance, max_distance = max_distance).points)

    def sewing(self, polygon2):
        center1, center2 = self.average_center_point(), polygon2.average_center_point()
        center1, center2 = volmdlr.Point3D(center1.x, center1.y, 0), volmdlr.Point3D(center2.x, center2.y, 0)
        new_polygon1, new_polygon2 =self.translation(-center1), polygon2.translation(-center2)
        
        dict_closing_pairs = {}
        triangles = []
        list_closing_points = []
        for i, point_polygon1 in enumerate(new_polygon1.points+[new_polygon1.points[0]]):
            if i != 0:
                mean_point = 0.5*(point_polygon1 + new_polygon1.points[i-1])
                distances = [mean_point.point_distance(point_poly2) for point_poly2 in new_polygon2.points]
                closing_point = new_polygon2.points[distances.index(min(distances))]
                not_valid_point = True
                while not_valid_point:
                    
                    if closing_point in list_closing_points:
                        
                        if closing_point!=list_closing_points[-1] and closing_point!=list_closing_points[0]:
                            distances.remove(min(distances))
                            closing_point = new_polygon2.points[distances.index(min(distances))]
                            if new_polygon2.points.index(closing_point)<new_polygon2.points.index(list_closing_points[-1]):
                                # print("yes")
                                distances.remove(min(distances))
                                closing_point = new_polygon2.points[distances.index(min(distances))]
                                
                        # elif new_polygon2.points.index(closing_point)<new_polygon2.points.index(list_closing_points[-1]):
                        #         print("yes")
                        #         distances.remove(min(distances))
                        #         closing_point = new_polygon2.points[distances.index(min(distances))]
                        else:
                            not_valid_point = False
                    # elif new_polygon2.points.index(closing_point)<new_polygon2.points.index(list_closing_points[-1]):
                    #             print("yes")
                    #             distances.remove(min(distances))
                    #             closing_point = new_polygon2.points[distances.index(min(distances))]
                    else:
                        not_valid_point = False
                    
                    
                list_closing_points.append(closing_point)
                # print(new_polygon2.points.index(closing_point))
                real_closing_point = polygon2.points[distances.index(min(distances))]
                if i==1:
                    previous_closing_point = closing_point
                
                if closing_point != previous_closing_point:
                    dict_closing_pairs[self.points[i-1]] = (new_polygon2.points.index(previous_closing_point),
                                                            new_polygon2.points.index(closing_point))
                if point_polygon1 == new_polygon1.points[0]:
                # if i == len(new_polygon1.points+[new_polygon1.points[0]])-1:
                    if list(dict_closing_pairs.values())[-1][-1] != list(dict_closing_pairs.values())[0][0]:
                        dict_closing_pairs[self.points[0]] = (list(dict_closing_pairs.values())[-1][-1],
                                                              list(dict_closing_pairs.values())[0][0] )

                triangles.append([self.points[new_polygon1.points.index(point_polygon1)],
                                  self.points[i-1], real_closing_point])
                previous_closing_point = closing_point
        
        for i, point_polygon2 in enumerate(new_polygon2.points+[new_polygon2.points[0]]):
            
            for j, index in enumerate(list(dict_closing_pairs.values())):
                if i != 0 :
                    if i-1 >= index[0] and i <= index[1]:
                        triangles.append([polygon2.points[i-1],
                                          polygon2.points[new_polygon2.points.index(point_polygon2)],
                                          list(dict_closing_pairs.keys())[j]])
                    else:
                        if index[0]>index[1]:
                            if ((i-1 <= index[0] and i <= index[1]) or ((i-1 >= index[0]) and i >= index[1])):
                                triangles.append([polygon2.points[i-1], 
                                                  polygon2.points[new_polygon2.points.index(point_polygon2)], 
                                                  list(dict_closing_pairs.keys())[j]])
                
        return triangles#, dict_closing_pairs, list_closing_points
    # def new_sewing(self, polygon2):
        
    #     center1, center2 = self.average_center_point(), polygon2.average_center_point()
    #     poly1_2d, poly2_2d = self.to_2d(center1, volmdlr.X3D, volmdlr.Y3D), polygon2.to_2d(center2, volmdlr.X3D, volmdlr.Y3D)
    #     center1_2d, center2_2d = poly1_2d.center_of_mass(), poly2_2d.center_of_mass()
    #     poly1_2d.translation(-center1_2d,copy=False)
    #     poly2_2d.translation(-center2_2d,copy=False)
        
        
    #     bbox1_2d, bbox2_2d = poly1_2d.bounding_rectangle(), poly2_2d.bounding_rectangle()
    #     position = [abs(value) for value in bbox1_2d] + [abs(value) for value in bbox2_2d]
    #     max_scale = 2*max(position)
        
    #     lines = [volmdlr.edges.LineSegment2D(volmdlr.O2D, max_scale*(volmdlr.X2D*math.sin(n*2*math.pi/4) +
    #                                          volmdlr.Y2D*math.cos(n*2*math.pi/4))
    #                                          ) for n in range (4)]
        
    #     # center1, center2 = volmdlr.Point3D(center1.x, center1.y, 0), volmdlr.Point3D(center2.x, center2.y, 0)
    #     # new_polygon1, new_polygon2 =self.translation(-center1), polygon2.translation(-center2)
    #     # center1, center2 = new_polygon1.average_center_point(), new_polygon2.average_center_point()
    #     # print(center1, center2)
        
    #     list_lines = [[volmdlr.edges.LineSegment3D(center, 0.05*(volmdlr.Vector3D(1, 0, center.z)*math.sin(n*2*math.pi/4) +
    #                                          volmdlr.Vector3D(0, 1, center.z)*math.cos(n*2*math.pi/4))
    #                                          ) for n in range (4)] for center in [center1, center2]]
    #     print(len(list_lines))
    #     polygon1_intersection_points = []
    #     polygon2_intersection_points = []
    #     for lines in list_lines:
    #         for line in lines:
    #             for line_segment in self.line_segments:
    #                 intersect = line.intersection(line_segment)
    #                 # print(intersect)
    #                 if intersect :
    #                     polygon1_intersection_points.extend(intersect)
    #                     break
                    
    #             for line_segment in polygon2.line_segments:
    #                 intersect = line.intersection(line_segment)
    #                 # print(intersect)
    #                 if intersect :
    #                     polygon2_intersection_points.extend(intersect)
    #                     break
        
    #     print(polygon1_intersection_points)
    #     print(polygon2_intersection_points)
    #     return list_lines<|MERGE_RESOLUTION|>--- conflicted
+++ resolved
@@ -1127,15 +1127,8 @@
             distance = point.point_distance(points[-1])
             
             if distance > min_distance:
-<<<<<<< HEAD
-                # print('distandce :', distance)
                 if distance > max_distance:
                     number_segmnts = round(distance/min_distance)+2
-                    # print(number_segmnts)
-=======
-                if distance > max_distance:
-                    number_segmnts = round(distance/min_distance)+2
->>>>>>> a786bd13
                     for n in range(number_segmnts):
                         new_point = points[-1] + (point - points[-1])*(n+1)/number_segmnts
                         points.append(new_point)
@@ -1664,11 +1657,7 @@
         # print('points next the first line in the end: ', nearby_points)
         # divided_line = get_divided_line(line, nearby_points, hull_concave_edges, concavity)
         # print('len divided line :', len(divided_line))
-<<<<<<< HEAD
-        return cls.polygon_from_segments([(line.start, line.end) for line in hull_concave_edges])
-=======
         return cls.polygon_from_segments([(line.start, line.end) for line in hull_concave_edges])#, nearby_points
->>>>>>> a786bd13
         
         
     @classmethod
