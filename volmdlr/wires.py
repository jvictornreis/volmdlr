--- conflicted
+++ resolved
@@ -569,11 +569,7 @@
     def linesegment_intersections(self,
                                   linesegment: 'volmdlr.edges.LineSegment2D'):
         """
-<<<<<<< HEAD
         Returns a list of intersection in the form of a tuple (point,
-=======
-        Returns a list of intersection in their form of a tuple (point,
->>>>>>> 129705c5
         primitive) of the wire primitives intersecting with the line.
 
         """
@@ -3242,11 +3238,7 @@
                 if p1 != p3:
                     line_segment = volmdlr.edges.LineSegment2D(p1, p3)
 
-<<<<<<< HEAD
                 # Checking if intersections does not contain the vertices
-=======
-                # Checking if intersections does not contrain the vertices
->>>>>>> 129705c5
                 # of line_segment
                 intersect = False
                 intersections = current_polygon.linesegment_intersections(line_segment)
