#!/usr/bin/env python3
# -*- coding: utf-8 -*-
"""
Module containing wires & contours
"""

import warnings
import itertools
import math
from statistics import mean
from typing import List
import numpy as npy
from scipy.spatial import Delaunay, ConvexHull
import matplotlib.pyplot as plt
import matplotlib.patches
from mpl_toolkits.mplot3d import Axes3D
import plot_data.core as plot_data

import volmdlr
from volmdlr.core_compiled import polygon_point_belongs
import volmdlr.core
import volmdlr.edges
import volmdlr.display as vmd


def bounding_rectangle_adjacent_contours(contours: List):
    '''
    compute the bounding_box of a list of adjacent contours2d

    Parameters
    ----------
    contours : List[volmdlr.wires.Contour2D]

    Returns
    -------
    xmin : float
    xmax : float
    ymin : float
    ymax : float

    '''
    xmin, xmax, ymin, ymax = contours[0].bounding_rectangle()

    for i in range(1, len(contours)):
        xmin_contour, xmax_contour, ymin_contour, ymax_contour = contours[i].bounding_rectangle()
        xmin = min(xmin, xmin_contour)
        xmax = max(xmax, xmax_contour)
        ymin = min(ymin, ymin_contour)
        ymax = max(ymax, ymax_contour)

    return xmin, xmax, ymin, ymax


class Wire:
    _non_data_hash_attributes = ['basis_primitives']
    _non_serializable_attributes = ['primitive_to_index',
                                    'basis_primitives']

    # def __init__(self):
    #     raise TypeError ('It cannot be instantiated directly, see Wire2D, Wire3D, Contour2D or Contour3D')

    def length(self):
        length = 0.
        for primitive in self.primitives:
            length += primitive.length()
        return length

    def discretization_points(self, resolution: float):
        '''
        resolution: distance between two discretized points
        '''

        length = self.length()
        n = int(length / resolution) + 1
        return [self.point_at_abscissa(i / n * length) for i in
                range(n + 1)]

    def point_at_abscissa(self, curvilinear_abscissa: float):
        length = 0.
        for primitive in self.primitives:
            primitive_length = primitive.length()
            if length + primitive_length > curvilinear_abscissa:
                return primitive.point_at_abscissa(
                    curvilinear_abscissa - length)
            length += primitive_length

        if curvilinear_abscissa < length + 1e-9:
            return self.primitives[-1].end
        raise ValueError(
            'abscissa over length: {}>{}'.format(curvilinear_abscissa, length))

    def extract_primitives(self, point1, primitive1, point2, primitive2,
                           inside: bool = True):
        """
        inside: extracted contour is between the two points if True and outside
        these points if False
        """
        primitives = []

        # TODO: Check if it is: self.primitive_to_index[primitive1] OR self.primitive_to_index(primitive1)
        ip1 = self.primitive_to_index(primitive1)
        ip2 = self.primitive_to_index(primitive2)

        if inside:
            if ip1 < ip2:
                pass
            elif ip1 == ip2:  # primitive1 == primitive2
                if point1.point_distance(
                            primitive1.start) < point2.point_distance(
                        primitive1.start):
                    pass
                else:
                    primitive1, primitive2 = primitive2, primitive1
                    point1, point2 = point2, point1

            else:
                primitive1, primitive2 = primitive2, primitive1
                point1, point2 = point2, point1
        else:
            if ip1 > ip2:
                pass
            elif ip1 == ip2:  # primitive1 == primitive2
                if point1.point_distance(
                            primitive1.start) > point2.point_distance(
                        primitive1.start):
                    pass
                else:
                    primitive1, primitive2 = primitive2, primitive1
                    point1, point2 = point2, point1
            else:
                primitive1, primitive2 = primitive2, primitive1
                point1, point2 = point2, point1

        if ip1 < ip2:
            prim = primitive1.split(point1)[1]
            if prim:
                primitives.append(prim)
            primitives.extend(self.primitives[ip1 + 1:ip2])
            prim = primitive2.split(point2)[0]
            if prim:
                primitives.append(prim)

        elif ip1 == ip2:
            prim = primitive1.split(point1)[1]
            if prim:
                prim = prim.split(point2)[0]
                if prim:
                    primitives.append(prim)

        else:
            prim = primitive2.split(point2)[1]
            if prim:
                primitives.append(prim)
            primitives.extend(self.primitives[ip2 + 1:ip1])
            prim = primitive2.split(point2)[0]
            if prim:
                primitives.append(prim)

        return primitives

    def extract_without_primitives(self, point1, point2, inside: bool = True):
        """
        inside: extracted contour is between the two points if True and outside
        these points if False
        """

        primitives = self.primitives
        indices = []
        for i, point in enumerate([point1, point2]):
            ind = []
            for p, primitive in enumerate(primitives):
                if primitive.point_belongs(point, 1e-5):
                    ind.append(p)
            indices.append(ind)

        shared = list(set(indices[0]) & set(indices[1]))
        ind = []
        if shared == []:
            ind.append(indices[0][0])
            if len(indices[1])==2:
                ind.append(indices[1][1])
            else:
                ind.append(indices[1][0])
        else:
            for indice in indices:
                if len(indice) == 1:
                    ind.append(indice[0])
                else:
                    for i in indice:
                        if i != shared[0]:
                            ind.append(i)

        return self.extract_primitives(point1, primitives[ind[0]], point2,
                                       primitives[ind[1]], inside)


    def point_belongs(self, point, abs_tol=1e-7):
        '''
        find out if a point is on the wire or not. If it belongs, we return the primitive's index
        '''

        for i, primitive in enumerate(self.primitives):
            belongs = primitive.point_belongs(point, abs_tol=abs_tol)
            if belongs:
                return i
        return False

    def abscissa(self, point):
        '''
        compute the curvilinear abscisse of a point on a wire
        '''

        index = self.point_belongs(point)

        length = self.primitives[index].abscissa(point)
        for primitive in self.primitives[0:index]:
            length += primitive.length()

        return length

    def sort_points_along_wire(self, points):

        return sorted(points, key=lambda point: self.abscissa(point))

<<<<<<< HEAD
    @classmethod
    def from_wires(cls, wires):
        '''
        define a wire from successive wires
        '''

        primitives = []
        for wire in wires:
            primitives.extend(wire.primitives)

        wire = cls(primitives)

        if not wire.is_ordered():
            return wire.order_wire()
        return wire

    def inverted_primitives(self):
        '''
        invert wire's primitives
        '''

        new_primitives = []
        for prim in self.primitives[::-1]:
            new_primitives.append(prim.reverse())
        return new_primitives

    def order_wire(self, tol=1e-6):
        '''
        order wire's primitives
        '''

        if self.is_ordered(tol=tol):
            return self

        new_primitives = [self.primitives[0]]
        if isinstance(self, Wire2D):
            new_wire = Wire2D([self.primitives[0]])
            dimension = 2
        elif isinstance(self, Wire3D):
            new_wire = Wire3D([self.primitives[0]])
            dimension = 3

        primitives = self.primitives[1:]
        length_primitives = len(primitives)+1
        while len(new_primitives)<length_primitives:
            for primitive in primitives:
                if new_wire.primitives[0].start.point_distance(primitive.start) < tol:
                    new_primitives.insert(0, primitive.reverse())
                    primitives.remove(primitive)
                elif new_wire.primitives[-1].end.point_distance(primitive.start) < tol:
                    new_primitives.append(primitive)
                    primitives.remove(primitive)
                elif new_wire.primitives[0].start.point_distance(primitive.end) < tol:
                    new_primitives.insert(0, primitive)
                    primitives.remove(primitive)
                elif new_wire.primitives[-1].end.point_distance(primitive.end) < tol:
                    new_primitives.append(primitive.reverse())
                    primitives.remove(primitive)

                if dimension == 2:
                    new_wire = Wire2D(new_primitives)
                else:
                    new_wire = Wire3D(new_primitives)

        self.primitives = new_primitives

        return self

    def is_followed_by(self, wire_2, tol=1e-6):
        '''
        check if the wire is followed by wire_2
        '''

        if self.primitives[-1].end.point_distance(wire_2.primitives[0].start) < tol:
            return True
        else:
            return False

    def is_ordered(self, tol=1e-6):
        '''
        check if the wire's primitives are ordered or not
        '''

        for primitive_1, primitive_2 in zip(self.primitives, self.primitives[1:]):
            if primitive_1.end.point_distance(primitive_2.start) < tol:
                continue
            else:
                return False
        return True

=======
>>>>>>> f2fc1786

class Wire2D(volmdlr.core.CompositePrimitive2D, Wire):
    """
    A collection of simple primitives, following each other making a wire
    """

    def __init__(self, primitives: List[volmdlr.core.Primitive2D],
                 name: str = ''):
        volmdlr.core.CompositePrimitive2D.__init__(self, primitives, name)

    def to_3d(self, plane_origin, x, y):
        primitives3d = []
        for edge in self.primitives:
            primitives3d.append(edge.to_3d(plane_origin, x, y))

        return Wire3D(primitives3d)

    def extract(self, point1, primitive1, point2, primitive2,
                inside: bool = True):
        """
        inside: extracted contour is between the two points if True and outside these points if False
        """
        return Wire2D(
            self.extract_primitives(point1, primitive1, point2, primitive2,
                                    inside))

    def extract_with_points(self, point1: volmdlr.Point2D,
                            point2: volmdlr.Point2D, inside: bool = True):
        """
        inside: extracted contour is between the two points if True and outside these points if False
        """
        return self.extract_without_primitives(point1, point2, inside)

        # TODO: method to check if it is a wire

    def infinite_intersections(self, infinite_primitives):
        """
        returns a list  that contains:
        the intersections between a succession of infinite primitives (line,
        circle). There must be a method implemented to intersect the two
        infinite primitives.
        """
        offset_intersections = []

        for primitive_1, primitive_2 in zip(infinite_primitives,
                                            infinite_primitives[1:]):

            i = infinite_primitives.index(primitive_1)
            # k = infinite_primitives.index(primitive_2)

            primitive_name = primitive_1.__class__.__name__.lower().replace(
                '2d', '')
            intersection_method_name = '{}_intersections'.format(
                primitive_name)
            next_primitive_name = primitive_2.__class__.__name__.lower(). \
                replace('2d', '')
            next_intersection_method_name = '{}_intersections'.format(
                next_primitive_name)

            if hasattr(primitive_1, next_intersection_method_name):
                intersections = getattr(primitive_1,
                                        next_intersection_method_name)(
                    primitive_2)
                end = self.primitives[i].end

                if len(intersections) == 1:
                    offset_intersections.append(intersections[0])

                else:
                    end = self.primitives[i].end
                    if intersections[0].point_distance(end) > intersections[
                            1].point_distance(end):
                        intersections.reverse()
                    offset_intersections.append(intersections[0])

            elif hasattr(primitive_2, intersection_method_name):
                intersections = getattr(primitive_2, intersection_method_name)(
                    primitive_1)
                if len(intersections) == 1:
                    offset_intersections.append(intersections[0])
                else:
                    end = self.primitives[i].end
                    if intersections[0].point_distance(end) > intersections[
                            1].point_distance(end):
                        intersections.reverse()
                    offset_intersections.append(intersections[0])

            else:
                raise NotImplementedError(
                    'No intersection method between {} and {}. Define {} on {} or {} on {}'.format(
                        primitive_1.__class__.__name__,
                        primitive_2.__class__.__name__,
                        next_intersection_method_name,
                        primitive_1.__class__.__name__,
                        intersection_method_name,
                        primitive_2.__class__.__name__
                    ))

        return offset_intersections

    def offset(self, offset):
        """"
        generates an offset of a Wire2D

        """
        offset_primitives = []
        infinite_primitives = []
        offset_intersections = []
        # ax = self.plot()
        for primitive in self.primitives:
            infinite_primitive = primitive.infinite_primitive(offset)
            infinite_primitives.append(infinite_primitive)
            # infinite_primitive.plot(ax=ax, color='grey')

        offset_intersections += self.infinite_intersections(
            infinite_primitives)

        # [p.plot(ax=ax, color='r') for p in offset_intersections]

        # offset_primitives.append(
        #     self.primitives[0].border_primitive(infinite_primitives[0],
        #                                         offset_intersections[0], 0))

        # offset_primitives.append(
        #     self.primitives[-1].border_primitive(infinite_primitives[-1],
        #                                          offset_intersections[-1],
        #                                          -1))

        for j in range(len(offset_intersections) - 1):
            p1 = offset_intersections[j]
            p2 = offset_intersections[j + 1]
            cutted_primitive = infinite_primitives[
                j + 1].cut_between_two_points(p1, p2)
            offset_primitives.append(cutted_primitive)

        return Wire2D(offset_primitives)

    def plot_data(self, name: str = '', fill=None, color='black',
                  stroke_width: float = 1, opacity: float = 1):
        data = []
        for item in self.primitives:
            data.append(item.plot_data())
        return data

    def line_intersections(self, line: 'volmdlr.edges.Line2D'):
        """
        Returns a list of intersection in ther form of a tuple (point,
        primitive) of the wire primitives intersecting with the line
        """
        intersection_points = []
        for primitive in self.primitives:
            for p in primitive.line_intersections(line):
                intersection_points.append((p, primitive))
        return intersection_points

    def linesegment_intersections(self,
                                  linesegment: 'volmdlr.edges.LineSegment2D'):
        """
        Returns a list of intersection in ther form of a tuple (point,
        primitive) of the wire primitives intersecting with the line
        """
        intersection_points = []
        for primitive in self.primitives:
            for p in primitive.linesegment_intersections(linesegment):
                intersection_points.append((p, primitive))
        return intersection_points

    def is_start_end_crossings_valid(self, line, intersections, primitive):
        """
        :param line: crossing line
        :param intersections: intersections results
         for primitive line intersections
        :param primitive: intersecting primitive
        :return: None if intersection not a start or
        end point of a contours primitives, or a volmdlr.Point2D if it is.
        """
        primitive_index = self.primitives.index(primitive)
        point1, point2 = None, None
        if intersections[0] == primitive.start:
            point1 = primitive.point_at_abscissa(primitive.length() * 0.01)
            point2 = self.primitives[primitive_index - 1].point_at_abscissa(
                self.primitives[primitive_index - 1].length() * .99
            )

            # point2 = primitive.start + \
            #          self.primitives[primitive_index - 1].unit_direction_vector(0.5)
        elif intersections[0] == primitive.end and \
                primitive != self.primitives[-1]:
            point1 = primitive.point_at_abscissa(primitive.length() * 0.99)
            point2 = self.primitives[primitive_index + 1].point_at_abscissa(
                self.primitives[primitive_index + 1].length() * .01)

            # point2 = primitive.end + \
            #          self.primitives[primitive_index + 1].unit_direction_vector(0.5)
        if point1 is not None and point2 is not None:
            return line.is_between_points(point1, point2)
        return False

    @staticmethod
    def is_crossing_start_end_point(intersections, primitive):
        """
        :param intersections: intersections results
         for primitive line intersections
        :param primitive: intersecting primitive
        :return: False if intersection not a start or
        end point of a contours primitives, or True if it is.
        """
        if intersections[0] == primitive.start or intersections[0] == primitive.end:
            return True
        return False

    def line_crossings(self, line: volmdlr.edges.Line2D):
        """
        Calculates valid crossing intersections of a wire and an infinit line
        :param line: line crossing the wire
        :type line: volmdlr.edges.Line2D
        returns a list of Tuples (point, primitive)
        of the wire primitives intersecting with the line
        """
        intersection_points = []
        intersection_points_primitives = []
        for primitive in self.primitives:
            intersections = primitive.line_intersections(line)
            if intersections and intersections[0] not in intersection_points:
                if not self.is_crossing_start_end_point(intersections,
                                                        primitive):
                    intersection_points.append(intersections[0])
                    intersection_points_primitives.append(
                        (intersections[0],
                         primitive))
                elif self.is_start_end_crossings_valid(line, intersections,
                                                       primitive):
                    intersection_points.append(intersections[0])
                    intersection_points_primitives.append(
                        (intersections[0],
                         primitive))
        return intersection_points_primitives

    def wire_intersections(self, wire):
        '''
        compute intersections between two wire2d.

        Parameters
        ----------
        wire : volmdlr.wires.Wire2D

        Returns
        -------
        intersections : List[(volmdlr.Point2D, volmdlr.Primitive2D)]

        '''

        intersections, intersections_points = [], []
        for primitive in wire.primitives:
<<<<<<< HEAD
            a = self.linesegment_intersections(primitive)
            if a:
                if intersections_points:
                    if a[0][0] not in intersections_points:
                        intersections.append([a[0][0], a[0][1]])
                        intersections_points.append(a[0][0])
                else:
                    intersections.append([a[0][0], a[0][1]])
                    intersections_points.append(a[0][0])
=======
            a_points = self.linesegment_intersections(primitive)
            if a_points:
                for a in a_points:
                    if a[0] not in intersections_points:
                        intersections.append([a[0], a[1]])
                        intersections_points.append(a[0])
>>>>>>> f2fc1786

        return intersections

    @classmethod
    def from_points(cls, points: List[volmdlr.Point2D]):
<<<<<<< HEAD
        '''
        define a wire based on points2d with line_segments2d
        '''

        edges = []

        for i in range(0, len(points)-1):
            edges.append(volmdlr.edges.LineSegment2D(points[i], points[i+1]))       
        
        return cls(edges)        

    def linesegment_crossings(self,
                                  linesegment: 'volmdlr.edges.LineSegment2D'):
        """
        Returns a list of crossings in ther form of a tuple (point,
        primitive) of the wire primitives intersecting with the line
        """
        results = self.line_crossings(linesegment.to_line())
        crossings_points = []
        for result in results:
            if linesegment.point_belongs(result[0]):
                crossings_points.append(result)
        return crossings_points

    def wire_crossings(self, wire):
=======
>>>>>>> f2fc1786
        '''
        compute crossings between two wire2d

        Parameters
        ----------
        wire : volmdlr.wires.Wire2D

        Returns
        -------
        crossings : List[(volmdlr.Point2D, volmdlr.Primitive2D)]

        '''

        crossings, crossings_points = [], []
        for primitive in wire.primitives:
            a_points = self.linesegment_crossings(primitive)
            for a in a_points:
                if a:
                    if crossings_points:
                        if a[0] not in crossings_points:
                            crossings.append([a[0], a[1]])
                            crossings_points.append(a[0])
                    else:
                        crossings.append([a[0], a[1]])
                        crossings_points.append(a[0])

        return crossings

    def to_wire_with_linesegments(self):
        '''
        convert a wire with different primitives to a wire with just linesegments
        '''

        wires = []
        for primitive in self.primitives:
            if not isinstance(primitive, volmdlr.edges.LineSegment2D):
                wires.append(primitive.to_wire(10))
            else:
                wires.append(Wire2D([primitive]))

        return Wire2D.from_wires(wires)

    def invert(self):
        return Wire2D(self.inverted_primitives())

    def extend(self, point):
        '''
        extend a wire by adding a linesegment connecting the given point to nearest wire's extremities
        '''

        distances = [self.primitives[0].start.point_distance(point), self.primitives[-1].end.point_distance(point)]
        if distances.index(min(distances)) == 0:
            primitives = [volmdlr.edges.LineSegment2D(point, self.primitives[0].start)]
            primitives.extend(self.primitives)
        else:
            primitives = self.primitives
            primitives.append(volmdlr.edges.LineSegment2D(self.primitives[-1].end, point))

        return Wire2D(primitives)

    def point_distance(self, point):
        min_distance = self.primitives[0].point_distance(point)
        for primitive in self.primitives[1:]:
            distance = primitive.point_distance(point)
            if distance < min_distance:
                min_distance = distance
        return min_distance

    def nearest_primitive_to(self, point):
        # min_distance = self.primitives[0].middle_point().point_distance(point)
        # index = 0
        # for i, primitive in enumerate(self.primitives[1:]):
        #     distance = primitive.middle_point().point_distance(point)
        #     if distance < min_distance:
        #         min_distance = distance
        #         index = i
        # return self.primitives[index]

        primitives = self.primitives
        primitives_sorted = sorted(primitives, key=lambda primitive: primitive.point_distance(point))

        return primitives_sorted[0]

    def linesegment_crossings(self,
                              linesegment: 'volmdlr.edges.LineSegment2D'):
        """
        Returns a list of crossings in ther form of a tuple (point,
        primitive) of the wire primitives intersecting with the line
        """
        results = self.line_crossings(linesegment.to_line())
        crossings_points = []
        for result in results:
            if linesegment.point_belongs(result[0]):
                crossings_points.append(result)
        return crossings_points

    def wire_crossings(self, wire):
        '''
        compute crossings between two wire2d

        Parameters
        ----------
        wire : volmdlr.wires.Wire2D

        Returns
        -------
        crossings : List[(volmdlr.Point2D, volmdlr.Primitive2D)]

        '''

        crossings, crossings_points = [], []
        for primitive in wire.primitives:
            a_points = self.linesegment_crossings(primitive)
            if a_points:
                for a in a_points:
                    if a[0] not in crossings_points:
                        crossings.append([a[0], a[1]])
                        crossings_points.append(a[0])
        return crossings


class Wire3D(volmdlr.core.CompositePrimitive3D, Wire):
    """
    A collection of simple primitives, following each other making a wire
    """

    def __init__(self, primitives: List[volmdlr.core.Primitive3D],
                 name: str = ''):
        volmdlr.core.CompositePrimitive3D.__init__(self, primitives, name)

    def extract(self, point1, primitive1, point2, primitive2):
        return Wire3D(self.extract_primitives(self, point1, primitive1, point2,
                                              primitive2))

    def extract_with_points(self, point1: volmdlr.Point3D,
                            point2: volmdlr.Point3D, inside):
        return self.extract_without_primitives(point1, point2, inside)

    # TODO: method to check if it is a wire

    def FreeCADExport(self, ip):
        name = 'primitive' + str(ip)

        s = 'E = []\n'
        for ip, primitive in enumerate(self.primitives):
            s += primitive.FreeCADExport('L{}'.format(ip))
            s += 'E.append(Part.Edge(L{}))\n'.format(ip)
        s += '{} = Part.Wire(E[:])\n'.format(name)

        return s

    def frame_mapping(self, frame, side, copy=True):
        new_wire = []
        if side == 'new':
            if copy:
                for primitive in self.primitives:
                    new_wire.append(primitive.frame_mapping(frame, side, copy))
                return Wire3D(new_wire)
            else:
                for primitive in self.primitives:
                    primitive.frame_mapping(frame, side, copy=False)

        if side == 'old':
            if copy:
                for primitive in self.primitives:
                    new_wire.append(primitive.frame_mapping(frame, side, copy))
                return Wire3D(new_wire)
            else:
                for primitive in self.primitives:
                    primitive.frame_mapping(frame, side, copy=False)

    def minimum_distance(self, wire2):
        distance = []
        for element in self.primitives:
            for element2 in wire2.primitives:
                distance.append(element.minimum_distance(element2))

        return min(distance)

    def extrusion(self, extrusion_vector):
        faces = []
        for primitive in self.primitives:
            faces.extend(primitive.extrusion(extrusion_vector))
        return faces

    def to_bspline(self, discretization_parameter, degree):
        '''
        convert a wire3d to a bspline curve3d
        '''

        discretized_points = self.discretization_points(discretization_parameter)
        bspline_curve = volmdlr.edges.BSplineCurve3D.from_points_interpolation(discretized_points, degree)

        return bspline_curve

    # def copy(self, deep=True, memo=None):
    #     primitives_copy = []
    #     for primitive in self.primitives:
    #         primitives_copy.append(primitive.copy())
    #     return Wire3D(primitives_copy)


# TODO: define an edge as an opened polygon and allow to compute area from this reference

class Contour(Wire):

    # def __init__(self):
    #     Wire.__init__(self)

    def extract_primitives(self, point1, primitive1, point2, primitive2, inside: bool = True):
        """
        inside: extracted contour is between the two points if True and outside these points if False
        """
        primitives = []
        ip1 = self.primitive_to_index(primitive1)
        ip2 = self.primitive_to_index(primitive2)
        if inside:
            if ip1 < ip2:
                pass
            elif ip1 == ip2:  # primitive1 == primitive2
                if point1.point_distance(
                            primitive1.start) < point2.point_distance(
                        primitive1.start):
                    pass
                else:
                    primitive1, primitive2 = primitive2, primitive1
                    point1, point2 = point2, point1

            else:
                primitive1, primitive2 = primitive2, primitive1
                point1, point2 = point2, point1
        else:
            if ip1 > ip2:
                pass
            elif ip1 == ip2:  # primitive1 == primitive2
                if point1.point_distance(
                            primitive1.start) > point2.point_distance(
                        primitive1.start):
                    pass
                else:
                    primitive1, primitive2 = primitive2, primitive1
                    point1, point2 = point2, point1
            else:
                primitive1, primitive2 = primitive2, primitive1
                point1, point2 = point2, point1

        ip1 = self.primitive_to_index(primitive1)
        ip2 = self.primitive_to_index(primitive2)

        if ip1 < ip2:
            if primitive1.start.point_distance(point1) <1e-4: #primitive1.start == point1:
                primitives.append(primitive1)
            elif primitive1.end.point_distance(point1) <1e-4: #primitive1.end == point1:
                pass
            else:
                primitives.append(primitive1.split(point1)[1])
            primitives.extend(self.primitives[ip1 + 1:ip2])
            if primitive2.start.point_distance(point2) <1e-4: #primitive2.start == point2:
                pass
            elif primitive2.end.point_distance(point2) <1e-4: #primitive2.end == point2:
                primitives.append(primitive2)
            else:
                primitives.append(primitive2.split(point2)[0])
        elif ip1 > ip2 or (ip1 == ip2 and point1.point_distance(
                primitive1.start) > point2.point_distance(primitive1.start)):
            if primitive1.start.point_distance(point1) <1e-4: #primitive1.start == point1:
                primitives.append(primitive1)
            elif primitive1.end.point_distance(point1) <1e-4: #primitive1.end == point1:
                pass
            else:
                primitives.append(primitive1.split(point1)[1])
            # primitives.append(primitive1.split(point1)[1])
            primitives.extend(self.primitives[ip1 + 1:])
            primitives.extend(self.primitives[:ip2])
            if primitive2.start.point_distance(point2) <1e-4: #primitive2.start == point2:
                pass
            elif primitive2.end.point_distance(point2) <1e-4: #primitive2.end == point2:
                primitives.append(primitive2)
            else:
                primitives.append(primitive2.split(point2)[0])
        elif (ip1 == ip2 and point1.point_distance(
                primitive1.start) < point2.point_distance(primitive1.start)):
            if primitive1.start != point1:
                primitive = primitive1.split(point1)[1]
                primitive = primitive.split(point2)[0]
                primitives.append(primitive)
            elif primitive1.end != point2:
                primitive = primitive1.split(point2)[0]
                primitives.append(primitive)
            else:
                primitives.append(primitive2)

        return primitives

    def is_ordered(self):
        for prim1, prim2 in zip(
                self.primitives, self.primitives[1:] + [self.primitives[0]]):
            if prim1.end != prim2.start:
                return False
        return True

    def ordering_contour(self, tol=1e-6):
        """
        returns the points of the contour ordered
        """
        list_point_pairs = [(prim.start, prim.end) for prim in self.primitives]
        length_list_points = len(list_point_pairs)
        points = [list_point_pairs[0]]
        list_point_pairs.remove(
            (list_point_pairs[0][0], list_point_pairs[0][1]))
        finished = False
        counter = 0
        counter1 = 0
        while not finished:
            for p1, p2 in list_point_pairs:
                if p1.point_distance(p2) < tol:
                    list_point_pairs.remove((p1, p2))
                elif p1.point_distance(points[-1][-1]) < tol:
                    points.append((p1, p2))
                    list_point_pairs.remove((p1, p2))
                elif p2.point_distance(points[-1][-1]) < tol:
                    points.append((p2, p1))
                    list_point_pairs.remove((p1, p2))
                elif p1.point_distance(points[0][0]) < tol:
                    points = [(p2, p1)] + points
                    list_point_pairs.remove((p1, p2))
                elif p2.point_distance(points[0][0]) < tol:
                    points = [(p1, p2)] + points
                    list_point_pairs.remove((p1, p2))
            if len(list_point_pairs) == 0:
                finished = True
            counter1 += 1
            if counter1 >= 100 * length_list_points:
                self.plot()
                raise NotImplementedError
            if len(list_point_pairs) == 1:
                counter += 1
                if counter > 3:
                    warnings.warn('There may exist a problem with this'
                                  ' contour, it seems it cannot be reordered.'
                                  ' Please, verify its points')
                    ax = self.plot()
                    for point_pair in list_point_pairs:
                        point_pair[0].plot(ax=ax, color='r')
                        point_pair[1].plot(ax=ax, color='r')
                    raise NotImplementedError

        return points

    @staticmethod
    def identify_primitives_groups(contour_primitives):
        """
        For a contour with invalid primitives (for example: three
        primitives meeting at one point), it identifies each branch and separates
        the fisrt primitive of each branch in a diferent list
        :param contour_primitives:
        :return: A list of all lists representing a branch of the contour
        """
        points = [p for prim in contour_primitives for p in prim]
        list_groups_primitives = []
        for primitive in contour_primitives:
            for primitive_point in [primitive.start, primitive.end]:
                if points.count(primitive_point) == 3:
                    if [primitive] not in list_groups_primitives:
                        list_groups_primitives.append([primitive])
        return list_groups_primitives

    @staticmethod
    def regroup_primitives(contour_primitives, list_groups_primitives):
        """
        Having the list of primitives_groups, This method is responsable
        for realocating all the remaining primitives
        in these diferent primitives_groups
        :param contour_primitives:
        :param list_groups_primitives:
        :return: list of groups primitives complete
        """
        finished = False
        while not finished:
            for primitive in contour_primitives:
                for group in list_groups_primitives:
                    group_points = [p for prim in group for p in prim]
                    if primitive.start in group_points or \
                            primitive.end in group_points:
                        group.append(primitive)
                        contour_primitives.remove(primitive)
                        break
                if not contour_primitives:
                    finished = True
        return list_groups_primitives

    @staticmethod
    def delete_smallest_primitives_groups(list_groups_primitives):
        """
        Deletes the smallest branch in the list of the groups_primitives,
        leaving only the groups of primitives that could make a valid contour
        :param list_groups_primitives:
        :return: valid groups_primitives
        """
        dict_groups_lengths = {}
        for group in list_groups_primitives:
            length = 0
            for prim in group:
                length += prim.length()
            dict_groups_lengths[length] = group
        dict_groups_lengths = dict(sorted(dict_groups_lengths.items(),
                                          key=lambda item: item[0]))
        longest = list(dict_groups_lengths.keys())[-1]
        new_groups_primitives = []
        for key, value in dict_groups_lengths.items():
            if key / longest > 0.003:
                new_groups_primitives.append(value)
        return new_groups_primitives

    @staticmethod
    def validate_contour_primitives(contour_primitives):
        """
        Verifies if the contour\'s are valid, that is, if there are not three
        primitives meeting at the same point. If not valid, it treats it deletes
        not valid primitives
        :param contour_primitives:
        :return:
        """
        list_groups_primitives = Contour.identify_primitives_groups(
            contour_primitives)
        if not list_groups_primitives:
            return contour_primitives

        groups_primitives =\
            [group_prim[0] for group_prim in list_groups_primitives]

        if len(contour_primitives) == len(list_groups_primitives):
            list_lengths = [prim.length() for prim in contour_primitives]
            index = list_lengths.index(min(list_lengths))
            contour_primitives.remove(contour_primitives[index])
            return contour_primitives

        contour_primitives =\
            [prim for prim in contour_primitives if prim not in groups_primitives]

        list_groups_primitives = Contour.regroup_primitives(
            contour_primitives, list_groups_primitives)
        new_primitives_groups = Contour.delete_smallest_primitives_groups(
            list_groups_primitives)
        new_primitives_contour = []
        for group in new_primitives_groups:
            new_primitives_contour.extend(group)

        return new_primitives_contour

    @classmethod
    def contours_from_edges(cls, edges, tol=5e-5):
        # def clean_edges(list_edges):
        #     points = [p for prim in contour_primitives for p in prim]
        list_contours = []
        finished = False
        contour_primitives = []

        while not finished:
            len1 = len(edges)
            for line in edges:
                points = [p for prim in contour_primitives for p in prim]
                if not contour_primitives:
                    contour_primitives.append(line)
                    edges.remove(line)
                    break

                if (line.start in points or line.end in points) and\
                        line not in contour_primitives:
                    contour_primitives.append(line)
                    edges.remove(line)
                    break

                for point in points:
                    if point.is_close(line.start, tol=tol) and\
                            line not in contour_primitives:
                        line.start = point
                        contour_primitives.append(line)
                        edges.remove(line)
                        break
                    elif point.is_close(line.end, tol=tol) and\
                            line not in contour_primitives:
                        line.end = point
                        contour_primitives.append(line)
                        edges.remove(line)
                        break

            if len(edges) != 0 and len(edges) == len1 and len(contour_primitives) != 0:
                contour_primitives = Contour2D.validate_contour_primitives(
                    contour_primitives)
                contour_n = cls(contour_primitives[:])
                contour_n.order_contour()
                list_contours.append(contour_n)
                contour_primitives = []
            elif len(edges) == 0 and len(contour_primitives) != 0:
                contour_primitives = Contour2D.validate_contour_primitives(
                    contour_primitives)
                contour_n = cls(contour_primitives[:])
                contour_n.order_contour()
                list_contours.append(contour_n)
                finished = True

        return list_contours

    def discretized_primitives(self, n: float):
        """
        discretize each contour's primitive and return a list of discretized primitives
        """

        # edges = []
        # for primitive in self.primitives:
        #     points = primitive.discretise(n)
        #     print(primitive.__dict__)
        #     print(n, points)
        #     line_segment = primitive
        #     for p in points[1:-1]:
        #         r = line_segment.split(p)
        #         edges.append(r[0])
        #         line_segment = r[1]
        #         if p == points[-2]:
        #             edges.append(r[1])

        edges = []
        for primitive in self.primitives:
            points = primitive.discretise(n)
            for p1, p2 in zip(points[:-1], points[1:]):
                edges.append(volmdlr.edges.LineSegment2D(p1, p2))

        return 

    def shares_primitives(self, contour):
        """checks if two contour share primitives"""
        for prim1 in self.primitives:
            if contour.primitive_over_contour(prim1):
                return True
        return False

    def is_superposing(self, contour2, intersecting_points):
        vec1_2 = volmdlr.edges.LineSegment2D(intersecting_points[0],
                                             intersecting_points[1])
        middle_point = vec1_2.middle_point()
        normal = vec1_2.normal_vector()
        point1 = middle_point + normal * 0.00001
        point2 = middle_point - normal * 0.00001
        if (self.point_belongs(point1) and contour2.point_belongs(point1)) or\
                (not self.point_belongs(point1) and
                 not contour2.point_belongs(point1)) or\
                (self.point_belongs(point1) and self.point_belongs(point2)) or\
                (contour2.point_belongs(point1) and
                 contour2.point_belongs(point2)):
            return True
        return False

    def is_sharing_primitives_with(self, contour, all_points=False):
        '''
        check if two contour are sharing primitives
        "all_points" is by default False. Turn it True if you need to get points and edges used to find out shared primitives
        '''

        list_p = []
        edges1 = set()
        # edges2 = set()

        for edge_1, edge_2 in itertools.product(self.primitives,
                                                contour.primitives):
            edges = [edge_1, edge_2, edge_1]
            for edge1, edge2 in zip(edges, edges[1:]):
                for point in [edge2.start, edge2.end]:
                    if edge1.point_belongs(point, 1e-6): #1e-5
                        # list_p.append(point)
                        # instead of point not in list_p (due to errors)
                        if list_p == []:
                            list_p.append(point)
                        if list_p != [] and point.point_distance(point.nearest_point(list_p)) > 1e-4:
                            list_p.append(point)

                        # edges2.add(edge2)
                        try:
                            self.primitive_to_index(edge1)
                            edges1.add(edge1)
                        except KeyError:
                            edges1.add(edge2)

                    if len(list_p) == 2 and all_points is False:
                        if self.is_superposing(contour, list_p):
                            return False
                        return True
        if len(list_p) < 2:
            return False
        if len(list_p) >= 2 and all_points is True:
            if len(list_p) == 2 and self.is_superposing(contour, list_p):
                return False
            return (edges1, list_p)
        else:
            return False


    def shared_primitives_extremities(self, contour):
        '''
        extract shared primitives extremities between two adjacent contours
        '''

        results = self.is_sharing_primitives_with(contour, all_points=True)
        if results is False:
            raise ValueError(
                    'The contours are not adjacent. They dont share primitives')
        elif len(results[1]) == 2:
            return results[1]
        else:
            edges1, list_p = results
            if isinstance(self, volmdlr.wires.Contour2D):
                contours1 = volmdlr.wires.Contour2D.contours_from_edges(edges1)
                # contours2 = volmdlr.wires.Contour2D.contours_from_edges(edges2)
            elif isinstance(self, volmdlr.wires.Contour3D):
                contours1 = volmdlr.wires.Contour3D.contours_from_edges(edges1)
                # contours2 = volmdlr.wires.Contour3D.contours_from_edges(edges2)
            points = []

            for contour_i in contours1:
                points.extend(contour_i.extremities_points(list_p))

            return points

    def shared_primitives_with(self, contour):
        '''
        extract shared primitives between two adjacent contours
        '''

        shared_primitives_1 = []
        shared_primitives_2 = []

        points = self.shared_primitives_extremities(contour)
        for i in range(0, len(points), 2):
            point1, point2 = points[i], points[i + 1]

            shared_primitives_prim = self.extract_without_primitives(point1,
                                                                     point2,
                                                                     False)
            if contour.point_over_contour(shared_primitives_prim[0].middle_point(), 1e-4) is False:
                shared_primitives_1.extend(self.extract_without_primitives(point1,
                                                                           point2,
                                                                           True))
            else:
                shared_primitives_1.extend(shared_primitives_prim)

            shared_primitives_prim = contour.extract_without_primitives(point1,
                                                                        point2,
                                                                        False)
            if self.point_over_contour(shared_primitives_prim[0].middle_point(), 1e-4) is False:
                shared_primitives_2.extend(contour.extract_without_primitives(point1,
                                                                              point2,
                                                                              True))
            else:
                shared_primitives_2.extend(shared_primitives_prim)

        return [shared_primitives_1, shared_primitives_2]

    def merge_primitives_with(self, contour):
        '''
        extract not shared primitives between two adjacent contours, to be merged
        '''

        [shared_primitives_1, shared_primitives_2] = self.shared_primitives_with(contour)
        points = self.shared_primitives_extremities(contour)
        merge_primitives = []

        for i in range(1, len(points) + 1, 2):
            if i == (len(points) - 1):
                point1, point2 = points[i], points[0]
            else:
                point1, point2 = points[i], points[i + 1]

            merge_primitives_prim = self.extract_without_primitives(point1,
                                                                    point2,
                                                                    False)
            if contour.point_over_contour(merge_primitives_prim[0].middle_point(), 1e-4) is True:
                merge_primitives_prim = self.extract_without_primitives(point1,
                                                                        point2,
                                                                        True)
                for p in merge_primitives_prim:
                    # if contour.primitive_over_contour(p) == False:
                    #     merge_primitives.append(p)
                    if p not in shared_primitives_1:
                        merge_primitives.append(p)
                # merge_primitives.extend(merge_primitives_prim)
            else:
                # merge_primitives.extend(merge_primitives_prim)
                for p in merge_primitives_prim:
                    # if contour.primitive_over_contour(p) == False:
                    #     merge_primitives.append(p)
                    if p not in shared_primitives_1:
                        merge_primitives.append(p)

            merge_primitives_prim = contour.extract_without_primitives(point1,
                                                                       point2,
                                                                       False)
            if self.point_over_contour(merge_primitives_prim[0].middle_point(), 1e-4) is True:
                merge_primitives_prim = contour.extract_without_primitives(point1,
                                                                           point2,
                                                                           True)
                # merge_primitives.extend(merge_primitives_prim)
                for p in merge_primitives_prim:
                    # if contour.primitive_over_contour(p) == False:
                    #     merge_primitives.append(p)
                    if p not in shared_primitives_2:
                        merge_primitives.append(p)
            else:
                # merge_primitives.extend(merge_primitives_prim)
                for p in merge_primitives_prim:
                    # if contour.primitive_over_contour(p) == False:
                    #     merge_primitives.append(p)
                    if p not in shared_primitives_2:
                        merge_primitives.append(p)

        return merge_primitives


    def edges_order_with_adjacent_contour(self, contour):
        """
        check if the shared edges between two adjacent contours are traversed with two different directions along each contour
        """

        contour1 = self
        contour2 = contour

        # shared_tuple = contour1.shared_edges_between2contours(contour2)
        shared_tuple = contour1.shared_primitives_with(contour2)
        # [shared_primitives_1, shared_primitives_2] = contour1.shared_primitives_with(contour2)
    
        p1_start = contour1.primitives[shared_tuple[0][0]].start
        p2_start = contour2.primitives[shared_tuple[0][1]].start
        p2_end = contour2.primitives[shared_tuple[0][1]].end
    
        if (p1_start.point_distance(p2_start)) < (p1_start.point_distance(p2_end)):
            return False
        else:
            return True

    def extremities_points(self, list_p):
        '''
        return extremitises points of a list of points on a contour
        '''
        points = []
        primitives = self.primitives
        for i in range(0, len(primitives)):
            pts = []
            for p in list_p:  # due to errors
                if primitives[i].point_belongs(p):
                    pts.append(p)
            if len(pts) == 1:
                points.append(pts[0])
                break
            elif len(pts) > 1:
                points.append(primitives[i].start.nearest_point(pts))
                break

        for i in range(len(primitives) - 1, -1, -1):
            pts = []
            for p in list_p:  # due to errors
                if primitives[i].point_belongs(p):
                    pts.append(p)
            if len(pts) == 1:
                if pts[0] not in points:
                    points.append(pts[0])
                    break
            elif len(pts) > 1:
                point = primitives[i].end.nearest_point(pts)
                if point not in points:
                    points.append(point)
                    break
        return points


class Contour2D(Contour, Wire2D):
    """
    A collection of 2D primitives forming a closed wire2D
    TODO : center_of_mass and second_moment_area should be changed accordingly
    to area considering the triangle drawn by the arcs
    """
    _non_data_hash_attributes = ['_internal_arcs', '_external_arcs',
                                 '_polygon', '_straight_line_contour_polygon',
                                 'primitive_to_index',
                                 'basis_primitives', '_utd_analysis']
    _non_serializable_attributes = ['_internal_arcs', '_external_arcs',
                                    '_polygon',
                                    '_straight_line_contour_polygon',
                                    'primitive_to_index',
                                    'basis_primitives', '_utd_analysis']

    def __init__(self, primitives: List[volmdlr.core.Primitive2D],
                 name: str = ''):
        Wire2D.__init__(self, primitives, name)
        self._utd_edge_polygon = False

    def __eq__(self, other_):
        if other_.__class__.__name__ != self.__class__.__name__:
            return False
        if len(self.primitives) != len(other_.primitives):
            return False
        equal = 0
        for prim1 in self.primitives:
            for prim2 in other_.primitives:
                if (prim1 == prim2 or prim1.reverse() == prim2
                    or prim2.reverse() == prim1 or prim1.reverse() == prim2.reverse()):
                    equal +=1
        if equal == len(self.primitives) and equal ==len(other_.primitives):
            return True

    def __hash__(self):
        return sum([hash(e) for e in self.primitives])

    @property
    def edge_polygon(self):
        if not self._utd_edge_polygon:
            self._edge_polygon = self._get_edge_polygon()
            self._utd_edge_polygon = True
        return self._edge_polygon

    def _get_edge_polygon(self):
        points = []
        for edge in self.primitives:

            if points:
                if edge.start not in points: #if edge.start != points[-1]:
                    points.append(edge.start)
            else:
                points.append(edge.start)
        return ClosedPolygon2D(points)

    def to_3d(self, plane_origin, x, y):
        p3d = []
        for edge in self.primitives:
            p3d.append(edge.to_3d(plane_origin, x, y))

        return Contour3D(p3d)

    def point_belongs(self, point):
        if self.edge_polygon.point_belongs(point):
            return True
        # TODO: This is incomplete!!!
        return False

    def point_over_contour(self, point, abs_tol=1e-6):
        belongs = False
        for primitive in self.primitives:
            if primitive.point_belongs(point, abs_tol):
                belongs = True
        return belongs

    def primitive_over_contour(self, primitive, tol: float = 1e-6):
        for prim in self.primitives:
            if not hasattr(prim, 'unit_direction_vector') and \
                    hasattr(prim, 'tangent'):
                vector1 = prim.tangent(0.5)
            else:
                vector1 = prim.unit_direction_vector(0.5)

            if not hasattr(primitive, 'unit_direction_vector') and \
                    hasattr(primitive, 'tangent'):
                vector2 = primitive.tangent(0.5)
            else:
                vector2 = primitive.unit_direction_vector(0.5)
            if vector1.is_colinear_to(vector2):
                mid_point = primitive.middle_point()
                if self.point_over_contour(mid_point, tol):
                    return True
        return False

    def point_distance(self, point):
        min_distance = self.primitives[0].point_distance(point)
        for primitive in self.primitives[1:]:
            distance = primitive.point_distance(point)
            if distance < min_distance:
                min_distance = distance
        return min_distance

    def bounding_points(self):
        points = self.edge_polygon.points[:]
        for primitive in self.primitives:
            if hasattr(primitive, 'polygon_points'):
                points.extend(primitive.polygon_points())
        xmin = min([p[0] for p in points])
        xmax = max([p[0] for p in points])
        ymin = min([p[1] for p in points])
        ymax = max([p[1] for p in points])
        return (volmdlr.Point2D(xmin, ymin), volmdlr.Point2D(xmax, ymax))

    def area(self):
        area = self.edge_polygon.area()
        if self.edge_polygon.is_trigo():
            trigo = 1
        else:
            trigo = -1
        for edge in self.primitives:
            area += trigo * edge.straight_line_area()

        return area

    def center_of_mass(self):
        center = self.edge_polygon.area() * self.edge_polygon.center_of_mass()
        # ax = self.plot()
        # self.edge_polygon.center_of_mass().plot(ax=ax, color='b')
        if self.edge_polygon.is_trigo():
            trigo = 1
        else:
            trigo = -1
        for edge in self.primitives:
            # edge.straight_line_center_of_mass().plot(ax=ax, color='g')
            center += trigo * edge.straight_line_area() \
                      * edge.straight_line_center_of_mass()

        return center / self.area()

    def second_moment_area(self, point):

        Ix, Iy, Ixy = self.edge_polygon.second_moment_area(point)
        for edge in self.primitives:
            Ix_e, Iy_e, Ixy_e = edge.straight_line_second_moment_area(point)
            if self.edge_polygon.is_trigo():
                Ix += Ix_e
                Iy += Iy_e
                Ixy += Ixy_e
            else:
                Ix -= Ix_e
                Iy -= Iy_e
                Ixy -= Ixy_e

        return Ix, Iy, Ixy

    def plot_data(self, edge_style: plot_data.EdgeStyle = None,
                  surface_style: plot_data.SurfaceStyle = None):
        plot_data_primitives = [item.plot_data() for item in self.primitives]
        return plot_data.Contour2D(plot_data_primitives=plot_data_primitives,
                                   edge_style=edge_style,
                                   surface_style=surface_style,
                                   name=self.name)

    def is_inside(self, contour2):
        """
        verifies if a contour is inside another contour perimiter,
        including the edges
        return True or False
        """
        points_contour2 = []
        for prim in contour2.primitives:
            if prim.start not in points_contour2:
                points_contour2.append(prim.start)
            if prim.end not in points_contour2:
                points_contour2.append(prim.end)
            points_contour2.append(prim.middle_point())
        for point in points_contour2:
            if not self.point_belongs(point) and not self.point_over_contour(point, abs_tol=1e-7):
                return False
        return True

    def bounding_rectangle(self):
        xmin, xmax, ymin, ymax = self.primitives[0].bounding_rectangle()
        for edge in self.primitives[1:]:
            xmin_edge, xmax_edge, ymin_edge, ymax_edge = \
                edge.bounding_rectangle()
            xmin = min(xmin, xmin_edge)
            xmax = max(xmax, xmax_edge)
            ymin = min(ymin, ymin_edge)
            ymax = max(ymax, ymax_edge)
        return xmin, xmax, ymin, ymax

    def inverted_primitives(self):
        new_primitives = []
        for prim in self.primitives[::-1]:
            new_primitives.append(
                volmdlr.edges.LineSegment2D(prim.end, prim.start))
        return new_primitives

    def invert(self):
        return Contour2D(self.inverted_primitives())

    def invert_inplace(self):
        self.primitives = self.inverted_primitives()

    def random_point_inside(self):
        xmin, xmax, ymin, ymax = self.bounding_rectangle()
        for i in range(2000):
            p = volmdlr.Point2D.random(xmin, xmax, ymin, ymax)
            if self.point_belongs(p):
                return p

    def order_contour(self):
        if self.is_ordered() or len(self.primitives) < 2:
            return self

        initial_points = []
        for p in self.primitives:
            initial_points.append((p.start, p.end))

        new_primitives = []
        points = self.ordering_contour()
        for p1, p2 in points:
            try:
                index = initial_points.index((p1, p2))
            except ValueError:
                index = initial_points.index((p2, p1))

            if isinstance(self.primitives[index], volmdlr.edges.LineSegment2D):
                new_primitives.append(volmdlr.edges.LineSegment2D(p1, p2))
            elif isinstance(self.primitives[index], volmdlr.edges.Arc2D):
                new_primitives.append(volmdlr.edges.Arc2D(p1, self.primitives[index].interior, p2))
            elif isinstance(self.primitives[index], volmdlr.edges.BSplineCurve2D):
                if (p1, p2) == (self.primitives[index].start, self.primitives[index].end):
                    new_primitives.append(self.primitives[index])
                else:
                    new_primitives.append(self.primitives[index].reverse())

        self.primitives = new_primitives

        return self

    @classmethod
    def extract_contours(cls, contour, point1: volmdlr.Point3D,
                         point2: volmdlr.Point3D, inside=False):

        new_primitives = contour.extract_with_points(point1, point2, inside)
        contours = [cls(new_primitives)]
        return contours

    def cut_by_linesegments(self, lines: List[volmdlr.edges.LineSegment2D]):
        for c in lines:
            if not isinstance(c, volmdlr.edges.LineSegment2D):
                raise KeyError(
                    'contour must be a list of LineSegment2D object')

        cut_lines = []
        for p in lines:
            cut_lines.append(p.to_line())

        contour_to_cut = [self]
        for l in cut_lines:
            new_contour_to_cut = []
            for c in contour_to_cut:
                cs = c.cut_by_line(l)
                new_contour_to_cut.extend(cs)
            contour_to_cut.extend(new_contour_to_cut)

        p1 = Contour2D(lines).center_of_mass()
        dist_min = math.inf
        for c in contour_to_cut:
            if c.area() > 1e-10:
                p0 = c.center_of_mass()
                if p0.point_distance(p1) < dist_min:
                    c_opti = c
                    dist_min = p0.point_distance(p1)
        return c_opti

    def cut_by_line(self,
                    line: volmdlr.edges.Line2D) -> List['Contour2D']:
        """
        :param line: The line used to cut the contour
        :return: A list of resulting contours
        """
        intersections = self.line_crossings(line)
        if not intersections or len(intersections) < 2:
            return [self]
        if len(intersections) % 2 != 0:
            raise NotImplementedError(
                '{} intersections not supported yet'.format(
                    len(intersections)))

        points_intersections = [point for point, prim in intersections]
        sorted_points = line.sort_points_along_line(points_intersections)
        list_contours = []
        contour_to_cut = self
        cutting_points_counter = 0
        while cutting_points_counter != len(sorted_points):

            point1 = sorted_points[cutting_points_counter]
            point2 = sorted_points[cutting_points_counter + 1]
            closing_line = volmdlr.edges.LineSegment2D(point1, point2)
            closing_contour = Contour2D([closing_line])
            contour1, contour2 = contour_to_cut.get_divided_contours(point1,
                                                                     point2,
                                                                     closing_contour,
                                                                     True)
            if sorted_points.index(point1) + 2 < len(sorted_points) - 1:
                if contour1.point_over_contour(
                        sorted_points[sorted_points.index(point1) + 2]):
                    contour_to_cut = contour1
                    list_contours.append(contour2)
                elif contour2.point_over_contour(
                        sorted_points[sorted_points.index(point1) + 2]):
                    contour_to_cut = contour2
                    list_contours.append(contour1)
            else:
                list_contours.extend([contour1, contour2])
            cutting_points_counter += 2
        return list_contours

    def get_pattern(self):
        """ A pattern is portion of the contour from which the contour can be
        reconstructed by rotations of this portion"""
        xmin, xmax, ymin, ymax = self.bounding_rectangle()

        # ax=plt.subplot()
        # line = Line2D(Point2D([xi, 0]),Point2D([xi,1]))
        line = volmdlr.edges.Line2D(volmdlr.Point2D([0, -0.17]),
                                    volmdlr.Point2D([0, 0.17]))
        line_2 = line.Rotation(self.center_of_mass(), 0.26)
        line_3 = line.Rotation(self.center_of_mass(), -0.26)

        intersections = []

        intersections += self.line_intersections(line_2)
        intersections += self.line_intersections(line_3)
        if isinstance(intersections[0][0], volmdlr.Point2D) and \
                isinstance(intersections[1][0], volmdlr.Point2D):
            ip1, ip2 = sorted([self.primitives.index(intersections[0][1]),
                               self.primitives.index(intersections[1][1])])

            ip3, ip4 = sorted([self.primitives.index(intersections[2][1]),
                               self.primitives.index(intersections[3][1])])

            sp11, sp12 = intersections[1][1].split(intersections[1][0])
            sp22, sp21 = intersections[2][1].split(intersections[2][0])

            primitives = []

            a = volmdlr.edges.Arc2D(sp12.end, sp12.interior, sp12.start)
            primitives.append(a)
            primitives.extend(self.primitives[:ip3])
            primitives.append(sp22)
            l = volmdlr.edges.LineSegment2D(sp22.start, sp12.end)
            interior = l.point_at_abscissa(l.Length() / 2)
            primitives.append(
                volmdlr.edges.Arc2D(sp22.start, interior, sp12.end))

        return Contour2D(primitives)

    def contour_from_pattern(self):
        # TODO: Delete this function?
        pattern = self.get_pattern()
        pattern_rotations = []
        # pattern_rotations.append(self)
        for k in range(1, 13):
            new_pattern = pattern.rotation(self.center_of_mass(),
                                           k * math.pi / 6)
            pattern_rotations.append(new_pattern)

        return pattern_rotations

    def simple_triangulation(self):
        lpp = len(self.polygon.points)
        if lpp == 3:
            return self.polygon.points, [(0, 1, 2)]
        elif lpp == 4:
            return self.polygon.points, [(0, 1, 2), (0, 2, 3)]

        # Use delaunay triangulation
        tri = Delaunay([p.vector for p in self.polygon.points])
        # indices = tri.simplices
        return self.polygon.points, tri.simplices

    def split_regularly(self, n):
        """
        Split in n slices
        """
        xmin, xmax, ymin, ymax = self.bounding_rectangle()
        cutted_contours = []
        iteration_contours = [self]
        for i in range(n - 1):
            xi = xmin + (i + 1) * (xmax - xmin) / n
            cut_line = volmdlr.edges.Line2D(volmdlr.Point2D(xi, 0),
                                            volmdlr.Point2D(xi, 1))

            iteration_contours2 = []
            for c in iteration_contours:
                sc = c.cut_by_line(cut_line)
                lsc = len(sc)
                if lsc == 1:
                    cutted_contours.append(c)
                else:
                    iteration_contours2.extend(sc)

            iteration_contours = iteration_contours2[:]
        cutted_contours.extend(iteration_contours)
        return cutted_contours

    def triangulation(self):
        return self.grid_triangulation(number_points_x=20,
                                       number_points_y=20)

    def to_polygon(self, angle_resolution):

        polygon_points = []
        # print([(line.start, line.end) for line in self.primitives])

        for primitive in self.primitives:
            polygon_points.extend(primitive.polygon_points()[:-1])
        #     print('1: ', primitive.polygon_points())
        #     print('2 :', primitive.polygon_points()[:-1])
        # print(polygon_points)
        return ClosedPolygon2D(polygon_points)

    def grid_triangulation(self, x_density: float = None,
                           y_density: float = None,
                           min_points_x: int = 20,
                           min_points_y: int = 20,
                           number_points_x: int = None,
                           number_points_y: int = None):
        """
        Use a n by m grid to triangulize the contour
        """
        bounding_rectangle = self.bounding_rectangle()
        # xmin, xmax, ymin, ymax = self.bounding_rectangle()
        dx = bounding_rectangle[1] - bounding_rectangle[0]  # xmax - xmin
        dy = bounding_rectangle[3] - bounding_rectangle[2]  # ymax - ymin
        if number_points_x is None:
            n = max(math.ceil(x_density * dx), min_points_x)
        else:
            n = number_points_x
        if number_points_y is None:
            m = max(math.ceil(y_density * dy), min_points_y)
        else:
            m = number_points_y

        x = [bounding_rectangle[0] + i * dx / n for i in range(n + 1)]
        y = [bounding_rectangle[2] + i * dy / m for i in range(m + 1)]

        point_index = {}
        ip = 0
        points = []
        triangles = []
        for xi in x:
            for yi in y:
                p = volmdlr.Point2D(xi, yi)
                if self.point_belongs(p):
                    point_index[p] = ip
                    points.append(p)
                    ip += 1

        for i in range(n):
            for j in range(m):
                p1 = volmdlr.Point2D(x[i], y[j])
                p2 = volmdlr.Point2D(x[i + 1], y[j])
                p3 = volmdlr.Point2D(x[i + 1], y[j + 1])
                p4 = volmdlr.Point2D(x[i], y[j + 1])
                points_in = []
                for p in [p1, p2, p3, p4]:
                    if p in point_index:
                        points_in.append(p)
                if len(points_in) == 4:
                    triangles.append(
                        [point_index[p1], point_index[p2], point_index[p3]])
                    triangles.append(
                        [point_index[p1], point_index[p3], point_index[p4]])

                elif len(points_in) == 3:
                    triangles.append([point_index[p] for p in points_in])

        return vmd.DisplayMesh2D(points, triangles)

    # def extract_contours(self, point1: volmdlr.Point2D, point2: volmdlr.Point2D):
    #     split_primitives  = []
    #     # primitives = [p for p in contour.primitives]
    #     primitives = self.primitives
    #     for point in [point1, point2]:
    #         dist_min = math.inf
    #         for primitive in primitives:
    #             # print(point)
    #             dist = primitive.point_distance(point)
    #             if dist < dist_min:
    #                 dist_min = dist
    #                 prim_opt = primitive
    #         split_primitives.append(prim_opt)
    #     print(len(split_primitives))
    #     return self.extract_primitives(point1, split_primitives[0], point2, split_primitives[1])

    def contour_intersections(self, contour2d):
        intersecting_points = []
        for primitive1 in self.primitives:
            for primitive2 in contour2d.primitives:
                line_intersection = primitive1.linesegment_intersections(
                    primitive2)
                if line_intersection:
                    if line_intersection[0] not in intersecting_points:
                        intersecting_points.extend(line_intersection)
                else:
                    point1, point2 = contour2d.primitives[0].start, \
                                     contour2d.primitives[-1].end
                    if primitive1.point_belongs(point1) and point1 not in intersecting_points:
                        intersecting_points.append(point1)
                    if primitive1.point_belongs(point2) and point2 not in intersecting_points:
                        intersecting_points.append(point2)
            if len(intersecting_points) == 2:
                break
        return intersecting_points

    def get_divided_contours(self, cutting_point1: volmdlr.Point2D,
                             cutting_point2: volmdlr.Point2D,
                             closing_contour,
                             inside: bool):
        extracted_outerpoints_contour1 = \
            volmdlr.wires.Contour2D.extract_contours(self,
                                                     cutting_point1,
                                                     cutting_point2,
                                                     inside)[0]
        extracted_innerpoints_contour1 = \
            volmdlr.wires.Contour2D.extract_contours(self,
                                                     cutting_point1,
                                                     cutting_point2,
                                                     not inside)[0]
        primitives1 = extracted_outerpoints_contour1.primitives + closing_contour.primitives
        primitives2 = extracted_innerpoints_contour1.primitives + closing_contour.primitives
        if extracted_outerpoints_contour1.primitives[0].start == \
                closing_contour.primitives[0].start:
            cutting_contour_new = closing_contour.invert()
            primitives1 = cutting_contour_new.primitives + \
                extracted_outerpoints_contour1.primitives
        elif extracted_outerpoints_contour1.primitives[0].start == \
                closing_contour.primitives[-1].end:
            primitives1 = closing_contour.primitives + \
                          extracted_outerpoints_contour1.primitives

        if extracted_innerpoints_contour1.primitives[0].start == \
                closing_contour.primitives[0].start:
            cutting_contour_new = \
                closing_contour.invert()
            primitives2 = cutting_contour_new.primitives + \
                extracted_innerpoints_contour1.primitives
        elif extracted_innerpoints_contour1.primitives[
                0].start == closing_contour.primitives[-1].end:
            primitives2 = closing_contour.primitives + \
                          extracted_innerpoints_contour1.primitives
        contour1 = volmdlr.wires.Contour2D(primitives1)
        contour1.order_contour()
        contour2 = volmdlr.wires.Contour2D(primitives2)
        contour2.order_contour()
        return contour1, contour2

    def divide(self, contours, inside):
        new_base_contours = [self]
        finished = False
        counter = 0
        list_contour = contours[:]
        list_cutting_contours = contours[:]
        list_valid_contours = []
        while not finished:
            cutting_contour = contours[0]
            for base_contour in new_base_contours:
                cutting_points = []
                point1, point2 = [cutting_contour.primitives[0].start,
                                  cutting_contour.primitives[-1].end]
                if base_contour.point_over_contour(
                        point1) and base_contour.point_over_contour(point2):
                    cutting_points = [point1, point2]
                if cutting_points:
                    contour1, contour2 = base_contour.get_divided_contours(
                        cutting_points[0], cutting_points[1], cutting_contour,
                        inside)

                    new_base_contours.remove(base_contour)
                    for cntr in [contour1, contour2]:
                        valid_contour = True
                        for cut_contour in list_cutting_contours:
                            point_at_abs = cut_contour.point_at_abscissa(
                                cut_contour.length() / 2)
                            if cntr.point_belongs(
                                    point_at_abs) and (not cntr.point_over_contour(
                                    point_at_abs) or True not in [
                                    cntr.primitive_over_contour(
                                        prim) for prim in cut_contour.primitives]):
                                valid_contour = False

                        if valid_contour and cntr.area() != 0.0:
                            list_valid_contours.append(cntr)
                        else:
                            new_base_contours.append(cntr)
                    contours.remove(cutting_contour)
                    break
            if len(contours) == 0:
                finished = True
            if len(contours) == 1 and not new_base_contours:
                finished = True
            counter += 1
            if counter >= 100 * len(list_contour):
                # print('new_base_contours:', len(new_base_contours))
                # print('len(contours):', len(contours))
                # ax=contours[0].plot()
                # base_contour.plot(ax=ax, color='b')
                warnings.warn('There probably exists an open contour (two wires that could not be connected)')
                finished = True

        return list_valid_contours

    def discretized_contour(self, n: float):
        """
        discretize each contour's primitive and return a new contour with teses discretized primitives
        """

        contour = volmdlr.wires.Contour2D((self.discretized_primitives(n)))

        return contour.order_contour()

    @classmethod
    def from_bounding_rectangle(cls, xmin, xmax, ymin, ymax):
        """
        create a contour2d with bounding_box parameters, using linesegments2d
        """

        edge0 = volmdlr.edges.LineSegment2D(volmdlr.Point2D(xmin, ymin), volmdlr.Point2D(xmax, ymin))
        edge1 = volmdlr.edges.LineSegment2D(volmdlr.Point2D(xmax, ymin), volmdlr.Point2D(xmax, ymax))
        edge2 = volmdlr.edges.LineSegment2D(volmdlr.Point2D(xmax, ymax), volmdlr.Point2D(xmin, ymax))
        edge3 = volmdlr.edges.LineSegment2D(volmdlr.Point2D(xmin, ymax), volmdlr.Point2D(xmin, ymin))

        edges = [edge0, edge1, edge2, edge3]

        return volmdlr.wires.Contour2D(edges)

    @classmethod
    def from_points(cls, points: List[volmdlr.Point2D]):
        '''
        create a contour2d from points with line_segments2D
        '''

        if len(points) < 3:
            raise ValueError('contour is defined at least with three points')
        else:
            edges = []
            for i in range(0, len(points) - 1):
                edges.append(volmdlr.edges.LineSegment2D(points[i], points[i + 1]))

            edges.append(volmdlr.edges.LineSegment2D(points[-1], points[0]))

            contour = cls(edges)

            return contour

    def cut_by_bspline_curve(self, bspline_curve2d: volmdlr.edges.BSplineCurve2D):
        '''
        cut a contou2d with bspline_curve2d to define two different contours
        '''
        # TODO: BsplineCurve is descretized and defined with a wire. To be improved!

        contours = self.cut_by_wire(bspline_curve2d.to_wire(20))

        return contours

    def clean_primitives(self):
        '''
        delete primitives with start=end, and return a new contour
        '''

        new_primitives = []
        for p in self.primitives:
            if p.start != p.end:
                new_primitives.append(p)

        return Contour2D(new_primitives)

    def merge_with(self, contour2d):
        '''
        merge two adjacent contours, sharing primitives, and returns one outer contour and inner contours (if there are any)
        '''

        # if self.is_inside(contour2d):
        #     return [self]
        # elif contour2d.is_inside(self):
        #     return [contour2d]
        merged_primitives = self.merge_primitives_with(contour2d)
        contours = volmdlr.wires.Contour2D.contours_from_edges(merged_primitives)
        contours = sorted(contours, key=lambda contour: contour.area(), reverse=True)

        return contours

    def cut_by_wire(self, wire: Wire2D):
        """
        cut a contour2d with a wire2d and return a list of contours2d

        Parameters
        ----------
        wire : volmdlr.wires.Wire2D

        Returns
        -------
        contours2d : list[volmdlr.wires.Contour2D]

        """

        intersections = self.wire_crossings(wire)  # crossings OR intersections (?)
        if not intersections or len(intersections) < 2:
            return [self]
        if len(intersections) % 2 != 0:
            raise NotImplementedError(
                f'{len(intersections)} intersections not supported yet')

        points_intersections = [point for point, prim in intersections]
        sorted_points = wire.sort_points_along_wire(points_intersections)
        list_contours = []
        contour_to_cut = self
        cutting_points_counter = 0
        while cutting_points_counter != len(sorted_points):

            point1 = sorted_points[cutting_points_counter]
            point2 = sorted_points[cutting_points_counter + 1]

            closing_wire = wire.extract_without_primitives(point1, point2, True)
            closing_wire_prim = []
            for closing_w in closing_wire:
                if closing_w:
                    closing_wire_prim.append(closing_w)
            closing_contour = Contour2D(closing_wire_prim)
            contour1, contour2 = contour_to_cut.get_divided_contours(point1,
                                                                     point2,
                                                                     closing_contour,
                                                                     True)
            if sorted_points.index(point1) + 2 < len(sorted_points) - 1:
                if contour1.point_over_contour(
                        sorted_points[sorted_points.index(point1) + 2]):
                    contour_to_cut = contour1
                    list_contours.append(contour2)
                elif contour2.point_over_contour(
                        sorted_points[sorted_points.index(point1) + 2]):
                    contour_to_cut = contour2
                    list_contours.append(contour1)
            else:
                list_contours.extend([contour1, contour2])
            cutting_points_counter += 2

        return list_contours


    def cut_by_wire(self, wire: Wire2D):
        """
        cut a contour2d with a wire2d and return a list of contours2d

        Parameters
        ----------
        wire : volmdlr.wires.Wire2D

        Returns
        -------
        contours2d : list[volmdlr.wires.Contour2D]

        """

        intersections = self.wire_crossings(wire) #crossings OR intersections (?)
        if not intersections or len(intersections) < 2:
            return [self]
        if len(intersections) % 2 != 0:
            raise NotImplementedError(
                f'{len(intersections)} intersections not supported yet')

        points_intersections = [point for point, prim in intersections]
        sorted_points = wire.sort_points_along_wire(points_intersections)
        list_contours = []
        contour_to_cut = self
        cutting_points_counter = 0
        while cutting_points_counter != len(sorted_points):

            point1 = sorted_points[cutting_points_counter]
            point2 = sorted_points[cutting_points_counter + 1]

            closing_wire = wire.extract_without_primitives(point1, point2, True)
            closing_contour = Contour2D(closing_wire)

            contour1, contour2 = contour_to_cut.get_divided_contours(point1,
                                                                     point2,
                                                                     closing_contour,
                                                                     True)
            if sorted_points.index(point1) + 2 < len(sorted_points) - 1:
                if contour1.point_over_contour(
                        sorted_points[sorted_points.index(point1) + 2]):
                    contour_to_cut = contour1
                    list_contours.append(contour2)
                elif contour2.point_over_contour(
                        sorted_points[sorted_points.index(point1) + 2]):
                    contour_to_cut = contour2
                    list_contours.append(contour1)
            else:
                list_contours.extend([contour1, contour2])
            cutting_points_counter += 2

        return list_contours

    def nearest_primitive_to(self, point):
        # min_distance = self.primitives[0].middle_point().point_distance(point)
        # index = 0
        # for i, primitive in enumerate(self.primitives[1:]):
        #     distance = primitive.middle_point().point_distance(point)
        #     if distance < min_distance:
        #         min_distance = distance
        #         index = i
        # return self.primitives[index]

        primitives = self.primitives
        primitives_sorted = sorted(primitives, key=lambda primitive: primitive.point_distance(point))

        return primitives_sorted[0]


class ClosedPolygon:

    def length(self):
        list_ = []
        for k in range(len(self.line_segments)):
            list_.append(self.line_segments[k].length())
        return sum(list_)

    def min_length(self):
        list_ = []
        for k in range(len(self.line_segments)):
            list_.append(self.line_segments[k].length())
        return min(list_)

    def max_length(self):
        list_ = []
        for k in range(len(self.line_segments)):
            list_.append(self.line_segments[k].length())
        return max(list_)

    def edge_statistics(self):
        distances = []
        for i, point in enumerate(self.points):
            if i != 0:
                distances.append(point.point_distance(self.points[i - 1]))
        mean_distance = mean(distances)
        std = npy.std(distances)
        return mean_distance, std

    def simplify_polygon(self, min_distance: float = 0.01,
                         max_distance: float = 0.05, angle: float = 20):
        points = [self.points[0]]
        previous_point = None
        for i, point in enumerate(self.points[1:]):
            distance = point.point_distance(points[-1])
            if distance > min_distance:
                if distance > max_distance:
                    number_segmnts = round(distance / max_distance) + 2
                    for n in range(number_segmnts):
                        new_point = points[-1] + (point - points[-1]) * (
                                n + 1) / number_segmnts
                        distance1 = new_point.point_distance(points[-1])
                        if distance1 > max_distance:
                            points.append(new_point)
                else:

                    if point not in points:
                        points.append(point)
            elif len(points) > 1:
                vector1 = points[-1] - points[-2]
                vector2 = point - points[-2]
                cos = vector1.dot(vector2) / (vector1.norm() * vector2.norm())
                cos = math.degrees(math.acos(round(cos, 6)))
                if abs(cos) > angle:
                    if previous_point not in points:
                        points.append(previous_point)
                    if point not in points:
                        points.append(point)
            if len(points) > 2:
                distance2 = points[-3].point_distance(points[-2])
                vector1 = points[-2] - points[-3]
                vector2 = points[-1] - points[-3]
                cos = vector1.dot(vector2) / (vector1.norm() * vector2.norm())
                cos = math.degrees(math.acos(round(cos, 6)))
                if distance2 < min_distance and cos < angle:
                    points = points[:-2] + [points[-1]]
            previous_point = point
        distance = points[0].point_distance(points[-1])
        if distance < min_distance:
            points.remove(points[-1])

        if volmdlr.wires.ClosedPolygon2D(points).area() == 0.0:
            return self

        return self.__class__(points)


class ClosedPolygon2D(Contour2D, ClosedPolygon):
    _non_serializable_attributes = ['line_segments', 'primitives',
                                    'basis_primitives']

    def __init__(self, points: List[volmdlr.Point2D], name: str = ''):
        self.points = points
        self.line_segments = self._line_segments()

        Contour2D.__init__(self, self.line_segments, name)

    def copy(self, *args, **kwargs):
        points = [p.copy() for p in self.points]
        return ClosedPolygon2D(points, self.name)

    def __hash__(self):
        return sum([hash(p) for p in self.points])

    def __eq__(self, other_):
        if not isinstance(other_, self.__class__):
            return False
        equal = True
        for point, other_point in zip(self.points, other_.points):
            equal = (equal and point == other_point)
        return equal

    def area(self):
        # TODO: perf: cache number of points
        if len(self.points) < 3:
            return 0.

        x = [point.x for point in self.points]
        y = [point.y for point in self.points]

        x1 = [x[-1]] + x[0:-1]
        y1 = [y[-1]] + y[0:-1]
        return 0.5 * abs(sum([i * j for i, j in zip(x, y1)])
                         - sum([i * j for i, j in zip(y, x1)]))
        # return 0.5 * npy.abs(
        #     npy.dot(x, npy.roll(y, 1)) - npy.dot(y, npy.roll(x, 1)))

    def center_of_mass(self):
        lp = len(self.points)
        if lp == 0:
            return volmdlr.O2D
        elif lp == 1:
            return self.points[0]
        elif lp == 2:
            return 0.5 * (self.points[0] + self.points[1])

        x = [point.x for point in self.points]
        y = [point.y for point in self.points]

        xi_xi1 = x + npy.roll(x, -1)
        yi_yi1 = y + npy.roll(y, -1)
        xi_yi1 = npy.multiply(x, npy.roll(y, -1))
        xi1_yi = npy.multiply(npy.roll(x, -1), y)

        a = 0.5 * npy.sum(xi_yi1 - xi1_yi)  # signed area!
        # print('a :', a)
        #        a=self.area()
        if not math.isclose(a, 0, abs_tol=1e-08):
            cx = npy.sum(npy.multiply(xi_xi1, (xi_yi1 - xi1_yi))) / 6. / a
            cy = npy.sum(npy.multiply(yi_yi1, (xi_yi1 - xi1_yi))) / 6. / a
            return volmdlr.Point2D(cx, cy)

        else:
            self.plot()
            raise NotImplementedError

    def barycenter(self):
        """
        calculates the geometric center of the polygon, which is the
        average position of all the points in it

        returns a Volmdlr.Point2D point
        """
        barycenter1_2d = self.points[0]
        for point in self.points[1:]:
            barycenter1_2d += point
        return barycenter1_2d / len(self.points)

    def point_belongs(self, point):
        """
        Ray casting algorithm copied from internet...
        """
        return polygon_point_belongs((point.x, point.y),
                                     [(p.x, p.y) for p in self.points])

    def second_moment_area(self, point):
        Ix, Iy, Ixy = 0., 0., 0.
        for pi, pj in zip(self.points, self.points[1:] + [self.points[0]]):
            xi, yi = (pi - point)
            xj, yj = (pj - point)
            Ix += (yi ** 2 + yi * yj + yj ** 2) * (xi * yj - xj * yi)
            Iy += (xi ** 2 + xi * xj + xj ** 2) * (xi * yj - xj * yi)
            Ixy += (xi * yj + 2 * xi * yi + 2 * xj * yj + xj * yi) * (
                    xi * yj - xj * yi)
        if Ix < 0:
            Ix = - Ix
            Iy = - Iy
            Ixy = - Ixy
        return Ix / 12., Iy / 12., Ixy / 24.

    def _line_segments(self):
        lines = []
        if len(self.points) > 1:
            for p1, p2 in zip(self.points,
                              list(self.points[1:]) + [self.points[0]]):
                if p1 != p2:
                    lines.append(volmdlr.edges.LineSegment2D(p1, p2))
        return lines

    def rotation(self, center, angle, copy=True):
        if copy:
            return ClosedPolygon2D(
                [p.rotation(center, angle, copy=True) for p in self.points])
        else:
            for p in self.points:
                p.rotation(center, angle, copy=False)

    # @classmethod
    # def polygon_from_segments(cls, list_point_pairs):
    #     points = [list_point_pairs[0][0], list_point_pairs[0][1]]
    #     list_point_pairs.remove((list_point_pairs[0][0], list_point_pairs[0][1]))
    #     finished =  False

    #     while not finished:
    #         for p1, p2 in list_point_pairs:
    #             if p1 == points[-1]:
    #                 points.append(p2)
    #                 break
    #             elif p2 == points[-1]:
    #                 points.append(p1)
    #                 break
    #         list_point_pairs.remove((p1, p2))
    #         if len(list_point_pairs)==0:
    #             finished = True

    #     # for i, i_p1, i_p2 in enumerate(list_point_pairs):
    #     #     for j, j_p1, j_p2 in enumerate(list_point_pairs):
    #     #         if i != j:

    #     #             if p1 == points[-1]:
    #     #                 points.append(p2)
    #     #             elif p2 == points[-1]:
    #     #                 points.append(p1)
    #     # print('points : ', points)
    #     return cls(points)

    def translation(self, offset, copy=True):
        if copy:
            return ClosedPolygon2D(
                [p.translation(offset, copy=True) for p in self.points])
        else:
            for p in self.points:
                p.translation(offset, copy=False)

    def polygon_distance(self,
                         polygon: 'volmdlr.wires.ClosedPolygon2D'):
        p = self.points[0]
        d = []
        for point in polygon.points:
            d.append(p.point_distance(point))
        index = d.index(min(d))
        return d[index]

    def is_trigo(self):
        if len(self.points) < 3:
            return True

        angle = 0.
        for ls1, ls2 in zip(self.line_segments,
                            self.line_segments[1:] + [self.line_segments[0]]):
            u = ls2.unit_direction_vector()
            x = u.dot(ls1.unit_direction_vector())
            y = u.dot(ls1.normal_vector())
            angle += math.atan2(y, x)
        return angle > 0

    def delaunay_triangulation(self):
        points = self.points
        new_points = []
        delaunay_triangles = []
        # ax=plt.subplot()
        for point in points:
            new_points.append([point[0], point[1]])

        delaunay = npy.array(new_points)

        tri = Delaunay(delaunay)

        for simplice in delaunay[tri.simplices]:
            triangle = Triangle2D(volmdlr.Point2D(*simplice[0]),
                                  volmdlr.Point2D(*simplice[1]),
                                  volmdlr.Point2D(*simplice[2]))
            delaunay_triangles.append(triangle)

        return delaunay_triangles

    def offset(self, offset):
        xmin, xmax, ymin, ymax = self.bounding_rectangle()

        max_offset_len = min(xmax - xmin, ymax - ymin) / 2
        if offset <= -max_offset_len:
            print('Inadapted offset, '
                  'polygon might turn over. Offset must be greater than',
                  -max_offset_len)
            raise ValueError('inadapted offset')
        else:
            nb = len(self.points)
            vectors = []
            for i in range(nb - 1):
                v1 = self.points[i + 1] - self.points[i]
                v2 = self.points[i] - self.points[i + 1]
                v1.normalize()
                v2.normalize()
                vectors.append(v1)
                vectors.append(v2)

        v1 = self.points[0] - self.points[-1]
        v2 = self.points[-1] - self.points[0]
        v1.normalize()
        v2.normalize()
        vectors.append(v1)
        vectors.append(v2)

        offset_vectors = []
        offset_points = []

        for i in range(nb):

            # check = False
            ni = vectors[2 * i - 1] + vectors[2 * i]
            if ni == volmdlr.Vector2D(0, 0):
                ni = vectors[2 * i]
                ni = ni.normal_vector()
                offset_vectors.append(ni)
            else:
                ni.normalize()
                if ni.dot(vectors[2 * i - 1].normal_vector()) > 0:
                    ni = - ni
                    # check = True
                offset_vectors.append(ni)

            normal_vector1 = - vectors[2 * i - 1].normal_vector()
            normal_vector2 = vectors[2 * i].normal_vector()
            normal_vector1.normalize()
            normal_vector2.normalize()
            alpha = math.acos(normal_vector1.dot(normal_vector2))

            offset_point = self.points[i] + offset / math.cos(alpha / 2) * \
                (-offset_vectors[i])

            # ax=self.plot()
            # offset_point.plot(ax=ax, color='g')

            # if self.point_belongs(offset_point):
            #     offset_point = self.points[i] + offset / math.cos(alpha / 2) * \
            #                    (-offset_vectors[i])

            offset_points.append(offset_point)

            # self.points[i].plot(ax=ax, color='b')
            # offset_point.plot(ax=ax, color='r')

        return self.__class__(offset_points)

    def point_border_distance(self, point, return_other_point=False):
        """
        Compute the distance to the border distance of polygon
        Output is always positive, even if the point belongs to the polygon
        """
        d_min, other_point_min = self.line_segments[0].point_distance(
            point, return_other_point=True)
        for line in self.line_segments[1:]:
            d, other_point = line.point_distance(
                point, return_other_point=True)
            if d < d_min:
                d_min = d
                other_point_min = other_point
        if return_other_point:
            return d_min, other_point_min
        return d_min

    def to_polygon(self, angle_resolution=None):
        return self

    def self_intersects(self):
        epsilon = 0
        # BENTLEY-OTTMANN ALGORITHM
        # Sort the points along ascending x for the Sweep Line method
        sorted_index = sorted(range(len(self.points)), key=lambda p: (
            self.points[p][0], self.points[p][1]))
        nb = len(sorted_index)
        segments = []
        deleted = []

        while len(
                sorted_index) != 0:  # While all the points haven't been swept
            # Stock the segments between 2 consecutive edges
            # Ex: for the ABCDE polygon, if Sweep Line is on C, the segments
            #   will be (C,B) and (C,D)
            if sorted_index[0] - 1 < 0:
                segments.append((sorted_index[0], nb - 1))
            else:
                segments.append((sorted_index[0], sorted_index[0] - 1))
            if sorted_index[0] >= len(self.points) - 1:
                segments.append((sorted_index[0], 0))
            else:
                segments.append((sorted_index[0], sorted_index[0] + 1))

            # Once two edges linked by a segment have been swept, delete the
            # segment from the list
            to_del = []
            for index in deleted:
                if abs(index - sorted_index[0]) == 1 or abs(
                        index - sorted_index[0]) == nb - 1:
                    to_del.append((index, sorted_index[0]))
                    to_del.append((sorted_index[0], index))

            # Keep track of which edges have been swept
            deleted.append(sorted_index[0])
            sorted_index.pop(0)

            # Delete the segments that have just been swept
            index_to_del = []
            for i, segment in enumerate(segments):
                for seg_to_del in to_del:
                    if segment == seg_to_del:
                        index_to_del.append(i)
            for index in index_to_del[::-1]:
                segments.pop(index)

            # Checks if two segments are intersecting each other, returns True
            # if yes, otherwise the algorithm continues at WHILE
            for segment1 in segments:
                for segment2 in segments:
                    if segment1[0] != segment2[0] and segment1[1] != segment2[
                        1] and segment1[0] != segment2[1] and segment1[1] != \
                            segment2[0]:

                        line1 = volmdlr.edges.LineSegment2D(
                            self.points[segment1[0]],
                            self.points[segment1[1]])
                        line2 = volmdlr.edges.LineSegment2D(
                            self.points[segment2[0]],
                            self.points[segment2[1]])

                        p, a, b = volmdlr.Point2D.line_intersection(line1,
                                                                    line2,
                                                                    True)
                        if p is not None:
                            if 0 + epsilon <= a <= 1 - epsilon \
                                    and 0 + epsilon <= b <= 1 - epsilon:
                                return True, line1, line2

        return False, None, None

    @classmethod
    def points_convex_hull(cls, points):
        if len(points) < 3:
            return
        ymax, pos_ymax = volmdlr.core.max_pos([pt.y for pt in points])
        point_start = points[pos_ymax]
        hull = [point_start]

        barycenter = points[0]
        for pt in points[1:]:
            barycenter += pt
        barycenter = barycenter / (len(points))
        # second point of hull
        theta = []
        remaining_points = points
        del remaining_points[pos_ymax]

        vec1 = point_start - barycenter
        for pt in remaining_points:
            vec2 = pt - point_start
            theta_i = -volmdlr.core.clockwise_angle(vec1, vec2)
            theta.append(theta_i)

        min_theta, posmin_theta = volmdlr.core.min_pos(theta)
        next_point = remaining_points[posmin_theta]
        hull.append(next_point)
        del remaining_points[posmin_theta]
        # Adding first point to close the loop at the end
        remaining_points.append(hull[0])

        initial_vector = vec1.copy()
        total_angle = 0
        while next_point != point_start:
            vec1 = next_point - hull[-2]
            theta = []
            for pt in remaining_points:
                vec2 = pt - next_point
                theta_i = -volmdlr.core.clockwise_angle(vec1, vec2)
                theta.append(theta_i)

            min_theta, posmin_theta = volmdlr.core.min_pos(theta)
            if math.isclose(min_theta, -2 * math.pi, abs_tol=1e-6) \
                    or math.isclose(min_theta, 0, abs_tol=1e-6):
                if remaining_points[posmin_theta] == point_start:
                    break

            else:
                next_point = remaining_points[posmin_theta]

                vec_next_point = next_point - barycenter
                total_angle += (2 * math.pi - volmdlr.core.clockwise_angle(initial_vector, vec_next_point))

                if total_angle > 2 * math.pi:
                    break
                else:
                    initial_vector = vec_next_point

                hull.append(next_point)

            del remaining_points[posmin_theta]

        hull.pop()

        return cls(hull)

    @classmethod
    def concave_hull(cls, points, concavity, scale_factor):
        """
        Calculates the concave hull from a cloud of points, i.e., it Unites all points under the smallest possible area.

        :param points: list of points corresponding to the cloud of points
        :type points: class: 'volmdlr.Point2D'
        :param concavity: Sets how sharp the concave angles can be. It goes from -1 (not concave at all. in fact,
                          the hull will be left convex) up to +1 (very sharp angles can occur. Setting concavity to +1 might
                          result in 0º angles!) concavity is defined as the cosine of the concave angles.
        :type concavity: float
        :param scale_factor: Sets how big is the area where concavities are going to be searched.
                             The bigger, the more sharp the angles can be. Setting it to a very high value might affect the performance of the program.
                             This value should be relative to how close to each other the points to be connected are.
        :type scale_factor: float

        """

        def get_nearby_points(line, points, scale_factor):
            # print('i enter here')
            nearby_points = []
            line_midpoint = 0.5 * (line.start + line.end)
            # print(line_midpoint)
            tries = 0
            n = 5
            bounding_box = [line_midpoint.x - line.length() / 2,
                            line_midpoint.x + line.length() / 2,
                            line_midpoint.y - line.length() / 2,
                            line_midpoint.y + line.length() / 2]
            boundary = [int(bounding / scale_factor) for bounding in
                        bounding_box]
            while tries < n and len(nearby_points) == 0:
                for point in points:
                    if not ((
                                    point.x == line.start.x and point.y == line.start.y) or (
                                    point.x == line.end.x and point.y == line.end.y)):
                        point_x_rel_pos = int(point.x / scale_factor)
                        point_y_rel_pos = int(point.y / scale_factor)
                        if point_x_rel_pos >= boundary[
                                0] and point_x_rel_pos <= boundary[
                                1] and point_y_rel_pos >= boundary[
                                2] and point_y_rel_pos <= boundary[3]:
                            nearby_points.append(point)

                scale_factor *= 4 / 3
                tries += 1

            return nearby_points

        def line_colides_with_hull(line, concave_hull):
            for hull_line in concave_hull:
                if line.start != hull_line.start and line.start != hull_line.end and line.end != hull_line.start and line.end != hull_line.end:
                    if line.line_intersections(hull_line):
                        return True
            return False

        def get_divided_line(line, nearby_points, hull_concave_edges,
                             concavity):
            divided_line = []
            ok_middle_points = []
            list_cossines = []
            for middle_point in nearby_points:
                vect1 = line.start - middle_point
                vect2 = line.end - middle_point
                if middle_point in (line.start, line.end):
                    continue
                cos = round(vect1.dot(vect2) / (vect1.norm() * vect2.norm()),
                            4)
                if cos < concavity:
                    new_lineA = volmdlr.edges.LineSegment2D(start=line.start,
                                                            end=middle_point)
                    new_lineB = volmdlr.edges.LineSegment2D(start=middle_point,
                                                            end=line.end)
                    if not (line_colides_with_hull(line=new_lineA,
                                                   concave_hull=hull_concave_edges) and line_colides_with_hull(
                            line=new_lineB, concave_hull=hull_concave_edges)):
                        ok_middle_points.append(middle_point)
                        list_cossines.append(cos)
            if len(ok_middle_points) > 0:
                #  We want the middlepoint to be the one with widest angle (smallest cossine)
                min_cossine_index = list_cossines.index(min(list_cossines))
                divided_line.append(volmdlr.edges.LineSegment2D(line.start,
                                                                ok_middle_points[
                                                                    min_cossine_index]))
                divided_line.append(volmdlr.edges.LineSegment2D(
                    ok_middle_points[min_cossine_index], line.end))
            return divided_line

        hull_convex_edges = cls.points_convex_hull(points).line_segments
        hull_convex_edges.sort(key=lambda x: x.length(), reverse=True)
        hull_concave_edges = []
        hull_concave_edges.extend(hull_convex_edges)
        hull_points = list(set(
            [pt for line in hull_concave_edges for pt in [line[0], line[1]]]))
        unused_points = []
        for point in points:
            if point not in hull_points:
                unused_points.append(point)

        aLineWasDividedInTheIteration = True
        while aLineWasDividedInTheIteration:
            aLineWasDividedInTheIteration = False
            for line_position_hull in range(len(hull_concave_edges)):

                line = hull_concave_edges[line_position_hull]
                nearby_points = get_nearby_points(line, unused_points,
                                                  scale_factor)
                divided_line = get_divided_line(line, nearby_points,
                                                hull_concave_edges, concavity)
                if len(divided_line) > 0:
                    aLineWasDividedInTheIteration = True
                    unused_points.remove(divided_line[0].end)
                    hull_concave_edges.remove(line)
                    hull_concave_edges.extend(divided_line)
                    break

            hull_concave_edges.sort(key=lambda x: x.length(), reverse=True)

        # line  = hull_concave_edges[0]
        # print('first line legth :', line.length())
        # nearby_points = get_nearby_points(line, unused_points, scale_factor)
        # print('points next the first line in the end: ', nearby_points)
        # divided_line = get_divided_line(line, nearby_points, hull_concave_edges, concavity)
        # print('len divided line :', len(divided_line))
        polygon_points = [(line.start, line.end) for line in hull_concave_edges]
        # polygon_points = [(line.start, line.end) for line in hull_concave_edges
        #                   if line.length() != 0]

        points = [polygon_points[0][0], polygon_points[0][1]]
        polygon_points.remove((polygon_points[0][0], polygon_points[0][1]))
        finished = False

        while not finished:
            for p1, p2 in polygon_points:
                if p1 == points[-1] and p2 not in points:
                    points.append(p2)
                    break
                elif p2 == points[-1] and p1 not in points:
                    points.append(p1)
                    break
            polygon_points.remove((p1, p2))
            if len(polygon_points) == 0:
                finished = True

        return cls(points)  # , nearby_points

    @classmethod
    def convex_hull_points(cls, points):
        """
        Uses the scipy method ConvexHull to calculate the convex hull from
        a cloud of points
        """
        numpy_points = npy.array([(p.x, p.y) for p in points])
        hull = ConvexHull(numpy_points)
        polygon_points = []
        for simplex in hull.simplices:
            polygon_points.append((points[simplex[0]], points[simplex[1]]))

        points = [polygon_points[0][0], polygon_points[0][1]]
        polygon_points.remove((polygon_points[0][0], polygon_points[0][1]))
        finished = False

        while not finished:
            for p1, p2 in polygon_points:
                if p1 == points[-1]:
                    points.append(p2)
                    break
                elif p2 == points[-1]:
                    points.append(p1)
                    break
            polygon_points.remove((p1, p2))
            if len(polygon_points) == 0:
                finished = True

        if points[0] == points[-1]:
            return cls(points[:-1])

        return cls(points)

    def to_3d(self, plane_origin, x, y):
        points3d = [point.to_3d(plane_origin, x, y) for point in self.points]
        return ClosedPolygon3D(points3d)

    def plot(self, ax=None, color='k', alpha=1,
             plot_points=False, point_numbering=False,
             fill=False, fill_color='w', equal_aspect=True):
        if ax is None:
            fig, ax = plt.subplots()
            ax.set_aspect('equal')

        if fill:
            ax.fill([p[0] for p in self.points], [p[1] for p in self.points],
                    facecolor=fill_color)
        for ls in self.line_segments:
            ls.plot(ax=ax, color=color, alpha=alpha)

        if plot_points or point_numbering:
            for point in self.points:
                point.plot(ax=ax, color=color, alpha=alpha)

        if point_numbering:
            for ip, point in enumerate(self.points):
                ax.text(*point, 'point {}'.format(ip + 1),
                        ha='center', va='top')

        if equal_aspect:
            ax.set_aspect('equal')
        else:
            ax.set_aspect('auto')

        ax.margins(0.1)
        plt.show()

        return ax

    def triangulation(self):
        """
        Note: triangles have been inverted for a better rendering in babylonjs
        """
        # ear clipping
        points = self.points[:]
        initial_point_to_index = {p: i for i, p in enumerate(self.points)}
        triangles = []

        remaining_points = self.points[:]
        # ax = ClosedPolygon2D(remaining_points).plot()

        # inital_number_points = len(remaining_points)
        number_remaining_points = len(remaining_points)
        while number_remaining_points > 3:
            current_polygon = ClosedPolygon2D(remaining_points)
            # print('remaining_points')
            # print(len(remaining_points))
            # pl2 = ClosedPolygon2D(remaining_points[1:]+remaining_points[0:1])
            # pl3 = ClosedPolygon2D(remaining_points[2:]+remaining_points[0:2])
            # current_polygon.plot(ax = ax)
            # pl2.plot(point_numbering=True)
            # pl3.plot(point_numbering=True)

            found_ear = False
            for p1, p2, p3 in zip(remaining_points,
                                  remaining_points[1:] + remaining_points[0:1],
                                  remaining_points[2:] + remaining_points[
                                                         0:2]):
                # ax.text(*p2, '{}')
                # ax = current_polygon.plot(point_numbering=True)
                if p1 != p3:
                    line_segment = volmdlr.edges.LineSegment2D(p1, p3)
                # line_segment.plot(color='grey', ax=ax)

                # ax2 = p1.plot(color='r')
                # p2.plot(color='g', ax=ax2)
                # p3.plot(color='b', ax=ax2)

                # Checking if intersections does not contrain the verticies
                # of line_segment
                intersect = False
                intersections = current_polygon.linesegment_intersections(
                    line_segment)
                if intersections:
                    for inter in intersections:
                        if inter[0] not in [line_segment.start,
                                            line_segment.end]:
                            intersect = True
                            break

                if not intersect:
                    # if not current_polygon.linesegment_intersections(line_segment):
                    # May be an ear
                    # print('ear?')
                    # if current_polygon.point_belongs(line_segment.middle_point()):
                    #     line_segment.middle_point().plot(color='g', ax=ax)
                    # else:
                    #     line_segment.middle_point().plot(color='r', ax=ax)
                    # print(current_polygon.point_belongs(
                    #         line_segment.middle_point()))

                    if current_polygon.point_belongs(
                            line_segment.middle_point()):
                        # Confirmed as an ear
                        # print('ear!')

                        triangles.append((initial_point_to_index[p1],
                                          initial_point_to_index[p3],
                                          initial_point_to_index[p2]))
                        remaining_points.remove(p2)
                        # ax.text(*points[initial_point_to_index[p2]], str(number_remaining_points))
                        number_remaining_points -= 1
                        found_ear = True
                        break

            if not found_ear:
                remaining_polygon = ClosedPolygon2D(remaining_points)
                if remaining_polygon.area() > 0.:
                    # Searching for a flat ear
                    found_flat_ear = False
                    for p1, p2, p3 in zip(remaining_points,
                                          remaining_points[
                                              1:] + remaining_points[0:1],
                                          remaining_points[
                                              2:] + remaining_points[0:2]):
                        triangle = Triangle2D(p1, p2, p3)
                        if triangle.area() == 0:
                            remaining_points.remove(p2)
                            found_flat_ear = True
                            break

                    if not found_flat_ear:
                        # remaining_polygon.plot(point_numbering=True, plot_points=True)
                        # vmd.DisplayMesh2D(points, triangles).plot()
                        # print(remaining_points)
                        # raise ValueError('There are no ear in the polygon, it seems malformed')
                        print(
                            'Warning : There are no ear in the polygon, it seems malformed: skipping triangulation')
                        return vmd.DisplayMesh2D(points, triangles)
                else:
                    return vmd.DisplayMesh2D(points, triangles)

        if len(remaining_points) == 3:
            p1, p2, p3 = remaining_points
            triangles.append((initial_point_to_index[p1],
                              initial_point_to_index[p3],
                              initial_point_to_index[p2]))

        return vmd.DisplayMesh2D(points, triangles)

    def simplify(self, min_distance: float = 0.01, max_distance: float = 0.05):
        return ClosedPolygon2D(self.simplify_polygon(min_distance=min_distance,
                                                     max_distance=max_distance).points)

    def line_intersecting_closing_point(self, crossing_point):
        """
        finds closing point for the sewing method using intersection of lines
        drawn from the barycenter
        returns the closing point
        """
        vec_dir = crossing_point.copy()
        vec_dir.normalize()

        line = volmdlr.edges.LineSegment2D(volmdlr.O2D,
                                           crossing_point + vec_dir * 5)
        # line.plot(ax=ax2d, color='b')

        point_intersections = {}
        for line_segment in self.line_segments:
            point_intersection = line_segment.linesegment_intersections(
                line)
            if point_intersection:
                point_intersections[line_segment] = point_intersection[
                    0]
            else:
                if line.point_belongs(line_segment.start):
                    point_intersections[line_segment] = line_segment.start
                if line.point_belongs(line_segment.end):
                    point_intersections[line_segment] = line_segment.end
        point_distance = list(point_intersections.values())[
            0].point_distance(crossing_point)
        point_intersection = list(point_intersections.values())[0]
        line_segment = list(point_intersections.keys())[0]
        for line, point in list(point_intersections.items())[1:]:
            dist = crossing_point.point_distance(point)
            if dist < point_distance:
                point_distance = dist
                point_intersection = point
                line_segment = line

        # point_intersection.plot(ax=ax2d)

        if point_intersection.point_distance(
                line_segment.start) < point_intersection.point_distance(
                                                            line_segment.end):
            closing_point = line_segment.start
        else:
            closing_point = line_segment.end

        return closing_point

    def point_in_polygon(self):
        """
        In case the barycenter of the polygon is outside, this method
        finds another point inside the polygon
        """
        intersetions1 = {}
        linex_pos = volmdlr.edges.LineSegment2D(volmdlr.O2D, volmdlr.X2D * 5)
        linex_neg = volmdlr.edges.LineSegment2D(volmdlr.O2D, -volmdlr.X2D * 5)
        liney_pos = volmdlr.edges.LineSegment2D(volmdlr.O2D, volmdlr.Y2D * 5)
        liney_neg = volmdlr.edges.LineSegment2D(volmdlr.O2D, -volmdlr.Y2D * 5)
        for line in [linex_pos, linex_neg, liney_pos, liney_neg]:
            intersections = []
            for line_segment in self.line_segments:
                point_intersection = line_segment.linesegment_intersections(
                    line)
                intersections.extend(point_intersection)
                if not point_intersection:
                    if line.point_belongs(line_segment.start):
                        intersections.append(line_segment.start)
                    if line.point_belongs(line_segment.end):
                        intersections.append(line_segment.end)
            intersetions1[line] = intersections[:]
        for i, value in enumerate(intersetions1.values()):
            if not value:
                if i % 2 == 0:
                    if len(list(intersetions1.values())[i + 1]) == 2:
                        translation1 = (list(intersetions1.values())[
                                            i + 1][0] +
                                        list(intersetions1.values())[
                                            i + 1][1]) * 0.5
                        break
                if i % 2 != 0:
                    if len(list(intersetions1.values())[i - 1]) == 2:
                        translation1 = (list(intersetions1.values())[
                                            i - 1][0] +
                                        list(intersetions1.values())[
                                            i - 1][1]) * 0.5
                        break

        return translation1

    def repositioned_polygon(self, x, y):
        linex = volmdlr.edges.LineSegment2D(-x.to_2d(volmdlr.O2D, x, y),
                                            x.to_2d(volmdlr.O2D, x, y))
        way_back = volmdlr.O3D
        barycenter = self.barycenter()
        if not self.point_belongs(barycenter):
            barycenter1_2d = self.point_in_polygon()
            self.translation(-barycenter1_2d, False)
            way_back = barycenter1_2d.to_3d(volmdlr.O3D, x, y)
        else:
            inters = self.linesegment_intersections(linex)
            distance = inters[0][0].point_distance(inters[-1][0])
            if distance / 2 > 3 * min(
                    self.point_distance(inters[0][0]),
                    self.point_distance(inters[-1][0])):
                mid_point = (inters[0][0] + inters[-1][0]) * 0.5
                self.translation(-mid_point, False)
                way_back = mid_point.to_3d(volmdlr.O3D, x, y)

        return self, way_back

    def get_possible_sewing_closing_points(self, polygon2, polygon_primitive,
                                           line_segment1: None, line_segment2: None):
        middle_point = polygon_primitive.middle_point()
        if line_segment1 is None and line_segment2 is None:
            normal_vector = polygon_primitive.unit_normal_vector()
            line_segment1 = volmdlr.edges.LineSegment2D(middle_point,
                                                        middle_point - normal_vector)
            line_segment2 = volmdlr.edges.LineSegment2D(middle_point,
                                                        middle_point + normal_vector)

        line_intersections = {line_segment1: [], line_segment2: []}
        for ls in [line_segment1, line_segment2
                   ]:
            inter_points = []
            for prim in polygon2.line_segments + self.line_segments[
                                                 :self.line_segments.index(
                                                     polygon_primitive)] + self.line_segments[
                                                                           self.line_segments.index(
                                                                               polygon_primitive) + 1:]:
                inters = prim.linesegment_intersections(ls)
                if inters:
                    line_intersections[ls].append((inters[0], prim))
                    inter_points.append(inters[0])
                elif ls.point_belongs(prim.start, 1e-7):
                    if prim.start not in inter_points:
                        line_intersections[ls].append((prim.start, prim))
                        inter_points.append(prim.start)
                elif ls.point_belongs(prim.end, 1e-7):
                    if prim.end not in inter_points:
                        line_intersections[ls].append((prim.end, prim))
                        inter_points.append(prim.end)
                elif prim.point_belongs(middle_point, 1e-7):
                    line_intersections[ls].append((prim.middle_point(), prim))
                    inter_points.append(prim.middle_point())
        return line_intersections

    def select_farthest_sewing_closing_point(self,
                                             line_segment: volmdlr.edges.LineSegment2D,
                                             polygon_primitive,
                                             possible_closing_points):
        closing_point = volmdlr.O2D
        middle_point = polygon_primitive.middle_point()
        distance = 0
        for intr_list in possible_closing_points:
            if intr_list[1] not in self.line_segments:
                dist = intr_list[0].point_distance(line_segment.start)
                if dist > distance:
                    distance = dist
                    if intr_list[0].point_distance(intr_list[1].start) < \
                            intr_list[0].point_distance(intr_list[1].end):
                        closing_point = intr_list[1].start
                    else:
                        closing_point = intr_list[1].end
            elif intr_list[0] == middle_point and \
                    polygon_primitive.length() == intr_list[1].length():
                closing_point = intr_list[1].start
                distance = 0

        return closing_point

    def select_closest_sewing_closing_point(self,
                                            line_segment: volmdlr.edges.LineSegment2D,
                                            polygon_primitive,
                                            possible_closing_points):
        closing_point = volmdlr.O2D
        middle_point = polygon_primitive.middle_point()
        distance = math.inf
        for intr_list in possible_closing_points:
            if intr_list[1] not in self.line_segments:
                dist = intr_list[0].point_distance(line_segment.start)
                if dist < distance:
                    distance = dist
                    if intr_list[0].point_distance(intr_list[1].start) < \
                            intr_list[0].point_distance(intr_list[1].end):
                        closing_point = intr_list[1].start
                    else:
                        closing_point = intr_list[1].end
            elif intr_list[0] == middle_point and \
                    polygon_primitive.length() == intr_list[1].length():
                closing_point = intr_list[1].start
                distance = 0

        return closing_point

    def search_farthest(self, point, possible_closing_points):
        distance = math.inf
        target_prim = None
        for i, (intersection_point, prim) in enumerate(possible_closing_points):
            dist = point.point_distance(intersection_point)
            if dist < distance:
                distance = dist
                target_prim = prim
        if target_prim in self.line_segments:
            return True
        return False

    def get_closing_point(self, polygon2_2d, primitive, ax=None):
        closing_point = volmdlr.O2D
        middle_point = primitive.middle_point()

        normal_vector = primitive.unit_normal_vector()
        line_segment1 = volmdlr.edges.LineSegment2D(middle_point,
                                                    middle_point - normal_vector)
        line_segment2 = volmdlr.edges.LineSegment2D(middle_point,
                                                    middle_point + normal_vector)

        possible_sewing_closing_points_in_linesegment =\
            self.get_possible_sewing_closing_points(polygon2_2d, primitive,
                                                    line_segment1,
                                                    line_segment2)
        if possible_sewing_closing_points_in_linesegment[line_segment1] and\
                not possible_sewing_closing_points_in_linesegment[line_segment2]:
            closing_point = self.select_closest_sewing_closing_point(
                line_segment1, primitive,
                possible_sewing_closing_points_in_linesegment[line_segment1])
        if possible_sewing_closing_points_in_linesegment[line_segment2] and \
                not possible_sewing_closing_points_in_linesegment[
                    line_segment1]:
            closing_point = self.select_closest_sewing_closing_point(
                line_segment2, primitive,
                possible_sewing_closing_points_in_linesegment[line_segment2])
        else:
            if len(possible_sewing_closing_points_in_linesegment[line_segment1]) == 1:
                closing_point = self.select_closest_sewing_closing_point(
                    line_segment1, primitive,
                    possible_sewing_closing_points_in_linesegment[
                        line_segment1])
                if closing_point == volmdlr.O2D:
                    closing_point = self.select_farthest_sewing_closing_point(
                        line_segment2, primitive,
                        possible_sewing_closing_points_in_linesegment[
                            line_segment2])
            elif len(possible_sewing_closing_points_in_linesegment[line_segment2]) == 1:
                closing_point = self.select_closest_sewing_closing_point(
                    line_segment2, primitive,
                    possible_sewing_closing_points_in_linesegment[
                        line_segment2])
                if closing_point == volmdlr.O2D:
                    closing_point = self.select_farthest_sewing_closing_point(
                        line_segment1, primitive,
                        possible_sewing_closing_points_in_linesegment[
                            line_segment1])
            else:
                if possible_sewing_closing_points_in_linesegment[line_segment1]:
                    if self.search_farthest(
                            middle_point,
                            possible_sewing_closing_points_in_linesegment[line_segment2]):
                        closing_point = self.select_farthest_sewing_closing_point(
                            line_segment1, primitive,
                            possible_sewing_closing_points_in_linesegment[
                                line_segment1])
                    else:
                        closing_point = self.select_closest_sewing_closing_point(
                            line_segment1, primitive,
                            possible_sewing_closing_points_in_linesegment[line_segment1])

                elif possible_sewing_closing_points_in_linesegment[line_segment2]:
                    closing_point = self.select_closest_sewing_closing_point(
                        line_segment2, primitive,
                        possible_sewing_closing_points_in_linesegment[line_segment2])
        if ax is not None:
            middle_point.plot(ax=ax, color='r')
            line_segment1.plot(ax=ax, color='y')
            line_segment2.plot(ax=ax, color='b')
            closing_point.plot(ax=ax)

        return closing_point

    # def validate_sewing_polygons(self, polygon2_2d):
    #     primitive1 = self.line_segments[0]
    #     closing_point = self.get_closing_point(polygon2_2d,
    #                                            primitive1)
    #     if closing_point != volmdlr.O2D:
    #         return True
    #     return False

    def get_valid_sewing_polygon_primitive(self, polygon2_2d):
        for i, primitive1 in enumerate(self.line_segments):
            middle_point = primitive1.middle_point()
            normal_vector = primitive1.unit_normal_vector()
            line_segment1 = volmdlr.edges.LineSegment2D(middle_point,
                                                        middle_point - normal_vector)
            line_segment2 = volmdlr.edges.LineSegment2D(middle_point,
                                                        middle_point + normal_vector)
            possible_closing_points = self.get_possible_sewing_closing_points(
                polygon2_2d, primitive1, line_segment1, line_segment2)
            if len(possible_closing_points[line_segment1]) == 1 and\
                    possible_closing_points[line_segment1][0][1] in polygon2_2d.line_segments:
                return primitive1
            if len(possible_closing_points[line_segment2]) == 1 and\
                    possible_closing_points[line_segment2][0][1] in polygon2_2d.line_segments:
                return primitive1

        for i, primitive1 in enumerate(self.line_segments):
            closing_point = self.get_closing_point(polygon2_2d,
                                                   primitive1)
            if closing_point != volmdlr.O2D:
                return primitive1

        raise NotImplementedError('make sure the two polygons '
                                  'you are trying to sew are valid ones')

    def is_convex(self):
        for prim1, prim2 in zip(self.line_segments, self.line_segments[1:] + [self.line_segments[0]]):
            vector1 = prim1.direction_vector()
            vector2 = prim2.direction_vector()
            angle = volmdlr.core.clockwise_angle(vector1, vector2)
            if self.is_trigo():
                if angle < math.pi and angle != 0:
                    return False
            elif angle > math.pi and angle != 2 * math.pi:
                return False
        return True


class Triangle2D(ClosedPolygon2D):
    def __init__(self, point1: volmdlr.Point2D, point2: volmdlr.Point2D,
                 point3: volmdlr.Point2D, name: str = ''):
        self.point1 = point1
        self.point2 = point2
        self.point3 = point3
        self.name = name

        # ClosedPolygon2D.__init__(self, points=[point1, point2, point3],
        # name=name)

    def area(self):
        u = self.point2 - self.point1
        v = self.point3 - self.point1
        return abs(u.cross(v)) / 2

    def incircle_radius(self):
        a = self.point1.point_distance(self.point2)
        b = self.point1.point_distance(self.point3)
        c = self.point2.point_distance(self.point3)
        return 2 * self.area() / (a + b + c)

    def circumcircle_radius(self):
        a = self.point1.point_distance(self.point2)
        b = self.point1.point_distance(self.point3)
        c = self.point2.point_distance(self.point3)
        return a * b * c / (self.area() * 4.0)

    def ratio_circumr_length(self):
        return self.circumcircle_radius() / self.length()

    def ratio_incircler_length(self):
        return self.incircle_radius() / self.length()

    def aspect_ratio(self):
        a = self.point1.point_distance(self.point2)
        b = self.point1.point_distance(self.point3)
        c = self.point2.point_distance(self.point3)
        s = 0.5 * (a + b + c)
        try:
            return 0.125 * a * b * c / (s - a) / (s - b) / (s - c)
        except ZeroDivisionError:
            return 1000000.


class Circle2D(Contour2D):
    _non_serializable_attributes = ['internal_arcs', 'external_arcs',
                                    'polygon', 'straight_line_contour_polygon',
                                    'primitives', 'basis_primitives']

    def __init__(self, center: volmdlr.Point2D, radius: float, name: str = ''):
        self.center = center
        self.radius = radius
        self.angle = volmdlr.TWO_PI

        # self.points = self.tessellation_points()

        Contour2D.__init__(self, [self], name=name)  # !!! this is dangerous

    def __hash__(self):
        return int(round(1e6 * (self.center.x + self.center.y + self.radius)))

    def __eq__(self, other_circle):
        if self.__class__.__name__ != other_circle.__class__.__name__:
            return False

        return math.isclose(self.center.x,
                            other_circle.center.x, abs_tol=1e-06) \
            and math.isclose(self.center.y,
                             other_circle.center.y, abs_tol=1e-06) \
            and math.isclose(self.radius, other_circle.radius,
                             abs_tol=1e-06)

    def to_polygon(self, angle_resolution: float):
        return ClosedPolygon2D(
            self.polygon_points(angle_resolution=angle_resolution))

    def tessellation_points(self, resolution=40):
        return [(self.center
                 + self.radius * math.cos(teta) * volmdlr.X2D
                 + self.radius * math.sin(teta) * volmdlr.Y2D)
                for teta in npy.linspace(0, volmdlr.TWO_PI, resolution + 1)][
               :-1]

    def point_belongs(self, point, tolerance=1e-9):
        return point.point_distance(self.center) <= self.radius + tolerance

    # def border_points(self):
    #     start = self.center - self.radius * volmdlr.Point2D(1, 0)
    #     end = self.center + self.radius * volmdlr.Point2D(1, 0)
    #     return [start, end]

    def bounding_rectangle(self):

        xmin = self.center.x - self.radius
        xmax = self.center.x + self.radius
        ymin = self.center.y - self.radius
        ymax = self.center.y + self.radius
        return xmin, xmax, ymin, ymax

    def line_intersections(self, line2d: volmdlr.edges.Line2D, tol=1e-9):
        # Duplicate from ffull arc
        Q = self.center
        if line2d.points[0] == self.center:
            P1 = line2d.points[1]
            V = line2d.points[0] - line2d.points[1]
        else:
            P1 = line2d.points[0]
            V = line2d.points[1] - line2d.points[0]
        a = V.dot(V)
        b = 2 * V.dot(P1 - Q)
        c = P1.dot(P1) + Q.dot(Q) - 2 * P1.dot(Q) - self.radius ** 2

        disc = b ** 2 - 4 * a * c
        if math.isclose(disc, 0., abs_tol=tol):
            t1 = -b / (2 * a)
            return [P1 + t1 * V]

        elif disc > 0:
            sqrt_disc = math.sqrt(disc)
            t1 = (-b + sqrt_disc) / (2 * a)
            t2 = (-b - sqrt_disc) / (2 * a)
            return [P1 + t1 * V,
                    P1 + t2 * V]
        else:
            return []

    def circle_intersections(self, circle: 'volmdlr.wires.Circle2D'):
        x0, y0 = self.center
        x1, y1 = circle.center
        r0 = self.radius
        r1 = circle.radius

        d = math.sqrt((x1 - x0) ** 2 + (y1 - y0) ** 2)

        # non intersecting
        if d > r0 + r1:
            return []
        # One circle within other
        if d < abs(r0 - r1):
            return []
        # coincident circles
        if d == 0 and r0 == r1:
            return []
        else:
            a = (r0 ** 2 - r1 ** 2 + d ** 2) / (2 * d)
            h = math.sqrt(r0 ** 2 - a ** 2)
            x2 = x0 + a * (x1 - x0) / d
            y2 = y0 + a * (y1 - y0) / d
            x3 = x2 + h * (y1 - y0) / d
            y3 = y2 - h * (x1 - x0) / d

            x4 = x2 - h * (y1 - y0) / d
            y4 = y2 + h * (x1 - x0) / d

        return [volmdlr.Point2D(x3, y3), volmdlr.Point2D(x4, y4)]

    def arc_intersections(self, arc2d: volmdlr.edges.Arc2D):
        circle = Circle2D(arc2d.center, arc2d.radius)
        intersections = []

        for inter in self.circle_intersections(circle):
            try:
                arc2d.abscissa(inter)  # I guess it is a test?
                intersections.append(inter)
            except ValueError:
                pass
        return intersections

    def length(self):
        return volmdlr.TWO_PI * self.radius

    def plot(self, ax=None, linestyle='-', color='k', linewidth=1, alpha=1.,
             equal_aspect=True):
        if ax is None:
            fig, ax = plt.subplots()
        # else:
        #     fig = ax.figure
        if self.radius > 0:
            ax.add_patch(matplotlib.patches.Arc((self.center.x, self.center.y),
                                                2 * self.radius,
                                                2 * self.radius,
                                                angle=0,
                                                theta1=0,
                                                theta2=360,
                                                color=color,
                                                alpha=alpha,
                                                linestyle=linestyle,
                                                linewidth=linewidth))
        if equal_aspect:
            ax.set_aspect('equal')
        return ax

    def to_3d(self, plane_origin, x, y):
        normal = x.cross(y)
        center3d = self.center.to_3d(plane_origin, x, y)
        return Circle3D(volmdlr.Frame3D(center3d, x, y, normal),
                        self.radius, self.name)

    def rotation(self, center, angle, copy=True):
        if copy:
            return Circle2D(self.center.rotation(center, angle, copy=True),
                            self.radius)
        else:
            self.center.rotation(center, angle, copy=False)

    def translation(self, offset, copy=True):
        if copy:
            return Circle2D(self.center.translation(offset, copy=True),
                            self.radius)
        else:
            self.center.translation(offset, copy=False)

    def frame_mapping(self, frame, side, copy=True):
        """
        side = 'old' or 'new'
        """
        if side == 'old':
            if copy:
                return Circle2D(frame.old_coordinates(self.center),
                                self.radius)
            else:
                self.center = frame.old_coordinates(self.center)
        if side == 'new':
            if copy:
                return Circle2D(frame.new_coordinates(self.center),
                                self.radius)
            else:
                self.points = frame.new_coordinates(self.center)

    def area(self):
        return math.pi * self.radius ** 2

    def second_moment_area(self, point):
        """
        Second moment area of part of disk
        """
        I = math.pi * self.radius ** 4 / 4
        return volmdlr.geometry.huygens2d(I, I, 0, self.area(), self.center,
                                          point)

    def center_of_mass(self):
        return self.center

    def point_symmetric(self, point):
        center = 2 * point - self.center
        return Circle2D(center, self.radius)

    def plot_data(self, edge_style: plot_data.EdgeStyle = None,
                  surface_style: plot_data.SurfaceStyle = None):
        return plot_data.Circle2D(cx=self.center.x,
                                  cy=self.center.y,
                                  r=self.radius,
                                  edge_style=edge_style,
                                  surface_style=surface_style)

    def copy(self, *args, **kwargs):
        return Circle2D(self.center.copy(), self.radius)

    def point_at_abscissa(self, curvilinear_abscissa):
        start = self.center + self.radius * volmdlr.X3D
        return start.rotation(self.center,
                              curvilinear_abscissa / self.radius)

    # def triangulation(self, n=35):
    #     l = self.length()
    #     points = [self.point_at_abscissa(l * i / n) for i in range(n)]
    #     points.append(self.center)
    #     triangles = [(i, i + 1, n) for i in range(n - 1)] + [(n - 1, 0, n)]

    def split(self, split_start, split_end):
        x1, y1 = split_start - self.center
        x2, y2 = split_end - self.center

        angle1 = math.atan2(y1, x1)
        angle2 = math.atan2(y2, x2)
        angle_i1 = 0.5 * (angle2 - angle1)
        angle_i2 = angle_i1 + math.pi
        interior_point1 = split_start.rotation(self.center, angle_i1)
        interior_point2 = split_start.rotation(self.center, angle_i2)

        return [volmdlr.edges.Arc2D(split_start, interior_point1,
                                    split_end),
                volmdlr.edges.Arc2D(split_start, interior_point2,
                                    split_end)]

    def discretise(self, n: float):
        # BUGGED: returns method
        circle_to_nodes = {}
        nodes = []
        if n * self.length() < 1:
            circle_to_nodes[self] = self.border_points
        else:
            n0 = int(math.ceil(n * self.length()))
            l0 = self.length() / n0

            for k in range(n0):
                node = self.point_at_abscissa(k * l0)

                nodes.append(node)

            circle_to_nodes[self] = nodes

        return circle_to_nodes[self]

    def polygon_points(self, angle_resolution=10):
        return volmdlr.edges.Arc2D.polygon_points(
            self, angle_resolution=angle_resolution)


class Contour3D(Contour, Wire3D):
    _non_serializable_attributes = ['points']
    _non_eq_attributes = ['name']
    _non_hash_attributes = ['points', 'name']
    _generic_eq = True
    """
    A collection of 3D primitives forming a closed wire3D
    """

    def __init__(self, primitives: List[volmdlr.core.Primitive3D],
                 name: str = ''):
        """

        """

        Wire3D.__init__(self, primitives=primitives, name=name)
        self._utd_edge_polygon = False

    def __hash__(self):
        return sum([hash(e) for e in self.primitives])

    def __eq__(self, other_):
        if self.__class__.__name__ != other_.__class__.__name__:
            return False
        equal = True
        for edge, other_edge in zip(self.primitives, other_.primitives):
            equal = (equal and edge == other_edge)
        return equal

    @property
    def edge_polygon(self):
        if not self._utd_edge_polygon:
            self._edge_polygon = self._get_edge_polygon()
            self._utd_edge_polygon = True
        return self._edge_polygon

    def _get_edge_polygon(self):
        points = []
        for edge in self.primitives:
            if points:
                if edge.start != points[-1]:
                    points.append(edge.start)
            else:
                points.append(edge.start)
        return ClosedPolygon3D(points)

    @classmethod
    def from_step(cls, arguments, object_dict):
        name = arguments[0][1:-1]
        raw_edges = []
        # edge_ends = {}
        for ie, edge_id in enumerate(arguments[1]):
            edge = object_dict[int(edge_id[1:])]
            raw_edges.append(edge)

        if (len(raw_edges)) == 1:
            if isinstance(raw_edges[0], cls):
                # Case of a circle, ellipse...
                return raw_edges[0]
            else:
                return cls(raw_edges, name=name)

        distances = [raw_edges[0].end.point_distance(raw_edges[1].start),
                     raw_edges[0].start.point_distance(raw_edges[1].start),
                     raw_edges[0].end.point_distance(raw_edges[1].end),
                     raw_edges[0].start.point_distance(raw_edges[1].end)]
        index = distances.index(min(distances))
        if min(distances) > 5e-4:
            ax = raw_edges[0].plot()
            raw_edges[1].plot(ax=ax)
            deltax1 = abs(raw_edges[0].start.x - raw_edges[1].end.x)
            deltax2 = abs(raw_edges[0].end.x - raw_edges[1].end.x)
            deltay1 = abs(raw_edges[0].start.y - raw_edges[1].end.y)
            deltay2 = abs(raw_edges[0].end.y - raw_edges[1].end.y)
            deltaz1 = abs(raw_edges[0].start.z - raw_edges[1].end.z)
            deltaz2 = abs(raw_edges[0].end.z - raw_edges[1].end.z)
            raise NotImplementedError(
                'First 2 edges of contour not follwing each other',
                'delta = {}, {}, {}, {}, {}, {}'.format(deltax1, deltax2,
                                                        deltay1, deltay2,
                                                        deltaz1, deltaz2))
        # Making things right for first 2 primitives

        if index == 0:
            edges = [raw_edges[0], raw_edges[1]]
        elif index == 1:
            edges = [raw_edges[0].reverse(), raw_edges[1]]
        elif index == 2:
            edges = [raw_edges[0], raw_edges[1].reverse()]
        elif index == 3:
            edges = [raw_edges[0].reverse(), raw_edges[1].reverse()]
        else:
            raise NotImplementedError

        last_edge = edges[-1]
        for raw_edge in raw_edges[2:]:
            distances = [raw_edge.start.point_distance(last_edge.end),
                         raw_edge.end.point_distance(last_edge.end)]
            index = distances.index(min(distances))
            if min(distances) > 5e-4:
                ax = last_edge.plot(color='b')
                raw_edge.plot(ax=ax, color='r')
                last_edge.end.plot(ax=ax, color='b')
                raw_edges[0].plot(ax=ax, color='g')
                deltax1 = abs(raw_edge.start.x - last_edge.end.x)
                deltax2 = abs(raw_edge.end.x - last_edge.end.x)
                deltay1 = abs(raw_edge.start.y - last_edge.end.y)
                deltay2 = abs(raw_edge.end.y - last_edge.end.y)
                deltaz1 = abs(raw_edge.start.z - last_edge.end.z)
                deltaz2 = abs(raw_edge.end.z - last_edge.end.z)
                raise NotImplementedError(
                    'Edges of contour not follwing each other',
                    'delta = {}, {}, {}, {}, {}, {}'.format(deltax1, deltax2,
                                                            deltay1, deltay2,
                                                            deltaz1, deltaz2))
            if index == 0:
                last_edge = raw_edge
            elif index == 1:
                last_edge = raw_edge.reverse()

            edges.append(last_edge)
        return cls(edges, name=name)

    def to_step(self, current_id, surface_id=None):

        content = ''
        edge_ids = []
        for primitive in self.primitives:
            if isinstance(primitive, volmdlr.edges.BSplineCurve3D):
                continue
            primitive_content, primitive_ids = primitive.to_step(current_id)
            content += primitive_content
            current_id = primitive_ids[-1] + 1
            for primitive_id in primitive_ids:
                content += "#{} = ORIENTED_EDGE('{}',*,*,#{},.T.);\n".format(
                    current_id,
                    primitive.name,
                    primitive_id)
                edge_ids.append(current_id)

                current_id += 1

        content += "#{} = EDGE_LOOP('{}',({}));\n".format(
            current_id, self.name, volmdlr.core.step_ids_to_str(edge_ids))
        return content, current_id

    def average_center_point(self):
        nb = len(self.points)
        x = npy.sum([p[0] for p in self.points]) / nb
        y = npy.sum([p[1] for p in self.points]) / nb
        z = npy.sum([p[2] for p in self.points]) / nb

        return volmdlr.Point3D(x, y, z)

    def rotation(self, center, axis, angle, copy=True):
        if copy:
            new_edges = [edge.rotation(center, axis, angle, copy=True) for edge
                         in self.primitives]
            # new_points = [p.rotation(center, axis, copy=True) for p in self.points]
            return Contour3D(new_edges, None, self.name)
        else:
            for edge in self.primitives:
                edge.rotation(center, axis, angle, copy=False)
            for point in self.tessel_points:
                point.rotation(center, axis, angle, copy=False)

    def translation(self, offset, copy=True):
        if copy:
            new_edges = [edge.translation(offset, copy=True) for edge in
                         self.primitives]
            # new_points = [p.translation(offset, copy=True) for p in self.points]
            return Contour3D(new_edges, self.name)
        else:
            for edge in self.primitives:
                edge.translation(offset, copy=False)
            for point in self.tessel_points:
                point.translation(offset, copy=False)

    def order_contour(self):
        # new_primitives = []
        # points = self.ordering_contour()
        # for p1, p2 in points:
        #     new_primitives.append(volmdlr.edges.LineSegment3D(p1, p2))
        # self.primitives = new_primitives

        initial_points = []
        for p in self.primitives:
            initial_points.append((p.start, p.end))

        new_primitives = []
        if self.is_ordered():
            return self
        points = self.ordering_contour()
        for p1, p2 in points:
            try:
                index = initial_points.index((p1, p2))
            except ValueError:
                index = initial_points.index((p2, p1))

            if isinstance(self.primitives[index], volmdlr.edges.LineSegment3D):
                new_primitives.append(volmdlr.edges.LineSegment3D(p1, p2))
            elif isinstance(self.primitives[index], volmdlr.edges.Arc3D):
                new_primitives.append(volmdlr.edges.Arc3D(p1, self.primitives[index].interior, p2))
            elif isinstance(self.primitives[index], volmdlr.edges.BSplineCurve3D):
                if (self.primitives[index].start == p1 and self.primitives[index].end == p2):
                    new_primitives.append(self.primitives[index])
                else:
                    new_primitives.append(self.primitives[index].reverse())

        self.primitives = new_primitives

        return self

    def point_over_contour(self, point, abs_tol=1e-7):
        belongs = False
        for primitive in self.primitives:
            if primitive.point_belongs(point, abs_tol):
                belongs = True
        return belongs

    def frame_mapping(self, frame, side, copy=True):
        """
        side = 'old' or 'new'
        """
        if copy:
            new_edges = [edge.frame_mapping(frame, side, copy=True) for edge in
                         self.primitives]
            # new_points = [p.frame_mapping(frame, side, copy=True) for p in self.points]
            return Contour3D(new_edges, None, self.name)
        else:
            for edge in self.primitives:
                edge.frame_mapping(frame, side, copy=False)
            for point in self.tessel_points:
                point.frame_mapping(frame, side, copy=False)

    def copy(self, deep=True, memo=None):
        new_edges = [edge.copy(deep=deep, memo=memo) for edge in self.primitives]
        if self.point_inside_contour is not None:
            new_point_inside_contour = self.point_inside_contour.copy()
        else:
            new_point_inside_contour = None
        return Contour3D(new_edges, new_point_inside_contour, self.name)

    def length(self):
        # TODO: this is duplicated code from Wire3D!
        length = 0.
        for edge in self.primitives:
            length += edge.length()
        return length

    def point_at_abscissa(self, curvilinear_abscissa):
        # TODO: this is duplicated code from Wire3D!
        length = 0.
        for primitive in self.primitives:
            primitive_length = primitive.length()
            if length + primitive_length > curvilinear_abscissa:
                return primitive.point_at_abscissa(
                    curvilinear_abscissa - length)
            length += primitive_length
        if math.isclose(curvilinear_abscissa, length, abs_tol=1e-6):
            return primitive.point_at_abscissa(primitive_length)
        raise ValueError('abscissa out of contour length')

    def plot(self, ax=None, color='k', alpha=1, edge_details=False):
        if ax is None:
            ax = Axes3D(plt.figure())

        for edge in self.primitives:
            edge.plot(ax=ax, color=color, alpha=alpha,
                      edge_ends=edge_details, edge_direction=edge_details)

        return ax

    def to_2d(self, plane_origin, x, y):
        z = x.cross(y)
        plane3d = volmdlr.faces.Plane3D(volmdlr.Frame3D(plane_origin, x, y, z))
        primitives2d = [plane3d.point3d_to_2d(p) for p in self.primitives]
        return Contour2D(primitives=primitives2d)

    def _bounding_box(self):
        """
        Flawed method, to be enforced by overloading
        """
        n = 50
        l = self.length()
        points = [self.point_at_abscissa(i / n * l)
                  for i in range(n)]
        return volmdlr.core.BoundingBox.from_points(points)

    @classmethod
    def extract_contours(cls, contour, point1: volmdlr.Point3D,
                         point2: volmdlr.Point3D, inside=False):

        new_primitives = contour.extract_with_points(point1, point2, inside)
        contours = [cls(new_primitives)]
        return contours

    def contour_intersection(self, contour3d):
        dict_intersecting_points = {}
        for primitive in self.primitives:
            for primitive2 in contour3d.primitives:
                intersecting_point = primitive.linesegment_intersection(
                    primitive2)
                if intersecting_point is not None:
                    dict_intersecting_points[primitive2] = intersecting_point
        if dict_intersecting_points:
            return dict_intersecting_points
        return None

    @classmethod
    def from_points(cls, points: List[volmdlr.Point3D]):
        '''
        create a contour3d from points with line_segments3D
        '''

        if len(points) < 3:
            raise ValueError('contour is defined at least with three points')
        else:
            edges = []
            for i in range(0, len(points) - 1):
                edges.append(volmdlr.edges.LineSegment3D(points[i], points[i + 1]))

            edges.append(volmdlr.edges.LineSegment3D(points[len(points)], points[0]))

            contour = cls(edges)

            return contour

    def clean_primitives(self):
        '''
        delete primitives with start=end, and return a new contour
        '''

        new_primitives = []
        for p in self.primitives:
            if p.start != p.end:
                new_primitives.append(p)

        return Contour3D(new_primitives)

    def merge_with(self, contour3d):
        '''
        merge two adjacent contours, sharing primitives, and returns one outer contour and inner contours (if there are any)
        '''

        merged_primitives = self.merge_primitives_with(contour3d)
        contours = volmdlr.wires.Contour3D.contours_from_edges(merged_primitives, tol=3e-4)
        # contours = sorted(contours, key=lambda contour: contour.area(), reverse=True)

        return contours

    def primitive_over_contour(self, primitive):
        for prim in self.primitives:
            if not hasattr(prim, 'unit_direction_vector') and \
                    hasattr(prim, 'tangent'):
                vector1 = prim.tangent(0.5)
            else:
                vector1 = prim.unit_direction_vector(abscissa=0.)

            if not hasattr(primitive, 'unit_direction_vector') and \
                    hasattr(primitive, 'tangent'):
                vector2 = primitive.tangent(0.5)
            else:
                vector2 = primitive.unit_direction_vector(abscissa=0.)

            if vector1.is_colinear_to(vector2):
                mid_point = primitive.middle_point()
                if self.point_over_contour(mid_point):
                    return True
        return False


class Circle3D(Contour3D):
    _non_serializable_attributes = ['point', 'edges', 'point_inside_contour']
    _non_eq_attributes = ['name']
    _non_hash_attributes = ['name']
    _generic_eq = True

    def __init__(self, frame: volmdlr.Frame3D, radius: float,
                 name: str = ''):
        """
        frame.u, frame.v define the plane, frame.w the normal
        """
        self.radius = radius
        self.frame = frame
        self.angle = volmdlr.TWO_PI
        Contour3D.__init__(self, [self], name=name)

    @property
    def center(self):
        return self.frame.origin

    @property
    def normal(self):
        return self.frame.w

    def __hash__(self):
        return hash(self.frame.origin)

    def __eq__(self, other_circle):
        return self.frame.origin == other_circle.frame.origin \
               and self.frame.w.is_colinear(other_circle.frame.w) \
               and math.isclose(self.radius,
                                other_circle.radius, abs_tol=1e-06)

    def tessellation_points(self, resolution=20):

        tessellation_points_3d = [
                                     self.center + self.radius * math.cos(
                                         teta) * self.frame.u
                                     + self.radius * math.sin(
                                         teta) * self.frame.v
                                     for teta in
                                     npy.linspace(0, volmdlr.TWO_PI,
                                                  resolution + 1)][:-1]
        return tessellation_points_3d

    def length(self):
        return volmdlr.TWO_PI * self.radius

    def FreeCADExport(self, name, ndigits=3):
        xc, yc, zc = round(1000 * self.center, ndigits)
        xn, yn, zn = round(self.normal, ndigits)
        return '{} = Part.Circle(fc.Vector({},{},{}),fc.Vector({},{},{}),{})\n'.format(
            name, xc, yc, zc, xn, yn, zn, 1000 * self.radius)

    def rotation(self, rot_center, axis, angle, copy=True):
        new_center = self.center.rotation(rot_center, axis, angle, True)
        new_normal = self.normal.rotation(rot_center, axis, angle, True)
        if copy:
            return Circle3D(new_center, self.radius, new_normal, self.name)
        else:
            self.center = new_center
            self.normal = new_normal

    def translation(self, offset, copy=True):
        # new_frame = self.center.translation(offset, True)
        new_frame = self.frame.translation(offset, True)

        if copy:

            # return Circle3D(new_frame, self.radius, self.frame,
            #                 self.name)
            return Circle3D(new_frame, self.radius, self.name)

        else:
            self.frame = new_frame

    def plot(self, ax=None, color='k', alpha=1., edge_details=False):
        if ax is None:
            fig = plt.figure()
            ax = Axes3D(fig)
        else:
            fig = None

        x = []
        y = []
        z = []
        for px, py, pz in self.tessellation_points():
            x.append(px)
            y.append(py)
            z.append(pz)
        x.append(x[0])
        y.append(y[0])
        z.append(z[0])
        ax.plot(x, y, z, color=color, alpha=alpha)
        return ax

    def point_at_abscissa(self, curvilinear_abscissa):
        """
        start point is at intersection of frame.u axis
        """
        start = self.frame.origin + self.radius * self.frame.u
        return start.rotation(self.frame.origin, self.frame.w,
                              curvilinear_abscissa / self.radius,
                              copy=True)

    @classmethod
    def from_step(cls, arguments, object_dict):
        center = object_dict[arguments[1]].origin
        radius = float(arguments[2]) / 1000
        if object_dict[arguments[1]].u is not None:
            normal = object_dict[arguments[1]].u
            other_vec = object_dict[arguments[1]].v
            if other_vec is not None:
                other_vec.normalize()
        else:
            normal = object_dict[arguments[1]].v  # ou w
            other_vec = None
        normal.normalize()
        return cls.from_center_normal(center, normal, radius,
                                      arguments[0][1:-1])

    def to_step(self, current_id, surface_id=None):
        circle_frame = volmdlr.Frame3D(self.center, self.frame.w, self.frame.u,
                                       self.frame.v)
        content, frame_id = circle_frame.to_step(current_id)
        curve_id = frame_id + 1
        content += "#{} = CIRCLE('{}',#{},{});\n".format(
            curve_id, self.name, frame_id, round(self.radius * 1000, 3))

        if surface_id:
            content += "#{} = SURFACE_CURVE('',#{},(#{}),.PCURVE_S1.);\n".format(
                curve_id + 1, curve_id, surface_id)
            curve_id += 1

        p1 = self.frame.origin + self.frame.u * self.radius
        # p2 = self.frame.origin + self.frame.v*self.radius
        p3 = self.frame.origin - self.frame.u * self.radius
        # p4 = self.frame.origin - self.frame.v*self.radius

        p1_content, p1_id = p1.to_step(curve_id + 1, vertex=True)
        # p2_content, p2_id = p2.to_step(p1_id+1, vertex=True)
        p3_content, p3_id = p3.to_step(p1_id + 1, vertex=True)
        # p4_content, p4_id = p4.to_step(p3_id+1, vertex=True)
        content += p1_content + p3_content

        arc1_id = p3_id + 1
        content += "#{} = EDGE_CURVE('{}',#{},#{},#{},.T.);\n".format(
            arc1_id, self.name, p1_id, p3_id, curve_id)
        oriented_edge1_id = arc1_id + 1
        content += "#{} = ORIENTED_EDGE('',*,*,#{},.T.);\n".format(
            oriented_edge1_id, arc1_id)

        arc2_id = oriented_edge1_id + 1
        content += "#{} = EDGE_CURVE('{}',#{},#{},#{},.T.);\n".format(
            arc2_id, self.name, p3_id, p1_id, curve_id)
        oriented_edge2_id = arc2_id + 1
        content += "#{} = ORIENTED_EDGE('',*,*,#{},.T.);\n".format(
            oriented_edge2_id, arc2_id)

        current_id = oriented_edge2_id + 1
        content += "#{} = EDGE_LOOP('{}',(#{},#{}));\n".format(
            current_id, self.name, oriented_edge1_id, oriented_edge2_id)

        return content, current_id

    def _bounding_box(self):
        """
        """
        # u = self.normal.deterministic_unit_normal_vector()
        # v = self.normal.cross(u)
        points = [self.frame.origin + self.radius * v
                  for v in [self.frame.u, -self.frame.u,
                            self.frame.v, -self.frame.v]]
        return volmdlr.core.BoundingBox.from_points(points)

    def to_2d(self, plane_origin, x, y):
        z = x.cross(y)
        plane3d = volmdlr.faces.Plane3D(volmdlr.Frame3D(plane_origin, x, y, z))
        return Circle2D(plane3d.point3d_to_2d(self.center), self.radius)

    @classmethod
    def from_center_normal(cls, center: volmdlr.Point3D,
                           normal: volmdlr.Vector3D,
                           radius: float,
                           name: str = ''):
        u = normal.deterministic_unit_normal_vector()
        v = normal.cross(u)
        return cls(volmdlr.Frame3D(center, u, v, normal), radius, name)

    @classmethod
    def from_3_points(cls, point1, point2, point3):
        u1 = (point2 - point1)
        u2 = (point2 - point3)
        try:
            u1.normalize()
            u2.normalize()
        except ZeroDivisionError:
            raise ValueError(
                'the 3 points must be distincts')

        normal = u2.cross(u1)
        normal.normalize()

        if u1 == u2:
            u2 = normal.cross(u1)
            u2.normalize()

        v1 = normal.cross(u1)  # v1 is normal, equal u2
        v2 = normal.cross(u2)  # equal -u1

        p11 = 0.5 * (point1 + point2)  # Mid point of segment s,m
        p21 = 0.5 * (point2 + point3)  # Mid point of segment s,m

        l1 = volmdlr.edges.Line3D(p11, p11 + v1)
        l2 = volmdlr.edges.Line3D(p21, p21 + v2)

        try:
            center, _ = l1.minimum_distance_points(l2)
        except ZeroDivisionError:
            raise ValueError(
                'Start, end and interior points  of an arc must be distincts')

        radius = (center - point1).norm()
        return cls(frame=volmdlr.Frame3D(center, u1, normal.cross(u1), normal),
                   radius=radius)

    def extrusion(self, extrusion_vector):

        if self.normal.is_colinear_to(extrusion_vector):
            u = self.normal.deterministic_unit_normal_vector()
            v = self.normal.cross(u)
            w = extrusion_vector.copy()
            w.normalize()
            cylinder = volmdlr.faces.CylindricalSurface3D(
                volmdlr.Frame3D(self.center, u, v, w), self.radius)
            return [cylinder.rectangular_cut(0, volmdlr.TWO_PI,
                                             0, extrusion_vector.norm())]
        else:
            raise NotImplementedError(
                'Extrusion along vector not colinar to normal for circle not handled yet: dot={}'.format(
                    self.normal.dot(extrusion_vector)))

    def revolution(self, axis_point: volmdlr.Point3D, axis: volmdlr.Vector3D,
                   angle: float):
        line3d = volmdlr.edges.Line3D(axis_point, axis_point + axis)
        tore_center, _ = line3d.point_projection(self.center)
        u = self.center - tore_center
        u.normalize()
        v = axis.cross(u)
        if not math.isclose(self.normal.dot(u), 0., abs_tol=1e-9):
            raise NotImplementedError(
                'Outside of plane revolution not supported')

        R = tore_center.point_distance(self.center)
        surface = volmdlr.faces.ToroidalSurface3D(
            volmdlr.Frame3D(tore_center, u, v, axis),
            R, self.radius)
        return [surface.rectangular_cut(0, angle, 0, volmdlr.TWO_PI)]

    def point_on_circle(self, point: volmdlr.Point3D):
        distance = point.point_distance(self.center)
        vec = volmdlr.Vector3D(*point - self.center)
        dot = self.normal.dot(vec)
        if math.isclose(distance, self.radius, abs_tol=1e-6)\
                and math.isclose(dot, 0, abs_tol=5e-6):
            return True
        return False

    def trim(self, point1: volmdlr.Point3D, point2: volmdlr.Point3D):
        if not self.point_on_circle(point1)\
                or not self.point_on_circle(point2):
            ax = self.plot()
            point1.plot(ax=ax, color='r')
            point2.plot(ax=ax, color='b')
            raise ValueError('Point not on circle for trim method')
        if point1 == point2:
            return volmdlr.edges.FullArc3D(self.frame.origin, point1,
                                           self.frame.w)
        interior = volmdlr.core.clockwise_interior_from_circle3d(
            point1, point2, self)
        return volmdlr.edges.Arc3D(point1, interior, point2)


class Ellipse3D(Contour3D):
    """
    :param major_axis: Largest radius of the ellipse
    :type major_axis: float
    :param minor_axis: Smallest radius of the ellipse
    :type minor_axis: float
    :param center: Ellipse's center
    :type center: Point3D
    :param normal: Ellipse's normal
    :type normal: Vector3D
    :param major_dir: Direction of the largest radius/major_axis
    :type major_dir: Vector3D
    """

    def __init__(self, major_axis: float, minor_axis: float,
                 center: volmdlr.Point3D, normal: volmdlr.Vector3D,
                 major_dir: volmdlr.Vector3D, name: str = ''):

        self.major_axis = major_axis
        self.minor_axis = minor_axis
        self.center = center
        normal.normalize()
        self.normal = normal
        major_dir.normalize()
        self.major_dir = major_dir
        Contour3D.__init__(self, [self], name=name)

    def tessellation_points(self, resolution=20):
        # plane = Plane3D.from_normal(self.center, self.normal)
        tessellation_points_3d = [
                                     self.center + self.major_axis * math.cos(
                                         teta) * self.major_dir
                                     + self.minor_axis * math.sin(
                                         teta) * self.major_dir.cross(
                                         self.normal) for teta in
                                     npy.linspace(0, volmdlr.TWO_PI,
                                                  resolution + 1)][:-1]
        return tessellation_points_3d

    def trim(self, point1: volmdlr.Point3D, point2: volmdlr.Point3D):
        # minor_dir = self.normal.cross(self.major_dir)
        # frame = volmdlr.Frame3D(self.center, self.major_dir,
        #                         minor_dir, self.normal)
        frame = volmdlr.Frame3D(self.center, self.major_dir,
                                self.normal.cross(self.major_dir), self.normal)

        # Positionnement des points dans leur frame
        p1_new, p2_new = frame.new_coordinates(
            point1), frame.new_coordinates(point2)

        # Angle pour le p1
        # u1, u2 = p1_new.x / self.major_axis, p1_new.y / self.minor_axis
        # theta1 = volmdlr.core.sin_cos_angle(u1, u2)
        theta1 = volmdlr.core.sin_cos_angle(p1_new.x / self.major_axis, p1_new.y / self.minor_axis)

        # Angle pour le p2
        # u3, u4 = p2_new.x / self.major_axis, p2_new.y / self.minor_axis
        # theta2 = volmdlr.core.sin_cos_angle(u3, u4)
        theta2 = volmdlr.core.sin_cos_angle(p2_new.x / self.major_axis, p2_new.y / self.minor_axis)

        if theta1 > theta2:  # sens trigo
            angle = math.pi + (theta1 + theta2) / 2
        else:
            angle = (theta1 + theta2) / 2

        # p_3 = volmdlr.Point3D(self.major_axis * math.cos(angle),
        #                       self.minor_axis * math.sin(angle), 0)
        # p3 = frame.old_coordinates(p_3)
        p3 = frame.old_coordinates(volmdlr.Point3D(self.major_axis * math.cos(angle),
                                                   self.minor_axis * math.sin(angle), 0))

        return volmdlr.edges.ArcEllipse3D(point1, p3, point2, self.center,
                                          self.major_dir)

    def FreeCADExport(self, ip, ndigits=3):
        name = 'primitive{}'.format(ip)
        xc, yc, zc = npy.round(1000 * self.center.vector, ndigits)
        major_vector = self.center + self.major_axis / 2 * self.major_dir
        xmaj, ymaj, zmaj = npy.round(1000 * major_vector.vector, ndigits)
        minor_vector = self.center + self.minor_axis / 2 * self.normal.cross(
            self.major_dir)
        xmin, ymin, zmin = npy.round(1000 * minor_vector.vector, ndigits)
        return '{} = Part.Ellipse(fc.Vector({},{},{}), fc.Vector({},{},{}), fc.Vector({},{},{}))\n'.format(
            name, xmaj, ymaj, zmaj, xmin, ymin, zmin, xc, yc, zc)

    def rotation(self, rot_center, axis, angle, copy=True):
        new_center = self.center.rotation(rot_center, axis, angle, True)
        new_normal = self.normal.rotation(rot_center, axis, angle, True)
        new_major_dir = self.major_dir.rotation(rot_center, axis, angle, True)
        if copy:
            return Ellipse3D(self.major_axis, self.minor_axis, new_center,
                             new_normal, new_major_dir, self.name)
        else:
            self.center = new_center
            self.normal = new_normal
            self.major_dir = new_major_dir

    def translation(self, offset, copy=True):
        new_center = self.center.translation(offset, True)
        new_normal = self.normal.translation(offset, True)
        new_major_dir = self.major_dir.translation(offset, True)
        if copy:
            return Ellipse3D(self.major_axis, self.minor_axis, new_center,
                             new_normal, new_major_dir, self.name)
        else:
            self.center = new_center
            self.normal = new_normal
            self.major_dir = new_major_dir

    def plot(self, ax=None, color='k', alpha=1, edge_details=False):
        if ax is None:
            fig = plt.figure()
            ax = Axes3D(fig)
        else:
            fig = None

        x = []
        y = []
        z = []
        for px, py, pz in self.tessellation_points():
            x.append(px)
            y.append(py)
            z.append(pz)
        x.append(x[0])
        y.append(y[0])
        z.append(z[0])
        ax.plot(x, y, z, color)
        return ax

    @classmethod
    def from_step(cls, arguments, object_dict):
        center = object_dict[arguments[1]].origin
        normal = object_dict[arguments[1]].u  # ancien w
        major_dir = object_dict[arguments[1]].v  # ancien u
        major_axis = float(arguments[2]) / 1000
        minor_axis = float(arguments[3]) / 1000
        return cls(major_axis, minor_axis, center, normal, major_dir,
                   arguments[0][1:-1])


class ClosedPolygon3D(Contour3D, ClosedPolygon):

    def __init__(self, points: List[volmdlr.Point3D], name: str = ''):
        self.points = points
        self.line_segments = self._line_segments()

        Contour3D.__init__(self, self.line_segments, name)

    def _line_segments(self):
        lines = []
        if len(self.points) > 1:
            for p1, p2 in zip(self.points,
                              list(self.points[1:]) + [self.points[0]]):
                lines.append(volmdlr.edges.LineSegment3D(p1, p2))
        return lines

    def copy(self, *args, **kwargs):
        points = [p.copy() for p in self.points]
        return ClosedPolygon2D(points, self.name)

    def __hash__(self):
        return sum([hash(p) for p in self.points])

    def __eq__(self, other_):
        if not isinstance(other_, self.__class__):
            return False
        equal = True
        for point, other_point in zip(self.points, other_.points):
            equal = (equal and point == other_point)
        return equal

    def plot(self, ax=None, color='k', alpha=1, edge_details=False):
        for line_segment in self.line_segments:
            ax = line_segment.plot(ax=ax, color=color, alpha=alpha,
                                   edge_ends=True, edge_direction=True)
        return ax

    def rotation(self, center, axis, angle, copy=True):
        if copy:
            return ClosedPolygon3D(
                [p.rotation(center, axis, angle, copy=True) for p in
                 self.points])
        else:
            for p in self.points:
                p.rotation(center, axis, angle, copy=False)

    def translation(self, offset, copy=True):
        if copy:
            new_points = [point.translation(offset, copy=True) for point in
                          self.points]
            return ClosedPolygon3D(new_points, self.name)
        else:
            for point in self.points:
                point.translation(offset, copy=False)

    def to_2d(self, plane_origin, x, y):
        points2d = [point.to_2d(plane_origin, x, y) for point in self.points]
        return ClosedPolygon2D(points2d)

    def sewing_with(self, other_poly3d, x, y, normal, resolution=20):
        self_center, other_center = self.average_center_point(), \
                                    other_poly3d.average_center_point()

        self_poly2d, other_poly2d = self.to_2d(self_center, x, y), \
            other_poly3d.to_2d(other_center, x, y)
        self_center2d, other_center2d = self_poly2d.center_of_mass(), \
            other_poly2d.center_of_mass()
        self_poly2d.translation(-self_center2d, copy=False)
        other_poly2d.translation(-other_center2d, copy=False)

        bbox_self2d, bbox_other2d = self_poly2d.bounding_rectangle(), \
            other_poly2d.bounding_rectangle()
        position = [abs(value) for value in bbox_self2d] \
            + [abs(value) for value in bbox_other2d]
        max_scale = 2 * max(position)

        lines = [volmdlr.edges.LineSegment2D(volmdlr.O2D, max_scale * (
                volmdlr.X2D * math.sin(n * 2 * math.pi / resolution) +
                volmdlr.Y2D * math.cos(n * 2 * math.pi / resolution))
                                             ) for n in range(resolution)]

        self_new_points, other_new_points = [], []
        for l in lines:
            for self_line in self_poly2d.line_segments:
                intersect = l.linesegment_intersections(self_line)
                if intersect:
                    self_new_points.extend(intersect)
                    break

            for other_line in other_poly2d.line_segments:
                intersect = l.linesegment_intersections(other_line)
                if intersect:
                    other_new_points.extend(intersect)
                    break

        new_self_poly2d, new_other_poly2d = ClosedPolygon2D(
            self_new_points), ClosedPolygon2D(other_new_points)
        new_self_poly2d.translation(self_center2d, copy=False)
        new_other_poly2d.translation(other_center2d, copy=False)

        new_poly1, new_poly2 = new_self_poly2d.to_3d(self_center, x, y), \
            new_other_poly2d.to_3d(other_center, x, y)

        triangles = []
        for point1, point2, other_point in zip(new_poly1.points,
                                               new_poly1.points[
                                                   1:] + new_poly1.points[:1],
                                               new_poly2.points):
            triangles.append([point1, point2, other_point])

        for point1, point2, other_point in zip(
                new_poly2.points, new_poly2.points[1:] + new_poly2.points[:1],
                new_poly1.points[1:] + new_poly1.points[:1]):
            triangles.append([other_point, point2, point1])

        return triangles

    def simplify(self, min_distance: float = 0.01, max_distance: float = 0.05):
        return ClosedPolygon3D(self.simplify_polygon(
            min_distance=min_distance, max_distance=max_distance).points)

    def convex_sewing(self, polygon2, x, y):
        """
        x and y are used for plane projection to make
        sure it is being projected in the right plane
        """
        center1, center2 = self.average_center_point(), polygon2.average_center_point()
        center1_, center2_ = volmdlr.Point3D(center1.x, center1.y, 0), volmdlr.Point3D(center2.x, center2.y, 0)
        new_polygon1, new_polygon2 = self.translation(-center1_), polygon2.translation(-center2_)
        new_center1, new_center2 = new_polygon1.average_center_point(), new_polygon2.average_center_point()

        new_polygon1_2d, new_polygon2_2d =\
            new_polygon1.to_2d(new_center1, x, y), new_polygon2.to_2d(new_center2, x, y)

        dict_closing_pairs = {}
        triangles = []
        list_closing_point_indexes = []
        new_polygon1_2d_points = new_polygon1_2d.points + [
            new_polygon1_2d.points[0]]
        for i, point_polygon1 in enumerate(
                new_polygon1.points + [new_polygon1.points[0]]):
            if i != 0:
                mean_point2d = 0.5 * (
                        new_polygon1_2d_points[i] + new_polygon1_2d_points[
                            i - 1])
                closing_point = new_polygon2_2d.line_intersecting_closing_point(
                    mean_point2d)
                closing_point_index = new_polygon2_2d.points.index(
                    closing_point)

                if i == 1:
                    previous_closing_point_index = closing_point_index
                if closing_point_index != previous_closing_point_index:
                    if closing_point_index in list_closing_point_indexes:
                        closing_point_index = previous_closing_point_index
                    else:
                        dict_closing_pairs[self.points[i - 1]] = (
                            previous_closing_point_index,
                            closing_point_index)

                if point_polygon1 == new_polygon1.points[0]:
                    if list(dict_closing_pairs.values())[-1][-1] != \
                            list(dict_closing_pairs.values())[0][0]:
                        dict_closing_pairs[self.points[0]] = (
                            list(dict_closing_pairs.values())[-1][-1],
                            list(dict_closing_pairs.values())[0][0])

                real_closing_point = polygon2.points[closing_point_index]

                face_points = [self.points[new_polygon1.points.index(
                    point_polygon1)], self.points[i - 1],
                                  real_closing_point]
                triangles.append(face_points)

                list_closing_point_indexes.append(closing_point_index)
                previous_closing_point_index = closing_point_index
        triangles += polygon2.close_sewing(dict_closing_pairs)

        return triangles

    def get_valid_concave_sewing_polygon(self, polygon1_2d, polygon2_2d):
        polygon1_2d_valid__primitive =\
            polygon1_2d.get_valid_sewing_polygon_primitive(polygon2_2d)
        if polygon1_2d_valid__primitive == polygon1_2d.line_segments[0]:
            return self
        new_polygon_primitives = \
            self.line_segments[polygon1_2d.line_segments.index(polygon1_2d_valid__primitive):] + \
            self.line_segments[:polygon1_2d.line_segments.index(polygon1_2d_valid__primitive)]
        polygon1_3d_points = []
        for prim in new_polygon_primitives:
            if prim.start not in polygon1_3d_points:
                polygon1_3d_points.append(prim.start)
            if prim.end not in polygon1_3d_points:
                polygon1_3d_points.append(prim.end)
        return ClosedPolygon3D(polygon1_3d_points)

    def close_sewing(self, dict_closing_pairs):
        triangles_points = []
        for i, point_polygon2 in enumerate(
                self.points + [self.points[0]]):
            for j, index in enumerate(list(dict_closing_pairs.values())):
                if i != 0:
                    if i - 1 >= index[0] and i <= index[1]:
                        face_points = [self.points[i - 1],
                                       point_polygon2,
                                       list(dict_closing_pairs.keys())[j]]
                        triangles_points.append(face_points)
                    elif index[0] > index[1]:
                        if (i - 1 <= index[0] and i <= index[1]) or (
                                (i - 1 >= index[0]) and i >= index[1]):
                            face_points = [self.points[i - 1],
                                           point_polygon2,
                                           list(dict_closing_pairs.keys())[j]]
                            triangles_points.append(face_points)
        return triangles_points

    def check_sewing(self, polygon2, sewing_faces):
        if not len(self.line_segments) + len(polygon2.line_segments) == len(sewing_faces):
            print('len(self.line_segments) + len(polygon2.line_segments):',
                  len(self.line_segments) + len(polygon2.line_segments))
            print('len(sewing_faces):', len(sewing_faces))
            return False
        return True

    @staticmethod
    def validate_concave_closing_point(closing_point_index, list_closing_point_indexes,
                                       passed_by_zero_index, ratio_denom, polygons_points_ratio):
        if closing_point_index == list_closing_point_indexes[-1]:
            return closing_point_index, [], passed_by_zero_index
        list_remove_closing_points = []
        ratio = (list_closing_point_indexes[-1] - closing_point_index) / ratio_denom
        new_list_closing_point = list(dict.fromkeys(list_closing_point_indexes))
        if closing_point_index < list_closing_point_indexes[-1]:
            if len(list_closing_point_indexes) > 2 and \
                    list_closing_point_indexes[
                        -2] < closing_point_index < list_closing_point_indexes[-1] - 1:
                list_remove_closing_points.append(list_closing_point_indexes[-1])
            elif len(new_list_closing_point) > 3 and \
                    new_list_closing_point[
                        -3] < closing_point_index < new_list_closing_point[-1] - 3:

                for idx in list_closing_point_indexes:
                    if idx in (new_list_closing_point[-1], new_list_closing_point[-2]):
                        list_remove_closing_points.append(idx)
                # print('list_remove_closing_points source:', list_remove_closing_points)
            elif len(list_closing_point_indexes) > 5 and \
                    list_closing_point_indexes[
                        -5] < closing_point_index < \
                    list_closing_point_indexes[-1] - 5 and \
                    list_closing_point_indexes[-5] != \
                    list_closing_point_indexes[-6]:
                for idx in list_closing_point_indexes[::-1]:
                    if idx > closing_point_index:
                        list_remove_closing_points.append(idx)
                    else:
                        break
                # list_remove_closing_points.extend(
                #     [list_closing_point_indexes[-1],
                #      list_closing_point_indexes[-2],
                #      list_closing_point_indexes[-3],
                #      list_closing_point_indexes[-4]])
                # print('list_remove_closing_points source_2:',
                #       list_remove_closing_points)
                # print('source closing_point:', closing_point_index)
            elif closing_point_index in list_closing_point_indexes:
                closing_point_index = list_closing_point_indexes[-1]
            elif math.isclose(ratio, 0, abs_tol=0.3):
                closing_point_index = list_closing_point_indexes[-1]
            else:
                if passed_by_zero_index:
                    ratio = (list_closing_point_indexes[
                                 0] - closing_point_index) / ratio_denom
                    if math.isclose(ratio, 1, abs_tol=0.3):
                        closing_point_index = list_closing_point_indexes[0]
                    else:
                        closing_point_index = list_closing_point_indexes[-1]
                else:
                    if closing_point_index > list_closing_point_indexes[0]:
                        ratio1 = (closing_point_index -
                                  list_closing_point_indexes[
                                      0]) / ratio_denom
                        if math.isclose(ratio1, 0, abs_tol=0.3) and\
                                math.isclose(ratio, 1, abs_tol=0.3):
                            passed_by_zero_index = True
                            closing_point_index = list_closing_point_indexes[0]
                        else:
                            closing_point_index = list_closing_point_indexes[-1]
                    else:
                        ratio1 = (closing_point_index -
                                  list_closing_point_indexes[
                                      -1]) / ratio_denom
                        if math.isclose(ratio1, -1, abs_tol=0.45):
                            if ratio_denom - list_closing_point_indexes[-1] < 10:
                                passed_by_zero_index = True
                            elif ratio_denom - list_closing_point_indexes[
                                    -1] >= 5:
                                closing_point_index = \
                                    list_closing_point_indexes[-1] + 5
                            else:
                                closing_point_index = ratio_denom - 2
                        else:
                            if list_closing_point_indexes.count(
                                    list_closing_point_indexes[-1]) < 5:
                                closing_point_index = \
                                    list_closing_point_indexes[-1]
                            elif ratio_denom - list_closing_point_indexes[-1] >= 5:
                                closing_point_index =\
                                    list_closing_point_indexes[-1] + 5
                            elif list_closing_point_indexes[-1] <= ratio_denom - 2:
                                closing_point_index = ratio_denom - 2

        elif closing_point_index in list_closing_point_indexes:
            closing_point_index = list_closing_point_indexes[-1]
        elif len(list_closing_point_indexes) > 2 and \
                list_closing_point_indexes[0] < closing_point_index < \
                list_closing_point_indexes[-1]:
            closing_point_index = list_closing_point_indexes[-1]
        elif passed_by_zero_index and closing_point_index > \
                list_closing_point_indexes[0]:
            closing_point_index = list_closing_point_indexes[-1]
        elif list_closing_point_indexes[0] == 0 and math.isclose(ratio, -1,
                                                                 abs_tol=0.3):
            closing_point_index = list_closing_point_indexes[-1]
        elif math.isclose(ratio, -1, abs_tol=0.3):
            closing_point_index = list_closing_point_indexes[-1]
        elif closing_point_index - list_closing_point_indexes[-1] > 5 and \
            list_closing_point_indexes[-1] + 4 <= ratio_denom - 1 and\
                polygons_points_ratio > 0.3:
            closing_point_index = list_closing_point_indexes[-1] + 4

        return closing_point_index, list_remove_closing_points, passed_by_zero_index

    def concave_sewing(self, polygon2, x, y):
        polygon1_2d = self.to_2d(volmdlr.O2D, x, y)
        polygon2_2d = polygon2.to_2d(volmdlr.O2D, x, y)
        polygon1_3d = self
        polygon2_3d = polygon2
        if polygon2_2d.area() < polygon1_2d.area():
            polygon1_2d, polygon2_2d = polygon2_2d, polygon1_2d
            polygon1_3d = polygon2
            polygon2_3d = self
        polygon1_3d = polygon1_3d.get_valid_concave_sewing_polygon(
            polygon1_2d, polygon2_2d)
        polygon1_2d = polygon1_3d.to_2d(volmdlr.O2D, x, y)

        # ax=polygon1_2d.plot()
        # polygon2_2d.plot(ax=ax, color='r')

        dict_closing_pairs = {}
        triangles_points = []
        list_closing_point_indexes = []
        passed_by_zero_index = False
        ratio_denom = len(polygon2_2d.points)
        polygons_points_ratio = len(polygon1_2d.points) / ratio_denom
        previous_closing_point_index = None
        for i, primitive1 in enumerate(polygon1_2d.line_segments):
            list_remove_closing_points = []
            closing_point = polygon1_2d.get_closing_point(polygon2_2d,
                                                          primitive1)
            if closing_point == volmdlr.O2D:
                if previous_closing_point_index is not None:
                    closing_point_index = previous_closing_point_index
                else:
                    raise NotImplementedError(
                        'None of the normal lines intersect polygon2, '
                        'certify projection plane given is correct')
            else:
                closing_point_index = polygon2_2d.points.index(closing_point)

            if i == 0:
                previous_closing_point_index = closing_point_index
            else:
                closing_point_index, list_remove_closing_points,\
                    passed_by_zero_index = self.validate_concave_closing_point(
                        closing_point_index, list_closing_point_indexes,
                        passed_by_zero_index, ratio_denom, polygons_points_ratio)

            if list_remove_closing_points:
                if closing_point_index > polygon2_3d.points.index(
                        triangles_points[-len(list_remove_closing_points) - 1][2]):
                    new_list_closing_point_indexes = list(dict.fromkeys(list_closing_point_indexes))
                    new_list_remove_closing_indexes = list(dict.fromkeys(list_remove_closing_points))
                    for n in range(len(list_remove_closing_points)):
                        new_face_points = [triangles_points[-(n + 1)][0],
                                           triangles_points[-(n + 1)][1],
                                           polygon2_3d.points[
                                               closing_point_index]]
                        triangles_points[-(n + 1)] = new_face_points
                    number_common_closing_point = 0
                    for fc in triangles_points:
                        if fc[2] == polygon2_3d.points[closing_point_index]:
                            number_common_closing_point += 1
                    for n in range(0,
                                   len(new_list_remove_closing_indexes) // 2 + 1):
                        del dict_closing_pairs[
                            list(dict_closing_pairs.keys())[-1]]

                    dict_closing_pairs[
                        triangles_points[-number_common_closing_point][0]] = (
                        new_list_closing_point_indexes[
                            -(len(new_list_remove_closing_indexes) + 1)],
                        closing_point_index)
                    for pt_index in list_remove_closing_points:
                        list_closing_point_indexes.remove(pt_index)
                    list_closing_point_indexes.append(closing_point_index)
                else:
                    closing_point_index = previous_closing_point_index
            elif closing_point_index != previous_closing_point_index:
                dict_closing_pairs[polygon1_3d.line_segments[i].start] =\
                    (previous_closing_point_index, closing_point_index)

            face_points = [polygon1_3d.line_segments[i].start,
                           polygon1_3d.line_segments[i].end,
                           polygon2_3d.points[closing_point_index]]
            triangles_points.append(face_points)
            list_closing_point_indexes.append(closing_point_index)
            previous_closing_point_index = closing_point_index
            if primitive1 == polygon1_2d.line_segments[-1]:
                if list_closing_point_indexes[-1] != \
                        list_closing_point_indexes[0]:
                    ratio = (list_closing_point_indexes[-1] -
                             list_closing_point_indexes[0]) / len(
                        polygon2_2d.points)
                    if math.isclose(ratio, -1,
                                    abs_tol=0.2) and passed_by_zero_index:
                        dict_closing_pairs[
                            polygon1_3d.points[0]] = (
                            list_closing_point_indexes[-2],
                            list_closing_point_indexes[0])
                        new_face_points = [triangles_points[-1][0],
                                           triangles_points[-1][1],
                                           polygon2_3d.points[
                                               list_closing_point_indexes[-2]]]
                        triangles_points.remove(triangles_points[-1])
                        triangles_points.append(new_face_points)
                    else:
                        dict_closing_pairs[polygon1_3d.points[0]] = (
                            list(dict_closing_pairs.values())[-1][-1],
                            list(dict_closing_pairs.values())[0][0])

        triangles_points += polygon2_3d.close_sewing(dict_closing_pairs)

        # print('list closing indexes :', list_closing_point_indexes)
        # print('length polygon2 points: ', len(polygon2_3d.points))
        # print('dict_closing_pairs :', dict_closing_pairs)

        # volum = volmdlr.core.VolumeModel(triangles)
        # volum.babylonjs()
        # print('p1 3d points :', self.points)
        # print('p2 3d points :', polygon2.points)
        return triangles_points

    def sewing(self, polygon2, x, y):
        polygon1_2d = self.to_2d(volmdlr.O2D, x, y)
        polygon2_2d = polygon2.to_2d(volmdlr.O2D, x, y)
        if polygon1_2d.is_convex() and polygon2_2d.is_convex():
            return self.convex_sewing(polygon2, x, y)
        return self.concave_sewing(polygon2, x, y)<|MERGE_RESOLUTION|>--- conflicted
+++ resolved
@@ -222,7 +222,6 @@
 
         return sorted(points, key=lambda point: self.abscissa(point))
 
-<<<<<<< HEAD
     @classmethod
     def from_wires(cls, wires):
         '''
@@ -313,8 +312,6 @@
                 return False
         return True
 
-=======
->>>>>>> f2fc1786
 
 class Wire2D(volmdlr.core.CompositePrimitive2D, Wire):
     """
@@ -569,43 +566,29 @@
 
         intersections, intersections_points = [], []
         for primitive in wire.primitives:
-<<<<<<< HEAD
-            a = self.linesegment_intersections(primitive)
-            if a:
-                if intersections_points:
-                    if a[0][0] not in intersections_points:
-                        intersections.append([a[0][0], a[0][1]])
-                        intersections_points.append(a[0][0])
-                else:
-                    intersections.append([a[0][0], a[0][1]])
-                    intersections_points.append(a[0][0])
-=======
             a_points = self.linesegment_intersections(primitive)
             if a_points:
                 for a in a_points:
                     if a[0] not in intersections_points:
                         intersections.append([a[0], a[1]])
                         intersections_points.append(a[0])
->>>>>>> f2fc1786
 
         return intersections
 
     @classmethod
     def from_points(cls, points: List[volmdlr.Point2D]):
-<<<<<<< HEAD
         '''
         define a wire based on points2d with line_segments2d
         '''
 
         edges = []
-
-        for i in range(0, len(points)-1):
-            edges.append(volmdlr.edges.LineSegment2D(points[i], points[i+1]))       
-        
-        return cls(edges)        
+        for i in range(0, len(points) - 1):
+            edges.append(volmdlr.edges.LineSegment2D(points[i], points[i + 1]))
+
+        return cls(edges)
 
     def linesegment_crossings(self,
-                                  linesegment: 'volmdlr.edges.LineSegment2D'):
+                              linesegment: 'volmdlr.edges.LineSegment2D'):
         """
         Returns a list of crossings in ther form of a tuple (point,
         primitive) of the wire primitives intersecting with the line
@@ -618,8 +601,6 @@
         return crossings_points
 
     def wire_crossings(self, wire):
-=======
->>>>>>> f2fc1786
         '''
         compute crossings between two wire2d
 
@@ -636,16 +617,11 @@
         crossings, crossings_points = [], []
         for primitive in wire.primitives:
             a_points = self.linesegment_crossings(primitive)
-            for a in a_points:
-                if a:
-                    if crossings_points:
-                        if a[0] not in crossings_points:
-                            crossings.append([a[0], a[1]])
-                            crossings_points.append(a[0])
-                    else:
+            if a_points:
+                for a in a_points:
+                    if a[0] not in crossings_points:
                         crossings.append([a[0], a[1]])
                         crossings_points.append(a[0])
-
         return crossings
 
     def to_wire_with_linesegments(self):
@@ -702,43 +678,6 @@
         primitives_sorted = sorted(primitives, key=lambda primitive: primitive.point_distance(point))
 
         return primitives_sorted[0]
-
-    def linesegment_crossings(self,
-                              linesegment: 'volmdlr.edges.LineSegment2D'):
-        """
-        Returns a list of crossings in ther form of a tuple (point,
-        primitive) of the wire primitives intersecting with the line
-        """
-        results = self.line_crossings(linesegment.to_line())
-        crossings_points = []
-        for result in results:
-            if linesegment.point_belongs(result[0]):
-                crossings_points.append(result)
-        return crossings_points
-
-    def wire_crossings(self, wire):
-        '''
-        compute crossings between two wire2d
-
-        Parameters
-        ----------
-        wire : volmdlr.wires.Wire2D
-
-        Returns
-        -------
-        crossings : List[(volmdlr.Point2D, volmdlr.Primitive2D)]
-
-        '''
-
-        crossings, crossings_points = [], []
-        for primitive in wire.primitives:
-            a_points = self.linesegment_crossings(primitive)
-            if a_points:
-                for a in a_points:
-                    if a[0] not in crossings_points:
-                        crossings.append([a[0], a[1]])
-                        crossings_points.append(a[0])
-        return crossings
 
 
 class Wire3D(volmdlr.core.CompositePrimitive3D, Wire):
@@ -2128,60 +2067,6 @@
                 if closing_w:
                     closing_wire_prim.append(closing_w)
             closing_contour = Contour2D(closing_wire_prim)
-            contour1, contour2 = contour_to_cut.get_divided_contours(point1,
-                                                                     point2,
-                                                                     closing_contour,
-                                                                     True)
-            if sorted_points.index(point1) + 2 < len(sorted_points) - 1:
-                if contour1.point_over_contour(
-                        sorted_points[sorted_points.index(point1) + 2]):
-                    contour_to_cut = contour1
-                    list_contours.append(contour2)
-                elif contour2.point_over_contour(
-                        sorted_points[sorted_points.index(point1) + 2]):
-                    contour_to_cut = contour2
-                    list_contours.append(contour1)
-            else:
-                list_contours.extend([contour1, contour2])
-            cutting_points_counter += 2
-
-        return list_contours
-
-
-    def cut_by_wire(self, wire: Wire2D):
-        """
-        cut a contour2d with a wire2d and return a list of contours2d
-
-        Parameters
-        ----------
-        wire : volmdlr.wires.Wire2D
-
-        Returns
-        -------
-        contours2d : list[volmdlr.wires.Contour2D]
-
-        """
-
-        intersections = self.wire_crossings(wire) #crossings OR intersections (?)
-        if not intersections or len(intersections) < 2:
-            return [self]
-        if len(intersections) % 2 != 0:
-            raise NotImplementedError(
-                f'{len(intersections)} intersections not supported yet')
-
-        points_intersections = [point for point, prim in intersections]
-        sorted_points = wire.sort_points_along_wire(points_intersections)
-        list_contours = []
-        contour_to_cut = self
-        cutting_points_counter = 0
-        while cutting_points_counter != len(sorted_points):
-
-            point1 = sorted_points[cutting_points_counter]
-            point2 = sorted_points[cutting_points_counter + 1]
-
-            closing_wire = wire.extract_without_primitives(point1, point2, True)
-            closing_contour = Contour2D(closing_wire)
-
             contour1, contour2 = contour_to_cut.get_divided_contours(point1,
                                                                      point2,
                                                                      closing_contour,
