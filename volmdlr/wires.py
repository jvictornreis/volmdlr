#!/usr/bin/env python3
# -*- coding: utf-8 -*-
"""
Module containing wires & contours.
"""

import itertools
import math
import sys
import warnings
# import random
from collections import deque
from functools import cached_property
from statistics import mean
from typing import List

import matplotlib.patches
import matplotlib.pyplot as plt
import networkx as nx
import numpy as npy
import plot_data.core as plot_data
import scipy.integrate as scipy_integrate
from mpl_toolkits.mplot3d import Axes3D
from scipy.spatial import ConvexHull, Delaunay
from triangle import triangulate

import volmdlr
import volmdlr.core
import volmdlr.display as vmd
import volmdlr.edges
import volmdlr.utils.intersections as vm_utils_intersections
from volmdlr.core_compiled import polygon_point_belongs
from volmdlr.core import EdgeStyle


def argmax(list_of_float):
    """
    Returns the max value and the argmax.
    """
    pos_max, max_float = 0, list_of_float[0]
    for pos, fl in enumerate(list_of_float):
        if pos == 0:
            continue
        if fl > max_float:
            max_float = fl
            pos_max = pos
    return max_float, pos_max


def argmin(list_of_float):
    """
    Returns the min value and the argmin.
    """
    pos_min, min_float = 0, list_of_float[0]
    for pos, fl in enumerate(list_of_float):
        if pos == 0:
            continue
        if fl < min_float:
            min_float = fl
            pos_min = pos
    return min_float, pos_min


def bounding_rectangle_adjacent_contours(contours: List):
    """
    Compute the bounding box of a list of adjacent contours2d.

    :param contours: A list of adjacent contours
    :type contours: List[:class:`volmdlr.wires.Contour2D`]
    :return: The bounding box
    :rtype: :class:`volmdlr.core.BoundingRectangle`
    """
    x_min, x_max, y_min, y_max = contours[0].bounding_rectangle.bounds()

    for i in range(1, len(contours)):
        xmin_contour, xmax_contour, ymin_contour, ymax_contour = contours[i].bounding_rectangle.bounds()
        x_min = min(x_min, xmin_contour)
        x_max = max(x_max, xmax_contour)
        y_min = min(y_min, ymin_contour)
        y_max = max(y_max, ymax_contour)

    return volmdlr.core.BoundingRectangle(x_min, x_max, y_min, y_max)


class WireMixin:
    """
    Abstract class for Wire, storing methods and attributes used by many classes in this module.

    """
    _non_data_hash_attributes = ['basis_primitives']
    _non_serializable_attributes = ['primitive_to_index',
                                    'basis_primitives']

    def _data_hash(self):
        return sum(hash(e) for e in self.primitives) + len(self.primitives)

    def length(self):
        length = 0.
        for primitive in self.primitives:
            length += primitive.length()
        return length

    def discretization_points(self, *, number_points: int = None, angle_resolution: int = 20):
        """

        :param angle_resolution: distance between two discretized points.
        """
        length = self.length()
        if number_points:
            n = number_points - 1
        elif angle_resolution:
            n = int(length / angle_resolution) + 1

        return [self.point_at_abscissa(i / n * length) for i in
                range(n + 1)]

    def point_at_abscissa(self, curvilinear_abscissa: float):
        length = 0.
        for primitive in self.primitives:
            primitive_length = primitive.length()
            if length + primitive_length > curvilinear_abscissa:
                return primitive.point_at_abscissa(
                    curvilinear_abscissa - length)
            length += primitive_length
        # In case we did not find yet, ask last primitive its end
        if math.isclose(curvilinear_abscissa, length, abs_tol=1e-6):
            return self.primitives[-1].end  # point_at_abscissa(primitive_length)
        raise ValueError('abscissa out of contour length')

    def extract_primitives(self, point1, primitive1, point2, primitive2,
                           inside: bool = True):
        """

        :param inside: extracted contour is between the two points if True and outside these points if False.
        """

        primitives = []

        ip1 = self.primitive_to_index(primitive1)
        ip2 = self.primitive_to_index(primitive2)

        if ip1 < ip2:
            pass
        elif ip1 == ip2:
            if primitive1.abscissa(point1) < primitive1.abscissa(point2):
                pass
            else:
                primitive1, primitive2 = primitive2, primitive1
                point1, point2 = point2, point1
        else:
            primitive1, primitive2 = primitive2, primitive1
            point1, point2 = point2, point1

        if inside:
            if ip1 == ip2:
                prim = primitive1.split(point1)[1]
                if prim:
                    prim = prim.split(point2)[0]
                    if prim:
                        primitives.append(prim)
            else:
                prim = primitive1.split(point1)[1]
                if prim:
                    primitives.append(prim)
                primitives.extend(self.primitives[self.primitive_to_index(
                    primitive1) + 1:self.primitive_to_index(primitive2)])
                prim = primitive2.split(point2)[0]
                if prim:
                    primitives.append(prim)
        else:
            primitives.extend(self.primitives[0:self.primitive_to_index(primitive1)])
            if ip1 == ip2:
                prim = primitive1.split(point1)
                if prim[0]:
                    primitives.append(prim[0])
                if prim[1]:
                    prim = prim[1].split(point2)[1]
                    if prim:
                        primitives.append(prim)
            else:
                prim = primitive1.split(point1)[0]
                if prim:
                    primitives.append(prim)
                prim = primitive2.split(point2)[1]
                if prim:
                    primitives.append(prim)
            primitives.extend(self.primitives[self.primitive_to_index(primitive2) + 1::])

        return primitives

    def extract_without_primitives(self, point1, point2, inside: bool = True):
        """

        :param inside: extracted contour is between the two points if True and outside these points if False.
        """
        primitives = self.primitives
        indices = []

        for i, point in enumerate([point1, point2]):
            ind = []
            for prim_index, primitive in enumerate(primitives):
                if primitive.point_belongs(point, 1e-6):
                    ind.append(prim_index)
            indices.append(ind)

        shared = list(set(indices[0]) & set(indices[1]))
        ind = []
        if shared == []:
            ind.append(indices[0][0])
            if len(indices[1]) == 2:
                ind.append(indices[1][1])
            else:
                ind.append(indices[1][0])
        else:
            for indice in indices:
                if len(indice) == 1:
                    ind.append(indice[0])
                else:
                    for i in indice:
                        if i != shared[0]:
                            ind.append(i)
        return self.extract_primitives(point1, primitives[ind[0]], point2,
                                       primitives[ind[1]], inside)

    def abscissa(self, point, tol=1e-6):
        """
        Compute the curvilinear abscissa of a point on a wire.

        """
        if self.point_over_wire(point, tol):
            length = 0
            for primitive in self.primitives:
                if primitive.point_belongs(point, tol):
                    length += primitive.abscissa(point)
                    break
                length += primitive.length()
            return length

        raise ValueError('Point is not on wire')

    def sort_points_along_wire(self, points):

        return sorted(points, key=lambda point: self.abscissa(point))

    def is_ordered(self, tol=1e-6):
        """
        Check if the wire's primitives are ordered or not.

        """

        for primitive_1, primitive_2 in zip(self.primitives, self.primitives[1:]):
            if primitive_1.end.point_distance(primitive_2.start) > tol:
                return False
        return True

    def order_wire(self, tol=1e-6):
        """
        Order wire's primitives.

        """

        if self.is_ordered(tol=tol):
            return self.__class__(self.primitives[:])

        new_primitives = [self.primitives[0]]
        primitives = self.primitives[1:]
        length_primitives = len(primitives) + 1

        while len(new_primitives) < length_primitives:
            for primitive in primitives:
                if new_primitives[0].start.point_distance(primitive.start) < tol:
                    new_primitives.insert(0, primitive.reverse())
                    primitives.remove(primitive)
                elif new_primitives[-1].end.point_distance(primitive.start) < tol:
                    new_primitives.append(primitive)
                    primitives.remove(primitive)
                elif new_primitives[0].start.point_distance(primitive.end) < tol:
                    new_primitives.insert(0, primitive)
                    primitives.remove(primitive)
                elif new_primitives[-1].end.point_distance(primitive.end) < tol:
                    new_primitives.append(primitive.reverse())
                    primitives.remove(primitive)

        return self.__class__(new_primitives)

    @classmethod
    def from_wires(cls, wires):
        """
        Define a wire from successive wires.

        """

        primitives = []
        for wire in wires:
            primitives.extend(wire.primitives)

        wire = cls(primitives)

        if not wire.is_ordered():
            return wire.order_wire()
        return wire

    def inverted_primitives(self):
        """
        Invert wire's primitives.

        """

        new_primitives = []
        for prim in self.primitives[::-1]:
            new_primitives.append(prim.reverse())
        return new_primitives

    def is_followed_by(self, wire_2, tol=1e-6):
        """
        Check if the wire is followed by wire_2.

        """
        return self.primitives[-1].end.point_distance(wire_2.primitives[0].start) < tol

    def point_over_wire(self, point, abs_tol=1e-6):

        belongs = False
        for primitive in self.primitives:
            if primitive.point_belongs(point, abs_tol):
                belongs = True
        return belongs

    def primitive_over_wire(self, primitive, tol: float = 1e-6):
        points = primitive.discretization_points(number_points=10)
        if all(self.point_over_contour(point, tol) for point in points):
            return True
        return False

    @classmethod
    def from_points(cls, points):
        """
        Create a contour from points with line_segments.

        """
        linesegment_name = 'LineSegment' + points[0].__class__.__name__[-2:]
        edges = []
        for i in range(0, len(points) - 1):
            edges.append(getattr(volmdlr.edges, linesegment_name)(points[i], points[i + 1]))
        contour = cls(edges)
        return contour


class EdgeCollection3D(WireMixin):
    """
    A collection of simple edges 3D.
    """
    _standalone_in_db = True
    _eq_is_data_eq = True
    _non_serializable_attributes = ['basis_primitives']
    _non_data_eq_attributes = ['name', 'basis_primitives']
    _non_data_hash_attributes = []

    def __init__(self, primitives: List[volmdlr.edges.Edge], color=None, alpha=1, name: str = ''):
        self.primitives = primitives
        self.color = color
        self.alpha = alpha
        self._bbox = None
        self.name = name

    def plot(self, ax=None, edge_style: EdgeStyle = EdgeStyle()):
        """ Plot edges with matplolib, not tested. """
        if ax is None:
            fig = plt.figure()
            ax = fig.add_subplot(111, projection='3d')
        for primitive in self.primitives:
            primitive.plot(ax=ax, edge_style=edge_style)
        return ax

    def _bounding_box(self):
        """ Flawed method, to be enforced by overloading. """
        return volmdlr.core.BoundingBox.from_points(self.points())

    @property
    def bounding_box(self):
        """ Get big bounding box of all edges. """
        if not self._bbox:
            self._bbox = self._bounding_box()
        return self._bbox

    def points(self):
        """ Get list of all points. """
        points = []
        for prim in self.primitives:
            points += [prim.start, prim.end]
        return points

    def babylon_param(self):
        """ Get dict for babylonjs object settings. """
        babylon_param = {'alpha': self.alpha,
                         'name': self.name,
                         'color': [0, 0, 0.6]}
        if self.color is None:
            babylon_param['edges_color'] = [0, 0, 0.6]
        else:
            babylon_param['edges_color'] = list(self.color)
        return babylon_param

    def babylon_points(self):
        """ Get list of points coordinates. """
        return [[p.x, p.y, p.z] for p in self.points()]

    def to_babylon(self):
        """ Generate a mesh from all edges for performance when drawing. """
        positions = []
        for prim in self.primitives:
            positions += [prim.start.x, prim.start.y, prim.start.z,
                          prim.end.x, prim.end.y, prim.end.z,
                          prim.end.x, prim.end.y, prim.end.z]

        indices = list(range(len(positions)))
        return positions, indices

    def babylon_meshes(self):
        """ Set the mesh for babylonjs. """
        positions, indices = self.to_babylon()
        babylon_mesh = {'positions': positions,
                        'indices': indices}
        babylon_mesh.update(self.babylon_param())
        return [babylon_mesh]


class Wire2D(volmdlr.core.CompositePrimitive2D, WireMixin):
    """
    A collection of simple primitives, following each other making a wire.

    """

    def __init__(self, primitives: List[volmdlr.core.Primitive2D],
                 name: str = ''):
        self._bounding_rectangle = None
        volmdlr.core.CompositePrimitive2D.__init__(self, primitives, name)

    def to_3d(self, plane_origin, x, y):
        """
        Transforms a Wire2D into an Wire3D, given a plane origin and an u and v plane vector.

        :param plane_origin: plane origin.
        :param x: plane u vector.
        :param y: plane v vector.
        :return: Wire3D.
        """
        primitives3d = []
        for edge in self.primitives:
            primitives3d.append(edge.to_3d(plane_origin, x, y))

        return Wire3D(primitives3d)

    def extract(self, point1, primitive1, point2, primitive2,
                inside: bool = True):
        """

        :param inside: extracted contour is between the two points if True and outside these points if False.
        """
        return Wire2D(
            self.extract_primitives(point1, primitive1, point2, primitive2,
                                    inside))

    def extract_with_points(self, point1: volmdlr.Point2D,
                            point2: volmdlr.Point2D, inside: bool = True):
        """

        :param inside: extracted contour is between the two points if True and outside these points if False.
        """
        return self.extract_without_primitives(point1, point2, inside)

        # TODO: method to check if it is a wire

    def infinite_intersections(self, infinite_primitives):
        """
        Returns a list that contains:

        the intersections between a succession of infinite primitives (line,
        circle). There must be a method implemented to intersect the two
        infinite primitives.
        """
        offset_intersections = []

        for primitive_1, primitive_2 in zip(infinite_primitives,
                                            infinite_primitives[1:] + [infinite_primitives[0]]):

            i = infinite_primitives.index(primitive_1)
            # k = infinite_primitives.index(primitive_2)

            primitive_name = primitive_1.__class__.__name__.lower().replace('2d', '')
            intersection_method_name = '{}_intersections'.format(primitive_name)
            next_primitive_name = primitive_2.__class__.__name__.lower().replace('2d', '')
            next_intersection_method_name = '{}_intersections'.format(next_primitive_name)

            if hasattr(primitive_1, next_intersection_method_name):
                intersections = getattr(primitive_1, next_intersection_method_name)(
                    primitive_2)
                end = self.primitives[i].end
                if not intersections:
                    continue

                if len(intersections) == 1:
                    offset_intersections.append(intersections[0])

                else:
                    end = self.primitives[i].end
                    if intersections[0].point_distance(end) > intersections[1].point_distance(end):
                        intersections.reverse()
                    offset_intersections.append(intersections[0])

            elif hasattr(primitive_2, intersection_method_name):
                intersections = getattr(primitive_2, intersection_method_name)(primitive_1)
                if not intersections:
                    continue
                if len(intersections) == 1:
                    offset_intersections.append(intersections[0])
                else:
                    end = self.primitives[i].end
                    if intersections[0].point_distance(end) > intersections[
                            1].point_distance(end):
                        intersections.reverse()
                    offset_intersections.append(intersections[0])

            else:
                raise NotImplementedError(
                    'No intersection method between {} and {}. Define {} on {} or {} on {}'.format(
                        primitive_1.__class__.__name__,
                        primitive_2.__class__.__name__,
                        next_intersection_method_name,
                        primitive_1.__class__.__name__,
                        intersection_method_name,
                        primitive_2.__class__.__name__
                    ))

        return offset_intersections

    def offset(self, offset):
        """
        Generates an offset of a Wire2D.

        """
        offset_primitives = []
        infinite_primitives = []
        offset_intersections = []
        # ax = self.plot()
        for primitive in self.primitives:
            infinite_primitive = primitive.infinite_primitive(offset)
            if infinite_primitive is not None:
                infinite_primitives.append(infinite_primitive)
        offset_intersections += self.infinite_intersections(infinite_primitives)
        for i, (point1, point2) in enumerate(zip(offset_intersections,
                                                 offset_intersections[1:] + [offset_intersections[0]])):
            if i + 1 == len(offset_intersections):
                cutted_primitive = infinite_primitives[0].cut_between_two_points(point1, point2)
            else:
                cutted_primitive = infinite_primitives[i + 1].cut_between_two_points(point1, point2)
            offset_primitives.append(cutted_primitive)

        return self.__class__(offset_primitives)

    def plot_data(self, name: str = '', fill=None, color='black',
                  stroke_width: float = 1, opacity: float = 1):
        data = []
        for item in self.primitives:
            data.append(item.plot_data())
        return data

    def line_intersections(self, line: 'volmdlr.edges.Line2D'):
        """
        Returns a list of intersection in the form of a tuple (point,
        primitive) of the wire primitives intersecting with the line.

        """
        intersection_points = []
        for primitive in self.primitives:
            for point in primitive.line_intersections(line):
                intersection_points.append((point, primitive))
        return intersection_points

    def linesegment_intersections(self,
                                  linesegment: 'volmdlr.edges.LineSegment2D'):
        """
        Returns a list of intersection in the form of a tuple (point,
        primitive) of the wire primitives intersecting with the line.

        """
        intersection_points = []
        for primitive in self.primitives:
            inters = primitive.linesegment_intersections(linesegment)
            for point in inters:
                intersection_points.append((point, primitive))
        return intersection_points

    def is_start_end_crossings_valid(self, line, intersections, primitive):
        """
        :param line: crossing line
        :param intersections: intersections results
         for primitive line intersections
        :param primitive: intersecting primitive
        :return: None if intersection not a start or
        end point of a contours primitives, or a volmdlr.Point2D if it is.
        """
        primitive_index = self.primitives.index(primitive)
        point1, point2 = None, None
        if intersections[0].is_close(primitive.start):
            point1 = primitive.point_at_abscissa(primitive.length() * 0.01)
            point2 = self.primitives[primitive_index - 1].point_at_abscissa(
                self.primitives[primitive_index - 1].length() * .99
            )

            # point2 = primitive.start + \
            #          self.primitives[primitive_index - 1].unit_direction_vector(0.5)
        elif intersections[0].is_close(primitive.end) and primitive != self.primitives[-1]:
            point1 = primitive.point_at_abscissa(primitive.length() * 0.99)
            point2 = self.primitives[primitive_index + 1].point_at_abscissa(
                self.primitives[primitive_index + 1].length() * .01)

            # point2 = primitive.end + \
            #          self.primitives[primitive_index + 1].unit_direction_vector(0.5)
        if point1 is not None and point2 is not None:
            return line.is_between_points(point1, point2)
        return False

    @staticmethod
    def is_crossing_start_end_point(intersections, primitive):
        """
        Returns True if the crossings provided arestart or end of the Wire2D.

        :param intersections: intersections results
         for primitive line intersections
        :param primitive: intersecting primitive
        :return: False if intersection not a start or
        end point of a contours primitives, or True if it is.
        """
        if intersections[0].is_close(primitive.start) or intersections[0].is_close(primitive.end):
            return True
        return False

    def line_crossings(self, line: volmdlr.edges.Line2D):
        """
        Calculates valid crossing intersections of a wire and an infinite line.

        :param line: line crossing the wire
        :type line: volmdlr.edges.Line2D
        returns a list of Tuples (point, primitive)
        of the wire primitives intersecting with the line
        """
        intersection_points = []
        intersection_points_primitives = []
        for primitive in self.primitives:
            intersections = primitive.line_intersections(line)
            for intersection in intersections:
                if not volmdlr.core.point_in_list(intersection, intersection_points):
                    if not self.is_crossing_start_end_point(intersections, primitive):
                        intersection_points.append(intersection)
                        intersection_points_primitives.append((intersection, primitive))
                    elif self.is_start_end_crossings_valid(line, intersections, primitive):
                        intersection_points.append(intersection)
                        intersection_points_primitives.append((intersection, primitive))
        return intersection_points_primitives

    def wire_intersections(self, wire):
        """
        Compute intersections between two wire 2d.

        :param wire : volmdlr.wires.Wire2D.
        :return: intersections : List[(volmdlr.Point2D, volmdlr.Primitive2D)]
        """
        intersections, intersections_points = [], []
        for primitive in wire.primitives:
            method_name = f'{primitive.__class__.__name__.lower()[0:-2]}_intersections'

            if hasattr(self, method_name):
                a_points = getattr(self, method_name)(primitive)
                # a_points = self.linesegment_intersections(primitive)
                if a_points:
                    for point1, point2 in a_points:
                        if not volmdlr.core.point_in_list(point1, intersections_points):
                            intersections.append([point1, point2])
                            intersections_points.append(point1)
            else:
                raise NotImplementedError(
                    f'Class {self.__class__.__name__} does not implement {method_name}')

        return intersections

    @classmethod
    def from_points(cls, points: List[volmdlr.Point2D]):
        """
        Define a wire based on points2d with line_segments2d.

        :param points: points to define wire 2d.
        """
        edges = []
        for i in range(0, len(points) - 1):
            edges.append(volmdlr.edges.LineSegment2D(points[i], points[i + 1]))

        return cls(edges)

    def linesegment_crossings(self,
                              linesegment: 'volmdlr.edges.LineSegment2D'):
        """
        Returns a list of crossings in the form of a tuple (point,
        primitive) of the wire primitives intersecting with the line.
        """
        results = self.line_crossings(linesegment.to_line())
        crossings_points = []
        for result in results:
            if linesegment.point_belongs(result[0]):
                crossings_points.append(result)
        return crossings_points

    def wire_crossings(self, wire):
        """
        Compute crossings between two wire 2d.

        :param wire: volmdlr.wires.Wire2D
        :type crossings: List[(volmdlr.Point2D, volmdlr.Primitive2D)]
        """
        crossings, crossings_points = [], []
        for primitive in wire.primitives:
            method_name = f'{primitive.__class__.__name__.lower()[0:-2]}_crossings'

            if hasattr(self, method_name):
                a_points = getattr(self, method_name)(primitive)
                # a_points = self.linesegment_crossings(primitive)
                if a_points:
                    for a in a_points:
                        if not volmdlr.core.point_in_list(a[0], crossings_points):
                            crossings.append([a[0], a[1]])
                            crossings_points.append(a[0])
            else:
                raise NotImplementedError(
                    f'Class {self.__class__.__name__} does not implement {method_name}')

        return crossings

    def to_wire_with_linesegments(self):
        """
        Convert a wire with different primitives to a wire with just linesegments.
        """

        wires = []
        for primitive in self.primitives:
            if not isinstance(primitive, volmdlr.edges.LineSegment2D):
                wires.append(primitive.to_wire(10))
            else:
                wires.append(Wire2D([primitive]))

        return Wire2D.from_wires(wires)

    def invert(self):
        return Wire2D(self.inverted_primitives())

    def extend(self, point):
        """
        Extend a wire by adding a linesegment connecting the given point to nearest wire's extremities.
        """

        distances = [self.primitives[0].start.point_distance(point), self.primitives[-1].end.point_distance(point)]
        if distances.index(min(distances)) == 0:
            primitives = [volmdlr.edges.LineSegment2D(point, self.primitives[0].start)]
            primitives.extend(self.primitives)
        else:
            primitives = self.primitives
            primitives.append(volmdlr.edges.LineSegment2D(self.primitives[-1].end, point))

        return Wire2D(primitives)

    def point_distance(self, point):
        """
        Copied from Contour2D.

        """

        min_distance = self.primitives[0].point_distance(point)
        for primitive in self.primitives[1:]:
            distance = primitive.point_distance(point)
            if distance < min_distance:
                min_distance = distance
        return min_distance

    def nearest_primitive_to(self, point):
        """
        Search for the nearest primitive for a point.

        """

        primitives = self.primitives
        primitives_sorted = sorted(primitives, key=lambda primitive: primitive.point_distance(point))

        return primitives_sorted[0]

    def axial_symmetry(self, line):
        """
        Finds out the symmetric wire2d according to a line.

        """

        primitives_symmetry = []
        for primitive in self.primitives:
            try:
                primitives_symmetry.append(primitive.axial_symmetry(line))
            except NotImplementedError:
                print(f'Class {self.__class__.__name__} does not implement symmetry method')

        return self.__class__(primitives=primitives_symmetry)

    def symmetry(self, line):
        """
        TODO: code this
        """
        raise NotImplementedError('Not coded yet')

    def is_symmetric(self, wire2d, line):
        """
        Checks if the two wires2d are symmetric or not according to line.

        """

        c_symmetry_0 = self.symmetry(line)
        c_symmetry_1 = wire2d.symmetry(line)

        if wire2d.is_superposing(c_symmetry_0) and self.is_superposing(c_symmetry_1):
            return True
        return False

    def bsplinecurve_crossings(self,
                               bsplinecurve: 'volmdlr.edges.BSplineCurve2D'):
        """
        Returns a list of crossings in the form of a tuple (point,
        primitive) of the wire primitives crossings with the bsplinecurve.

        """

        linesegments = bsplinecurve.to_wire(25).primitives
        crossings_points = []
        for linesegment in linesegments:
            crossings_linesegment = self.linesegment_crossings(linesegment)
            if crossings_linesegment:
                crossings_points.extend(crossings_linesegment)
        return crossings_points

    def bsplinecurve_intersections(self,
                                   bsplinecurve: 'volmdlr.edges.BSplineCurve2D'):
        """
        Returns a list of intersections in the form of a tuple (point,
        primitive) of the wire primitives intersections with the bsplinecurve.

        """

        linesegments = bsplinecurve.to_wire(25).primitives
        intersections_points = []
        for linesegment in linesegments:
            intersections_linesegments = self.linesegment_intersections(linesegment)
            if intersections_linesegments:
                intersections_points.extend(intersections_linesegments)
        return intersections_points

    @property
    def bounding_rectangle(self):
        if not self._bounding_rectangle:
            self._bounding_rectangle = self.get_bouding_rectangle()
        return self._bounding_rectangle

    def get_bouding_rectangle(self):
        x_min, x_max, y_min, y_max = self.primitives[0].bounding_rectangle.bounds()
        for edge in self.primitives[1:]:
            xmin_edge, xmax_edge, ymin_edge, ymax_edge = \
                edge.bounding_rectangle.bounds()
            x_min = min(x_min, xmin_edge)
            x_max = max(x_max, xmax_edge)
            y_min = min(y_min, ymin_edge)
            y_max = max(y_max, ymax_edge)
        return volmdlr.core.BoundingRectangle(x_min, x_max, y_min, y_max)


class Wire3D(volmdlr.core.CompositePrimitive3D, WireMixin):
    """
    A collection of simple primitives, following each other making a wire.

    """

    def __init__(self, primitives: List[volmdlr.core.Primitive3D],
                 name: str = ''):
        self._bbox = None
        volmdlr.core.CompositePrimitive3D.__init__(self, primitives=primitives, name=name)

    def _bounding_box(self):
        """
        Flawed method, to be enforced by overloading
        """
        n = 20
        points = []
        for prim in self.primitives:
            points_ = prim.discretization_points(number_points=n)
            for point in points_:
                if point not in points:
                    points.append(point)
        return volmdlr.core.BoundingBox.from_points(points)

    @property
    def bounding_box(self):
        if not self._bbox:
            self._bbox = self._bounding_box()
        return self._bbox

    def extract(self, point1, primitive1, point2, primitive2):
        return Wire3D(self.extract_primitives(self, point1, primitive1, point2,
                                              primitive2))

    def extract_with_points(self, point1: volmdlr.Point3D,
                            point2: volmdlr.Point3D, inside):
        return self.extract_without_primitives(point1, point2, inside)

    def frame_mapping(self, frame: volmdlr.Frame3D, side: str):
        """
        Changes frame_mapping and return a new Wire3D.

        :param side: 'old' or 'new'
        """
        new_wire = []
        for primitive in self.primitives:
            new_wire.append(primitive.frame_mapping(frame, side))
        return Wire3D(new_wire)

    def frame_mapping_inplace(self, frame: volmdlr.Frame3D, side: str):
        """
        Changes frame_mapping and the object is updated inplace.

        :param side: 'old' or 'new'
        """
        warnings.warn("'inplace' methods are deprecated. Use a not inplace method instead.", DeprecationWarning)

        for primitive in self.primitives:
            primitive.frame_mapping_inplace(frame, side)

    def minimum_distance(self, wire2):
        distance = []
        for element in self.primitives:
            for element2 in wire2.primitives:
                distance.append(element.minimum_distance(element2))

        return min(distance)

    def point_distance(self, point):
        distance, distance_point = math.inf, None
        for prim in self.primitives:
            prim_distance, prim_point = prim.point_distance(point)
            if prim_distance < distance:
                distance = prim_distance
                distance_point = prim_point
        return distance, distance_point

    def extrusion(self, extrusion_vector):
        faces = []
        for primitive in self.primitives:
            faces.extend(primitive.extrusion(extrusion_vector))
        return faces

    def to_bspline(self, discretization_parameter, degree):
        """
        Convert a wire3d to a bspline curve3d.

        """

        discretized_points = self.discretization_points(discretization_parameter)
        bspline_curve = volmdlr.edges.BSplineCurve3D.from_points_interpolation(discretized_points, degree)

        return bspline_curve

    def triangulation(self):
        return None

    def get_primitives_2d(self, plane_origin, x, y):
        """
        Pass primitives to 2d
        :param plane_origin: plane origin
        :param x: vector u
        :param y: vector v
        :return: list of 2d primitives
        """
        z = x.cross(y)
        plane3d = volmdlr.faces.Plane3D(volmdlr.Frame3D(plane_origin, x, y, z))
        primitives2d = []
        for primitive in self.primitives:
            primitive2d = plane3d.point3d_to_2d(primitive)
            if primitive2d is not None:
                primitives2d.append(primitive2d)
        return primitives2d

    def to_2d(self, plane_origin, x, y):
        primitives2d = self.get_primitives_2d(plane_origin, x, y)
        return Wire2D(primitives=primitives2d)

    def rotation(self, center: volmdlr.Point3D, axis: volmdlr.Vector3D,
                 angle: float):
        """
        Wire3D rotation.

        :param center: rotation center.
        :param axis: rotation axis.
        :param angle: angle rotation.
        :return: a new rotated Wire3D.
        """
        new_edges = [edge.rotation(center, axis, angle) for edge
                     in self.primitives]
        return Wire3D(new_edges, self.name)


# TODO: define an edge as an opened polygon and allow to compute area from this reference

class ContourMixin(WireMixin):
    """
    Abstract class for Contour, storing methods and attributes used by Contour2D and Contour3D.

    """

    def is_ordered(self, tol=1e-6):
        for prim1, prim2 in zip(
                self.primitives, self.primitives[1:] + [self.primitives[0]]):
            if not prim1.end.is_close(prim2.start, tol):
                return False
        return True

    def ordering_contour(self, tol=1e-6):
        """
        Returns the points of the contour ordered.

        """
        list_point_pairs = [(prim.start, prim.end) for prim in self.primitives]
        length_list_points = len(list_point_pairs)
        points = [list_point_pairs[0]]
        primitives = self.primitives[:]
        new_primitives = [primitives[0]]
        primitives.remove(primitives[0])
        list_point_pairs.remove(
            (list_point_pairs[0][0], list_point_pairs[0][1]))
        finished = False
        counter = 0
        counter1 = 0

        while not finished:
            for i, (p1, p2) in enumerate(list_point_pairs):
                if p1.point_distance(p2) < tol:
                    list_point_pairs.remove((p1, p2))
                    primitives.remove(primitives[i])
                elif p1.point_distance(points[-1][-1]) < tol:
                    points.append((p1, p2))
                    new_primitives.append(primitives[i])
                    primitives.remove(primitives[i])
                    list_point_pairs.remove((p1, p2))
                elif p2.point_distance(points[-1][-1]) < tol:
                    points.append((p2, p1))
                    new_primitives.append(primitives[i].reverse())
                    primitives.remove(primitives[i])
                    list_point_pairs.remove((p1, p2))
                elif p1.point_distance(points[0][0]) < tol:
                    points = [(p2, p1)] + points
                    new_primitives = [primitives[i].reverse()] + new_primitives
                    primitives.remove(primitives[i])
                    list_point_pairs.remove((p1, p2))
                elif p2.point_distance(points[0][0]) < tol:
                    points = [(p1, p2)] + points
                    new_primitives = [primitives[i]] + new_primitives
                    primitives.remove(primitives[i])
                    list_point_pairs.remove((p1, p2))
            if len(list_point_pairs) == 0:
                finished = True
            counter1 += 1
            if counter1 >= 100 * length_list_points:
                self.plot()
                raise NotImplementedError
            if len(list_point_pairs) == 1:
                counter += 1
                if counter > 3:
                    # for point_pair in list_point_pairs:
                    if list_point_pairs[0][0] in points or list_point_pairs[0][::-1] in points:
                        finished = True
                        continue
                    warnings.warn('There may exist a problem with this'
                                  ' contour, it seems it cannot be reordered.'
                                  ' Please, verify its points')
                    finished = True
                    # ax = self.plot()
                    # for point_pair in list_point_pairs:
                    #     point_pair[0].plot(ax=ax, color='r')
                    #     point_pair[1].plot(ax=ax, color='r')
                    # raise NotImplementedError
        return new_primitives

    @staticmethod
    def touching_edges_pairs(edges):  # TO DO: move this to edges?
        touching_primitives = []
        for i, primitive1 in enumerate(edges):
            for j, primitive2 in enumerate(edges):
                if j > i:
                    if not primitive2.end.is_close(primitive1.start) and \
                            not primitive1.start.is_close(primitive2.start) and \
                            not primitive2.end.is_close(primitive1.end) and \
                            not primitive1.end.is_close(primitive2.start):
                        if primitive1.unit_direction_vector(abscissa=0).is_colinear_to(
                                primitive2.unit_direction_vector(abscissa=0)):
                            continue
                        if primitive1.point_belongs(primitive2.start) or primitive1.point_belongs(primitive2.end):
                            touching_primitives.append([primitive2, primitive1])
                        elif primitive2.point_belongs(primitive1.start) or primitive2.point_belongs(primitive1.end):
                            touching_primitives.append([primitive1, primitive2])
        return touching_primitives

    @staticmethod
    def contours_primitives_touching_primitives(touching_primitives):
        contours_primitives_lists = []
        for prim1, prim2 in touching_primitives:
            if prim2.point_belongs(prim1.start):
                intersection = prim1.start
            elif prim2.point_belongs(prim1.end):
                intersection = prim1.end
            prim2_split = prim2.split(intersection)
            for prim in prim2_split:
                if not prim:
                    continue
                if prim1.start == prim.start or prim1.end == prim.end:
                    prim = prim.reverse()
                if [prim1, prim] not in contours_primitives_lists:
                    contours_primitives_lists.append([prim1, prim])
        return contours_primitives_lists

    @staticmethod
    def connected_to_splited_primitives(edge, contours_list):
        """
        Verifies if edge is connected to one of the primitives inside contours.

        :param edge: edge for verification.
        :param contours_list: contours lists.
        :return: update contours_primitives_lists and a boolean to indicate if the edge should be removed or not.
        """
        remove = False
        for i, contour in enumerate(contours_list):
            if not contour.primitive_over_contour(edge):
                if volmdlr.core.point_in_list(contour.primitives[0].start, [edge.end, edge.start]):
                    contours_list[i].primitives = [edge.copy(deep=True)] + contour.primitives
                    remove = True
                elif volmdlr.core.point_in_list(contour.primitives[-1].end, [edge.end, edge.start]):
                    contours_list[i].primitives = contour.primitives + [edge.copy(deep=True)]
                    remove = True
        return contours_list, remove

    @staticmethod
    def is_edge_connected(contour_primitives, edge, tol):
        """
        Verifies if edge is connected to one of the primitives inside contour_primitives.

        :param contour_primitives: list of primitives to create a contour.
        :param edge: edge for verification.
        :param tol: tolerance use in verification.
        :return: returns the edge if true, and None if not connected.
        """
        edge_connected = None
        points = [p for prim in contour_primitives for p in prim]
        if (edge.start in points or edge.end in points) and edge not in contour_primitives:
            edge_connected = edge
            return edge_connected

        for point in points:
            if point.is_close(edge.start, tol=tol) and \
                    edge not in contour_primitives:
                edge.start = point
                edge_connected = edge
                return edge_connected
            if point.is_close(edge.end, tol=tol) and \
                    edge not in contour_primitives:
                edge.end = point
                edge_connected = edge
                return edge_connected
        return edge_connected

    @staticmethod
    def find_connected_edges(edges, contours_list, contour_primitives, tol):
        for line in edges:
            if contours_list:
                contours_list, remove = ContourMixin.connected_to_splited_primitives(line, contours_list)
                if remove:
                    edges.remove(line)
                    break
            if not contour_primitives:
                contour_primitives.append(line)
                edges.remove(line)
                break
            edge_connected = ContourMixin.is_edge_connected(contour_primitives, line, tol)
            if edge_connected is not None:
                contour_primitives.append(edge_connected)
                edges.remove(edge_connected)
                break
        return edges, contour_primitives, contours_list

    @staticmethod
    def get_edges_bifurcations(contour_primitives, edges, finished_loop):
        graph = nx.Graph()
        for prim in contour_primitives[:]:
            graph.add_edge(prim.start, prim.end)
        for node in graph.nodes:
            degree = graph.degree(node)
            if degree <= 2:
                continue
            for i, neihgbor in enumerate(graph.neighbors(node)):
                if graph.degree(neihgbor) == 1:
                    i_edge = volmdlr.edges.LineSegment2D(node, neihgbor)
                    if i_edge in contour_primitives:
                        contour_primitives.remove(i_edge)
                        edges.append(volmdlr.edges.LineSegment2D(node, neihgbor))
                        finished_loop = False
                        if i + 1 == degree - 2:
                            break
        return contour_primitives, edges, finished_loop

    @classmethod
    def contours_from_edges(cls, edges, tol=1e-7):
        if not edges:
            return []
        if len(edges) == 1:
            return [cls(edges)]
        touching_primitives = cls.touching_edges_pairs(edges)
        for prims in touching_primitives:
            if prims[0] in edges:
                edges.remove(prims[0])
            if prims[1] in edges:
                edges.remove(prims[1])
        contours_primitives_lists = cls.contours_primitives_touching_primitives(touching_primitives)
        contours_list = [cls(primitives) for primitives in contours_primitives_lists]
        if not edges:
            return contours_list
        list_contours = []
        finished = False
        contour_primitives = []

        while not finished:
            len1 = len(edges)
            edges, contour_primitives, contours_list = cls.find_connected_edges(
                edges, contours_list, contour_primitives, tol)
            if not edges:
                finished = True
            valid = False

            if edges and len(edges) == len1 and len(contour_primitives) != 0:
                valid = True
            elif len(edges) == 0 and len(contour_primitives) != 0:
                valid = True
                finished = True
            if valid:
                contour_primitives, edges, finished = cls.get_edges_bifurcations(contour_primitives,
                                                                                 edges, finished)
                if len(contour_primitives[:]) != 0:
                    contour_n = cls(contour_primitives[:])
                    contour_n.order_contour()
                    list_contours.append(contour_n)
                contour_primitives = []
        list_contours = list_contours + [cls(primitives).order_contour()
                                         for primitives
                                         in contours_primitives_lists]
        valid_contours = [list_contours[0]]
        list_contours.remove(list_contours[0])
        for contour in list_contours:
            for contour2 in valid_contours:
                if contour.is_superposing(contour2):
                    break
            else:
                valid_contours.append(contour)
        return valid_contours

    def discretized_primitives(self, number_points: float):
        """
        Discretize each contour's primitive and return a list of discretized primitives.

        """
        edges = []
        for primitive in self.primitives:
            auto_nb_pts = min(number_points, max(2, int(primitive.length() / 1e-6)))
            points = primitive.discretization_points(number_points=auto_nb_pts)
            for p1, p2 in zip(points[:-1], points[1:]):
                edges.append(volmdlr.edges.LineSegment2D(p1, p2))
        return edges

    def shares_primitives(self, contour):
        """
        Checks if two contour share primitives.

        """
        for prim1 in self.primitives:
            if contour.primitive_over_contour(prim1):
                return True
        return False

    def is_superposing(self, contour2):
        """
        Check if the contours are superposing (one on the other without necessarily having an absolute equality).

        """

        for primitive_2 in contour2.primitives:
            if not self.primitive_over_contour(primitive_2):
                return False
        return True

    def is_overlapping(self, contour2, intersecting_points=None):
        """
        Check if the contours are overlapping (a part of one is on the other).

        """

        if not intersecting_points:
            intersecting_points = self.contour_intersections(contour2)

        if len(intersecting_points) < 2:
            return False

        vec1_2 = volmdlr.edges.LineSegment2D(intersecting_points[0],
                                             intersecting_points[1])
        middle_point = vec1_2.middle_point()
        normal = vec1_2.normal_vector()
        point1 = middle_point + normal * 0.00001
        point2 = middle_point - normal * 0.00001
        if (self.point_belongs(point1) and contour2.point_belongs(point1)) or\
                (not self.point_belongs(point1) and not contour2.point_belongs(point1)) or\
                (self.point_belongs(point1) and self.point_belongs(point2)) or\
                (contour2.point_belongs(point1) and contour2.point_belongs(point2)):
            return True
        return False

    def is_sharing_primitives_with(self, contour):
        """
        Check if two contour are sharing primitives.

        "all_points" is by default False. Turn it True if you need to get
        points and edges used to find out shared primitives.
        """

        list_p = []

        for edge_1, edge_2 in itertools.product(self.primitives,
                                                contour.primitives):
            edges = [edge_1, edge_2, edge_1]
            for edge1, edge2 in zip(edges, edges[1:]):
                for point in [edge2.start, edge2.end]:
                    if edge1.point_belongs(point, 1e-6):
                        # list_p.append(point)
                        # instead of point not in list_p (due to errors)
                        if not list_p:
                            list_p.append(point)
                        if list_p != [] and point.point_distance(point.nearest_point(list_p)) > 1e-4:
                            list_p.append(point)

                    if len(list_p) == 2:
                        if isinstance(self, Contour2D):
                            linesegment = volmdlr.edges.LineSegment2D(list_p[0], list_p[1])
                        else:
                            linesegment = volmdlr.edges.LineSegment3D(list_p[0], list_p[1])
                        if self.primitive_over_contour(linesegment) and \
                                contour.primitive_over_contour(linesegment):
                            return True
                        return False
        return False

    def shared_primitives_extremities(self, contour):
        """
        #todo: is this description correct?
        Extract shared primitives extremities between two adjacent contours.

        """

        if self.is_superposing(contour):
            warnings.warn('The contours are superposing')
            return []

        list_p, edges1 = [], set()
        for edge_1, edge_2 in itertools.product(self.primitives, contour.primitives):
            edges = [edge_1, edge_2, edge_1]
            for edge1, edge2 in zip(edges, edges[1:]):
                for point in [edge2.start, edge2.end]:
                    if edge1.point_belongs(point, 1e-6):
                        if not list_p:
                            list_p.append(point)
                        if list_p != [] and point.point_distance(point.nearest_point(list_p)) > 1e-4:
                            list_p.append(point)
                        try:
                            self.primitive_to_index(edge1)
                            edges1.add(edge1)
                        except KeyError:
                            edges1.add(edge2)

        if len(list_p) < 2:
            warnings.warn('The contours are not adjacent')
            return []

        if len(list_p) == 2:
            return list_p

        contours = self.__class__.contours_from_edges(edges1)
        points = []
        for contour_i in contours:
            points.extend(contour_i.extremities_points(list_p))

        return points

    def shared_primitives_with(self, contour):
        """
        Extract shared primitives between two adjacent contours.

        """

        shared_primitives_1 = []
        shared_primitives_2 = []

        points = self.shared_primitives_extremities(contour)
        for i in range(0, len(points), 2):
            point1, point2 = points[i], points[i + 1]

            shared_primitives_prim = self.extract_without_primitives(point1, point2, False)
            if any(not contour.point_over_contour(prim.middle_point(), 1e-4) for prim in shared_primitives_prim):
                shared_primitives_1.extend(self.extract_without_primitives(point1, point2, True))
            else:
                shared_primitives_1.extend(shared_primitives_prim)

            shared_primitives_prim = contour.extract_without_primitives(point1, point2, False)
            if any(not self.point_over_contour(prim.middle_point(), 1e-4) for prim in shared_primitives_prim):
                shared_primitives_2.extend(contour.extract_without_primitives(point1, point2, True))
            else:
                shared_primitives_2.extend(shared_primitives_prim)

        return [shared_primitives_1, shared_primitives_2]

    def merge_primitives_with(self, contour):
        """
        Extract not shared primitives between two adjacent contours, to be merged.

        """
        contour1 = self
        contour2 = contour
        points = self.shared_primitives_extremities(contour)
        points = self.sort_points_along_wire(points)
        merge_primitives1 = []
        merge_primitives2 = []
        for point1, point2 in zip(points[:-1], points[1:]):
            merge_primitives_prim1 = contour1.extract_without_primitives(point1, point2, False)
            merge_primitives_prim2 = contour1.extract_without_primitives(point1, point2, True)
            for prims in [merge_primitives_prim1, merge_primitives_prim2]:
                if all(contour.point_over_contour(prim.middle_point(), 1e-4) for prim in prims):
                    continue
                if not all(not contour.point_over_contour(prim.middle_point(), 1e-4) for prim in prims):
                    contour1 = getattr(sys.modules[__name__], 'Contour' + self.__class__.__name__[-2:])(prims)
                elif all(not contour.point_over_contour(prim.middle_point(), 1e-4) for prim in prims):
                    merge_primitives1.extend(prims)
            merge_primitives_prim3 = contour2.extract_without_primitives(point1, point2, False)
            merge_primitives_prim4 = contour2.extract_without_primitives(point1, point2, True)
            for prims in [merge_primitives_prim3, merge_primitives_prim4]:
                if all(self.point_over_contour(prim.middle_point(), 1e-4) for prim in prims):
                    continue
                if not all(not self.point_over_contour(prim.middle_point(), 1e-4) for prim in prims):
                    contour2 = getattr(sys.modules[__name__], 'Contour' + self.__class__.__name__[-2:])(prims)
                elif all(not self.point_over_contour(prim.middle_point(), 1e-4) for prim in prims):
                    merge_primitives2.extend(prims)
        merge_primitives = merge_primitives1 + merge_primitives2
        return merge_primitives

    def edges_order_with_adjacent_contour(self, contour):
        """
        Check if the shared edges between two adjacent contours are traversed with two
        different directions along each contour.

        """

        contour1 = self
        contour2 = contour

        # shared_tuple = contour1.shared_edges_between2contours(contour2)
        shared_tuple = contour1.shared_primitives_with(contour2)
        # [shared_primitives_1, shared_primitives_2] = contour1.shared_primitives_with(contour2)

        # p1_start = contour1.primitives[shared_tuple[0][0]].start
        # p2_start = contour2.primitives[shared_tuple[0][1]].start
        # p2_end = contour2.primitives[shared_tuple[0][1]].end

        p1_start = shared_tuple[0][0].start
        p2_start = shared_tuple[1][-1].start
        p2_end = shared_tuple[1][-1].end

        if (p1_start.point_distance(p2_start)) < \
                (p1_start.point_distance(p2_end)):
            return False
        return True

    def extremities_points(self, list_p):
        """
        Return extremities points of a list of points on a contour.

        """
        # TODO: rewrite this awfull code!
        points = []
        primitives = self.primitives
        for i in range(0, len(primitives)):
            pts = []
            for point in list_p:  # due to errors
                if primitives[i].point_belongs(point):
                    pts.append(point)
            if len(pts) == 1:
                points.append(pts[0])
                break
            if len(pts) > 1:
                points.append(primitives[i].start.nearest_point(pts))
                break

        for i in range(len(primitives) - 1, -1, -1):
            pts = []
            for point in list_p:  # due to errors
                if primitives[i].point_belongs(point):
                    pts.append(point)
            if len(pts) == 1:
                if not volmdlr.core.point_in_list(pts[0], points):
                    points.append(pts[0])
                    break
            elif len(pts) > 1:
                point = primitives[i].end.nearest_point(pts)
                if not volmdlr.core.point_in_list(point, points):
                    points.append(point)
                    break
        return points

    def primitive_over_contour(self, primitive, tol: float = 1e-6):
        return self.primitive_over_wire(primitive, tol)

    def point_over_contour(self, point, abs_tol=1e-6):
        return self.point_over_wire(point, abs_tol)

    def get_geo_lines(self, tag: int, primitives_tags: List[int]):
        """
        Gets the lines that define a Contour in a .geo file.

        :param tag: The contour index
        :type tag: int
        :param primitives_tags: The contour' primitives index
        :type primitives_tags: List[int]

        :return: A line
        :rtype: str
        """

        return 'Line Loop(' + str(tag) + ') = {' + str(primitives_tags)[1:-1] + '};'

    def get_geo_points(self):
        points = set()
        for primitive in self.primitives:
            points.update(primitive.get_geo_points())
        return points

    def to_polygon(self, angle_resolution, discretize_line: bool = False):
        """
        Transform the contour_mixin to a polygon, COPY/PASTE from Contour2D.

        :param angle_resolution: Number of points per radians.
        :type angle_resolution: float
        :param discretize_line: Boolean indicating whether the line segments should be discretized or not.
        :type discretize_line: bool
        :return: The discretized version of the contour.
        :rtype: ClosedPolygon2D
        """

        polygon_points = []

        for primitive in self.primitives:
            if isinstance(primitive, volmdlr.edges.LineSegment2D) and not discretize_line:
                polygon_points.append(primitive.start)
            else:
                polygon_points.extend(primitive.discretization_points(angle_resolution=angle_resolution)[:-1])

        if isinstance(self, Contour2D):
            return ClosedPolygon2D(polygon_points)
        return ClosedPolygon3D(polygon_points)


class Contour2D(ContourMixin, Wire2D):
    """
    A collection of 2D primitives forming a closed wire2D.

    TODO : center_of_mass and second_moment_area should be changed accordingly
    to area considering the triangle drawn by the arcs
    """
    _non_data_hash_attributes = ['_internal_arcs', '_external_arcs',
                                 '_polygon', '_straight_line_contour_polygon',
                                 'primitive_to_index',
                                 'basis_primitives', '_utd_analysis']
    _non_serializable_attributes = ['_internal_arcs', '_external_arcs',
                                    '_polygon',
                                    '_straight_line_contour_polygon',
                                    'primitive_to_index',
                                    'basis_primitives', '_utd_analysis']

    def __init__(self, primitives: List[volmdlr.edges.Edge],
                 name: str = ''):
        Wire2D.__init__(self, primitives, name)
        self._edge_polygon = None
        self._polygon_100_points = None
        self._area = None

    def __hash__(self):
        return hash(tuple(self.primitives))

    def __eq__(self, other_):
        if other_.__class__.__name__ != self.__class__.__name__:
            return False
        if len(self.primitives) != len(other_.primitives):
            return False
        if self.length() != other_.length():
            return False
        equal = 0
        for prim1 in self.primitives:
            reverse1 = prim1.reverse()
            found = False
            for prim2 in other_.primitives:
                reverse2 = prim2.reverse()
                if (prim1 == prim2 or reverse1 == prim2
                        or reverse2 == prim1 or reverse1 == reverse2):
                    equal += 1
                    found = True
            if not found:
                return False
        if equal == len(self.primitives):
            return True
        return False

    @property
    def edge_polygon(self):
        if self._edge_polygon is None:
            self._edge_polygon = self._get_edge_polygon()
        return self._edge_polygon

    def _get_edge_polygon(self):
        points = []
        for edge in self.primitives:
            if points:
                if not edge.start.is_close(points[-1]):
                    points.append(edge.start)
            else:
                points.append(edge.start)
        return ClosedPolygon2D(points)

    def to_3d(self, plane_origin, x, y):
        """
        Transforms a Contour2D into an Contour3D, given a plane origin and an u and v plane vector.

        :param plane_origin: plane origin.
        :param x: plane u vector.
        :param y: plane v vector.
        :return: Contour3D.
        """
        p3d = []
        for edge in self.primitives:
            p3d.append(edge.to_3d(plane_origin, x, y))

        return Contour3D(p3d)

    def point_belongs(self, point, include_edge_points: bool = False):
        # TODO: This is incomplete!!!
        x_min, x_max, y_min, y_max = self.bounding_rectangle
        if point.x < x_min or point.x > x_max or point.y < y_min or point.y > y_max:
            return False
        # if self.edge_polygon.point_belongs(point):
        #     return True
        # for edge in self.primitives:
        #     if hasattr(edge, 'straight_line_point_belongs'):
        #         if edge.straight_line_point_belongs(point):
        #             return True
        #     warnings.warn(f'{edge.__class__.__name__} does not implement straight_line_point_belongs yet')
        if not self._polygon_100_points:
            self._polygon_100_points = self.to_polygon(100)
        if self._polygon_100_points.point_belongs(point):
            return True
        return False

    def middle_point(self):
        return self.point_at_abscissa(self.length() / 2)

    def point_distance(self, point):
        min_distance = self.primitives[0].point_distance(point)
        for primitive in self.primitives[1:]:
            distance = primitive.point_distance(point)
            if distance < min_distance:
                min_distance = distance
        return min_distance

    def bounding_points(self):
        points = self.edge_polygon.points[:]
        for primitive in self.primitives:
            if hasattr(primitive, 'discretization_points'):
                points.extend(primitive.discretization_points(number_points=10))
        x_min = min(p[0] for p in points)
        x_max = max(p[0] for p in points)
        y_min = min(p[1] for p in points)
        y_max = max(p[1] for p in points)
        return (volmdlr.Point2D(x_min, y_min), volmdlr.Point2D(x_max, y_max))

    def area(self):
        if not self._area:
            area = self.edge_polygon.area()
            classes = {prim.__class__ for prim in self.primitives}
            verify_classes = classes.issubset({volmdlr.edges.LineSegment2D, volmdlr.edges.Arc2D})
            if verify_classes:
                if self.edge_polygon.is_trigo:
                    trigo = 1
                else:
                    trigo = -1
                for edge in self.primitives:
                    area += trigo * edge.straight_line_area()
                    self._area = abs(area)
            else:
                polygon = self.to_polygon(angle_resolution=50)
                self._area = polygon.triangulation().area()
        return self._area

    def center_of_mass(self):
        """
        Calculates the center of mass of the Contour2D.

        :return: Contour's center of mass.
        """
        center = self.edge_polygon.area() * self.edge_polygon.center_of_mass()
        # ax = self.plot()
        # self.edge_polygon.center_of_mass().plot(ax=ax, color='b')
        if self.edge_polygon.is_trigo:
            trigo = 1
        else:
            trigo = -1
        for edge in self.primitives:
            # edge.straight_line_center_of_mass().plot(ax=ax, color='g')
            center += trigo * edge.straight_line_area() \
                      * edge.straight_line_center_of_mass()

        return center / self.area()

    def second_moment_area(self, point):

        Ix, Iy, Ixy = self.edge_polygon.second_moment_area(point)
        for edge in self.primitives:
            Ix_e, Iy_e, Ixy_e = edge.straight_line_second_moment_area(point)
            if self.edge_polygon.is_trigo:
                Ix += Ix_e
                Iy += Iy_e
                Ixy += Ixy_e
            else:
                Ix -= Ix_e
                Iy -= Iy_e
                Ixy -= Ixy_e

        return Ix, Iy, Ixy

    def plot_data(self, edge_style: plot_data.EdgeStyle = None,
                  surface_style: plot_data.SurfaceStyle = None):
        plot_data_primitives = [item.plot_data() for item in self.primitives]
        return plot_data.Contour2D(plot_data_primitives=plot_data_primitives,
                                   edge_style=edge_style,
                                   surface_style=surface_style,
                                   name=self.name)

    def is_inside(self, contour2):
        """
        Verifies if a contour is inside another contour perimiter, including the edges.

        :returns: True or False
        """
        if contour2.area() > self.area():
            return False
        points_contour2 = []
        for prim in contour2.primitives:
            if not volmdlr.core.point_in_list(prim.start, points_contour2):
                points_contour2.append(prim.start)
            if not volmdlr.core.point_in_list(prim.end, points_contour2):
                points_contour2.append(prim.end)
            points_contour2.extend(prim.discretization_points(number_points=10))
        for point in points_contour2:
            if not self.point_belongs(point) and not self.point_over_contour(point, abs_tol=1e-7):
                return False
        return True

    def inverted_primitives(self):
        new_primitives = []
        for prim in self.primitives[::-1]:
            new_primitives.append(prim.reverse())
        return new_primitives

    def invert(self):
        return Contour2D(self.inverted_primitives())

    def invert_inplace(self):
        warnings.warn("'inplace' methods are deprecated. Use a not inplace method instead.", DeprecationWarning)

        self.primitives = self.inverted_primitives()

    def random_point_inside(self, include_edge_points: bool = False):
        """
        Finds a random point inside the polygon.

        :param include_edge_points: Choose True if you want to consider a point on the polygon inside.
        :type include_edge_points: bool
        :return: A random point inside the polygon
        :rtype: `volmdlr.Point2D`
        """
        x_min, x_max, y_min, y_max = self.bounding_rectangle.bounds()
        for _ in range(2000):
            p = volmdlr.Point2D.random(x_min, x_max, y_min, y_max)
            if self.point_belongs(p, include_edge_points):
                return p
        print(True)
        raise ValueError('Could not find a point inside')

    def order_contour(self):
        if self.is_ordered() or len(self.primitives) < 2:
            return self
        new_primitives = self.ordering_contour()
        self.primitives = new_primitives

        return self

    @classmethod
    def extract_contours(cls, contour, point1: volmdlr.Point3D,
                         point2: volmdlr.Point3D, inside=False):

        new_primitives = contour.extract_with_points(point1, point2, inside)
        contours = [cls(new_primitives)]
        return contours

    def cut_by_linesegments(self, lines: List[volmdlr.edges.LineSegment2D]):
        # for c in lines:
        #     if not isinstance(c, volmdlr.edges.LineSegment2D):
        #         raise KeyError(
        #             'contour must be a list of LineSegment2D object')

        cut_lines = []
        for cut_ls in lines:
            cut_lines.append(cut_ls.to_line())

        contour_to_cut = [self]
        for line in cut_lines:
            new_contour_to_cut = []
            for contour in contour_to_cut:
                cs = contour.cut_by_line(line)
                new_contour_to_cut.extend(cs)
            contour_to_cut.extend(new_contour_to_cut)

        p1 = Contour2D(lines).center_of_mass()
        dist_min = math.inf
        for contour in contour_to_cut:
            if contour.area() > 1e-10:
                p0 = contour.center_of_mass()
                if p0.point_distance(p1) < dist_min:
                    c_opti = contour
                    dist_min = p0.point_distance(p1)
        return c_opti

    def repair_cut_contour(self, n, intersections, line):
        """
        Choose:
        n=0 for Side 1: opposite side of beginning of contour
        n=1 for Side 2: start of contour to first intersect (i=0) and
         i odd to i+1 even
        """
        if n not in [0, 1]:
            raise ValueError

        n_inter = len(intersections)
        contours = []
        # primitives_split = [primitive.split(point)
        #                     for point, primitive in intersections]
        x = [(ip, line.abscissa(point))
             for ip, (point, _) in enumerate(intersections)]
        # intersection_to_primitives_index = {
        #     i: self.primitives.index(primitive)
        #     for i, (_, primitive) in enumerate(intersections)}
        sorted_inter_index = [x[0] for x in sorted(x, key=lambda p: p[1])]
        sorted_inter_index_dict = {i: ii for ii, i in
                                   enumerate(sorted_inter_index)}
        sorted_inter_index_dict[n_inter] = sorted_inter_index_dict[0]
        if n == 1:
            intersections.append(intersections[0])

        remaining_transitions = list(range(n_inter // 2))
        # enclosing_transitions = {}
        while len(remaining_transitions) > 0:
            nb_max_enclosed_transitions = -1
            enclosed_transitions = {}
            for it in remaining_transitions:
                i1 = sorted_inter_index_dict[2 * it + n]
                i2 = sorted_inter_index_dict[2 * it + 1 + n]
                net = abs(i2 - i1) - 1
                if net > nb_max_enclosed_transitions:
                    nb_max_enclosed_transitions = net
                    best_transition = it
                    if i1 < i2:
                        enclosed_transitions[it] = [(i + abs(n - 1)) // 2 for i
                                                    in sorted_inter_index[
                                                    i2 - 1:i1:-2]]
                    else:
                        enclosed_transitions[it] = [(i + abs(n - 1)) // 2 for i
                                                    in sorted_inter_index[
                                                    i2 + 1:i1:2]]

            remaining_transitions.remove(best_transition)
            point_start, primitive1 = intersections[2 * best_transition + n]
            point2, primitive2 = intersections[2 * best_transition + 1 + n]
            primitives = self.extract_primitives(point_start, primitive1,
                                                 point2, primitive2,
                                                 inside=not n)
            last_point = point2
            for transition in enclosed_transitions[best_transition]:
                point1, primitive1 = intersections[2 * transition + n]
                point2, primitive2 = intersections[2 * transition + 1 + n]
                primitives.append(
                    volmdlr.edges.LineSegment2D(last_point, point1))
                primitives.extend(
                    self.extract_primitives(point1, primitive1, point2,
                                            primitive2, inside=not n))
                last_point = point2
                if transition in remaining_transitions:
                    remaining_transitions.remove(transition)

            primitives.append(
                volmdlr.edges.LineSegment2D(last_point, point_start))

            # points = (volmdlr.edges.LineSegment2D(last_point, point_start)).discretise(5)
            # line_segment=volmdlr.edges.LineSegment2D(last_point, point_start)
            # for p in points[1:-1]:
            #     r = line_segment.split(p)
            #     primitives.append(r[0])
            #     line_segment = r[1]
            #     if p == points[-2]:
            #         primitives.append(r[1])

            contour = Contour2D(primitives)
            contour.order_contour()
            contours.append(contour)
        return contours

    def cut_by_line(self, line: volmdlr.edges.Line2D) -> List['Contour2D']:
        """
        :param line: The line used to cut the contour.

        :return: A list of resulting contours
        """
        intersections = self.line_crossings(line)
        if not intersections or len(intersections) < 2:
            return [self]
        points_intersections = [point for point, prim in intersections]
        sorted_points = line.sort_points_along_line(points_intersections)
        list_contours = []
        contour_to_cut = self

        for point1, point2 in zip(sorted_points[:-1], sorted_points[1:]):
            closing_line = volmdlr.edges.LineSegment2D(point1, point2)
            if not contour_to_cut.point_belongs(closing_line.middle_point()):
                continue
            closing_contour = Contour2D([closing_line])
            contour1, contour2 = contour_to_cut.get_divided_contours(point1, point2, closing_contour, True)
            if sorted_points.index(point1) + 2 <= len(sorted_points) - 1:
                if contour1.point_over_contour(sorted_points[sorted_points.index(point1) + 2]):
                    contour_to_cut = contour1
                    list_contours.append(contour2)
                elif contour2.point_over_contour(sorted_points[sorted_points.index(point1) + 2]):
                    contour_to_cut = contour2
                    list_contours.append(contour1)
            else:
                list_contours.extend([contour1, contour2])

        return list_contours

    def split_by_line(self, line: volmdlr.edges.Line2D) -> List['Contour2D']:
        intersections = self.line_crossings(line)
        intersections = [point for point, prim in intersections]
        if not intersections:
            return [self]
        if len(intersections) < 2:
            extracted_outerpoints_contour1 = \
                volmdlr.wires.Contour2D.extract_contours(self, self.primitives[0].start, intersections[0], True)[0]
            extracted_innerpoints_contour1 = \
                volmdlr.wires.Contour2D.extract_contours(self, intersections[0], self.primitives[0].end, True)[0]
            return extracted_outerpoints_contour1, extracted_innerpoints_contour1
        if len(intersections) == 2:
            extracted_outerpoints_contour1 = \
                volmdlr.wires.Contour2D.extract_contours(self, intersections[0], intersections[1], True)[0]
            extracted_innerpoints_contour1 = \
                volmdlr.wires.Contour2D.extract_contours(self, intersections[0], intersections[1], False)[0]
            return extracted_innerpoints_contour1, extracted_outerpoints_contour1
        raise NotImplementedError

    def split_regularly(self, n):
        """
        Split in n slices.

        """
        x_min, x_max, _, _ = self.bounding_rectangle.bounds()
        cutted_contours = []
        iteration_contours = [self]
        for i in range(n - 1):
            xi = x_min + (i + 1) * (x_max - x_min) / n
            cut_line = volmdlr.edges.Line2D(volmdlr.Point2D(xi, 0),
                                            volmdlr.Point2D(xi, 1))

            iteration_contours2 = []
            for c in iteration_contours:
                sc = c.cut_by_line(cut_line)
                lsc = len(sc)
                if lsc == 1:
                    cutted_contours.append(c)
                else:
                    iteration_contours2.extend(sc)

            iteration_contours = iteration_contours2[:]
        cutted_contours.extend(iteration_contours)
        return cutted_contours

    def triangulation(self):
        return self.grid_triangulation(number_points_x=20,
                                       number_points_y=20)

    def grid_triangulation(self, x_density: float = None,
                           y_density: float = None,
                           min_points_x: int = 20,
                           min_points_y: int = 20,
                           number_points_x: int = None,
                           number_points_y: int = None):
        """
        Compute a triangulation using a n-by-m grid to triangulize the contour.
        """
        bounding_rectangle = self.bounding_rectangle
        # xmin, xmax, ymin, ymax = self.bounding_rectangle
        dx = bounding_rectangle[1] - bounding_rectangle[0]  # xmax - xmin
        dy = bounding_rectangle[3] - bounding_rectangle[2]  # ymax - ymin
        if number_points_x is None:
            n = max(math.ceil(x_density * dx), min_points_x)
        if number_points_y is None:
            m = max(math.ceil(y_density * dy), min_points_y)
        x = [bounding_rectangle[0] + i * dx / n for i in range(n + 1)]
        y = [bounding_rectangle[2] + i * dy / m for i in range(m + 1)]

        point_index = {}
        number_points = 0
        points = []
        triangles = []
        for xi in x:
            for yi in y:
                point = volmdlr.Point2D(xi, yi)
                if self.point_belongs(point):
                    point_index[point] = number_points
                    points.append(point)
                    number_points += 1

        for i in range(n):
            for j in range(m):
                p1 = volmdlr.Point2D(x[i], y[j])
                p2 = volmdlr.Point2D(x[i + 1], y[j])
                p3 = volmdlr.Point2D(x[i + 1], y[j + 1])
                p4 = volmdlr.Point2D(x[i], y[j + 1])
                points_in = []
                for p in [p1, p2, p3, p4]:
                    if p in point_index:
                        points_in.append(p)
                if len(points_in) == 4:
                    triangles.append(
                        [point_index[p1], point_index[p2], point_index[p3]])
                    triangles.append(
                        [point_index[p1], point_index[p3], point_index[p4]])

                elif len(points_in) == 3:
                    triangles.append([point_index[p] for p in points_in])

        return vmd.DisplayMesh2D(points, triangles)

    def contour_intersections(self, contour2d):
        intersecting_points = []
        for primitive1 in self.primitives:
            for primitive2 in contour2d.primitives:
                line_intersection = primitive1.linesegment_intersections(primitive2)
                if line_intersection:
                    if not volmdlr.core.point_in_list(line_intersection[0], intersecting_points):
                        intersecting_points.extend(line_intersection)
                else:
                    touching_points = primitive1.touching_points(primitive2)
                    for point in touching_points:
                        if not volmdlr.core.point_in_list(point, intersecting_points):
                            intersecting_points.append(point)
            if len(intersecting_points) == 2:
                break
        return intersecting_points

    def get_divided_contours(self, cutting_point1: volmdlr.Point2D,
                             cutting_point2: volmdlr.Point2D,
                             closing_contour,
                             inside: bool):
        extracted_outerpoints_contour1 = \
            volmdlr.wires.Contour2D.extract_contours(self,
                                                     cutting_point1,
                                                     cutting_point2,
                                                     inside)[0]
        extracted_innerpoints_contour1 = \
            volmdlr.wires.Contour2D.extract_contours(self,
                                                     cutting_point1,
                                                     cutting_point2,
                                                     not inside)[0]
        primitives1 = extracted_outerpoints_contour1.primitives + closing_contour.primitives
        primitives2 = extracted_innerpoints_contour1.primitives + closing_contour.primitives
        if extracted_outerpoints_contour1.primitives[0].start.is_close(closing_contour.primitives[0].start):
            cutting_contour_new = closing_contour.invert()
            primitives1 = cutting_contour_new.primitives + \
                extracted_outerpoints_contour1.primitives
        elif extracted_outerpoints_contour1.primitives[0].start.is_close(closing_contour.primitives[-1].end):
            primitives1 = closing_contour.primitives + \
                          extracted_outerpoints_contour1.primitives

        if extracted_innerpoints_contour1.primitives[0].start.is_close(closing_contour.primitives[0].start):
            cutting_contour_new = \
                closing_contour.invert()
            primitives2 = cutting_contour_new.primitives + \
                extracted_innerpoints_contour1.primitives
        elif extracted_innerpoints_contour1.primitives[0].start.is_close(closing_contour.primitives[-1].end):
            primitives2 = closing_contour.primitives + \
                          extracted_innerpoints_contour1.primitives
        contour1 = Contour2D(primitives1)
        contour1.order_contour()
        contour2 = Contour2D(primitives2)
        contour2.order_contour()
        return contour1, contour2

    def divide(self, contours, inside):
        # TODO: This method has a modified-iterating-list pylint error to be fixed
        new_base_contours = [self]
        finished = False
        counter = 0
        list_contour = contours[:]
        list_cutting_contours = contours[:]
        list_valid_contours = []
        while not finished:
            cutting_contour = contours[0]
            for base_contour in new_base_contours:
                cutting_points = []
                point1, point2 = [cutting_contour.primitives[0].start,
                                  cutting_contour.primitives[-1].end]
                if not any(base_contour.point_belongs(prim.middle_point()) for prim in cutting_contour.primitives):
                    continue
                if base_contour.point_over_contour(point1) and base_contour.point_over_contour(point2):
                    cutting_points = [point1, point2]
                elif len(new_base_contours) == 1:
                    contours.remove(cutting_contour)
                    continue
                if cutting_points:
                    contour1, contour2 = base_contour.get_divided_contours(
                        cutting_points[0], cutting_points[1], cutting_contour, inside)

                    new_base_contours.remove(base_contour)
                    for cntr in [contour1, contour2]:
                        all_divided_contour = True
                        for cut_contour in list_cutting_contours:
                            points_at_abs = [prim.middle_point() for prim in cut_contour.primitives]
                            for point_at_abs in points_at_abs:
                                if cntr.point_belongs(point_at_abs) and \
                                        (not cntr.point_over_contour(point_at_abs) and
                                         True not in [cntr.primitive_over_contour(prim)
                                                      for prim in cut_contour.primitives]):
                                    all_divided_contour = False
                                    break
                            else:
                                continue
                            break
                        if all_divided_contour and not math.isclose(cntr.area(), 0.0, abs_tol=1e-6):
                            list_valid_contours.append(cntr)
                        else:
                            new_base_contours.append(cntr)
                    contours.remove(cutting_contour)
                    break
            if len(contours) == 0:
                finished = True
                continue
            if len(contours) == 1 and not new_base_contours:
                finished = True
                continue
            counter += 1
            if counter >= 100 * len(list_contour):
                # if base_contour.is_inside(contours[0]):
                #     contours.remove(cutting_contour)
                #     continue
                # list_valid_contours.append(base_contour)
                # finished = True
                contours = contours[::-1]
                if counter > 100 * len(list_contour) + len(contours):
                    # print('new_base_contours:', len(new_base_contours))
                    # print('len(contours):', len(contours))
                    # ax = contours[0].plot()
                    # base_contour.plot(ax=ax, color='b')
                    warnings.warn('There probably exists an open contour (two wires that could not be connected)')
                    finished = True

        return list_valid_contours

    def discretized_contour(self, n: float):
        """
        Discretize each contour's primitive and return a new contour with teses discretized primitives.
        """
        contour = Contour2D((self.discretized_primitives(n)))

        return contour.order_contour()

    @classmethod
    def from_bounding_rectangle(cls, x_min, x_max, y_min, y_max):
        """
        Create a contour2d with bounding_box parameters, using linesegments2d.
        """

        edge0 = volmdlr.edges.LineSegment2D(volmdlr.Point2D(x_min, y_min), volmdlr.Point2D(x_max, y_min))
        edge1 = volmdlr.edges.LineSegment2D(volmdlr.Point2D(x_max, y_min), volmdlr.Point2D(x_max, y_max))
        edge2 = volmdlr.edges.LineSegment2D(volmdlr.Point2D(x_max, y_max), volmdlr.Point2D(x_min, y_max))
        edge3 = volmdlr.edges.LineSegment2D(volmdlr.Point2D(x_min, y_max), volmdlr.Point2D(x_min, y_min))

        edges = [edge0, edge1, edge2, edge3]

        return Contour2D(edges)

    def cut_by_bspline_curve(self, bspline_curve2d: volmdlr.edges.BSplineCurve2D):
        """
        Cut a contou2d with bspline_curve2d to define two different contours.
        """
        # TODO: BsplineCurve is descretized and defined with a wire. To be improved!

        contours = self.cut_by_wire(bspline_curve2d.to_wire(20))

        return contours

    def clean_primitives(self):
        """
        Delete primitives with start=end, and return a new contour.
        """

        new_primitives = []
        for p in self.primitives:
            if not p.start.is_close(p.end):
                new_primitives.append(p)

        return Contour2D(new_primitives)

    def merge_with(self, contour2d):
        """
        Merge two adjacent contours, sharing primitives, and returns one outer contour and inner contours
        (if there are any).

        :param contour2d: contour to merge with
        :return: merged contours
        """
        is_sharing_primitive = self.is_sharing_primitives_with(contour2d)
        if self.is_inside(contour2d) and not is_sharing_primitive:
            return [self]
        if contour2d.is_inside(self) and not is_sharing_primitive:
            return [contour2d]

        merged_primitives = self.merge_primitives_with(contour2d)
        contours = Contour2D.contours_from_edges(merged_primitives)
        contours = sorted(contours, key=lambda contour: contour.area(),
                          reverse=True)
        return contours

    def union(self, contour2: 'Contour2D'):
        """
        Union two contours, if they adjacent, or overlap somehow.
        """
        if self.is_inside(contour2):
            return [self]
        if contour2.is_inside(self):
            return [contour2]
        contours_intersections = self.contour_intersections(contour2)
        if not self.is_sharing_primitives_with(contour2) and contours_intersections:
            resulting_primitives = []
            primitives1_inside = self.extract_with_points(contours_intersections[0], contours_intersections[1], True)
            primitives1_outside = self.extract_with_points(contours_intersections[0], contours_intersections[1], False)
            primitives2_inside = contour2.extract_with_points(contours_intersections[0],
                                                              contours_intersections[1], True)
            primitives2_outside = contour2.extract_with_points(contours_intersections[0],
                                                               contours_intersections[1], False)
            if contour2.point_belongs(primitives1_inside[0].middle_point()):
                resulting_primitives.extend(primitives1_outside)
            else:
                resulting_primitives.extend(primitives1_inside)
            if self.point_belongs(primitives2_inside[0].middle_point()):
                resulting_primitives.extend(primitives2_outside)
            else:
                resulting_primitives.extend(primitives2_inside)
            return [Contour2D(resulting_primitives).order_contour()]

        return self.merge_with(contour2)

    def cut_by_wire(self, wire: Wire2D):
        """
        Cut a contour2d with a wire2d and return a list of contours 2d.

        :param wire: volmdlr.wires.Wire2D
        :rtype: list[volmdlr.wires.Contour2D]

        :param wire: volmdlr.wires.Wire2D.
        :return: contours2d : list[volmdlr.wires.Contour2D].
        """

        intersections = self.wire_crossings(wire)  # crossings OR intersections (?)
        if not intersections or len(intersections) < 2:
            return [self]
        points_intersections = []
        for intersection, _ in intersections:
            if intersection not in points_intersections:
                points_intersections.append(intersection)
        if len(points_intersections) % 2 != 0:
            raise NotImplementedError(
                f'{len(points_intersections)} intersections not supported yet')

        # points_intersections = [point for point, prim in intersections]

        sorted_points = wire.sort_points_along_wire(points_intersections)
        list_contours = []
        contour_to_cut = self
        cutting_points_counter = 0
        while cutting_points_counter != len(sorted_points):

            point1 = sorted_points[cutting_points_counter]
            point2 = sorted_points[cutting_points_counter + 1]

            closing_wire = wire.extract_without_primitives(point1, point2, True)

            for point in points_intersections:
                if point not in [point1, point2] and Wire2D(closing_wire).point_over_wire(point):
                    closing_wire = wire.extract_without_primitives(point1, point2, False)
                    break

            closing_wire_prim = [closing_w for closing_w in closing_wire if closing_w]
            closing_contour = Contour2D(closing_wire_prim)
            contour1, contour2 = contour_to_cut.get_divided_contours(point1,
                                                                     point2,
                                                                     closing_contour,
                                                                     True)

            if sorted_points.index(point1) + 2 < len(sorted_points) - 1:
                if contour1.point_over_contour(
                        sorted_points[sorted_points.index(point1) + 2]):
                    contour_to_cut = contour1
                    list_contours.append(contour2)
                elif contour2.point_over_contour(
                        sorted_points[sorted_points.index(point1) + 2]):
                    contour_to_cut = contour2
                    list_contours.append(contour1)
            else:
                list_contours.extend([contour1, contour2])
            cutting_points_counter += 2

        return list_contours


class ClosedPolygonMixin:
    """
    Abstract class for ClosedPolygon, storing methods used by ClosedPolygon2D and ClosedPolygon3D.

    """

    def length(self):
        list_ = []
        for k in range(len(self.line_segments)):
            list_.append(self.line_segments[k].length())
        return sum(list_)

    def min_length(self):
        list_ = []
        for k in range(len(self.line_segments)):
            list_.append(self.line_segments[k].length())
        return min(list_)

    def max_length(self):
        list_ = []
        for k in range(len(self.line_segments)):
            list_.append(self.line_segments[k].length())
        return max(list_)

    def edge_statistics(self):
        distances = []
        for i, point in enumerate(self.points):
            if i != 0:
                distances.append(point.point_distance(self.points[i - 1]))
        mean_distance = mean(distances)
        std = npy.std(distances)
        return mean_distance, std

    def simplify_polygon(self, min_distance: float = 0.01,
                         max_distance: float = 0.05, angle: float = 15):
        points = [self.points[0]]
        previous_point = None
        for point in self.points[1:]:
            distance = point.point_distance(points[-1])
            if distance > min_distance:
                if distance > max_distance:
                    number_segmnts = round(distance / max_distance) + 2
                    for n in range(number_segmnts):
                        new_point = points[-1] + (point - points[-1]) * (
                                n + 1) / number_segmnts
                        if new_point.point_distance(points[-1]) > max_distance:
                            points.append(new_point)
                else:
                    if not volmdlr.core.point_in_list(point, points):
                        points.append(point)
            if len(points) > 1:
                vector1 = points[-1] - points[-2]
                vector2 = point - points[-2]
                cos = vector1.dot(vector2) / (vector1.norm() * vector2.norm())
                cos = math.degrees(math.acos(round(cos, 6)))
                if abs(cos) > angle:
                    if not volmdlr.core.point_in_list(previous_point, points):
                        points.append(previous_point)
                    if not volmdlr.core.point_in_list(point, points):
                        points.append(point)
            if len(points) > 2:
                vector1 = points[-2] - points[-3]
                vector2 = points[-1] - points[-3]
                cos = vector1.dot(vector2) / (vector1.norm() * vector2.norm())
                cos = math.degrees(math.acos(round(cos, 6)))
                if points[-3].point_distance(points[-2]) < min_distance and cos < angle:
                    points = points[:-2] + [points[-1]]
            previous_point = point
        if points[0].point_distance(points[-1]) < min_distance:
            points.remove(points[-1])

        if math.isclose(volmdlr.wires.ClosedPolygon2D(points).area(), 0.0, abs_tol=1e-6):
            return self

        return self.__class__(points)

    @property
    def line_segments(self):
        if not self._line_segments:
            self._line_segments = self.get_line_segments()
        return self._line_segments

    def get_line_segments(self):
        raise NotImplementedError(
            f"get_line_segments method must be overloaded by {self.__class__.__name__}")


class ClosedPolygon2D(Contour2D, ClosedPolygonMixin):
    """
    A collection of points, connected by linesegments, following each other.

    """
    _non_serializable_attributes = ['line_segments', 'primitives',
                                    'basis_primitives']

    def __init__(self, points: List[volmdlr.Point2D], name: str = ''):
        self.points = points
        self._line_segments = None

        Contour2D.__init__(self, self.line_segments, name)

    def copy(self, *args, **kwargs):
        points = [p.copy() for p in self.points]
        return ClosedPolygon2D(points, self.name)

    def __hash__(self):
        return sum(hash(p) for p in self.points)

    def __eq__(self, other_):
        if not isinstance(other_, self.__class__):
            return False
        equal = True
        for point, other_point in zip(self.points, other_.points):
            equal = (equal and point == other_point)
        return equal

    def area(self):
        # TODO: perf: cache number of points
        if len(self.points) < 3:
            return 0.

        x = [point.x for point in self.points]
        y = [point.y for point in self.points]

        x1 = [x[-1]] + x[0:-1]
        y1 = [y[-1]] + y[0:-1]
        return 0.5 * abs(sum(i * j for i, j in zip(x, y1))
                         - sum(i * j for i, j in zip(y, x1)))
        # return 0.5 * npy.abs(
        #     npy.dot(x, npy.roll(y, 1)) - npy.dot(y, npy.roll(x, 1)))

    def center_of_mass(self):
        lp = len(self.points)
        if lp == 0:
            return volmdlr.O2D
        if lp == 1:
            return self.points[0]
        if lp == 2:
            return 0.5 * (self.points[0] + self.points[1])

        x = [point.x for point in self.points]
        y = [point.y for point in self.points]

        xi_xi1 = x + npy.roll(x, -1)
        yi_yi1 = y + npy.roll(y, -1)
        xi_yi1 = npy.multiply(x, npy.roll(y, -1))
        xi1_yi = npy.multiply(npy.roll(x, -1), y)

        a = 0.5 * npy.sum(xi_yi1 - xi1_yi)  # signed area!
        # print('a :', a)
        #        a=self.area()
        if not math.isclose(a, 0, abs_tol=1e-08):
            cx = npy.sum(npy.multiply(xi_xi1, (xi_yi1 - xi1_yi))) / 6. / a
            cy = npy.sum(npy.multiply(yi_yi1, (xi_yi1 - xi1_yi))) / 6. / a
            return volmdlr.Point2D(cx, cy)

        self.plot()
        raise NotImplementedError

    def barycenter(self):
        """
        Calculates the geometric center of the polygon, which is the average position of all the points in it.

        :rtype: volmdlr.Point2D
        """
        barycenter1_2d = self.points[0]
        for point in self.points[1:]:
            barycenter1_2d += point
        return barycenter1_2d / len(self.points)

    def point_belongs(self, point, include_edge_points: bool = False):
        """
        Ray casting algorithm copied from internet.
        """
        return polygon_point_belongs((point.x, point.y),
                                     [(p.x, p.y) for p in self.points], include_edge_points=include_edge_points)

    def second_moment_area(self, point):
        Ix, Iy, Ixy = 0., 0., 0.
        for pi, pj in zip(self.points, self.points[1:] + [self.points[0]]):
            xi, yi = pi - point
            xj, yj = pj - point
            Ix += (yi ** 2 + yi * yj + yj ** 2) * (xi * yj - xj * yi)
            Iy += (xi ** 2 + xi * xj + xj ** 2) * (xi * yj - xj * yi)
            Ixy += (xi * yj + 2 * xi * yi + 2 * xj * yj + xj * yi) * (
                    xi * yj - xj * yi)
        if Ix < 0:
            Ix = - Ix
            Iy = - Iy
            Ixy = - Ixy
        return Ix / 12., Iy / 12., Ixy / 24.

    def get_line_segments(self):
        lines = []
        if len(self.points) > 1:
            for p1, p2 in zip(self.points,
                              list(self.points[1:]) + [self.points[0]]):
                if not p1.is_close(p2):
                    lines.append(volmdlr.edges.LineSegment2D(p1, p2))
        return lines

    def rotation(self, center: volmdlr.Point2D, angle: float):
        """
        ClosedPolygon2D rotation.

        :param center: rotation center
        :param angle: angle rotation
        :return: a new rotated ClosedPolygon2D
        """
        return ClosedPolygon2D(
            [point.rotation(center, angle) for point in self.points])

    def rotation_inplace(self, center: volmdlr.Point2D, angle: float):
        """
        Line2D rotation, Object is updated inplace.

        :param center: rotation center
        :param angle: rotation angle
        """
        warnings.warn("'inplace' methods are deprecated. Use a not inplace method instead.", DeprecationWarning)

        for point in self.points:
            point.rotation_inplace(center, angle)

    def translation(self, offset: volmdlr.Vector2D):
        """
        ClosedPolygon2D translation.

        :param offset: translation vector
        :return: A new translated ClosedPolygon2D
        """
        return ClosedPolygon2D(
            [point.translation(offset) for point in self.points])

    def translation_inplace(self, offset: volmdlr.Vector2D):
        """
        ClosedPolygon2D translation. Object is updated inplace.

        :param offset: translation vector
        """
        warnings.warn("'inplace' methods are deprecated. Use a not inplace method instead.", DeprecationWarning)

        for point in self.points:
            point.translation_inplace(offset)

    def frame_mapping(self, frame: volmdlr.Frame2D, side: str):
        return self.__class__([point.frame_mapping(frame, side) for point in self.points])

    def frame_mapping_inplace(self, frame: volmdlr.Frame2D, side: str):
        warnings.warn("'inplace' methods are deprecated. Use a not inplace method instead.", DeprecationWarning)

        for point in self.points:
            point.frame_mapping_inplace(frame, side)

    def polygon_distance(self,
                         polygon: 'volmdlr.wires.ClosedPolygon2D'):
        p = self.points[0]
        d = []
        for point in polygon.points:
            d.append(p.point_distance(point))
        index = d.index(min(d))
        return d[index]

    @cached_property
    def is_trigo(self):
        if len(self.points) < 3:
            return True

        angle = 0.
        for ls1, ls2 in zip(self.line_segments,
                            self.line_segments[1:] + [self.line_segments[0]]):
            u = ls2.unit_direction_vector()
            x = u.dot(ls1.unit_direction_vector())
            y = u.dot(ls1.normal_vector())
            angle += math.atan2(y, x)
        return angle > 0

    def delaunay_triangulation(self):
        points = self.points
        new_points = []
        delaunay_triangles = []
        # ax=plt.subplot()
        for point in points:
            new_points.append([point[0], point[1]])

        delaunay = npy.array(new_points)

        tri = Delaunay(delaunay)

        for simplice in delaunay[tri.simplices]:
            triangle = Triangle2D(volmdlr.Point2D(simplice[0]),
                                  volmdlr.Point2D(simplice[1]),
                                  volmdlr.Point2D(simplice[2]))
            delaunay_triangles.append(triangle)

        return delaunay_triangles

    def offset(self, offset):
        x_min, x_max, y_min, y_max = self.bounding_rectangle.bounds()

        max_offset_len = min(x_max - x_min, y_max - y_min) / 2
        if offset <= -max_offset_len:
            print('Inadapted offset, '
                  'polygon might turn over. Offset must be greater than',
                  -max_offset_len)
            raise ValueError('inadapted offset')

        nb = len(self.points)
        vectors = []
        for i in range(nb - 1):
            v1 = self.points[i + 1] - self.points[i]
            v2 = self.points[i] - self.points[i + 1]
            v1.normalize()
            v2.normalize()
            vectors.append(v1)
            vectors.append(v2)

        v1 = self.points[0] - self.points[-1]
        v2 = self.points[-1] - self.points[0]
        v1.normalize()
        v2.normalize()
        vectors.append(v1)
        vectors.append(v2)

        offset_vectors = []
        offset_points = []

        for i in range(nb):

            # check = False
            ni = vectors[2 * i - 1] + vectors[2 * i]
            if ni == volmdlr.Vector2D(0, 0):
                ni = vectors[2 * i]
                ni = ni.normal_vector()
                offset_vectors.append(ni)
            else:
                ni.normalize()
                if ni.dot(vectors[2 * i - 1].normal_vector()) > 0:
                    ni = - ni
                    # check = True
                offset_vectors.append(ni)

            normal_vector1 = - vectors[2 * i - 1].normal_vector()
            normal_vector2 = vectors[2 * i].normal_vector()
            normal_vector1.normalize()
            normal_vector2.normalize()
            alpha = math.acos(normal_vector1.dot(normal_vector2))

            offset_point = self.points[i] + offset / math.cos(alpha / 2) * \
                (-offset_vectors[i])

            # ax=self.plot()
            # offset_point.plot(ax=ax, color='g')

            # if self.point_belongs(offset_point):
            #     offset_point = self.points[i] + offset / math.cos(alpha / 2) * \
            #                    (-offset_vectors[i])

            offset_points.append(offset_point)

            # self.points[i].plot(ax=ax, color='b')
            # offset_point.plot(ax=ax, color='r')

        return self.__class__(offset_points)

    def point_border_distance(self, point, return_other_point=False):
        """
        Compute the distance to the border distance of polygon.
        Output is always positive, even if the point belongs to the polygon.
        """
        d_min, other_point_min = self.line_segments[0].point_distance(
            point, return_other_point=True)
        for line in self.line_segments[1:]:
            d, other_point = line.point_distance(
                point, return_other_point=True)
            if d < d_min:
                d_min = d
                other_point_min = other_point
        if return_other_point:
            return d_min, other_point_min
        return d_min

    def self_intersects(self):
        epsilon = 0
        # BENTLEY-OTTMANN ALGORITHM
        # Sort the points along ascending x for the Sweep Line method
        sorted_index = sorted(range(len(self.points)), key=lambda p: (
            self.points[p][0], self.points[p][1]))
        nb = len(sorted_index)
        segments = []
        deleted = []

        while len(sorted_index) != 0:  # While all the points haven't been swept
            # Stock the segments between 2 consecutive edges
            # Ex: for the ABCDE polygon, if Sweep Line is on C, the segments
            #   will be (C,B) and (C,D)
            if sorted_index[0] - 1 < 0:
                segments.append((sorted_index[0], nb - 1))
            else:
                segments.append((sorted_index[0], sorted_index[0] - 1))
            if sorted_index[0] >= len(self.points) - 1:
                segments.append((sorted_index[0], 0))
            else:
                segments.append((sorted_index[0], sorted_index[0] + 1))

            # Once two edges linked by a segment have been swept, delete the
            # segment from the list
            to_del = []
            for index in deleted:
                if abs(index - sorted_index[0]) == 1 or abs(
                        index - sorted_index[0]) == nb - 1:
                    to_del.append((index, sorted_index[0]))
                    to_del.append((sorted_index[0], index))

            # Keep track of which edges have been swept
            deleted.append(sorted_index[0])
            sorted_index.pop(0)

            # Delete the segments that have just been swept
            index_to_del = []
            for i, segment in enumerate(segments):
                for seg_to_del in to_del:
                    if segment == seg_to_del:
                        index_to_del.append(i)
            for index in index_to_del[::-1]:
                segments.pop(index)

            # Checks if two segments are intersecting each other, returns True
            # if yes, otherwise the algorithm continues at WHILE
            for segment1 in segments:
                for segment2 in segments:
                    if segment1[0] != segment2[0] and segment1[1] != segment2[
                        1] and segment1[0] != segment2[1] and segment1[1] != \
                            segment2[0]:

                        line1 = volmdlr.edges.LineSegment2D(
                            self.points[segment1[0]],
                            self.points[segment1[1]])
                        line2 = volmdlr.edges.LineSegment2D(
                            self.points[segment2[0]],
                            self.points[segment2[1]])

                        p, a, b = volmdlr.Point2D.line_intersection(line1,
                                                                    line2,
                                                                    True)
                        if p is not None:
                            if 0 + epsilon <= a <= 1 - epsilon \
                                    and 0 + epsilon <= b <= 1 - epsilon:
                                return True, line1, line2

        return False, None, None

    @classmethod
    def points_convex_hull(cls, points):
        if len(points) < 3:
            return None

        points_hull = [pt.copy() for pt in points]

        _, pos_ymax = argmax([pt.y for pt in points_hull])
        point_start = points_hull[pos_ymax]
        hull = [point_start]

        barycenter = points_hull[0]
        for pt in points_hull[1:]:
            barycenter += pt
        barycenter = barycenter / (len(points_hull))
        # second point of hull
        theta = []
        remaining_points = points_hull
        del remaining_points[pos_ymax]

        vec1 = point_start - barycenter
        for pt in remaining_points:
            vec2 = pt - point_start
            theta_i = -volmdlr.geometry.clockwise_angle(vec1, vec2)
            theta.append(theta_i)

        min_theta, posmin_theta = argmin(theta)
        next_point = remaining_points[posmin_theta]
        hull.append(next_point)
        del remaining_points[posmin_theta]
        # Adding first point to close the loop at the end
        remaining_points.append(hull[0])

        initial_vector = vec1.copy()
        total_angle = 0
        while not next_point.is_close(point_start):
            vec1 = next_point - hull[-2]
            theta = []
            for pt in remaining_points:
                vec2 = pt - next_point
                theta_i = -volmdlr.geometry.clockwise_angle(vec1, vec2)
                theta.append(theta_i)

            min_theta, posmin_theta = argmin(theta)
            if math.isclose(min_theta, -2 * math.pi, abs_tol=1e-6) \
                    or math.isclose(min_theta, 0, abs_tol=1e-6):
                if remaining_points[posmin_theta] == point_start:
                    break

            else:
                next_point = remaining_points[posmin_theta]

                vec_next_point = next_point - barycenter
                total_angle += (2 * math.pi - volmdlr.geometry.clockwise_angle(initial_vector, vec_next_point))

                if total_angle > 2 * math.pi:
                    break
                initial_vector = vec_next_point

                hull.append(next_point)

            del remaining_points[posmin_theta]

        hull.pop()

        return cls(hull)

    @classmethod
    def concave_hull(cls, points, concavity, scale_factor):
        """
        Calculates the concave hull from a cloud of points, i.e., it Unites all points under the smallest possible area.

        :param points: list of points corresponding to the cloud of points
        :type points: class: 'volmdlr.Point2D'
        :param concavity: Sets how sharp the concave angles can be. It goes from -1 (not concave at all. in fact,
                          the hull will be left convex) up to +1 (very sharp angles can occur. Setting concavity to
                          +1 might result in 0º angles!) concavity is defined as the cosine of the concave angles.
        :type concavity: float
        :param scale_factor: Sets how big is the area where concavities are going to be searched.
                             The bigger, the more sharp the angles can be. Setting it to a very high value might
                             affect the performance of the program.
                             This value should be relative to how close to each other the points to be connected are.
        :type scale_factor: float

        """

        def get_nearby_points(line, points, scale_factor):
            points_hull = [pt.copy() for pt in points]

            # print('i enter here')
            nearby_points = []
            line_midpoint = 0.5 * (line.start + line.end)
            # print(line_midpoint)
            tries = 0
            n = 5
            bounding_box = [line_midpoint.x - line.length() / 2,
                            line_midpoint.x + line.length() / 2,
                            line_midpoint.y - line.length() / 2,
                            line_midpoint.y + line.length() / 2]
            boundary = [int(bounding / scale_factor) for bounding in
                        bounding_box]
            while tries < n and len(nearby_points) == 0:
                for point in points_hull:
                    if not ((
                                    point.x == line.start.x and point.y == line.start.y) or (
                                    point.x == line.end.x and point.y == line.end.y)):
                        point_x_rel_pos = int(point.x / scale_factor)
                        point_y_rel_pos = int(point.y / scale_factor)
                        if boundary[0] <= point_x_rel_pos <= boundary[1] \
                                and point_y_rel_pos >= boundary[2]\
                                and point_y_rel_pos <= boundary[3]:
                            nearby_points.append(point)

                scale_factor *= 4 / 3
                tries += 1

            return nearby_points

        def line_colides_with_hull(line, concave_hull):
            for hull_line in concave_hull:
                if not line.start.is_close(hull_line.start) and not line.start.is_close(hull_line.end) and\
                        not line.end.is_close(hull_line.start) and not line.end.is_close(hull_line.end):
                    if line.line_intersections(hull_line.to_line()):
                        return True
            return False

        def get_divided_line(line, nearby_points, hull_concave_edges, concavity):
            divided_line = []
            ok_middle_points = []
            list_cossines = []
            for middle_point in nearby_points:
                vect1 = line.start - middle_point
                vect2 = line.end - middle_point
                if middle_point.is_close(line.start) or middle_point.is_close(line.end):
                    continue
                cos = round(vect1.dot(vect2) / (vect1.norm() * vect2.norm()),
                            4)
                if cos < concavity:
                    new_line_a = volmdlr.edges.LineSegment2D(start=line.start, end=middle_point)
                    new_line_b = volmdlr.edges.LineSegment2D(start=middle_point, end=line.end)
                    if not (line_colides_with_hull(line=new_line_a,
                                                   concave_hull=hull_concave_edges) and line_colides_with_hull(
                            line=new_line_b, concave_hull=hull_concave_edges)):
                        ok_middle_points.append(middle_point)
                        list_cossines.append(cos)
            if len(ok_middle_points) > 0:
                #  We want the middlepoint to be the one with widest angle (smallest cossine)
                min_cossine_index = list_cossines.index(min(list_cossines))
                divided_line.append(volmdlr.edges.LineSegment2D(line.start,
                                                                ok_middle_points[
                                                                    min_cossine_index]))
                divided_line.append(volmdlr.edges.LineSegment2D(
                    ok_middle_points[min_cossine_index], line.end))
            return divided_line

        hull_convex_edges = cls.points_convex_hull(points).line_segments
        hull_convex_edges.sort(key=lambda x: x.length(), reverse=True)
        hull_concave_edges = []
        hull_concave_edges.extend(hull_convex_edges)
        hull_points = list({pt for line in hull_concave_edges for pt in [line[0], line[1]]})
        unused_points = []
        for point in points:
            if not volmdlr.core.point_in_list(point, hull_points):
                unused_points.append(point)

        a_line_was_divided_in_the_iteration = True
        while a_line_was_divided_in_the_iteration:
            a_line_was_divided_in_the_iteration = False
            for line_position_hull in range(len(hull_concave_edges)):

                line = hull_concave_edges[line_position_hull]
                nearby_points = get_nearby_points(line, unused_points,
                                                  scale_factor)
                divided_line = get_divided_line(line, nearby_points,
                                                hull_concave_edges, concavity)
                if len(divided_line) > 0:
                    a_line_was_divided_in_the_iteration = True
                    unused_points.remove(divided_line[0].end)
                    hull_concave_edges.remove(line)
                    hull_concave_edges.extend(divided_line)
                    break

            hull_concave_edges.sort(key=lambda x: x.length(), reverse=True)

        # line  = hull_concave_edges[0]
        # print('first line length :', line.length())
        # nearby_points = get_nearby_points(line, unused_points, scale_factor)
        # print('points next the first line in the end: ', nearby_points)
        # divided_line = get_divided_line(line, nearby_points, hull_concave_edges, concavity)
        # print('len divided line :', len(divided_line))
        polygon_points = [(line.start, line.end) for line in hull_concave_edges]
        # polygon_points = [(line.start, line.end) for line in hull_concave_edges
        #                   if line.length() != 0]

        points = [polygon_points[0][0], polygon_points[0][1]]
        polygon_points.remove((polygon_points[0][0], polygon_points[0][1]))
        finished = False

        while not finished:
            for p1, p2 in polygon_points:
                if p1.is_close(points[-1]) and not volmdlr.core.point_in_list(p2, points):
                    points.append(p2)
                    break
<<<<<<< HEAD
                if p2.is_close(points[-1]) and not volmdlr.core.point_in_list(p1, points):
=======
                if p2 == points[-1] and p1 not in points:
>>>>>>> b2f2143d
                    points.append(p1)
                    break
            polygon_points.remove((p1, p2))
            if len(polygon_points) == 0:
                finished = True

        return cls(points)  # , nearby_points

    @classmethod
    def convex_hull_points(cls, points):
        """
        Uses the scipy method ConvexHull to calculate the convex hull from
        a cloud of points
        """

        points_hull = [pt.copy() for pt in points]

        numpy_points = npy.array([(p.x, p.y) for p in points_hull])
        hull = ConvexHull(numpy_points)
        polygon_points = []
        for simplex in hull.simplices:
            polygon_points.append((points_hull[simplex[0]], points_hull[simplex[1]]))

        points_hull = [polygon_points[0][0], polygon_points[0][1]]
        polygon_points.remove((polygon_points[0][0], polygon_points[0][1]))
        finished = False

        while not finished:
            for p1, p2 in polygon_points:
                if p1.is_close(points_hull[-1]):
                    points_hull.append(p2)
                    break
<<<<<<< HEAD
                if p2.is_close(points_hull[-1]):
=======
                if p2 == points_hull[-1]:
>>>>>>> b2f2143d
                    points_hull.append(p1)
                    break
            polygon_points.remove((p1, p2))
            if len(polygon_points) == 0:
                finished = True

        points_hull.pop(-1)

        # the first point is the one with the lowest x value
        i_min = 0
        min_x = points_hull[0].x
        for i, point in enumerate(points_hull):
            if point.x < min_x:
                min_x = point.x
                i_min = i

        points_hull = points_hull[i_min:] + points_hull[:i_min]

        # we make sure that the points are ordered in the trigonometric direction
        if points_hull[0].y < points_hull[1].y:
            points_hull.reverse()

        return cls(points_hull)

    def to_3d(self, plane_origin, x, y):
        """
        Transforms a ClosedPolygon2D into an ClosedPolygon3D, given a plane origin and an u and v plane vector.

        :param plane_origin: plane origin.
        :param x: plane u vector.
        :param y: plane v vector.
        :return: ClosedPolygon3D.
        """
        points3d = [point.to_3d(plane_origin, x, y) for point in self.points]
        return ClosedPolygon3D(points3d)

    def plot(self, ax=None, edge_style: EdgeStyle = EdgeStyle(), point_numbering=False,
             fill=False, fill_color='w'):
        if ax is None:
            _, ax = plt.subplots()
            ax.set_aspect('equal')

        if fill:
            ax.fill([p[0] for p in self.points], [p[1] for p in self.points],
                    facecolor=fill_color)
        for line_segment in self.line_segments:
            line_segment.plot(ax=ax, edge_style=edge_style)

        if edge_style.plot_points or point_numbering:
            for point in self.points:
                point.plot(ax=ax, color=edge_style.color, alpha=edge_style.alpha)

        if point_numbering:
            for ip, point in enumerate(self.points):
                ax.text(*point, 'point {}'.format(ip + 1),
                        ha='center', va='top')

        if edge_style.equal_aspect:
            ax.set_aspect('equal')
        else:
            ax.set_aspect('auto')

        ax.margins(0.1)
        plt.show()

        return ax

    def triangulation(self, tri_opt: str = 'pd'):
        """
        Perform triangulation on the polygon.

        To detail documentation, please refer to https://rufat.be/triangle/API.html

        :param tri_opt: (Optional) Triangulation preferences.
        :type tri_opt: str
        :return: A 2D mesh.
        :rtype: :class:`vmd.DisplayMesh2D`
        """
        # Converting points to nodes for performance
        nodes = [vmd.Node2D.from_point(p) for p in self.points]
        vertices = [(p.x, p.y) for p in nodes]
        n = len(nodes)
        segments = [(i, i + 1) for i in range(n - 1)]
        segments.append((n - 1, 0))

        tri = {'vertices': npy.array(vertices).reshape((-1, 2)),
               'segments': npy.array(segments).reshape((-1, 2)),
               }
        t = triangulate(tri, tri_opt)
        triangles = t['triangles'].tolist()
        np = t['vertices'].shape[0]
        points = [vmd.Node2D(*t['vertices'][i, :]) for i in range(np)]
        return vmd.DisplayMesh2D(points, triangles=triangles, edges=None)

    def grid_triangulation_points(self, number_points_x: int = 25, number_points_y: int = 25):
        """
        Use a n by m grid to triangulize the contour.

        :param number_points_x: Number of discretization points in x direction.
        :type number_points_x: int
        :param number_points_y: Number of discretization points in y direction.
        :type number_points_y: int
        :return: Discretization data.
        :rtype: list
        """
        x_min, x_max, y_min, y_max = self.bounding_rectangle.bounds()

        n = number_points_x + 2
        m = number_points_y + 2

        x = npy.linspace(x_min, x_max, num=n)
        y = npy.linspace(y_min, y_max, num=m)

        grid_point_index = {}

        polygon_points = {vmd.Node2D.from_point(p) for p in self.points}
        points = []
        for i, xi in enumerate(x):
            for j, yi in enumerate(y):
                point = vmd.Node2D(xi, yi)
                if self.point_belongs(point, include_edge_points=True) and point not in polygon_points:
                    grid_point_index[(i, j)] = point
                    points.append(point)

        return points, x, y, grid_point_index

    def ear_clipping_triangulation(self):
        """
        Computes the triangulation of the polygon using ear clipping algorithm.
        Note: triangles have been inverted for a better rendering in babylonjs
        """
        # Converting to nodes for performance
        nodes = [vmd.Node2D.from_point(p) for p in self.points]

        initial_point_to_index = {p: i for i, p in enumerate(nodes)}
        triangles = []

        remaining_points = nodes[:]

        number_remaining_points = len(remaining_points)
        while number_remaining_points > 3:
            current_polygon = ClosedPolygon2D(remaining_points)

            found_ear = False
            for p1, p2, p3 in zip(remaining_points,
                                  remaining_points[1:] + remaining_points[0:1],
                                  remaining_points[2:] + remaining_points[0:2]):
                if not p1.is_close(p3):
                    line_segment = volmdlr.edges.LineSegment2D(p1, p3)

                # Checking if intersections does not contain the vertices
                # of line_segment
                intersect = False
                intersections = current_polygon.linesegment_intersections(line_segment)
                if intersections:
                    for inter in intersections:
                        if not volmdlr.core.point_in_list(inter[0], [line_segment.start, line_segment.end]):
                            intersect = True
                            break

                if not intersect:
                    if current_polygon.point_belongs(line_segment.middle_point()):

                        triangles.append((initial_point_to_index[p1],
                                          initial_point_to_index[p3],
                                          initial_point_to_index[p2]))
                        remaining_points.remove(p2)
                        number_remaining_points -= 1
                        found_ear = True

                        # Rolling the remaining list
                        if number_remaining_points > 4:
                            deq = deque(remaining_points)
                            # random.randint(1, number_remaining_points-1))
                            deq.rotate(int(0.3 * number_remaining_points))
                            remaining_points = list(deq)

                        break

            # Searching for a flat ear
            if not found_ear:
                remaining_polygon = ClosedPolygon2D(remaining_points)
                if remaining_polygon.area() > 0.:

                    found_flat_ear = False
                    for p1, p2, p3 in zip(remaining_points,
                                          remaining_points[1:] + remaining_points[0:1],
                                          remaining_points[2:] + remaining_points[0:2]):
                        triangle = Triangle2D(p1, p2, p3)
                        if math.isclose(triangle.area(), 0, abs_tol=1e-8):
                            remaining_points.remove(p2)
                            found_flat_ear = True
                            break

                    if not found_flat_ear:
                        print('Warning : There are no ear in the polygon, it seems malformed: skipping triangulation')
                        return vmd.DisplayMesh2D(nodes, triangles)
                else:
                    return vmd.DisplayMesh2D(nodes, triangles)

        if len(remaining_points) == 3:
            p1, p2, p3 = remaining_points
            triangles.append((initial_point_to_index[p1],
                              initial_point_to_index[p3],
                              initial_point_to_index[p2]))

        return vmd.DisplayMesh2D(nodes, triangles)

    def simplify(self, min_distance: float = 0.01, max_distance: float = 0.05):
        return ClosedPolygon2D(self.simplify_polygon(min_distance=min_distance,
                                                     max_distance=max_distance).points)

    def line_intersecting_closing_point(self, crossing_point):
        """
        Finds closing point for the sewing method using intersection of lines
        drawn from the barycenter.

        returns the closing point
        """
        vec_dir = crossing_point.copy()
        vec_dir.normalize()

        line = volmdlr.edges.LineSegment2D(volmdlr.O2D,
                                           crossing_point + vec_dir * 5)
        # line.plot(ax=ax2d, color='b')

        point_intersections = {}
        for line_segment in self.line_segments:
            point_intersection = line_segment.linesegment_intersections(
                line)
            if point_intersection:
                point_intersections[line_segment] = point_intersection[
                    0]
            else:
                if line.point_belongs(line_segment.start):
                    point_intersections[line_segment] = line_segment.start
                if line.point_belongs(line_segment.end):
                    point_intersections[line_segment] = line_segment.end
        point_distance = list(point_intersections.values())[
            0].point_distance(crossing_point)
        point_intersection = list(point_intersections.values())[0]
        line_segment = list(point_intersections.keys())[0]
        for line, point in list(point_intersections.items())[1:]:
            dist = crossing_point.point_distance(point)
            if dist < point_distance:
                point_distance = dist
                point_intersection = point
                line_segment = line

        # point_intersection.plot(ax=ax2d)

        if point_intersection.point_distance(
                line_segment.start) < point_intersection.point_distance(
                                                            line_segment.end):
            closing_point = line_segment.start
        else:
            closing_point = line_segment.end

        return closing_point

    def point_in_polygon(self):
        """
        In case the barycenter of the polygon is outside, this method
        finds another point inside the polygon.

        """
        barycenter = self.barycenter()
        if self.point_belongs(barycenter):
            return barycenter
        intersetions1 = {}
        linex_pos = volmdlr.edges.LineSegment2D(volmdlr.O2D, volmdlr.X2D * 5)
        linex_neg = volmdlr.edges.LineSegment2D(volmdlr.O2D, -volmdlr.X2D * 5)
        liney_pos = volmdlr.edges.LineSegment2D(volmdlr.O2D, volmdlr.Y2D * 5)
        liney_neg = volmdlr.edges.LineSegment2D(volmdlr.O2D, -volmdlr.Y2D * 5)
        for line in [linex_pos, linex_neg, liney_pos, liney_neg]:
            intersections = []
            for line_segment in self.line_segments:
                point_intersection = line_segment.linesegment_intersections(
                    line)
                intersections.extend(point_intersection)
                if not point_intersection:
                    if line.point_belongs(line_segment.start):
                        intersections.append(line_segment.start)
                    if line.point_belongs(line_segment.end):
                        intersections.append(line_segment.end)
            intersetions1[line] = intersections[:]
        for i, value in enumerate(intersetions1.values()):
            if not value:
                if i % 2 == 0:
                    if len(list(intersetions1.values())[i + 1]) == 2:
                        translation1 = (list(intersetions1.values())[i + 1][0] +
                                        list(intersetions1.values())[
                                            i + 1][1]) * 0.5
                        break
                if i % 2 != 0:
                    if len(list(intersetions1.values())[i - 1]) == 2:
                        translation1 = (list(intersetions1.values())[i - 1][0]
                                        + list(intersetions1.values())[i - 1][1]) * 0.5
                        break

        return translation1

    def repositioned_polygon(self, x, y):
        linex = volmdlr.edges.LineSegment2D(-x.to_2d(volmdlr.O2D, x, y),
                                            x.to_2d(volmdlr.O2D, x, y))
        way_back = volmdlr.O3D
        barycenter = self.barycenter()
        if not self.point_belongs(barycenter):
            barycenter1_2d = self.point_in_polygon()
            self.translation(-barycenter1_2d, False)
            way_back = barycenter1_2d.to_3d(volmdlr.O3D, x, y)
        else:
            inters = self.linesegment_intersections(linex)
            distance = inters[0][0].point_distance(inters[-1][0])
            if distance / 2 > 3 * min(
                    self.point_distance(inters[0][0]),
                    self.point_distance(inters[-1][0])):
                mid_point = (inters[0][0] + inters[-1][0]) * 0.5
                self.translation(-mid_point)
                way_back = mid_point.to_3d(volmdlr.O3D, x, y)

        return self, way_back

    def get_possible_sewing_closing_points(self, polygon2, polygon_primitive,
                                           line_segment1: None, line_segment2: None):
        """
        Searches all possibles closing points available for the given primitive
        """
        middle_point = polygon_primitive.middle_point()
        if line_segment1 is None and line_segment2 is None:
            normal_vector = polygon_primitive.unit_normal_vector()
            line_segment1 = volmdlr.edges.LineSegment2D(middle_point,
                                                        middle_point - normal_vector)
            line_segment2 = volmdlr.edges.LineSegment2D(middle_point,
                                                        middle_point + normal_vector)

        line_intersections = {line_segment1: [], line_segment2: []}
        for line_segment in [line_segment1, line_segment2
                             ]:
            inter_points = []
            for prim in polygon2.line_segments + self.line_segments[
                                                 :self.line_segments.index(
                                                     polygon_primitive)] + self.line_segments[
                                                                           self.line_segments.index(
                                                                               polygon_primitive) + 1:]:
                inters = prim.linesegment_intersections(line_segment)
                if inters:
                    line_intersections[line_segment].append((inters[0], prim))
                    inter_points.append(inters[0])
                elif line_segment.point_belongs(prim.start, 1e-7):
                    if not volmdlr.core.point_in_list(prim.start, inter_points):
                        line_intersections[line_segment].append((prim.start, prim))
                        inter_points.append(prim.start)
                elif line_segment.point_belongs(prim.end, 1e-7):
                    if not volmdlr.core.point_in_list(prim.end, inter_points):
                        line_intersections[line_segment].append((prim.end, prim))
                        inter_points.append(prim.end)
                elif prim.point_belongs(middle_point, 1e-7):
                    line_intersections[line_segment].append((prim.middle_point(), prim))
                    inter_points.append(prim.middle_point())
        return line_intersections

    def select_farthest_sewing_closing_point(self,
                                             line_segment: volmdlr.edges.LineSegment2D,
                                             polygon_primitive,
                                             possible_closing_points):
        """
        Searches the closest sewing closing point available
        """
        closing_point = volmdlr.O2D
        middle_point = polygon_primitive.middle_point()
        distance = 0
        for intr_list in possible_closing_points:
            if intr_list[1] not in self.line_segments:
                dist = intr_list[0].point_distance(line_segment.start)
                if dist > distance:
                    distance = dist
                    closing_point = (intr_list[1].start if
                                     intr_list[0].point_distance(
                                         intr_list[1].start) <
                                     intr_list[0].point_distance(
                                         intr_list[1].end) else
                                     intr_list[1].end)

            elif intr_list[0].is_close(middle_point) and \
                    polygon_primitive.length() == intr_list[1].length():
                closing_point = intr_list[1].start
                distance = 0

        return closing_point

    def select_closest_sewing_closing_point(self,
                                            line_segment: volmdlr.edges.LineSegment2D,
                                            polygon_primitive,
                                            possible_closing_points):
        """
        Searches the closest sewing closing point available
        """
        closing_point = volmdlr.O2D
        middle_point = polygon_primitive.middle_point()
        distance = math.inf
        for intr_list in possible_closing_points:
            if intr_list[1] not in self.line_segments:
                dist = intr_list[0].point_distance(line_segment.start)
                if dist < distance:
                    distance = dist
                    closing_point = (intr_list[1].start if
                                     intr_list[0].point_distance(
                                         intr_list[1].start) <
                                     intr_list[0].point_distance(
                                         intr_list[1].end) else
                                     intr_list[1].end)

            elif intr_list[0].is_close(middle_point) and \
                    polygon_primitive.length() == intr_list[1].length():
                closing_point = intr_list[1].start
                distance = 0

        return closing_point

    def search_farthest(self, interseting_point, possible_closing_points):
        """
        While Sewing two Polygons, and searching a face\'s closing point, this
        method verifies it chooses the closest of the farthest available
        :return: True if to search the farthest of False if not
        """
        distance = math.inf
        target_prim = None
        for intersection_point, prim in possible_closing_points:
            dist = interseting_point.point_distance(intersection_point)
            if dist < distance:
                distance = dist
                target_prim = prim
        if target_prim in self.line_segments:
            return True
        return False

    def get_closing_point(self, polygon2_2d, primitive, ax=None):
        """Gets sewing closing points for given primitive points"""
        closing_point = volmdlr.O2D
        middle_point = primitive.middle_point()

        normal_vector = primitive.unit_normal_vector()
        line_segment1 = volmdlr.edges.LineSegment2D(middle_point,
                                                    middle_point - normal_vector)
        line_segment2 = volmdlr.edges.LineSegment2D(middle_point,
                                                    middle_point + normal_vector)

        possible_sewing_closing_points_in_linesegment =\
            self.get_possible_sewing_closing_points(polygon2_2d, primitive,
                                                    line_segment1,
                                                    line_segment2)
        if possible_sewing_closing_points_in_linesegment[line_segment1] and\
                not possible_sewing_closing_points_in_linesegment[line_segment2]:
            closing_point = self.select_closest_sewing_closing_point(
                line_segment1, primitive,
                possible_sewing_closing_points_in_linesegment[line_segment1])
            if ax is not None:
                closing_point.plot(ax=ax, color='g')
        if possible_sewing_closing_points_in_linesegment[line_segment2] and \
                not possible_sewing_closing_points_in_linesegment[
                    line_segment1]:
            closing_point = self.select_closest_sewing_closing_point(
                line_segment2, primitive,
                possible_sewing_closing_points_in_linesegment[line_segment2])

        else:
            if len(possible_sewing_closing_points_in_linesegment[line_segment1]) == 1:
                closing_point = self.select_closest_sewing_closing_point(
                    line_segment1, primitive,
                    possible_sewing_closing_points_in_linesegment[
                        line_segment1])
                if closing_point.is_close(volmdlr.O2D):
                    closing_point = self.select_farthest_sewing_closing_point(
                        line_segment2, primitive,
                        possible_sewing_closing_points_in_linesegment[
                            line_segment2])
                if ax is not None:
                    closing_point.plot(ax=ax, color='c')
            elif len(possible_sewing_closing_points_in_linesegment[line_segment2]) == 1:
                closing_point = self.select_closest_sewing_closing_point(
                    line_segment2, primitive,
                    possible_sewing_closing_points_in_linesegment[
                        line_segment2])
                if closing_point.is_close(volmdlr.O2D):
                    closing_point = self.select_farthest_sewing_closing_point(
                        line_segment1, primitive,
                        possible_sewing_closing_points_in_linesegment[
                            line_segment1])
            else:
                if possible_sewing_closing_points_in_linesegment[line_segment1]:
                    if self.search_farthest(
                            middle_point,
                            possible_sewing_closing_points_in_linesegment[
                                line_segment2]):
                        closing_point =\
                            self.select_farthest_sewing_closing_point(
                                line_segment1, primitive,
                                possible_sewing_closing_points_in_linesegment[
                                    line_segment1])
                    else:
                        closing_point =\
                            self.select_closest_sewing_closing_point(
                                line_segment1, primitive,
                                possible_sewing_closing_points_in_linesegment[
                                    line_segment1])

                elif possible_sewing_closing_points_in_linesegment[
                        line_segment2]:
                    closing_point = self.select_closest_sewing_closing_point(
                        line_segment2, primitive,
                        possible_sewing_closing_points_in_linesegment[
                            line_segment2])
        if ax is not None:
            middle_point.plot(ax=ax, color='r')
            line_segment1.plot(ax=ax, edge_style=EdgeStyle(color='y'))
            line_segment2.plot(ax=ax, edge_style=EdgeStyle(color='b'))
            closing_point.plot(ax=ax)
            raise NotImplementedError('There should not be a plot inside this method')

        return closing_point

    def get_valid_sewing_polygon_primitive(self, polygon2_2d):
        """Get valid primitive to start sewing two polygons"""
        for primitive1 in self.line_segments:
            middle_point = primitive1.middle_point()
            normal_vector = primitive1.unit_normal_vector()
            line_segment1 = volmdlr.edges.LineSegment2D(middle_point,
                                                        middle_point - normal_vector)
            line_segment2 = volmdlr.edges.LineSegment2D(middle_point,
                                                        middle_point + normal_vector)
            possible_closing_points = self.get_possible_sewing_closing_points(
                polygon2_2d, primitive1, line_segment1, line_segment2)
            if len(possible_closing_points[line_segment1]) == 1 and\
                    possible_closing_points[line_segment1][0][1] in polygon2_2d.line_segments:
                closing_point = (possible_closing_points[
                                     line_segment1][0][1].start if
                                 possible_closing_points[
                                     line_segment1][0][0].point_distance(
                                     possible_closing_points[
                                         line_segment1][0][1].start) <
                                 possible_closing_points[
                                     line_segment1][0][0].point_distance(
                                     possible_closing_points[
                                         line_segment1][0][1].end) else
                                 possible_closing_points[
                                     line_segment1][0][1].end)

                if polygon2_2d.points.index(closing_point) >= len(polygon2_2d.points) * 2 / 4:
                    return primitive1

            if len(possible_closing_points[line_segment2]) == 1 and\
                    possible_closing_points[line_segment2][0][1] in polygon2_2d.line_segments:
                closing_point = (possible_closing_points[
                                     line_segment2][0][1].start if
                                 possible_closing_points[
                                     line_segment2][0][0].point_distance(
                                     possible_closing_points[
                                         line_segment2][0][1].start) <
                                 possible_closing_points[
                                     line_segment2][0][0].point_distance(
                                     possible_closing_points[
                                         line_segment2][0][1].end) else
                                 possible_closing_points[
                                     line_segment2][0][1].end)

                if polygon2_2d.points.index(closing_point) >= len(polygon2_2d.points) * 2 / 4:
                    return primitive1

        for primitive1 in self.line_segments:
            closing_point = self.get_closing_point(polygon2_2d,
                                                   primitive1)
            if not closing_point.is_close(volmdlr.O2D):
                return primitive1

        raise NotImplementedError('make sure the two polygons '
                                  'you are trying to sew are valid ones')

    def is_convex(self):
        """
        Verifies if a polygon is convex or Not
        """
        for prim1, prim2 in zip(self.line_segments, self.line_segments[1:] + [self.line_segments[0]]):
            vector1 = prim1.direction_vector()
            vector2 = prim2.direction_vector()
            angle = volmdlr.geometry.clockwise_angle(vector1, vector2)
            if self.is_trigo:
                if angle < math.pi and angle != 0:
                    return False
            elif angle > math.pi and angle != 2 * math.pi:
                return False
        return True

    def axial_symmetry(self, line):
        """
        Finds out the symmetric closed_polygon2d according to a line.

        """

        axial_points = [point.axial_symmetry(line) for point in self.points]

        return self.__class__(points=axial_points)


class Triangle(ClosedPolygonMixin):
    """
    Defines a triangle from 3 points. It is a Super Class for Triangle2D and Triangle3D,
    storing their main attribute and methods.


    """

    def __init__(self, point1, point2,
                 point3, name: str = ''):

        self.point1 = point1
        self.point2 = point2
        self.point3 = point3
        self.name = name
        self._line_segments = None


class Triangle2D(ClosedPolygon2D):
    """
    Defines a triangle 2D.

    :param point1: triangle point 1.
    :param point2: triangle point 2.
    :param point3: triangle point 3.
    """

    def __init__(self, point1: volmdlr.Point2D, point2: volmdlr.Point2D,
                 point3: volmdlr.Point2D, name: str = ''):
        # TODO: This seems buggy. Is it still used?
        # self.point1 = point1
        # self.point2 = point2
        # self.point3 = point3
        # self.name = name

        ClosedPolygon2D.__init__(self, points=[point1, point2, point3], name=name)
        #
        # Triangle.__init__(self, point1,
        #                   point2,
        #                   point3,
        #                   name)

    def area(self):
        u = self.point2 - self.point1
        v = self.point3 - self.point1
        return abs(u.cross(v)) / 2

    def incircle_radius(self):
        a = self.point1.point_distance(self.point2)
        b = self.point1.point_distance(self.point3)
        c = self.point2.point_distance(self.point3)
        return 2 * self.area() / (a + b + c)

    def circumcircle_radius(self):
        a = self.point1.point_distance(self.point2)
        b = self.point1.point_distance(self.point3)
        c = self.point2.point_distance(self.point3)
        return a * b * c / (self.area() * 4.0)

    def ratio_circumr_length(self):
        return self.circumcircle_radius() / self.length()

    def ratio_incircler_length(self):
        return self.incircle_radius() / self.length()

    def aspect_ratio(self):
        a = self.point1.point_distance(self.point2)
        b = self.point1.point_distance(self.point3)
        c = self.point2.point_distance(self.point3)
        s = 0.5 * (a + b + c)
        try:
            return 0.125 * a * b * c / (s - a) / (s - b) / (s - c)
        except ZeroDivisionError:
            return 1000000.

    def axial_symmetry(self, line):
        """
        Finds out the symmetric triangle2d according to a line.

        """

        [point1, point2, point3] = [point.axial_symmetry(line)
                                    for point in [self.point1,
                                                  self.point2,
                                                  self.point3]]

        return self.__class__(point1, point2, point3)


class Circle2D(Contour2D):
    """
    Defines a Circle in two dimensions, with a center and a radius.

    """
    _non_serializable_attributes = ['internal_arcs', 'external_arcs',
                                    'polygon', 'straight_line_contour_polygon',
                                    'primitives', 'basis_primitives']

    def __init__(self, center: volmdlr.Point2D, radius: float, name: str = ''):
        self.center = center
        self.radius = radius
        self.angle = volmdlr.TWO_PI
        self.primitives = self._primitives()

        # self.points = self.tessellation_points()

        Contour2D.__init__(self, self.primitives, name=name)  # !!! this is dangerous

    def __hash__(self):
        return int(round(1e6 * (self.center.x + self.center.y + self.radius)))

    def __eq__(self, other_circle):
        if self.__class__.__name__ != other_circle.__class__.__name__:
            return False

        return math.isclose(self.center.x,
                            other_circle.center.x, abs_tol=1e-06) \
            and math.isclose(self.center.y,
                             other_circle.center.y, abs_tol=1e-06) \
            and math.isclose(self.radius, other_circle.radius,
                             abs_tol=1e-06)

    def _primitives(self):
        points = [
            volmdlr.Point2D(self.center.x + self.radius, self.center.y),
            volmdlr.Point2D(self.center.x, self.center.y - self.radius),
            volmdlr.Point2D(self.center.x - self.radius, self.center.y),
            volmdlr.Point2D(self.center.x, self.center.y + self.radius)]

        return [volmdlr.edges.Arc2D(points[0], points[1], points[2]),
                volmdlr.edges.Arc2D(points[2], points[3], points[0])]

    @classmethod
    def from_arc(cls, arc: volmdlr.edges.Arc2D):
        return cls(arc.center, arc.radius, arc.name + ' to circle')

    def point_belongs(self, point, include_edge_points: bool = False):
        """
        Verifies if a point is inside the Circle2D.

        :param point: A 2D point to check if it is inside the Circle2D.
        :type point: `volmdlr.Point2D`
        :param include_edge_points: A boolean indicating whether points on the edge of the Circle2D
            should be considered inside the circle.
        :type include_edge_points: bool
        :return: True if point inside the circle or false otherwise.
        :rtype: bool
        """

        if include_edge_points:
            return point.point_distance(self.center) <= self.radius
        return point.point_distance(self.center) < self.radius

    def get_bounding_rectangle(self):

        x_min = self.center.x - self.radius
        x_max = self.center.x + self.radius
        y_min = self.center.y - self.radius
        y_max = self.center.y + self.radius
        return volmdlr.core.BoundingRectangle(x_min, x_max, y_min, y_max)

    def line_intersections(self, line: volmdlr.edges.Line2D, tol=1e-9):
        """
        Calculates the intersections between a circle 2D and Line 2D.

        :param line: line to calculate intersections
        :param tol: tolerance to consider in calculations.
        :return: circle and line intersections.
        """
        full_arc_2d = volmdlr.edges.FullArc2D(
            center=self.center, start_end=self.point_at_abscissa(0),
            name=self.name)
        return full_arc_2d.line_intersections(line, tol)

    def linesegment_intersections(self, linesegment: volmdlr.edges.LineSegment2D, tol=1e-9):
        """
        Calculates the intersections between a circle 2D and LineSegment 2D.

        :param linesegment: linesegment to calculate intersections
        :param tol: tolerance to consider in calculations.
        :return: circle and linesegment intersections.
        """
        full_arc_2d = volmdlr.edges.FullArc2D(
            center=self.center, start_end=self.point_at_abscissa(0),
            name=self.name)
        return full_arc_2d.linesegment_intersections(linesegment, tol)

    def cut_by_line(self, line: volmdlr.edges.Line2D):
        intersection_points = self.line_intersections(line)
        if not intersection_points:
            return [self]
        if len(intersection_points) == 1:
            raise NotImplementedError
        if len(intersection_points) == 2:
            linesegment = volmdlr.edges.LineSegment2D(intersection_points[0],
                                                      intersection_points[1])
            arc1, arc2 = self.split(intersection_points[0],
                                    intersection_points[1])
            contour1 = Contour2D([arc1, linesegment.copy()])
            contour2 = Contour2D([arc2, linesegment.copy()])
            return [contour1, contour2]
        raise ValueError

    def circle_intersections(self, circle: 'volmdlr.wires.Circle2D'):
        x0, y0 = self.center
        x1, y1 = circle.center
        # r0 = self.radius
        # r1 = circle.radius

        d = math.sqrt((x1 - x0) ** 2 + (y1 - y0) ** 2)

        # non intersecting
        if d > self.radius + circle.radius:
            return []
        # One circle within other
        if d < abs(self.radius - circle.radius):
            return []
        # coincident circles
        if d == 0 and self.radius == circle.radius:
            return []
        a = (self.radius ** 2 - circle.radius ** 2 + d ** 2) / (2 * d)
        h = math.sqrt(self.radius ** 2 - a ** 2)
        x2 = x0 + a * (x1 - x0) / d
        y2 = y0 + a * (y1 - y0) / d
        x3 = x2 + h * (y1 - y0) / d
        y3 = y2 - h * (x1 - x0) / d

        x4 = x2 - h * (y1 - y0) / d
        y4 = y2 + h * (x1 - x0) / d

        return [volmdlr.Point2D(x3, y3), volmdlr.Point2D(x4, y4)]

    def arc_intersections(self, arc2d: volmdlr.edges.Arc2D):
        circle = Circle2D(arc2d.center, arc2d.radius)
        intersections = []

        for inter in self.circle_intersections(circle):
            try:
                arc2d.abscissa(inter)  # I guess it is a test?
                intersections.append(inter)
            except ValueError:
                pass
        return intersections

    def length(self):
        """
        Calculates the length of the Circle 2D.

        :return: the circle's length.
        """

        return volmdlr.TWO_PI * self.radius

    def plot(self, ax=None, edge_style: EdgeStyle = EdgeStyle()):
        if ax is None:
            _, ax = plt.subplots()
        # else:
        #     fig = ax.figure
        if self.radius > 0:
            ax.add_patch(matplotlib.patches.Arc((self.center.x, self.center.y),
                                                2 * self.radius,
                                                2 * self.radius,
                                                angle=0,
                                                theta1=0,
                                                theta2=360,
                                                color=edge_style.color,
                                                alpha=edge_style.alpha,
                                                linestyle=edge_style.linestyle,
                                                linewidth=edge_style.linewidth))
        if edge_style.equal_aspect:
            ax.set_aspect('equal')
        return ax

    def to_3d(self, plane_origin, x, y):
        """
        Transforms a Circle2D into an Circle3D, given a plane origin and an u and v plane vector.

        :param plane_origin: plane origin.
        :param x: plane u vector.
        :param y: plane v vector.
        :return: Circle3D.
        """
        normal = x.cross(y)
        center3d = self.center.to_3d(plane_origin, x, y)
        return Circle3D(volmdlr.Frame3D(center3d, x, y, normal),
                        self.radius, self.name)

    def rotation(self, center: volmdlr.Point2D, angle: float):
        """
        Circle2D rotation.

        :param center: rotation center.
        :param angle: angle rotation.
        :return: a new rotated Circle2D.
        """
        return Circle2D(self.center.rotation(center, angle), self.radius)

    def rotation_inplace(self, center: volmdlr.Point2D, angle: float):
        """
        Circle2D rotation. Object is updated inplace.

        :param center: rotation center
        :param angle: rotation angle
        """
        warnings.warn("'inplace' methods are deprecated. Use a not inplace method instead.", DeprecationWarning)

        self.center.rotation_inplace(center, angle)

    def translation(self, offset: volmdlr.Vector2D):
        """
        Circle2D translation.

        :param offset: translation vector
        :return: A new translated Circle2D
        """
        return Circle2D(self.center.translation(offset), self.radius)

    def translation_inplace(self, offset: volmdlr.Vector3D):
        """
        Circle2D translation. Object is updated inplace.

        :param offset: translation vector
        """
        warnings.warn("'inplace' methods are deprecated. Use a not inplace method instead.", DeprecationWarning)

        self.center.translation_inplace(offset)

    def frame_mapping(self, frame: volmdlr.Frame3D, side: str):
        """
        Changes frame_mapping and return a new Circle2D
        side = 'old' or 'new'
        """
        if side == 'old':
            return Circle2D(frame.local_to_global_coordinates(self.center),
                            self.radius)
        if side == 'new':
            return Circle2D(frame.global_to_local_coordinates(self.center),
                            self.radius)
        raise ValueError('Side should be \'new\' \'old\'')

    def frame_mapping_inplace(self, frame: volmdlr.Frame3D, side: str):
        """
        Changes frame_mapping and the object is updated inplace
        side = 'old' or 'new'
        """
        warnings.warn("'inplace' methods are deprecated. Use a not inplace method instead.", DeprecationWarning)

        if side == 'old':
            self.center = frame.local_to_global_coordinates(self.center)
        elif side == 'new':
            self.center = frame.global_to_local_coordinates(self.center)
        else:
            raise ValueError('Side should be \'new\' \'old\'')

    def area(self):
        return math.pi * self.radius ** 2

    def second_moment_area(self, point):
        """
        Second moment area of part of disk
        """
        sma = math.pi * self.radius ** 4 / 4
        return volmdlr.geometry.huygens2d(sma, sma, 0, self.area(), self.center, point)

    def center_of_mass(self):
        return self.center

    def point_symmetric(self, point):
        center = 2 * point - self.center
        return Circle2D(center, self.radius)

    def plot_data(self, edge_style: plot_data.EdgeStyle = None,
                  surface_style: plot_data.SurfaceStyle = None):
        return plot_data.Circle2D(cx=self.center.x, cy=self.center.y,
                                  r=self.radius,
                                  edge_style=edge_style,
                                  surface_style=surface_style)

    def copy(self, *args, **kwargs):
        return Circle2D(self.center.copy(), self.radius)

    def point_at_abscissa(self, curvilinear_abscissa):
        start = self.center + self.radius * volmdlr.X3D
        return start.rotation(self.center,
                              curvilinear_abscissa / self.radius)

    def split_by_line(self, line: volmdlr.edges.Line2D):
        """
        Split the Circle with a line into two Arc2D.
        """
        split_points = self.line_intersections(line)
        return self.split(split_points[0], split_points[1])

    def split(self, split_start, split_end):
        x1, y1 = split_start - self.center
        x2, y2 = split_end - self.center

        angle1 = math.atan2(y1, x1)
        angle2 = math.atan2(y2, x2)
        angle_i1 = 0.5 * (angle2 - angle1)
        angle_i2 = angle_i1 + math.pi
        interior_point1 = split_start.rotation(self.center, angle_i1)
        interior_point2 = split_start.rotation(self.center, angle_i2)

        return [volmdlr.edges.Arc2D(split_start, interior_point1,
                                    split_end),
                volmdlr.edges.Arc2D(split_start, interior_point2,
                                    split_end)]

    def axial_symmetry(self, line):
        """
        Finds out the symmetric circle2d according to a line.
        """
        return self.__class__(center=self.center.axial_symmetry(line),
                              radius=self.radius)

    def discretization_points(self, *, number_points: int = None, angle_resolution: int = 40):
        """
        Discretize a Contour to have "n" points.

        :param number_points: the number of points (including start and end points)
             if unset, only start and end will be returned
        :param angle_resolution: if set, the sampling will be adapted to have a controlled angular distance. Useful
            to mesh an arc
        :return: a list of sampled points
        """
        if not number_points and angle_resolution:
            number_points = math.ceil(math.pi * angle_resolution) + 2
        step = self.length() / (number_points - 1)
        return [self.point_at_abscissa(i * step) for i in range(number_points)]

    def polygon_points(self, discretization_resolution: int):
        warnings.warn('polygon_points is deprecated,\
        please use discretization_points instead',
                      DeprecationWarning)
        return self.discretization_points(angle_resolution=discretization_resolution)

    def get_geo_points(self):
        return [volmdlr.Point3D(self.radius, self.center.y, 0),
                volmdlr.Point3D(self.center.x, self.center.y, 0),
                volmdlr.Point3D(-self.radius, self.center.y, 0)]


class Ellipse2D(Contour2D):
    """
    Defines an Ellipse in two-dimensions.

    Ellipse2D defined by a major axis (A), minor axis (B), a center and a vector
    representing the direction of the major axis.

    :param major_axis: ellipse's major axis (A)
    :type major_axis: float
    :param minor_axis: ellipse's minor axis (B)
    :type minor_axis: float
    :param center: ellipse's center
    :type center: volmdlr.Point3D
    :param major_dir: direction vector for major axis
    :type major_dir: volmdlr.Vector3D

    :Example:
    >>> ellipse2d = wires.Ellipse2D(4, 2, volmdlr.O2D, volmdlr.Vector2D(1, 1))
    """

    def __init__(self, major_axis, minor_axis, center, major_dir, name=''):
        self.major_axis = major_axis
        self.minor_axis = minor_axis
        self.center = center
        self.major_dir = major_dir
        self.major_dir.normalize()
        self.minor_dir = - self.major_dir.normal_vector()
        self.theta = volmdlr.geometry.clockwise_angle(self.major_dir, volmdlr.X2D)
        if self.theta == math.pi * 2:
            self.theta = 0.0
        Contour2D.__init__(self, [self], name=name)

    def __hash__(self):
        return int(round(1e6 * (self.center.x + self.center.y + self.major_axis + self.minor_axis)))

    def area(self):
        """
        Calculates the ellipe's area.

        :return: ellipe's area, float.
        """
        return math.pi * self.major_axis * self.minor_axis

    def length(self):
        """
        Calculates the ellipse's length.

        :return: ellipe's length.
        """
        mid_point = self.center - self.major_axis * self.major_dir
        if self.theta != 0.0:
            mid_point = self.center - volmdlr.Point2D(self.major_axis, 0)
            mid_point = mid_point.rotation(self.center, self.theta)
        length = 2 * self.abscissa(mid_point)
        return length

    def to_3d(self, plane_origin, x, y):
        """
        Transforms a Ellipse2D into an Ellipse3D, given a plane origin and an u and v plane vector.

        :param plane_origin: plane origin.
        :param x: plane u vector.
        :param y: plane v vector.
        :return: Ellipse3D.
        """
        raise NotImplementedError

    def point_over_ellipse(self, point, abs_tol=1e-6):
        """
        Verifies if a point is on the ellipse.

        :param point: point to be verified.
         :param abs_tol: tolerance.
        :return: True or False.
        """
        return math.isclose(
            ((point.x - self.center.x) * math.cos(self.theta) +
             (point.y - self.center.y) * math.sin(self.theta)) ** 2 / self.major_axis ** 2 +
            ((point.x - self.center.x) * math.sin(self.theta) -
             (point.y - self.center.y) * math.cos(self.theta)) ** 2 / self.minor_axis ** 2, 1, abs_tol=abs_tol)

    def point_over_contour(self, point, abs_tol=1e-6):
        """
        Verifies if a point is on the ellipse.

        :param point: point to be verified.
        :param abs_tol: tolerance.
        :return: True or False.
        """
        return self.point_over_ellipse(point, abs_tol)

    def line_intersections(self, line: 'volmdlr.edges.Line2D'):
        """
        Calculates the intersections between a line and an ellipse.

        :param line: line to calculate intersections
        :return: list of points intersections, if there are any
        """
        intersections = vm_utils_intersections.ellipse2d_line_intersections(self, line)
        return intersections

    def linesegment_intersections(self, linesegment: 'volmdlr.edges.LineSegment2D'):
        """
        Calculates the intersections between a linesegment and an ellipse.

        :param linesegment: linesegment to calculate intersections.
        :return: list of points intersections, if there are any.
        """
        line_intersections = self.line_intersections(linesegment.to_line())
        intersections = []
        for intersection in line_intersections:
            if linesegment.point_belongs(intersection):
                intersections.append(intersection)
        return intersections

    def discretization_points(self, *, number_points: int = None, angle_resolution: int = 20):
        """
        Calculates the discretized points for the ellipse.

        :param number_points: number of point to have in the discretized points.
        :param angle_resolution: the angle resolution to be used to discretise points.
        :return: discretized points.
        """
        if number_points:
            angle_resolution = number_points
        discretization_points = [self.center + volmdlr.Point2D(self.major_axis * math.cos(theta),
                                                               self.minor_axis * math.sin(theta))
                                 for theta in npy.linspace(0, volmdlr.TWO_PI, angle_resolution + 1)]
        discretization_points = [point.rotation(self.center, self.theta) for point in discretization_points]
        return discretization_points

    def abscissa(self, point: volmdlr.Point2D):
        """
        Calculates the abscissa for a given point.

        :param point: point to calculate the abscissa.
        :return: the corresponding abscissa, 0 < abscissa < ellipse's length.
        """
        if self.point_over_ellipse(point):
            angle_abscissa = self.point_angle_with_major_dir(point)

            def arc_length(theta):
                return math.sqrt((self.major_axis ** 2) * math.sin(theta) ** 2 +
                                 (self.minor_axis ** 2) * math.cos(theta) ** 2)

            res, _ = scipy_integrate.quad(arc_length, 0, angle_abscissa)
            return res
        raise ValueError(f'point {point} does not belong to ellipse')

    def point_angle_with_major_dir(self, point2d):
        """
        Given a point in the ellipse, calculates it angle with the major direction vector.

        """
        center2d_point2d = point2d - self.center
        angle_abscissa = volmdlr.geometry.clockwise_angle(center2d_point2d, self.major_dir)
        return angle_abscissa

    def plot(self, ax=None, edge_style: EdgeStyle = EdgeStyle()):
        """
        Matplotlib plot for an ellipse.

        """
        if ax is None:
            _, ax = plt.subplots()
        x = []
        y = []
        for point_x, point_y in self.discretization_points(number_points=50):
            x.append(point_x)
            y.append(point_y)
        plt.plot(x, y, color=edge_style.color, alpha=edge_style.alpha)
        if edge_style.equal_aspect:
            ax.set_aspect('equal')
        return ax

    def rotation(self, center: volmdlr.Point2D, angle: float):
        """
        Rotation of ellipse around a center and an angle.

        :param center: center of the rotation.
        :param angle: angle to rotated of.
        :return: a rotationed new ellipse.
        """
        rotationed_center = self.center.rotation(center, angle)
        point_major_dir = self.center + self.major_dir * self.major_axis
        rotationed_major_dir_point = point_major_dir.rotation(center, angle)
        major_dir = rotationed_major_dir_point - rotationed_center
        return Ellipse2D(self.major_axis, self.minor_axis, rotationed_center,
                         major_dir)

    def translation(self, offset: volmdlr.Vector2D):
        """
        Translation of ellipse from an offset vector.

        :param offset: corresponding translation vector.
        :return: translated new ellipse2d.
        """
        return Ellipse2D(self.major_axis, self.minor_axis, self.center.translation(offset), self.major_dir)

    def frame_mapping(self, frame: volmdlr.Frame2D, side: str):
        """
        Changes frame_mapping and return a new Ellipse2D.
        side = 'old' or 'new'
        """
        if side == 'old':
            return Ellipse2D(self.major_axis, self.minor_axis, frame.local_to_global_coordinates(self.center),
                             self.major_dir)
        if side == 'new':
            point_major_dir = self.center + self.major_dir * self.major_axis
            major_dir = frame.global_to_local_coordinates(point_major_dir) - self.center
            return Ellipse2D(self.major_axis, self.minor_axis, frame.global_to_local_coordinates(self.center),
                             major_dir)
        raise ValueError('Side should be \'new\' \'old\'')


class Contour3D(ContourMixin, Wire3D):
    """
    A collection of 3D primitives forming a closed wire3D.

    """
    _non_serializable_attributes = ['points']
    _non_eq_attributes = ['name']
    _non_hash_attributes = ['points', 'name']
    _generic_eq = True

    def __init__(self, primitives: List[volmdlr.core.Primitive3D],
                 name: str = ''):
        """
        Defines a contour3D from a collection of edges following each other stored in primitives list.
        """

        Wire3D.__init__(self, primitives=primitives, name=name)
        self._edge_polygon = None
        self._utd_bounding_box = False

    def __eq__(self, other_):
        if other_.__class__.__name__ != self.__class__.__name__:
            return False
        if len(self.primitives) != len(other_.primitives):
            return False
        equal = 0
        for prim1 in self.primitives:
            reverse1 = prim1.reverse()
            found = False
            for prim2 in other_.primitives:
                reverse2 = prim2.reverse()
                if (prim1 == prim2 or reverse1 == prim2
                        or reverse2 == prim1 or reverse1 == reverse2):
                    equal += 1
                    found = True
            if not found:
                return False
        if equal == len(self.primitives):
            return True
        return False

    @property
    def edge_polygon(self):
        if self._edge_polygon is None:
            self._edge_polygon = self._get_edge_polygon()
        return self._edge_polygon

    def _get_edge_polygon(self):
        points = []
        for edge in self.primitives:
            if points:
                if not edge.start.is_close(points[-1]):
                    points.append(edge.start)
            else:
                points.append(edge.start)
        return ClosedPolygon3D(points)

    @classmethod
    def from_step(cls, arguments, object_dict, **kwargs):
        """
        Converts a step primitive to a Contour3D.

        :param arguments: The arguments of the step primitive.
        :type arguments: list
        :param object_dict: The dictionary containing all the step primitives that have already been instantiated.
        :type object_dict: dict
        :return: The corresponding Contour3D object.
        :rtype: :class:`volmdlr.wires.Contour3D`
        """

        name = arguments[0][1:-1]
        raw_edges = []
        # edge_ends = {}
        for edge_id in arguments[1]:
            raw_edges.append(object_dict[int(edge_id[1:])])

        if (len(raw_edges)) == 1:
            if isinstance(raw_edges[0], cls):
                # Case of a circle, ellipse...
                return raw_edges[0]
            return cls(raw_edges, name=name)

        # Making things right for first 2 primitives
        if any(edge is None for edge in raw_edges):
            raise ValueError
        distances = [raw_edges[0].end.point_distance(raw_edges[1].start),
                     raw_edges[0].start.point_distance(raw_edges[1].start),
                     raw_edges[0].end.point_distance(raw_edges[1].end),
                     raw_edges[0].start.point_distance(raw_edges[1].end)]
        index = distances.index(min(distances))
        if min(distances) > 6e-4:
            # Green color : well-placed and well-read
            ax = raw_edges[0].plot(color='g')
            # Red color : can't be connected to green edge
            raw_edges[1].plot(ax=ax, color='r')
            # Black color : to be placed
            for re in raw_edges[2:]:
                re.plot(ax=ax)
            # deltax1 = abs(raw_edges[0].start.x - raw_edges[1].end.x)
            # deltax2 = abs(raw_edges[0].end.x - raw_edges[1].end.x)
            # deltay1 = abs(raw_edges[0].start.y - raw_edges[1].end.y)
            # deltay2 = abs(raw_edges[0].end.y - raw_edges[1].end.y)
            # deltaz1 = abs(raw_edges[0].start.z - raw_edges[1].end.z)
            # deltaz2 = abs(raw_edges[0].end.z - raw_edges[1].end.z)
            raise NotImplementedError(
                f'Number of edges: {len(raw_edges)}',
                'First 2 edges of contour not following each other',
                f'delta_x = {abs(raw_edges[0].start.x - raw_edges[1].end.x)},'
                f' {abs(raw_edges[0].end.x - raw_edges[1].end.x)}',
                f'delta_y = {abs(raw_edges[0].start.y - raw_edges[1].end.y)},'
                f' {abs(raw_edges[0].end.y - raw_edges[1].end.y)}',
                f'delta_z = {abs(raw_edges[0].start.z - raw_edges[1].end.z)},'
                f' {abs(raw_edges[0].end.z - raw_edges[1].end.z)}',
                f'distance = {min(distances)}')

        if index == 0:
            edges = [raw_edges[0], raw_edges[1]]
        elif index == 1:
            edges = [raw_edges[0].reverse(), raw_edges[1]]
        elif index == 2:
            edges = [raw_edges[0], raw_edges[1].reverse()]
        elif index == 3:
            edges = [raw_edges[0].reverse(), raw_edges[1].reverse()]
        else:
            raise NotImplementedError

        # Connecting the next edges
        last_edge = edges[-1]
        for i, raw_edge in enumerate(raw_edges[2:]):
            distances = [raw_edge.start.point_distance(last_edge.end),
                         raw_edge.end.point_distance(last_edge.end)]
            index = distances.index(min(distances))
            if min(distances) > 6e-4:
                # Green color : well-placed and well-read
                ax = last_edge.plot(color='g')
                for re in raw_edges[:2 + i]:
                    re.plot(ax=ax, color='g')
                    re.start.plot(ax=ax, color='g')
                    re.end.plot(ax=ax, color='g')
                last_edge.end.plot(ax=ax, color='r')
                # Red color : can't be connected to red dot
                raw_edge.plot(ax=ax, color='r')
                # Black color : to be placed
                for re in raw_edges[2 + i + 1:]:
                    re.plot(ax=ax)
                    re.start.plot(ax=ax)
                    re.end.plot(ax=ax)
                # deltax1 = abs(raw_edge.start.x - last_edge.end.x)
                # deltax2 = abs(raw_edge.end.x - last_edge.end.x)
                # deltay1 = abs(raw_edge.start.y - last_edge.end.y)
                # deltay2 = abs(raw_edge.end.y - last_edge.end.y)
                # deltaz1 = abs(raw_edge.start.z - last_edge.end.z)
                # deltaz2 = abs(raw_edge.end.z - last_edge.end.z)
                raise NotImplementedError(
                    f'Number of edges: {len(raw_edges)}',
                    'Edges of contour not following each other',
                    f'delta_x = {abs(raw_edge.start.x - last_edge.end.x)},'
                    f' {abs(raw_edge.end.x - last_edge.end.x)}',
                    f'delta_y = {abs(raw_edge.start.y - last_edge.end.y)},'
                    f' {abs(raw_edge.end.y - last_edge.end.y)}',
                    f'delta_z = {abs(raw_edge.start.z - last_edge.end.z)},'
                    f' {abs(raw_edge.end.z - last_edge.end.z)}',
                    f'distance = {min(distances)}')
            if index == 0:
                last_edge = raw_edge
            elif index == 1:
                last_edge = raw_edge.reverse()

            edges.append(last_edge)
        return cls(edges, name=name)

    def to_step(self, current_id, surface_id=None, surface3d=None):
        """
        Create a Circle3D step object.

        """
        content = ''
        edge_ids = []
        for primitive in self.primitives:
            if primitive.__class__.__name__ == 'BSplineCurve3D':
                method_name = f'{primitive.__class__.__name__.lower()}_to_2d'
                curve2d = getattr(surface3d, method_name)(primitive)[0]
                if curve2d.__class__.__name__ == 'LineSegment3D':
                    curve2d = curve2d.to_bspline_curve()
                primitive_content, primitive_ids = primitive.to_step(
                    current_id, surface_id=surface_id, curve2d=curve2d)
            else:
                primitive_content, primitive_ids = primitive.to_step(current_id, surface_id=surface_id)
            content += primitive_content
            current_id = primitive_ids[-1] + 1
            for primitive_id in primitive_ids:
                content += "#{} = ORIENTED_EDGE('{}',*,*,#{},.T.);\n".format(
                    current_id,
                    primitive.name,
                    primitive_id)
                edge_ids.append(current_id)

                current_id += 1

        content += "#{} = EDGE_LOOP('{}',({}));\n".format(
            current_id, self.name, volmdlr.core.step_ids_to_str(edge_ids))
        return content, current_id

    def average_center_point(self):
        nb = len(self.edge_polygon.points)
        x = sum(point[0] for point in self.edge_polygon.points) / nb
        y = sum(point[1] for point in self.edge_polygon.points) / nb
        z = sum(point[2] for point in self.edge_polygon.points) / nb

        return volmdlr.Point3D(x, y, z)

    def to_2d(self, plane_origin, x, y):
        primitives2d = self.get_primitives_2d(plane_origin, x, y)
        return Contour2D(primitives=primitives2d)

    def rotation(self, center: volmdlr.Point3D, axis: volmdlr.Vector3D,
                 angle: float):
        """
        Contour3D rotation.

        :param center: rotation center.
        :param axis: rotation axis.
        :param angle: angle rotation.
        :return: a new rotated Contour3D.
        """
        new_edges = [edge.rotation(center, axis, angle) for edge
                     in self.primitives]
        return Contour3D(new_edges, self.name)

    def rotation_inplace(self, center: volmdlr.Point3D, axis: volmdlr.Vector3D,
                         angle: float):
        """
        Contour3D rotation. Object is updated inplace.

        :param center: rotation center.
        :param axis: rotation axis.
        :param angle: rotation angle.
        """
        warnings.warn("'inplace' methods are deprecated. Use a not inplace method instead.", DeprecationWarning)

        for edge in self.primitives:
            edge.rotation_inplace(center, axis, angle)

    def translation(self, offset: volmdlr.Vector3D):
        """
        Contour3D translation.

        :param offset: translation vector.
        :return: A new translated Contour3D.
        """
        new_edges = [edge.translation(offset) for edge in
                     self.primitives]
        return Contour3D(new_edges, self.name)

    def translation_inplace(self, offset: volmdlr.Vector3D):
        """
        Contour3D translation. Object is updated inplace.

        :param offset: translation vector.
        """
        warnings.warn("'inplace' methods are deprecated. Use a not inplace method instead.", DeprecationWarning)

        for edge in self.primitives:
            edge.translation_inplace(offset)

    def order_contour(self):
        # new_primitives = []
        # points = self.ordering_contour()
        # for p1, p2 in points:
        #     new_primitives.append(volmdlr.edges.LineSegment3D(p1, p2))
        # self.primitives = new_primitives

        initial_points = []
        for primitive in self.primitives:
            initial_points.append((primitive.start, primitive.end))

        new_primitives = []
        if self.is_ordered():
            return self
        points = self.ordering_contour()
        for p1, p2 in points:
            try:
                index = initial_points.index((p1, p2))
            except ValueError:
                index = initial_points.index((p2, p1))

            if isinstance(self.primitives[index], volmdlr.edges.LineSegment3D):
                new_primitives.append(volmdlr.edges.LineSegment3D(p1, p2))
            elif isinstance(self.primitives[index], volmdlr.edges.Arc3D):
                new_primitives.append(volmdlr.edges.Arc3D(p1, self.primitives[index].interior, p2))
            elif isinstance(self.primitives[index], volmdlr.edges.BSplineCurve3D):
                if (self.primitives[index].start.is_close(p1) and self.primitives[index].end.is_close(p2)):
                    new_primitives.append(self.primitives[index])
                else:
                    new_primitives.append(self.primitives[index].reverse())

        self.primitives = new_primitives

        return self

    def frame_mapping(self, frame: volmdlr.Frame3D, side: str):
        """
        Changes frame_mapping and return a new Contour3D
        side = 'old' or 'new'
        """
        new_edges = [edge.frame_mapping(frame, side) for edge in
                     self.primitives]
        return Contour3D(new_edges, self.name)

    def frame_mapping_inplace(self, frame: volmdlr.Frame3D, side: str):
        """
        Changes frame_mapping and the object is updated inplace.

        :param side: 'old' or 'new'
        """
        warnings.warn("'inplace' methods are deprecated. Use a not inplace method instead.", DeprecationWarning)

        for edge in self.primitives:
            edge.frame_mapping_inplace(frame, side)

    def copy(self, deep=True, memo=None):
        """
        Copies the Contour3D.
        """
        new_edges = [edge.copy(deep=deep, memo=memo) for edge in self.primitives]
        # if self.point_inside_contour is not None:
        #     new_point_inside_contour = self.point_inside_contour.copy()
        # else:
        #     new_point_inside_contour = None
        return Contour3D(new_edges, self.name)

    def plot(self, ax=None, edge_style: EdgeStyle = EdgeStyle()):
        if ax is None:
            # ax = Axes3D(plt.figure())
            fig = plt.figure()
            ax = fig.add_subplot(111, projection='3d')

        for edge in self.primitives:
            edge.plot(ax=ax, edge_style=edge_style)

        return ax

    def _bounding_box(self):
        """
        Computes the bounding box of the contour3D.

        """
        return volmdlr.core.BoundingBox.from_bounding_boxes([p.bounding_box for p in self.primitives])

    @property
    def bounding_box(self):
        if not self._utd_bounding_box:
            self._bbox = self._bounding_box()
            self._utd_bounding_box = True
        return self._bbox

    @classmethod
    def extract_contours(cls, contour, point1: volmdlr.Point3D,
                         point2: volmdlr.Point3D, inside=False):

        new_primitives = contour.extract_with_points(point1, point2, inside)
        contours = [cls(new_primitives)]
        return contours

    def line_intersections(self, line: volmdlr.edges.Line3D):
        """
        Calculates intersections between a contour3d and Line3d.

        :param line: Line3D to verify intersections.
        :return: list with the contour intersections with line
        """
        intersections = []
        for primitive in self.primitives:
            prim_line_intersections = primitive.line_intersections(line)
            if prim_line_intersections:
                for inters in prim_line_intersections:
                    if inters not in intersections:
                        intersections.append(inters)
        return intersections

    def linesegment_intersections(self, linesegment: volmdlr.edges.LineSegment3D):
        """
        Calculates intersections between a contour 3d and LineSegment3D.

        :param linesegment: LineSegment3D to verify intersections.
        :return: list with the contour intersections with line
        """
        intersections = []
        for primitive in self.primitives:
            prim_line_intersections = primitive.linesegment_intersections(linesegment)
            if prim_line_intersections:
                for inters in prim_line_intersections:
                    if inters not in intersections:
                        intersections.append(inters)
        return intersections

    def contour_intersection(self, contour3d):
        """
        Calculates intersections between two Contour3D.

        :param contour3d: second contour
        :return: list of points
        """
        dict_intersecting_points = {}
        for primitive in self.primitives:
            for primitive2 in contour3d.primitives:
                intersecting_point = primitive.linesegment_intersection(
                    primitive2)
                if intersecting_point is not None:
                    dict_intersecting_points[primitive2] = intersecting_point
        if dict_intersecting_points:
            return dict_intersecting_points
        return None

    @classmethod
    def from_points(cls, points: List[volmdlr.Point3D]):
        """
        Create a contour3d from points with line_segments3D.

        """

        if len(points) < 3:
            raise ValueError('contour is defined at least with three points')
        edges = []
        for i in range(0, len(points) - 1):
            edges.append(volmdlr.edges.LineSegment3D(points[i], points[i + 1]))

        edges.append(volmdlr.edges.LineSegment3D(points[-1], points[0]))
        contour = cls(edges)

        return contour

    def clean_primitives(self):
        """
        Delete primitives with start=end, and return a new contour.

        """

        new_primitives = []
        for primitive in self.primitives:
            if not primitive.start.is_close(primitive.end):
                new_primitives.append(primitive)

        return Contour3D(new_primitives)

    def merge_with(self, contour3d):
        """
        Merge two adjacent contours, sharing primitives, and returns one outer contour and inner
        contours (if there are any),

        """

        merged_primitives = self.merge_primitives_with(contour3d)
        contours = Contour3D.contours_from_edges(merged_primitives, tol=3e-4)

        return contours


class Circle3D(Contour3D):
    """
    Defines a Circle in three dimensions, with a center and a radius.

    """
    _non_serializable_attributes = ['point', 'edges', 'point_inside_contour']
    _non_eq_attributes = ['name']
    _non_hash_attributes = ['name']
    _generic_eq = True

    def __init__(self, frame: volmdlr.Frame3D, radius: float,
                 name: str = ''):
        """
        frame.u, frame.v define the plane, frame.w the normal
        """
        self.radius = radius
        self.frame = frame
        self.angle = volmdlr.TWO_PI
        self._primitives = None
        self.primitives = self.get_primitives()
        Contour3D.__init__(self, self.primitives, name=name)

    @property
    def center(self):
        return self.frame.origin

    @property
    def normal(self):
        return self.frame.w

    def __hash__(self):
        return hash(self.frame.origin)

    def __eq__(self, other_circle):
        return self.frame.origin.is_close(other_circle.frame.origin) \
               and self.frame.w.is_colinear(other_circle.frame.w) \
               and math.isclose(self.radius,
                                other_circle.radius, abs_tol=1e-06)

    def get_primitives(self):
        """
        Calculates primitives to compose Circle: 2 Arc3D.

        :return: list containing two Arc3D
        """
        if not self._primitives:
            points = [self.center + self.frame.u * self.radius,
                      self.center - self.frame.v * self.radius,
                      self.center - self.frame.u * self.radius,
                      self.center + self.frame.v * self.radius]
            self._primitives = [volmdlr.edges.Arc3D(points[0], points[1], points[2]),
                                volmdlr.edges.Arc3D(points[2], points[3], points[0])]

        return self._primitives

    def discretization_points(self, *, number_points: int = None, angle_resolution: int = 20):
        """
        Discretize a Circle to have "n" points.

        :param number_points: the number of points (including start and end points)
             if unset, only start and end will be returned
        :param angle_resolution: if set, the sampling will be adapted to have a controlled angular distance. Useful
            to mesh an arc
        :return: a list of sampled points
        """
        if number_points:
            angle_resolution = number_points
        discretization_points_3d = [self.center + self.radius * math.cos(teta) * self.frame.u +
                                    self.radius * math.sin(teta) * self.frame.v for teta in
                                    npy.linspace(0, volmdlr.TWO_PI, angle_resolution + 1)][:-1]
        return discretization_points_3d

    def abscissa(self, point: volmdlr.Point3D):
        """
        Calculates the abscissa a given point.

        :param point: point to calculate abscissa.
        :return: abscissa
        """
        x, y, _ = self.frame.global_to_local_coordinates(point)
        u1 = x / self.radius
        u2 = y / self.radius
        theta = volmdlr.geometry.sin_cos_angle(u1, u2)

        return self.radius * abs(theta)

    def length(self):
        return volmdlr.TWO_PI * self.radius

    def rotation(self, center: volmdlr.Point3D, axis: volmdlr.Vector3D, angle: float):
        """
        Circle3D rotation.

        :param center: rotation center
        :param axis: rotation axis
        :param angle: angle rotation
        :return: a new rotated Circle3D
        """
        return Circle3D(self.frame.rotation(center, axis, angle),
                        self.radius, self.name)

    def rotation_inplace(self, center: volmdlr.Point3D, axis: volmdlr.Vector3D, angle: float):
        """
        Circle3D rotation. Object is updated inplace.

        :param center: rotation center
        :param axis: rotation axis
        :param angle: rotation angle
        """
        warnings.warn("'inplace' methods are deprecated. Use a not inplace method instead.", DeprecationWarning)

        self.frame.rotation_inplace(center, axis, angle)

    def translation(self, offset: volmdlr.Vector3D):
        """
        Circle3D translation.

        :param offset: translation vector
        :return: A new translated Circle3D
        """
        return Circle3D(self.frame.translation(offset), self.radius, self.name)

    def translation_inplace(self, offset: volmdlr.Vector3D):
        """
        Circle3D translation. Object is updated inplace.

        :param offset: translation vector
        """
        warnings.warn("'inplace' methods are deprecated. Use a not inplace method instead.", DeprecationWarning)

        self.frame.translation_inplace(offset)

    def plot(self, ax=None, edge_style: EdgeStyle = EdgeStyle()):
        if ax is None:
            fig = plt.figure()
            ax = fig.add_subplot(111, projection='3d')
        else:
            fig = None

        x = []
        y = []
        z = []
        for point_x, point_y, point_z in self.discretization_points():
            x.append(point_x)
            y.append(point_y)
            z.append(point_z)
        x.append(x[0])
        y.append(y[0])
        z.append(z[0])
        ax.plot(x, y, z, color=edge_style.color, alpha=edge_style.alpha)
        return ax

    def point_at_abscissa(self, curvilinear_abscissa):
        """ Start point is at intersection of frame.u axis. """
        start = self.frame.origin + self.radius * self.frame.u
        return start.rotation(self.frame.origin, self.frame.w,
                              curvilinear_abscissa / self.radius)

    def linesegment_intersections(self, linesegment: volmdlr.edges.LineSegment3D):
        """
        Calculates the intersections between the Circle3D and a LineSegment3D.

        :param linesegment: LineSegment3D to verify intersections
        :return: list of points intersecting Circle
        """
        intersections = []
        circle3d_line_intersections = vm_utils_intersections.circle_3d_line_intersections(self, linesegment.to_line())
        for intersection in circle3d_line_intersections:
            if linesegment.point_belongs(intersection):
                intersections.append(intersection)
        return intersections

    @classmethod
    def from_step(cls, arguments, object_dict, **kwargs):
        """
        Converts a step primitive to a Circle3D.

        :param arguments: The arguments of the step primitive.
        :type arguments: list
        :param object_dict: The dictionary containing all the step primitives that have already been instantiated.
        :type object_dict: dict
        :return: The corresponding Circle3D object.
        :rtype: :class:`volmdlr.wires.Circle3D`
        """

        length_conversion_factor = kwargs.get("length_conversion_factor", 1)

        center = object_dict[arguments[1]].origin
        radius = float(arguments[2]) * length_conversion_factor
        if object_dict[arguments[1]].u is not None:
            normal = object_dict[arguments[1]].u
            other_vec = object_dict[arguments[1]].v
            if other_vec is not None:
                other_vec.normalize()
        else:
            normal = object_dict[arguments[1]].v  # ou w
            other_vec = None
        normal.normalize()
        return cls.from_center_normal(center, normal, radius, arguments[0][1:-1])

    def to_step(self, current_id, surface_id=None, surface3d=None):
        circle_frame = volmdlr.Frame3D(self.center, self.frame.w, self.frame.u,
                                       self.frame.v)
        content, frame_id = circle_frame.to_step(current_id)
        curve_id = frame_id + 1
        content += "#{} = CIRCLE('{}',#{},{});\n".format(
            curve_id, self.name, frame_id, round(self.radius * 1000, 3))

        if surface_id:
            content += "#{} = SURFACE_CURVE('',#{},(#{}),.PCURVE_S1.);\n".format(
                curve_id + 1, curve_id, surface_id)
            curve_id += 1

        p1 = self.frame.origin + self.frame.u * self.radius
        # p2 = self.frame.origin + self.frame.v*self.radius
        p3 = self.frame.origin - self.frame.u * self.radius
        # p4 = self.frame.origin - self.frame.v*self.radius

        p1_content, p1_id = p1.to_step(curve_id + 1, vertex=True)
        # p2_content, p2_id = p2.to_step(p1_id+1, vertex=True)
        p3_content, p3_id = p3.to_step(p1_id + 1, vertex=True)
        # p4_content, p4_id = p4.to_step(p3_id+1, vertex=True)
        content += p1_content + p3_content

        arc1_id = p3_id + 1
        content += "#{} = EDGE_CURVE('{}',#{},#{},#{},.T.);\n".format(
            arc1_id, self.name, p1_id, p3_id, curve_id)
        oriented_edge1_id = arc1_id + 1
        content += "#{} = ORIENTED_EDGE('',*,*,#{},.T.);\n".format(
            oriented_edge1_id, arc1_id)

        arc2_id = oriented_edge1_id + 1
        content += "#{} = EDGE_CURVE('{}',#{},#{},#{},.T.);\n".format(
            arc2_id, self.name, p3_id, p1_id, curve_id)
        oriented_edge2_id = arc2_id + 1
        content += "#{} = ORIENTED_EDGE('',*,*,#{},.T.);\n".format(
            oriented_edge2_id, arc2_id)

        current_id = oriented_edge2_id + 1
        content += "#{} = EDGE_LOOP('{}',(#{},#{}));\n".format(
            current_id, self.name, oriented_edge1_id, oriented_edge2_id)

        return content, current_id

    def _bounding_box(self):
        """
        Computes the bounding box.

        """
        points = [self.frame.origin + self.radius * v
                  for v in [self.frame.u, -self.frame.u,
                            self.frame.v, -self.frame.v]]
        return volmdlr.core.BoundingBox.from_points(points)

    def to_2d(self, plane_origin, x, y):
        """
        Transforms a Circle3D into an Circle2D, given a plane origin and an u and v plane vector.

        :param plane_origin: plane origin.
        :param x: plane u vector.
        :param y: plane v vector.
        :return: Circle2D.
        """
        z = x.cross(y)
        plane3d = volmdlr.faces.Plane3D(volmdlr.Frame3D(plane_origin, x, y, z))
        return Circle2D(plane3d.point3d_to_2d(self.center), self.radius)

    @classmethod
    def from_center_normal(cls, center: volmdlr.Point3D,
                           normal: volmdlr.Vector3D,
                           radius: float,
                           name: str = ''):
        u = normal.deterministic_unit_normal_vector()
        v = normal.cross(u)
        return cls(volmdlr.Frame3D(center, u, v, normal), radius, name)

    @classmethod
    def from_3_points(cls, point1, point2, point3):
        u1 = point2 - point1
        u2 = point2 - point3
        try:
            u1.normalize()
            u2.normalize()
        except ZeroDivisionError:
            raise ValueError(
                'the 3 points must be distincts')

        normal = u2.cross(u1)
        normal.normalize()

        if u1.is_close(u2):
            u2 = normal.cross(u1)
            u2.normalize()

        v1 = normal.cross(u1)  # v1 is normal, equal u2
        v2 = normal.cross(u2)  # equal -u1

        p11 = 0.5 * (point1 + point2)  # Mid point of segment s,m
        p21 = 0.5 * (point2 + point3)  # Mid point of segment s,m

        l1 = volmdlr.edges.Line3D(p11, p11 + v1)
        l2 = volmdlr.edges.Line3D(p21, p21 + v2)

        try:
            center, _ = l1.minimum_distance_points(l2)
        except ZeroDivisionError:
            raise ValueError(
                'Start, end and interior points  of an arc must be distincts')

        radius = (center - point1).norm()
        return cls(frame=volmdlr.Frame3D(center, u1, normal.cross(u1), normal),
                   radius=radius)

    def extrusion(self, extrusion_vector):
        """
        Returns the cylindrical face generated by extrusion of the circle.
        """
        if self.normal.is_colinear_to(extrusion_vector):
            u = self.normal.deterministic_unit_normal_vector()
            v = self.normal.cross(u)
            w = extrusion_vector.copy()
            w.normalize()
            cylinder = volmdlr.faces.CylindricalSurface3D(
                volmdlr.Frame3D(self.center, u, v, w), self.radius)
            return [cylinder.rectangular_cut(0, volmdlr.TWO_PI,
                                             0, extrusion_vector.norm())]

        raise NotImplementedError(
            'Extrusion along vector not colinar to normal for circle not handled yet: dot={}'.format(
                self.normal.dot(extrusion_vector)))

    def revolution(self, axis_point: volmdlr.Point3D, axis: volmdlr.Vector3D,
                   angle: float):
        """
        Return the Toroidal face generated by the revolution of the circle.
        """
        line3d = volmdlr.edges.Line3D(axis_point, axis_point + axis)
        tore_center, _ = line3d.point_projection(self.center)
        u = self.center - tore_center
        u.normalize()
        v = axis.cross(u)
        if not math.isclose(self.normal.dot(u), 0., abs_tol=1e-9):
            raise NotImplementedError(
                'Outside of plane revolution not supported')

        R = tore_center.point_distance(self.center)
        surface = volmdlr.faces.ToroidalSurface3D(
            volmdlr.Frame3D(tore_center, u, v, axis),
            R, self.radius)
        return [surface.rectangular_cut(0, angle, 0, volmdlr.TWO_PI)]

    def point_belongs(self, point: volmdlr.Point3D, abs_tol: float = 1e-6):
        """
        Returns if given point belongs to the Circle3D.
        """
        distance = point.point_distance(self.center)
        vec = volmdlr.Vector3D(*point - self.center)
        dot = self.normal.dot(vec)
        if math.isclose(distance, self.radius, abs_tol=abs_tol) \
                and math.isclose(dot, 0, abs_tol=abs_tol):
            return True
        return False

    def trim(self, point1: volmdlr.Point3D, point2: volmdlr.Point3D):
        if not self.point_belongs(point1, 1e-4) or not self.point_belongs(point2, 1e-4):
            ax = self.plot()
            point1.plot(ax=ax, color='r')
            point2.plot(ax=ax, color='b')
            raise ValueError('Point not on circle for trim method')
        if point1.is_close(point2):
            return volmdlr.edges.FullArc3D(self.frame.origin, point1,
                                           self.frame.w)
        interior = volmdlr.geometry.clockwise_interior_from_circle3d(
            point1, point2, self)
        return volmdlr.edges.Arc3D(point1, interior, point2)


class Ellipse3D(Contour3D):
    """
    Defines a 3D ellipse.

    :param major_axis: Largest radius of the ellipse
    :type major_axis: float
    :param minor_axis: Smallest radius of the ellipse
    :type minor_axis: float
    :param center: Ellipse's center
    :type center: Point3D
    :param normal: Ellipse's normal
    :type normal: Vector3D
    :param major_dir: Direction of the largest radius/major_axis
    :type major_dir: Vector3D
    """

    def __init__(self, major_axis: float, minor_axis: float,
                 center: volmdlr.Point3D, normal: volmdlr.Vector3D,
                 major_dir: volmdlr.Vector3D, name: str = ''):

        self.major_axis = major_axis
        self.minor_axis = minor_axis
        self.center = center
        normal.normalize()
        self.normal = normal
        major_dir.normalize()
        self.major_dir = major_dir
        self._frame = None
        Contour3D.__init__(self, [self], name=name)

    @property
    def frame(self):
        """
        Gets the Ellipse's Frame3D.

        :return: Frame3D.
        """
        if not self._frame:
            self._frame = volmdlr.Frame3D(self.center, self.major_dir, self.normal.cross(self.major_dir), self.normal)
        return self._frame

    def point_belongs(self, point):
        """
        Verifies if a given point lies on the Ellipse3D.

        :param point: point to be verified.
        :return: True is point lies on the Ellipse, False otherwise
        """
        new_point = self.frame.global_to_local_coordinates(point)
        return math.isclose(new_point.x ** 2 / self.major_axis ** 2 +
                            new_point.y ** 2 / self.minor_axis ** 2, 1, abs_tol=1e-6)

    def length(self):
        """
        Calculates the length of the ellipse.

        Ramanujan's approximation for the perimeter of the ellipse.
        P = π (a + b) [ 1 + (3h) / (10 + √(4 - 3h) ) ], where h = (a - b)**2/(a + b)**2
        :return:
        """
        perimeter_formular_h = (self.major_axis - self.minor_axis) ** 2 / (self.major_axis + self.minor_axis) ** 2
        return math.pi * (self.major_axis + self.minor_axis) *\
            (1 + (3 * perimeter_formular_h / (10 + math.sqrt(4 - 3 * perimeter_formular_h))))

    def discretization_points(self, *, number_points: int = None, angle_resolution: int = 20):
        """
        Discretize a Contour to have "n" points.

        :param number_points: the number of points (including start and end points)
             if unset, only start and end will be returned.
        :param angle_resolution: if set, the sampling will be adapted to have a controlled angular distance. Useful
            to mesh an arc.
        :return: a list of sampled points.
        """
        if number_points:
            angle_resolution = number_points
        discretization_points_3d = [
                                      self.center + self.major_axis * math.cos(
                                          teta) * self.major_dir
                                      + self.minor_axis * math.sin(
                                          teta) * self.major_dir.cross(
                                          self.normal) for teta in
                                      npy.linspace(0, volmdlr.TWO_PI,
                                                   angle_resolution + 1)][:-1]
        return discretization_points_3d

    def to_2d(self, plane_origin, x, y):
        """
        Transforms a Ellipse3D into an EllipseD, given a plane origin and an u and v plane vector.

        :param plane_origin: plane origin.
        :param x: plane u vector.
        :param y: plane v vector.
        :return: Ellipse2D.
        """
        center = self.center.to_2d(plane_origin, x, y)
        major_dir_d2 = self.major_dir.to_2d(plane_origin, x, y)
        return Ellipse2D(self.major_axis, self.minor_axis, center, major_dir_d2)

    def abscissa(self, point: volmdlr.Point3D):
        """
        Calculates the abscissa a given point.

        :param point: point to calculate abscissa.
        :return: abscissa
        """
        vector_2 = self.normal.cross(self.major_dir)
        ellipse_2d = self.to_2d(self.center, self.major_dir, vector_2)
        point2d = point.to_2d(self.center, self.major_dir, vector_2)
        return ellipse_2d.abscissa(point2d)

    def trim(self, point1: volmdlr.Point3D, point2: volmdlr.Point3D):
        frame = volmdlr.Frame3D(self.center, self.major_dir,
                                self.normal.cross(self.major_dir), self.normal)

        p1_new, p2_new = frame.global_to_local_coordinates(point1), frame.global_to_local_coordinates(point2)

        theta1 = volmdlr.geometry.sin_cos_angle(p1_new.x / self.major_axis, p1_new.y / self.minor_axis)

        theta2 = volmdlr.geometry.sin_cos_angle(p2_new.x / self.major_axis, p2_new.y / self.minor_axis)

        if theta1 > theta2:  # sens trigo
            angle = math.pi + (theta1 + theta2) / 2
        else:
            angle = (theta1 + theta2) / 2

        p3 = frame.local_to_global_coordinates(volmdlr.Point3D(self.major_axis * math.cos(angle),
                                                               self.minor_axis * math.sin(angle), 0))

        return volmdlr.edges.ArcEllipse3D(point1, p3, point2, self.center,
                                          self.major_dir)

    def rotation(self, center: volmdlr.Point3D, axis: volmdlr.Vector3D, angle: float):
        """
        Ellipse3D rotation.

        :param center: rotation center.
        :param axis: rotation axis.
        :param angle: angle rotation.
        :return: a new rotated Ellipse3D.
        """
        new_center = self.center.rotation(center, axis, angle)
        new_normal = self.normal.rotation(center, axis, angle)
        new_major_dir = self.major_dir.rotation(center, axis, angle)
        return Ellipse3D(self.major_axis, self.minor_axis, new_center,
                         new_normal, new_major_dir, self.name)

    def rotation_inplace(self, center: volmdlr.Point3D, axis: volmdlr.Vector3D, angle: float):
        """
        Ellipse3D rotation. Object is updated inplace.

        :param center: rotation center
        :param axis: rotation axis
        :param angle: rotation angle
        """
        warnings.warn("'inplace' methods are deprecated. Use a not inplace method instead.", DeprecationWarning)

        self.center.rotation_inplace(center, axis, angle)
        self.normal.rotation_inplace(center, axis, angle)
        self.major_dir.rotation_inplace(center, axis, angle)

    def translation(self, offset: volmdlr.Vector3D):
        """
        Ellipse3D translation
        :param offset: translation vector
        :return: A new translated Ellipse3D
        """
        new_center = self.center.translation(offset)
        new_normal = self.normal.translation(offset)
        new_major_dir = self.major_dir.translation(offset)
        return Ellipse3D(self.major_axis, self.minor_axis, new_center,
                         new_normal, new_major_dir, self.name)

    def translation_inplace(self, offset: volmdlr.Vector3D):
        """
        Ellipse3D translation. Object is updated inplace.

        :param offset: translation vector
        """
        warnings.warn("'inplace' methods are deprecated. Use a not inplace method instead.", DeprecationWarning)

        self.center.translation_inplace(offset)
        self.normal.translation_inplace(offset)
        self.major_dir.translation_inplace(offset)

    def plot(self, ax=None, edge_style: EdgeStyle = EdgeStyle()):
        if ax is None:
            fig = plt.figure()
            ax = Axes3D(fig)
        else:
            fig = None

        x = []
        y = []
        z = []
        for px, py, pz in self.discretization_points():
            x.append(px)
            y.append(py)
            z.append(pz)
        x.append(x[0])
        y.append(y[0])
        z.append(z[0])
        ax.plot(x, y, z, edge_style.color)
        return ax

    @classmethod
    def from_step(cls, arguments, object_dict, **kwargs):
        """
        Converts a step primitive to a Ellipse3D.

        :param arguments: The arguments of the step primitive.
        :type arguments: list
        :param object_dict: The dictionary containing all the step primitives that have already been instantiated.
        :type object_dict: dict
        :return: The corresponding Ellipse3D object.
        :rtype: :class:`volmdlr.wires.Ellipse3D`
        """

        length_conversion_factor = kwargs.get("length_conversion_factor", 1)

        center = object_dict[arguments[1]].origin
        normal = object_dict[arguments[1]].u  # ancien w
        major_dir = object_dict[arguments[1]].v  # ancien u
        major_axis = float(arguments[2]) * length_conversion_factor
        minor_axis = float(arguments[3]) * length_conversion_factor
        return cls(major_axis, minor_axis, center, normal, major_dir,
                   arguments[0][1:-1])


class ClosedPolygon3D(Contour3D, ClosedPolygonMixin):
    """
    A collection of points, connected by linesegments, following each other.

    """
    _non_serializable_attributes = ['line_segments', 'primitives']
    _non_eq_attributes = ['line_segments', 'primitives']

    def __init__(self, points: List[volmdlr.Point3D], name: str = ''):
        self.points = points
        self._line_segments = None

        Contour3D.__init__(self, self.line_segments, name)

    def get_line_segments(self):
        lines = []
        if len(self.points) > 1:
            for p1, p2 in zip(self.points,
                              list(self.points[1:]) + [self.points[0]]):
                lines.append(volmdlr.edges.LineSegment3D(p1, p2))
        return lines

    def copy(self, *args, **kwargs):
        points = [point.copy() for point in self.points]
        return ClosedPolygon3D(points, self.name)

    def __hash__(self):
        return sum(hash(point) for point in self.points)

    def __eq__(self, other_):
        if not isinstance(other_, self.__class__):
            return False
        equal = True
        for point, other_point in zip(self.points, other_.points):
            equal = (equal and point.is_close(other_point))
        return equal

    def plot(self, ax=None, edge_style: EdgeStyle = EdgeStyle()):
        for line_segment in self.line_segments:
            ax = line_segment.plot(ax=ax, edge_style=edge_style)
        return ax

    def rotation(self, center: volmdlr.Point3D, axis: volmdlr.Vector3D,
                 angle: float):
        """
        ClosedPolygon3D rotation.

        :param center: rotation center.
        :param axis: rotation axis.
        :param angle: angle rotation.
        :return: a new rotated ClosedPolygon3D.
        """
        return ClosedPolygon3D(
            [point.rotation(center, axis, angle) for point in
             self.points])

    def rotation_inplace(self, center: volmdlr.Point3D, axis: volmdlr.Vector3D,
                         angle: float):
        """
        ClosedPolygon3D rotation. Object is updated inplace.

        :param center: rotation center.
        :param axis: rotation axis.
        :param angle: rotation angle.
        """
        warnings.warn("'inplace' methods are deprecated. Use a not inplace method instead.", DeprecationWarning)

        for point in self.points:
            point.rotation_inplace(center, axis, angle)

    def translation(self, offset: volmdlr.Vector3D):
        """
        ClosedPolygon3D translation.

        :param offset: translation vector.
        :return: A new translated ClosedPolygon3D.
        """
        new_points = [point.translation(offset) for point in
                      self.points]
        return ClosedPolygon3D(new_points, self.name)

    def translation_inplace(self, offset: volmdlr.Vector3D):
        """
        ClosedPolygon3D translation. Object is updated inplace.

        :param offset: translation vector.
        """
        warnings.warn("'inplace' methods are deprecated. Use a not inplace method instead.", DeprecationWarning)

        for point in self.points:
            point.translation_inplace(offset)

    def to_2d(self, plane_origin, x, y):
        """
        Transforms a ClosedPolygon3D into an ClosedPolygon2D, given a plane origin and an u and v plane vector.

        :param plane_origin: plane origin.
        :param x: plane u vector.
        :param y: plane v vector.
        :return: ClosedPolygon2D.
        """
        points2d = [point.to_2d(plane_origin, x, y) for point in self.points]
        return ClosedPolygon2D(points2d)

    def sewing_with(self, other_poly3d, x, y, resolution=20):
        self_center, other_center = self.average_center_point(), \
                                    other_poly3d.average_center_point()

        self_poly2d, other_poly2d = self.to_2d(self_center, x, y), \
            other_poly3d.to_2d(other_center, x, y)
        self_center2d, other_center2d = self_poly2d.center_of_mass(), \
            other_poly2d.center_of_mass()
        self_poly2d.translation_inplace(-self_center2d)
        other_poly2d.translation_inplace(-other_center2d)

        bbox_self2d, bbox_other2d = self_poly2d.bounding_rectangle.bounds(), \
            other_poly2d.bounding_rectangle.bounds()
        position = [abs(value) for value in bbox_self2d] \
            + [abs(value) for value in bbox_other2d]
        max_scale = 2 * max(position)

        lines = [volmdlr.edges.LineSegment2D(volmdlr.O2D, max_scale * (
                volmdlr.X2D * math.sin(n * 2 * math.pi / resolution) +
                volmdlr.Y2D * math.cos(n * 2 * math.pi / resolution))
                                             ) for n in range(resolution)]

        self_new_points, other_new_points = [], []
        for line in lines:
            for self_line in self_poly2d.line_segments:
                intersect = line.linesegment_intersections(self_line)
                if intersect:
                    self_new_points.extend(intersect)
                    break

            for other_line in other_poly2d.line_segments:
                intersect = line.linesegment_intersections(other_line)
                if intersect:
                    other_new_points.extend(intersect)
                    break

        new_self_poly2d, new_other_poly2d = ClosedPolygon2D(
            self_new_points), ClosedPolygon2D(other_new_points)
        new_self_poly2d.translation_inplace(self_center2d)
        new_other_poly2d.translation_inplace(other_center2d)

        new_poly1, new_poly2 = new_self_poly2d.to_3d(self_center, x, y), \
            new_other_poly2d.to_3d(other_center, x, y)

        triangles = []
        for point1, point2, other_point in zip(new_poly1.points,
                                               new_poly1.points[
                                                   1:] + new_poly1.points[:1],
                                               new_poly2.points):
            triangles.append([point1, point2, other_point])

        for point1, point2, other_point in zip(
                new_poly2.points, new_poly2.points[1:] + new_poly2.points[:1],
                new_poly1.points[1:] + new_poly1.points[:1]):
            triangles.append([other_point, point2, point1])

        return triangles

    def simplify(self, min_distance: float = 0.01, max_distance: float = 0.05):
        """
        Simplifies polygon3d.

        :param min_distance: minimal allowed distance.
        :param max_distance: maximal allowed distance.
        :return: Simplified closed polygon 3d.
        """
        return ClosedPolygon3D(self.simplify_polygon(
            min_distance=min_distance, max_distance=max_distance).points)

    def convex_sewing(self, polygon2, x, y):
        """
        Sew to Convex Polygon.

        :param polygon2: other polygon to sew with.
        :param x: u vector for plane projection.
        :param y: v vector for plane projection.
        """
        center1, center2 = self.average_center_point(), polygon2.average_center_point()
        center1_, center2_ = volmdlr.Point3D(center1.x, center1.y, 0), volmdlr.Point3D(center2.x, center2.y, 0)
        new_polygon1, new_polygon2 = self.translation(-center1_), polygon2.translation(-center2_)
        new_center1, new_center2 = new_polygon1.average_center_point(), new_polygon2.average_center_point()

        new_polygon1_2d, new_polygon2_2d =\
            new_polygon1.to_2d(new_center1, x, y), new_polygon2.to_2d(new_center2, x, y)

        dict_closing_pairs = {}
        triangles = []
        list_closing_point_indexes = []
        new_polygon1_2d_points = new_polygon1_2d.points + [
            new_polygon1_2d.points[0]]
        for i, point_polygon1 in enumerate(
                new_polygon1.points + [new_polygon1.points[0]]):
            if i != 0:
                mean_point2d = 0.5 * (
                        new_polygon1_2d_points[i] + new_polygon1_2d_points[
                            i - 1])
                closing_point = new_polygon2_2d.line_intersecting_closing_point(
                    mean_point2d)
                closing_point_index = new_polygon2_2d.points.index(
                    closing_point)

                if i == 1:
                    previous_closing_point_index = closing_point_index
                if closing_point_index != previous_closing_point_index:
                    if closing_point_index in list_closing_point_indexes:
                        closing_point_index = previous_closing_point_index
                    else:
                        dict_closing_pairs[self.points[i - 1]] = (previous_closing_point_index, closing_point_index)

                if point_polygon1.is_close(new_polygon1.points[0]):
                    if list(dict_closing_pairs.values())[-1][-1] != list(dict_closing_pairs.values())[0][0]:
                        dict_closing_pairs[self.points[0]] = (list(dict_closing_pairs.values())[-1][-1],
                                                              list(dict_closing_pairs.values())[0][0])

                real_closing_point = polygon2.points[closing_point_index]

                face_points = [self.points[new_polygon1.points.index(
                    point_polygon1)], self.points[i - 1],
                                  real_closing_point]
                triangles.append(face_points)

                list_closing_point_indexes.append(closing_point_index)
                previous_closing_point_index = closing_point_index
        triangles += polygon2.close_sewing(dict_closing_pairs)

        return triangles

    def get_valid_concave_sewing_polygon(self, polygon1_2d, polygon2_2d):
        polygon1_2d_valid__primitive =\
            polygon1_2d.get_valid_sewing_polygon_primitive(polygon2_2d)
        if polygon1_2d_valid__primitive == polygon1_2d.line_segments[0]:
            return self
        new_polygon_primitives = \
            self.line_segments[polygon1_2d.line_segments.index(polygon1_2d_valid__primitive):] + \
            self.line_segments[:polygon1_2d.line_segments.index(polygon1_2d_valid__primitive)]
        polygon1_3d_points = []
        for prim in new_polygon_primitives:
            if not volmdlr.core.point_in_list(prim.start, polygon1_3d_points):
                polygon1_3d_points.append(prim.start)
            if not volmdlr.core.point_in_list(prim.end, polygon1_3d_points):
                polygon1_3d_points.append(prim.end)
        return ClosedPolygon3D(polygon1_3d_points)

    def close_sewing(self, dict_closing_pairs):
        triangles_points = []
        for i, point_polygon2 in enumerate(
                self.points + [self.points[0]]):
            for j, index in enumerate(list(dict_closing_pairs.values())):
                if i != 0:
                    if i - 1 >= index[0] and i <= index[1]:
                        face_points = [self.points[i - 1],
                                       point_polygon2,
                                       list(dict_closing_pairs.keys())[j]]
                        triangles_points.append(face_points)
                    elif index[0] > index[1]:
                        if (i - 1 <= index[0] and i <= index[1]) or (
                                (i - 1 >= index[0]) and i >= index[1]):
                            face_points = [self.points[i - 1],
                                           point_polygon2,
                                           list(dict_closing_pairs.keys())[j]]
                            triangles_points.append(face_points)
        return triangles_points

    def check_sewing(self, polygon2, sewing_faces):
        if not len(self.line_segments) + len(polygon2.line_segments) == len(sewing_faces):
            return False
        return True

    def redefine_sewing_triangles_points(self, triangles_points,
                                         passed_by_zero_index,
                                         closing_point_index,
                                         previous_closing_point_index):
        for n, triangle_points in enumerate(triangles_points[::-1]):
            if (not passed_by_zero_index and
                self.points.index(
                    triangle_points[2]) > closing_point_index) or \
                    (passed_by_zero_index and
                     0 <= self.points.index(triangle_points[
                                                       2]) <= previous_closing_point_index and
                     self.points.index(
                         triangle_points[2]) > closing_point_index):
                new_face_points = [triangles_points[-(n + 1)][0],
                                   triangles_points[-(n + 1)][1],
                                   self.points[
                                       closing_point_index]]
                triangles_points[-(n + 1)] = new_face_points

        return triangles_points

    @staticmethod
    def clean_sewing_closing_pairs_dictionary(dict_closing_pairs,
                                              closing_point_index,
                                              passed_by_zero_index):
        """
        Cleans the dictionary containing the sewing closing pairs information
        in case it needs to be recalculated due to changing closing points.

        """
        dict_closing_pairs_values = list(dict_closing_pairs.values())
        dict_closing_pairs_keys = list(dict_closing_pairs.keys())
        previous_closing_point_index = dict_closing_pairs_values[-1][1]
        last_dict_value = previous_closing_point_index
        for i, key in enumerate(dict_closing_pairs_keys[::-1]):
            if (not passed_by_zero_index and
                last_dict_value > closing_point_index) or \
                    (passed_by_zero_index and
                     0 <= last_dict_value <= previous_closing_point_index and
                     last_dict_value > closing_point_index):
                lower_bounddary_closing_point = key
                del dict_closing_pairs[key]
                if not dict_closing_pairs:
                    break
                last_dict_value = dict_closing_pairs_values[-i - 2][1]

        return dict_closing_pairs, lower_bounddary_closing_point

    @staticmethod
    def is_sewing_forward(closing_point_index, list_closing_point_indexes) -> bool:
        if closing_point_index < list_closing_point_indexes[-1]:
            return False
        return True

    @staticmethod
    def sewing_closing_points_to_remove(closing_point_index, list_closing_point_indexes, passed_by_zero_index):
        list_remove_closing_points = []
        for idx in list_closing_point_indexes[::-1]:
            if not passed_by_zero_index:
                if idx > closing_point_index:
                    list_remove_closing_points.append(idx)
                else:
                    break
            else:
                if 0 < idx <= list_closing_point_indexes[-1] and \
                        idx > closing_point_index:
                    list_remove_closing_points.append(idx)
                else:
                    break
        return list_remove_closing_points

    @staticmethod
    def sewing_closing_point_past_point0(closing_point_index, list_closing_point_indexes,
                                         passed_by_zero_index, ratio_denominator):
        last_to_new_point_index_ratio = (list_closing_point_indexes[-1] -
                                         closing_point_index) / ratio_denominator
        if passed_by_zero_index:
            ratio = (list_closing_point_indexes[0] - closing_point_index) / ratio_denominator
            if math.isclose(ratio, 1, abs_tol=0.3):
                closing_point_index = list_closing_point_indexes[0]
            else:
                closing_point_index = list_closing_point_indexes[-1]
        else:
            if closing_point_index > list_closing_point_indexes[0]:
                ratio1 = (closing_point_index -
                          list_closing_point_indexes[0]) / ratio_denominator
                if math.isclose(ratio1, 0, abs_tol=0.3) and \
                        math.isclose(last_to_new_point_index_ratio, 1, abs_tol=0.3):
                    passed_by_zero_index = True
                    closing_point_index = list_closing_point_indexes[0]
                else:
                    closing_point_index = list_closing_point_indexes[-1]
            else:
                if closing_point_index < ratio_denominator / 4:
                    passed_by_zero_index = True
                elif ratio_denominator - list_closing_point_indexes[-1] >= 6:
                    closing_point_index = list_closing_point_indexes[-1] + 5
                else:
                    closing_point_index = list_closing_point_indexes[-1]
        return closing_point_index, passed_by_zero_index

    @staticmethod
    def validate_concave_closing_point(closing_point_index,
                                       list_closing_point_indexes,
                                       passed_by_zero_index,
                                       ratio_denominator, polygons_points_ratio):
        last_index = list_closing_point_indexes[-1]

        if closing_point_index == last_index:
            return closing_point_index, [], passed_by_zero_index

        list_remove_closing_points = []
        ratio = (last_index - closing_point_index) / ratio_denominator

        if not ClosedPolygon3D.is_sewing_forward(closing_point_index, list_closing_point_indexes):
            if closing_point_index > last_index - 10 and closing_point_index != last_index - 1:
                if closing_point_index - 1 in list_closing_point_indexes and\
                        closing_point_index + 1 in list_closing_point_indexes:
                    closing_point_index = last_index
                    return closing_point_index, list_remove_closing_points, passed_by_zero_index

                list_remove_closing_points = ClosedPolygon3D.sewing_closing_points_to_remove(
                    closing_point_index, list_closing_point_indexes, passed_by_zero_index)

            elif closing_point_index in list_closing_point_indexes:
                closing_point_index = last_index
            elif math.isclose(ratio, 0, abs_tol=0.3):
                closing_point_index = last_index
            else:
                closing_point_index, passed_by_zero_index = ClosedPolygon3D.sewing_closing_point_past_point0(
                    closing_point_index, list_closing_point_indexes, passed_by_zero_index, ratio_denominator)

        elif closing_point_index in list_closing_point_indexes:
            closing_point_index = last_index
        elif len(list_closing_point_indexes) > 2 and list_closing_point_indexes[0] < closing_point_index < last_index:
            closing_point_index = last_index
        elif passed_by_zero_index and closing_point_index > list_closing_point_indexes[0]:
            closing_point_index = last_index
        elif list_closing_point_indexes[0] == 0 and math.isclose(ratio, -1, abs_tol=0.3):
            closing_point_index = last_index
        elif math.isclose(ratio, -1, abs_tol=0.3):
            closing_point_index = last_index
        elif closing_point_index - last_index > 5 and list_closing_point_indexes[
            -1] + 4 <= ratio_denominator - 1 and polygons_points_ratio > 0.95:
            closing_point_index = last_index + 4

        return closing_point_index, list_remove_closing_points, passed_by_zero_index

    def concave_sewing(self, polygon2, x, y):
        polygon1_2d = self.to_2d(volmdlr.O2D, x, y)
        polygon2_2d = polygon2.to_2d(volmdlr.O2D, x, y)
        polygon1_3d = self
        polygon2_3d = polygon2
        if polygon2_2d.area() < polygon1_2d.area():
            polygon1_2d, polygon2_2d = polygon2_2d, polygon1_2d
            polygon1_3d = polygon2
            polygon2_3d = self
        polygon1_3d = polygon1_3d.get_valid_concave_sewing_polygon(
            polygon1_2d, polygon2_2d)
        polygon1_2d = polygon1_3d.to_2d(volmdlr.O2D, x, y)

        # ax=polygon1_2d.plot()
        # polygon2_2d.plot(ax=ax, color='r')

        dict_closing_pairs = {}
        triangles_points = []
        list_closing_point_indexes = []
        passed_by_zero_index = False
        ratio_denom = len(polygon2_2d.points)
        polygons_points_ratio = len(polygon1_2d.points) / ratio_denom
        previous_closing_point_index = None
        for i, primitive1 in enumerate(polygon1_2d.line_segments):
            list_remove_closing_points = []
            closing_point = polygon1_2d.get_closing_point(polygon2_2d,
                                                          primitive1)
            if closing_point.is_close(volmdlr.O2D):
                if previous_closing_point_index is not None:
                    closing_point_index = previous_closing_point_index
                else:
                    raise NotImplementedError(
                        'None of the normal lines intersect polygon2, '
                        'certify projection plane given is correct')
            else:
                closing_point_index = polygon2_2d.points.index(closing_point)

            if i == 0:
                previous_closing_point_index = closing_point_index
            else:
                closing_point_index, list_remove_closing_points,\
                    passed_by_zero_index = self.validate_concave_closing_point(
                        closing_point_index, list_closing_point_indexes,
                        passed_by_zero_index, ratio_denom, polygons_points_ratio)

            if list_remove_closing_points:
                new_list_closing_point_indexes = list(
                    dict.fromkeys(list_closing_point_indexes))
                new_list_remove_closing_indexes = list(
                    dict.fromkeys(list_remove_closing_points))

                # print('closing_point_index:', closing_point_index)
                # print('list_remove_closing_points:',
                #       list_remove_closing_points)
                # print('list_closing_point_indexes:',
                #       list_closing_point_indexes)
                # print('new_list_closing_point_indexes:',
                #       new_list_closing_point_indexes)
                # print('new_list_remove_closing_indexes:',
                #       new_list_remove_closing_indexes)
                # print('dict_closing_pairs before:', dict_closing_pairs)
                if len(list_remove_closing_points) == len(triangles_points):
                    triangles_points = \
                        polygon2_3d.redefine_sewing_triangles_points(
                            triangles_points, passed_by_zero_index,
                            closing_point_index, previous_closing_point_index)
                    if dict_closing_pairs:
                        dict_closing_pairs, lower_bounddary_closing_point = \
                            self.clean_sewing_closing_pairs_dictionary(
                                dict_closing_pairs,
                                closing_point_index,
                                passed_by_zero_index)

                        if len(new_list_remove_closing_indexes) <\
                                len(new_list_closing_point_indexes):
                            dict_closing_pairs[
                                lower_bounddary_closing_point] = (
                                new_list_closing_point_indexes[
                                    -(len(new_list_remove_closing_indexes) + 1)],
                                closing_point_index)
                    for pt_index in list_remove_closing_points:
                        list_closing_point_indexes.remove(pt_index)
                    list_closing_point_indexes.append(closing_point_index)

                elif (not passed_by_zero_index and
                      closing_point_index > polygon2_3d.points.index(
                        triangles_points[-len(list_remove_closing_points) - 1][2])) or\
                        (passed_by_zero_index and closing_point_index >= 0):
                    triangles_points =\
                        polygon2_3d.redefine_sewing_triangles_points(
                            triangles_points, passed_by_zero_index,
                            closing_point_index, previous_closing_point_index)
                    dict_closing_pairs, lower_bounddary_closing_point =\
                        self.clean_sewing_closing_pairs_dictionary(
                            dict_closing_pairs, closing_point_index, passed_by_zero_index)

                    if not list(dict_closing_pairs.keys()) or dict_closing_pairs[
                            list(dict_closing_pairs.keys())[-1]][1] !=\
                            closing_point_index:
                        dict_closing_pairs[lower_bounddary_closing_point] =\
                            (new_list_closing_point_indexes[
                                 -(len(new_list_remove_closing_indexes) + 1)],
                             closing_point_index)

                    for pt_index in list_remove_closing_points:
                        list_closing_point_indexes.remove(pt_index)
                    list_closing_point_indexes.append(closing_point_index)
                else:
                    closing_point_index = previous_closing_point_index

            elif closing_point_index != previous_closing_point_index:
                dict_closing_pairs[polygon1_3d.line_segments[i].start] =\
                    (previous_closing_point_index, closing_point_index)
            face_points = [polygon1_3d.line_segments[i].start,
                           polygon1_3d.line_segments[i].end,
                           polygon2_3d.points[closing_point_index]]
            triangles_points.append(face_points)
            list_closing_point_indexes.append(closing_point_index)
            previous_closing_point_index = closing_point_index
            if primitive1 == polygon1_2d.line_segments[-1]:
                if list_closing_point_indexes[-1] != list_closing_point_indexes[0]:
                    ratio = (list_closing_point_indexes[-1] -
                             list_closing_point_indexes[0]) / len(
                        polygon2_2d.points)
                    if math.isclose(ratio, -1,
                                    abs_tol=0.2) and passed_by_zero_index:
                        dict_closing_pairs[
                            polygon1_3d.points[0]] = (
                            list_closing_point_indexes[-2],
                            list_closing_point_indexes[0])
                        new_face_points = [triangles_points[-1][0],
                                           triangles_points[-1][1],
                                           polygon2_3d.points[
                                               list_closing_point_indexes[-2]]]
                        triangles_points.remove(triangles_points[-1])
                        triangles_points.append(new_face_points)
                    else:
                        dict_closing_pairs[polygon1_3d.points[0]] = (
                            list(dict_closing_pairs.values())[-1][-1],
                            list(dict_closing_pairs.values())[0][0])

        triangles_points += polygon2_3d.close_sewing(dict_closing_pairs)

        return triangles_points

    def sewing(self, polygon2, x, y):
        polygon1_2d = self.to_2d(volmdlr.O2D, x, y)
        polygon2_2d = polygon2.to_2d(volmdlr.O2D, x, y)
        if polygon1_2d.is_convex() and polygon2_2d.is_convex():
            return self.convex_sewing(polygon2, x, y)
        return self.concave_sewing(polygon2, x, y)


class Triangle3D(Triangle):
    """
    Defines a triangle 3D.

    :param point1: triangle point 1.
    :param point2: triangle point 2.
    :param point3: triangle point3.
    """

    def __init__(self, point1: volmdlr.Point3D, point2: volmdlr.Point3D,
                 point3: volmdlr.Point3D, name: str = ''):

        Triangle.__init__(self, point1,
                          point2,
                          point3,
                          name)<|MERGE_RESOLUTION|>--- conflicted
+++ resolved
@@ -3009,11 +3009,7 @@
                 if p1.is_close(points[-1]) and not volmdlr.core.point_in_list(p2, points):
                     points.append(p2)
                     break
-<<<<<<< HEAD
                 if p2.is_close(points[-1]) and not volmdlr.core.point_in_list(p1, points):
-=======
-                if p2 == points[-1] and p1 not in points:
->>>>>>> b2f2143d
                     points.append(p1)
                     break
             polygon_points.remove((p1, p2))
@@ -3046,11 +3042,7 @@
                 if p1.is_close(points_hull[-1]):
                     points_hull.append(p2)
                     break
-<<<<<<< HEAD
                 if p2.is_close(points_hull[-1]):
-=======
-                if p2 == points_hull[-1]:
->>>>>>> b2f2143d
                     points_hull.append(p1)
                     break
             polygon_points.remove((p1, p2))
