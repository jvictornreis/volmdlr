--- conflicted
+++ resolved
@@ -2664,9 +2664,6 @@
                   for i in range(n)]
         return volmdlr.core.BoundingBox.from_points(points)
     
-<<<<<<< HEAD
-   
-=======
     @classmethod
     def extract_contours(cls, contour, point1: volmdlr.Point3D, point2: volmdlr.Point3D, inside = False):
         
@@ -2684,13 +2681,6 @@
         if dict_intersecting_points:
             return dict_intersecting_points
         return None
-                
-    # def extract(self, contour2: volmdlr.wires.Countour3D):
-    #     for primitive1 in self.primitives:
-    #         for primitive2 in coutour2.primitives:
-                
-        
->>>>>>> ccb3c398
 
 class Circle3D(Contour3D):
     _non_serializable_attributes = ['point', 'edges', 'point_inside_contour']
