--- conflicted
+++ resolved
@@ -3743,14 +3743,6 @@
         return self.incircle_radius() / self.length()
 
     def aspect_ratio(self):
-<<<<<<< HEAD
-        side_1 = self.point1.point_distance(self.point2)
-        side_2 = self.point1.point_distance(self.point3)
-        side_3 = self.point2.point_distance(self.point3)
-        s = 0.5 * (side_1 + side_2 + side_3)
-        try:
-            return 0.125 * side_1 * side_2 * side_3 / (s - side_1) / (s - side_2) / (s - side_3)
-=======
         param_a = self.point1.point_distance(self.point2)
         param_b = self.point1.point_distance(self.point3)
         param_c = self.point2.point_distance(self.point3)
@@ -3758,7 +3750,6 @@
         try:
             return (0.125 * param_a * param_b * param_c / (param_s -
                                                            param_a) / (param_s - param_b) / (param_s - param_c))
->>>>>>> a1e254f8
         except ZeroDivisionError:
             return 1000000.
 
