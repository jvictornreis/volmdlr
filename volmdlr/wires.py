#!/usr/bin/env python3
# -*- coding: utf-8 -*-
"""
Module containing wires & contours.
"""

import itertools
import math
import sys
import warnings
# import random
from collections import deque
from functools import cached_property
from statistics import mean
from typing import List

import matplotlib.patches
import matplotlib.pyplot as plt
import networkx as nx
import numpy as npy
import plot_data.core as plot_data
import scipy.integrate as scipy_integrate
from mpl_toolkits.mplot3d import Axes3D
from scipy.spatial import ConvexHull, Delaunay
from triangle import triangulate

import volmdlr
import volmdlr.core
import volmdlr.display as vmd
import volmdlr.edges
import volmdlr.geometry
import volmdlr.utils.intersections as vm_utils_intersections
from volmdlr.core_compiled import polygon_point_belongs
from volmdlr.core import EdgeStyle


def argmax(list_of_numbers):
    """
    Returns the max value and the argmax.

    """
    pos_max, max_value = 0, list_of_numbers[0]
    for pos, value in enumerate(list_of_numbers):
        if pos == 0:
            continue
        if value > max_value:
            max_value = value
            pos_max = pos
    return max_value, pos_max


def argmin(list_of_numbers):
    """
    Returns the minimum value from a list of numbers and its index.

    """
    pos_min, min_value = 0, list_of_numbers[0]
    for pos, value in enumerate(list_of_numbers):
        if pos == 0:
            continue
        if value < min_value:
            min_value = value
            pos_min = pos
    return min_value, pos_min


def bounding_rectangle_adjacent_contours(contours: List):
    """
    Compute the bounding box of a list of adjacent contours 2d.

    :param contours: A list of adjacent contours
    :type contours: List[:class:`volmdlr.wires.Contour2D`]
    :return: The bounding box
    :rtype: :class:`volmdlr.core.BoundingRectangle`
    """
    x_min, x_max, y_min, y_max = contours[0].bounding_rectangle.bounds()

    for i in range(1, len(contours)):
        xmin_contour, xmax_contour, ymin_contour, ymax_contour = contours[i].bounding_rectangle.bounds()
        x_min = min(x_min, xmin_contour)
        x_max = max(x_max, xmax_contour)
        y_min = min(y_min, ymin_contour)
        y_max = max(y_max, ymax_contour)

    return volmdlr.core.BoundingRectangle(x_min, x_max, y_min, y_max)


class WireMixin:
    """
    Abstract class for Wire, storing methods and attributes used by many classes in this module.

    """
    _non_data_hash_attributes = ['basis_primitives']
    _non_serializable_attributes = ['primitive_to_index',
                                    'basis_primitives']

    def _data_hash(self):
        return sum(hash(e) for e in self.primitives) + len(self.primitives)

    def length(self):
        length = 0.
        for primitive in self.primitives:
            length += primitive.length()
        return length

    def discretization_points(self, *, number_points: int = None, angle_resolution: int = 20):
        """

        :param angle_resolution: distance between two discretized points.
        """
        length = self.length()
        if number_points:
            n = number_points - 1
        elif angle_resolution:
            n = int(length / angle_resolution) + 1

        return [self.point_at_abscissa(i / n * length) for i in
                range(n + 1)]

    def point_at_abscissa(self, curvilinear_abscissa: float):
        length = 0.
        for primitive in self.primitives:
            primitive_length = primitive.length()
            if length + primitive_length > curvilinear_abscissa:
                return primitive.point_at_abscissa(
                    curvilinear_abscissa - length)
            length += primitive_length
        # In case we did not find yet, ask last primitive its end
        if math.isclose(curvilinear_abscissa, length, abs_tol=1e-6):
            return self.primitives[-1].end  # point_at_abscissa(primitive_length)
        raise ValueError('abscissa out of contour length')

    def extract_primitives(self, point1, primitive1, point2, primitive2,
                           inside: bool = True):
        """

        :param inside: extracted contour is between the two points if True and outside these points if False.
        """

        primitives = []
        ip1 = self.primitives.index(primitive1)
        ip2 = self.primitives.index(primitive2)

        if ip1 < ip2:
            pass
        elif ip1 == ip2:
            if primitive1.abscissa(point1) < primitive1.abscissa(point2):
                pass
            else:
                primitive1, primitive2 = primitive2, primitive1
                point1, point2 = point2, point1
        else:
            primitive1, primitive2 = primitive2, primitive1
            point1, point2 = point2, point1

        if inside:
            if ip1 == ip2:
                prim = primitive1.split(point1)[1]
                if prim:
                    prim = prim.split(point2)[0]
                    if prim:
                        primitives.append(prim)
            else:
                prim = primitive1.split(point1)[1]
                if prim:
                    primitives.append(prim)
                primitives.extend(self.primitives[self.primitives.index(
                    primitive1) + 1:self.primitives.index(primitive2)])
                prim = primitive2.split(point2)[0]
                if prim:
                    primitives.append(prim)
        else:
            primitives.extend(self.primitives[0:self.primitives.index(primitive1)])
            if ip1 == ip2:
                prim = primitive1.split(point1)
                if prim[0]:
                    primitives.append(prim[0])
                if prim[1]:
                    prim = prim[1].split(point2)[1]
                    if prim:
                        primitives.append(prim)
            else:
                prim = primitive1.split(point1)[0]
                if prim:
                    primitives.append(prim)
                prim = primitive2.split(point2)[1]
                if prim:
                    primitives.append(prim)
            primitives.extend(self.primitives[self.primitives.index(primitive2) + 1::])

        return primitives

    def extract_without_primitives(self, point1, point2, inside: bool = True):
        """

        :param inside: extracted contour is between the two points if True and outside these points if False.
        """
        primitives = self.primitives
        indices = []

        for i, point in enumerate([point1, point2]):
            ind = []
            for prim_index, primitive in enumerate(primitives):
                if primitive.point_belongs(point, 1e-6):
                    ind.append(prim_index)
            indices.append(ind)

        shared = list(set(indices[0]) & set(indices[1]))
        ind = []
        if not shared:
            ind.append(indices[0][0])
            if len(indices[1]) == 2:
                ind.append(indices[1][1])
            else:
                ind.append(indices[1][0])
        else:
            for indice in indices:
                if len(indice) == 1:
                    ind.append(indice[0])
                else:
                    for i in indice:
                        if i != shared[0]:
                            ind.append(i)
        return self.extract_primitives(point1, primitives[ind[0]], point2,
                                       primitives[ind[1]], inside)

    def abscissa(self, point, tol=1e-6):
        """
        Compute the curvilinear abscissa of a point on a edge.

        """
        if self.point_over_wire(point, tol):
            length = 0
            for primitive in self.primitives:
                if primitive.point_belongs(point, tol):
                    length += primitive.abscissa(point)
                    break
                length += primitive.length()
            return length

        raise ValueError('Point is not on edge')

    def sort_points_along_wire(self, points):
        """ Sort given points along the wire with respect to the abscissa. """
        return sorted(points, key=self.abscissa)

    def is_ordered(self, tol=1e-6):
        """ Check if the edge's primitives are ordered or not. """

        for primitive_1, primitive_2 in zip(self.primitives, self.primitives[1:]):
            if primitive_1.end.point_distance(primitive_2.start) > tol:
                return False
        return True

    def order_wire(self, tol=1e-6):
        """ Order edge's primitives. """

        if self.is_ordered(tol=tol):
            return self.__class__(self.primitives[:])

        new_primitives = [self.primitives[0]]
        primitives = self.primitives[1:]
        length_primitives = len(primitives) + 1

        while len(new_primitives) < length_primitives:
            for primitive in primitives:
                if new_primitives[0].start.point_distance(primitive.start) < tol:
                    new_primitives.insert(0, primitive.reverse())
                    primitives.remove(primitive)
                elif new_primitives[-1].end.point_distance(primitive.start) < tol:
                    new_primitives.append(primitive)
                    primitives.remove(primitive)
                elif new_primitives[0].start.point_distance(primitive.end) < tol:
                    new_primitives.insert(0, primitive)
                    primitives.remove(primitive)
                elif new_primitives[-1].end.point_distance(primitive.end) < tol:
                    new_primitives.append(primitive.reverse())
                    primitives.remove(primitive)

        return self.__class__(new_primitives)

    @classmethod
    def from_wires(cls, wires):
        """
        Define a edge from successive wires.

        """

        primitives = []
        for wire in wires:
            primitives.extend(wire.primitives)

        wire = cls(primitives)

        if not wire.is_ordered():
            return wire.order_wire()
        return wire

    def inverted_primitives(self):
        """
        Invert edge's primitives.

        """

        new_primitives = []
        for prim in self.primitives[::-1]:
            new_primitives.append(prim.reverse())
        return new_primitives

    def is_followed_by(self, wire_2, tol=1e-6):
        """
        Check if the edge is followed by wire_2.

        """
        return self.primitives[-1].end.point_distance(wire_2.primitives[0].start) < tol

    def point_over_wire(self, point, abs_tol=1e-6):
        """
        Verifies if point is over edge.

        :param point: point to be verified.
        :param abs_tol: tolerance to be considered.
        :return: True or False
        """
        for primitive in self.primitives:
            if primitive.point_belongs(point, abs_tol):
                return True
        return False

    def primitive_over_wire(self, primitive, tol: float = 1e-6):
        """
        Verifies if point is over edge.

        :param primitive: point to be verified.
        :param tol: tolerance to be considered.
        :return: True or False
        """
        points = primitive.discretization_points(number_points=10)
        if all(self.point_over_wire(point, tol) for point in points):
            return True
        return False

    @classmethod
    def from_points(cls, points):
        """
        Create a contour from points with line_segments.

        """
        linesegment_name = 'LineSegment' + points[0].__class__.__name__[-2:]
        edges = []
        for i in range(0, len(points) - 1):
            edges.append(getattr(volmdlr.edges, linesegment_name)(points[i], points[i + 1]))
        contour = cls(edges)
        return contour

    @classmethod
    def from_edge(cls, edge, number_segments: int):
        """
        Creates a Wire object from an edge.

        :param edge: edge used to create Wire.
        :param number_segments: number of segment for the wire to have.
        :return: Wire object.
        """
        points = edge.discretization_points(number_points=number_segments + 1)
        class_name_ = 'Wire' + edge.__class__.__name__[-2:]
        class_ = getattr(sys.modules[__name__], class_name_)
        return class_.from_points(points)


class EdgeCollection3D(WireMixin):
    """
    A collection of simple edges 3D.
    """
    _standalone_in_db = True
    _eq_is_data_eq = True
    _non_serializable_attributes = ['basis_primitives']
    _non_data_eq_attributes = ['name', 'basis_primitives']
    _non_data_hash_attributes = []

    def __init__(self, primitives: List[volmdlr.edges.Edge], color=None, alpha=1, name: str = ''):
        self.primitives = primitives
        self.color = color
        self.alpha = alpha
        self._bbox = None
        self.name = name

    def plot(self, ax=None, edge_style: EdgeStyle = EdgeStyle()):
        """ Plot edges with matplolib, not tested. """
        if ax is None:
            fig = plt.figure()
            ax = fig.add_subplot(111, projection='3d')
        for primitive in self.primitives:
            primitive.plot(ax=ax, edge_style=edge_style)
        return ax

    def _bounding_box(self):
        """ Flawed method, to be enforced by overloading. """
        return volmdlr.core.BoundingBox.from_points(self.points())

    @property
    def bounding_box(self):
        """ Get big bounding box of all edges. """
        if not self._bbox:
            self._bbox = self._bounding_box()
        return self._bbox

    def points(self):
        """ Get list of all points. """
        points = []
        for prim in self.primitives:
            points += [prim.start, prim.end]
        return points

    def babylon_param(self):
        """ Get dict for babylonjs object settings. """
        babylon_param = {'alpha': self.alpha,
                         'name': self.name,
                         'color': [0, 0, 0.6]}
        if self.color is None:
            babylon_param['edges_color'] = [0, 0, 0.6]
        else:
            babylon_param['edges_color'] = list(self.color)
        return babylon_param

    def babylon_points(self):
        """ Get list of points coordinates. """
        return [[point.x, point.y, point.z] for point in self.points()]

    def to_babylon(self):
        """ Generate a mesh from all edges for performance when drawing. """
        positions = []
        for prim in self.primitives:
            positions += [prim.start.x, prim.start.y, prim.start.z,
                          prim.end.x, prim.end.y, prim.end.z,
                          prim.end.x, prim.end.y, prim.end.z]

        indices = list(range(len(positions)))
        return positions, indices

    def babylon_meshes(self):
        """ Set the mesh for babylonjs. """
        positions, indices = self.to_babylon()
        babylon_mesh = {'positions': positions,
                        'indices': indices}
        babylon_mesh.update(self.babylon_param())
        return [babylon_mesh]


class Wire2D(volmdlr.core.CompositePrimitive2D, WireMixin):
    """
    A collection of simple primitives, following each other making a edge.

    """

    def __init__(self, primitives: List[volmdlr.core.Primitive2D],
                 name: str = ''):
        self._bounding_rectangle = None
        self._length = None
        volmdlr.core.CompositePrimitive2D.__init__(self, primitives, name)

    def __hash__(self):
        return hash(('wire2d', tuple(self.primitives)))

    def length(self):
        if not self._length:
            self._length = WireMixin.length(self)
        return self._length

    def to_3d(self, plane_origin, x, y):
        """
        Transforms a Wire2D into an Wire3D, given a plane origin and an u and v plane vector.

        :param plane_origin: plane origin.
        :param x: plane u vector.
        :param y: plane v vector.
        :return: Wire3D.
        """
        primitives3d = []
        for edge in self.primitives:
            primitives3d.append(edge.to_3d(plane_origin, x, y))
        return Wire3D(primitives3d)

    def extract(self, point1, primitive1, point2, primitive2,
                inside: bool = True):
        """

        :param inside: extracted contour is between the two points if True and outside these points if False.
        """
        return Wire2D(
            self.extract_primitives(point1, primitive1, point2, primitive2,
                                    inside))

    def extract_with_points(self, point1: volmdlr.Point2D,
                            point2: volmdlr.Point2D, inside: bool = True):
        """

        :param inside: extracted contour is between the two points if True and outside these points if False.
        """
        return self.extract_without_primitives(point1, point2, inside)

        # TODO: method to check if it is a edge

    def infinite_intersections(self, infinite_primitives):
        """
        Returns a list that contains the intersections between a succession of infinite primitives.

        There must be a method implemented to intersect the two infinite primitives.
        """
        offset_intersections = []

        for primitive_1, primitive_2 in zip(infinite_primitives,
                                            infinite_primitives[1:] + [infinite_primitives[0]]):

            i = infinite_primitives.index(primitive_1)
            # k = infinite_primitives.index(primitive_2)

            primitive_name = primitive_1.__class__.__name__.lower().replace('2d', '')
            intersection_method_name = f'{primitive_name}_intersections'
            next_primitive_name = primitive_2.__class__.__name__.lower().replace('2d', '')
            next_intersection_method_name = f'{next_primitive_name}_intersections'

            if hasattr(primitive_1, next_intersection_method_name):
                intersections = getattr(primitive_1, next_intersection_method_name)(
                    primitive_2)
                end = self.primitives[i].end
                if not intersections:
                    continue

                if len(intersections) == 1:
                    offset_intersections.append(intersections[0])

                else:
                    end = self.primitives[i].end
                    if intersections[0].point_distance(end) > intersections[1].point_distance(end):
                        intersections.reverse()
                    offset_intersections.append(intersections[0])

            elif hasattr(primitive_2, intersection_method_name):
                intersections = getattr(primitive_2, intersection_method_name)(primitive_1)
                if not intersections:
                    continue
                if len(intersections) == 1:
                    offset_intersections.append(intersections[0])
                else:
                    end = self.primitives[i].end
                    if intersections[0].point_distance(end) > intersections[
                            1].point_distance(end):
                        intersections.reverse()
                    offset_intersections.append(intersections[0])

            else:
                raise NotImplementedError(
                    f'No intersection method between {primitive_1.__class__.__name__} and'
                    f'{primitive_2.__class__.__name__}. Define {next_intersection_method_name} on '
                    f'{primitive_1.__class__.__name__} or {intersection_method_name} on'
                    f'{primitive_2.__class__.__name__}')

        return offset_intersections

    def offset(self, offset):
        """
        Generates an offset of a Wire2D.

        """
        offset_primitives = []
        infinite_primitives = []
        offset_intersections = []
        # ax = self.plot()
        for primitive in self.primitives:
            infinite_primitive = primitive.infinite_primitive(offset)
            if infinite_primitive is not None:
                infinite_primitives.append(infinite_primitive)
        offset_intersections += self.infinite_intersections(infinite_primitives)
        for i, (point1, point2) in enumerate(zip(offset_intersections,
                                                 offset_intersections[1:] + [offset_intersections[0]])):
            if i + 1 == len(offset_intersections):
                cutted_primitive = infinite_primitives[0].cut_between_two_points(point1, point2)
            else:
                cutted_primitive = infinite_primitives[i + 1].cut_between_two_points(point1, point2)
            offset_primitives.append(cutted_primitive)

        return self.__class__(offset_primitives)

    def plot_data(self, name: str = '', fill=None, color='black',
                  stroke_width: float = 1, opacity: float = 1):
        data = []
        for item in self.primitives:
            data.append(item.plot_data())
        return data

    def line_intersections(self, line: 'volmdlr.edges.Line2D'):
        """
        Returns a list of intersection of the wire primitives intersecting with the line.

        :returns: a tuple (point, primitive)
        """
        intersection_points = []
        for primitive in self.primitives:
            for point in primitive.line_intersections(line):
                intersection_points.append((point, primitive))
        return intersection_points

    def linesegment_intersections(self,
                                  linesegment: 'volmdlr.edges.LineSegment2D'):
        """
        Returns a list of intersection of the wire primitives intersecting with the line segment.

        :returns: a tuple (point, primitive)
        """
        intersection_points = []
        for primitive in self.primitives:
            inters = primitive.linesegment_intersections(linesegment)
            for point in inters:
                intersection_points.append((point, primitive))
        return intersection_points

    def is_start_end_crossings_valid(self, line, intersections, primitive):
        """
        Returns if the crossings are valid.

        :param line: crossing line
        :param intersections: intersections results
         for primitive line intersections
        :param primitive: intersecting primitive
        :return: None if intersection not a start or
        end point of a contours primitives, or a volmdlr.Point2D if it is.
        """
        primitive_index = self.primitives.index(primitive)
        point1, point2 = None, None
        if intersections[0].is_close(primitive.start):
            point1 = primitive.point_at_abscissa(primitive.length() * 0.01)
            point2 = self.primitives[primitive_index - 1].point_at_abscissa(
                self.primitives[primitive_index - 1].length() * .99
            )

            # point2 = primitive.start + \
            #          self.primitives[primitive_index - 1].unit_direction_vector(0.5)
        elif intersections[0].is_close(primitive.end) and primitive != self.primitives[-1]:
            point1 = primitive.point_at_abscissa(primitive.length() * 0.99)
            point2 = self.primitives[primitive_index + 1].point_at_abscissa(
                self.primitives[primitive_index + 1].length() * .01)

            # point2 = primitive.end + \
            #          self.primitives[primitive_index + 1].unit_direction_vector(0.5)
        if point1 is not None and point2 is not None:
            return line.is_between_points(point1, point2)
        return False

    @staticmethod
    def is_crossing_start_end_point(intersections, primitive):
        """
        Returns True if the crossings provided are start or end of the Wire 2D.

        :param intersections: intersection results
         for primitive line intersections
        :param primitive: intersecting primitive
        :return: False if intersection not a start or
        end point of a contours primitives, or True if it is.
        """
        if intersections[0].is_close(primitive.start) or intersections[0].is_close(primitive.end):
            return True
        return False

    def line_crossings(self, line: volmdlr.edges.Line2D):
        """
        Calculates valid crossing intersections of a edge and an infinite line.

        :param line: line crossing the edge
        :type line: volmdlr.edges.Line2D
        returns a list of Tuples (point, primitive)
        of the edge primitives intersecting with the line
        """
        intersection_points = []
        intersection_points_primitives = []
        for primitive in self.primitives:
            intersections = primitive.line_intersections(line)
            for intersection in intersections:
                if not volmdlr.core.point_in_list(intersection, intersection_points):
                    if not self.is_crossing_start_end_point(intersections, primitive):
                        intersection_points.append(intersection)
                        intersection_points_primitives.append((intersection, primitive))
                    elif self.is_start_end_crossings_valid(line, intersections, primitive):
                        intersection_points.append(intersection)
                        intersection_points_primitives.append((intersection, primitive))
        return intersection_points_primitives

    def wire_intersections(self, wire):
        """
        Compute intersections between two edge 2d.

        :param wire : volmdlr.wires.Wire2D.
        :return: intersections : List[(volmdlr.Point2D, volmdlr.Primitive2D)]
        """
        intersections, intersections_points = [], []
        for primitive in wire.primitives:
            method_name = f'{primitive.__class__.__name__.lower()[0:-2]}_intersections'

            if hasattr(self, method_name):
                a_points = getattr(self, method_name)(primitive)
                # a_points = self.linesegment_intersections(primitive)
                if a_points:
                    for point1, point2 in a_points:
                        if not volmdlr.core.point_in_list(point1, intersections_points):
                            intersections.append([point1, point2])
                            intersections_points.append(point1)
            else:
                raise NotImplementedError(
                    f'Class {self.__class__.__name__} does not implement {method_name}')

        return intersections

    @classmethod
    def from_points(cls, points: List[volmdlr.Point2D]):
        """
        Define a wire based on points 2d with line_segments 2d.

        :param points: points to define edge 2d.
        """
        edges = []
        for i in range(0, len(points) - 1):
            edges.append(volmdlr.edges.LineSegment2D(points[i], points[i + 1]))

        return cls(edges)

    def linesegment_crossings(self,
                              linesegment: 'volmdlr.edges.LineSegment2D'):
        """
        Gets the wire primitives intersecting with the line.

        Returns a list of crossings in the form of a tuple (point, primitive).
        """
        results = self.line_crossings(linesegment.to_line())
        crossings_points = []
        for result in results:
            if linesegment.point_belongs(result[0]):
                crossings_points.append(result)
        return crossings_points

    def wire_crossings(self, wire):
        """
        Compute crossings between two edge 2d.

        :param wire: volmdlr.wires.Wire2D
        :type crossings: List[(volmdlr.Point2D, volmdlr.Primitive2D)]
        """
        crossings, crossings_points = [], []
        for primitive in wire.primitives:
            method_name = f'{primitive.__class__.__name__.lower()[0:-2]}_crossings'

            if hasattr(self, method_name):
                a_points = getattr(self, method_name)(primitive)
                # a_points = self.linesegment_crossings(primitive)
                if a_points:
                    for a in a_points:
                        if not volmdlr.core.point_in_list(a[0], crossings_points):
                            crossings.append([a[0], a[1]])
                            crossings_points.append(a[0])
            else:
                raise NotImplementedError(
                    f'Class {self.__class__.__name__} does not implement {method_name}')

        return crossings

    def to_wire_with_linesegments(self):
        """
        Convert a wire with different primitives to a wire with just line segments.
        """

        wires = []
        for primitive in self.primitives:
            if not isinstance(primitive, volmdlr.edges.LineSegment2D):
                wires.append(primitive.to_wire(10))
            else:
                wires.append(Wire2D([primitive]))

        return Wire2D.from_wires(wires)

    def invert(self):
        return Wire2D(self.inverted_primitives())

    def extend(self, point):
        """
        Extend a wire by adding a line segment connecting the given point to the nearest wire's extremities.
        """

        distances = [self.primitives[0].start.point_distance(point), self.primitives[-1].end.point_distance(point)]
        if distances.index(min(distances)) == 0:
            primitives = [volmdlr.edges.LineSegment2D(point, self.primitives[0].start)]
            primitives.extend(self.primitives)
        else:
            primitives = self.primitives
            primitives.append(volmdlr.edges.LineSegment2D(self.primitives[-1].end, point))

        return Wire2D(primitives)

    def point_distance(self, point):
        """
        Copied from Contour2D.

        """

        min_distance = self.primitives[0].point_distance(point)
        for primitive in self.primitives[1:]:
            distance = primitive.point_distance(point)
            if distance < min_distance:
                min_distance = distance
        return min_distance

    def nearest_primitive_to(self, point):
        """
        Search for the nearest primitive for a point.

        """

        primitives = self.primitives
        primitives_sorted = sorted(primitives, key=lambda primitive: primitive.point_distance(point))

        return primitives_sorted[0]

    def axial_symmetry(self, line):
        """
        Finds out the symmetric edge 2d according to a line.

        """

        primitives_symmetry = []
        for primitive in self.primitives:
            try:
                primitives_symmetry.append(primitive.axial_symmetry(line))
            except NotImplementedError:
                print(f'Class {self.__class__.__name__} does not implement symmetry method')

        return self.__class__(primitives=primitives_symmetry)

    def symmetry(self, line):
        """
        TODO: code this.
        """
        raise NotImplementedError('Not coded yet')

    def is_symmetric(self, wire2d, line):
        """
        Checks if the two wires 2d are symmetric or not according to line.

        """

        c_symmetry_0 = self.symmetry(line)
        c_symmetry_1 = wire2d.symmetry(line)

        if wire2d.is_superposing(c_symmetry_0) and self.is_superposing(c_symmetry_1):
            return True
        return False

    def bsplinecurve_crossings(self,
                               bsplinecurve: 'volmdlr.edges.BSplineCurve2D'):
        """
        Gets the wire primitives crossings with the bsplinecurve.

        Returns a list of crossings in the form of a tuple (point, primitive).
        """

        linesegments = bsplinecurve.to_wire(25).primitives
        crossings_points = []
        for linesegment in linesegments:
            crossings_linesegment = self.linesegment_crossings(linesegment)
            if crossings_linesegment:
                crossings_points.extend(crossings_linesegment)
        return crossings_points

    def bsplinecurve_intersections(self,
                                   bsplinecurve: 'volmdlr.edges.BSplineCurve2D'):
        """
        Gets the wire primitives intersections with the bsplinecurve.

        Returns a list of intersections in the form of a tuple (point, primitive).
        """

        linesegments = bsplinecurve.to_wire(25).primitives
        intersections_points = []
        for linesegment in linesegments:
            intersections_linesegments = self.linesegment_intersections(linesegment)
            if intersections_linesegments:
                intersections_points.extend(intersections_linesegments)
        return intersections_points

    @property
    def bounding_rectangle(self):
        if not self._bounding_rectangle:
            self._bounding_rectangle = self.get_bouding_rectangle()
        return self._bounding_rectangle

    def get_bouding_rectangle(self):
        x_min, x_max, y_min, y_max = self.primitives[0].bounding_rectangle.bounds()
        for edge in self.primitives[1:]:
            xmin_edge, xmax_edge, ymin_edge, ymax_edge = \
                edge.bounding_rectangle.bounds()
            x_min = min(x_min, xmin_edge)
            x_max = max(x_max, xmax_edge)
            y_min = min(y_min, ymin_edge)
            y_max = max(y_max, ymax_edge)
        return volmdlr.core.BoundingRectangle(x_min, x_max, y_min, y_max)

    def middle_point(self):
        return self.point_at_abscissa(self.length() / 2)


class Wire3D(volmdlr.core.CompositePrimitive3D, WireMixin):
    """
    A collection of simple primitives, following each other making a edge.

    """

    def __init__(self, primitives: List[volmdlr.core.Primitive3D],
                 name: str = ''):
        self._bbox = None
        volmdlr.core.CompositePrimitive3D.__init__(self, primitives=primitives, name=name)

    def _bounding_box(self):
        """
        Flawed method, to be enforced by overloading.

        """
        n = 20
        points = []
        for prim in self.primitives:
            points_ = prim.discretization_points(number_points=n)
            for point in points_:
                if point not in points:
                    points.append(point)
        return volmdlr.core.BoundingBox.from_points(points)

    @property
    def bounding_box(self):
        if not self._bbox:
            self._bbox = self._bounding_box()
        return self._bbox

    def extract(self, point1, primitive1, point2, primitive2):
        return Wire3D(self.extract_primitives(self, point1, primitive1, point2,
                                              primitive2))

    def extract_with_points(self, point1: volmdlr.Point3D,
                            point2: volmdlr.Point3D, inside):
        return self.extract_without_primitives(point1, point2, inside)

    def frame_mapping(self, frame: volmdlr.Frame3D, side: str):
        """
        Changes frame_mapping and return a new Wire3D.

        :param side: 'old' or 'new'
        """
        new_wire = []
        for primitive in self.primitives:
            new_wire.append(primitive.frame_mapping(frame, side))
        return Wire3D(new_wire)

    def frame_mapping_inplace(self, frame: volmdlr.Frame3D, side: str):
        """
        Changes frame_mapping and the object is updated in-place.

        :param side: 'old' or 'new'
        """
        warnings.warn("'in-place' methods are deprecated. Use a not in-place method instead.", DeprecationWarning)

        for primitive in self.primitives:
            primitive.frame_mapping_inplace(frame, side)

    def minimum_distance(self, wire2):
        distance = []
        for element in self.primitives:
            for element2 in wire2.primitives:
                distance.append(element.minimum_distance(element2))

        return min(distance)

    def point_distance(self, point):
        distance, distance_point = math.inf, None
        for prim in self.primitives:
            prim_distance, prim_point = prim.point_distance(point)
            if prim_distance < distance:
                distance = prim_distance
                distance_point = prim_point
        return distance, distance_point

    def extrusion(self, extrusion_vector):
        faces = []
        for primitive in self.primitives:
            faces.extend(primitive.extrusion(extrusion_vector))
        return faces

    def to_bspline(self, discretization_parameter, degree):
        """
        Convert a edge 3d to a bspline curve 3d.

        """

        discretized_points = self.discretization_points(discretization_parameter)
        bspline_curve = volmdlr.edges.BSplineCurve3D.from_points_interpolation(discretized_points, degree)

        return bspline_curve

    def triangulation(self):
        return None

    def get_primitives_2d(self, plane_origin, x, y):
        """
        Pass primitives to 2d.

        :param plane_origin: plane origin.
        :param x: vector u.
        :param y: vector v.
        :return: list of 2d primitives.
        """
        z = x.cross(y)
        plane3d = volmdlr.faces.Plane3D(volmdlr.Frame3D(plane_origin, x, y, z))
        primitives2d = []
        for primitive in self.primitives:
            primitive2d = plane3d.point3d_to_2d(primitive)
            if primitive2d is not None:
                primitives2d.append(primitive2d)
        return primitives2d

    def to_2d(self, plane_origin, x, y):
        primitives2d = self.get_primitives_2d(plane_origin, x, y)
        return Wire2D(primitives=primitives2d)

    def rotation(self, center: volmdlr.Point3D, axis: volmdlr.Vector3D,
                 angle: float):
        """
        Wire3D rotation.

        :param center: rotation center.
        :param axis: rotation axis.
        :param angle: angle rotation.
        :return: a new rotated Wire3D.
        """
        new_edges = [edge.rotation(center, axis, angle) for edge
                     in self.primitives]
        return Wire3D(new_edges, self.name)


# TODO: define an edge as an opened polygon and allow to compute area from this reference

class ContourMixin(WireMixin):
    """
    Abstract class for Contour, storing methods and attributes used by Contour2D and Contour3D.

    """

    def is_ordered(self, tol=1e-6):
        """
        Verifies if a contour is ordered (primitives following each other).

        :param tol: tolerance to be considered.
        :return: True if ordered, False if not.
        """
        for prim1, prim2 in zip(
                self.primitives, self.primitives[1:] + [self.primitives[0]]):
            if not prim1.end.is_close(prim2.start, tol):
                return False
        return True

    def ordering_contour(self, tol=1e-6):
        """
        Returns the points of the contour ordered.

        """
        list_point_pairs = [(prim.start, prim.end) for prim in self.primitives]
        length_list_points = len(list_point_pairs)
        points = [list_point_pairs[0]]
        primitives = self.primitives[:]
        new_primitives = [primitives[0]]
        primitives.remove(primitives[0])
        list_point_pairs.remove(
            (list_point_pairs[0][0], list_point_pairs[0][1]))
        finished = False
        counter = 0
        counter1 = 0

        while not finished:
            for i, (point1, point2) in enumerate(list_point_pairs):
                if point1.point_distance(point2) < tol:
                    list_point_pairs.remove((point1, point2))
                    primitives.remove(primitives[i])
                elif point1.point_distance(points[-1][-1]) < tol:
                    points.append((point1, point2))
                    new_primitives.append(primitives[i])
                    primitives.remove(primitives[i])
                    list_point_pairs.remove((point1, point2))
                elif point2.point_distance(points[-1][-1]) < tol:
                    points.append((point2, point1))
                    new_primitives.append(primitives[i].reverse())
                    primitives.remove(primitives[i])
                    list_point_pairs.remove((point1, point2))
                elif point1.point_distance(points[0][0]) < tol:
                    points = [(point2, point1)] + points
                    new_primitives = [primitives[i].reverse()] + new_primitives
                    primitives.remove(primitives[i])
                    list_point_pairs.remove((point1, point2))
                elif point2.point_distance(points[0][0]) < tol:
                    points = [(point1, point2)] + points
                    new_primitives = [primitives[i]] + new_primitives
                    primitives.remove(primitives[i])
                    list_point_pairs.remove((point1, point2))
            if len(list_point_pairs) == 0:
                finished = True
            counter1 += 1
            if counter1 >= 100 * length_list_points:
                self.plot()
                raise NotImplementedError
            if len(list_point_pairs) == 1:
                counter += 1
                if counter > 3:
                    # for point_pair in list_point_pairs:
                    if list_point_pairs[0][0] in points or list_point_pairs[0][::-1] in points:
                        finished = True
                        continue
                    warnings.warn('There may exist a problem with this'
                                  ' contour, it seems it cannot be reordered.'
                                  ' Please, verify its points')
                    finished = True
                    # ax = self.plot()
                    # for point_pair in list_point_pairs:
                    #     point_pair[0].plot(ax=ax, color='r')
                    #     point_pair[1].plot(ax=ax, color='r')
                    # raise NotImplementedError
        return new_primitives

    def order_contour(self):
        """
        Verifies if the contours'primitives are ordered (one after the other). If not, it will order it.

        """
        if self.is_ordered() or len(self.primitives) < 2:
            return self
        new_primitives = self.ordering_contour()
        self.primitives = new_primitives

        return self

    @staticmethod
    def touching_edges_pairs(edges):  # TO DO: move this to edges?
        touching_primitives = []
        for i, primitive1 in enumerate(edges):
            for j, primitive2 in enumerate(edges):
                if j > i:
                    if not primitive2.end.is_close(primitive1.start) and \
                            not primitive1.start.is_close(primitive2.start) and \
                            not primitive2.end.is_close(primitive1.end) and \
                            not primitive1.end.is_close(primitive2.start):
                        if primitive1.unit_direction_vector(abscissa=0).is_colinear_to(
                                primitive2.unit_direction_vector(abscissa=0)):
                            continue
                        if primitive1.point_belongs(primitive2.start) or primitive1.point_belongs(primitive2.end):
                            touching_primitives.append([primitive2, primitive1])
                        elif primitive2.point_belongs(primitive1.start) or primitive2.point_belongs(primitive1.end):
                            touching_primitives.append([primitive1, primitive2])
        return touching_primitives

    @staticmethod
    def contours_primitives_touching_primitives(touching_primitives):
        contours_primitives_lists = []
        for prim1, prim2 in touching_primitives:
            if prim2.point_belongs(prim1.start):
                intersection = prim1.start
            elif prim2.point_belongs(prim1.end):
                intersection = prim1.end
            prim2_split = prim2.split(intersection)
            for prim in prim2_split:
                if not prim:
                    continue
                if prim1.start == prim.start or prim1.end == prim.end:
                    prim = prim.reverse()
                if [prim1, prim] not in contours_primitives_lists:
                    contours_primitives_lists.append([prim1, prim])
        return contours_primitives_lists

    @staticmethod
    def connected_to_splited_primitives(edge, contours_list):
        """
        Verifies if edge is connected to one of the primitives inside contours.

        :param edge: edge for verification.
        :param contours_list: contours lists.
        :return: update contours_primitives_lists and a boolean to indicate if the edge should be removed or not.
        """
        remove = False
        for i, contour in enumerate(contours_list):
            if not contour.primitive_over_contour(edge):
                if volmdlr.core.point_in_list(contour.primitives[0].start, [edge.end, edge.start]):
                    contours_list[i].primitives = [edge.copy(deep=True)] + contour.primitives
                    remove = True
                elif volmdlr.core.point_in_list(contour.primitives[-1].end, [edge.end, edge.start]):
                    contours_list[i].primitives = contour.primitives + [edge.copy(deep=True)]
                    remove = True
        return contours_list, remove

    @staticmethod
    def is_edge_connected(contour_primitives, edge, tol):
        """
        Verifies if edge is connected to one of the primitives inside contour_primitives.

        :param contour_primitives: list of primitives to create a contour.
        :param edge: edge for verification.
        :param tol: tolerance use in verification.
        :return: returns the edge if true, and None if not connected.
        """
        edge_connected = None
        points = [point for prim in contour_primitives for point in prim]
        if (edge.start in points or edge.end in points) and edge not in contour_primitives:
            edge_connected = edge
            return edge_connected

        for point in points:
            if point.is_close(edge.start, tol=tol) and \
                    edge not in contour_primitives:
                edge.start = point
                edge_connected = edge
                return edge_connected
            if point.is_close(edge.end, tol=tol) and \
                    edge not in contour_primitives:
                edge.end = point
                edge_connected = edge
                return edge_connected
        return edge_connected

    @staticmethod
    def find_connected_edges(edges, contours_list, contour_primitives, tol):
        for line in edges:
            if contours_list:
                contours_list, remove = ContourMixin.connected_to_splited_primitives(line, contours_list)
                if remove:
                    edges.remove(line)
                    break
            if not contour_primitives:
                contour_primitives.append(line)
                edges.remove(line)
                break
            edge_connected = ContourMixin.is_edge_connected(contour_primitives, line, tol)
            if edge_connected is not None:
                contour_primitives.append(edge_connected)
                edges.remove(edge_connected)
                break
        return edges, contour_primitives, contours_list

    @staticmethod
    def get_edges_bifurcations(contour_primitives, edges, finished_loop):
        graph = nx.Graph()
        for prim in contour_primitives[:]:
            graph.add_edge(prim.start, prim.end)
        for node in graph.nodes:
            degree = graph.degree(node)
            if degree <= 2:
                continue
            for i, neihgbor in enumerate(graph.neighbors(node)):
                if graph.degree(neihgbor) == 1:
                    i_edge = volmdlr.edges.LineSegment2D(node, neihgbor)
                    if i_edge in contour_primitives:
                        contour_primitives.remove(i_edge)
                        edges.append(volmdlr.edges.LineSegment2D(node, neihgbor))
                        finished_loop = False
                        if i + 1 == degree - 2:
                            break
        return contour_primitives, edges, finished_loop

    @classmethod
    def contours_from_edges(cls, edges, tol=1e-7):
        if not edges:
            return []
        if len(edges) == 1:
            return [cls(edges)]
        touching_primitives = cls.touching_edges_pairs(edges)
        for prims in touching_primitives:
            if prims[0] in edges:
                edges.remove(prims[0])
            if prims[1] in edges:
                edges.remove(prims[1])
        contours_primitives_lists = cls.contours_primitives_touching_primitives(touching_primitives)
        contours_list = [cls(primitives) for primitives in contours_primitives_lists]
        if not edges:
            return contours_list
        list_contours = []
        finished = False
        contour_primitives = []

        while not finished:
            len1 = len(edges)
            edges, contour_primitives, contours_list = cls.find_connected_edges(
                edges, contours_list, contour_primitives, tol)
            if not edges:
                finished = True
            valid = False

            if edges and len(edges) == len1 and len(contour_primitives) != 0:
                valid = True
            elif len(edges) == 0 and len(contour_primitives) != 0:
                valid = True
                finished = True
            if valid:
                contour_primitives, edges, finished = cls.get_edges_bifurcations(contour_primitives,
                                                                                 edges, finished)
                if len(contour_primitives[:]) != 0:
                    contour_n = cls(contour_primitives[:])
                    contour_n.order_contour()
                    list_contours.append(contour_n)
                contour_primitives = []
        list_contours = list_contours + [cls(primitives).order_contour()
                                         for primitives
                                         in contours_primitives_lists]
        valid_contours = [list_contours[0]]
        list_contours.remove(list_contours[0])
        for contour in list_contours:
            for contour2 in valid_contours:
                if contour.is_superposing(contour2):
                    break
            else:
                valid_contours.append(contour)
        return valid_contours

    def discretized_primitives(self, number_points: float):
        """
        Discretize each contour's primitive and return a list of discretized primitives.

        """
        edges = []
        for primitive in self.primitives:
            auto_nb_pts = min(number_points, max(2, int(primitive.length() / 1e-6)))
            points = primitive.discretization_points(number_points=auto_nb_pts)
            for point1, point2 in zip(points[:-1], points[1:]):
                edges.append(volmdlr.edges.LineSegment2D(point1, point2))
        return edges

    def shares_primitives(self, contour):
        """
        Checks if two contour share primitives.

        """
        for prim1 in self.primitives:
            if contour.primitive_over_contour(prim1):
                return True
        return False

    def is_superposing(self, contour2):
        """
        Check if the contours are superposing (one on the other without necessarily having an absolute equality).

        """

        for primitive_2 in contour2.primitives:
            if not self.primitive_over_contour(primitive_2):
                return False
        return True

    def is_overlapping(self, contour2, intersecting_points=None):
        """
        Check if the contours are overlapping (a part of one is on the other).

        """

        if not intersecting_points:
            intersecting_points = self.contour_intersections(contour2)

        if len(intersecting_points) < 2:
            return False

        vec1_2 = volmdlr.edges.LineSegment2D(intersecting_points[0],
                                             intersecting_points[1])
        middle_point = vec1_2.middle_point()
        normal = vec1_2.normal_vector()
        point1 = middle_point + normal * 0.00001
        point2 = middle_point - normal * 0.00001
        if (self.point_belongs(point1) and contour2.point_belongs(point1)) or \
                (not self.point_belongs(point1) and not contour2.point_belongs(point1)) or \
                (self.point_belongs(point1) and self.point_belongs(point2)) or \
                (contour2.point_belongs(point1) and contour2.point_belongs(point2)):
            return True
        return False

    def is_sharing_primitives_with(self, contour):
        """
        Check if two contour are sharing primitives.

        "all_points" is by default False. Turn it True if you need to get
        points and edges used to find out shared primitives.
        """

        list_p = []

        for edge_1, edge_2 in itertools.product(self.primitives,
                                                contour.primitives):
            edges = [edge_1, edge_2, edge_1]
            for edge1, edge2 in zip(edges, edges[1:]):
                for point in [edge2.start, edge2.end]:
                    if edge1.point_belongs(point, 1e-6):
                        # list_p.append(point)
                        # instead of point not in list_p (due to errors)
                        if not list_p:
                            list_p.append(point)
                        if list_p and point.point_distance(point.nearest_point(list_p)) > 1e-4:
                            list_p.append(point)

                    if len(list_p) == 2:
                        if isinstance(self, Contour2D):
                            linesegment = volmdlr.edges.LineSegment2D(list_p[0], list_p[1])
                        else:
                            linesegment = volmdlr.edges.LineSegment3D(list_p[0], list_p[1])
                        if self.primitive_over_contour(linesegment) and \
                                contour.primitive_over_contour(linesegment):
                            return True
                        return False
        return False

    def shared_primitives_extremities(self, contour):
        """
        #todo: is this description correct?.

        Extract shared primitives extremities between two adjacent contours.

        """

        if self.is_superposing(contour):
            warnings.warn('The contours are superposing')
            return []

        list_p, edges1 = [], set()
        for edge_1, edge_2 in itertools.product(self.primitives, contour.primitives):
            edges = [edge_1, edge_2, edge_1]
            for edge1, edge2 in zip(edges, edges[1:]):
                for point in [edge2.start, edge2.end]:
                    if edge1.point_belongs(point, 1e-6):
                        if not list_p:
                            list_p.append(point)
                        if list_p and point.point_distance(point.nearest_point(list_p)) > 1e-4:
                            list_p.append(point)
                        try:
                            self.primitive_to_index(edge1)
                            edges1.add(edge1)
                        except KeyError:
                            edges1.add(edge2)

        if len(list_p) < 2:
            warnings.warn('The contours are not adjacent')
            return []

        if len(list_p) == 2:
            return list_p

        contours = self.__class__.contours_from_edges(list(edges1))
        points = []
        for contour_i in contours:
            points_ = contour_i.extremities_points(list_p)
            for point in points_:
                if not volmdlr.core.point_in_list(point, points):
                    points.append(point)

        return points

    def shared_primitives_with(self, contour):
        """
        Extract shared primitives between two adjacent contours.

        """

        points = self.shared_primitives_extremities(contour)
        if not points:
            return [[], []]

        shared_primitives_1 = []
        shared_primitives_2 = []

        for i in range(0, len(points), 2):
            point1, point2 = points[i], points[i + 1]
            shared_primitives_prim = self.extract_without_primitives(point1, point2, False)
            if any(not contour.point_over_contour(prim.middle_point(), 1e-4) for prim in shared_primitives_prim):
                shared_primitives_1.extend(self.extract_without_primitives(point1, point2, True))
            else:
                shared_primitives_1.extend(shared_primitives_prim)

            shared_primitives_prim = contour.extract_without_primitives(point1, point2, False)
            if any(not self.point_over_contour(prim.middle_point(), 1e-4) for prim in shared_primitives_prim):
                shared_primitives_2.extend(contour.extract_without_primitives(point1, point2, True))
            else:
                shared_primitives_2.extend(shared_primitives_prim)

        return [shared_primitives_1, shared_primitives_2]

    def merge_primitives_with(self, contour):
        """
        Extract not shared primitives between two adjacent contours, to be merged.

        """
        contour1 = self
        contour2 = contour
        points = self.shared_primitives_extremities(contour)
        points = self.sort_points_along_wire(points)
        merge_primitives1 = []
        merge_primitives2 = []
        for point1, point2 in zip(points[:-1], points[1:]):
            merge_primitives_prim1 = contour1.extract_without_primitives(point1, point2, False)
            merge_primitives_prim2 = contour1.extract_without_primitives(point1, point2, True)
            for prims in [merge_primitives_prim1, merge_primitives_prim2]:
                if all(contour.point_over_contour(prim.middle_point(), 1e-4) for prim in prims):
                    continue
                if not all(not contour.point_over_contour(prim.middle_point(), 1e-4) for prim in prims):
                    contour1 = getattr(sys.modules[__name__], 'Contour' + self.__class__.__name__[-2:])(prims)
                elif all(not contour.point_over_contour(prim.middle_point(), 1e-4) for prim in prims):
                    merge_primitives1.extend(prims)
            merge_primitives_prim3 = contour2.extract_without_primitives(point1, point2, False)
            merge_primitives_prim4 = contour2.extract_without_primitives(point1, point2, True)
            for prims in [merge_primitives_prim3, merge_primitives_prim4]:
                if all(self.point_over_contour(prim.middle_point(), 1e-4) for prim in prims):
                    continue
                if not all(not self.point_over_contour(prim.middle_point(), 1e-4) for prim in prims):
                    contour2 = getattr(sys.modules[__name__], 'Contour' + self.__class__.__name__[-2:])(prims)
                elif all(not self.point_over_contour(prim.middle_point(), 1e-4) for prim in prims):
                    merge_primitives2.extend(prims)
        merge_primitives = merge_primitives1 + merge_primitives2
        return merge_primitives

    def edges_order_with_adjacent_contour(self, contour):
        """
        Check if the shared edges between two adjacent contours are traversed with two \
        different directions along each contour.

        """

        contour1 = self
        contour2 = contour

        # shared_tuple = contour1.shared_edges_between2contours(contour2)
        shared_tuple = contour1.shared_primitives_with(contour2)
        # [shared_primitives_1, shared_primitives_2] = contour1.shared_primitives_with(contour2)

        # p1_start = contour1.primitives[shared_tuple[0][0]].start
        # p2_start = contour2.primitives[shared_tuple[0][1]].start
        # p2_end = contour2.primitives[shared_tuple[0][1]].end

        p1_start = shared_tuple[0][0].start
        p2_start = shared_tuple[1][-1].start
        p2_end = shared_tuple[1][-1].end

        if (p1_start.point_distance(p2_start)) < \
                (p1_start.point_distance(p2_end)):
            return False
        return True

    def extremities_points(self, list_p):
        """
        Return extremities points of a list of points on a contour.

        """
        # TODO: rewrite this awfull code!
        points = []
        primitives = self.primitives
        for prim in primitives:
            pts = []
            for point in list_p:  # due to errors
                if prim.point_belongs(point):
                    pts.append(point)
            if len(pts) == 1:
                points.append(pts[0])
                break
            if len(pts) > 1:
                points.append(prim.start.nearest_point(pts))
                break

        for i in range(len(primitives) - 1, -1, -1):
            pts = []
            for point in list_p:  # due to errors
                if primitives[i].point_belongs(point):
                    pts.append(point)
            if len(pts) == 1:
                if not volmdlr.core.point_in_list(pts[0], points):
                    points.append(pts[0])
                    break
            elif len(pts) > 1:
                point = primitives[i].end.nearest_point(pts)
                if not volmdlr.core.point_in_list(point, points):
                    points.append(point)
                    break
        return points

    def primitive_over_contour(self, primitive, tol: float = 1e-6):
        return self.primitive_over_wire(primitive, tol)

    def point_over_contour(self, point, abs_tol=1e-6):
        return self.point_over_wire(point, abs_tol)

    def get_geo_lines(self, tag: int, primitives_tags: List[int]):
        """
        Gets the lines that define a Contour in a .geo file.

        :param tag: The contour index
        :type tag: int
        :param primitives_tags: The contour's primitives index
        :type primitives_tags: List[int]

        :return: A line
        :rtype: str
        """

        return 'Line Loop(' + str(tag) + ') = {' + str(primitives_tags)[1:-1] + '};'

    def get_geo_points(self):
        points = set()
        for primitive in self.primitives:
            points.update(primitive.get_geo_points())
        return points

    def to_polygon(self, angle_resolution, discretize_line: bool = False):
        """
        Transform the contour_mixin to a polygon, COPY/PASTE from Contour2D.

        :param angle_resolution: Number of points per radians.
        :type angle_resolution: float
        :param discretize_line: Boolean indicating whether the line segments should be discretized or not.
        :type discretize_line: bool
        :return: The discretized version of the contour.
        :rtype: ClosedPolygon2D
        """

        polygon_points = []

        for primitive in self.primitives:
            if isinstance(primitive, volmdlr.edges.LineSegment2D) and not discretize_line:
                polygon_points.append(primitive.start)
            else:
                polygon_points.extend(primitive.discretization_points(angle_resolution=angle_resolution)[:-1])

        if isinstance(self, Contour2D):
            return ClosedPolygon2D(polygon_points)
        return ClosedPolygon3D(polygon_points)


class Contour2D(ContourMixin, Wire2D):
    """
    A collection of 2D primitives forming a closed wire2D.

    TODO : center_of_mass and second_moment_area should be changed accordingly
    to area considering the triangle drawn by the arcs
    """
    _non_data_hash_attributes = ['_internal_arcs', '_external_arcs',
                                 '_polygon', '_straight_line_contour_polygon',
                                 'primitive_to_index',
                                 'basis_primitives', '_utd_analysis']
    _non_serializable_attributes = ['_internal_arcs', '_external_arcs',
                                    '_polygon',
                                    '_straight_line_contour_polygon',
                                    'primitive_to_index',
                                    'basis_primitives', '_utd_analysis']

    def __init__(self, primitives: List[volmdlr.edges.Edge],
                 name: str = ''):
        Wire2D.__init__(self, primitives, name)
        self._edge_polygon = None
        self._polygon_100_points = None
        self._area = None

    def __hash__(self):
        return hash(tuple(self.primitives))

    def __eq__(self, other_):
        if id(self) == id(other_):
            return True
        if other_.__class__.__name__ != self.__class__.__name__:
            return False
        if len(self.primitives) != len(other_.primitives) or self.length() != other_.length():
            return False
        equal = 0
        for prim1 in self.primitives:
            reverse1 = prim1.reverse()
            found = False
            for prim2 in other_.primitives:
                reverse2 = prim2.reverse()
                if (prim1 == prim2 or reverse1 == prim2
                        or reverse2 == prim1 or reverse1 == reverse2):
                    equal += 1
                    found = True
            if not found:
                return False
        if equal == len(self.primitives):
            return True
        return False

    @property
    def edge_polygon(self):
        if self._edge_polygon is None:
            self._edge_polygon = self._get_edge_polygon()
        return self._edge_polygon

    def _get_edge_polygon(self):
        points = []
        for edge in self.primitives:
            if points:
                if not edge.start.is_close(points[-1]):
                    points.append(edge.start)
            else:
                points.append(edge.start)
        return ClosedPolygon2D(points)

    def to_3d(self, plane_origin, x, y):
        """
        Transforms a Contour2D into an Contour3D, given a plane origin and an u and v plane vector.

        :param plane_origin: plane origin.
        :param x: plane u vector.
        :param y: plane v vector.
        :return: Contour3D.
        """
        p3d = []
        for edge in self.primitives:
            p3d.append(edge.to_3d(plane_origin, x, y))

        return Contour3D(p3d)

    def point_belongs(self, point, include_edge_points: bool = False):
        # TODO: This is incomplete!!!
        x_min, x_max, y_min, y_max = self.bounding_rectangle
        if point.x < x_min or point.x > x_max or point.y < y_min or point.y > y_max:
            return False
        # if self.edge_polygon.point_belongs(point):
        #     return True
        # for edge in self.primitives:
        #     if hasattr(edge, 'straight_line_point_belongs'):
        #         if edge.straight_line_point_belongs(point):
        #             return True
        #     warnings.warn(f'{edge.__class__.__name__} does not implement straight_line_point_belongs yet')
        if not self._polygon_100_points:
            self._polygon_100_points = self.to_polygon(100)
        if self._polygon_100_points.point_belongs(point):
            return True
        return False

    def bounding_points(self):
        """Bounding points (x_min, y_min) (x_max, y_max)."""
        points = self.edge_polygon.points[:]
        for primitive in self.primitives:
            if hasattr(primitive, 'discretization_points'):
                points.extend(primitive.discretization_points(number_points=10))
        x_min = min(point[0] for point in points)
        x_max = max(point[0] for point in points)
        y_min = min(point[1] for point in points)
        y_max = max(point[1] for point in points)
        return volmdlr.Point2D(x_min, y_min), volmdlr.Point2D(x_max, y_max)

    def area(self):
        if not self._area:
            area = self.edge_polygon.area()
            classes = {prim.__class__ for prim in self.primitives}
            verify_classes = classes.issubset({volmdlr.edges.LineSegment2D, volmdlr.edges.Arc2D})
            if verify_classes:
                if self.edge_polygon.is_trigo:
                    trigo = 1
                else:
                    trigo = -1
                for edge in self.primitives:
                    area += trigo * edge.straight_line_area()
                    self._area = abs(area)
            else:
                polygon = self.to_polygon(angle_resolution=50)
                self._area = polygon.triangulation().area()
        return self._area

    def center_of_mass(self):
        """
        Calculates the center of mass of the Contour2D.

        :return: Contour's center of mass.
        """
        center = self.edge_polygon.area() * self.edge_polygon.center_of_mass()
        # ax = self.plot()
        # self.edge_polygon.center_of_mass().plot(ax=ax, color='b')
        if self.edge_polygon.is_trigo:
            trigo = 1
        else:
            trigo = -1
        for edge in self.primitives:
            # edge.straight_line_center_of_mass().plot(ax=ax, color='g')
            center += trigo * edge.straight_line_area() \
                      * edge.straight_line_center_of_mass()

        return center / self.area()

    def second_moment_area(self, point):

        second_moment_area_x, second_moment_area_y, second_moment_area_xy = self.edge_polygon.second_moment_area(point)
        for edge in self.primitives:
            second_moment_area_x_e, second_moment_area_y_e, second_moment_area_xy_e =\
                edge.straight_line_second_moment_area(point)
            if self.edge_polygon.is_trigo:
                second_moment_area_x += second_moment_area_x_e
                second_moment_area_y += second_moment_area_y_e
                second_moment_area_xy += second_moment_area_xy_e
            else:
                second_moment_area_x -= second_moment_area_x_e
                second_moment_area_y -= second_moment_area_y_e
                second_moment_area_xy -= second_moment_area_xy_e

        return second_moment_area_x, second_moment_area_y, second_moment_area_xy

    def plot_data(self, edge_style: plot_data.EdgeStyle = None,
                  surface_style: plot_data.SurfaceStyle = None):
        plot_data_primitives = [item.plot_data() for item in self.primitives]
        return plot_data.Contour2D(plot_data_primitives=plot_data_primitives,
                                   edge_style=edge_style,
                                   surface_style=surface_style,
                                   name=self.name)

    def is_inside(self, contour2):
        """
        Verifies if a contour is inside another contour perimiter, including the edges.

        :returns: True or False
        """
        if contour2.area() > self.area():
            return False
        points_contour2 = []
        for prim in contour2.primitives:
            if not volmdlr.core.point_in_list(prim.start, points_contour2):
                points_contour2.append(prim.start)
            if not volmdlr.core.point_in_list(prim.end, points_contour2):
                points_contour2.append(prim.end)
            points_contour2.extend(prim.discretization_points(number_points=10))
        for point in points_contour2:
            if not self.point_belongs(point) and not self.point_over_contour(point, abs_tol=1e-7):
                return False
        return True

    def inverted_primitives(self):
        new_primitives = []
        for prim in self.primitives[::-1]:
            new_primitives.append(prim.reverse())
        return new_primitives

    def invert(self):
        return Contour2D(self.inverted_primitives())

    def random_point_inside(self, include_edge_points: bool = False):
        """
        Finds a random point inside the polygon.

        :param include_edge_points: Choose True if you want to consider a point on the polygon inside.
        :type include_edge_points: bool
        :return: A random point inside the polygon
        :rtype: `volmdlr.Point2D`
        """
        x_min, x_max, y_min, y_max = self.bounding_rectangle.bounds()
        for _ in range(2000):
            point = volmdlr.Point2D.random(x_min, x_max, y_min, y_max)
            if self.point_belongs(point, include_edge_points):
                return point
        raise ValueError('Could not find a point inside')

    @classmethod
    def extract_contours(cls, contour, point1: volmdlr.Point3D,
                         point2: volmdlr.Point3D, inside=False):

        new_primitives = contour.extract_with_points(point1, point2, inside)
        contours = [cls(new_primitives)]
        return contours

    def cut_by_linesegments(self, lines: List[volmdlr.edges.LineSegment2D]):
        cut_lines = []
        for cut_ls in lines:
            cut_lines.append(cut_ls.to_line())

        contour_to_cut = [self]
        for line in cut_lines:
            new_contour_to_cut = []
            for contour in contour_to_cut:
                cutted_contour = contour.cut_by_line(line)
                new_contour_to_cut.extend(cutted_contour)
            contour_to_cut.extend(new_contour_to_cut)

        point1 = Contour2D(lines).center_of_mass()
        dist_min = math.inf
        c_opti = None
        for contour in contour_to_cut:
            if contour.area() > 1e-10:
                point0 = contour.center_of_mass()
                if point0.point_distance(point1) < dist_min:
                    c_opti = contour
                    dist_min = point0.point_distance(point1)
        return c_opti

    def repair_cut_contour(self, n, intersections, line):
        """
        Repair contour.

        Choose:
        n=0 for Side 1: opposite side of beginning of contour
        n=1 for Side 2: start of contour to first intersect (i=0) and
         i odd to i+1 even
        """
        if n not in [0, 1]:
            raise ValueError

        n_inter = len(intersections)
        contours = []
        # primitives_split = [primitive.split(point)
        #                     for point, primitive in intersections]
        x = [(ip, line.abscissa(point))
             for ip, (point, _) in enumerate(intersections)]
        # intersection_to_primitives_index = {
        #     i: self.primitives.index(primitive)
        #     for i, (_, primitive) in enumerate(intersections)}
        sorted_inter_index = [x[0] for x in sorted(x, key=lambda p: p[1])]
        sorted_inter_index_dict = {i: ii for ii, i in
                                   enumerate(sorted_inter_index)}
        sorted_inter_index_dict[n_inter] = sorted_inter_index_dict[0]
        if n == 1:
            intersections.append(intersections[0])

        remaining_transitions = list(range(n_inter // 2))
        # enclosing_transitions = {}
        while len(remaining_transitions) > 0:
            nb_max_enclosed_transitions = -1
            enclosed_transitions = {}
            for it in remaining_transitions:
                i1 = sorted_inter_index_dict[2 * it + n]
                i2 = sorted_inter_index_dict[2 * it + 1 + n]
                net = abs(i2 - i1) - 1
                if net > nb_max_enclosed_transitions:
                    nb_max_enclosed_transitions = net
                    best_transition = it
                    if i1 < i2:
                        enclosed_transitions[it] = [(i + abs(n - 1)) // 2 for i
                                                    in sorted_inter_index[
                                                       i2 - 1:i1:-2]]
                    else:
                        enclosed_transitions[it] = [(i + abs(n - 1)) // 2 for i
                                                    in sorted_inter_index[
                                                       i2 + 1:i1:2]]

            remaining_transitions.remove(best_transition)
            point_start, primitive1 = intersections[2 * best_transition + n]
            point2, primitive2 = intersections[2 * best_transition + 1 + n]
            primitives = self.extract_primitives(point_start, primitive1,
                                                 point2, primitive2,
                                                 inside=not n)
            last_point = point2
            for transition in enclosed_transitions[best_transition]:
                point1, primitive1 = intersections[2 * transition + n]
                point2, primitive2 = intersections[2 * transition + 1 + n]
                primitives.append(
                    volmdlr.edges.LineSegment2D(last_point, point1))
                primitives.extend(
                    self.extract_primitives(point1, primitive1, point2,
                                            primitive2, inside=not n))
                last_point = point2
                if transition in remaining_transitions:
                    remaining_transitions.remove(transition)

            primitives.append(
                volmdlr.edges.LineSegment2D(last_point, point_start))

            contour = Contour2D(primitives)
            contour.order_contour()
            contours.append(contour)
        return contours

    def cut_by_line(self, line: volmdlr.edges.Line2D) -> List['Contour2D']:
        """
        :param line: The line used to cut the contour.

        :return: A list of resulting contours
        """
        intersections = self.line_crossings(line)
        if not intersections or len(intersections) < 2:
            return [self]
        points_intersections = [point for point, prim in intersections]
        sorted_points = line.sort_points_along_line(points_intersections)
        list_contours = []
        contour_to_cut = self

        for point1, point2 in zip(sorted_points[:-1], sorted_points[1:]):
            closing_line = volmdlr.edges.LineSegment2D(point1, point2)
            if not contour_to_cut.point_belongs(closing_line.middle_point()):
                continue
            closing_contour = Contour2D([closing_line])
            contour1, contour2 = contour_to_cut.get_divided_contours(point1, point2, closing_contour, True)
            if sorted_points.index(point1) + 2 <= len(sorted_points) - 1:
                if contour1.point_over_contour(sorted_points[sorted_points.index(point1) + 2]):
                    contour_to_cut = contour1
                    list_contours.append(contour2)
                elif contour2.point_over_contour(sorted_points[sorted_points.index(point1) + 2]):
                    contour_to_cut = contour2
                    list_contours.append(contour1)
            else:
                list_contours.extend([contour1, contour2])

        return list_contours

    def split_by_line(self, line: volmdlr.edges.Line2D) -> List['Contour2D']:
        intersections = self.line_crossings(line)
        intersections = [point for point, prim in intersections]
        if not intersections:
            return [self]
        if len(intersections) < 2:
            extracted_outerpoints_contour1 = \
                volmdlr.wires.Contour2D.extract_contours(self, self.primitives[0].start, intersections[0], True)[0]
            extracted_innerpoints_contour1 = \
                volmdlr.wires.Contour2D.extract_contours(self, intersections[0], self.primitives[0].end, True)[0]
            return extracted_outerpoints_contour1, extracted_innerpoints_contour1
        if len(intersections) == 2:
            extracted_outerpoints_contour1 = \
                volmdlr.wires.Contour2D.extract_contours(self, intersections[0], intersections[1], True)[0]
            extracted_innerpoints_contour1 = \
                volmdlr.wires.Contour2D.extract_contours(self, intersections[0], intersections[1], False)[0]
            return extracted_innerpoints_contour1, extracted_outerpoints_contour1
        raise NotImplementedError

    def split_regularly(self, n):
        """
        Split in n slices.

        """
        x_min, x_max, _, _ = self.bounding_rectangle.bounds()
        cutted_contours = []
        iteration_contours = [self]
        for i in range(n - 1):
            xi = x_min + (i + 1) * (x_max - x_min) / n
            cut_line = volmdlr.edges.Line2D(volmdlr.Point2D(xi, 0),
                                            volmdlr.Point2D(xi, 1))

            iteration_contours2 = []
            for c in iteration_contours:
                sc = c.cut_by_line(cut_line)
                lsc = len(sc)
                if lsc == 1:
                    cutted_contours.append(c)
                else:
                    iteration_contours2.extend(sc)

            iteration_contours = iteration_contours2[:]
        cutted_contours.extend(iteration_contours)
        return cutted_contours

    def triangulation(self):
        return self.grid_triangulation(number_points_x=20,
                                       number_points_y=20)

    def grid_triangulation(self, x_density: float = None,
                           y_density: float = None,
                           min_points_x: int = 20,
                           min_points_y: int = 20,
                           number_points_x: int = None,
                           number_points_y: int = None):
        """
        Compute a triangulation using an n-by-m grid to triangulate the contour.
        """
        bounding_rectangle = self.bounding_rectangle
        # xmin, xmax, ymin, ymax = self.bounding_rectangle
        dx = bounding_rectangle[1] - bounding_rectangle[0]  # xmax - xmin
        dy = bounding_rectangle[3] - bounding_rectangle[2]  # ymax - ymin
        if number_points_x is None:
            n = max(math.ceil(x_density * dx), min_points_x)
        if number_points_y is None:
            m = max(math.ceil(y_density * dy), min_points_y)
        x = [bounding_rectangle[0] + i * dx / n for i in range(n + 1)]
        y = [bounding_rectangle[2] + i * dy / m for i in range(m + 1)]

        point_index = {}
        number_points = 0
        points = []
        triangles = []
        for xi in x:
            for yi in y:
                point = volmdlr.Point2D(xi, yi)
                if self.point_belongs(point):
                    point_index[point] = number_points
                    points.append(point)
                    number_points += 1

        for i in range(n):
            for j in range(m):
                point1 = volmdlr.Point2D(x[i], y[j])
                point2 = volmdlr.Point2D(x[i + 1], y[j])
                point3 = volmdlr.Point2D(x[i + 1], y[j + 1])
                point4 = volmdlr.Point2D(x[i], y[j + 1])
                points_in = []
                for point in [point1, point2, point3, point4]:
                    if point in point_index:
                        points_in.append(point)
                if len(points_in) == 4:
                    triangles.append(
                        [point_index[point1], point_index[point2], point_index[point3]])
                    triangles.append(
                        [point_index[point1], point_index[point3], point_index[point4]])

                elif len(points_in) == 3:
                    triangles.append([point_index[point] for point in points_in])

        return vmd.DisplayMesh2D(points, triangles)

    def contour_intersections(self, contour2d):
        intersecting_points = []
        for primitive1 in self.primitives:
            for primitive2 in contour2d.primitives:
                line_intersection = primitive1.linesegment_intersections(primitive2)
                if line_intersection:
                    if not volmdlr.core.point_in_list(line_intersection[0], intersecting_points):
                        intersecting_points.extend(line_intersection)
                else:
                    touching_points = primitive1.touching_points(primitive2)
                    for point in touching_points:
                        if not volmdlr.core.point_in_list(point, intersecting_points):
                            intersecting_points.append(point)
            if len(intersecting_points) == 2:
                break
        return intersecting_points

    def get_divided_contours(self, cutting_point1: volmdlr.Point2D,
                             cutting_point2: volmdlr.Point2D,
                             closing_contour,
                             inside: bool):
        extracted_outerpoints_contour1 = \
            volmdlr.wires.Contour2D.extract_contours(self,
                                                     cutting_point1,
                                                     cutting_point2,
                                                     inside)[0]
        extracted_innerpoints_contour1 = \
            volmdlr.wires.Contour2D.extract_contours(self,
                                                     cutting_point1,
                                                     cutting_point2,
                                                     not inside)[0]
        primitives1 = extracted_outerpoints_contour1.primitives + closing_contour.primitives
        primitives2 = extracted_innerpoints_contour1.primitives + closing_contour.primitives
        if extracted_outerpoints_contour1.primitives[0].start.is_close(closing_contour.primitives[0].start):
            cutting_contour_new = closing_contour.invert()
            primitives1 = cutting_contour_new.primitives + \
                extracted_outerpoints_contour1.primitives
        elif extracted_outerpoints_contour1.primitives[0].start.is_close(closing_contour.primitives[-1].end):
            primitives1 = closing_contour.primitives + \
                          extracted_outerpoints_contour1.primitives

        if extracted_innerpoints_contour1.primitives[0].start.is_close(closing_contour.primitives[0].start):
            cutting_contour_new = \
                closing_contour.invert()
            primitives2 = cutting_contour_new.primitives + \
                extracted_innerpoints_contour1.primitives
        elif extracted_innerpoints_contour1.primitives[0].start.is_close(closing_contour.primitives[-1].end):
            primitives2 = closing_contour.primitives + \
                          extracted_innerpoints_contour1.primitives
        contour1 = Contour2D(primitives1)
        contour1.order_contour()
        contour2 = Contour2D(primitives2)
        contour2.order_contour()
        return contour1, contour2

    def divide(self, contours, inside):
        new_base_contours = [self]
        finished = False
        counter = 0
        list_contour = contours[:]
        list_cutting_contours = contours[:]
        list_valid_contours = []
        while not finished:
            cutting_contour = contours[0]
            for base_contour in new_base_contours:
                cutting_points = []
                point1, point2 = [cutting_contour.primitives[0].start,
                                  cutting_contour.primitives[-1].end]
                if not any(base_contour.point_belongs(prim.middle_point()) for prim in cutting_contour.primitives):
                    continue
                if base_contour.point_over_contour(point1) and base_contour.point_over_contour(point2):
                    cutting_points = [point1, point2]
                elif len(new_base_contours) == 1:
                    contours.remove(cutting_contour)
                    continue
                if cutting_points:
                    contour1, contour2 = base_contour.get_divided_contours(
                        cutting_points[0], cutting_points[1], cutting_contour, inside)

                    new_base_contours_ = []
                    for cntr in [contour1, contour2]:
                        all_divided_contour = True
                        for cut_contour in list_cutting_contours:
                            points_at_abs = [prim.middle_point() for prim in cut_contour.primitives]
                            for point_at_abs in points_at_abs:
                                if cntr.point_belongs(point_at_abs) and \
                                        (not cntr.point_over_contour(point_at_abs) and
                                         True not in [cntr.primitive_over_contour(prim)
                                                      for prim in cut_contour.primitives]):
                                    all_divided_contour = False
                                    break
                            else:
                                continue
                            break
                        if all_divided_contour and not math.isclose(cntr.area(), 0.0, abs_tol=1e-6):
                            list_valid_contours.append(cntr)
                        else:
                            new_base_contours_.append(cntr)
                    contours.remove(cutting_contour)
                    break
            else:
                continue
            new_base_contours.remove(base_contour)
            new_base_contours.extend(new_base_contours_)
            if len(contours) == 0:
                finished = True
                continue
            if len(contours) == 1 and not new_base_contours:
                finished = True
                continue
            counter += 1
            if counter >= 100 * len(list_contour):
                # if base_contour.is_inside(contours[0]):
                #     contours.remove(cutting_contour)
                #     continue
                # list_valid_contours.append(base_contour)
                # finished = True
                contours = contours[::-1]
                if counter > 100 * len(list_contour) + len(contours):
                    # print('new_base_contours:', len(new_base_contours))
                    # print('len(contours):', len(contours))
                    # ax = contours[0].plot()
                    # base_contour.plot(ax=ax, color='b')
                    warnings.warn('There probably exists an open contour (two wires that could not be connected)')
                    finished = True

        return list_valid_contours

    def discretized_contour(self, n: float):
        """
        Discretize each contour's primitive and return a new contour with teses discretized primitives.
        """
        contour = Contour2D((self.discretized_primitives(n)))

        return contour.order_contour()

    @classmethod
    def from_bounding_rectangle(cls, x_min, x_max, y_min, y_max):
        """
        Create a contour 2d with bounding_box parameters, using line segments 2d.

        """

        edge0 = volmdlr.edges.LineSegment2D(volmdlr.Point2D(x_min, y_min), volmdlr.Point2D(x_max, y_min))
        edge1 = volmdlr.edges.LineSegment2D(volmdlr.Point2D(x_max, y_min), volmdlr.Point2D(x_max, y_max))
        edge2 = volmdlr.edges.LineSegment2D(volmdlr.Point2D(x_max, y_max), volmdlr.Point2D(x_min, y_max))
        edge3 = volmdlr.edges.LineSegment2D(volmdlr.Point2D(x_min, y_max), volmdlr.Point2D(x_min, y_min))

        edges = [edge0, edge1, edge2, edge3]

        return Contour2D(edges)

    def cut_by_bspline_curve(self, bspline_curve2d: volmdlr.edges.BSplineCurve2D):
        """
        Cut a contour 2d with bspline_curve 2d to define two different contours.

        """
        # TODO: BsplineCurve is descretized and defined with a edge. To be improved!

        contours = self.cut_by_wire(Wire2D.from_edge(bspline_curve2d, 20))

        return contours

    def clean_primitives(self):
        """
        Delete primitives with start=end, and return a new contour.
        """

        new_primitives = []
        for prim in self.primitives:
            if prim.start != prim.end:
                new_primitives.append(prim)

        return Contour2D(new_primitives)

    def merge_with(self, contour2d):
        """
        Merge two adjacent contours, and returns one outer contour and inner contours (if there are any).

        :param contour2d: contour to merge with.
        :return: merged contours.
        """
        is_sharing_primitive = self.is_sharing_primitives_with(contour2d)
        if self.is_inside(contour2d) and not is_sharing_primitive:
            return [self]
        if contour2d.is_inside(self) and not is_sharing_primitive:
            return [contour2d]

        merged_primitives = self.merge_primitives_with(contour2d)
        contours = Contour2D.contours_from_edges(merged_primitives)
        contours = sorted(contours, key=lambda contour: contour.area(),
                          reverse=True)
        return contours

    def union(self, contour2: 'Contour2D'):
        """
        Union two contours, if they adjacent, or overlap somehow.

        """
        if self.is_inside(contour2):
            return [self]
        if contour2.is_inside(self):
            return [contour2]
        contours_intersections = self.contour_intersections(contour2)
        if not self.is_sharing_primitives_with(contour2) and contours_intersections:
            resulting_primitives = []
            primitives1_inside = self.extract_with_points(contours_intersections[0], contours_intersections[1], True)
            primitives1_outside = self.extract_with_points(contours_intersections[0], contours_intersections[1], False)
            primitives2_inside = contour2.extract_with_points(contours_intersections[0],
                                                              contours_intersections[1], True)
            primitives2_outside = contour2.extract_with_points(contours_intersections[0],
                                                               contours_intersections[1], False)
            if contour2.point_belongs(primitives1_inside[0].middle_point()):
                resulting_primitives.extend(primitives1_outside)
            else:
                resulting_primitives.extend(primitives1_inside)
            if self.point_belongs(primitives2_inside[0].middle_point()):
                resulting_primitives.extend(primitives2_outside)
            else:
                resulting_primitives.extend(primitives2_inside)
            return [Contour2D(resulting_primitives).order_contour()]

        return self.merge_with(contour2)

    def cut_by_wire(self, wire: Wire2D):
        """
        Cut a contour2d with a wire2d and return a list of contours 2d.

        :param wire: volmdlr.wires.Wire2D
        :rtype: list[volmdlr.wires.Contour2D]

        :param edge: volmdlr.wires.Wire2D.
        :return: contours2d : list[volmdlr.wires.Contour2D].
        """

        intersections = self.wire_crossings(wire)  # crossings OR intersections (?)
        if not intersections or len(intersections) < 2:
            return [self]
        points_intersections = []
        for intersection, _ in intersections:
            if intersection not in points_intersections:
                points_intersections.append(intersection)
        if len(points_intersections) % 2 != 0:
            raise NotImplementedError(
                f'{len(points_intersections)} intersections not supported yet')

        # points_intersections = [point for point, prim in intersections]

        sorted_points = wire.sort_points_along_wire(points_intersections)
        list_contours = []
        contour_to_cut = self
        cutting_points_counter = 0
        while cutting_points_counter != len(sorted_points):

            point1 = sorted_points[cutting_points_counter]
            point2 = sorted_points[cutting_points_counter + 1]

            closing_wire = wire.extract_without_primitives(point1, point2, True)

            for point in points_intersections:
                if point not in [point1, point2] and Wire2D(closing_wire).point_over_wire(point):
                    closing_wire = wire.extract_without_primitives(point1, point2, False)
                    break

            closing_wire_prim = [closing_w for closing_w in closing_wire if closing_w]
            closing_contour = Contour2D(closing_wire_prim)
            contour1, contour2 = contour_to_cut.get_divided_contours(point1,
                                                                     point2,
                                                                     closing_contour,
                                                                     True)

            if sorted_points.index(point1) + 2 < len(sorted_points) - 1:
                if contour1.point_over_contour(
                        sorted_points[sorted_points.index(point1) + 2]):
                    contour_to_cut = contour1
                    list_contours.append(contour2)
                elif contour2.point_over_contour(
                        sorted_points[sorted_points.index(point1) + 2]):
                    contour_to_cut = contour2
                    list_contours.append(contour1)
            else:
                list_contours.extend([contour1, contour2])
            cutting_points_counter += 2

        return list_contours


class ClosedPolygonMixin:
    """
    Abstract class for ClosedPolygon, storing methods used by ClosedPolygon2D and ClosedPolygon3D.

    """

    def get_lengths(self):
        """
        Gets line segment lengths.

        """
        list_ = []
        for line_segment in self.line_segments:
            list_.append(line_segment.length())
        return list_

    def length(self):
        """
        Polygon length.

        :return: polygon length.
        """
        return sum(self.get_lengths())

    def min_length(self):
        """
        Gets the minimal length for a line segment in the polygon.

        """
        return min(self.get_lengths())

    def max_length(self):
        """
        Gets the minimal length for a line segment in the polygon.

        """
        return max(self.get_lengths())

    def edge_statistics(self):
        distances = []
        for i, point in enumerate(self.points):
            if i != 0:
                distances.append(point.point_distance(self.points[i - 1]))
        mean_distance = mean(distances)
        std = npy.std(distances)
        return mean_distance, std

    def simplify_polygon(self, min_distance: float = 0.01,
                         max_distance: float = 0.05, angle: float = 15):
        points = [self.points[0]]
        previous_point = None
        for point in self.points[1:]:
            distance = point.point_distance(points[-1])
            if distance > min_distance:
                if distance > max_distance:
                    number_segmnts = round(distance / max_distance) + 2
                    for n in range(number_segmnts):
                        new_point = points[-1] + (point - points[-1]) * (
                                n + 1) / number_segmnts
                        if new_point.point_distance(points[-1]) > max_distance:
                            points.append(new_point)
                else:
                    if not volmdlr.core.point_in_list(point, points):
                        points.append(point)
            if len(points) > 1:
                vector1 = points[-1] - points[-2]
                vector2 = point - points[-2]
                cos = vector1.dot(vector2) / (vector1.norm() * vector2.norm())
                cos = math.degrees(math.acos(round(cos, 6)))
                if abs(cos) > angle:
                    if not volmdlr.core.point_in_list(previous_point, points):
                        points.append(previous_point)
                    if not volmdlr.core.point_in_list(point, points):
                        points.append(point)
            if len(points) > 2:
                vector1 = points[-2] - points[-3]
                vector2 = points[-1] - points[-3]
                cos = vector1.dot(vector2) / (vector1.norm() * vector2.norm())
                cos = math.degrees(math.acos(round(cos, 6)))
                if points[-3].point_distance(points[-2]) < min_distance and cos < angle:
                    points = points[:-2] + [points[-1]]
            previous_point = point
        if points[0].point_distance(points[-1]) < min_distance:
            points.remove(points[-1])

        if math.isclose(volmdlr.wires.ClosedPolygon2D(points).area(), 0.0, abs_tol=1e-6):
            return self

        return self.__class__(points)

    @property
    def line_segments(self):
        if not self._line_segments:
            self._line_segments = self.get_line_segments()
        return self._line_segments

    def get_line_segments(self):
        raise NotImplementedError(
            f"get_line_segments method must be overloaded by {self.__class__.__name__}")


class ClosedPolygon2D(Contour2D, ClosedPolygonMixin):
    """
    A collection of points, connected by line segments, following each other.

    """
    _non_serializable_attributes = ['line_segments', 'primitives',
                                    'basis_primitives']

    def __init__(self, points: List[volmdlr.Point2D], name: str = ''):
        self.points = points
        self._line_segments = None

        Contour2D.__init__(self, self.line_segments, name)

    def copy(self, *args, **kwargs):
        points = [point.copy() for point in self.points]
        return ClosedPolygon2D(points, self.name)

    def __hash__(self):
        return sum(hash(point) for point in self.points)

    def __eq__(self, other_):
        if not isinstance(other_, self.__class__):
            return False
        equal = True
        for point, other_point in zip(self.points, other_.points):
            equal = (equal and point == other_point)
        return equal

    def area(self):
        # TODO: perf: cache number of points
        if len(self.points) < 3:
            return 0.

        x = [point.x for point in self.points]
        y = [point.y for point in self.points]

        x1 = [x[-1]] + x[0:-1]
        y1 = [y[-1]] + y[0:-1]
        return 0.5 * abs(sum(i * j for i, j in zip(x, y1))
                         - sum(i * j for i, j in zip(y, x1)))
        # return 0.5 * npy.abs(
        #     npy.dot(x, npy.roll(y, 1)) - npy.dot(y, npy.roll(x, 1)))

    def center_of_mass(self):
        lp = len(self.points)
        if lp == 0:
            return volmdlr.O2D
        if lp == 1:
            return self.points[0]
        if lp == 2:
            return 0.5 * (self.points[0] + self.points[1])

        x = [point.x for point in self.points]
        y = [point.y for point in self.points]

        xi_xi1 = x + npy.roll(x, -1)
        yi_yi1 = y + npy.roll(y, -1)
        xi_yi1 = npy.multiply(x, npy.roll(y, -1))
        xi1_yi = npy.multiply(npy.roll(x, -1), y)

        signed_area = 0.5 * npy.sum(xi_yi1 - xi1_yi)  # signed area!
        if not math.isclose(signed_area, 0, abs_tol=1e-08):
            cx = npy.sum(npy.multiply(xi_xi1, (xi_yi1 - xi1_yi))) / 6. / signed_area
            cy = npy.sum(npy.multiply(yi_yi1, (xi_yi1 - xi1_yi))) / 6. / signed_area
            return volmdlr.Point2D(cx, cy)

        self.plot()
        raise NotImplementedError

    def barycenter(self):
        """
        Calculates the geometric center of the polygon, which is the average position of all the points in it.

        :rtype: volmdlr.Point2D
        """
        barycenter1_2d = self.points[0]
        for point in self.points[1:]:
            barycenter1_2d += point
        return barycenter1_2d / len(self.points)

    def point_belongs(self, point, include_edge_points: bool = False):
        """
        Ray casting algorithm copied from internet.
        """
        return polygon_point_belongs((point.x, point.y), [(point_.x, point_.y) for point_ in self.points],
                                     include_edge_points=include_edge_points)

    def second_moment_area(self, point):
        second_moment_area_x, second_moment_area_y, second_moment_area_xy = 0., 0., 0.
        for point_i, point_j in zip(self.points, self.points[1:] + [self.points[0]]):
            xi, yi = point_i - point
            xj, yj = point_j - point
            second_moment_area_x += (yi ** 2 + yi * yj + yj ** 2) * (xi * yj - xj * yi)
            second_moment_area_y += (xi ** 2 + xi * xj + xj ** 2) * (xi * yj - xj * yi)
            second_moment_area_xy += (xi * yj + 2 * xi * yi + 2 * xj * yj + xj * yi) * (
                    xi * yj - xj * yi)
        if second_moment_area_x < 0:
            second_moment_area_x = - second_moment_area_x
            second_moment_area_y = - second_moment_area_y
            second_moment_area_xy = - second_moment_area_xy
        return second_moment_area_x / 12., second_moment_area_y / 12., second_moment_area_xy / 24.

    def get_line_segments(self):
        lines = []
        if len(self.points) > 1:
            for point1, point2 in zip(self.points,
                                      list(self.points[1:]) + [self.points[0]]):
                if not point1.is_close(point2):
                    lines.append(volmdlr.edges.LineSegment2D(point1, point2))
        return lines

    def rotation(self, center: volmdlr.Point2D, angle: float):
        """
        ClosedPolygon2D rotation.

        :param center: rotation center
        :param angle: angle rotation
        :return: a new rotated ClosedPolygon2D
        """
        return ClosedPolygon2D(
            [point.rotation(center, angle) for point in self.points])

    def rotation_inplace(self, center: volmdlr.Point2D, angle: float):
        """
        Line2D rotation, Object is updated in-place.

        :param center: rotation center
        :param angle: rotation angle
        """
        warnings.warn("'in-place' methods are deprecated. Use a not in-place method instead.", DeprecationWarning)

        for point in self.points:
            point.rotation_inplace(center, angle)

    def translation(self, offset: volmdlr.Vector2D):
        """
        ClosedPolygon2D translation.

        :param offset: translation vector
        :return: A new translated ClosedPolygon2D
        """
        return ClosedPolygon2D(
            [point.translation(offset) for point in self.points])

    def translation_inplace(self, offset: volmdlr.Vector2D):
        """
        ClosedPolygon2D translation. Object is updated in-place.

        :param offset: translation vector
        """
        warnings.warn("'in-place' methods are deprecated. Use a not in-place method instead.", DeprecationWarning)

        for point in self.points:
            point.translation_inplace(offset)

    def frame_mapping(self, frame: volmdlr.Frame2D, side: str):
        return self.__class__([point.frame_mapping(frame, side) for point in self.points])

    def frame_mapping_inplace(self, frame: volmdlr.Frame2D, side: str):
        warnings.warn("'in-place' methods are deprecated. Use a not in-place method instead.", DeprecationWarning)

        for point in self.points:
            point.frame_mapping_inplace(frame, side)

    def polygon_distance(self,
                         polygon: 'ClosedPolygon2D'):
        point_zero = self.points[0]
        distance = []
        for point in polygon.points:
            distance.append(point_zero.point_distance(point))
        index = distance.index(min(distance))
        return distance[index]

    @cached_property
    def is_trigo(self):
        if len(self.points) < 3:
            return True

        angle = 0.
        for ls1, ls2 in zip(self.line_segments,
                            self.line_segments[1:] + [self.line_segments[0]]):
            u = ls2.unit_direction_vector()
            x = u.dot(ls1.unit_direction_vector())
            y = u.dot(ls1.normal_vector())
            angle += math.atan2(y, x)
        return angle > 0

    def delaunay_triangulation(self):
        points = self.points
        new_points = []
        delaunay_triangles = []
        # ax=plt.subplot()
        for point in points:
            new_points.append([point[0], point[1]])

        delaunay = npy.array(new_points)

        tri = Delaunay(delaunay)

        for simplice in delaunay[tri.simplices]:
            triangle = Triangle2D(volmdlr.Point2D(simplice[0]),
                                  volmdlr.Point2D(simplice[1]),
                                  volmdlr.Point2D(simplice[2]))
            delaunay_triangles.append(triangle)

        return delaunay_triangles

    def offset(self, offset):
        x_min, x_max, y_min, y_max = self.bounding_rectangle.bounds()

        max_offset_len = min(x_max - x_min, y_max - y_min) / 2
        if offset <= -max_offset_len:
            print('Inadapted offset, '
                  'polygon might turn over. Offset must be greater than',
                  -max_offset_len)
            raise ValueError('inadapted offset')
        nb_points = len(self.points)
        vectors = []
        for i in range(nb_points - 1):
            v1 = self.points[i + 1] - self.points[i]
            v2 = self.points[i] - self.points[i + 1]
            v1.normalize()
            v2.normalize()
            vectors.append(v1)
            vectors.append(v2)

        v1 = self.points[0] - self.points[-1]
        v2 = self.points[-1] - self.points[0]
        v1.normalize()
        v2.normalize()
        vectors.append(v1)
        vectors.append(v2)

        offset_vectors = []
        offset_points = []

        for i in range(nb_points):

            # check = False
            vector_i = vectors[2 * i - 1] + vectors[2 * i]
            if vector_i == volmdlr.Vector2D(0, 0):
                vector_i = vectors[2 * i]
                vector_i = vector_i.normal_vector()
                offset_vectors.append(vector_i)
            else:
                vector_i.normalize()
                if vector_i.dot(vectors[2 * i - 1].normal_vector()) > 0:
                    vector_i = - vector_i
                    # check = True
                offset_vectors.append(vector_i)

            normal_vector1 = - vectors[2 * i - 1].normal_vector()
            normal_vector2 = vectors[2 * i].normal_vector()
            normal_vector1.normalize()
            normal_vector2.normalize()
            alpha = math.acos(normal_vector1.dot(normal_vector2))

            offset_point = self.points[i] + offset / math.cos(alpha / 2) * \
                (-offset_vectors[i])

            # ax=self.plot()
            # offset_point.plot(ax=ax, color='g')

            # if self.point_belongs(offset_point):
            #     offset_point = self.points[i] + offset / math.cos(alpha / 2) * \
            #                    (-offset_vectors[i])

            offset_points.append(offset_point)

            # self.points[i].plot(ax=ax, color='b')
            # offset_point.plot(ax=ax, color='r')

        return self.__class__(offset_points)

    def point_border_distance(self, point, return_other_point=False):
        """
        Compute the distance to the border distance of polygon.

        Output is always positive, even if the point belongs to the polygon.
        """
        d_min, other_point_min = self.line_segments[0].point_distance(
            point, return_other_point=True)
        for line in self.line_segments[1:]:
            dist_, other_point = line.point_distance(
                point, return_other_point=True)
            if dist_ < d_min:
                d_min = dist_
                other_point_min = other_point
        if return_other_point:
            return d_min, other_point_min
        return d_min

    def self_intersects(self):
        epsilon = 0
        # BENTLEY-OTTMANN ALGORITHM
        # Sort the points along ascending x for the Sweep Line method
        sorted_index = sorted(range(len(self.points)), key=lambda p: (
            self.points[p][0], self.points[p][1]))
        nb = len(sorted_index)
        segments = []
        deleted = []

        while len(sorted_index) != 0:  # While all the points haven't been swept
            # Stock the segments between 2 consecutive edges
            # Ex: for the ABCDE polygon, if Sweep Line is on C, the segments
            #   will be (C,B) and (C,D)
            if sorted_index[0] - 1 < 0:
                segments.append((sorted_index[0], nb - 1))
            else:
                segments.append((sorted_index[0], sorted_index[0] - 1))
            if sorted_index[0] >= len(self.points) - 1:
                segments.append((sorted_index[0], 0))
            else:
                segments.append((sorted_index[0], sorted_index[0] + 1))

            # Once two edges linked by a segment have been swept, delete the
            # segment from the list
            to_del = []
            for index in deleted:
                if abs(index - sorted_index[0]) == 1 or abs(
                        index - sorted_index[0]) == nb - 1:
                    to_del.append((index, sorted_index[0]))
                    to_del.append((sorted_index[0], index))

            # Keep track of which edges have been swept
            deleted.append(sorted_index[0])
            sorted_index.pop(0)

            # Delete the segments that have just been swept
            index_to_del = []
            for i, segment in enumerate(segments):
                for seg_to_del in to_del:
                    if segment == seg_to_del:
                        index_to_del.append(i)
            for index in index_to_del[::-1]:
                segments.pop(index)

            # Checks if two segments are intersecting each other, returns True
            # if yes, otherwise the algorithm continues at WHILE
            for segment1 in segments:
                for segment2 in segments:
                    if segment1[0] != segment2[0] and segment1[1] != segment2[
                        1] and segment1[0] != segment2[1] and segment1[1] != \
                            segment2[0]:

                        line1 = volmdlr.edges.LineSegment2D(
                            self.points[segment1[0]],
                            self.points[segment1[1]])
                        line2 = volmdlr.edges.LineSegment2D(
                            self.points[segment2[0]],
                            self.points[segment2[1]])
                        point, param_a, param_b = volmdlr.Point2D.line_intersection(line1, line2, True)
                        if point is not None:
                            if 0 + epsilon <= param_a <= 1 - epsilon \
                                    and 0 + epsilon <= param_b <= 1 - epsilon:
                                return True, line1, line2

        return False, None, None

    @classmethod
    def points_convex_hull(cls, points):
        if len(points) < 3:
            return None

        points_hull = [point.copy() for point in points]

        _, pos_ymax = argmax([point.y for point in points_hull])
        point_start = points_hull[pos_ymax]
        hull = [point_start]

        barycenter = points_hull[0]
        for point in points_hull[1:]:
            barycenter += point
        barycenter = barycenter / (len(points_hull))
        # second point of hull
        theta = []
        remaining_points = points_hull
        del remaining_points[pos_ymax]

        vec1 = point_start - barycenter
        for point in remaining_points:
            vec2 = point - point_start
            theta_i = -volmdlr.geometry.clockwise_angle(vec1, vec2)
            theta.append(theta_i)

        min_theta, posmin_theta = argmin(theta)
        next_point = remaining_points[posmin_theta]
        hull.append(next_point)
        del remaining_points[posmin_theta]
        # Adding first point to close the loop at the end
        remaining_points.append(hull[0])

        initial_vector = vec1.copy()
        total_angle = 0
        while not next_point.is_close(point_start):
            vec1 = next_point - hull[-2]
            theta = []
            for point in remaining_points:
                vec2 = point - next_point
                theta_i = -volmdlr.geometry.clockwise_angle(vec1, vec2)
                theta.append(theta_i)

            min_theta, posmin_theta = argmin(theta)
            if math.isclose(min_theta, -2 * math.pi, abs_tol=1e-6) \
                    or math.isclose(min_theta, 0, abs_tol=1e-6):
                if remaining_points[posmin_theta] == point_start:
                    break

            else:
                next_point = remaining_points[posmin_theta]

                vec_next_point = next_point - barycenter
                total_angle += (2 * math.pi - volmdlr.geometry.clockwise_angle(initial_vector, vec_next_point))

                if total_angle > 2 * math.pi:
                    break
                initial_vector = vec_next_point

                hull.append(next_point)

            del remaining_points[posmin_theta]

        hull.pop()

        return cls(hull)

    @classmethod
    def concave_hull(cls, points, concavity, scale_factor):
        """
        Calculates the concave hull from a cloud of points.

        i.e., it Unites all points under the smallest possible area.

        :param points: list of points corresponding to the cloud of points
        :type points: class: 'volmdlr.Point2D'
        :param concavity: Sets how sharp the concave angles can be. It goes from -1 (not concave at all. in fact,
                          the hull will be left convex) up to +1 (very sharp angles can occur. Setting concavity to
                          +1 might result in 0º angles!) concavity is defined as the cosine of the concave angles.
        :type concavity: float
        :param scale_factor: Sets how big is the area where concavities are going to be searched.
                             The bigger, the more sharp the angles can be. Setting it to a very high value might
                             affect the performance of the program.
                             This value should be relative to how close to each other the points to be connected are.
        :type scale_factor: float

        """

        def get_nearby_points(line, points, scale_factor):
            points_hull = [point.copy() for point in points]

            # print('i enter here')
            nearby_points = []
            line_midpoint = 0.5 * (line.start + line.end)
            # print(line_midpoint)
            tries = 0
            n = 5
            bounding_box = [line_midpoint.x - line.length() / 2,
                            line_midpoint.x + line.length() / 2,
                            line_midpoint.y - line.length() / 2,
                            line_midpoint.y + line.length() / 2]
            boundary = [int(bounding / scale_factor) for bounding in
                        bounding_box]
            while tries < n and len(nearby_points) == 0:
                for point in points_hull:
                    if not ((
                                    point.x == line.start.x and point.y == line.start.y) or (
                                    point.x == line.end.x and point.y == line.end.y)):
                        point_x_rel_pos = int(point.x / scale_factor)
                        point_y_rel_pos = int(point.y / scale_factor)
                        if boundary[0] <= point_x_rel_pos <= boundary[1] \
                                and point_y_rel_pos >= boundary[2] \
                                and point_y_rel_pos <= boundary[3]:
                            nearby_points.append(point)

                scale_factor *= 4 / 3
                tries += 1

            return nearby_points

        def line_colides_with_hull(line, concave_hull):
            for hull_line in concave_hull:
                if not line.start.is_close(hull_line.start) and not line.start.is_close(hull_line.end) and \
                        not line.end.is_close(hull_line.start) and not line.end.is_close(hull_line.end):
                    if line.line_intersections(hull_line.to_line()):
                        return True
            return False

        def get_divided_line(line, nearby_points, hull_concave_edges, concavity):
            divided_line = []
            ok_middle_points = []
            list_cossines = []
            for middle_point in nearby_points:
                vect1 = line.start - middle_point
                vect2 = line.end - middle_point
                if middle_point.is_close(line.start) or middle_point.is_close(line.end):
                    continue
                cos = round(vect1.dot(vect2) / (vect1.norm() * vect2.norm()),
                            4)
                if cos < concavity:
                    new_line_a = volmdlr.edges.LineSegment2D(start=line.start, end=middle_point)
                    new_line_b = volmdlr.edges.LineSegment2D(start=middle_point, end=line.end)
                    if not (line_colides_with_hull(line=new_line_a,
                                                   concave_hull=hull_concave_edges) and line_colides_with_hull(
                            line=new_line_b, concave_hull=hull_concave_edges)):
                        ok_middle_points.append(middle_point)
                        list_cossines.append(cos)
            if len(ok_middle_points) > 0:
                #  We want the middle-point to be the one with the widest angle (smallest cossine)
                min_cossine_index = list_cossines.index(min(list_cossines))
                divided_line.append(volmdlr.edges.LineSegment2D(line.start,
                                                                ok_middle_points[
                                                                    min_cossine_index]))
                divided_line.append(volmdlr.edges.LineSegment2D(
                    ok_middle_points[min_cossine_index], line.end))
            return divided_line

        hull_convex_edges = cls.points_convex_hull(points).line_segments
        hull_convex_edges.sort(key=lambda x: x.length(), reverse=True)
        hull_concave_edges = []
        hull_concave_edges.extend(hull_convex_edges)
        hull_points = list({point for line in hull_concave_edges for point in [line[0], line[1]]})
        unused_points = []
        for point in points:
            if not volmdlr.core.point_in_list(point, hull_points):
                unused_points.append(point)

        a_line_was_divided_in_the_iteration = True
        line = None
        divided_line = None
        while a_line_was_divided_in_the_iteration:
            a_line_was_divided_in_the_iteration = False
            for line in hull_concave_edges:
                nearby_points = get_nearby_points(line, unused_points,
                                                  scale_factor)
                divided_line = get_divided_line(line, nearby_points,
                                                hull_concave_edges, concavity)
                if len(divided_line) > 0:
                    a_line_was_divided_in_the_iteration = True
                    unused_points.remove(divided_line[0].end)
                    break
            else:
                continue
            hull_concave_edges.remove(line)
            hull_concave_edges.extend(divided_line)

            hull_concave_edges.sort(key=lambda x: x.length(), reverse=True)

        polygon_points = [(line.start, line.end) for line in hull_concave_edges]

        points = [polygon_points[0][0], polygon_points[0][1]]
        polygon_points.remove((polygon_points[0][0], polygon_points[0][1]))
        while True:
            if not polygon_points:
                break
            point1, point2 = None, None
            for point1, point2 in polygon_points:
                if point1 == points[-1] and point2 not in points:
                    points.append(point2)
                    break
                if point2 == points[-1] and point1 not in points:
                    points.append(point1)
                    break
            polygon_points.remove((point1, point2))

        return cls(points)  # , nearby_points

    @classmethod
    def convex_hull_points(cls, points):
        """
        Uses the scipy method ConvexHull to calculate the convex hull from a cloud of points.

        """

        points_hull = [point.copy() for point in points]

        numpy_points = npy.array([(point.x, point.y) for point in points_hull])
        hull = ConvexHull(numpy_points)
        polygon_points = []
        for simplex in hull.simplices:
            polygon_points.append((points_hull[simplex[0]], points_hull[simplex[1]]))

        points_hull = [polygon_points[0][0], polygon_points[0][1]]
        polygon_points.remove((polygon_points[0][0], polygon_points[0][1]))

        while True:
            if not polygon_points:
                break
            point1, point2 = None, None
            for point1, point2 in polygon_points:
                if point1 == points_hull[-1]:
                    points_hull.append(point2)
                    break
                if point2 == points_hull[-1]:
                    points_hull.append(point1)
                    break
            polygon_points.remove((point1, point2))

        points_hull.pop(-1)

        # the first point is the one with the lowest x value
        i_min = 0
        min_x = points_hull[0].x
        for i, point in enumerate(points_hull):
            if point.x < min_x:
                min_x = point.x
                i_min = i

        points_hull = points_hull[i_min:] + points_hull[:i_min]

        # we make sure that the points are ordered in the trigonometric direction
        if points_hull[0].y < points_hull[1].y:
            points_hull.reverse()

        return cls(points_hull)

    def to_3d(self, plane_origin, x, y):
        """
        Transforms a ClosedPolygon2D into an ClosedPolygon3D, given a plane origin and an u and v plane vector.

        :param plane_origin: plane origin.
        :param x: plane u vector.
        :param y: plane v vector.
        :return: ClosedPolygon3D.
        """
        points3d = [point.to_3d(plane_origin, x, y) for point in self.points]
        return ClosedPolygon3D(points3d)

    def plot(self, ax=None, edge_style: EdgeStyle = EdgeStyle(), point_numbering=False,
             fill=False, fill_color='w'):
        if ax is None:
            _, ax = plt.subplots()
            ax.set_aspect('equal')

        if fill:
            ax.fill([point[0] for point in self.points], [point[1] for point in self.points],
                    facecolor=fill_color)
        for line_segment in self.line_segments:
            line_segment.plot(ax=ax, edge_style=edge_style)

        if edge_style.plot_points or point_numbering:
            for point in self.points:
                point.plot(ax=ax, color=edge_style.color, alpha=edge_style.alpha)

        if point_numbering:
            for ip, point in enumerate(self.points):
                ax.text(*point, f'point {ip + 1}', ha='center', va='top')

        if edge_style.equal_aspect:
            ax.set_aspect('equal')
        else:
            ax.set_aspect('auto')

        ax.margins(0.1)
        plt.show()

        return ax

    def triangulation(self, tri_opt: str = 'pd'):
        """
        Perform triangulation on the polygon.

        To detail documentation, please refer to https://rufat.be/triangle/API.html

        :param tri_opt: (Optional) Triangulation preferences.
        :type tri_opt: str
        :return: A 2D mesh.
        :rtype: :class:`vmd.DisplayMesh2D`
        """
        # Converting points to nodes for performance
        nodes = [vmd.Node2D.from_point(point) for point in self.points]
        vertices = [(point.x, point.y) for point in nodes]
        n = len(nodes)
        segments = [(i, i + 1) for i in range(n - 1)]
        segments.append((n - 1, 0))

        tri = {'vertices': npy.array(vertices).reshape((-1, 2)),
               'segments': npy.array(segments).reshape((-1, 2)),
               }
        t = triangulate(tri, tri_opt)
        triangles = t['triangles'].tolist()
        np = t['vertices'].shape[0]
        points = [vmd.Node2D(*t['vertices'][i, :]) for i in range(np)]
        return vmd.DisplayMesh2D(points, triangles=triangles)

    def grid_triangulation_points(self, number_points_x: int = 25, number_points_y: int = 25):
        """
        Use an n by m grid to triangulize the contour.

        :param number_points_x: Number of discretization points in x direction.
        :type number_points_x: int
        :param number_points_y: Number of discretization points in y direction.
        :type number_points_y: int
        :return: Discretization data.
        :rtype: list
        """
        x_min, x_max, y_min, y_max = self.bounding_rectangle.bounds()

        n = number_points_x + 2
        m = number_points_y + 2

        x = npy.linspace(x_min, x_max, num=n)
        y = npy.linspace(y_min, y_max, num=m)

        grid_point_index = {}

        polygon_points = {vmd.Node2D.from_point(point) for point in self.points}
        points = []
        for i, xi in enumerate(x):
            for j, yi in enumerate(y):
                point = vmd.Node2D(xi, yi)
                if self.point_belongs(point, include_edge_points=True) and point not in polygon_points:
                    grid_point_index[(i, j)] = point
                    points.append(point)

        return points, x, y, grid_point_index

    def ear_clipping_triangulation(self):
        """
        Computes the triangulation of the polygon using ear clipping algorithm.

        Note: triangles have been inverted for a better rendering in babylonjs
        """
        # Converting to nodes for performance
        nodes = [vmd.Node2D.from_point(point) for point in self.points]

        initial_point_to_index = {point: i for i, point in enumerate(nodes)}
        triangles = []

        remaining_points = nodes[:]

        number_remaining_points = len(remaining_points)
        while number_remaining_points > 3:
            current_polygon = ClosedPolygon2D(remaining_points)

            found_ear = False
            for point1, point2, point3 in zip(remaining_points,
                                              remaining_points[1:] + remaining_points[0:1],
                                              remaining_points[2:] + remaining_points[0:2]):
                if not point1.is_close(point3):
                    line_segment = volmdlr.edges.LineSegment2D(point1, point3)

                # Checking if intersections does not contain the vertices
                # of line_segment
                intersect = False
                intersections = current_polygon.linesegment_intersections(line_segment)
                if intersections:
                    for inter in intersections:
                        if not volmdlr.core.point_in_list(inter[0], [line_segment.start, line_segment.end]):
                            intersect = True
                            break

                if not intersect:
                    if current_polygon.point_belongs(line_segment.middle_point()):

                        triangles.append((initial_point_to_index[point1],
                                          initial_point_to_index[point3],
                                          initial_point_to_index[point2]))
                        remaining_points.remove(point2)
                        number_remaining_points -= 1
                        found_ear = True

                        # Rolling the remaining list
                        if number_remaining_points > 4:
                            deq = deque(remaining_points)
                            # random.randint(1, number_remaining_points-1))
                            deq.rotate(int(0.3 * number_remaining_points))
                            remaining_points = list(deq)

                        break

            # Searching for a flat ear
            if not found_ear:
                remaining_polygon = ClosedPolygon2D(remaining_points)
                if remaining_polygon.area() > 0.:

                    found_flat_ear = False
                    for point1, point2, point3 in zip(remaining_points,
                                                      remaining_points[1:] + remaining_points[0:1],
                                                      remaining_points[2:] + remaining_points[0:2]):
                        triangle = Triangle2D(point1, point2, point3)
                        if math.isclose(triangle.area(), 0, abs_tol=1e-8):
                            remaining_points.remove(point2)
                            found_flat_ear = True
                            break

                    if not found_flat_ear:
                        print('Warning : There are no ear in the polygon, it seems malformed: skipping triangulation')
                        return vmd.DisplayMesh2D(nodes, triangles)
                else:
                    return vmd.DisplayMesh2D(nodes, triangles)

        if len(remaining_points) == 3:
            point1, point2, point3 = remaining_points
            triangles.append((initial_point_to_index[point1],
                              initial_point_to_index[point3],
                              initial_point_to_index[point2]))

        return vmd.DisplayMesh2D(nodes, triangles)

    def simplify(self, min_distance: float = 0.01, max_distance: float = 0.05):
        return ClosedPolygon2D(self.simplify_polygon(min_distance=min_distance,
                                                     max_distance=max_distance).points)

    def line_intersecting_closing_point(self, crossing_point):
        """
        Finds closing point for the sewing method using intersection of lines drawn from the barycenter.

        returns the closing point.
        """
        vec_dir = crossing_point.copy()
        vec_dir.normalize()

        line = volmdlr.edges.LineSegment2D(volmdlr.O2D,
                                           crossing_point + vec_dir * 5)
        # line.plot(ax=ax2d, color='b')

        point_intersections = {}
        for line_segment in self.line_segments:
            point_intersection = line_segment.linesegment_intersections(
                line)
            if point_intersection:
                point_intersections[line_segment] = point_intersection[
                    0]
            else:
                if line.point_belongs(line_segment.start):
                    point_intersections[line_segment] = line_segment.start
                if line.point_belongs(line_segment.end):
                    point_intersections[line_segment] = line_segment.end
        point_distance = list(point_intersections.values())[
            0].point_distance(crossing_point)
        point_intersection = list(point_intersections.values())[0]
        line_segment = list(point_intersections.keys())[0]
        for line, point in list(point_intersections.items())[1:]:
            dist = crossing_point.point_distance(point)
            if dist < point_distance:
                point_distance = dist
                point_intersection = point
                line_segment = line

        # point_intersection.plot(ax=ax2d)

        if point_intersection.point_distance(
                    line_segment.start) < point_intersection.point_distance(
                line_segment.end):
            closing_point = line_segment.start
        else:
            closing_point = line_segment.end

        return closing_point

    def point_in_polygon(self):
        """
        In case the barycenter of the polygon is outside, this method finds another point inside the polygon.

        """
        barycenter = self.barycenter()
        if self.point_belongs(barycenter):
            return barycenter
        intersetions1 = {}
        linex_pos = volmdlr.edges.LineSegment2D(volmdlr.O2D, volmdlr.X2D * 5)
        linex_neg = volmdlr.edges.LineSegment2D(volmdlr.O2D, -volmdlr.X2D * 5)
        liney_pos = volmdlr.edges.LineSegment2D(volmdlr.O2D, volmdlr.Y2D * 5)
        liney_neg = volmdlr.edges.LineSegment2D(volmdlr.O2D, -volmdlr.Y2D * 5)
        for line in [linex_pos, linex_neg, liney_pos, liney_neg]:
            intersections = []
            for line_segment in self.line_segments:
                point_intersection = line_segment.linesegment_intersections(
                    line)
                intersections.extend(point_intersection)
                if not point_intersection:
                    if line.point_belongs(line_segment.start):
                        intersections.append(line_segment.start)
                    if line.point_belongs(line_segment.end):
                        intersections.append(line_segment.end)
            intersetions1[line] = intersections[:]
        for i, value in enumerate(intersetions1.values()):
            if not value:
                if i % 2 == 0:
                    if len(list(intersetions1.values())[i + 1]) == 2:
                        translation1 = (list(intersetions1.values())[i + 1][0] +
                                        list(intersetions1.values())[
                                            i + 1][1]) * 0.5
                        break
                if i % 2 != 0:
                    if len(list(intersetions1.values())[i - 1]) == 2:
                        translation1 = (list(intersetions1.values())[i - 1][0]
                                        + list(intersetions1.values())[i - 1][1]) * 0.5
                        break

        return translation1

    def repositioned_polygon(self, x, y):
        linex = volmdlr.edges.LineSegment2D(-x.to_2d(volmdlr.O2D, x, y),
                                            x.to_2d(volmdlr.O2D, x, y))
        way_back = volmdlr.O3D
        barycenter = self.barycenter()
        if not self.point_belongs(barycenter):
            barycenter1_2d = self.point_in_polygon()
            self.translation_inplace(-barycenter1_2d)
            way_back = barycenter1_2d.to_3d(volmdlr.O3D, x, y)
        else:
            inters = self.linesegment_intersections(linex)
            distance = inters[0][0].point_distance(inters[-1][0])
            if distance / 2 > 3 * min(
                    self.point_distance(inters[0][0]),
                    self.point_distance(inters[-1][0])):
                mid_point = (inters[0][0] + inters[-1][0]) * 0.5
                self.translation(-mid_point)
                way_back = mid_point.to_3d(volmdlr.O3D, x, y)

        return self, way_back

    def get_possible_sewing_closing_points(self, polygon2, polygon_primitive,
                                           line_segment1: None, line_segment2: None):
        """
        Searches all possibles closing points available for the given primitive.

        """
        middle_point = polygon_primitive.middle_point()
        if line_segment1 is None and line_segment2 is None:
            normal_vector = polygon_primitive.unit_normal_vector()
            line_segment1 = volmdlr.edges.LineSegment2D(middle_point,
                                                        middle_point - normal_vector)
            line_segment2 = volmdlr.edges.LineSegment2D(middle_point,
                                                        middle_point + normal_vector)

        line_intersections = {line_segment1: [], line_segment2: []}
        for line_segment in [line_segment1, line_segment2
                             ]:
            inter_points = []
            for prim in polygon2.line_segments + self.line_segments[
                                                 :self.line_segments.index(
                                                     polygon_primitive)] + self.line_segments[
                                                                           self.line_segments.index(
                                                                               polygon_primitive) + 1:]:
                inters = prim.linesegment_intersections(line_segment)
                if inters:
                    line_intersections[line_segment].append((inters[0], prim))
                    inter_points.append(inters[0])
                elif line_segment.point_belongs(prim.start, 1e-7):
                    if not volmdlr.core.point_in_list(prim.start, inter_points):
                        line_intersections[line_segment].append((prim.start, prim))
                        inter_points.append(prim.start)
                elif line_segment.point_belongs(prim.end, 1e-7):
                    if not volmdlr.core.point_in_list(prim.end, inter_points):
                        line_intersections[line_segment].append((prim.end, prim))
                        inter_points.append(prim.end)
                elif prim.point_belongs(middle_point, 1e-7):
                    line_intersections[line_segment].append((prim.middle_point(), prim))
                    inter_points.append(prim.middle_point())
        return line_intersections

    def select_farthest_sewing_closing_point(self,
                                             line_segment: volmdlr.edges.LineSegment2D,
                                             polygon_primitive,
                                             possible_closing_points):
        """
        Searches the closest sewing closing point available.

        """
        closing_point = volmdlr.O2D
        middle_point = polygon_primitive.middle_point()
        distance = 0
        for intr_list in possible_closing_points:
            if intr_list[1] not in self.line_segments:
                dist = intr_list[0].point_distance(line_segment.start)
                if dist > distance:
                    distance = dist
                    closing_point = (intr_list[1].start if
                                     intr_list[0].point_distance(
                                         intr_list[1].start) <
                                     intr_list[0].point_distance(
                                         intr_list[1].end) else
                                     intr_list[1].end)

            elif intr_list[0].is_close(middle_point) and \
                    polygon_primitive.length() == intr_list[1].length():
                closing_point = intr_list[1].start
                distance = 0

        return closing_point

    def select_closest_sewing_closing_point(self,
                                            line_segment: volmdlr.edges.LineSegment2D,
                                            polygon_primitive,
                                            possible_closing_points):
        """
        Searches the closest sewing closing point available.

        """
        closing_point = volmdlr.O2D
        middle_point = polygon_primitive.middle_point()
        distance = math.inf
        for intr_list in possible_closing_points:
            if intr_list[1] not in self.line_segments:
                dist = intr_list[0].point_distance(line_segment.start)
                if dist < distance:
                    distance = dist
                    closing_point = (intr_list[1].start if
                                     intr_list[0].point_distance(
                                         intr_list[1].start) <
                                     intr_list[0].point_distance(
                                         intr_list[1].end) else
                                     intr_list[1].end)

            elif intr_list[0].is_close(middle_point) and \
                    polygon_primitive.length() == intr_list[1].length():
                closing_point = intr_list[1].start
                distance = 0

        return closing_point

    def search_farthest(self, interseting_point, possible_closing_points):
        """
        Chooses the closest of the farthest available.

        While Sewing two Polygons, and searching a face\'s closing point, this method verifies it
        :return: True if to search the farthest of False if not
        """
        distance = math.inf
        target_prim = None
        for intersection_point, prim in possible_closing_points:
            dist = interseting_point.point_distance(intersection_point)
            if dist < distance:
                distance = dist
                target_prim = prim
        if target_prim in self.line_segments:
            return True
        return False

    def get_closing_point(self, polygon2_2d, primitive, ax=None):
        """Gets sewing closing points for given primitive points."""
        closing_point = volmdlr.O2D
        middle_point = primitive.middle_point()

        normal_vector = primitive.unit_normal_vector()
        line_segment1 = volmdlr.edges.LineSegment2D(middle_point,
                                                    middle_point - normal_vector)
        line_segment2 = volmdlr.edges.LineSegment2D(middle_point,
                                                    middle_point + normal_vector)

        possible_sewing_closing_points_in_linesegment = \
            self.get_possible_sewing_closing_points(polygon2_2d, primitive,
                                                    line_segment1,
                                                    line_segment2)
        if possible_sewing_closing_points_in_linesegment[line_segment1] and \
                not possible_sewing_closing_points_in_linesegment[line_segment2]:
            closing_point = self.select_closest_sewing_closing_point(
                line_segment1, primitive,
                possible_sewing_closing_points_in_linesegment[line_segment1])
            if ax is not None:
                closing_point.plot(ax=ax, color='g')
        if possible_sewing_closing_points_in_linesegment[line_segment2] and \
                not possible_sewing_closing_points_in_linesegment[
                    line_segment1]:
            closing_point = self.select_closest_sewing_closing_point(
                line_segment2, primitive,
                possible_sewing_closing_points_in_linesegment[line_segment2])

        else:
            if len(possible_sewing_closing_points_in_linesegment[line_segment1]) == 1:
                closing_point = self.select_closest_sewing_closing_point(
                    line_segment1, primitive,
                    possible_sewing_closing_points_in_linesegment[
                        line_segment1])
                if closing_point.is_close(volmdlr.O2D):
                    closing_point = self.select_farthest_sewing_closing_point(
                        line_segment2, primitive,
                        possible_sewing_closing_points_in_linesegment[
                            line_segment2])
                if ax is not None:
                    closing_point.plot(ax=ax, color='c')
            elif len(possible_sewing_closing_points_in_linesegment[line_segment2]) == 1:
                closing_point = self.select_closest_sewing_closing_point(
                    line_segment2, primitive,
                    possible_sewing_closing_points_in_linesegment[
                        line_segment2])
                if closing_point.is_close(volmdlr.O2D):
                    closing_point = self.select_farthest_sewing_closing_point(
                        line_segment1, primitive,
                        possible_sewing_closing_points_in_linesegment[
                            line_segment1])
            else:
                if possible_sewing_closing_points_in_linesegment[line_segment1]:
                    if self.search_farthest(
                            middle_point,
                            possible_sewing_closing_points_in_linesegment[
                                line_segment2]):
                        closing_point = \
                            self.select_farthest_sewing_closing_point(
                                line_segment1, primitive,
                                possible_sewing_closing_points_in_linesegment[
                                    line_segment1])
                    else:
                        closing_point = \
                            self.select_closest_sewing_closing_point(
                                line_segment1, primitive,
                                possible_sewing_closing_points_in_linesegment[
                                    line_segment1])

                elif possible_sewing_closing_points_in_linesegment[
                        line_segment2]:
                    closing_point = self.select_closest_sewing_closing_point(
                        line_segment2, primitive,
                        possible_sewing_closing_points_in_linesegment[
                            line_segment2])
        if ax is not None:
            middle_point.plot(ax=ax, color='r')
            line_segment1.plot(ax=ax, edge_style=EdgeStyle(color='y'))
            line_segment2.plot(ax=ax, edge_style=EdgeStyle(color='b'))
            closing_point.plot(ax=ax)
            raise NotImplementedError('There should not be a plot inside this method')

        return closing_point

    def get_valid_sewing_polygon_primitive(self, polygon2_2d):
        """Get valid primitive to start sewing two polygons."""
        for primitive1 in self.line_segments:
            middle_point = primitive1.middle_point()
            normal_vector = primitive1.unit_normal_vector()
            line_segment1 = volmdlr.edges.LineSegment2D(middle_point,
                                                        middle_point - normal_vector)
            line_segment2 = volmdlr.edges.LineSegment2D(middle_point,
                                                        middle_point + normal_vector)
            possible_closing_points = self.get_possible_sewing_closing_points(
                polygon2_2d, primitive1, line_segment1, line_segment2)
            if len(possible_closing_points[line_segment1]) == 1 and \
                    possible_closing_points[line_segment1][0][1] in polygon2_2d.line_segments:
                closing_point = (possible_closing_points[
                                     line_segment1][0][1].start if
                                 possible_closing_points[
                                     line_segment1][0][0].point_distance(
                                     possible_closing_points[
                                         line_segment1][0][1].start) <
                                 possible_closing_points[
                                     line_segment1][0][0].point_distance(
                                     possible_closing_points[
                                         line_segment1][0][1].end) else
                                 possible_closing_points[
                                     line_segment1][0][1].end)

                if polygon2_2d.points.index(closing_point) >= len(polygon2_2d.points) * 2 / 4:
                    return primitive1

            if len(possible_closing_points[line_segment2]) == 1 and \
                    possible_closing_points[line_segment2][0][1] in polygon2_2d.line_segments:
                closing_point = (possible_closing_points[
                                     line_segment2][0][1].start if
                                 possible_closing_points[
                                     line_segment2][0][0].point_distance(
                                     possible_closing_points[
                                         line_segment2][0][1].start) <
                                 possible_closing_points[
                                     line_segment2][0][0].point_distance(
                                     possible_closing_points[
                                         line_segment2][0][1].end) else
                                 possible_closing_points[
                                     line_segment2][0][1].end)

                if polygon2_2d.points.index(closing_point) >= len(polygon2_2d.points) * 2 / 4:
                    return primitive1

        for primitive1 in self.line_segments:
            closing_point = self.get_closing_point(polygon2_2d,
                                                   primitive1)
            if not closing_point.is_close(volmdlr.O2D):
                return primitive1

        raise NotImplementedError('make sure the two polygons '
                                  'you are trying to sew are valid ones')

    def is_convex(self):
        """
        Verifies if a polygon is convex or Not.

        """
        for prim1, prim2 in zip(self.line_segments, self.line_segments[1:] + [self.line_segments[0]]):
            vector1 = prim1.direction_vector()
            vector2 = prim2.direction_vector()
            angle = volmdlr.geometry.clockwise_angle(vector1, vector2)
            if self.is_trigo:
                if angle < math.pi and angle != 0:
                    return False
            elif angle > math.pi and angle != 2 * math.pi:
                return False
        return True

    def axial_symmetry(self, line):
        """
        Finds out the symmetric closed_polygon2d according to a line.

        """

        axial_points = [point.axial_symmetry(line) for point in self.points]

        return self.__class__(points=axial_points)


class Triangle(ClosedPolygonMixin):
    """
    Defines a triangle from 3 points.

    It is a Super Class for Triangle2D and Triangle3D,
    storing their main attribute and methods.


    """

    def __init__(self, point1, point2,
                 point3, name: str = ''):
        self.point1 = point1
        self.point2 = point2
        self.point3 = point3
        self.name = name
        self._line_segments = None


class Triangle2D(ClosedPolygon2D):
    """
    Defines a triangle 2D.

    :param point1: triangle point 1.
    :param point2: triangle point 2.
    :param point3: triangle point 3.
    """

    def __init__(self, point1: volmdlr.Point2D, point2: volmdlr.Point2D,
                 point3: volmdlr.Point2D, name: str = ''):
        # TODO: This seems buggy. Is it still used?
        # self.point1 = point1
        # self.point2 = point2
        # self.point3 = point3
        # self.name = name

        ClosedPolygon2D.__init__(self, points=[point1, point2, point3], name=name)
        #
        # Triangle.__init__(self, point1,
        #                   point2,
        #                   point3,
        #                   name)

    def area(self):
        u = self.point2 - self.point1
        v = self.point3 - self.point1
        return abs(u.cross(v)) / 2

    def incircle_radius(self):
        param_a = self.point1.point_distance(self.point2)
        param_b = self.point1.point_distance(self.point3)
        param_c = self.point2.point_distance(self.point3)
        return 2 * self.area() / (param_a + param_b + param_c)

    def circumcircle_radius(self):
        param_a = self.point1.point_distance(self.point2)
        param_b = self.point1.point_distance(self.point3)
        param_c = self.point2.point_distance(self.point3)
        return param_a * param_b * param_c / (self.area() * 4.0)

    def ratio_circumr_length(self):
        return self.circumcircle_radius() / self.length()

    def ratio_incircler_length(self):
        return self.incircle_radius() / self.length()

    def aspect_ratio(self):
        param_a = self.point1.point_distance(self.point2)
        param_b = self.point1.point_distance(self.point3)
        param_c = self.point2.point_distance(self.point3)
        param_s = 0.5 * (param_a + param_b + param_c)
        try:
            return (0.125 * param_a * param_b * param_c / (param_s -
                                                           param_a) / (param_s - param_b) / (param_s - param_c))
        except ZeroDivisionError:
            return 1000000.

    def axial_symmetry(self, line):
        """
        Finds out the symmetric triangle 2d according to a line.

        """

        [point1, point2, point3] = [point.axial_symmetry(line)
                                    for point in [self.point1,
                                                  self.point2,
                                                  self.point3]]

        return self.__class__(point1, point2, point3)


class Circle2D(Contour2D):
    """
    Defines a Circle in two dimensions, with a center and a radius.

    """
    _non_serializable_attributes = ['internal_arcs', 'external_arcs',
                                    'polygon', 'straight_line_contour_polygon',
                                    'primitives', 'basis_primitives']

    def __init__(self, center: volmdlr.Point2D, radius: float, name: str = ''):
        self.center = center
        self.radius = radius
        self.angle = volmdlr.TWO_PI
        self.primitives = self._primitives()

        # self.points = self.tessellation_points()

        Contour2D.__init__(self, self.primitives, name=name)  # !!! this is dangerous

    def __hash__(self):
        return int(round(1e6 * (self.center.x + self.center.y + self.radius)))

    def __eq__(self, other_circle):
        if self.__class__.__name__ != other_circle.__class__.__name__:
            return False

        return math.isclose(self.center.x,
                            other_circle.center.x, abs_tol=1e-06) \
            and math.isclose(self.center.y,
                             other_circle.center.y, abs_tol=1e-06) \
            and math.isclose(self.radius, other_circle.radius,
                             abs_tol=1e-06)

    def _primitives(self):
        points = [
            volmdlr.Point2D(self.center.x + self.radius, self.center.y),
            volmdlr.Point2D(self.center.x, self.center.y - self.radius),
            volmdlr.Point2D(self.center.x - self.radius, self.center.y),
            volmdlr.Point2D(self.center.x, self.center.y + self.radius)]

        return [volmdlr.edges.Arc2D(points[0], points[1], points[2]),
                volmdlr.edges.Arc2D(points[2], points[3], points[0])]

    @classmethod
    def from_arc(cls, arc: volmdlr.edges.Arc2D):
        return cls(arc.center, arc.radius, arc.name + ' to circle')

    def point_belongs(self, point, include_edge_points: bool = False):
        """
        Verifies if a point is inside the Circle 2D.

        :param point: A 2D point to check if it is inside the Circle 2D.
        :type point: `volmdlr.Point2D`
        :param include_edge_points: A Boolean indicating whether points on the edge of the Circle 2D
            should be considered inside the circle.
        :type include_edge_points: bool
        :return: True if point inside the circle or false otherwise.
        :rtype: bool
        """

        if include_edge_points:
            return point.point_distance(self.center) <= self.radius
        return point.point_distance(self.center) < self.radius

    def point_distance(self, point):
        """
        Calculates the distance of given point to the circle.

        :param point: point to calculate distance.
        :return: the distance from the point to the circle 2D.
        """
        return point.point_distance(self.center) - self.radius

    def get_bounding_rectangle(self):

        x_min = self.center.x - self.radius
        x_max = self.center.x + self.radius
        y_min = self.center.y - self.radius
        y_max = self.center.y + self.radius
        return volmdlr.core.BoundingRectangle(x_min, x_max, y_min, y_max)

    def line_intersections(self, line: volmdlr.edges.Line2D, tol=1e-9):
        """
        Calculates the intersections between a circle 2D and Line 2D.

        :param line: line to calculate intersections
        :param tol: tolerance to consider in calculations.
        :return: circle and line intersections.
        """
        full_arc_2d = volmdlr.edges.FullArc2D(
            center=self.center, start_end=self.point_at_abscissa(0),
            name=self.name)
        return full_arc_2d.line_intersections(line, tol)

    def linesegment_intersections(self, linesegment: volmdlr.edges.LineSegment2D, tol=1e-9):
        """
        Calculates the intersections between a circle 2D and line segment 2D.

        :param linesegment: line segment to calculate intersections
        :param tol: tolerance to consider in calculations.
        :return: circle and line segment intersections.
        """
        full_arc_2d = volmdlr.edges.FullArc2D(
            center=self.center, start_end=self.point_at_abscissa(0),
            name=self.name)
        return full_arc_2d.linesegment_intersections(linesegment, tol)

    def cut_by_line(self, line: volmdlr.edges.Line2D):
        intersection_points = self.line_intersections(line)
        if not intersection_points:
            return [self]
        if len(intersection_points) == 1:
            raise NotImplementedError
        if len(intersection_points) == 2:
            linesegment = volmdlr.edges.LineSegment2D(intersection_points[0],
                                                      intersection_points[1])
            arc1, arc2 = self.split(intersection_points[0],
                                    intersection_points[1])
            contour1 = Contour2D([arc1, linesegment.copy()])
            contour2 = Contour2D([arc2, linesegment.copy()])
            return [contour1, contour2]
        raise ValueError

    def circle_intersections(self, circle: 'Circle2D'):
        x0, y0 = self.center
        x1, y1 = circle.center
        # r0 = self.radius
        # r1 = circle.radius

        distance = math.sqrt((x1 - x0) ** 2 + (y1 - y0) ** 2)

        # non-intersecting
        if distance > self.radius + circle.radius:
            return []
        # One circle within other
        if distance < abs(self.radius - circle.radius):
            return []
        # coincident circles
        if distance == 0 and self.radius == circle.radius:
            return []
        a_param = (self.radius ** 2 - circle.radius ** 2 + distance ** 2) / (2 * distance)
        h_param = math.sqrt(self.radius ** 2 - a_param ** 2)
        x2 = x0 + a_param * (x1 - x0) / distance
        y2 = y0 + a_param * (y1 - y0) / distance
        x3 = x2 + h_param * (y1 - y0) / distance
        y3 = y2 - h_param * (x1 - x0) / distance

        x4 = x2 - h_param * (y1 - y0) / distance
        y4 = y2 + h_param * (x1 - x0) / distance

        return [volmdlr.Point2D(x3, y3), volmdlr.Point2D(x4, y4)]

    def arc_intersections(self, arc2d: volmdlr.edges.Arc2D):
        circle = Circle2D(arc2d.center, arc2d.radius)
        intersections = []

        for inter in self.circle_intersections(circle):
            try:
                arc2d.abscissa(inter)  # I guess it is a test?
                intersections.append(inter)
            except ValueError:
                pass
        return intersections

    def length(self):
        """
        Calculates the length of the Circle 2D.

        :return: the circle's length.
        """

        return volmdlr.TWO_PI * self.radius

    def plot(self, ax=None, edge_style: EdgeStyle = EdgeStyle()):
        if ax is None:
            _, ax = plt.subplots()
        # else:
        #     fig = ax.figure
        if self.radius > 0:
            ax.add_patch(matplotlib.patches.Arc((self.center.x, self.center.y),
                                                2 * self.radius,
                                                2 * self.radius,
                                                angle=0,
                                                theta1=0,
                                                theta2=360,
                                                color=edge_style.color,
                                                alpha=edge_style.alpha,
                                                linestyle=edge_style.linestyle,
                                                linewidth=edge_style.linewidth))
        if edge_style.equal_aspect:
            ax.set_aspect('equal')
        return ax

    def to_3d(self, plane_origin, x, y):
        """
        Transforms a Circle2D into an Circle3D, given a plane origin and an u and v plane vector.

        :param plane_origin: plane origin.
        :param x: plane u vector.
        :param y: plane v vector.
        :return: Circle3D.
        """
        normal = x.cross(y)
        center3d = self.center.to_3d(plane_origin, x, y)
        return Circle3D(volmdlr.Frame3D(center3d, x, y, normal),
                        self.radius, self.name)

    def rotation(self, center: volmdlr.Point2D, angle: float):
        """
        Circle2D rotation.

        :param center: rotation center.
        :param angle: angle rotation.
        :return: a new rotated Circle2D.
        """
        return Circle2D(self.center.rotation(center, angle), self.radius)

    def rotation_inplace(self, center: volmdlr.Point2D, angle: float):
        """
        Circle2D rotation. Object is updated in-place.

        :param center: rotation center
        :param angle: rotation angle
        """
        warnings.warn("'in-place' methods are deprecated. Use a not in-place method instead.", DeprecationWarning)

        self.center.rotation_inplace(center, angle)

    def translation(self, offset: volmdlr.Vector2D):
        """
        Circle2D translation.

        :param offset: translation vector
        :return: A new translated Circle2D
        """
        return Circle2D(self.center.translation(offset), self.radius)

    def translation_inplace(self, offset: volmdlr.Vector3D):
        """
        Circle2D translation. Object is updated in-place.

        :param offset: translation vector
        """
        warnings.warn("'in-place' methods are deprecated. Use a not in-place method instead.", DeprecationWarning)

        self.center.translation_inplace(offset)

    def frame_mapping(self, frame: volmdlr.Frame3D, side: str):
        """
        Changes frame_mapping and return a new Circle2D.

        side = 'old' or 'new'
        """
        if side == 'old':
            return Circle2D(frame.local_to_global_coordinates(self.center),
                            self.radius)
        if side == 'new':
            return Circle2D(frame.global_to_local_coordinates(self.center),
                            self.radius)
        raise ValueError('Side should be \'new\' \'old\'')

    def frame_mapping_inplace(self, frame: volmdlr.Frame3D, side: str):
        """
        Changes frame_mapping and the object is updated in-place.

        side = 'old' or 'new'
        """
        warnings.warn("'in-place' methods are deprecated. Use a not in-place method instead.", DeprecationWarning)

        if side == 'old':
            self.center = frame.local_to_global_coordinates(self.center)
        elif side == 'new':
            self.center = frame.global_to_local_coordinates(self.center)
        else:
            raise ValueError('Side should be \'new\' \'old\'')

    def area(self):
        return math.pi * self.radius ** 2

    def second_moment_area(self, point):
        """Second moment area of part of disk."""
        sma = math.pi * self.radius ** 4 / 4
        return volmdlr.geometry.huygens2d(sma, sma, 0, self.area(), self.center, point)

    def center_of_mass(self):
        return self.center

    def point_symmetric(self, point):
        center = 2 * point - self.center
        return Circle2D(center, self.radius)

    def plot_data(self, edge_style: plot_data.EdgeStyle = None,
                  surface_style: plot_data.SurfaceStyle = None):
        return plot_data.Circle2D(cx=self.center.x, cy=self.center.y,
                                  r=self.radius,
                                  edge_style=edge_style,
                                  surface_style=surface_style)

    def copy(self, *args, **kwargs):
        return Circle2D(self.center.copy(), self.radius)

    def point_at_abscissa(self, curvilinear_abscissa):
        start = self.center + self.radius * volmdlr.X3D
        return start.rotation(self.center,
                              curvilinear_abscissa / self.radius)

    def split_by_line(self, line: volmdlr.edges.Line2D):
        """
        Split the Circle with a line into two Arc2D.
        """
        split_points = self.line_intersections(line)
        return self.split(split_points[0], split_points[1])

    def split(self, split_start, split_end):
        x1, y1 = split_start - self.center
        x2, y2 = split_end - self.center

        angle1 = math.atan2(y1, x1)
        angle2 = math.atan2(y2, x2)
        angle_i1 = 0.5 * (angle2 - angle1)
        angle_i2 = angle_i1 + math.pi
        interior_point1 = split_start.rotation(self.center, angle_i1)
        interior_point2 = split_start.rotation(self.center, angle_i2)

        return [volmdlr.edges.Arc2D(split_start, interior_point1,
                                    split_end),
                volmdlr.edges.Arc2D(split_start, interior_point2,
                                    split_end)]

    def axial_symmetry(self, line):
        """
        Finds out the symmetric circle 2d according to a line.
        """
        return self.__class__(center=self.center.axial_symmetry(line),
                              radius=self.radius)

    def discretization_points(self, *, number_points: int = None, angle_resolution: int = 40):
        """
        Discretize a Contour to have "n" points.

        :param number_points: the number of points (including start and end points)
             if unset, only start and end will be returned
        :param angle_resolution: if set, the sampling will be adapted to have a controlled angular distance. Useful
            to mesh an arc
        :return: a list of sampled points
        """
        if not number_points and angle_resolution:
            number_points = math.ceil(math.pi * angle_resolution) + 2
        step = self.length() / (number_points - 1)
        return [self.point_at_abscissa(i * step) for i in range(number_points)]

    def polygon_points(self, discretization_resolution: int):
        warnings.warn('polygon_points is deprecated,\
        please use discretization_points instead',
                      DeprecationWarning)
        return self.discretization_points(angle_resolution=discretization_resolution)

    def get_geo_points(self):
        return [volmdlr.Point3D(self.radius, self.center.y, 0),
                volmdlr.Point3D(self.center.x, self.center.y, 0),
                volmdlr.Point3D(-self.radius, self.center.y, 0)]

    def bsplinecurve_intersections(self, bsplinecurve: volmdlr.edges.BSplineCurve2D, abs_tol: float = 1e-7):
        """
        Calculates the intersections between a circle 2d and a BSpline Curve 2D.

        :param bsplinecurve: bsplinecurve to search for intersections.
        :param abs_tol: tolerance to be considered while validating an intersection.
        :return: a list with all intersections between circle and bsplinecurve.
        """
        circle_bounding_rectangle = self.bounding_rectangle
        bspline_discretized_points = bsplinecurve.discretization_points(number_points=10)
        param_intersections = []
        for point1, point2 in zip(bspline_discretized_points[:-1], bspline_discretized_points[1:]):
            line_seg = volmdlr.edges.LineSegment2D(point1, point2)
            abscissa1 = bsplinecurve.abscissa(point1)
            abscissa2 = bsplinecurve.abscissa(point2)
            if line_seg.bounding_rectangle.b_rectangle_intersection(circle_bounding_rectangle):
                intersection = self.linesegment_intersections(line_seg)
                if intersection:
                    param_intersections.append((abscissa1, abscissa2))
        intersections = []
        while True:
            if not param_intersections:
                break
            for abscissa1, abscissa2 in param_intersections:
                discretized_points_between_1_2 = [bsplinecurve.point_at_abscissa(abscissa) for abscissa
                                                  in npy.linspace(abscissa1, abscissa2, num=10)]
                break_flag = False
                for point1, point2 in zip(discretized_points_between_1_2[:-1], discretized_points_between_1_2[1:]):
                    line_seg = volmdlr.edges.LineSegment2D(point1, point2)
                    if line_seg.bounding_rectangle.b_rectangle_intersection(circle_bounding_rectangle):
                        intersection = self.linesegment_intersections(line_seg, 1e-12)
                        if not intersection:
                            continue
                        if bsplinecurve.point_distance(intersection[0]) > abs_tol:
                            param_intersections.insert(0, (bsplinecurve.abscissa(point1),
                                                           bsplinecurve.abscissa(point2)))
                        else:
                            intersections.append(intersection[0])
                        break_flag = True
                        break
                if break_flag:
                    break
            else:
                continue
            param_intersections.remove((abscissa1, abscissa2))
        return intersections


class Ellipse2D(Contour2D):
    """
    Defines an Ellipse in two-dimensions.

    Ellipse2D defined by a major axis (A), minor axis (B), a center and a vector
    representing the direction of the major axis.

    :param major_axis: ellipse's major axis (A)
    :type major_axis: float
    :param minor_axis: ellipse's minor axis (B)
    :type minor_axis: float
    :param center: ellipse's center
    :type center: volmdlr.Point3D
    :param major_dir: direction vector for major axis
    :type major_dir: volmdlr.Vector3D

    :Example:
    >>> ellipse2d = Ellipse2D(4, 2, volmdlr.O2D, volmdlr.Vector2D(1, 1))
    """

    def __init__(self, major_axis, minor_axis, center, major_dir, name=''):
        self.major_axis = major_axis
        self.minor_axis = minor_axis
        self.center = center
        self.major_dir = major_dir
        self.major_dir.normalize()
        self.minor_dir = - self.major_dir.normal_vector()
        self.theta = volmdlr.geometry.clockwise_angle(self.major_dir, volmdlr.X2D)
        if self.theta == math.pi * 2:
            self.theta = 0.0
        Contour2D.__init__(self, [self], name=name)

    def __hash__(self):
        return int(round(1e6 * (self.center.x + self.center.y + self.major_axis + self.minor_axis)))

    def area(self):
        """
        Calculates the ellipse's area.

        :return: ellipse's area, float.
        """
        return math.pi * self.major_axis * self.minor_axis

    def length(self):
        """
        Calculates the ellipse's length.

        :return: ellipse's length.
        """
        mid_point = self.center - self.major_axis * self.major_dir
        if self.theta != 0.0:
            mid_point = self.center - volmdlr.Point2D(self.major_axis, 0)
            mid_point = mid_point.rotation(self.center, self.theta)
        length = 2 * self.abscissa(mid_point)
        return length

    def to_3d(self, plane_origin, x, y):
        """
        Transforms a Ellipse2D into an Ellipse3D, given a plane origin and an u and v plane vector.

        :param plane_origin: plane origin.
        :param x: plane u vector.
        :param y: plane v vector.
        :return: Ellipse3D.
        """
        raise NotImplementedError

    def point_over_ellipse(self, point, abs_tol=1e-6):
        """
        Verifies if a point is on the ellipse.

        :param point: point to be verified.
         :param abs_tol: tolerance.
        :return: True or False.
        """
        return math.isclose(
            ((point.x - self.center.x) * math.cos(self.theta) +
             (point.y - self.center.y) * math.sin(self.theta)) ** 2 / self.major_axis ** 2 +
            ((point.x - self.center.x) * math.sin(self.theta) -
             (point.y - self.center.y) * math.cos(self.theta)) ** 2 / self.minor_axis ** 2, 1, abs_tol=abs_tol)

    def point_over_contour(self, point, abs_tol=1e-6):
        """
        Verifies if a point is on the ellipse.

        :param point: point to be verified.
        :param abs_tol: tolerance.
        :return: True or False.
        """
        return self.point_over_ellipse(point, abs_tol)

    def line_intersections(self, line: 'volmdlr.edges.Line2D'):
        """
        Calculates the intersections between a line and an ellipse.

        :param line: line to calculate intersections
        :return: list of points intersections, if there are any
        """
        intersections = vm_utils_intersections.ellipse2d_line_intersections(self, line)
        return intersections

    def linesegment_intersections(self, linesegment: 'volmdlr.edges.LineSegment2D'):
        """
        Calculates the intersections between a line segment and an ellipse.

        :param linesegment: line segment to calculate intersections.
        :return: list of points intersections, if there are any.
        """
        line_intersections = self.line_intersections(linesegment.to_line())
        intersections = []
        for intersection in line_intersections:
            if linesegment.point_belongs(intersection):
                intersections.append(intersection)
        return intersections

    def discretization_points(self, *, number_points: int = None, angle_resolution: int = 20):
        """
        Calculates the discretized points for the ellipse.

        :param number_points: number of point to have in the discretized points.
        :param angle_resolution: the angle resolution to be used to discretize points.
        :return: discretized points.
        """
        if number_points:
            angle_resolution = number_points
        discretization_points = [self.center + volmdlr.Point2D(self.major_axis * math.cos(theta),
                                                               self.minor_axis * math.sin(theta))
                                 for theta in npy.linspace(0, volmdlr.TWO_PI, angle_resolution + 1)]
        discretization_points = [point.rotation(self.center, self.theta) for point in discretization_points]
        return discretization_points

    def abscissa(self, point: volmdlr.Point2D):
        """
        Calculates the abscissa for a given point.

        :param point: point to calculate the abscissa.
        :return: the corresponding abscissa, 0 < abscissa < ellipse's length.
        """
        if self.point_over_ellipse(point):
            angle_abscissa = self.point_angle_with_major_dir(point)

            def arc_length(theta):
                return math.sqrt((self.major_axis ** 2) * math.sin(theta) ** 2 +
                                 (self.minor_axis ** 2) * math.cos(theta) ** 2)

            res, _ = scipy_integrate.quad(arc_length, 0, angle_abscissa)
            return res
        raise ValueError(f'point {point} does not belong to ellipse')

    def point_at_abscissa(self, curvilinear_abscissa: float, resolution: int = 1000):
        points = self.discretization_points(number_points=resolution)
        approx_abscissa = 0
        last_point = None
        for p1, p2 in zip(points[:-1], points[1:]):
            if approx_abscissa <= curvilinear_abscissa:
                approx_abscissa += p1.point_distance(p2)
                last_point = p2
            else:
                break
        return last_point

    def point_angle_with_major_dir(self, point2d):
        """
        Given a point in the ellipse, calculates it angle with the major direction vector.

        """
        center2d_point2d = point2d - self.center
        angle_abscissa = volmdlr.geometry.clockwise_angle(center2d_point2d, self.major_dir)
        return angle_abscissa

    def plot(self, ax=None, edge_style: EdgeStyle = EdgeStyle()):
        """
        Matplotlib plot for an ellipse.

        """
        if ax is None:
            _, ax = plt.subplots()
        x = []
        y = []
        for point_x, point_y in self.discretization_points(number_points=50):
            x.append(point_x)
            y.append(point_y)
        plt.plot(x, y, color=edge_style.color, alpha=edge_style.alpha)
        if edge_style.equal_aspect:
            ax.set_aspect('equal')
        return ax

    def rotation(self, center: volmdlr.Point2D, angle: float):
        """
        Rotation of ellipse around a center and an angle.

        :param center: center of the rotation.
        :param angle: angle to rotated of.
        :return: a rotationed new ellipse.
        """
        rotationed_center = self.center.rotation(center, angle)
        point_major_dir = self.center + self.major_dir * self.major_axis
        rotationed_major_dir_point = point_major_dir.rotation(center, angle)
        major_dir = rotationed_major_dir_point - rotationed_center
        return Ellipse2D(self.major_axis, self.minor_axis, rotationed_center,
                         major_dir)

    def translation(self, offset: volmdlr.Vector2D):
        """
        Translation of ellipse from an offset vector.

        :param offset: corresponding translation vector.
        :return: translated new ellipse 2d.
        """
        return Ellipse2D(self.major_axis, self.minor_axis, self.center.translation(offset), self.major_dir)

    def frame_mapping(self, frame: volmdlr.Frame2D, side: str):
        """
        Changes frame_mapping and return a new Ellipse2D.

        side = 'old' or 'new'.
        """
        if side == 'old':
            return Ellipse2D(self.major_axis, self.minor_axis, frame.local_to_global_coordinates(self.center),
                             self.major_dir)
        if side == 'new':
            point_major_dir = self.center + self.major_dir * self.major_axis
            major_dir = frame.global_to_local_coordinates(point_major_dir) - self.center
            return Ellipse2D(self.major_axis, self.minor_axis, frame.global_to_local_coordinates(self.center),
                             major_dir)
        raise ValueError('Side should be \'new\' \'old\'')


class Contour3D(ContourMixin, Wire3D):
    """
    A collection of 3D primitives forming a closed wire3D.

    """
    _non_serializable_attributes = ['points']
    _non_eq_attributes = ['name']
    _non_hash_attributes = ['points', 'name']
    _generic_eq = True

    def __init__(self, primitives: List[volmdlr.core.Primitive3D],
                 name: str = ''):
        """
        Defines a contour3D from a collection of edges following each other stored in primitives list.
        """

        Wire3D.__init__(self, primitives=primitives, name=name)
        self._edge_polygon = None
        self._utd_bounding_box = False

    def __hash__(self):
        return hash(tuple(self.primitives))

    def __eq__(self, other_):
        if other_.__class__.__name__ != self.__class__.__name__:
            return False
        if len(self.primitives) != len(other_.primitives):
            return False
        equal = 0
        for prim1 in self.primitives:
            reverse1 = prim1.reverse()
            found = False
            for prim2 in other_.primitives:
                reverse2 = prim2.reverse()
                if (prim1 == prim2 or reverse1 == prim2
                        or reverse2 == prim1 or reverse1 == reverse2):
                    equal += 1
                    found = True
            if not found:
                return False
        if equal == len(self.primitives):
            return True
        return False

    @property
    def edge_polygon(self):
        if self._edge_polygon is None:
            self._edge_polygon = self._get_edge_polygon()
        return self._edge_polygon

    def _get_edge_polygon(self):
        points = []
        for edge in self.primitives:
            if points:
                if not edge.start.is_close(points[-1]):
                    points.append(edge.start)
            else:
                points.append(edge.start)
        return ClosedPolygon3D(points)

    @classmethod
    def from_step(cls, arguments, object_dict, **kwargs):
        """
        Converts a step primitive to a Contour3D.

        :param arguments: The arguments of the step primitive.
        :type arguments: list
        :param object_dict: The dictionary containing all the step primitives that have already been instantiated.
        :type object_dict: dict
        :return: The corresponding Contour3D object.
        :rtype: :class:`volmdlr.wires.Contour3D`
        """
        step_id = kwargs.get("step_id", "#UNKNOW_ID")
        step_name = kwargs.get("name", "EDGE_LOOP")
        name = arguments[0][1:-1]
        raw_edges = []
        # edge_ends = {}
        for edge_id in arguments[1]:
            raw_edges.append(object_dict[int(edge_id[1:])])

        if (len(raw_edges)) == 1:
            if isinstance(raw_edges[0], cls):
                # Case of a circle, ellipse...
                return raw_edges[0]
            return cls(raw_edges, name=name)

        if any(edge is None for edge in raw_edges):
            raw_edges = [edge for edge in raw_edges if edge is not None]
            # warnings.warn(f"Could not instantiate #{step_id} = {step_name}({arguments})"
            #               f" because some of the edges are NoneType."
            #               "See Contour3D.from_step method")
            # return None
        # Making things right for first 2 primitives
        distances = [raw_edges[0].end.point_distance(raw_edges[1].start),
                     raw_edges[0].start.point_distance(raw_edges[1].start),
                     raw_edges[0].end.point_distance(raw_edges[1].end),
                     raw_edges[0].start.point_distance(raw_edges[1].end)]
        index = distances.index(min(distances))
        if min(distances) > 6e-4:
            # Green color : well-placed and well-read
            ax = raw_edges[0].plot(edge_style=EdgeStyle(color='g'))
            ax.set_title(f"Step ID: #{step_id}")

            # Red color : can't be connected to green edge
            raw_edges[1].plot(ax=ax, edge_style=EdgeStyle(color='r'))
            # Black color : to be placed
            for re in raw_edges[2:]:
                re.plot(ax=ax)

            warnings.warn(
                f"Could not instantiate #{step_id} = {step_name}({arguments})"
                "because the first 2 edges of contour not following each other.\n"
                f'Number of edges: {len(raw_edges)}.\n'
                f'delta_x = {abs(raw_edges[0].start.x - raw_edges[1].end.x)}, '
                f' {abs(raw_edges[0].end.x - raw_edges[1].end.x)}.\n'
                f'delta_y = {abs(raw_edges[0].start.y - raw_edges[1].end.y)} ,'
                f' {abs(raw_edges[0].end.y - raw_edges[1].end.y)}.\n'
                f'delta_z = {abs(raw_edges[0].start.z - raw_edges[1].end.z)}, '
                f' {abs(raw_edges[0].end.z - raw_edges[1].end.z)}.\n'
                f'distance = {min(distances)}')
            return None

        if index == 0:
            edges = [raw_edges[0], raw_edges[1]]
        elif index == 1:
            edges = [raw_edges[0].reverse(), raw_edges[1]]
        elif index == 2:
            edges = [raw_edges[0], raw_edges[1].reverse()]
        elif index == 3:
            edges = [raw_edges[0].reverse(), raw_edges[1].reverse()]
        else:
            raise NotImplementedError

        # Connecting the next edges
        last_edge = edges[-1]
        for i, raw_edge in enumerate(raw_edges[2:]):
            distances = [raw_edge.start.point_distance(last_edge.end),
                         raw_edge.end.point_distance(last_edge.end)]
            index = distances.index(min(distances))
            if min(distances) > 6e-4:
                # Green color : well-placed and well-read
                ax = last_edge.plot(edge_style=EdgeStyle(color='g'))
                ax.set_title(f"Step ID: #{step_id}")

                for re in raw_edges[:2 + i]:
                    re.plot(ax=ax, edge_style=EdgeStyle(color='g'))
                    re.start.plot(ax=ax, color='g')
                    re.end.plot(ax=ax, color='g')
                last_edge.end.plot(ax=ax, color='g')
                # Red color : can't be connected to red dot
                raw_edge.plot(ax=ax, edge_style=EdgeStyle(color='g'))
                # Black color : to be placed
                for re in raw_edges[2 + i + 1:]:
                    re.plot(ax=ax)
                    re.start.plot(ax=ax)
                    re.end.plot(ax=ax)

                warnings.warn(
                    f"Could not instantiate #{step_id} = {step_name}({arguments})"
                    "because some Edges of contour are not following each other.\n"
                    f'Number of edges: {len(raw_edges)}.\n'
                    f'delta_x = {abs(raw_edge.start.x - last_edge.end.x)}, '
                    f' {abs(raw_edge.end.x - last_edge.end.x)}.\n'
                    f'delta_y = {abs(raw_edge.start.y - last_edge.end.y)}, '
                    f' {abs(raw_edge.end.y - last_edge.end.y)}.\n'
                    f'delta_z = {abs(raw_edge.start.z - last_edge.end.z)}, '
                    f' {abs(raw_edge.end.z - last_edge.end.z)}.\n'
                    f'distance = {min(distances)}')
                return None
            if index == 0:
                last_edge = raw_edge
            elif index == 1:
                last_edge = raw_edge.reverse()

            edges.append(last_edge)
        return cls(edges, name=name)

    def to_step(self, current_id, surface_id=None, surface3d=None):
        """
        Create a Circle3D step object.

        """
        content = ''
        edge_ids = []
        for primitive in self.primitives:
            if primitive.__class__.__name__ == 'BSplineCurve3D':
                method_name = f'{primitive.__class__.__name__.lower()}_to_2d'
                curve2d = getattr(surface3d, method_name)(primitive)[0]
                if curve2d.__class__.__name__ == 'LineSegment3D':
                    curve2d = curve2d.to_bspline_curve()
                primitive_content, primitive_ids = primitive.to_step(
                    current_id, surface_id=surface_id, curve2d=curve2d)
            else:
                primitive_content, primitive_ids = primitive.to_step(current_id, surface_id=surface_id)

            content += primitive_content
            current_id = primitive_ids[-1] + 1
            for primitive_id in primitive_ids:
                content += f"#{current_id} = ORIENTED_EDGE('{primitive.name}',*,*,#{primitive_id},.T.);\n"
                edge_ids.append(current_id)

                current_id += 1

        content += f"#{current_id} = EDGE_LOOP('{self.name}',({volmdlr.core.step_ids_to_str(edge_ids)}));\n"
        return content, current_id

    def average_center_point(self):
        nb = len(self.edge_polygon.points)
        x = sum(point[0] for point in self.edge_polygon.points) / nb
        y = sum(point[1] for point in self.edge_polygon.points) / nb
        z = sum(point[2] for point in self.edge_polygon.points) / nb

        return volmdlr.Point3D(x, y, z)

    def to_2d(self, plane_origin, x, y):
        primitives2d = self.get_primitives_2d(plane_origin, x, y)
        return Contour2D(primitives=primitives2d)

    def rotation(self, center: volmdlr.Point3D, axis: volmdlr.Vector3D,
                 angle: float):
        """
        Contour3D rotation.

        :param center: rotation center.
        :param axis: rotation axis.
        :param angle: angle rotation.
        :return: a new rotated Contour3D.
        """
        new_edges = [edge.rotation(center, axis, angle) for edge
                     in self.primitives]
        return Contour3D(new_edges, self.name)

    def rotation_inplace(self, center: volmdlr.Point3D, axis: volmdlr.Vector3D,
                         angle: float):
        """
        Contour3D rotation. Object is updated in-place.

        :param center: rotation center.
        :param axis: rotation axis.
        :param angle: rotation angle.
        """
        warnings.warn("'in-place' methods are deprecated. Use a not in-place method instead.", DeprecationWarning)

        for edge in self.primitives:
            edge.rotation_inplace(center, axis, angle)

    def translation(self, offset: volmdlr.Vector3D):
        """
        Contour3D translation.

        :param offset: translation vector.
        :return: A new translated Contour3D.
        """
        new_edges = [edge.translation(offset) for edge in
                     self.primitives]
        return Contour3D(new_edges, self.name)

    def translation_inplace(self, offset: volmdlr.Vector3D):
        """
        Contour3D translation. Object is updated in-place.

        :param offset: translation vector.
        """
        warnings.warn("'in-place' methods are deprecated. Use a not in-place method instead.", DeprecationWarning)

        for edge in self.primitives:
            edge.translation_inplace(offset)

    def frame_mapping(self, frame: volmdlr.Frame3D, side: str):
        """
        Changes frame_mapping and return a new Contour3D.

        side = 'old' or 'new'.
        """
        new_edges = [edge.frame_mapping(frame, side) for edge in
                     self.primitives]
        return Contour3D(new_edges, self.name)

    def frame_mapping_inplace(self, frame: volmdlr.Frame3D, side: str):
        """
        Changes frame_mapping and the object is updated in-place.

        :param side: 'old' or 'new'
        """
        warnings.warn("'in-place' methods are deprecated. Use a not in-place method instead.", DeprecationWarning)

        for edge in self.primitives:
            edge.frame_mapping_inplace(frame, side)

    def copy(self, deep=True, memo=None):
        """
        Copies the Contour3D.
        """
        new_edges = [edge.copy(deep=deep, memo=memo) for edge in self.primitives]
        # if self.point_inside_contour is not None:
        #     new_point_inside_contour = self.point_inside_contour.copy()
        # else:
        #     new_point_inside_contour = None
        return Contour3D(new_edges, self.name)

    def plot(self, ax=None, edge_style: EdgeStyle = EdgeStyle()):
        if ax is None:
            # ax = Axes3D(plt.figure())
            fig = plt.figure()
            ax = fig.add_subplot(111, projection='3d')

        for edge in self.primitives:
            edge.plot(ax=ax, edge_style=edge_style)

        return ax

    def _bounding_box(self):
        """
        Computes the bounding box of the contour3D.

        """
        return volmdlr.core.BoundingBox.from_bounding_boxes([prim.bounding_box for prim in self.primitives])

    @property
    def bounding_box(self):
        if not self._utd_bounding_box:
            self._bbox = self._bounding_box()
            self._utd_bounding_box = True
        return self._bbox

    @classmethod
    def extract_contours(cls, contour, point1: volmdlr.Point3D,
                         point2: volmdlr.Point3D, inside=False):

        new_primitives = contour.extract_with_points(point1, point2, inside)
        contours = [cls(new_primitives)]
        return contours

    def line_intersections(self, line: volmdlr.edges.Line3D):
        """
        Calculates intersections between a contour 3d and Line 3d.

        :param line: Line 3D to verify intersections.
        :return: list with the contour intersections with line
        """
        intersections = []
        for primitive in self.primitives:
            prim_line_intersections = primitive.line_intersections(line)
            if prim_line_intersections:
                for inters in prim_line_intersections:
                    if inters not in intersections:
                        intersections.append(inters)
        return intersections

    def linesegment_intersections(self, linesegment: volmdlr.edges.LineSegment3D):
        """
        Calculates intersections between a contour 3d and line segment 3D.

        :param linesegment: line segment 3D to verify intersections.
        :return: list with the contour intersections with line
        """
        intersections = []
        for primitive in self.primitives:
            prim_line_intersections = primitive.linesegment_intersections(linesegment)
            if prim_line_intersections:
                for inters in prim_line_intersections:
                    if inters not in intersections:
                        intersections.append(inters)
        return intersections

    def contour_intersection(self, contour3d):
        """
        Calculates intersections between two Contour3D.

        :param contour3d: second contour
        :return: list of points
        """
        dict_intersecting_points = {}
        for primitive in self.primitives:
            for primitive2 in contour3d.primitives:
                intersecting_point = primitive.linesegment_intersection(
                    primitive2)
                if intersecting_point is not None:
                    dict_intersecting_points[primitive2] = intersecting_point
        if dict_intersecting_points:
            return dict_intersecting_points
        return None

    @classmethod
    def from_points(cls, points: List[volmdlr.Point3D]):
        """
        Create a contour 3d from points with line_segments3D.

        """

        if len(points) < 3:
            raise ValueError('contour is defined at least with three points')
        edges = []
        for i in range(0, len(points) - 1):
            edges.append(volmdlr.edges.LineSegment3D(points[i], points[i + 1]))

        edges.append(volmdlr.edges.LineSegment3D(points[-1], points[0]))
        contour = cls(edges)

        return contour

    def clean_primitives(self):
        """
        Delete primitives with start=end, and return a new contour.

        """

        new_primitives = []
        for primitive in self.primitives:
            if not primitive.start.is_close(primitive.end):
                new_primitives.append(primitive)

        return Contour3D(new_primitives)

    def merge_with(self, contour3d):
        """
        Merge two adjacent contours, and returns one outer contour and inner contours (if there are any).

        """

        merged_primitives = self.merge_primitives_with(contour3d)
        contours = Contour3D.contours_from_edges(merged_primitives, tol=3e-4)

        return contours


class Circle3D(Contour3D):
    """
    Defines a Circle in three dimensions, with a center and a radius.

    frame.u, frame.v define the plane, frame.w the normal
    """
    _non_serializable_attributes = ['point', 'edges', 'point_inside_contour']
    _non_eq_attributes = ['name']
    _non_hash_attributes = ['name']
    _generic_eq = True

    def __init__(self, frame: volmdlr.Frame3D, radius: float,
                 name: str = ''):
        self.radius = radius
        self.frame = frame
        self.angle = volmdlr.TWO_PI
        self._primitives = None
        self.primitives = self.get_primitives()
        Contour3D.__init__(self, self.primitives, name=name)

    @property
    def center(self):
        return self.frame.origin

    @property
    def normal(self):
        return self.frame.w

    def __hash__(self):
        return hash(self.frame.origin)

    def __eq__(self, other_circle):
        return self.frame.origin.is_close(other_circle.frame.origin) \
            and self.frame.w.is_colinear(other_circle.frame.w) \
            and math.isclose(self.radius,
                             other_circle.radius, abs_tol=1e-06)

    def get_primitives(self):
        """
        Calculates primitives to compose Circle: 2 Arc3D.

        :return: list containing two Arc3D
        """
        if not self._primitives:
            points = [self.center + self.frame.u * self.radius,
                      self.center - self.frame.v * self.radius,
                      self.center - self.frame.u * self.radius,
                      self.center + self.frame.v * self.radius]
            self._primitives = [volmdlr.edges.Arc3D(points[0], points[1], points[2]),
                                volmdlr.edges.Arc3D(points[2], points[3], points[0])]

        return self._primitives

    def discretization_points(self, *, number_points: int = None, angle_resolution: int = 20):
        """
        Discretize a Circle to have "n" points.

        :param number_points: the number of points (including start and end points)
             if unset, only start and end will be returned
        :param angle_resolution: if set, the sampling will be adapted to have a controlled angular distance. Useful
            to mesh an arc
        :return: a list of sampled points
        """
        if number_points:
            angle_resolution = number_points
        discretization_points_3d = [self.center + self.radius * math.cos(teta) * self.frame.u +
                                    self.radius * math.sin(teta) * self.frame.v for teta in
                                    npy.linspace(0, volmdlr.TWO_PI, angle_resolution + 1)][:-1]
        return discretization_points_3d

    def abscissa(self, point: volmdlr.Point3D):
        """
        Calculates the abscissa a given point.

        :param point: point to calculate abscissa.
        :return: abscissa
        """
        x, y, _ = self.frame.global_to_local_coordinates(point)
        u1 = x / self.radius
        u2 = y / self.radius
        theta = volmdlr.geometry.sin_cos_angle(u1, u2)

        return self.radius * abs(theta)

    def length(self):
        return volmdlr.TWO_PI * self.radius

    def rotation(self, center: volmdlr.Point3D, axis: volmdlr.Vector3D, angle: float):
        """
        Circle3D rotation.

        :param center: rotation center
        :param axis: rotation axis
        :param angle: angle rotation
        :return: a new rotated Circle3D
        """
        return Circle3D(self.frame.rotation(center, axis, angle),
                        self.radius, self.name)

    def rotation_inplace(self, center: volmdlr.Point3D, axis: volmdlr.Vector3D, angle: float):
        """
        Circle3D rotation. Object is updated in-place.

        :param center: rotation center
        :param axis: rotation axis
        :param angle: rotation angle
        """
        warnings.warn("'in-place' methods are deprecated. Use a not in-place method instead.", DeprecationWarning)

        self.frame.rotation_inplace(center, axis, angle)

    def translation(self, offset: volmdlr.Vector3D):
        """
        Circle3D translation.

        :param offset: translation vector
        :return: A new translated Circle3D
        """
        return Circle3D(self.frame.translation(offset), self.radius, self.name)

    def translation_inplace(self, offset: volmdlr.Vector3D):
        """
        Circle3D translation. Object is updated in-place.

        :param offset: translation vector
        """
        warnings.warn("'in-place' methods are deprecated. Use a not in-place method instead.", DeprecationWarning)

        self.frame.translation_inplace(offset)

    def plot(self, ax=None, edge_style: EdgeStyle = EdgeStyle()):
        if ax is None:
            fig = plt.figure()
            ax = fig.add_subplot(111, projection='3d')
        else:
            fig = None

        x = []
        y = []
        z = []
        for point_x, point_y, point_z in self.discretization_points():
            x.append(point_x)
            y.append(point_y)
            z.append(point_z)
        x.append(x[0])
        y.append(y[0])
        z.append(z[0])
        ax.plot(x, y, z, color=edge_style.color, alpha=edge_style.alpha)
        return ax

    def point_at_abscissa(self, curvilinear_abscissa):
        """ Start point is at intersection of frame.u axis. """
        start = self.frame.origin + self.radius * self.frame.u
        return start.rotation(self.frame.origin, self.frame.w,
                              curvilinear_abscissa / self.radius)

    def linesegment_intersections(self, linesegment: volmdlr.edges.LineSegment3D):
        """
        Calculates the intersections between the Circle3D and a line segment 3D.

        :param linesegment: line segment 3D to verify intersections
        :return: list of points intersecting Circle
        """
        intersections = []
        circle3d_line_intersections = vm_utils_intersections.circle_3d_line_intersections(self, linesegment.to_line())
        for intersection in circle3d_line_intersections:
            if linesegment.point_belongs(intersection):
                intersections.append(intersection)
        return intersections

    @classmethod
    def from_step(cls, arguments, object_dict, **kwargs):
        """
        Converts a step primitive to a Circle3D.

        :param arguments: The arguments of the step primitive.
        :type arguments: list
        :param object_dict: The dictionary containing all the step primitives that have already been instantiated.
        :type object_dict: dict
        :return: The corresponding Circle3D object.
        :rtype: :class:`volmdlr.wires.Circle3D`
        """
        length_conversion_factor = kwargs.get("length_conversion_factor", 1)

        center = object_dict[arguments[1]].origin
        radius = float(arguments[2]) * length_conversion_factor
        if object_dict[arguments[1]].u is not None:
            normal = object_dict[arguments[1]].u
            other_vec = object_dict[arguments[1]].v
            if other_vec is not None:
                other_vec.normalize()
        else:
            normal = object_dict[arguments[1]].v  # ou w
            other_vec = None
        normal.normalize()
        return cls.from_center_normal(center, normal, radius, arguments[0][1:-1])

    def to_step(self, current_id, surface_id=None, surface3d=None):
        circle_frame = volmdlr.Frame3D(self.center, self.frame.w, self.frame.u,
                                       self.frame.v)
        content, frame_id = circle_frame.to_step(current_id)
        curve_id = frame_id + 1
        content += f"#{curve_id} = CIRCLE('{self.name}',#{frame_id},{round(self.radius * 1000, 3)});\n"

        if surface_id:
            content += f"#{curve_id + 1} = SURFACE_CURVE('',#{curve_id},(#{surface_id}),.PCURVE_S1.);\n"
            curve_id += 1

        point1 = self.frame.origin + self.frame.u * self.radius
        point3 = self.frame.origin - self.frame.u * self.radius

        p1_content, p1_id = point1.to_step(curve_id + 1, vertex=True)
        p3_content, p3_id = point3.to_step(p1_id + 1, vertex=True)
        content += p1_content + p3_content

        arc1_id = p3_id + 1
        content += f"#{arc1_id} = EDGE_CURVE('{self.name}',#{p1_id},#{p3_id},#{curve_id},.T.);\n"
        oriented_edge1_id = arc1_id + 1
        content += f"#{oriented_edge1_id} = ORIENTED_EDGE('',*,*,#{arc1_id},.T.);\n"

        arc2_id = oriented_edge1_id + 1
        content += f"#{arc2_id} = EDGE_CURVE('{self.name}',#{p3_id},#{p1_id},#{curve_id},.T.);\n"
        oriented_edge2_id = arc2_id + 1
        content += f"#{oriented_edge2_id} = ORIENTED_EDGE('',*,*,#{arc2_id},.T.);\n"

        current_id = oriented_edge2_id + 1
        content += f"#{current_id} = EDGE_LOOP('{self.name}',(#{oriented_edge1_id},#{oriented_edge2_id}));\n"

        return content, current_id

    def _bounding_box(self):
        """
        Computes the bounding box.

        """
        points = [self.frame.origin + self.radius * v
                  for v in [self.frame.u, -self.frame.u,
                            self.frame.v, -self.frame.v]]
        return volmdlr.core.BoundingBox.from_points(points)

    def to_2d(self, plane_origin, x, y):
        """
        Transforms a Circle3D into an Circle2D, given a plane origin and an u and v plane vector.

        :param plane_origin: plane origin.
        :param x: plane u vector.
        :param y: plane v vector.
        :return: Circle2D.
        """
        z = x.cross(y)
        plane3d = volmdlr.faces.Plane3D(volmdlr.Frame3D(plane_origin, x, y, z))
        return Circle2D(plane3d.point3d_to_2d(self.center), self.radius)

    @classmethod
    def from_center_normal(cls, center: volmdlr.Point3D,
                           normal: volmdlr.Vector3D,
                           radius: float,
                           name: str = ''):
        u = normal.deterministic_unit_normal_vector()
        v = normal.cross(u)
        return cls(volmdlr.Frame3D(center, u, v, normal), radius, name)

    @classmethod
    def from_3_points(cls, point1, point2, point3):
        vector_u1 = point2 - point1
        vector_u2 = point2 - point3
        try:
            vector_u1.normalize()
            vector_u2.normalize()
        except ZeroDivisionError:
            raise ValueError(
                'the 3 points must be distincts')

        normal = vector_u2.cross(vector_u1)
        normal.normalize()

        if vector_u1.is_close(vector_u2):
            vector_u2 = normal.cross(vector_u1)
            vector_u2.normalize()

        vector_v1 = normal.cross(vector_u1)  # v1 is normal, equal u2
        vector_v2 = normal.cross(vector_u2)  # equal -u1

        point11 = 0.5 * (point1 + point2)  # Mid-point of segment s,m
        point21 = 0.5 * (point2 + point3)  # Mid-point of segment s,m

        line1 = volmdlr.edges.Line3D(point11, point11 + vector_v1)
        line2 = volmdlr.edges.Line3D(point21, point21 + vector_v2)

        try:
            center, _ = line1.minimum_distance_points(line2)
        except ZeroDivisionError:
            raise ValueError(
                'Start, end and interior points  of an arc must be distincts')

        radius = (center - point1).norm()
        return cls(frame=volmdlr.Frame3D(center, vector_u1, normal.cross(vector_u1), normal),
                   radius=radius)

    def extrusion(self, extrusion_vector):
        """
        Returns the cylindrical face generated by extrusion of the circle.
        """
        if self.normal.is_colinear_to(extrusion_vector):
            u = self.normal.deterministic_unit_normal_vector()
            v = self.normal.cross(u)
            w = extrusion_vector.copy()
            w.normalize()
            cylinder = volmdlr.faces.CylindricalSurface3D(
                volmdlr.Frame3D(self.center, u, v, w), self.radius)
            return [cylinder.rectangular_cut(0, volmdlr.TWO_PI,
                                             0, extrusion_vector.norm())]
        raise NotImplementedError(
            f'Extrusion along vector not colinar to normal for circle not '
            f'handled yet: dot={self.normal.dot(extrusion_vector)}')

    def revolution(self, axis_point: volmdlr.Point3D, axis: volmdlr.Vector3D,
                   angle: float):
        """
        Return the Toroidal face generated by the revolution of the circle.
        """
        line3d = volmdlr.edges.Line3D(axis_point, axis_point + axis)
        tore_center, _ = line3d.point_projection(self.center)
        u = self.center - tore_center
        u.normalize()
        v = axis.cross(u)
        if not math.isclose(self.normal.dot(u), 0., abs_tol=1e-9):
            raise NotImplementedError(
                'Outside of plane revolution not supported')

        tore_radius = tore_center.point_distance(self.center)
        surface = volmdlr.faces.ToroidalSurface3D(
            volmdlr.Frame3D(tore_center, u, v, axis),
            tore_radius, self.radius)
        return [surface.rectangular_cut(0, angle, 0, volmdlr.TWO_PI)]

    def point_belongs(self, point: volmdlr.Point3D, abs_tol: float = 1e-6):
        """
        Returns if given point belongs to the Circle3D.
        """
        distance = point.point_distance(self.center)
        vec = volmdlr.Vector3D(*point - self.center)
        dot = self.normal.dot(vec)
        if math.isclose(distance, self.radius, abs_tol=abs_tol) \
                and math.isclose(dot, 0, abs_tol=abs_tol):
            return True
        return False

    def trim(self, point1: volmdlr.Point3D, point2: volmdlr.Point3D):
        if not self.point_belongs(point1, 1e-4) or not self.point_belongs(point2, 1e-4):
            ax = self.plot()
            point1.plot(ax=ax, color='r')
            point2.plot(ax=ax, color='b')
            raise ValueError('Point not on circle for trim method')
        if point1.is_close(point2):
            return volmdlr.edges.FullArc3D(self.frame.origin, point1,
                                           self.frame.w)
        interior = volmdlr.geometry.clockwise_interior_from_circle3d(
            point1, point2, self)
        return volmdlr.edges.Arc3D(point1, interior, point2)


class Ellipse3D(Contour3D):
    """
    Defines a 3D ellipse.

    :param major_axis: Largest radius of the ellipse
    :type major_axis: float
    :param minor_axis: The Smallest radius of the ellipse
    :type minor_axis: float
    :param center: Ellipse's center
    :type center: Point3D
    :param normal: Ellipse's normal
    :type normal: Vector3D
    :param major_dir: Direction of the largest radius/major_axis
    :type major_dir: Vector3D
    """

    def __init__(self, major_axis: float, minor_axis: float,
                 center: volmdlr.Point3D, normal: volmdlr.Vector3D,
                 major_dir: volmdlr.Vector3D, name: str = ''):

        self.major_axis = major_axis
        self.minor_axis = minor_axis
        self.center = center
        normal.normalize()
        self.normal = normal
        major_dir.normalize()
        self.major_dir = major_dir
        self.minor_dir = normal.cross(normal)
        self._frame = None
        Contour3D.__init__(self, [self], name=name)

    @property
    def frame(self):
        """
        Gets the Ellipse's Frame3D.

        :return: Frame3D.
        """
        if not self._frame:
            self._frame = volmdlr.Frame3D(self.center, self.major_dir, self.normal.cross(self.major_dir), self.normal)
        return self._frame

    def point_belongs(self, point):
        """
        Verifies if a given point lies on the Ellipse3D.

        :param point: point to be verified.
        :return: True is point lies on the Ellipse, False otherwise
        """
        new_point = self.frame.global_to_local_coordinates(point)
        return math.isclose(new_point.x ** 2 / self.major_axis ** 2 +
                            new_point.y ** 2 / self.minor_axis ** 2, 1.0, abs_tol=1e-6)

    def length(self):
        """
        Calculates the length of the ellipse.

        Ramanujan's approximation for the perimeter of the ellipse.
        P = π (a + b) [ 1 + (3h) / (10 + √(4 - 3h) ) ], where h = (a - b)**2/(a + b)**2
        :return:
        """
        perimeter_formular_h = (self.major_axis - self.minor_axis) ** 2 / (self.major_axis + self.minor_axis) ** 2
        return math.pi * (self.major_axis + self.minor_axis) * \
            (1 + (3 * perimeter_formular_h / (10 + math.sqrt(4 - 3 * perimeter_formular_h))))

    def discretization_points(self, *, number_points: int = None, angle_resolution: int = 20):
        """
        Discretize a Contour to have "n" points.

        :param number_points: the number of points (including start and end points)
             if unset, only start and end will be returned.
        :param angle_resolution: if set, the sampling will be adapted to have a controlled angular distance. Useful
            to mesh an arc.
        :return: a list of sampled points.
        """
        if number_points:
            angle_resolution = number_points
        discretization_points_3d = [
                                      self.center + self.major_axis * math.cos(
                                          teta) * self.major_dir
                                      + self.minor_axis * math.sin(
                                          teta) * self.major_dir.cross(
                                          self.normal) for teta in
                                      npy.linspace(0, volmdlr.TWO_PI,
                                                   angle_resolution + 1)][:-1]
        return discretization_points_3d

    def to_2d(self, plane_origin, x, y):
        """
        Transforms a Ellipse3D into an EllipseD, given a plane origin and an u and v plane vector.

        :param plane_origin: plane origin.
        :param x: plane u vector.
        :param y: plane v vector.
        :return: Ellipse2D.
        """
        center = self.center.to_2d(plane_origin, x, y)
        major_dir_d2 = self.major_dir.to_2d(plane_origin, x, y)
        return Ellipse2D(self.major_axis, self.minor_axis, center, major_dir_d2)

    def abscissa(self, point: volmdlr.Point3D):
        """
        Calculates the abscissa a given point.

        :param point: point to calculate abscissa.
        :return: abscissa
        """
        vector_2 = self.normal.cross(self.major_dir)
        ellipse_2d = self.to_2d(self.center, self.major_dir, vector_2)
        point2d = point.to_2d(self.center, self.major_dir, vector_2)
        return ellipse_2d.abscissa(point2d)

    def point_at_abscissa(self, curvilinear_abscissa: float, resolution: int = 1000):
        # TODO: enhance this method to a more precise method
        points = self.discretization_points(number_points=resolution)
        approx_abscissa = 0
        last_point = None
        for p1, p2 in zip(points, points[1:] + [points[0]]):
            if approx_abscissa <= curvilinear_abscissa:
                approx_abscissa += p1.point_distance(p2)
                last_point = p2
            else:
                break
        return last_point

    def trim(self, point1: volmdlr.Point3D, point2: volmdlr.Point3D):
        if point1.is_close(point2):
            return volmdlr.edges.FullArcEllipse3D(point1, self.major_axis, self.minor_axis, self.center, self.normal,
                                                  self.major_dir, self.name)

        p1_new, p2_new = self.frame.global_to_local_coordinates(point1), self.frame.global_to_local_coordinates(point2)

        theta1 = volmdlr.geometry.sin_cos_angle(p1_new.x / self.major_axis, p1_new.y / self.minor_axis)

        theta2 = volmdlr.geometry.sin_cos_angle(p2_new.x / self.major_axis, p2_new.y / self.minor_axis)

        if theta1 > theta2:  # sens trigo
            angle = math.pi + (theta1 + theta2) / 2
        else:
            angle = (theta1 + theta2) / 2

<<<<<<< HEAD
        p3 = self.frame.local_to_global_coordinates(volmdlr.Point3D(self.major_axis * math.cos(angle),
                                                                    self.minor_axis * math.sin(angle), 0))
=======
        point3 = self.frame.local_to_global_coordinates(volmdlr.Point3D(self.major_axis * math.cos(angle),
                                                                        self.minor_axis * math.sin(angle), 0))
>>>>>>> e9163f8e
        extra = None
        if math.isclose(angle % math.pi, 0.0, abs_tol=1e-6):
            extra = self.frame.local_to_global_coordinates(volmdlr.Point3D(self.major_axis * math.cos(0.125 * angle),
                                                                           self.minor_axis * math.sin(0.125 * angle), 0))
<<<<<<< HEAD
        return volmdlr.edges.ArcEllipse3D(point1, p3, point2, self.center,
=======
        return volmdlr.edges.ArcEllipse3D(point1, point3, point2, self.center,
>>>>>>> e9163f8e
                                          self.major_dir, extra=extra)

    def rotation(self, center: volmdlr.Point3D, axis: volmdlr.Vector3D, angle: float):
        """
        Ellipse3D rotation.

        :param center: rotation center.
        :param axis: rotation axis.
        :param angle: angle rotation.
        :return: a new rotated Ellipse3D.
        """
        new_center = self.center.rotation(center, axis, angle)
        new_normal = self.normal.rotation(center, axis, angle)
        new_major_dir = self.major_dir.rotation(center, axis, angle)
        return Ellipse3D(self.major_axis, self.minor_axis, new_center,
                         new_normal, new_major_dir, self.name)

    def rotation_inplace(self, center: volmdlr.Point3D, axis: volmdlr.Vector3D, angle: float):
        """
        Ellipse3D rotation. Object is updated in-place.

        :param center: rotation center
        :param axis: rotation axis
        :param angle: rotation angle
        """
        warnings.warn("'in-place' methods are deprecated. Use a not in-place method instead.", DeprecationWarning)

        self.center.rotation_inplace(center, axis, angle)
        self.normal.rotation_inplace(center, axis, angle)
        self.major_dir.rotation_inplace(center, axis, angle)

    def translation(self, offset: volmdlr.Vector3D):
        """
        Ellipse 3D translation.

        :param offset: translation vector.
        :return: A new translated Ellipse 3D.
        """
        new_center = self.center.translation(offset)
        # new_normal = self.normal.translation(offset)
        new_normal = self.normal
        new_major_dir = self.major_dir.translation(offset)
        return Ellipse3D(self.major_axis, self.minor_axis, new_center,
                         new_normal, new_major_dir, self.name)

    def translation_inplace(self, offset: volmdlr.Vector3D):
        """
        Ellipse3D translation. Object is updated in-place.

        :param offset: translation vector
        """
        warnings.warn("'in-place' methods are deprecated. Use a not in-place method instead.", DeprecationWarning)

        self.center.translation_inplace(offset)
        self.normal.translation_inplace(offset)
        self.major_dir.translation_inplace(offset)

    def plot(self, ax=None, edge_style: EdgeStyle = EdgeStyle()):
        if ax is None:
            fig = plt.figure()
            ax = Axes3D(fig)
        else:
            fig = None

        x = []
        y = []
        z = []
        for point_x, point_y, point_z in self.discretization_points():
            x.append(point_x)
            y.append(point_y)
            z.append(point_z)
        x.append(x[0])
        y.append(y[0])
        z.append(z[0])
        ax.plot(x, y, z, edge_style.color)
        return ax

    @classmethod
    def from_step(cls, arguments, object_dict, **kwargs):
        """
        Converts a step primitive to a Ellipse3D.

        :param arguments: The arguments of the step primitive.
        :type arguments: list
        :param object_dict: The dictionary containing all the step primitives that have already been instantiated.
        :type object_dict: dict
        :return: The corresponding Ellipse3D object.
        :rtype: :class:`volmdlr.wires.Ellipse3D`
        """
        length_conversion_factor = kwargs.get("length_conversion_factor", 1)

        center = object_dict[arguments[1]].origin
        normal = object_dict[arguments[1]].u  # ancien w
        major_dir = object_dict[arguments[1]].v  # ancien u
        major_axis = float(arguments[2]) * length_conversion_factor
        minor_axis = float(arguments[3]) * length_conversion_factor
        return cls(major_axis, minor_axis, center, normal, major_dir,
                   arguments[0][1:-1])


class ClosedPolygon3D(Contour3D, ClosedPolygonMixin):
    """
    A collection of points, connected by line segments, following each other.

    """
    _non_serializable_attributes = ['line_segments', 'primitives']
    _non_eq_attributes = ['line_segments', 'primitives']

    def __init__(self, points: List[volmdlr.Point3D], name: str = ''):
        self.points = points
        self._line_segments = None

        Contour3D.__init__(self, self.line_segments, name)

    def get_line_segments(self):
        lines = []
        if len(self.points) > 1:
            for point1, point2 in zip(self.points,
                                      list(self.points[1:]) + [self.points[0]]):
                lines.append(volmdlr.edges.LineSegment3D(point1, point2))
        return lines

    def copy(self, *args, **kwargs):
        points = [point.copy() for point in self.points]
        return ClosedPolygon3D(points, self.name)

    def __hash__(self):
        return sum(hash(point) for point in self.points)

    def __eq__(self, other_):
        if not isinstance(other_, self.__class__):
            return False
        equal = True
        for point, other_point in zip(self.points, other_.points):
            equal = (equal and point.is_close(other_point))
        return equal

    def plot(self, ax=None, edge_style: EdgeStyle = EdgeStyle()):
        for line_segment in self.line_segments:
            ax = line_segment.plot(ax=ax, edge_style=edge_style)
        return ax

    def rotation(self, center: volmdlr.Point3D, axis: volmdlr.Vector3D,
                 angle: float):
        """
        ClosedPolygon3D rotation.

        :param center: rotation center.
        :param axis: rotation axis.
        :param angle: angle rotation.
        :return: a new rotated ClosedPolygon3D.
        """
        return ClosedPolygon3D(
            [point.rotation(center, axis, angle) for point in
             self.points])

    def rotation_inplace(self, center: volmdlr.Point3D, axis: volmdlr.Vector3D,
                         angle: float):
        """
        ClosedPolygon3D rotation. Object is updated in-place.

        :param center: rotation center.
        :param axis: rotation axis.
        :param angle: rotation angle.
        """
        warnings.warn("'in-place' methods are deprecated. Use a not in-place method instead.", DeprecationWarning)

        for point in self.points:
            point.rotation_inplace(center, axis, angle)

    def translation(self, offset: volmdlr.Vector3D):
        """
        ClosedPolygon3D translation.

        :param offset: translation vector.
        :return: A new translated ClosedPolygon3D.
        """
        new_points = [point.translation(offset) for point in
                      self.points]
        return ClosedPolygon3D(new_points, self.name)

    def translation_inplace(self, offset: volmdlr.Vector3D):
        """
        ClosedPolygon3D translation. Object is updated in-place.

        :param offset: translation vector.
        """
        warnings.warn("'in-place' methods are deprecated. Use a not in-place method instead.", DeprecationWarning)

        for point in self.points:
            point.translation_inplace(offset)

    def to_2d(self, plane_origin, x, y):
        """
        Transforms a ClosedPolygon3D into an ClosedPolygon2D, given a plane origin and an u and v plane vector.

        :param plane_origin: plane origin.
        :param x: plane u vector.
        :param y: plane v vector.
        :return: ClosedPolygon2D.
        """
        points2d = [point.to_2d(plane_origin, x, y) for point in self.points]
        return ClosedPolygon2D(points2d)

    def sewing_with(self, other_poly3d, x, y, resolution=20):
        self_center, other_center = self.average_center_point(), \
            other_poly3d.average_center_point()

        self_poly2d, other_poly2d = self.to_2d(self_center, x, y), \
            other_poly3d.to_2d(other_center, x, y)
        self_center2d, other_center2d = self_poly2d.center_of_mass(), \
            other_poly2d.center_of_mass()
        self_poly2d.translation_inplace(-self_center2d)
        other_poly2d.translation_inplace(-other_center2d)

        bbox_self2d, bbox_other2d = self_poly2d.bounding_rectangle.bounds(), \
            other_poly2d.bounding_rectangle.bounds()
        position = [abs(value) for value in bbox_self2d] \
            + [abs(value) for value in bbox_other2d]
        max_scale = 2 * max(position)

        lines = [volmdlr.edges.LineSegment2D(volmdlr.O2D, max_scale * (
                volmdlr.X2D * math.sin(n * 2 * math.pi / resolution) +
                volmdlr.Y2D * math.cos(n * 2 * math.pi / resolution))
                                             ) for n in range(resolution)]

        self_new_points, other_new_points = [], []
        for line in lines:
            for self_line in self_poly2d.line_segments:
                intersect = line.linesegment_intersections(self_line)
                if intersect:
                    self_new_points.extend(intersect)
                    break

            for other_line in other_poly2d.line_segments:
                intersect = line.linesegment_intersections(other_line)
                if intersect:
                    other_new_points.extend(intersect)
                    break

        new_self_poly2d, new_other_poly2d = ClosedPolygon2D(
            self_new_points), ClosedPolygon2D(other_new_points)
        new_self_poly2d.translation_inplace(self_center2d)
        new_other_poly2d.translation_inplace(other_center2d)

        new_poly1, new_poly2 = new_self_poly2d.to_3d(self_center, x, y), \
            new_other_poly2d.to_3d(other_center, x, y)

        triangles = []
        for point1, point2, other_point in zip(new_poly1.points,
                                               new_poly1.points[
                                                   1:] + new_poly1.points[:1],
                                               new_poly2.points):
            triangles.append([point1, point2, other_point])

        for point1, point2, other_point in zip(
                new_poly2.points, new_poly2.points[1:] + new_poly2.points[:1],
                new_poly1.points[1:] + new_poly1.points[:1]):
            triangles.append([other_point, point2, point1])

        return triangles

    def simplify(self, min_distance: float = 0.01, max_distance: float = 0.05):
        """
        Simplifies polygon 3d.

        :param min_distance: minimal allowed distance.
        :param max_distance: maximal allowed distance.
        :return: Simplified closed polygon 3d.
        """
        return ClosedPolygon3D(self.simplify_polygon(
            min_distance=min_distance, max_distance=max_distance).points)

    def convex_sewing(self, polygon2, x, y):
        """
        Sew to Convex Polygon.

        :param polygon2: other polygon to sew with.
        :param x: u vector for plane projection.
        :param y: v vector for plane projection.
        """
        center1, center2 = self.average_center_point(), polygon2.average_center_point()
        center1_, center2_ = volmdlr.Point3D(center1.x, center1.y, 0), volmdlr.Point3D(center2.x, center2.y, 0)
        new_polygon1, new_polygon2 = self.translation(-center1_), polygon2.translation(-center2_)
        new_center1, new_center2 = new_polygon1.average_center_point(), new_polygon2.average_center_point()

        new_polygon1_2d, new_polygon2_2d = \
            new_polygon1.to_2d(new_center1, x, y), new_polygon2.to_2d(new_center2, x, y)

        dict_closing_pairs = {}
        triangles = []
        list_closing_point_indexes = []
        new_polygon1_2d_points = new_polygon1_2d.points + [
            new_polygon1_2d.points[0]]
        for i, point_polygon1 in enumerate(
                new_polygon1.points + [new_polygon1.points[0]]):
            if i != 0:
                mean_point2d = 0.5 * (
                        new_polygon1_2d_points[i] + new_polygon1_2d_points[
                            i - 1])
                closing_point = new_polygon2_2d.line_intersecting_closing_point(
                    mean_point2d)
                closing_point_index = new_polygon2_2d.points.index(
                    closing_point)

                if i == 1:
                    previous_closing_point_index = closing_point_index
                if closing_point_index != previous_closing_point_index:
                    if closing_point_index in list_closing_point_indexes:
                        closing_point_index = previous_closing_point_index
                    else:
                        dict_closing_pairs[self.points[i - 1]] = (previous_closing_point_index, closing_point_index)

                if point_polygon1.is_close(new_polygon1.points[0]):
                    if list(dict_closing_pairs.values())[-1][-1] != list(dict_closing_pairs.values())[0][0]:
                        dict_closing_pairs[self.points[0]] = (list(dict_closing_pairs.values())[-1][-1],
                                                              list(dict_closing_pairs.values())[0][0])

                real_closing_point = polygon2.points[closing_point_index]

                face_points = [self.points[new_polygon1.points.index(
                    point_polygon1)], self.points[i - 1],
                               real_closing_point]
                triangles.append(face_points)

                list_closing_point_indexes.append(closing_point_index)
                previous_closing_point_index = closing_point_index
        triangles += polygon2.close_sewing(dict_closing_pairs)

        return triangles

    def get_valid_concave_sewing_polygon(self, polygon1_2d, polygon2_2d):
        polygon1_2d_valid__primitive = \
            polygon1_2d.get_valid_sewing_polygon_primitive(polygon2_2d)
        if polygon1_2d_valid__primitive == polygon1_2d.line_segments[0]:
            return self
        new_polygon_primitives = \
            self.line_segments[polygon1_2d.line_segments.index(polygon1_2d_valid__primitive):] + \
            self.line_segments[:polygon1_2d.line_segments.index(polygon1_2d_valid__primitive)]
        polygon1_3d_points = []
        for prim in new_polygon_primitives:
            if not volmdlr.core.point_in_list(prim.start, polygon1_3d_points):
                polygon1_3d_points.append(prim.start)
            if not volmdlr.core.point_in_list(prim.end, polygon1_3d_points):
                polygon1_3d_points.append(prim.end)
        return ClosedPolygon3D(polygon1_3d_points)

    def close_sewing(self, dict_closing_pairs):
        triangles_points = []
        for i, point_polygon2 in enumerate(
                self.points + [self.points[0]]):
            for j, index in enumerate(list(dict_closing_pairs.values())):
                if i != 0:
                    if i - 1 >= index[0] and i <= index[1]:
                        face_points = [self.points[i - 1],
                                       point_polygon2,
                                       list(dict_closing_pairs.keys())[j]]
                        triangles_points.append(face_points)
                    elif index[0] > index[1]:
                        if (i - 1 <= index[0] and i <= index[1]) or (
                                (i - 1 >= index[0]) and i >= index[1]):
                            face_points = [self.points[i - 1],
                                           point_polygon2,
                                           list(dict_closing_pairs.keys())[j]]
                            triangles_points.append(face_points)
        return triangles_points

    def check_sewing(self, polygon2, sewing_faces):
        if not len(self.line_segments) + len(polygon2.line_segments) == len(sewing_faces):
            return False
        return True

    def redefine_sewing_triangles_points(self, triangles_points,
                                         passed_by_zero_index,
                                         closing_point_index,
                                         previous_closing_point_index):
        for n, triangle_points in enumerate(triangles_points[::-1]):
            if (not passed_by_zero_index and
                self.points.index(
                    triangle_points[2]) > closing_point_index) or \
                    (passed_by_zero_index and
                     0 <= self.points.index(triangle_points[
                                                2]) <= previous_closing_point_index and
                     self.points.index(
                         triangle_points[2]) > closing_point_index):
                new_face_points = [triangles_points[-(n + 1)][0],
                                   triangles_points[-(n + 1)][1],
                                   self.points[
                                       closing_point_index]]
                triangles_points[-(n + 1)] = new_face_points

        return triangles_points

    @staticmethod
    def clean_sewing_closing_pairs_dictionary(dict_closing_pairs,
                                              closing_point_index,
                                              passed_by_zero_index):
        """
        Cleans the dictionary containing the sewing closing pairs information.

        In case it needs to be recalculated due to changing closing points.
        """
        dict_closing_pairs_values = list(dict_closing_pairs.values())
        dict_closing_pairs_keys = list(dict_closing_pairs.keys())
        previous_closing_point_index = dict_closing_pairs_values[-1][1]
        last_dict_value = previous_closing_point_index
        for i, key in enumerate(dict_closing_pairs_keys[::-1]):
            if (not passed_by_zero_index and
                last_dict_value > closing_point_index) or \
                    (passed_by_zero_index and
                     0 <= last_dict_value <= previous_closing_point_index and
                     last_dict_value > closing_point_index):
                lower_bounddary_closing_point = key
                del dict_closing_pairs[key]
                if not dict_closing_pairs:
                    break
                last_dict_value = dict_closing_pairs_values[-i - 2][1]

        return dict_closing_pairs, lower_bounddary_closing_point

    @staticmethod
    def is_sewing_forward(closing_point_index, list_closing_point_indexes) -> bool:
        if closing_point_index < list_closing_point_indexes[-1]:
            return False
        return True

    @staticmethod
    def sewing_closing_points_to_remove(closing_point_index, list_closing_point_indexes, passed_by_zero_index):
        list_remove_closing_points = []
        for idx in list_closing_point_indexes[::-1]:
            if not passed_by_zero_index:
                if idx > closing_point_index:
                    list_remove_closing_points.append(idx)
                else:
                    break
            else:
                if 0 < idx <= list_closing_point_indexes[-1] and \
                        idx > closing_point_index:
                    list_remove_closing_points.append(idx)
                else:
                    break
        return list_remove_closing_points

    @staticmethod
    def sewing_closing_point_past_point0(closing_point_index, list_closing_point_indexes,
                                         passed_by_zero_index, ratio_denominator):
        last_to_new_point_index_ratio = (list_closing_point_indexes[-1] -
                                         closing_point_index) / ratio_denominator
        if passed_by_zero_index:
            ratio = (list_closing_point_indexes[0] - closing_point_index) / ratio_denominator
            if math.isclose(ratio, 1, abs_tol=0.3):
                closing_point_index = list_closing_point_indexes[0]
            else:
                closing_point_index = list_closing_point_indexes[-1]
        else:
            if closing_point_index > list_closing_point_indexes[0]:
                ratio1 = (closing_point_index -
                          list_closing_point_indexes[0]) / ratio_denominator
                if math.isclose(ratio1, 0, abs_tol=0.3) and \
                        math.isclose(last_to_new_point_index_ratio, 1, abs_tol=0.3):
                    passed_by_zero_index = True
                    closing_point_index = list_closing_point_indexes[0]
                else:
                    closing_point_index = list_closing_point_indexes[-1]
            else:
                if closing_point_index < ratio_denominator / 4:
                    passed_by_zero_index = True
                elif ratio_denominator - list_closing_point_indexes[-1] >= 6:
                    closing_point_index = list_closing_point_indexes[-1] + 5
                else:
                    closing_point_index = list_closing_point_indexes[-1]
        return closing_point_index, passed_by_zero_index

    @staticmethod
    def validate_concave_closing_point(closing_point_index,
                                       list_closing_point_indexes,
                                       passed_by_zero_index,
                                       ratio_denominator, polygons_points_ratio):
        last_index = list_closing_point_indexes[-1]

        if closing_point_index == last_index:
            return closing_point_index, [], passed_by_zero_index

        list_remove_closing_points = []
        ratio = (last_index - closing_point_index) / ratio_denominator

        if not ClosedPolygon3D.is_sewing_forward(closing_point_index, list_closing_point_indexes):
            if closing_point_index > last_index - 10 and closing_point_index != last_index - 1:
                if closing_point_index - 1 in list_closing_point_indexes and \
                        closing_point_index + 1 in list_closing_point_indexes:
                    closing_point_index = last_index
                    return closing_point_index, list_remove_closing_points, passed_by_zero_index

                list_remove_closing_points = ClosedPolygon3D.sewing_closing_points_to_remove(
                    closing_point_index, list_closing_point_indexes, passed_by_zero_index)

            elif closing_point_index in list_closing_point_indexes:
                closing_point_index = last_index
            elif math.isclose(ratio, 0, abs_tol=0.3):
                closing_point_index = last_index
            else:
                closing_point_index, passed_by_zero_index = ClosedPolygon3D.sewing_closing_point_past_point0(
                    closing_point_index, list_closing_point_indexes, passed_by_zero_index, ratio_denominator)

        elif closing_point_index in list_closing_point_indexes:
            closing_point_index = last_index
        elif len(list_closing_point_indexes) > 2 and list_closing_point_indexes[0] < closing_point_index < last_index:
            closing_point_index = last_index
        elif passed_by_zero_index and closing_point_index > list_closing_point_indexes[0]:
            closing_point_index = last_index
        elif list_closing_point_indexes[0] == 0 and math.isclose(ratio, -1, abs_tol=0.3):
            closing_point_index = last_index
        elif math.isclose(ratio, -1, abs_tol=0.3):
            closing_point_index = last_index
        elif closing_point_index - last_index > 5 and list_closing_point_indexes[
                -1] + 4 <= ratio_denominator - 1 and polygons_points_ratio > 0.95:
            closing_point_index = last_index + 4

        return closing_point_index, list_remove_closing_points, passed_by_zero_index

    def concave_sewing(self, polygon2, x, y):
        polygon1_2d = self.to_2d(volmdlr.O2D, x, y)
        polygon2_2d = polygon2.to_2d(volmdlr.O2D, x, y)
        polygon1_3d = self
        polygon2_3d = polygon2
        if polygon2_2d.area() < polygon1_2d.area():
            polygon1_2d, polygon2_2d = polygon2_2d, polygon1_2d
            polygon1_3d = polygon2
            polygon2_3d = self
        polygon1_3d = polygon1_3d.get_valid_concave_sewing_polygon(
            polygon1_2d, polygon2_2d)
        polygon1_2d = polygon1_3d.to_2d(volmdlr.O2D, x, y)

        # ax=polygon1_2d.plot()
        # polygon2_2d.plot(ax=ax, color='r')

        dict_closing_pairs = {}
        triangles_points = []
        list_closing_point_indexes = []
        passed_by_zero_index = False
        ratio_denom = len(polygon2_2d.points)
        polygons_points_ratio = len(polygon1_2d.points) / ratio_denom
        previous_closing_point_index = None
        for i, primitive1 in enumerate(polygon1_2d.line_segments):
            list_remove_closing_points = []
            closing_point = polygon1_2d.get_closing_point(polygon2_2d,
                                                          primitive1)
            if closing_point.is_close(volmdlr.O2D):
                if previous_closing_point_index is not None:
                    closing_point_index = previous_closing_point_index
                else:
                    raise NotImplementedError(
                        'None of the normal lines intersect polygon2, '
                        'certify projection plane given is correct')
            else:
                closing_point_index = polygon2_2d.points.index(closing_point)

            if i == 0:
                previous_closing_point_index = closing_point_index
            else:
                closing_point_index, list_remove_closing_points, \
                    passed_by_zero_index = self.validate_concave_closing_point(
                        closing_point_index, list_closing_point_indexes,
                        passed_by_zero_index, ratio_denom, polygons_points_ratio)

            if list_remove_closing_points:
                new_list_closing_point_indexes = list(
                    dict.fromkeys(list_closing_point_indexes))
                new_list_remove_closing_indexes = list(
                    dict.fromkeys(list_remove_closing_points))
                if len(list_remove_closing_points) == len(triangles_points):
                    triangles_points = \
                        polygon2_3d.redefine_sewing_triangles_points(
                            triangles_points, passed_by_zero_index,
                            closing_point_index, previous_closing_point_index)
                    if dict_closing_pairs:
                        dict_closing_pairs, lower_bounddary_closing_point = \
                            self.clean_sewing_closing_pairs_dictionary(
                                dict_closing_pairs,
                                closing_point_index,
                                passed_by_zero_index)

                        if len(new_list_remove_closing_indexes) < \
                                len(new_list_closing_point_indexes):
                            dict_closing_pairs[
                                lower_bounddary_closing_point] = (
                                new_list_closing_point_indexes[
                                    -(len(new_list_remove_closing_indexes) + 1)],
                                closing_point_index)
                    for pt_index in list_remove_closing_points:
                        list_closing_point_indexes.remove(pt_index)
                    list_closing_point_indexes.append(closing_point_index)

                elif (not passed_by_zero_index and
                      closing_point_index > polygon2_3d.points.index(
                            triangles_points[-len(list_remove_closing_points) - 1][2])) or \
                        (passed_by_zero_index and closing_point_index >= 0):
                    triangles_points = \
                        polygon2_3d.redefine_sewing_triangles_points(
                            triangles_points, passed_by_zero_index,
                            closing_point_index, previous_closing_point_index)
                    dict_closing_pairs, lower_bounddary_closing_point = \
                        self.clean_sewing_closing_pairs_dictionary(
                            dict_closing_pairs, closing_point_index, passed_by_zero_index)

                    if not list(dict_closing_pairs.keys()) or dict_closing_pairs[
                        list(dict_closing_pairs.keys())[-1]][1] != \
                            closing_point_index:
                        dict_closing_pairs[lower_bounddary_closing_point] = \
                            (new_list_closing_point_indexes[
                                 -(len(new_list_remove_closing_indexes) + 1)],
                             closing_point_index)

                    for pt_index in list_remove_closing_points:
                        list_closing_point_indexes.remove(pt_index)
                    list_closing_point_indexes.append(closing_point_index)
                else:
                    closing_point_index = previous_closing_point_index

            elif closing_point_index != previous_closing_point_index:
                dict_closing_pairs[polygon1_3d.line_segments[i].start] = \
                    (previous_closing_point_index, closing_point_index)
            face_points = [polygon1_3d.line_segments[i].start,
                           polygon1_3d.line_segments[i].end,
                           polygon2_3d.points[closing_point_index]]
            triangles_points.append(face_points)
            list_closing_point_indexes.append(closing_point_index)
            previous_closing_point_index = closing_point_index
            if primitive1 == polygon1_2d.line_segments[-1]:
                if list_closing_point_indexes[-1] != list_closing_point_indexes[0]:
                    ratio = (list_closing_point_indexes[-1] -
                             list_closing_point_indexes[0]) / len(
                        polygon2_2d.points)
                    if math.isclose(ratio, -1,
                                    abs_tol=0.2) and passed_by_zero_index:
                        dict_closing_pairs[
                            polygon1_3d.points[0]] = (
                            list_closing_point_indexes[-2],
                            list_closing_point_indexes[0])
                        new_face_points = [triangles_points[-1][0],
                                           triangles_points[-1][1],
                                           polygon2_3d.points[
                                               list_closing_point_indexes[-2]]]
                        triangles_points.remove(triangles_points[-1])
                        triangles_points.append(new_face_points)
                    else:
                        dict_closing_pairs[polygon1_3d.points[0]] = (
                            list(dict_closing_pairs.values())[-1][-1],
                            list(dict_closing_pairs.values())[0][0])

        triangles_points += polygon2_3d.close_sewing(dict_closing_pairs)

        return triangles_points

    def sewing(self, polygon2, x, y):
        polygon1_2d = self.to_2d(volmdlr.O2D, x, y)
        polygon2_2d = polygon2.to_2d(volmdlr.O2D, x, y)
        if polygon1_2d.is_convex() and polygon2_2d.is_convex():
            return self.convex_sewing(polygon2, x, y)
        return self.concave_sewing(polygon2, x, y)


class Triangle3D(Triangle):
    """
    Defines a triangle 3D.

    :param point1: triangle point 1.
    :param point2: triangle point 2.
    :param point3: triangle point3.
    """

    def __init__(self, point1: volmdlr.Point3D, point2: volmdlr.Point3D,
                 point3: volmdlr.Point3D, name: str = ''):
        Triangle.__init__(self, point1,
                          point2,
                          point3,
                          name)<|MERGE_RESOLUTION|>--- conflicted
+++ resolved
@@ -5339,22 +5339,13 @@
         else:
             angle = (theta1 + theta2) / 2
 
-<<<<<<< HEAD
-        p3 = self.frame.local_to_global_coordinates(volmdlr.Point3D(self.major_axis * math.cos(angle),
-                                                                    self.minor_axis * math.sin(angle), 0))
-=======
         point3 = self.frame.local_to_global_coordinates(volmdlr.Point3D(self.major_axis * math.cos(angle),
                                                                         self.minor_axis * math.sin(angle), 0))
->>>>>>> e9163f8e
         extra = None
         if math.isclose(angle % math.pi, 0.0, abs_tol=1e-6):
             extra = self.frame.local_to_global_coordinates(volmdlr.Point3D(self.major_axis * math.cos(0.125 * angle),
                                                                            self.minor_axis * math.sin(0.125 * angle), 0))
-<<<<<<< HEAD
-        return volmdlr.edges.ArcEllipse3D(point1, p3, point2, self.center,
-=======
         return volmdlr.edges.ArcEllipse3D(point1, point3, point2, self.center,
->>>>>>> e9163f8e
                                           self.major_dir, extra=extra)
 
     def rotation(self, center: volmdlr.Point3D, axis: volmdlr.Vector3D, angle: float):
