#!/usr/bin/env python3
# -*- coding: utf-8 -*-
"""
Module containing wires & contours
"""

import warnings
import itertools
import math
from statistics import mean
from typing import List
import numpy as npy
from scipy.spatial import Delaunay, ConvexHull
import matplotlib.pyplot as plt
import matplotlib.patches
from mpl_toolkits.mplot3d import Axes3D
import plot_data.core as plot_data

import volmdlr
from volmdlr.core_compiled import polygon_point_belongs
import volmdlr.core
import volmdlr.edges
import volmdlr.display as vmd


def bounding_rectangle_adjacent_contours(contours: List):
    '''
    compute the bounding_box of a list of adjacent contours2d

    Parameters
    ----------
    contours : List[volmdlr.wires.Contour2D]

    Returns
    -------
    xmin : float
    xmax : float
    ymin : float
    ymax : float

    '''
    xmin, xmax, ymin, ymax = contours[0].bounding_rectangle()

    for i in range(1, len(contours)):
        xmin_contour, xmax_contour, ymin_contour, ymax_contour = contours[i].bounding_rectangle()
        xmin = min(xmin, xmin_contour)
        xmax = max(xmax, xmax_contour)
        ymin = min(ymin, ymin_contour)
        ymax = max(ymax, ymax_contour)

    return xmin, xmax, ymin, ymax


class Wire:
    _non_data_hash_attributes = ['basis_primitives']
    _non_serializable_attributes = ['primitive_to_index',
                                    'basis_primitives']

    # def __init__(self):
    #     raise TypeError ('It cannot be instantiated directly, see Wire2D, Wire3D, Contour2D or Contour3D')

    def length(self):
        length = 0.
        for primitive in self.primitives:
            length += primitive.length()
        return length

    def discretization_points(self, resolution: float):
        '''
        resolution: distance between two discretized points
        '''

        length = self.length()
        n = int(length / resolution) + 1
        return [self.point_at_abscissa(i / n * length) for i in
                range(n + 1)]

    def point_at_abscissa(self, curvilinear_abscissa: float):
        length = 0.
        for primitive in self.primitives:
            primitive_length = primitive.length()
            if length + primitive_length > curvilinear_abscissa:
                return primitive.point_at_abscissa(
                    curvilinear_abscissa - length)
            length += primitive_length

        if curvilinear_abscissa < length + 1e-9:
            return self.primitives[-1].end
        raise ValueError(
            'abscissa over length: {}>{}'.format(curvilinear_abscissa, length))

    def extract_primitives(self, point1, primitive1, point2, primitive2,
                           inside: bool = True):
        """
        inside: extracted contour is between the two points if True and outside
        these points if False
        """
        primitives = []

        # TODO: Check if it is: self.primitive_to_index[primitive1] OR self.primitive_to_index(primitive1)
        ip1 = self.primitive_to_index(primitive1)
        ip2 = self.primitive_to_index(primitive2)

        if inside:
            if ip1 < ip2:
                pass
            elif ip1 == ip2:  # primitive1 == primitive2
                if point1.point_distance(
                            primitive1.start) < point2.point_distance(
                        primitive1.start):
                    pass
                else:
                    primitive1, primitive2 = primitive2, primitive1
                    point1, point2 = point2, point1

            else:
                primitive1, primitive2 = primitive2, primitive1
                point1, point2 = point2, point1
        else:
            if ip1 > ip2:
                pass
            elif ip1 == ip2:  # primitive1 == primitive2
                if point1.point_distance(
                            primitive1.start) > point2.point_distance(
                        primitive1.start):
                    pass
                else:
                    primitive1, primitive2 = primitive2, primitive1
                    point1, point2 = point2, point1
            else:
                primitive1, primitive2 = primitive2, primitive1
                point1, point2 = point2, point1

        if ip1 < ip2:
            primitives.append(primitive1.split(point1)[1])
            primitives.extend(self.primitives[ip1 + 1:ip2])
            primitives.append(primitive2.split(point2)[0])
        else:
            primitives.append(primitive2.split(point2)[1])
            primitives.extend(self.primitives[ip2 + 1:ip1])
            primitives.append(primitive2.split(point2)[0])

        return primitives

    def extract_without_primitives(self, point1, point2, inside: bool = True):
        """
        inside: extracted contour is between the two points if True and outside
        these points if False
        """
        split_primitives = []
        primitives = self.primitives
        for point in [point1, point2]:
            dist_min = math.inf
            for primitive in primitives:
                dist = primitive.point_distance(point)
                if dist < dist_min:
                    dist_min = dist
                    prim_opt = primitive
            split_primitives.append(prim_opt)
        return self.extract_primitives(point1, split_primitives[0], point2,
                                       split_primitives[1], inside)

    def point_belongs(self, point, abs_tol=1e-7):
        '''
        find out if a point is on the wire or not. If it belongs, we return the primitive's index
        '''

        for i, primitive in enumerate(self.primitives):
            belongs = primitive.point_belongs(point, abs_tol=abs_tol)
            if belongs:
                return i
        return False

    def abscissa(self, point):
        '''
        compute the curvilinear abscisse of a point on a wire
        '''

        index = self.point_belongs(point)

        length = self.primitives[index].abscissa(point)
        for primitive in self.primitives[0:index]:
            length += primitive.length()

        return length

    def sort_points_along_wire(self, points):

        return sorted(points, key=lambda point: self.abscissa(point))


class Wire2D(volmdlr.core.CompositePrimitive2D, Wire):
    """
    A collection of simple primitives, following each other making a wire
    """

    def __init__(self, primitives: List[volmdlr.core.Primitive2D],
                 name: str = ''):
        volmdlr.core.CompositePrimitive2D.__init__(self, primitives, name)

    def to_3d(self, plane_origin, x, y):
        primitives3d = []
        for edge in self.primitives:
            primitives3d.append(edge.to_3d(plane_origin, x, y))

        return Wire3D(primitives3d)

    def extract(self, point1, primitive1, point2, primitive2,
                inside: bool = True):
        """
        inside: extracted contour is between the two points if True and outside these points if False
        """
        return Wire2D(
            self.extract_primitives(point1, primitive1, point2, primitive2,
                                    inside))

    def extract_with_points(self, point1: volmdlr.Point2D,
                            point2: volmdlr.Point2D, inside: bool = True):
        """
        inside: extracted contour is between the two points if True and outside these points if False
        """
        return self.extract_without_primitives(point1, point2, inside)

        # TODO: method to check if it is a wire

    def infinite_intersections(self, infinite_primitives):
        """
        returns a list  that contains:
        the intersections between a succession of infinite primitives (line,
        circle). There must be a method implemented to intersect the two
        infinite primitives.
        """
        offset_intersections = []

        for primitive_1, primitive_2 in zip(infinite_primitives,
                                            infinite_primitives[1:]):

            i = infinite_primitives.index(primitive_1)
            # k = infinite_primitives.index(primitive_2)

            primitive_name = primitive_1.__class__.__name__.lower().replace(
                '2d', '')
            intersection_method_name = '{}_intersections'.format(
                primitive_name)
            next_primitive_name = primitive_2.__class__.__name__.lower(). \
                replace('2d', '')
            next_intersection_method_name = '{}_intersections'.format(
                next_primitive_name)

            if hasattr(primitive_1, next_intersection_method_name):
                intersections = getattr(primitive_1,
                                        next_intersection_method_name)(
                    primitive_2)
                end = self.primitives[i].end

                if len(intersections) == 1:
                    offset_intersections.append(intersections[0])

                else:
                    end = self.primitives[i].end
                    if intersections[0].point_distance(end) > intersections[
                            1].point_distance(end):
                        intersections.reverse()
                    offset_intersections.append(intersections[0])

            elif hasattr(primitive_2, intersection_method_name):
                intersections = getattr(primitive_2, intersection_method_name)(
                    primitive_1)
                if len(intersections) == 1:
                    offset_intersections.append(intersections[0])
                else:
                    end = self.primitives[i].end
                    if intersections[0].point_distance(end) > intersections[
                            1].point_distance(end):
                        intersections.reverse()
                    offset_intersections.append(intersections[0])

            else:
                raise NotImplementedError(
                    'No intersection method between {} and {}. Define {} on {} or {} on {}'.format(
                        primitive_1.__class__.__name__,
                        primitive_2.__class__.__name__,
                        next_intersection_method_name,
                        primitive_1.__class__.__name__,
                        intersection_method_name,
                        primitive_2.__class__.__name__
                    ))

        return offset_intersections

    def offset(self, offset):
        """"
        generates an offset of a Wire2D

        """
        offset_primitives = []
        infinite_primitives = []
        offset_intersections = []
        # ax = self.plot()
        for primitive in self.primitives:
            infinite_primitive = primitive.infinite_primitive(offset)
            infinite_primitives.append(infinite_primitive)
            # infinite_primitive.plot(ax=ax, color='grey')

        offset_intersections += self.infinite_intersections(
            infinite_primitives)

        # [p.plot(ax=ax, color='r') for p in offset_intersections]

        # offset_primitives.append(
        #     self.primitives[0].border_primitive(infinite_primitives[0],
        #                                         offset_intersections[0], 0))

        # offset_primitives.append(
        #     self.primitives[-1].border_primitive(infinite_primitives[-1],
        #                                          offset_intersections[-1],
        #                                          -1))

        for j in range(len(offset_intersections) - 1):
            p1 = offset_intersections[j]
            p2 = offset_intersections[j + 1]
            cutted_primitive = infinite_primitives[
                j + 1].cut_between_two_points(p1, p2)
            offset_primitives.append(cutted_primitive)

        return Wire2D(offset_primitives)

    def plot_data(self, name: str = '', fill=None, color='black',
                  stroke_width: float = 1, opacity: float = 1):
        data = []
        for item in self.primitives:
            data.append(item.plot_data())
        return data

    def line_intersections(self, line: 'volmdlr.edges.Line2D'):
        """
        Returns a list of intersection in ther form of a tuple (point,
        primitive) of the wire primitives intersecting with the line
        """
        intersection_points = []
        for primitive in self.primitives:
            for p in primitive.line_intersections(line):
                intersection_points.append((p, primitive))
        return intersection_points

    def linesegment_intersections(self,
                                  linesegment: 'volmdlr.edges.LineSegment2D'):
        """
        Returns a list of intersection in ther form of a tuple (point,
        primitive) of the wire primitives intersecting with the line
        """
        intersection_points = []
        for primitive in self.primitives:
            for p in primitive.linesegment_intersections(linesegment):
                intersection_points.append((p, primitive))
        return intersection_points

    def is_start_end_crossings_valid(self, line, intersections, primitive):
        """
        :param line: crossing line
        :param intersections: intersections results
         for primitive line intersections
        :param primitive: intersecting primitive
        :return: None if intersection not a start or
        end point of a contours primitives, or a volmdlr.Point2D if it is.
        """
        primitive_index = self.primitives.index(primitive)
        point1, point2 = None, None
        if intersections[0] == primitive.start:
            point1 = primitive.point_at_abscissa(primitive.length() * 0.01)
            point2 = self.primitives[primitive_index - 1].point_at_abscissa(
                self.primitives[primitive_index - 1].length() * .99
            )

            # point2 = primitive.start + \
            #          self.primitives[primitive_index - 1].unit_direction_vector(0.5)
        elif intersections[0] == primitive.end and \
                primitive != self.primitives[-1]:
            point1 = primitive.point_at_abscissa(primitive.length() * 0.99)
            point2 = self.primitives[primitive_index + 1].point_at_abscissa(
                self.primitives[primitive_index + 1].length() * .01)

            # point2 = primitive.end + \
            #          self.primitives[primitive_index + 1].unit_direction_vector(0.5)
        if point1 is not None and point2 is not None:
            return line.is_between_points(point1, point2)
        return False

    @staticmethod
    def is_crossing_start_end_point(intersections, primitive):
        """
        :param intersections: intersections results
         for primitive line intersections
        :param primitive: intersecting primitive
        :return: False if intersection not a start or
        end point of a contours primitives, or True if it is.
        """
        if intersections[0] == primitive.start or intersections[0] == primitive.end:
            return True
        return False

    def line_crossings(self, line: volmdlr.edges.Line2D):
        """
        Calculates valid crossing intersections of a wire and an infinit line
        :param line: line crossing the wire
        :type line: volmdlr.edges.Line2D
        returns a list of Tuples (point, primitive)
        of the wire primitives intersecting with the line
        """
        intersection_points = []
        intersection_points_primitives = []
        for primitive in self.primitives:
            intersections = primitive.line_intersections(line)
            if intersections and intersections[0] not in intersection_points:
                if not self.is_crossing_start_end_point(intersections,
                                                        primitive):
                    intersection_points.append(intersections[0])
                    intersection_points_primitives.append(
                        (intersections[0],
                         primitive))
                elif self.is_start_end_crossings_valid(line, intersections,
                                                       primitive):
                    intersection_points.append(intersections[0])
                    intersection_points_primitives.append(
                        (intersections[0],
                         primitive))
        return intersection_points_primitives

    def wire_intersections(self, wire):
        '''
        compute intersections between two wire2d.

        Parameters
        ----------
        wire : volmdlr.wires.Wire2D

        Returns
        -------
        intersections : List[(volmdlr.Point2D, volmdlr.Primitive2D)]

        '''

        intersections, intersections_points = [], []
        for primitive in wire.primitives:
            a_points = self.linesegment_intersections(primitive)
            if a_points:
                for a in a_points:
                    if a[0] not in intersections_points:
                        intersections.append([a[0], a[1]])
                        intersections_points.append(a[0])

        return intersections

    @classmethod
    def from_points(cls, points: List[volmdlr.Point2D]):
        '''
        define a wire based on points2d with line_segments2d
        '''

        edges = []
        for i in range(0, len(points) - 1):
            edges.append(volmdlr.edges.LineSegment2D(points[i], points[i + 1]))

        return cls(edges)

    def linesegment_crossings(self,
                              linesegment: 'volmdlr.edges.LineSegment2D'):
        """
        Returns a list of crossings in ther form of a tuple (point,
        primitive) of the wire primitives intersecting with the line
        """
        results = self.line_crossings(linesegment.to_line())
        crossings_points = []
        for result in results:
            if linesegment.point_belongs(result[0]):
                crossings_points.append(result)
        return crossings_points

    def wire_crossings(self, wire):
        '''
        compute crossings between two wire2d

        Parameters
        ----------
        wire : volmdlr.wires.Wire2D

        Returns
        -------
        crossings : List[(volmdlr.Point2D, volmdlr.Primitive2D)]

        '''

        crossings, crossings_points = [], []
        for primitive in wire.primitives:
            a_points = self.linesegment_crossings(primitive)
            if a_points:
                for a in a_points:
                    if a[0] not in crossings_points:
                        crossings.append([a[0], a[1]])
                        crossings_points.append(a[0])
        return crossings


class Wire3D(volmdlr.core.CompositePrimitive3D, Wire):
    """
    A collection of simple primitives, following each other making a wire
    """

    def __init__(self, primitives: List[volmdlr.core.Primitive3D],
                 name: str = ''):
        volmdlr.core.CompositePrimitive3D.__init__(self, primitives, name)

    def extract(self, point1, primitive1, point2, primitive2):
        return Wire3D(self.extract_primitives(self, point1, primitive1, point2,
                                              primitive2))

    def extract_with_points(self, point1: volmdlr.Point3D,
                            point2: volmdlr.Point3D, inside):
        return self.extract_without_primitives(point1, point2, inside)

    # TODO: method to check if it is a wire

    def FreeCADExport(self, ip):
        name = 'primitive' + str(ip)

        s = 'E = []\n'
        for ip, primitive in enumerate(self.primitives):
            s += primitive.FreeCADExport('L{}'.format(ip))
            s += 'E.append(Part.Edge(L{}))\n'.format(ip)
        s += '{} = Part.Wire(E[:])\n'.format(name)

        return s

    def frame_mapping(self, frame, side, copy=True):
        new_wire = []
        if side == 'new':
            if copy:
                for primitive in self.primitives:
                    new_wire.append(primitive.frame_mapping(frame, side, copy))
                return Wire3D(new_wire)
            else:
                for primitive in self.primitives:
                    primitive.frame_mapping(frame, side, copy=False)

        if side == 'old':
            if copy:
                for primitive in self.primitives:
                    new_wire.append(primitive.frame_mapping(frame, side, copy))
                return Wire3D(new_wire)
            else:
                for primitive in self.primitives:
                    primitive.frame_mapping(frame, side, copy=False)

    def minimum_distance(self, wire2):
        distance = []
        for element in self.primitives:
            for element2 in wire2.primitives:
                distance.append(element.minimum_distance(element2))

        return min(distance)

    def extrusion(self, extrusion_vector):
        faces = []
        for primitive in self.primitives:
            faces.extend(primitive.extrusion(extrusion_vector))
        return faces

    def to_bspline(self, discretization_parameter, degree):
        '''
        convert a wire3d to a bspline curve3d
        '''

        discretized_points = self.discretization_points(discretization_parameter)
        bspline_curve = volmdlr.edges.BSplineCurve3D.from_points_interpolation(discretized_points, degree)

        return bspline_curve

    # def copy(self, deep=True, memo=None):
    #     primitives_copy = []
    #     for primitive in self.primitives:
    #         primitives_copy.append(primitive.copy())
    #     return Wire3D(primitives_copy)


# TODO: define an edge as an opened polygon and allow to compute area from this reference

class Contour(Wire):

    # def __init__(self):
    #     Wire.__init__(self)

    def extract_primitives(self, point1, primitive1, point2, primitive2, inside: bool = True):
        """
        inside: extracted contour is between the two points if True and outside these points if False
        """
        primitives = []
        ip1 = self.primitive_to_index(primitive1)
        ip2 = self.primitive_to_index(primitive2)
        if inside:
            if ip1 < ip2:
                pass
            elif ip1 == ip2:  # primitive1 == primitive2
                if point1.point_distance(
                            primitive1.start) < point2.point_distance(
                        primitive1.start):
                    pass
                else:
                    primitive1, primitive2 = primitive2, primitive1
                    point1, point2 = point2, point1

            else:
                primitive1, primitive2 = primitive2, primitive1
                point1, point2 = point2, point1
        else:
            if ip1 > ip2:
                pass
            elif ip1 == ip2:  # primitive1 == primitive2
                if point1.point_distance(
                            primitive1.start) > point2.point_distance(
                        primitive1.start):
                    pass
                else:
                    primitive1, primitive2 = primitive2, primitive1
                    point1, point2 = point2, point1
            else:
                primitive1, primitive2 = primitive2, primitive1
                point1, point2 = point2, point1

        ip1 = self.primitive_to_index(primitive1)
        ip2 = self.primitive_to_index(primitive2)

        if ip1 < ip2:
            if primitive1.start == point1:
                primitives.append(primitive1)
            elif primitive1.end == point1:
                pass
            else:
                primitives.append(primitive1.split(point1)[1])
            primitives.extend(self.primitives[ip1 + 1:ip2])
            if primitive2.start == point2:
                pass
            elif primitive2.end == point2:
                primitives.append(primitive2)
            else:
                primitives.append(primitive2.split(point2)[0])
        elif ip1 > ip2 or (ip1 == ip2 and point1.point_distance(
                primitive1.start) > point2.point_distance(primitive1.start)):
            if primitive1.start == point1:
                primitives.append(primitive1)
            elif primitive1.end == point1:
                pass
            else:
                primitives.append(primitive1.split(point1)[1])
            # primitives.append(primitive1.split(point1)[1])
            primitives.extend(self.primitives[ip1 + 1:])
            primitives.extend(self.primitives[:ip2])
            if primitive2.start == point2:
                pass
            elif primitive2.end == point2:
                primitives.append(primitive2)
            else:
                primitives.append(primitive2.split(point2)[0])
        elif (ip1 == ip2 and point1.point_distance(
                primitive1.start) < point2.point_distance(primitive1.start)):
            if primitive1.start != point1:
                primitive = primitive1.split(point1)[1]
                primitive = primitive.split(point2)[0]
                primitives.append(primitive)
            elif primitive1.end != point2:
                primitive = primitive1.split(point2)[0]
                primitives.append(primitive)
            else:
                primitives.append(primitive2)

        return primitives

    def is_ordered(self):
        for prim1, prim2 in zip(
                self.primitives, self.primitives[1:] + [self.primitives[0]]):
            if prim1.end != prim2.start:
                return False
        return True

    def ordering_contour(self, tol=1e-6):
        """
        returns the points of the contour ordered
        """
        list_point_pairs = [(prim.start, prim.end) for prim in self.primitives]
        length_list_points = len(list_point_pairs)
        points = [list_point_pairs[0]]
        list_point_pairs.remove(
            (list_point_pairs[0][0], list_point_pairs[0][1]))
        finished = False
        counter = 0
        counter1 = 0
        while not finished:
            for p1, p2 in list_point_pairs:
                if p1.point_distance(p2) < tol:
                    list_point_pairs.remove((p1, p2))
                elif p1.point_distance(points[-1][-1]) < tol:
                    points.append((p1, p2))
                    list_point_pairs.remove((p1, p2))
                elif p2.point_distance(points[-1][-1]) < tol:
                    points.append((p2, p1))
                    list_point_pairs.remove((p1, p2))
                elif p1.point_distance(points[0][0]) < tol:
                    points = [(p2, p1)] + points
                    list_point_pairs.remove((p1, p2))
                elif p2.point_distance(points[0][0]) < tol:
                    points = [(p1, p2)] + points
                    list_point_pairs.remove((p1, p2))
            if len(list_point_pairs) == 0:
                finished = True
            counter1 += 1
            if counter1 >= 100 * length_list_points:
                self.plot()
                raise NotImplementedError
            if len(list_point_pairs) == 1:
                counter += 1
                if counter > 3:
                    warnings.warn('There may exist a problem with this'
                                  ' contour, it seems it cannot be reordered.'
                                  ' Please, verify its points')
                    ax = self.plot()
                    for point_pair in list_point_pairs:
                        point_pair[0].plot(ax=ax, color='r')
                        point_pair[1].plot(ax=ax, color='r')
                    raise NotImplementedError

        return points

    def identify_primitives_groups(self):
        """
        For a contour with invalid primitives (for example: three
        primitives meeting at one point), it identifies each branch and separates
        the fisrt primitive of each branch in a diferent list
        :param contour_primitives:
        :return: A list of all lists representing a branch of the contour
        """
        points = [p for prim in self.primitives for p in prim]
        list_groups_primitives = []
        for primitive in self.primitives:
            for primitive_point in [primitive.start, primitive.end]:
                if points.count(primitive_point) == 3:
                    if [primitive] not in list_groups_primitives:
                        list_groups_primitives.append([primitive])
        return list_groups_primitives

    def regroup_primitives(self, list_groups_primitives):
        """
        Having the list of primitives_groups, This method is responsable
        for realocating all the remaining primitives
        in these diferent primitives_groups
        :param contour_primitives:
        :param list_groups_primitives:
        :return: list of groups primitives complete
        """
        groups_primitives =\
            [group_prim[0] for group_prim in list_groups_primitives]
        contour_primitives =\
            [prim for prim in self.primitives if
             prim not in groups_primitives]
        finished = False
        while not finished:
            for primitive in contour_primitives:
                for group in list_groups_primitives:
                    group_points = [p for prim in group for p in prim]
                    if primitive.start in group_points or \
                            primitive.end in group_points:
                        group.append(primitive)
                        contour_primitives.remove(primitive)
                        break
                if not contour_primitives:
                    finished = True
        return list_groups_primitives

    @staticmethod
    def delete_smallest_primitives_groups(list_groups_primitives):
        """
        Deletes the smallest branch in the list of the groups_primitives,
        leaving only the groups of primitives that could make a valid contour
        :param list_groups_primitives:
        :return: valid groups_primitives
        """
        dict_groups_lengths = {}
        for group in list_groups_primitives:
            length = 0
            for prim in group:
                length += prim.length()
            dict_groups_lengths[length] = group
        dict_groups_lengths = dict(sorted(dict_groups_lengths.items(),
                                          key=lambda item: item[0]))
        longest = list(dict_groups_lengths.keys())[-1]
        new_groups_primitives = []
        for key, value in dict_groups_lengths.items():
            if key / longest > 0.003:
                new_groups_primitives.append(value)
        return new_groups_primitives

    def validate_contour_primitives(self):
        """
        Verifies if the contour\'s are valid, that is, if there are not three
        primitives meeting at the same point. If not valid, it treats it deletes
        not valid primitives
        :param contour_primitives:
        :return:
        """
        list_groups_primitives = self.identify_primitives_groups()
        if not list_groups_primitives:
            return

        contour_primitives = self.primitives[:]
        if len(contour_primitives) == len(list_groups_primitives):
            list_lengths = [prim.length() for prim in contour_primitives]
            index = list_lengths.index(min(list_lengths))
            contour_primitives.remove(contour_primitives[index])
            self.primitives = contour_primitives
            return

        list_groups_primitives = self.regroup_primitives(list_groups_primitives)
        new_primitives_groups = Contour.delete_smallest_primitives_groups(
            list_groups_primitives)
        new_primitives_contour = []
        for group in new_primitives_groups:
            new_primitives_contour.extend(group)

        self.primitives = new_primitives_contour

    @classmethod
    def contours_from_edges(cls, edges, tol=5e-5):
        list_contours = []
        finished = False
        contour_primitives = []

        while not finished:
            len1 = len(edges)
            for line in edges:
                points = [p for prim in contour_primitives for p in prim]
                if not contour_primitives:
                    contour_primitives.append(line)
                    edges.remove(line)
                    break

                if (line.start in points or line.end in points) and\
                        line not in contour_primitives:
                    contour_primitives.append(line)
                    edges.remove(line)
                    break

                for point in points:
                    if point.is_close(line.start, tol=tol) and\
                            line not in contour_primitives:
                        line.start = point
                        contour_primitives.append(line)
                        edges.remove(line)
                        break
                    elif point.is_close(line.end, tol=tol) and\
                            line not in contour_primitives:
                        line.end = point
                        contour_primitives.append(line)
                        edges.remove(line)
                        break

            if len(edges) != 0 and len(edges) == len1 and len(contour_primitives) != 0:
                contour_n = cls(contour_primitives[:])
                contour_n.validate_contour_primitives()
                contour_n.order_contour()
                list_contours.append(contour_n)
                contour_primitives = []
            elif len(edges) == 0 and len(contour_primitives) != 0:
                contour_n = cls(contour_primitives[:])
                contour_n.validate_contour_primitives()
                contour_n.order_contour()
                list_contours.append(contour_n)
                finished = True

        return list_contours

    def discretized_primitives(self, n: float):
        """
        discretize each contour's primitive and return a list of discretized primitives
        """

        edges = []
        for primitive in self.primitives:
            points = primitive.discretise(n)
            for p1, p2 in zip(points[:-1], points[1:]):
                edges.append(volmdlr.edges.LineSegment2D(p1, p2))

        return edges

    def shares_primitives(self, contour):
        """checks if two contour share primitives"""
        for prim1 in self.primitives:
            if contour.primitive_over_contour(prim1):
                return True
        return False

    def is_superposing(self, contour2, intersecting_points):
        vec1_2 = volmdlr.edges.LineSegment2D(intersecting_points[0],
                                             intersecting_points[1])
        middle_point = vec1_2.middle_point()
        normal = vec1_2.normal_vector()
        point1 = middle_point + normal * 0.00001
        point2 = middle_point - normal * 0.00001
        if (self.point_belongs(point1) and contour2.point_belongs(point1)) or\
                (not self.point_belongs(point1) and
                 not contour2.point_belongs(point1)) or\
                (self.point_belongs(point1) and self.point_belongs(point2)) or\
                (contour2.point_belongs(point1) and
                 contour2.point_belongs(point2)):
            return True
        return False

    def is_sharing_primitives_with(self, contour, all_points=False):
        '''
        check if two contour are sharing primitives
        "all_points" is by default False. Turn it True if you need to get points and edges used to find out shared primitives
        '''

        list_p = []
        edges1 = set()
        # edges2 = set()

        for edge_1, edge_2 in itertools.product(self.primitives,
                                                contour.primitives):
            edges = [edge_1, edge_2, edge_1]
            for edge1, edge2 in zip(edges, edges[1:]):
                for point in [edge2.start, edge2.end]:
                    if edge1.point_belongs(point, 1e-6):
                        # list_p.append(point)
                        # instead of point not in list_p (due to errors)
                        if list_p == []:
                            list_p.append(point)
                        if list_p != [] and point.point_distance(point.nearest_point(list_p)) > 1e-4:
                            list_p.append(point)

                        # edges2.add(edge2)
                        try:
                            self.primitive_to_index(edge1)
                            edges1.add(edge1)
                        except KeyError:
                            edges1.add(edge2)

                    if len(list_p) == 2 and all_points is False:
                        if self.is_superposing(contour, list_p):
                            return False
                        return True
        if len(list_p) < 2:
            return False
        if len(list_p) >= 2 and all_points is True:
            if len(list_p) == 2 and self.is_superposing(contour, list_p):
                return False
            return (edges1, list_p)
        else:
            return False

    def shared_primitives_extremities(self, contour):
        '''
        extract shared primitives extremities between two adjacent contours
        '''

        results = self.is_sharing_primitives_with(contour, all_points=True)
        if results is False:
            raise ValueError(
                    'The contours are not adjacent. They dont share primitives')
        elif len(results[1]) == 2:
            return results[1]
        else:
            edges1, list_p = results
            if isinstance(self, volmdlr.wires.Contour2D):
                contours1 = volmdlr.wires.Contour2D.contours_from_edges(edges1)
                # contours2 = volmdlr.wires.Contour2D.contours_from_edges(edges2)
            elif isinstance(self, volmdlr.wires.Contour3D):
                contours1 = volmdlr.wires.Contour3D.contours_from_edges(edges1)
                # contours2 = volmdlr.wires.Contour3D.contours_from_edges(edges2)
            points = []

            for contour_i in contours1:
                points.extend(contour_i.extremities_points(list_p))

            return points

    def shared_primitives_with(self, contour):
        '''
        extract shared primitives between two adjacent contours
        '''

        shared_primitives_1 = []
        shared_primitives_2 = []

        points = self.shared_primitives_extremities(contour)
        for i in range(0, len(points), 2):
            point1, point2 = points[i], points[i + 1]

            shared_primitives_prim = self.extract_without_primitives(point1,
                                                                     point2,
                                                                     False)
            if contour.point_over_contour(shared_primitives_prim[0].middle_point(), 1e-4) is False:
                shared_primitives_1.extend(self.extract_without_primitives(point1,
                                                                           point2,
                                                                           True))
            else:
                shared_primitives_1.extend(shared_primitives_prim)

            shared_primitives_prim = contour.extract_without_primitives(point1,
                                                                        point2,
                                                                        False)
            if self.point_over_contour(shared_primitives_prim[0].middle_point(), 1e-4) is False:
                shared_primitives_2.extend(contour.extract_without_primitives(point1,
                                                                              point2,
                                                                              True))
            else:
                shared_primitives_2.extend(shared_primitives_prim)

        return [shared_primitives_1, shared_primitives_2]

    def merge_primitives_with(self, contour):
        '''
        extract not shared primitives between two adjacent contours, to be merged
        '''

        points = self.shared_primitives_extremities(contour)
        merge_primitives = []

        for i in range(1, len(points) + 1, 2):
            if i == (len(points) - 1):
                point1, point2 = points[i], points[0]
            else:
                point1, point2 = points[i], points[i + 1]

            merge_primitives_prim = self.extract_without_primitives(point1,
                                                                    point2,
                                                                    False)
            if contour.point_over_contour(merge_primitives_prim[0].middle_point(), 1e-4) is True:
                merge_primitives_prim = self.extract_without_primitives(point1,
                                                                        point2,
                                                                        True)
                merge_primitives.extend(merge_primitives_prim)
            else:
                merge_primitives.extend(merge_primitives_prim)

            merge_primitives_prim = contour.extract_without_primitives(point1,
                                                                       point2,
                                                                       False)
            if self.point_over_contour(merge_primitives_prim[0].middle_point(), 1e-4) is True:
                merge_primitives_prim = contour.extract_without_primitives(point1,
                                                                           point2,
                                                                           True)
                merge_primitives.extend(merge_primitives_prim)
            else:
                merge_primitives.extend(merge_primitives_prim)

        return merge_primitives

    def edges_order_with_adjacent_contour(self, contour):
        """
        check if the shared edges between two adjacent contours are traversed with two different directions along each contour
        """

        contour1 = self
        contour2 = contour

        # shared_tuple = contour1.shared_edges_between2contours(contour2)
        shared_tuple = contour1.shared_primitives_with(contour2)
        # [shared_primitives_1, shared_primitives_2] = contour1.shared_primitives_with(contour2)

        p1_start = contour1.primitives[shared_tuple[0][0]].start
        p2_start = contour2.primitives[shared_tuple[0][1]].start
        p2_end = contour2.primitives[shared_tuple[0][1]].end

        if (p1_start.point_distance(p2_start)) < (p1_start.point_distance(p2_end)):
            return False
        else:
            return True

    def extremities_points(self, list_p):
        '''
        return extremitises points of a list of points on a contour
        '''
        points = []
        primitives = self.primitives
        for i in range(0, len(primitives)):
            pts = []
            for p in list_p:  # due to errors
                if primitives[i].point_belongs(p):
                    pts.append(p)
            if len(pts) == 1:
                points.append(pts[0])
                break
            elif len(pts) > 1:
                points.append(primitives[i].start.nearest_point(pts))
                break

        for i in range(len(primitives) - 1, -1, -1):
            pts = []
            for p in list_p:  # due to errors
                if primitives[i].point_belongs(p):
                    pts.append(p)
            if len(pts) == 1:
                if pts[0] not in points:
                    points.append(pts[0])
                    break
            elif len(pts) > 1:
                point = primitives[i].end.nearest_point(pts)
                if point not in points:
                    points.append(point)
                    break
        return points


class Contour2D(Contour, Wire2D):
    """
    A collection of 2D primitives forming a closed wire2D
    TODO : center_of_mass and second_moment_area should be changed accordingly
    to area considering the triangle drawn by the arcs
    """
    _non_data_hash_attributes = ['_internal_arcs', '_external_arcs',
                                 '_polygon', '_straight_line_contour_polygon',
                                 'primitive_to_index',
                                 'basis_primitives', '_utd_analysis']
    _non_serializable_attributes = ['_internal_arcs', '_external_arcs',
                                    '_polygon',
                                    '_straight_line_contour_polygon',
                                    'primitive_to_index',
                                    'basis_primitives', '_utd_analysis']

    def __init__(self, primitives: List[volmdlr.core.Primitive2D],
                 name: str = ''):
        Wire2D.__init__(self, primitives, name)
        self._utd_edge_polygon = False

    def __hash__(self):
        return sum([hash(e) for e in self.primitives])

    # def __eq__(self, other_):
    #     if other_.__class__.__name__ != self.__class__.__name__:
    #         return False
    #     if len(self.primitives) != len(other_.primitives):
    #         return False
    #     equal = True
    #     for prim1, prim2 in zip(self.primitives, other_.primitives):
    #         equal = (equal and prim1 == prim2)
    #     return equal

    def __eq__(self, other_):
        if other_.__class__.__name__ != self.__class__.__name__:
            return False
        if len(self.primitives) != len(other_.primitives):
            return False
        equal = 0
        for prim1 in self.primitives:
            reverse1 = prim1.reverse()
            found = False
            for prim2 in other_.primitives:
                reverse2 = prim2.reverse()
                if (prim1 == prim2 or reverse1 == prim2
                        or reverse2 == prim1 or reverse1 == reverse2):
                    equal += 1
                    found = True
            if not found:
                return False
        if equal == len(self.primitives):
            return True
        return False

    @property
    def edge_polygon(self):
        if not self._utd_edge_polygon:
            self._edge_polygon = self._get_edge_polygon()
            self._utd_edge_polygon = True
        return self._edge_polygon

    def _get_edge_polygon(self):
        points = []
        for edge in self.primitives:

            if points:
                if edge.start != points[-1]:
                    points.append(edge.start)
            else:
                points.append(edge.start)
        return ClosedPolygon2D(points)

    def to_3d(self, plane_origin, x, y):
        p3d = []
        for edge in self.primitives:
            p3d.append(edge.to_3d(plane_origin, x, y))

        return Contour3D(p3d)

    def point_belongs(self, point):
        if self.edge_polygon.point_belongs(point):
            return True
        # TODO: This is incomplete!!!
        return False

    def point_over_contour(self, point, abs_tol=1e-6):
        belongs = False
        for primitive in self.primitives:
            if primitive.point_belongs(point, abs_tol):
                belongs = True
        return belongs

    def primitive_over_contour(self, primitive, tol: float = 1e-6):
        for prim in self.primitives:
            if not hasattr(prim, 'unit_direction_vector') and \
                    hasattr(prim, 'tangent'):
                vector1 = prim.tangent(0.5)
            else:
                vector1 = prim.unit_direction_vector(0.5)

            if not hasattr(primitive, 'unit_direction_vector') and \
                    hasattr(primitive, 'tangent'):
                vector2 = primitive.tangent(0.5)
            else:
                vector2 = primitive.unit_direction_vector(0.5)
            if vector1.is_colinear_to(vector2):
                mid_point = primitive.middle_point()
                if self.point_over_contour(mid_point, tol):
                    return True
        return False

    def point_distance(self, point):
        min_distance = self.primitives[0].point_distance(point)
        for primitive in self.primitives[1:]:
            distance = primitive.point_distance(point)
            if distance < min_distance:
                min_distance = distance
        return min_distance

    def bounding_points(self):
        points = self.edge_polygon.points[:]
        for primitive in self.primitives:
            if hasattr(primitive, 'polygon_points'):
                points.extend(primitive.polygon_points())
        xmin = min([p[0] for p in points])
        xmax = max([p[0] for p in points])
        ymin = min([p[1] for p in points])
        ymax = max([p[1] for p in points])
        return (volmdlr.Point2D(xmin, ymin), volmdlr.Point2D(xmax, ymax))

    def area(self):
        area = self.edge_polygon.area()
        if self.edge_polygon.is_trigo():
            trigo = 1
        else:
            trigo = -1
        for edge in self.primitives:
            area += trigo * edge.straight_line_area()

        return area

    def center_of_mass(self):
        center = self.edge_polygon.area() * self.edge_polygon.center_of_mass()
        # ax = self.plot()
        # self.edge_polygon.center_of_mass().plot(ax=ax, color='b')
        if self.edge_polygon.is_trigo():
            trigo = 1
        else:
            trigo = -1
        for edge in self.primitives:
            # edge.straight_line_center_of_mass().plot(ax=ax, color='g')
            center += trigo * edge.straight_line_area() \
                      * edge.straight_line_center_of_mass()

        return center / self.area()

    def second_moment_area(self, point):

        Ix, Iy, Ixy = self.edge_polygon.second_moment_area(point)
        for edge in self.primitives:
            Ix_e, Iy_e, Ixy_e = edge.straight_line_second_moment_area(point)
            if self.edge_polygon.is_trigo():
                Ix += Ix_e
                Iy += Iy_e
                Ixy += Ixy_e
            else:
                Ix -= Ix_e
                Iy -= Iy_e
                Ixy -= Ixy_e

        return Ix, Iy, Ixy

    def plot_data(self, edge_style: plot_data.EdgeStyle = None,
                  surface_style: plot_data.SurfaceStyle = None):
        plot_data_primitives = [item.plot_data() for item in self.primitives]
        return plot_data.Contour2D(plot_data_primitives=plot_data_primitives,
                                   edge_style=edge_style,
                                   surface_style=surface_style,
                                   name=self.name)

    def is_inside(self, contour2):
        """
        verifies if a contour is inside another contour perimiter,
        including the edges
        return True or False
        """
        points_contour2 = []
        for prim in contour2.primitives:
            if prim.start not in points_contour2:
                points_contour2.append(prim.start)
            if prim.end not in points_contour2:
                points_contour2.append(prim.end)
            points_contour2.append(prim.middle_point())
        for point in points_contour2:
            if not self.point_belongs(point) and not self.point_over_contour(point, abs_tol=1e-7):
                return False
        return True

    def bounding_rectangle(self):
        xmin, xmax, ymin, ymax = self.primitives[0].bounding_rectangle()
        for edge in self.primitives[1:]:
            xmin_edge, xmax_edge, ymin_edge, ymax_edge = \
                edge.bounding_rectangle()
            xmin = min(xmin, xmin_edge)
            xmax = max(xmax, xmax_edge)
            ymin = min(ymin, ymin_edge)
            ymax = max(ymax, ymax_edge)
        return xmin, xmax, ymin, ymax

    def inverted_primitives(self):
        new_primitives = []
        for prim in self.primitives[::-1]:
            new_primitives.append(
                volmdlr.edges.LineSegment2D(prim.end, prim.start))
        return new_primitives

    def invert(self):
        return Contour2D(self.inverted_primitives())

    def invert_inplace(self):
        self.primitives = self.inverted_primitives()

    def random_point_inside(self):
        xmin, xmax, ymin, ymax = self.bounding_rectangle()
        for i in range(2000):
            p = volmdlr.Point2D.random(xmin, xmax, ymin, ymax)
            if self.point_belongs(p):
                return p

    def order_contour(self):
        if self.is_ordered() or len(self.primitives) < 2:
            return self

        initial_points = []
        for p in self.primitives:
            initial_points.append((p.start, p.end))

        new_primitives = []
        points = self.ordering_contour()
        for p1, p2 in points:
            try:
                index = initial_points.index((p1, p2))
            except ValueError:
                index = initial_points.index((p2, p1))

            if isinstance(self.primitives[index], volmdlr.edges.LineSegment2D):
                new_primitives.append(volmdlr.edges.LineSegment2D(p1, p2))
            elif isinstance(self.primitives[index], volmdlr.edges.Arc2D):
                new_primitives.append(volmdlr.edges.Arc2D(p1, self.primitives[index].interior, p2))
            elif isinstance(self.primitives[index], volmdlr.edges.BSplineCurve2D):
                if (p1, p2) == (self.primitives[index].start, self.primitives[index].end):
                    new_primitives.append(self.primitives[index])
                else:
                    new_primitives.append(self.primitives[index].reverse())

        self.primitives = new_primitives

        return self

    @classmethod
    def extract_contours(cls, contour, point1: volmdlr.Point3D,
                         point2: volmdlr.Point3D, inside=False):

        new_primitives = contour.extract_with_points(point1, point2, inside)
        contours = [cls(new_primitives)]
        return contours

    def cut_by_linesegments(self, lines: List[volmdlr.edges.LineSegment2D]):
        for c in lines:
            if not isinstance(c, volmdlr.edges.LineSegment2D):
                raise KeyError(
                    'contour must be a list of LineSegment2D object')

        cut_lines = []
        for p in lines:
            cut_lines.append(p.to_line())

        contour_to_cut = [self]
        for l in cut_lines:
            new_contour_to_cut = []
            for c in contour_to_cut:
                cs = c.cut_by_line(l)
                new_contour_to_cut.extend(cs)
            contour_to_cut.extend(new_contour_to_cut)

        p1 = Contour2D(lines).center_of_mass()
        dist_min = math.inf
        for c in contour_to_cut:
            if c.area() > 1e-10:
                p0 = c.center_of_mass()
                if p0.point_distance(p1) < dist_min:
                    c_opti = c
                    dist_min = p0.point_distance(p1)
        return c_opti

    def cut_by_line(self,
                    line: volmdlr.edges.Line2D) -> List['Contour2D']:
        """
        :param line: The line used to cut the contour
        :return: A list of resulting contours
        """
        intersections = self.line_crossings(line)
        if not intersections or len(intersections) < 2:
            return [self]
        if len(intersections) % 2 != 0:
            raise NotImplementedError(
                '{} intersections not supported yet'.format(
                    len(intersections)))

        points_intersections = [point for point, prim in intersections]
        sorted_points = line.sort_points_along_line(points_intersections)
        list_contours = []
        contour_to_cut = self
        cutting_points_counter = 0
        while cutting_points_counter != len(sorted_points):

            point1 = sorted_points[cutting_points_counter]
            point2 = sorted_points[cutting_points_counter + 1]
            closing_line = volmdlr.edges.LineSegment2D(point1, point2)
            closing_contour = Contour2D([closing_line])
            contour1, contour2 = contour_to_cut.get_divided_contours(point1,
                                                                     point2,
                                                                     closing_contour,
                                                                     True)
            if sorted_points.index(point1) + 2 < len(sorted_points) - 1:
                if contour1.point_over_contour(
                        sorted_points[sorted_points.index(point1) + 2]):
                    contour_to_cut = contour1
                    list_contours.append(contour2)
                elif contour2.point_over_contour(
                        sorted_points[sorted_points.index(point1) + 2]):
                    contour_to_cut = contour2
                    list_contours.append(contour1)
            else:
                list_contours.extend([contour1, contour2])
            cutting_points_counter += 2
        return list_contours

    def get_pattern(self):
        """ A pattern is portion of the contour from which the contour can be
        reconstructed by rotations of this portion"""
        xmin, xmax, ymin, ymax = self.bounding_rectangle()

        # ax=plt.subplot()
        # line = Line2D(Point2D([xi, 0]),Point2D([xi,1]))
        line = volmdlr.edges.Line2D(volmdlr.Point2D([0, -0.17]),
                                    volmdlr.Point2D([0, 0.17]))
        line_2 = line.Rotation(self.center_of_mass(), 0.26)
        line_3 = line.Rotation(self.center_of_mass(), -0.26)

        intersections = []

        intersections += self.line_intersections(line_2)
        intersections += self.line_intersections(line_3)
        if isinstance(intersections[0][0], volmdlr.Point2D) and \
                isinstance(intersections[1][0], volmdlr.Point2D):
            ip1, ip2 = sorted([self.primitives.index(intersections[0][1]),
                               self.primitives.index(intersections[1][1])])

            ip3, ip4 = sorted([self.primitives.index(intersections[2][1]),
                               self.primitives.index(intersections[3][1])])

            sp11, sp12 = intersections[1][1].split(intersections[1][0])
            sp22, sp21 = intersections[2][1].split(intersections[2][0])

            primitives = []

            a = volmdlr.edges.Arc2D(sp12.end, sp12.interior, sp12.start)
            primitives.append(a)
            primitives.extend(self.primitives[:ip3])
            primitives.append(sp22)
            l = volmdlr.edges.LineSegment2D(sp22.start, sp12.end)
            interior = l.point_at_abscissa(l.Length() / 2)
            primitives.append(
                volmdlr.edges.Arc2D(sp22.start, interior, sp12.end))

        return Contour2D(primitives)

    def contour_from_pattern(self):
        # TODO: Delete this function?
        pattern = self.get_pattern()
        pattern_rotations = []
        # pattern_rotations.append(self)
        for k in range(1, 13):
            new_pattern = pattern.rotation(self.center_of_mass(),
                                           k * math.pi / 6)
            pattern_rotations.append(new_pattern)

        return pattern_rotations

    def simple_triangulation(self):
        lpp = len(self.polygon.points)
        if lpp == 3:
            return self.polygon.points, [(0, 1, 2)]
        elif lpp == 4:
            return self.polygon.points, [(0, 1, 2), (0, 2, 3)]

        # Use delaunay triangulation
        tri = Delaunay([p.vector for p in self.polygon.points])
        # indices = tri.simplices
        return self.polygon.points, tri.simplices

    def split_regularly(self, n):
        """
        Split in n slices
        """
        xmin, xmax, ymin, ymax = self.bounding_rectangle()
        cutted_contours = []
        iteration_contours = [self]
        for i in range(n - 1):
            xi = xmin + (i + 1) * (xmax - xmin) / n
            cut_line = volmdlr.edges.Line2D(volmdlr.Point2D(xi, 0),
                                            volmdlr.Point2D(xi, 1))

            iteration_contours2 = []
            for c in iteration_contours:
                sc = c.cut_by_line(cut_line)
                lsc = len(sc)
                if lsc == 1:
                    cutted_contours.append(c)
                else:
                    iteration_contours2.extend(sc)

            iteration_contours = iteration_contours2[:]
        cutted_contours.extend(iteration_contours)
        return cutted_contours

    def triangulation(self):
        return self.grid_triangulation(number_points_x=20,
                                       number_points_y=20)

    def to_polygon(self, angle_resolution):

        polygon_points = []
        # print([(line.start, line.end) for line in self.primitives])

        for primitive in self.primitives:
            polygon_points.extend(primitive.polygon_points()[:-1])
        #     print('1: ', primitive.polygon_points())
        #     print('2 :', primitive.polygon_points()[:-1])
        # print(polygon_points)
        return ClosedPolygon2D(polygon_points)

    def grid_triangulation(self, x_density: float = None,
                           y_density: float = None,
                           min_points_x: int = 20,
                           min_points_y: int = 20,
                           number_points_x: int = None,
                           number_points_y: int = None):
        """
        Use a n by m grid to triangulize the contour
        """
        bounding_rectangle = self.bounding_rectangle()
        # xmin, xmax, ymin, ymax = self.bounding_rectangle()
        dx = bounding_rectangle[1] - bounding_rectangle[0]  # xmax - xmin
        dy = bounding_rectangle[3] - bounding_rectangle[2]  # ymax - ymin
        if number_points_x is None:
            n = max(math.ceil(x_density * dx), min_points_x)
        else:
            n = number_points_x
        if number_points_y is None:
            m = max(math.ceil(y_density * dy), min_points_y)
        else:
            m = number_points_y

        x = [bounding_rectangle[0] + i * dx / n for i in range(n + 1)]
        y = [bounding_rectangle[2] + i * dy / m for i in range(m + 1)]

        point_index = {}
        ip = 0
        points = []
        triangles = []
        for xi in x:
            for yi in y:
                p = volmdlr.Point2D(xi, yi)
                if self.point_belongs(p):
                    point_index[p] = ip
                    points.append(p)
                    ip += 1

        for i in range(n):
            for j in range(m):
                p1 = volmdlr.Point2D(x[i], y[j])
                p2 = volmdlr.Point2D(x[i + 1], y[j])
                p3 = volmdlr.Point2D(x[i + 1], y[j + 1])
                p4 = volmdlr.Point2D(x[i], y[j + 1])
                points_in = []
                for p in [p1, p2, p3, p4]:
                    if p in point_index:
                        points_in.append(p)
                if len(points_in) == 4:
                    triangles.append(
                        [point_index[p1], point_index[p2], point_index[p3]])
                    triangles.append(
                        [point_index[p1], point_index[p3], point_index[p4]])

                elif len(points_in) == 3:
                    triangles.append([point_index[p] for p in points_in])

        return vmd.DisplayMesh2D(points, triangles)

    # def extract_contours(self, point1: volmdlr.Point2D, point2: volmdlr.Point2D):
    #     split_primitives  = []
    #     # primitives = [p for p in contour.primitives]
    #     primitives = self.primitives
    #     for point in [point1, point2]:
    #         dist_min = math.inf
    #         for primitive in primitives:
    #             # print(point)
    #             dist = primitive.point_distance(point)
    #             if dist < dist_min:
    #                 dist_min = dist
    #                 prim_opt = primitive
    #         split_primitives.append(prim_opt)
    #     print(len(split_primitives))
    #     return self.extract_primitives(point1, split_primitives[0], point2, split_primitives[1])

    def contour_intersections(self, contour2d):
        intersecting_points = []
        for primitive1 in self.primitives:
            for primitive2 in contour2d.primitives:
                line_intersection = primitive1.linesegment_intersections(
                    primitive2)
                if line_intersection:
                    if line_intersection[0] not in intersecting_points:
                        intersecting_points.extend(line_intersection)
                else:
                    point1, point2 = contour2d.primitives[0].start, \
                                     contour2d.primitives[-1].end
                    if primitive1.point_belongs(point1):
                        intersecting_points.append(point1)
                    if primitive1.point_belongs(point2):
                        intersecting_points.append(point2)
            if len(intersecting_points) == 2:
                break
        return intersecting_points

    def get_divided_contours(self, cutting_point1: volmdlr.Point2D,
                             cutting_point2: volmdlr.Point2D,
                             closing_contour,
                             inside: bool):
        extracted_outerpoints_contour1 = \
            volmdlr.wires.Contour2D.extract_contours(self,
                                                     cutting_point1,
                                                     cutting_point2,
                                                     inside)[0]
        extracted_innerpoints_contour1 = \
            volmdlr.wires.Contour2D.extract_contours(self,
                                                     cutting_point1,
                                                     cutting_point2,
                                                     not inside)[0]
        primitives1 = extracted_outerpoints_contour1.primitives + closing_contour.primitives
        primitives2 = extracted_innerpoints_contour1.primitives + closing_contour.primitives
        if extracted_outerpoints_contour1.primitives[0].start == \
                closing_contour.primitives[0].start:
            cutting_contour_new = closing_contour.invert()
            primitives1 = cutting_contour_new.primitives + \
                extracted_outerpoints_contour1.primitives
        elif extracted_outerpoints_contour1.primitives[0].start == \
                closing_contour.primitives[-1].end:
            primitives1 = closing_contour.primitives + \
                          extracted_outerpoints_contour1.primitives

        if extracted_innerpoints_contour1.primitives[0].start == \
                closing_contour.primitives[0].start:
            cutting_contour_new = \
                closing_contour.invert()
            primitives2 = cutting_contour_new.primitives + \
                extracted_innerpoints_contour1.primitives
        elif extracted_innerpoints_contour1.primitives[
                0].start == closing_contour.primitives[-1].end:
            primitives2 = closing_contour.primitives + \
                          extracted_innerpoints_contour1.primitives
        contour1 = volmdlr.wires.Contour2D(primitives1)
        contour1.order_contour()
        contour2 = volmdlr.wires.Contour2D(primitives2)
        contour2.order_contour()
        return contour1, contour2

    def divide(self, contours, inside):
        new_base_contours = [self]
        finished = False
        counter = 0
        list_contour = contours[:]
        list_cutting_contours = contours[:]
        list_valid_contours = []
        while not finished:
            cutting_contour = contours[0]
            for base_contour in new_base_contours:
                cutting_points = []
                point1, point2 = [cutting_contour.primitives[0].start,
                                  cutting_contour.primitives[-1].end]
                if base_contour.point_over_contour(
                        point1) and base_contour.point_over_contour(point2):
                    cutting_points = [point1, point2]
                if cutting_points:
                    contour1, contour2 = base_contour.get_divided_contours(
                        cutting_points[0], cutting_points[1], cutting_contour,
                        inside)

                    new_base_contours.remove(base_contour)
                    for cntr in [contour1, contour2]:
                        valid_contour = True
                        for cut_contour in list_cutting_contours:
                            point_at_abs = cut_contour.point_at_abscissa(
                                cut_contour.length() / 2)
                            if cntr.point_belongs(
                                    point_at_abs) and (not cntr.point_over_contour(
                                    point_at_abs) or True not in [
                                    cntr.primitive_over_contour(
                                        prim) for prim in cut_contour.primitives]):
                                valid_contour = False

                        if valid_contour and cntr.area() != 0.0:
                            list_valid_contours.append(cntr)
                        else:
                            new_base_contours.append(cntr)
                    contours.remove(cutting_contour)
                    break
            if len(contours) == 0:
                finished = True
            if len(contours) == 1 and not new_base_contours:
                finished = True
            counter += 1
            if counter >= 100 * len(list_contour):
                # print('new_base_contours:', len(new_base_contours))
                # print('len(contours):', len(contours))
                # ax=contours[0].plot()
                # base_contour.plot(ax=ax, color='b')
                warnings.warn('There probably exists an open contour (two wires that could not be connected)')
                finished = True

        return list_valid_contours

    def discretized_contour(self, n: float):
        """
        discretize each contour's primitive and return a new contour with teses discretized primitives
        """

        contour = volmdlr.wires.Contour2D((self.discretized_primitives(n)))

        return contour.order_contour()

    @classmethod
    def from_bounding_rectangle(cls, xmin, xmax, ymin, ymax):
        """
        create a contour2d with bounding_box parameters, using linesegments2d
        """

        edge0 = volmdlr.edges.LineSegment2D(volmdlr.Point2D(xmin, ymin), volmdlr.Point2D(xmax, ymin))
        edge1 = volmdlr.edges.LineSegment2D(volmdlr.Point2D(xmax, ymin), volmdlr.Point2D(xmax, ymax))
        edge2 = volmdlr.edges.LineSegment2D(volmdlr.Point2D(xmax, ymax), volmdlr.Point2D(xmin, ymax))
        edge3 = volmdlr.edges.LineSegment2D(volmdlr.Point2D(xmin, ymax), volmdlr.Point2D(xmin, ymin))

        edges = [edge0, edge1, edge2, edge3]

        return volmdlr.wires.Contour2D(edges)

    @classmethod
    def from_points(cls, points: List[volmdlr.Point2D]):
        '''
        create a contour2d from points with line_segments2D
        '''

        if len(points) < 3:
            raise ValueError('contour is defined at least with three points')
        else:
            edges = []
            for i in range(0, len(points) - 1):
                edges.append(volmdlr.edges.LineSegment2D(points[i], points[i + 1]))

            edges.append(volmdlr.edges.LineSegment2D(points[-1], points[0]))

            contour = cls(edges)

            return contour

    def cut_by_bspline_curve(self, bspline_curve2d: volmdlr.edges.BSplineCurve2D):
        '''
        cut a contou2d with bspline_curve2d to define two different contours
        '''
        # TODO: BsplineCurve is descretized and defined with a wire. To be improved!

        contours = self.cut_by_wire(bspline_curve2d.to_wire(20))

        return contours

    def clean_primitives(self):
        '''
        delete primitives with start=end, and return a new contour
        '''

        new_primitives = []
        for p in self.primitives:
            if p.start != p.end:
                new_primitives.append(p)

        return Contour2D(new_primitives)

    def merge_with(self, contour2d):
        '''
        merge two adjacent contours, sharing primitives, and returns one outer contour and inner contours (if there are any)
        '''

        if self.is_inside(contour2d) and not self.is_sharing_primitives_with(contour2d):
            return [self]
        elif contour2d.is_inside(self) and not self.is_sharing_primitives_with(contour2d):
            return [contour2d]

        merged_primitives = self.merge_primitives_with(contour2d)
        contours = volmdlr.wires.Contour2D.contours_from_edges(merged_primitives)
        contours = sorted(contours, key=lambda contour: contour.area(), reverse=True)

        return contours

    def cut_by_wire(self, wire: Wire2D):
        """
        cut a contour2d with a wire2d and return a list of contours2d

        Parameters
        ----------
        wire : volmdlr.wires.Wire2D

        Returns
        -------
        contours2d : list[volmdlr.wires.Contour2D]

        """

        intersections = self.wire_crossings(wire)  # crossings OR intersections (?)
        if not intersections or len(intersections) < 2:
            return [self]
        if len(intersections) % 2 != 0:
            raise NotImplementedError(
                f'{len(intersections)} intersections not supported yet')

        points_intersections = [point for point, prim in intersections]
        sorted_points = wire.sort_points_along_wire(points_intersections)
        list_contours = []
        contour_to_cut = self
        cutting_points_counter = 0
        while cutting_points_counter != len(sorted_points):

            point1 = sorted_points[cutting_points_counter]
            point2 = sorted_points[cutting_points_counter + 1]

            closing_wire = wire.extract_without_primitives(point1, point2, True)
            closing_wire_prim = []
            for closing_w in closing_wire:
                if closing_w:
                    closing_wire_prim.append(closing_w)
            closing_contour = Contour2D(closing_wire_prim)
            contour1, contour2 = contour_to_cut.get_divided_contours(point1,
                                                                     point2,
                                                                     closing_contour,
                                                                     True)
            if sorted_points.index(point1) + 2 < len(sorted_points) - 1:
                if contour1.point_over_contour(
                        sorted_points[sorted_points.index(point1) + 2]):
                    contour_to_cut = contour1
                    list_contours.append(contour2)
                elif contour2.point_over_contour(
                        sorted_points[sorted_points.index(point1) + 2]):
                    contour_to_cut = contour2
                    list_contours.append(contour1)
            else:
                list_contours.extend([contour1, contour2])
            cutting_points_counter += 2

        return list_contours


class ClosedPolygon:

    def length(self):
        list_ = []
        for k in range(len(self.line_segments)):
            list_.append(self.line_segments[k].length())
        return sum(list_)

    def min_length(self):
        list_ = []
        for k in range(len(self.line_segments)):
            list_.append(self.line_segments[k].length())
        return min(list_)

    def max_length(self):
        list_ = []
        for k in range(len(self.line_segments)):
            list_.append(self.line_segments[k].length())
        return max(list_)

    def edge_statistics(self):
        distances = []
        for i, point in enumerate(self.points):
            if i != 0:
                distances.append(point.point_distance(self.points[i - 1]))
        mean_distance = mean(distances)
        std = npy.std(distances)
        return mean_distance, std

    def simplify_polygon(self, min_distance: float = 0.01,
                         max_distance: float = 0.05, angle: float = 15):
        points = [self.points[0]]
        previous_point = None
        for i, point in enumerate(self.points[1:]):
            distance = point.point_distance(points[-1])
            if distance > min_distance:
                if distance > max_distance:
                    number_segmnts = round(distance / max_distance) + 2
                    for n in range(number_segmnts):
                        new_point = points[-1] + (point - points[-1]) * (
                                n + 1) / number_segmnts
                        distance1 = new_point.point_distance(points[-1])
                        if distance1 > max_distance:
                            points.append(new_point)
                else:
                    if point not in points:
                        points.append(point)
            if len(points) > 1:
                vector1 = points[-1] - points[-2]
                vector2 = point - points[-2]
                cos = vector1.dot(vector2) / (vector1.norm() * vector2.norm())
                cos = math.degrees(math.acos(round(cos, 6)))
                if abs(cos) > angle:
                    if previous_point not in points:
                        points.append(previous_point)
                    if point not in points:
                        points.append(point)
            if len(points) > 2:
                distance2 = points[-3].point_distance(points[-2])
                vector1 = points[-2] - points[-3]
                vector2 = points[-1] - points[-3]
                cos = vector1.dot(vector2) / (vector1.norm() * vector2.norm())
                cos = math.degrees(math.acos(round(cos, 6)))
                if distance2 < min_distance and cos < angle:
                    points = points[:-2] + [points[-1]]
            previous_point = point
        distance = points[0].point_distance(points[-1])
        if distance < min_distance:
            points.remove(points[-1])

        if volmdlr.wires.ClosedPolygon2D(points).area() == 0.0:
            return self

        return self.__class__(points)


class ClosedPolygon2D(Contour2D, ClosedPolygon):
    _non_serializable_attributes = ['line_segments', 'primitives',
                                    'basis_primitives']

    def __init__(self, points: List[volmdlr.Point2D], name: str = ''):
        self.points = points
        self.line_segments = self._line_segments()

        Contour2D.__init__(self, self.line_segments, name)

    def copy(self, *args, **kwargs):
        points = [p.copy() for p in self.points]
        return ClosedPolygon2D(points, self.name)

    def __hash__(self):
        return sum([hash(p) for p in self.points])

    def __eq__(self, other_):
        if not isinstance(other_, self.__class__):
            return False
        equal = True
        for point, other_point in zip(self.points, other_.points):
            equal = (equal and point == other_point)
        return equal

    def area(self):
        # TODO: perf: cache number of points
        if len(self.points) < 3:
            return 0.

        x = [point.x for point in self.points]
        y = [point.y for point in self.points]

        x1 = [x[-1]] + x[0:-1]
        y1 = [y[-1]] + y[0:-1]
        return 0.5 * abs(sum([i * j for i, j in zip(x, y1)])
                         - sum([i * j for i, j in zip(y, x1)]))
        # return 0.5 * npy.abs(
        #     npy.dot(x, npy.roll(y, 1)) - npy.dot(y, npy.roll(x, 1)))

    def center_of_mass(self):
        lp = len(self.points)
        if lp == 0:
            return volmdlr.O2D
        elif lp == 1:
            return self.points[0]
        elif lp == 2:
            return 0.5 * (self.points[0] + self.points[1])

        x = [point.x for point in self.points]
        y = [point.y for point in self.points]

        xi_xi1 = x + npy.roll(x, -1)
        yi_yi1 = y + npy.roll(y, -1)
        xi_yi1 = npy.multiply(x, npy.roll(y, -1))
        xi1_yi = npy.multiply(npy.roll(x, -1), y)

        a = 0.5 * npy.sum(xi_yi1 - xi1_yi)  # signed area!
        # print('a :', a)
        #        a=self.area()
        if not math.isclose(a, 0, abs_tol=1e-08):
            cx = npy.sum(npy.multiply(xi_xi1, (xi_yi1 - xi1_yi))) / 6. / a
            cy = npy.sum(npy.multiply(yi_yi1, (xi_yi1 - xi1_yi))) / 6. / a
            return volmdlr.Point2D(cx, cy)

        else:
            self.plot()
            raise NotImplementedError

    def barycenter(self):
        """
        calculates the geometric center of the polygon, which is the
        average position of all the points in it

        returns a Volmdlr.Point2D point
        """
        barycenter1_2d = self.points[0]
        for point in self.points[1:]:
            barycenter1_2d += point
        return barycenter1_2d / len(self.points)

    def point_belongs(self, point):
        """
        Ray casting algorithm copied from internet...
        """
        return polygon_point_belongs((point.x, point.y),
                                     [(p.x, p.y) for p in self.points])

    def second_moment_area(self, point):
        Ix, Iy, Ixy = 0., 0., 0.
        for pi, pj in zip(self.points, self.points[1:] + [self.points[0]]):
            xi, yi = (pi - point)
            xj, yj = (pj - point)
            Ix += (yi ** 2 + yi * yj + yj ** 2) * (xi * yj - xj * yi)
            Iy += (xi ** 2 + xi * xj + xj ** 2) * (xi * yj - xj * yi)
            Ixy += (xi * yj + 2 * xi * yi + 2 * xj * yj + xj * yi) * (
                    xi * yj - xj * yi)
        if Ix < 0:
            Ix = - Ix
            Iy = - Iy
            Ixy = - Ixy
        return Ix / 12., Iy / 12., Ixy / 24.

    def _line_segments(self):
        lines = []
        if len(self.points) > 1:
            for p1, p2 in zip(self.points,
                              list(self.points[1:]) + [self.points[0]]):
                if p1 != p2:
                    lines.append(volmdlr.edges.LineSegment2D(p1, p2))
        return lines

    def rotation(self, center, angle, copy=True):
        if copy:
            return ClosedPolygon2D(
                [p.rotation(center, angle, copy=True) for p in self.points])
        else:
            for p in self.points:
                p.rotation(center, angle, copy=False)

    # @classmethod
    # def polygon_from_segments(cls, list_point_pairs):
    #     points = [list_point_pairs[0][0], list_point_pairs[0][1]]
    #     list_point_pairs.remove((list_point_pairs[0][0], list_point_pairs[0][1]))
    #     finished =  False

    #     while not finished:
    #         for p1, p2 in list_point_pairs:
    #             if p1 == points[-1]:
    #                 points.append(p2)
    #                 break
    #             elif p2 == points[-1]:
    #                 points.append(p1)
    #                 break
    #         list_point_pairs.remove((p1, p2))
    #         if len(list_point_pairs)==0:
    #             finished = True

    #     # for i, i_p1, i_p2 in enumerate(list_point_pairs):
    #     #     for j, j_p1, j_p2 in enumerate(list_point_pairs):
    #     #         if i != j:

    #     #             if p1 == points[-1]:
    #     #                 points.append(p2)
    #     #             elif p2 == points[-1]:
    #     #                 points.append(p1)
    #     # print('points : ', points)
    #     return cls(points)

    def translation(self, offset, copy=True):
        if copy:
            return ClosedPolygon2D(
                [p.translation(offset, copy=True) for p in self.points])
        else:
            for p in self.points:
                p.translation(offset, copy=False)

    def polygon_distance(self,
                         polygon: 'volmdlr.wires.ClosedPolygon2D'):
        p = self.points[0]
        d = []
        for point in polygon.points:
            d.append(p.point_distance(point))
        index = d.index(min(d))
        return d[index]

    def is_trigo(self):
        if len(self.points) < 3:
            return True

        angle = 0.
        for ls1, ls2 in zip(self.line_segments,
                            self.line_segments[1:] + [self.line_segments[0]]):
            u = ls2.unit_direction_vector()
            x = u.dot(ls1.unit_direction_vector())
            y = u.dot(ls1.normal_vector())
            angle += math.atan2(y, x)
        return angle > 0

    def delaunay_triangulation(self):
        points = self.points
        new_points = []
        delaunay_triangles = []
        # ax=plt.subplot()
        for point in points:
            new_points.append([point[0], point[1]])

        delaunay = npy.array(new_points)

        tri = Delaunay(delaunay)

        for simplice in delaunay[tri.simplices]:
            triangle = Triangle2D(volmdlr.Point2D(simplice[0]),
                                  volmdlr.Point2D(simplice[1]),
                                  volmdlr.Point2D(simplice[2]))
            delaunay_triangles.append(triangle)

        return delaunay_triangles

    def offset(self, offset):
        xmin, xmax, ymin, ymax = self.bounding_rectangle()

        max_offset_len = min(xmax - xmin, ymax - ymin) / 2
        if offset <= -max_offset_len:
            print('Inadapted offset, '
                  'polygon might turn over. Offset must be greater than',
                  -max_offset_len)
            raise ValueError('inadapted offset')
        else:
            nb = len(self.points)
            vectors = []
            for i in range(nb - 1):
                v1 = self.points[i + 1] - self.points[i]
                v2 = self.points[i] - self.points[i + 1]
                v1.normalize()
                v2.normalize()
                vectors.append(v1)
                vectors.append(v2)

        v1 = self.points[0] - self.points[-1]
        v2 = self.points[-1] - self.points[0]
        v1.normalize()
        v2.normalize()
        vectors.append(v1)
        vectors.append(v2)

        offset_vectors = []
        offset_points = []

        for i in range(nb):

            # check = False
            ni = vectors[2 * i - 1] + vectors[2 * i]
            if ni == volmdlr.Vector2D(0, 0):
                ni = vectors[2 * i]
                ni = ni.normal_vector()
                offset_vectors.append(ni)
            else:
                ni.normalize()
                if ni.dot(vectors[2 * i - 1].normal_vector()) > 0:
                    ni = - ni
                    # check = True
                offset_vectors.append(ni)

            normal_vector1 = - vectors[2 * i - 1].normal_vector()
            normal_vector2 = vectors[2 * i].normal_vector()
            normal_vector1.normalize()
            normal_vector2.normalize()
            alpha = math.acos(normal_vector1.dot(normal_vector2))

            offset_point = self.points[i] + offset / math.cos(alpha / 2) * \
                (-offset_vectors[i])

            # ax=self.plot()
            # offset_point.plot(ax=ax, color='g')

            # if self.point_belongs(offset_point):
            #     offset_point = self.points[i] + offset / math.cos(alpha / 2) * \
            #                    (-offset_vectors[i])

            offset_points.append(offset_point)

            # self.points[i].plot(ax=ax, color='b')
            # offset_point.plot(ax=ax, color='r')

        return self.__class__(offset_points)

    def point_border_distance(self, point, return_other_point=False):
        """
        Compute the distance to the border distance of polygon
        Output is always positive, even if the point belongs to the polygon
        """
        d_min, other_point_min = self.line_segments[0].point_distance(
            point, return_other_point=True)
        for line in self.line_segments[1:]:
            d, other_point = line.point_distance(
                point, return_other_point=True)
            if d < d_min:
                d_min = d
                other_point_min = other_point
        if return_other_point:
            return d_min, other_point_min
        return d_min

    def to_polygon(self, angle_resolution=None):
        return self

    def self_intersects(self):
        epsilon = 0
        # BENTLEY-OTTMANN ALGORITHM
        # Sort the points along ascending x for the Sweep Line method
        sorted_index = sorted(range(len(self.points)), key=lambda p: (
            self.points[p][0], self.points[p][1]))
        nb = len(sorted_index)
        segments = []
        deleted = []

        while len(
                sorted_index) != 0:  # While all the points haven't been swept
            # Stock the segments between 2 consecutive edges
            # Ex: for the ABCDE polygon, if Sweep Line is on C, the segments
            #   will be (C,B) and (C,D)
            if sorted_index[0] - 1 < 0:
                segments.append((sorted_index[0], nb - 1))
            else:
                segments.append((sorted_index[0], sorted_index[0] - 1))
            if sorted_index[0] >= len(self.points) - 1:
                segments.append((sorted_index[0], 0))
            else:
                segments.append((sorted_index[0], sorted_index[0] + 1))

            # Once two edges linked by a segment have been swept, delete the
            # segment from the list
            to_del = []
            for index in deleted:
                if abs(index - sorted_index[0]) == 1 or abs(
                        index - sorted_index[0]) == nb - 1:
                    to_del.append((index, sorted_index[0]))
                    to_del.append((sorted_index[0], index))

            # Keep track of which edges have been swept
            deleted.append(sorted_index[0])
            sorted_index.pop(0)

            # Delete the segments that have just been swept
            index_to_del = []
            for i, segment in enumerate(segments):
                for seg_to_del in to_del:
                    if segment == seg_to_del:
                        index_to_del.append(i)
            for index in index_to_del[::-1]:
                segments.pop(index)

            # Checks if two segments are intersecting each other, returns True
            # if yes, otherwise the algorithm continues at WHILE
            for segment1 in segments:
                for segment2 in segments:
                    if segment1[0] != segment2[0] and segment1[1] != segment2[
                        1] and segment1[0] != segment2[1] and segment1[1] != \
                            segment2[0]:

                        line1 = volmdlr.edges.LineSegment2D(
                            self.points[segment1[0]],
                            self.points[segment1[1]])
                        line2 = volmdlr.edges.LineSegment2D(
                            self.points[segment2[0]],
                            self.points[segment2[1]])

                        p, a, b = volmdlr.Point2D.line_intersection(line1,
                                                                    line2,
                                                                    True)
                        if p is not None:
                            if 0 + epsilon <= a <= 1 - epsilon \
                                    and 0 + epsilon <= b <= 1 - epsilon:
                                return True, line1, line2

        return False, None, None

    @classmethod
    def points_convex_hull(cls, points):
        if len(points) < 3:
            return
        ymax, pos_ymax = volmdlr.core.max_pos([pt.y for pt in points])
        point_start = points[pos_ymax]
        hull = [point_start]

        barycenter = points[0]
        for pt in points[1:]:
            barycenter += pt
        barycenter = barycenter / (len(points))
        # second point of hull
        theta = []
        remaining_points = points
        del remaining_points[pos_ymax]

        vec1 = point_start - barycenter
        for pt in remaining_points:
            vec2 = pt - point_start
            theta_i = -volmdlr.core.clockwise_angle(vec1, vec2)
            theta.append(theta_i)

        min_theta, posmin_theta = volmdlr.core.min_pos(theta)
        next_point = remaining_points[posmin_theta]
        hull.append(next_point)
        del remaining_points[posmin_theta]
        # Adding first point to close the loop at the end
        remaining_points.append(hull[0])

        initial_vector = vec1.copy()
        total_angle = 0
        while next_point != point_start:
            vec1 = next_point - hull[-2]
            theta = []
            for pt in remaining_points:
                vec2 = pt - next_point
                theta_i = -volmdlr.core.clockwise_angle(vec1, vec2)
                theta.append(theta_i)

            min_theta, posmin_theta = volmdlr.core.min_pos(theta)
            if math.isclose(min_theta, -2 * math.pi, abs_tol=1e-6) \
                    or math.isclose(min_theta, 0, abs_tol=1e-6):
                if remaining_points[posmin_theta] == point_start:
                    break

            else:
                next_point = remaining_points[posmin_theta]

                vec_next_point = next_point - barycenter
                total_angle += (2 * math.pi - volmdlr.core.clockwise_angle(initial_vector, vec_next_point))

                if total_angle > 2 * math.pi:
                    break
                else:
                    initial_vector = vec_next_point

                hull.append(next_point)

            del remaining_points[posmin_theta]

        hull.pop()

        return cls(hull)

    @classmethod
    def concave_hull(cls, points, concavity, scale_factor):
        """
        Calculates the concave hull from a cloud of points, i.e., it Unites all points under the smallest possible area.

        :param points: list of points corresponding to the cloud of points
        :type points: class: 'volmdlr.Point2D'
        :param concavity: Sets how sharp the concave angles can be. It goes from -1 (not concave at all. in fact,
                          the hull will be left convex) up to +1 (very sharp angles can occur. Setting concavity to +1 might
                          result in 0º angles!) concavity is defined as the cosine of the concave angles.
        :type concavity: float
        :param scale_factor: Sets how big is the area where concavities are going to be searched.
                             The bigger, the more sharp the angles can be. Setting it to a very high value might affect the performance of the program.
                             This value should be relative to how close to each other the points to be connected are.
        :type scale_factor: float

        """

        def get_nearby_points(line, points, scale_factor):
            # print('i enter here')
            nearby_points = []
            line_midpoint = 0.5 * (line.start + line.end)
            # print(line_midpoint)
            tries = 0
            n = 5
            bounding_box = [line_midpoint.x - line.length() / 2,
                            line_midpoint.x + line.length() / 2,
                            line_midpoint.y - line.length() / 2,
                            line_midpoint.y + line.length() / 2]
            boundary = [int(bounding / scale_factor) for bounding in
                        bounding_box]
            while tries < n and len(nearby_points) == 0:
                for point in points:
                    if not ((
                                    point.x == line.start.x and point.y == line.start.y) or (
                                    point.x == line.end.x and point.y == line.end.y)):
                        point_x_rel_pos = int(point.x / scale_factor)
                        point_y_rel_pos = int(point.y / scale_factor)
                        if point_x_rel_pos >= boundary[
                                0] and point_x_rel_pos <= boundary[
                                1] and point_y_rel_pos >= boundary[
                                2] and point_y_rel_pos <= boundary[3]:
                            nearby_points.append(point)

                scale_factor *= 4 / 3
                tries += 1

            return nearby_points

        def line_colides_with_hull(line, concave_hull):
            for hull_line in concave_hull:
                if line.start != hull_line.start and line.start != hull_line.end and line.end != hull_line.start and line.end != hull_line.end:
                    if line.line_intersections(hull_line):
                        return True
            return False

        def get_divided_line(line, nearby_points, hull_concave_edges,
                             concavity):
            divided_line = []
            ok_middle_points = []
            list_cossines = []
            for middle_point in nearby_points:
                vect1 = line.start - middle_point
                vect2 = line.end - middle_point
                if middle_point in (line.start, line.end):
                    continue
                cos = round(vect1.dot(vect2) / (vect1.norm() * vect2.norm()),
                            4)
                if cos < concavity:
                    new_lineA = volmdlr.edges.LineSegment2D(start=line.start,
                                                            end=middle_point)
                    new_lineB = volmdlr.edges.LineSegment2D(start=middle_point,
                                                            end=line.end)
                    if not (line_colides_with_hull(line=new_lineA,
                                                   concave_hull=hull_concave_edges) and line_colides_with_hull(
                            line=new_lineB, concave_hull=hull_concave_edges)):
                        ok_middle_points.append(middle_point)
                        list_cossines.append(cos)
            if len(ok_middle_points) > 0:
                #  We want the middlepoint to be the one with widest angle (smallest cossine)
                min_cossine_index = list_cossines.index(min(list_cossines))
                divided_line.append(volmdlr.edges.LineSegment2D(line.start,
                                                                ok_middle_points[
                                                                    min_cossine_index]))
                divided_line.append(volmdlr.edges.LineSegment2D(
                    ok_middle_points[min_cossine_index], line.end))
            return divided_line

        hull_convex_edges = cls.points_convex_hull(points).line_segments
        hull_convex_edges.sort(key=lambda x: x.length(), reverse=True)
        hull_concave_edges = []
        hull_concave_edges.extend(hull_convex_edges)
        hull_points = list(set(
            [pt for line in hull_concave_edges for pt in [line[0], line[1]]]))
        unused_points = []
        for point in points:
            if point not in hull_points:
                unused_points.append(point)

        aLineWasDividedInTheIteration = True
        while aLineWasDividedInTheIteration:
            aLineWasDividedInTheIteration = False
            for line_position_hull in range(len(hull_concave_edges)):

                line = hull_concave_edges[line_position_hull]
                nearby_points = get_nearby_points(line, unused_points,
                                                  scale_factor)
                divided_line = get_divided_line(line, nearby_points,
                                                hull_concave_edges, concavity)
                if len(divided_line) > 0:
                    aLineWasDividedInTheIteration = True
                    unused_points.remove(divided_line[0].end)
                    hull_concave_edges.remove(line)
                    hull_concave_edges.extend(divided_line)
                    break

            hull_concave_edges.sort(key=lambda x: x.length(), reverse=True)

        # line  = hull_concave_edges[0]
        # print('first line legth :', line.length())
        # nearby_points = get_nearby_points(line, unused_points, scale_factor)
        # print('points next the first line in the end: ', nearby_points)
        # divided_line = get_divided_line(line, nearby_points, hull_concave_edges, concavity)
        # print('len divided line :', len(divided_line))
        polygon_points = [(line.start, line.end) for line in hull_concave_edges]
        # polygon_points = [(line.start, line.end) for line in hull_concave_edges
        #                   if line.length() != 0]

        points = [polygon_points[0][0], polygon_points[0][1]]
        polygon_points.remove((polygon_points[0][0], polygon_points[0][1]))
        finished = False

        while not finished:
            for p1, p2 in polygon_points:
                if p1 == points[-1] and p2 not in points:
                    points.append(p2)
                    break
                elif p2 == points[-1] and p1 not in points:
                    points.append(p1)
                    break
            polygon_points.remove((p1, p2))
            if len(polygon_points) == 0:
                finished = True

        return cls(points)  # , nearby_points

    @classmethod
    def convex_hull_points(cls, points):
        """
        Uses the scipy method ConvexHull to calculate the convex hull from
        a cloud of points
        """
        numpy_points = npy.array([(p.x, p.y) for p in points])
        hull = ConvexHull(numpy_points)
        polygon_points = []
        for simplex in hull.simplices:
            polygon_points.append((points[simplex[0]], points[simplex[1]]))

        points = [polygon_points[0][0], polygon_points[0][1]]
        polygon_points.remove((polygon_points[0][0], polygon_points[0][1]))
        finished = False

        while not finished:
            for p1, p2 in polygon_points:
                if p1 == points[-1]:
                    points.append(p2)
                    break
                elif p2 == points[-1]:
                    points.append(p1)
                    break
            polygon_points.remove((p1, p2))
            if len(polygon_points) == 0:
                finished = True

        if points[0] == points[-1]:
            return cls(points[:-1])

        return cls(points)

    def to_3d(self, plane_origin, x, y):
        points3d = [point.to_3d(plane_origin, x, y) for point in self.points]
        return ClosedPolygon3D(points3d)

    def plot(self, ax=None, color='k', alpha=1,
             plot_points=False, point_numbering=False,
             fill=False, fill_color='w', equal_aspect=True):
        if ax is None:
            fig, ax = plt.subplots()
            ax.set_aspect('equal')

        if fill:
            ax.fill([p[0] for p in self.points], [p[1] for p in self.points],
                    facecolor=fill_color)
        for ls in self.line_segments:
            ls.plot(ax=ax, color=color, alpha=alpha)

        if plot_points or point_numbering:
            for point in self.points:
                point.plot(ax=ax, color=color, alpha=alpha)

        if point_numbering:
            for ip, point in enumerate(self.points):
                ax.text(*point, 'point {}'.format(ip + 1),
                        ha='center', va='top')

        if equal_aspect:
            ax.set_aspect('equal')
        else:
            ax.set_aspect('auto')

        ax.margins(0.1)
        plt.show()

        return ax

    def triangulation(self):
        """
        Note: triangles have been inverted for a better rendering in babylonjs
        """
        # ear clipping
        points = self.points[:]
        initial_point_to_index = {p: i for i, p in enumerate(self.points)}
        triangles = []

        remaining_points = self.points[:]
        # ax = ClosedPolygon2D(remaining_points).plot()

        # inital_number_points = len(remaining_points)
        number_remaining_points = len(remaining_points)
        while number_remaining_points > 3:
            current_polygon = ClosedPolygon2D(remaining_points)
            # print('remaining_points')
            # print(len(remaining_points))
            # pl2 = ClosedPolygon2D(remaining_points[1:]+remaining_points[0:1])
            # pl3 = ClosedPolygon2D(remaining_points[2:]+remaining_points[0:2])
            # current_polygon.plot(ax = ax)
            # pl2.plot(point_numbering=True)
            # pl3.plot(point_numbering=True)

            found_ear = False
            for p1, p2, p3 in zip(remaining_points,
                                  remaining_points[1:] + remaining_points[0:1],
                                  remaining_points[2:] + remaining_points[
                                                         0:2]):
                # ax.text(*p2, '{}')
                # ax = current_polygon.plot(point_numbering=True)
                if p1 != p3:
                    line_segment = volmdlr.edges.LineSegment2D(p1, p3)
                # line_segment.plot(color='grey', ax=ax)

                # ax2 = p1.plot(color='r')
                # p2.plot(color='g', ax=ax2)
                # p3.plot(color='b', ax=ax2)

                # Checking if intersections does not contrain the verticies
                # of line_segment
                intersect = False
                intersections = current_polygon.linesegment_intersections(
                    line_segment)
                if intersections:
                    for inter in intersections:
                        if inter[0] not in [line_segment.start,
                                            line_segment.end]:
                            intersect = True
                            break

                if not intersect:
                    # if not current_polygon.linesegment_intersections(line_segment):
                    # May be an ear
                    # print('ear?')
                    # if current_polygon.point_belongs(line_segment.middle_point()):
                    #     line_segment.middle_point().plot(color='g', ax=ax)
                    # else:
                    #     line_segment.middle_point().plot(color='r', ax=ax)
                    # print(current_polygon.point_belongs(
                    #         line_segment.middle_point()))

                    if current_polygon.point_belongs(
                            line_segment.middle_point()):
                        # Confirmed as an ear
                        # print('ear!')

                        triangles.append((initial_point_to_index[p1],
                                          initial_point_to_index[p3],
                                          initial_point_to_index[p2]))
                        remaining_points.remove(p2)
                        # ax.text(*points[initial_point_to_index[p2]], str(number_remaining_points))
                        number_remaining_points -= 1
                        found_ear = True
                        break

            if not found_ear:
                remaining_polygon = ClosedPolygon2D(remaining_points)
                if remaining_polygon.area() > 0.:
                    # Searching for a flat ear
                    found_flat_ear = False
                    for p1, p2, p3 in zip(remaining_points,
                                          remaining_points[
                                              1:] + remaining_points[0:1],
                                          remaining_points[
                                              2:] + remaining_points[0:2]):
                        triangle = Triangle2D(p1, p2, p3)
                        if triangle.area() == 0:
                            remaining_points.remove(p2)
                            found_flat_ear = True
                            break

                    if not found_flat_ear:
                        # remaining_polygon.plot(point_numbering=True, plot_points=True)
                        # vmd.DisplayMesh2D(points, triangles).plot()
                        # print(remaining_points)
                        # raise ValueError('There are no ear in the polygon, it seems malformed')
                        print(
                            'Warning : There are no ear in the polygon, it seems malformed: skipping triangulation')
                        return vmd.DisplayMesh2D(points, triangles)
                else:
                    return vmd.DisplayMesh2D(points, triangles)

        if len(remaining_points) == 3:
            p1, p2, p3 = remaining_points
            triangles.append((initial_point_to_index[p1],
                              initial_point_to_index[p3],
                              initial_point_to_index[p2]))

        return vmd.DisplayMesh2D(points, triangles)

    def simplify(self, min_distance: float = 0.01, max_distance: float = 0.05):
        return ClosedPolygon2D(self.simplify_polygon(min_distance=min_distance,
                                                     max_distance=max_distance).points)

    def line_intersecting_closing_point(self, crossing_point):
        """
        finds closing point for the sewing method using intersection of lines
        drawn from the barycenter
        returns the closing point
        """
        vec_dir = crossing_point.copy()
        vec_dir.normalize()

        line = volmdlr.edges.LineSegment2D(volmdlr.O2D,
                                           crossing_point + vec_dir * 5)
        # line.plot(ax=ax2d, color='b')

        point_intersections = {}
        for line_segment in self.line_segments:
            point_intersection = line_segment.linesegment_intersections(
                line)
            if point_intersection:
                point_intersections[line_segment] = point_intersection[
                    0]
            else:
                if line.point_belongs(line_segment.start):
                    point_intersections[line_segment] = line_segment.start
                if line.point_belongs(line_segment.end):
                    point_intersections[line_segment] = line_segment.end
        point_distance = list(point_intersections.values())[
            0].point_distance(crossing_point)
        point_intersection = list(point_intersections.values())[0]
        line_segment = list(point_intersections.keys())[0]
        for line, point in list(point_intersections.items())[1:]:
            dist = crossing_point.point_distance(point)
            if dist < point_distance:
                point_distance = dist
                point_intersection = point
                line_segment = line

        # point_intersection.plot(ax=ax2d)

        if point_intersection.point_distance(
                line_segment.start) < point_intersection.point_distance(
                                                            line_segment.end):
            closing_point = line_segment.start
        else:
            closing_point = line_segment.end

        return closing_point

    def point_in_polygon(self):
        """
        In case the barycenter of the polygon is outside, this method
        finds another point inside the polygon
        """
        intersetions1 = {}
        linex_pos = volmdlr.edges.LineSegment2D(volmdlr.O2D, volmdlr.X2D * 5)
        linex_neg = volmdlr.edges.LineSegment2D(volmdlr.O2D, -volmdlr.X2D * 5)
        liney_pos = volmdlr.edges.LineSegment2D(volmdlr.O2D, volmdlr.Y2D * 5)
        liney_neg = volmdlr.edges.LineSegment2D(volmdlr.O2D, -volmdlr.Y2D * 5)
        for line in [linex_pos, linex_neg, liney_pos, liney_neg]:
            intersections = []
            for line_segment in self.line_segments:
                point_intersection = line_segment.linesegment_intersections(
                    line)
                intersections.extend(point_intersection)
                if not point_intersection:
                    if line.point_belongs(line_segment.start):
                        intersections.append(line_segment.start)
                    if line.point_belongs(line_segment.end):
                        intersections.append(line_segment.end)
            intersetions1[line] = intersections[:]
        for i, value in enumerate(intersetions1.values()):
            if not value:
                if i % 2 == 0:
                    if len(list(intersetions1.values())[i + 1]) == 2:
                        translation1 = (list(intersetions1.values())[
                                            i + 1][0] +
                                        list(intersetions1.values())[
                                            i + 1][1]) * 0.5
                        break
                if i % 2 != 0:
                    if len(list(intersetions1.values())[i - 1]) == 2:
                        translation1 = (list(intersetions1.values())[
                                            i - 1][0] +
                                        list(intersetions1.values())[
                                            i - 1][1]) * 0.5
                        break

        return translation1

    def repositioned_polygon(self, x, y):
        linex = volmdlr.edges.LineSegment2D(-x.to_2d(volmdlr.O2D, x, y),
                                            x.to_2d(volmdlr.O2D, x, y))
        way_back = volmdlr.O3D
        barycenter = self.barycenter()
        if not self.point_belongs(barycenter):
            barycenter1_2d = self.point_in_polygon()
            self.translation(-barycenter1_2d, False)
            way_back = barycenter1_2d.to_3d(volmdlr.O3D, x, y)
        else:
            inters = self.linesegment_intersections(linex)
            distance = inters[0][0].point_distance(inters[-1][0])
            if distance / 2 > 3 * min(
                    self.point_distance(inters[0][0]),
                    self.point_distance(inters[-1][0])):
                mid_point = (inters[0][0] + inters[-1][0]) * 0.5
                self.translation(-mid_point, False)
                way_back = mid_point.to_3d(volmdlr.O3D, x, y)

        return self, way_back

    def get_possible_sewing_closing_points(self, polygon2, polygon_primitive,
                                           line_segment1: None, line_segment2: None):
        """
        Searches all possibles closing points available for the given primitive
        """
        middle_point = polygon_primitive.middle_point()
        if line_segment1 is None and line_segment2 is None:
            normal_vector = polygon_primitive.unit_normal_vector()
            line_segment1 = volmdlr.edges.LineSegment2D(middle_point,
                                                        middle_point - normal_vector)
            line_segment2 = volmdlr.edges.LineSegment2D(middle_point,
                                                        middle_point + normal_vector)

        line_intersections = {line_segment1: [], line_segment2: []}
        for ls in [line_segment1, line_segment2
                   ]:
            inter_points = []
            for prim in polygon2.line_segments + self.line_segments[
                                                 :self.line_segments.index(
                                                     polygon_primitive)] + self.line_segments[
                                                                           self.line_segments.index(
                                                                               polygon_primitive) + 1:]:
                inters = prim.linesegment_intersections(ls)
                if inters:
                    line_intersections[ls].append((inters[0], prim))
                    inter_points.append(inters[0])
                elif ls.point_belongs(prim.start, 1e-7):
                    if prim.start not in inter_points:
                        line_intersections[ls].append((prim.start, prim))
                        inter_points.append(prim.start)
                elif ls.point_belongs(prim.end, 1e-7):
                    if prim.end not in inter_points:
                        line_intersections[ls].append((prim.end, prim))
                        inter_points.append(prim.end)
                elif prim.point_belongs(middle_point, 1e-7):
                    line_intersections[ls].append((prim.middle_point(), prim))
                    inter_points.append(prim.middle_point())
        return line_intersections

    def select_farthest_sewing_closing_point(self,
                                             line_segment: volmdlr.edges.LineSegment2D,
                                             polygon_primitive,
                                             possible_closing_points):
        """
        Searches the closest sewing closing point available
        """
        closing_point = volmdlr.O2D
        middle_point = polygon_primitive.middle_point()
        distance = 0
        for intr_list in possible_closing_points:
            if intr_list[1] not in self.line_segments:
                dist = intr_list[0].point_distance(line_segment.start)
                if dist > distance:
                    distance = dist
                    closing_point = (intr_list[1].start if
                                     intr_list[0].point_distance(
                                         intr_list[1].start) <
                                     intr_list[0].point_distance(
                                         intr_list[1].end) else
                                     intr_list[1].end)

            elif intr_list[0] == middle_point and \
                    polygon_primitive.length() == intr_list[1].length():
                closing_point = intr_list[1].start
                distance = 0

        return closing_point

    def select_closest_sewing_closing_point(self,
                                            line_segment: volmdlr.edges.LineSegment2D,
                                            polygon_primitive,
                                            possible_closing_points):
        """
        Searches the closest sewing closing point available
        """
        closing_point = volmdlr.O2D
        middle_point = polygon_primitive.middle_point()
        distance = math.inf
        for intr_list in possible_closing_points:
            if intr_list[1] not in self.line_segments:
                dist = intr_list[0].point_distance(line_segment.start)
                if dist < distance:
                    distance = dist
                    closing_point = (intr_list[1].start if
                                     intr_list[0].point_distance(
                                         intr_list[1].start) <
                                     intr_list[0].point_distance(
                                         intr_list[1].end) else
                                     intr_list[1].end)

            elif intr_list[0] == middle_point and \
                    polygon_primitive.length() == intr_list[1].length():
                closing_point = intr_list[1].start
                distance = 0

        return closing_point

    def search_farthest(self, interseting_point, possible_closing_points):
        """
        While Sewing two Polygons, and searching a face\'s closing point, this
        method verifies it shoul the closest of the farthest available
        :return: True if to search the farthest of False if not
        """
        distance = math.inf
        target_prim = None
        for intersection_point, prim in possible_closing_points:
            dist = interseting_point.point_distance(intersection_point)
            if dist < distance:
                distance = dist
                target_prim = prim
        if target_prim in self.line_segments:
            return True
        return False

    def get_closing_point(self, polygon2_2d, primitive, ax=None):
        """Gets sewing closing points for given primitive points"""
        closing_point = volmdlr.O2D
        middle_point = primitive.middle_point()

        normal_vector = primitive.unit_normal_vector()
        line_segment1 = volmdlr.edges.LineSegment2D(middle_point,
                                                    middle_point - normal_vector)
        line_segment2 = volmdlr.edges.LineSegment2D(middle_point,
                                                    middle_point + normal_vector)

        possible_sewing_closing_points_in_linesegment =\
            self.get_possible_sewing_closing_points(polygon2_2d, primitive,
                                                    line_segment1,
                                                    line_segment2)
        if possible_sewing_closing_points_in_linesegment[line_segment1] and\
                not possible_sewing_closing_points_in_linesegment[line_segment2]:
            closing_point = self.select_closest_sewing_closing_point(
                line_segment1, primitive,
                possible_sewing_closing_points_in_linesegment[line_segment1])
            if ax is not None:
                closing_point.plot(ax=ax, color='g')
        if possible_sewing_closing_points_in_linesegment[line_segment2] and \
                not possible_sewing_closing_points_in_linesegment[
                    line_segment1]:
            closing_point = self.select_closest_sewing_closing_point(
                line_segment2, primitive,
                possible_sewing_closing_points_in_linesegment[line_segment2])

        else:
            if len(possible_sewing_closing_points_in_linesegment[line_segment1]) == 1:
                closing_point = self.select_closest_sewing_closing_point(
                    line_segment1, primitive,
                    possible_sewing_closing_points_in_linesegment[
                        line_segment1])
                if closing_point == volmdlr.O2D:
                    closing_point = self.select_farthest_sewing_closing_point(
                        line_segment2, primitive,
                        possible_sewing_closing_points_in_linesegment[
                            line_segment2])
                if ax is not None:
                    closing_point.plot(ax=ax, color='c')
            elif len(possible_sewing_closing_points_in_linesegment[line_segment2]) == 1:
                closing_point = self.select_closest_sewing_closing_point(
                    line_segment2, primitive,
                    possible_sewing_closing_points_in_linesegment[
                        line_segment2])
                if closing_point == volmdlr.O2D:
                    closing_point = self.select_farthest_sewing_closing_point(
                        line_segment1, primitive,
                        possible_sewing_closing_points_in_linesegment[
                            line_segment1])
            else:
                if possible_sewing_closing_points_in_linesegment[line_segment1]:
                    if self.search_farthest(
                            middle_point,
                            possible_sewing_closing_points_in_linesegment[
                                line_segment2]):
                        closing_point =\
                            self.select_farthest_sewing_closing_point(
                                line_segment1, primitive,
                                possible_sewing_closing_points_in_linesegment[
                                    line_segment1])
                    else:
                        closing_point =\
                            self.select_closest_sewing_closing_point(
                                line_segment1, primitive,
                                possible_sewing_closing_points_in_linesegment[
                                    line_segment1])

                elif possible_sewing_closing_points_in_linesegment[
                        line_segment2]:
                    closing_point = self.select_closest_sewing_closing_point(
                        line_segment2, primitive,
                        possible_sewing_closing_points_in_linesegment[
                            line_segment2])
        if ax is not None:
            middle_point.plot(ax=ax, color='r')
            line_segment1.plot(ax=ax, color='y')
            line_segment2.plot(ax=ax, color='b')
            # closing_point.plot(ax=ax)

        return closing_point

    def get_valid_sewing_polygon_primitive(self, polygon2_2d):
        """Get valid primitive to start sewing two polygons"""
        for primitive1 in self.line_segments:
            middle_point = primitive1.middle_point()
            normal_vector = primitive1.unit_normal_vector()
            line_segment1 = volmdlr.edges.LineSegment2D(middle_point,
                                                        middle_point - normal_vector)
            line_segment2 = volmdlr.edges.LineSegment2D(middle_point,
                                                        middle_point + normal_vector)
            possible_closing_points = self.get_possible_sewing_closing_points(
                polygon2_2d, primitive1, line_segment1, line_segment2)
            if len(possible_closing_points[line_segment1]) == 1 and\
                    possible_closing_points[line_segment1][0][1] in polygon2_2d.line_segments:
                closing_point = (possible_closing_points[
                                     line_segment1][0][1].start if
                                 possible_closing_points[
                                     line_segment1][0][0].point_distance(
                                     possible_closing_points[
                                         line_segment1][0][1].start) <
                                 possible_closing_points[
                                     line_segment1][0][0].point_distance(
                                     possible_closing_points[
                                         line_segment1][0][1].end) else
                                 possible_closing_points[
                                     line_segment1][0][1].end)

                if polygon2_2d.points.index(closing_point) >= len(polygon2_2d.points) * 2 / 4:
                    return primitive1

            if len(possible_closing_points[line_segment2]) == 1 and\
                    possible_closing_points[line_segment2][0][1] in polygon2_2d.line_segments:
                closing_point = (possible_closing_points[
                                     line_segment2][0][1].start if
                                 possible_closing_points[
                                     line_segment2][0][0].point_distance(
                                     possible_closing_points[
                                         line_segment2][0][1].start) <
                                 possible_closing_points[
                                     line_segment2][0][0].point_distance(
                                     possible_closing_points[
                                         line_segment2][0][1].end) else
                                 possible_closing_points[
                                     line_segment2][0][1].end)

                if polygon2_2d.points.index(closing_point) >= len(polygon2_2d.points) * 2 / 4:
                    return primitive1

        for primitive1 in self.line_segments:
            closing_point = self.get_closing_point(polygon2_2d,
                                                   primitive1)
            if closing_point != volmdlr.O2D:
                return primitive1

        raise NotImplementedError('make sure the two polygons '
                                  'you are trying to sew are valid ones')

    def is_convex(self):
        """
        Verifies if a polygon is convex or Not
        """
        for prim1, prim2 in zip(self.line_segments, self.line_segments[1:] + [self.line_segments[0]]):
            vector1 = prim1.direction_vector()
            vector2 = prim2.direction_vector()
            angle = volmdlr.core.clockwise_angle(vector1, vector2)
            if self.is_trigo():
                if angle < math.pi and angle != 0:
                    return False
            elif angle > math.pi and angle != 2 * math.pi:
                return False
        return True


class Triangle2D(ClosedPolygon2D):
    def __init__(self, point1: volmdlr.Point2D, point2: volmdlr.Point2D,
                 point3: volmdlr.Point2D, name: str = ''):
        self.point1 = point1
        self.point2 = point2
        self.point3 = point3
        self.name = name

        # ClosedPolygon2D.__init__(self, points=[point1, point2, point3],
        # name=name)

    def area(self):
        u = self.point2 - self.point1
        v = self.point3 - self.point1
        return abs(u.cross(v)) / 2

    def incircle_radius(self):
        a = self.point1.point_distance(self.point2)
        b = self.point1.point_distance(self.point3)
        c = self.point2.point_distance(self.point3)
        return 2 * self.area() / (a + b + c)

    def circumcircle_radius(self):
        a = self.point1.point_distance(self.point2)
        b = self.point1.point_distance(self.point3)
        c = self.point2.point_distance(self.point3)
        return a * b * c / (self.area() * 4.0)

    def ratio_circumr_length(self):
        return self.circumcircle_radius() / self.length()

    def ratio_incircler_length(self):
        return self.incircle_radius() / self.length()

    def aspect_ratio(self):
        a = self.point1.point_distance(self.point2)
        b = self.point1.point_distance(self.point3)
        c = self.point2.point_distance(self.point3)
        s = 0.5 * (a + b + c)
        try:
            return 0.125 * a * b * c / (s - a) / (s - b) / (s - c)
        except ZeroDivisionError:
            return 1000000.


class Circle2D(Contour2D):
    _non_serializable_attributes = ['internal_arcs', 'external_arcs',
                                    'polygon', 'straight_line_contour_polygon',
                                    'primitives', 'basis_primitives']

    def __init__(self, center: volmdlr.Point2D, radius: float, name: str = ''):
        self.center = center
        self.radius = radius
        self.angle = volmdlr.TWO_PI

        # self.points = self.tessellation_points()

        Contour2D.__init__(self, [self], name=name)  # !!! this is dangerous

    def __hash__(self):
        return int(round(1e6 * (self.center.x + self.center.y + self.radius)))

    def __eq__(self, other_circle):
        if self.__class__.__name__ != other_circle.__class__.__name__:
            return False

        return math.isclose(self.center.x,
                            other_circle.center.x, abs_tol=1e-06) \
            and math.isclose(self.center.y,
                             other_circle.center.y, abs_tol=1e-06) \
            and math.isclose(self.radius, other_circle.radius,
                             abs_tol=1e-06)

    def to_polygon(self, angle_resolution: float):
        return ClosedPolygon2D(
            self.polygon_points(angle_resolution=angle_resolution))

    def tessellation_points(self, resolution=40):
        return [(self.center
                 + self.radius * math.cos(teta) * volmdlr.X2D
                 + self.radius * math.sin(teta) * volmdlr.Y2D)
                for teta in npy.linspace(0, volmdlr.TWO_PI, resolution + 1)][
               :-1]

    def point_belongs(self, point, tolerance=1e-9):
        return point.point_distance(self.center) <= self.radius + tolerance

    # def border_points(self):
    #     start = self.center - self.radius * volmdlr.Point2D(1, 0)
    #     end = self.center + self.radius * volmdlr.Point2D(1, 0)
    #     return [start, end]

    def bounding_rectangle(self):

        xmin = self.center.x - self.radius
        xmax = self.center.x + self.radius
        ymin = self.center.y - self.radius
        ymax = self.center.y + self.radius
        return xmin, xmax, ymin, ymax

    def line_intersections(self, line2d: volmdlr.edges.Line2D, tol=1e-9):
        # Duplicate from ffull arc
        Q = self.center
        if line2d.points[0] == self.center:
            P1 = line2d.points[1]
            V = line2d.points[0] - line2d.points[1]
        else:
            P1 = line2d.points[0]
            V = line2d.points[1] - line2d.points[0]
        a = V.dot(V)
        b = 2 * V.dot(P1 - Q)
        c = P1.dot(P1) + Q.dot(Q) - 2 * P1.dot(Q) - self.radius ** 2

        disc = b ** 2 - 4 * a * c
        if math.isclose(disc, 0., abs_tol=tol):
            t1 = -b / (2 * a)
            return [P1 + t1 * V]

        elif disc > 0:
            sqrt_disc = math.sqrt(disc)
            t1 = (-b + sqrt_disc) / (2 * a)
            t2 = (-b - sqrt_disc) / (2 * a)
            return [P1 + t1 * V,
                    P1 + t2 * V]
        else:
            return []

    def circle_intersections(self, circle: 'volmdlr.wires.Circle2D'):
        x0, y0 = self.center
        x1, y1 = circle.center
        r0 = self.radius
        r1 = circle.radius

        d = math.sqrt((x1 - x0) ** 2 + (y1 - y0) ** 2)

        # non intersecting
        if d > r0 + r1:
            return []
        # One circle within other
        if d < abs(r0 - r1):
            return []
        # coincident circles
        if d == 0 and r0 == r1:
            return []
        else:
            a = (r0 ** 2 - r1 ** 2 + d ** 2) / (2 * d)
            h = math.sqrt(r0 ** 2 - a ** 2)
            x2 = x0 + a * (x1 - x0) / d
            y2 = y0 + a * (y1 - y0) / d
            x3 = x2 + h * (y1 - y0) / d
            y3 = y2 - h * (x1 - x0) / d

            x4 = x2 - h * (y1 - y0) / d
            y4 = y2 + h * (x1 - x0) / d

        return [volmdlr.Point2D(x3, y3), volmdlr.Point2D(x4, y4)]

    def arc_intersections(self, arc2d: volmdlr.edges.Arc2D):
        circle = Circle2D(arc2d.center, arc2d.radius)
        intersections = []

        for inter in self.circle_intersections(circle):
            try:
                arc2d.abscissa(inter)  # I guess it is a test?
                intersections.append(inter)
            except ValueError:
                pass
        return intersections

    def length(self):
        return volmdlr.TWO_PI * self.radius

    def plot(self, ax=None, linestyle='-', color='k', linewidth=1, alpha=1.,
             equal_aspect=True):
        if ax is None:
            fig, ax = plt.subplots()
        # else:
        #     fig = ax.figure
        if self.radius > 0:
            ax.add_patch(matplotlib.patches.Arc((self.center.x, self.center.y),
                                                2 * self.radius,
                                                2 * self.radius,
                                                angle=0,
                                                theta1=0,
                                                theta2=360,
                                                color=color,
                                                alpha=alpha,
                                                linestyle=linestyle,
                                                linewidth=linewidth))
        if equal_aspect:
            ax.set_aspect('equal')
        return ax

    def to_3d(self, plane_origin, x, y):
        normal = x.cross(y)
        center3d = self.center.to_3d(plane_origin, x, y)
        return Circle3D(volmdlr.Frame3D(center3d, x, y, normal),
                        self.radius, self.name)

    def rotation(self, center, angle, copy=True):
        if copy:
            return Circle2D(self.center.rotation(center, angle, copy=True),
                            self.radius)
        else:
            self.center.rotation(center, angle, copy=False)

    def translation(self, offset, copy=True):
        if copy:
            return Circle2D(self.center.translation(offset, copy=True),
                            self.radius)
        else:
            self.center.translation(offset, copy=False)

    def frame_mapping(self, frame, side, copy=True):
        """
        side = 'old' or 'new'
        """
        if side == 'old':
            if copy:
                return Circle2D(frame.old_coordinates(self.center),
                                self.radius)
            else:
                self.center = frame.old_coordinates(self.center)
        if side == 'new':
            if copy:
                return Circle2D(frame.new_coordinates(self.center),
                                self.radius)
            else:
                self.points = frame.new_coordinates(self.center)

    def area(self):
        return math.pi * self.radius ** 2

    def second_moment_area(self, point):
        """
        Second moment area of part of disk
        """
        I = math.pi * self.radius ** 4 / 4
        return volmdlr.geometry.huygens2d(I, I, 0, self.area(), self.center,
                                          point)

    def center_of_mass(self):
        return self.center

    def point_symmetric(self, point):
        center = 2 * point - self.center
        return Circle2D(center, self.radius)

    def plot_data(self, edge_style: plot_data.EdgeStyle = None,
                  surface_style: plot_data.SurfaceStyle = None):
        return plot_data.Circle2D(cx=self.center.x,
                                  cy=self.center.y,
                                  r=self.radius,
                                  edge_style=edge_style,
                                  surface_style=surface_style)

    def copy(self, *args, **kwargs):
        return Circle2D(self.center.copy(), self.radius)

    def point_at_abscissa(self, curvilinear_abscissa):
        start = self.center + self.radius * volmdlr.X3D
        return start.rotation(self.center,
                              curvilinear_abscissa / self.radius)

    # def triangulation(self, n=35):
    #     l = self.length()
    #     points = [self.point_at_abscissa(l * i / n) for i in range(n)]
    #     points.append(self.center)
    #     triangles = [(i, i + 1, n) for i in range(n - 1)] + [(n - 1, 0, n)]

    def split(self, split_start, split_end):
        x1, y1 = split_start - self.center
        x2, y2 = split_end - self.center

        angle1 = math.atan2(y1, x1)
        angle2 = math.atan2(y2, x2)
        angle_i1 = 0.5 * (angle2 - angle1)
        angle_i2 = angle_i1 + math.pi
        interior_point1 = split_start.rotation(self.center, angle_i1)
        interior_point2 = split_start.rotation(self.center, angle_i2)

        return [volmdlr.edges.Arc2D(split_start, interior_point1,
                                    split_end),
                volmdlr.edges.Arc2D(split_start, interior_point2,
                                    split_end)]

    def discretise(self, n: float):
        # BUGGED: returns method
        circle_to_nodes = {}
        nodes = []
        if n * self.length() < 1:
            circle_to_nodes[self] = self.border_points
        else:
            n0 = int(math.ceil(n * self.length()))
            l0 = self.length() / n0

            for k in range(n0):
                node = self.point_at_abscissa(k * l0)

                nodes.append(node)

            circle_to_nodes[self] = nodes

        return circle_to_nodes[self]

    def polygon_points(self, angle_resolution=10):
        return volmdlr.edges.Arc2D.polygon_points(
            self, angle_resolution=angle_resolution)


class Contour3D(Contour, Wire3D):
    _non_serializable_attributes = ['points']
    _non_eq_attributes = ['name']
    _non_hash_attributes = ['points', 'name']
    _generic_eq = True
    """
    A collection of 3D primitives forming a closed wire3D
    """

    def __init__(self, primitives: List[volmdlr.core.Primitive3D],
                 name: str = ''):
        """

        """

        Wire3D.__init__(self, primitives=primitives, name=name)
        self._utd_edge_polygon = False

    def __hash__(self):
        return sum([hash(e) for e in self.primitives])

    def __eq__(self, other_):
        if other_.__class__.__name__ != self.__class__.__name__:
            return False
<<<<<<< HEAD
        if len(self.primitives) != len(other_.primitives):
            return False
        equal = 0
        for prim1 in self.primitives:
            reverse1 = prim1.reverse()
            found = False
            for prim2 in other_.primitives:
                reverse2 = prim2.reverse()
                if (prim1 == prim2 or reverse1 == prim2
                        or reverse2 == prim1 or reverse1 == reverse2):
                    equal += 1
                    found = True
            if not found:
                return False
        if equal == len(self.primitives):
            return True
        return False
=======
        equal = True
        for primitive, other_primitive in zip(self.primitives, other_.primitives):
            equal = (equal and primitive == other_primitive)
            if not equal:
                return False
        return equal
>>>>>>> 980b6324

    @property
    def edge_polygon(self):
        if not self._utd_edge_polygon:
            self._edge_polygon = self._get_edge_polygon()
            self._utd_edge_polygon = True
        return self._edge_polygon

    def _get_edge_polygon(self):
        points = []
        for edge in self.primitives:
            if points:
                if edge.start != points[-1]:
                    points.append(edge.start)
            else:
                points.append(edge.start)
        return ClosedPolygon3D(points)

    @classmethod
    def from_step(cls, arguments, object_dict):
        name = arguments[0][1:-1]
        raw_edges = []
        # edge_ends = {}
        for ie, edge_id in enumerate(arguments[1]):
            edge = object_dict[int(edge_id[1:])]
            raw_edges.append(edge)

        if (len(raw_edges)) == 1:
            if isinstance(raw_edges[0], cls):
                # Case of a circle, ellipse...
                return raw_edges[0]
            else:
                return cls(raw_edges, name=name)

        distances = [raw_edges[0].end.point_distance(raw_edges[1].start),
                     raw_edges[0].start.point_distance(raw_edges[1].start),
                     raw_edges[0].end.point_distance(raw_edges[1].end),
                     raw_edges[0].start.point_distance(raw_edges[1].end)]
        index = distances.index(min(distances))
        if min(distances) > 5e-4:
            ax = raw_edges[0].plot()
            raw_edges[1].plot(ax=ax)
            deltax1 = abs(raw_edges[0].start.x - raw_edges[1].end.x)
            deltax2 = abs(raw_edges[0].end.x - raw_edges[1].end.x)
            deltay1 = abs(raw_edges[0].start.y - raw_edges[1].end.y)
            deltay2 = abs(raw_edges[0].end.y - raw_edges[1].end.y)
            deltaz1 = abs(raw_edges[0].start.z - raw_edges[1].end.z)
            deltaz2 = abs(raw_edges[0].end.z - raw_edges[1].end.z)
            raise NotImplementedError(
                'First 2 edges of contour not follwing each other',
                'delta = {}, {}, {}, {}, {}, {}'.format(deltax1, deltax2,
                                                        deltay1, deltay2,
                                                        deltaz1, deltaz2))
        # Making things right for first 2 primitives

        if index == 0:
            edges = [raw_edges[0], raw_edges[1]]
        elif index == 1:
            edges = [raw_edges[0].reverse(), raw_edges[1]]
        elif index == 2:
            edges = [raw_edges[0], raw_edges[1].reverse()]
        elif index == 3:
            edges = [raw_edges[0].reverse(), raw_edges[1].reverse()]
        else:
            raise NotImplementedError

        last_edge = edges[-1]
        for raw_edge in raw_edges[2:]:
            distances = [raw_edge.start.point_distance(last_edge.end),
                         raw_edge.end.point_distance(last_edge.end)]
            index = distances.index(min(distances))
            if min(distances) > 5e-4:
                ax = last_edge.plot(color='b')
                raw_edge.plot(ax=ax, color='r')
                last_edge.end.plot(ax=ax, color='b')
                raw_edges[0].plot(ax=ax, color='g')
                deltax1 = abs(raw_edge.start.x - last_edge.end.x)
                deltax2 = abs(raw_edge.end.x - last_edge.end.x)
                deltay1 = abs(raw_edge.start.y - last_edge.end.y)
                deltay2 = abs(raw_edge.end.y - last_edge.end.y)
                deltaz1 = abs(raw_edge.start.z - last_edge.end.z)
                deltaz2 = abs(raw_edge.end.z - last_edge.end.z)
                raise NotImplementedError(
                    'Edges of contour not follwing each other',
                    'delta = {}, {}, {}, {}, {}, {}'.format(deltax1, deltax2,
                                                            deltay1, deltay2,
                                                            deltaz1, deltaz2))
            if index == 0:
                last_edge = raw_edge
            elif index == 1:
                last_edge = raw_edge.reverse()

            edges.append(last_edge)
        return cls(edges, name=name)

    def to_step(self, current_id, surface_id=None):

        content = ''
        edge_ids = []
        for primitive in self.primitives:
            if isinstance(primitive, volmdlr.edges.BSplineCurve3D):
                continue
            primitive_content, primitive_ids = primitive.to_step(current_id)
            content += primitive_content
            current_id = primitive_ids[-1] + 1
            for primitive_id in primitive_ids:
                content += "#{} = ORIENTED_EDGE('{}',*,*,#{},.T.);\n".format(
                    current_id,
                    primitive.name,
                    primitive_id)
                edge_ids.append(current_id)

                current_id += 1

        content += "#{} = EDGE_LOOP('{}',({}));\n".format(
            current_id, self.name, volmdlr.core.step_ids_to_str(edge_ids))
        return content, current_id

    def average_center_point(self):
        nb = len(self.points)
        x = npy.sum([p[0] for p in self.points]) / nb
        y = npy.sum([p[1] for p in self.points]) / nb
        z = npy.sum([p[2] for p in self.points]) / nb

        return volmdlr.Point3D(x, y, z)

    def rotation(self, center, axis, angle, copy=True):
        if copy:
            new_edges = [edge.rotation(center, axis, angle, copy=True) for edge
                         in self.primitives]
            # new_points = [p.rotation(center, axis, copy=True) for p in self.points]
            return Contour3D(new_edges, None, self.name)
        else:
            for edge in self.primitives:
                edge.rotation(center, axis, angle, copy=False)
            for point in self.tessel_points:
                point.rotation(center, axis, angle, copy=False)

    def translation(self, offset, copy=True):
        if copy:
            new_edges = [edge.translation(offset, copy=True) for edge in
                         self.primitives]
            # new_points = [p.translation(offset, copy=True) for p in self.points]
            return Contour3D(new_edges, self.name)
        else:
            for edge in self.primitives:
                edge.translation(offset, copy=False)
            for point in self.tessel_points:
                point.translation(offset, copy=False)

    def order_contour(self):
        # new_primitives = []
        # points = self.ordering_contour()
        # for p1, p2 in points:
        #     new_primitives.append(volmdlr.edges.LineSegment3D(p1, p2))
        # self.primitives = new_primitives

        initial_points = []
        for p in self.primitives:
            initial_points.append((p.start, p.end))

        new_primitives = []
        if self.is_ordered():
            return self
        points = self.ordering_contour()
        for p1, p2 in points:
            try:
                index = initial_points.index((p1, p2))
            except ValueError:
                index = initial_points.index((p2, p1))

            if isinstance(self.primitives[index], volmdlr.edges.LineSegment3D):
                new_primitives.append(volmdlr.edges.LineSegment3D(p1, p2))
            elif isinstance(self.primitives[index], volmdlr.edges.Arc3D):
                new_primitives.append(volmdlr.edges.Arc3D(p1, self.primitives[index].interior, p2))
            elif isinstance(self.primitives[index], volmdlr.edges.BSplineCurve3D):
                if (self.primitives[index].start == p1 and self.primitives[index].end == p2):
                    new_primitives.append(self.primitives[index])
                else:
                    new_primitives.append(self.primitives[index].reverse())

        self.primitives = new_primitives

        return self

    def point_over_contour(self, point, abs_tol=1e-7):
        belongs = False
        for primitive in self.primitives:
            if primitive.point_belongs(point, abs_tol):
                belongs = True
        return belongs

    def frame_mapping(self, frame, side, copy=True):
        """
        side = 'old' or 'new'
        """
        if copy:
            new_edges = [edge.frame_mapping(frame, side, copy=True) for edge in
                         self.primitives]
            # new_points = [p.frame_mapping(frame, side, copy=True) for p in self.points]
            return Contour3D(new_edges, None, self.name)
        else:
            for edge in self.primitives:
                edge.frame_mapping(frame, side, copy=False)
            for point in self.tessel_points:
                point.frame_mapping(frame, side, copy=False)

    def copy(self, deep=True, memo=None):
        new_edges = [edge.copy(deep=deep, memo=memo) for edge in self.primitives]
        if self.point_inside_contour is not None:
            new_point_inside_contour = self.point_inside_contour.copy()
        else:
            new_point_inside_contour = None
        return Contour3D(new_edges, new_point_inside_contour, self.name)

    def length(self):
        # TODO: this is duplicated code from Wire3D!
        length = 0.
        for edge in self.primitives:
            length += edge.length()
        return length

    def point_at_abscissa(self, curvilinear_abscissa):
        # TODO: this is duplicated code from Wire3D!
        length = 0.
        for primitive in self.primitives:
            primitive_length = primitive.length()
            if length + primitive_length > curvilinear_abscissa:
                return primitive.point_at_abscissa(
                    curvilinear_abscissa - length)
            length += primitive_length
        if math.isclose(curvilinear_abscissa, length, abs_tol=1e-6):
            return primitive.point_at_abscissa(primitive_length)
        raise ValueError('abscissa out of contour length')

    def plot(self, ax=None, color='k', alpha=1, edge_details=False):
        if ax is None:
            ax = Axes3D(plt.figure())

        for edge in self.primitives:
            edge.plot(ax=ax, color=color, alpha=alpha,
                      edge_ends=edge_details, edge_direction=edge_details)

        return ax

    def to_2d(self, plane_origin, x, y):
        z = x.cross(y)
        plane3d = volmdlr.faces.Plane3D(volmdlr.Frame3D(plane_origin, x, y, z))
        primitives2d = [plane3d.point3d_to_2d(p) for p in self.primitives]
        return Contour2D(primitives=primitives2d)

    def _bounding_box(self):
        """
        Flawed method, to be enforced by overloading
        """
        n = 50
        l = self.length()
        points = [self.point_at_abscissa(i / n * l)
                  for i in range(n)]
        return volmdlr.core.BoundingBox.from_points(points)

    @classmethod
    def extract_contours(cls, contour, point1: volmdlr.Point3D,
                         point2: volmdlr.Point3D, inside=False):

        new_primitives = contour.extract_with_points(point1, point2, inside)
        contours = [cls(new_primitives)]
        return contours

    def contour_intersection(self, contour3d):
        dict_intersecting_points = {}
        for primitive in self.primitives:
            for primitive2 in contour3d.primitives:
                intersecting_point = primitive.linesegment_intersection(
                    primitive2)
                if intersecting_point is not None:
                    dict_intersecting_points[primitive2] = intersecting_point
        if dict_intersecting_points:
            return dict_intersecting_points
        return None

    @classmethod
    def from_points(cls, points: List[volmdlr.Point3D]):
        '''
        create a contour3d from points with line_segments3D
        '''

        if len(points) < 3:
            raise ValueError('contour is defined at least with three points')
        else:
            edges = []
            for i in range(0, len(points) - 1):
                edges.append(volmdlr.edges.LineSegment3D(points[i], points[i + 1]))

            edges.append(volmdlr.edges.LineSegment3D(points[len(points)], points[0]))

            contour = cls(edges)

            return contour

    def clean_primitives(self):
        '''
        delete primitives with start=end, and return a new contour
        '''

        new_primitives = []
        for p in self.primitives:
            if p.start != p.end:
                new_primitives.append(p)

        return Contour3D(new_primitives)

    def merge_with(self, contour3d):
        '''
        merge two adjacent contours, sharing primitives, and returns one outer contour and inner contours (if there are any)
        '''

        merged_primitives = self.merge_primitives_with(contour3d)
        contours = volmdlr.wires.Contour3D.contours_from_edges(merged_primitives, tol=3e-4)
        # contours = sorted(contours, key=lambda contour: contour.area(), reverse=True)

        return contours


class Circle3D(Contour3D):
    _non_serializable_attributes = ['point', 'edges', 'point_inside_contour']
    _non_eq_attributes = ['name']
    _non_hash_attributes = ['name']
    _generic_eq = True

    def __init__(self, frame: volmdlr.Frame3D, radius: float,
                 name: str = ''):
        """
        frame.u, frame.v define the plane, frame.w the normal
        """
        self.radius = radius
        self.frame = frame
        self.angle = volmdlr.TWO_PI
        Contour3D.__init__(self, [self], name=name)

    @property
    def center(self):
        return self.frame.origin

    @property
    def normal(self):
        return self.frame.w

    def __hash__(self):
        return hash(self.frame.origin)

    def __eq__(self, other_circle):
        return self.frame.origin == other_circle.frame.origin \
               and self.frame.w.is_colinear(other_circle.frame.w) \
               and math.isclose(self.radius,
                                other_circle.radius, abs_tol=1e-06)

    def tessellation_points(self, resolution=20):

        tessellation_points_3d = [
                                     self.center + self.radius * math.cos(
                                         teta) * self.frame.u
                                     + self.radius * math.sin(
                                         teta) * self.frame.v
                                     for teta in
                                     npy.linspace(0, volmdlr.TWO_PI,
                                                  resolution + 1)][:-1]
        return tessellation_points_3d

    def length(self):
        return volmdlr.TWO_PI * self.radius

    def FreeCADExport(self, name, ndigits=3):
        xc, yc, zc = round(1000 * self.center, ndigits)
        xn, yn, zn = round(self.normal, ndigits)
        return '{} = Part.Circle(fc.Vector({},{},{}),fc.Vector({},{},{}),{})\n'.format(
            name, xc, yc, zc, xn, yn, zn, 1000 * self.radius)

    def rotation(self, rot_center, axis, angle, copy=True):
        new_center = self.center.rotation(rot_center, axis, angle, True)
        new_normal = self.normal.rotation(rot_center, axis, angle, True)
        if copy:
            return Circle3D(new_center, self.radius, new_normal, self.name)
        else:
            self.center = new_center
            self.normal = new_normal

    def translation(self, offset, copy=True):
        # new_frame = self.center.translation(offset, True)
        new_frame = self.frame.translation(offset, True)

        if copy:

            # return Circle3D(new_frame, self.radius, self.frame,
            #                 self.name)
            return Circle3D(new_frame, self.radius, self.name)

        else:
            self.frame = new_frame

    def plot(self, ax=None, color='k', alpha=1., edge_details=False):
        if ax is None:
            fig = plt.figure()
            ax = Axes3D(fig)
        else:
            fig = None

        x = []
        y = []
        z = []
        for px, py, pz in self.tessellation_points():
            x.append(px)
            y.append(py)
            z.append(pz)
        x.append(x[0])
        y.append(y[0])
        z.append(z[0])
        ax.plot(x, y, z, color=color, alpha=alpha)
        return ax

    def point_at_abscissa(self, curvilinear_abscissa):
        """
        start point is at intersection of frame.u axis
        """
        start = self.frame.origin + self.radius * self.frame.u
        return start.rotation(self.frame.origin, self.frame.w,
                              curvilinear_abscissa / self.radius,
                              copy=True)

    @classmethod
    def from_step(cls, arguments, object_dict):
        center = object_dict[arguments[1]].origin
        radius = float(arguments[2]) / 1000
        if object_dict[arguments[1]].u is not None:
            normal = object_dict[arguments[1]].u
            other_vec = object_dict[arguments[1]].v
            if other_vec is not None:
                other_vec.normalize()
        else:
            normal = object_dict[arguments[1]].v  # ou w
            other_vec = None
        normal.normalize()
        return cls.from_center_normal(center, normal, radius,
                                      arguments[0][1:-1])

    def to_step(self, current_id, surface_id=None):
        circle_frame = volmdlr.Frame3D(self.center, self.frame.w, self.frame.u,
                                       self.frame.v)
        content, frame_id = circle_frame.to_step(current_id)
        curve_id = frame_id + 1
        content += "#{} = CIRCLE('{}',#{},{});\n".format(
            curve_id, self.name, frame_id, round(self.radius * 1000, 3))

        if surface_id:
            content += "#{} = SURFACE_CURVE('',#{},(#{}),.PCURVE_S1.);\n".format(
                curve_id + 1, curve_id, surface_id)
            curve_id += 1

        p1 = self.frame.origin + self.frame.u * self.radius
        # p2 = self.frame.origin + self.frame.v*self.radius
        p3 = self.frame.origin - self.frame.u * self.radius
        # p4 = self.frame.origin - self.frame.v*self.radius

        p1_content, p1_id = p1.to_step(curve_id + 1, vertex=True)
        # p2_content, p2_id = p2.to_step(p1_id+1, vertex=True)
        p3_content, p3_id = p3.to_step(p1_id + 1, vertex=True)
        # p4_content, p4_id = p4.to_step(p3_id+1, vertex=True)
        content += p1_content + p3_content

        arc1_id = p3_id + 1
        content += "#{} = EDGE_CURVE('{}',#{},#{},#{},.T.);\n".format(
            arc1_id, self.name, p1_id, p3_id, curve_id)
        oriented_edge1_id = arc1_id + 1
        content += "#{} = ORIENTED_EDGE('',*,*,#{},.T.);\n".format(
            oriented_edge1_id, arc1_id)

        arc2_id = oriented_edge1_id + 1
        content += "#{} = EDGE_CURVE('{}',#{},#{},#{},.T.);\n".format(
            arc2_id, self.name, p3_id, p1_id, curve_id)
        oriented_edge2_id = arc2_id + 1
        content += "#{} = ORIENTED_EDGE('',*,*,#{},.T.);\n".format(
            oriented_edge2_id, arc2_id)

        current_id = oriented_edge2_id + 1
        content += "#{} = EDGE_LOOP('{}',(#{},#{}));\n".format(
            current_id, self.name, oriented_edge1_id, oriented_edge2_id)

        return content, current_id

    def _bounding_box(self):
        """
        """
        # u = self.normal.deterministic_unit_normal_vector()
        # v = self.normal.cross(u)
        points = [self.frame.origin + self.radius * v
                  for v in [self.frame.u, -self.frame.u,
                            self.frame.v, -self.frame.v]]
        return volmdlr.core.BoundingBox.from_points(points)

    def to_2d(self, plane_origin, x, y):
        z = x.cross(y)
        plane3d = volmdlr.faces.Plane3D(volmdlr.Frame3D(plane_origin, x, y, z))
        return Circle2D(plane3d.point3d_to_2d(self.center), self.radius)

    @classmethod
    def from_center_normal(cls, center: volmdlr.Point3D,
                           normal: volmdlr.Vector3D,
                           radius: float,
                           name: str = ''):
        u = normal.deterministic_unit_normal_vector()
        v = normal.cross(u)
        return cls(volmdlr.Frame3D(center, u, v, normal), radius, name)

    @classmethod
    def from_3_points(cls, point1, point2, point3):
        u1 = (point2 - point1)
        u2 = (point2 - point3)
        try:
            u1.normalize()
            u2.normalize()
        except ZeroDivisionError:
            raise ValueError(
                'the 3 points must be distincts')

        normal = u2.cross(u1)
        normal.normalize()

        if u1 == u2:
            u2 = normal.cross(u1)
            u2.normalize()

        v1 = normal.cross(u1)  # v1 is normal, equal u2
        v2 = normal.cross(u2)  # equal -u1

        p11 = 0.5 * (point1 + point2)  # Mid point of segment s,m
        p21 = 0.5 * (point2 + point3)  # Mid point of segment s,m

        l1 = volmdlr.edges.Line3D(p11, p11 + v1)
        l2 = volmdlr.edges.Line3D(p21, p21 + v2)

        try:
            center, _ = l1.minimum_distance_points(l2)
        except ZeroDivisionError:
            raise ValueError(
                'Start, end and interior points  of an arc must be distincts')

        radius = (center - point1).norm()
        return cls(frame=volmdlr.Frame3D(center, u1, normal.cross(u1), normal),
                   radius=radius)

    def extrusion(self, extrusion_vector):

        if self.normal.is_colinear_to(extrusion_vector):
            u = self.normal.deterministic_unit_normal_vector()
            v = self.normal.cross(u)
            w = extrusion_vector.copy()
            w.normalize()
            cylinder = volmdlr.faces.CylindricalSurface3D(
                volmdlr.Frame3D(self.center, u, v, w), self.radius)
            return [cylinder.rectangular_cut(0, volmdlr.TWO_PI,
                                             0, extrusion_vector.norm())]
        else:
            raise NotImplementedError(
                'Extrusion along vector not colinar to normal for circle not handled yet: dot={}'.format(
                    self.normal.dot(extrusion_vector)))

    def revolution(self, axis_point: volmdlr.Point3D, axis: volmdlr.Vector3D,
                   angle: float):
        line3d = volmdlr.edges.Line3D(axis_point, axis_point + axis)
        tore_center, _ = line3d.point_projection(self.center)
        u = self.center - tore_center
        u.normalize()
        v = axis.cross(u)
        if not math.isclose(self.normal.dot(u), 0., abs_tol=1e-9):
            raise NotImplementedError(
                'Outside of plane revolution not supported')

        R = tore_center.point_distance(self.center)
        surface = volmdlr.faces.ToroidalSurface3D(
            volmdlr.Frame3D(tore_center, u, v, axis),
            R, self.radius)
        return [surface.rectangular_cut(0, angle, 0, volmdlr.TWO_PI)]

    def point_on_circle(self, point: volmdlr.Point3D):
        distance = point.point_distance(self.center)
        vec = volmdlr.Vector3D(*point - self.center)
        dot = self.normal.dot(vec)
        if math.isclose(distance, self.radius, abs_tol=1e-6)\
                and math.isclose(dot, 0, abs_tol=5e-6):
            return True
        return False

    def trim(self, point1: volmdlr.Point3D, point2: volmdlr.Point3D):
        if not self.point_on_circle(point1)\
                or not self.point_on_circle(point2):
            ax = self.plot()
            point1.plot(ax=ax, color='r')
            point2.plot(ax=ax, color='b')
            raise ValueError('Point not on circle for trim method')
        if point1 == point2:
            return volmdlr.edges.FullArc3D(self.frame.origin, point1,
                                           self.frame.w)
        interior = volmdlr.core.clockwise_interior_from_circle3d(
            point1, point2, self)
        return volmdlr.edges.Arc3D(point1, interior, point2)


class Ellipse3D(Contour3D):
    """
    :param major_axis: Largest radius of the ellipse
    :type major_axis: float
    :param minor_axis: Smallest radius of the ellipse
    :type minor_axis: float
    :param center: Ellipse's center
    :type center: Point3D
    :param normal: Ellipse's normal
    :type normal: Vector3D
    :param major_dir: Direction of the largest radius/major_axis
    :type major_dir: Vector3D
    """

    def __init__(self, major_axis: float, minor_axis: float,
                 center: volmdlr.Point3D, normal: volmdlr.Vector3D,
                 major_dir: volmdlr.Vector3D, name: str = ''):

        self.major_axis = major_axis
        self.minor_axis = minor_axis
        self.center = center
        normal.normalize()
        self.normal = normal
        major_dir.normalize()
        self.major_dir = major_dir
        Contour3D.__init__(self, [self], name=name)

    def tessellation_points(self, resolution=20):
        # plane = Plane3D.from_normal(self.center, self.normal)
        tessellation_points_3d = [
                                     self.center + self.major_axis * math.cos(
                                         teta) * self.major_dir
                                     + self.minor_axis * math.sin(
                                         teta) * self.major_dir.cross(
                                         self.normal) for teta in
                                     npy.linspace(0, volmdlr.TWO_PI,
                                                  resolution + 1)][:-1]
        return tessellation_points_3d

    def trim(self, point1: volmdlr.Point3D, point2: volmdlr.Point3D):
        # minor_dir = self.normal.cross(self.major_dir)
        # frame = volmdlr.Frame3D(self.center, self.major_dir,
        #                         minor_dir, self.normal)
        frame = volmdlr.Frame3D(self.center, self.major_dir,
                                self.normal.cross(self.major_dir), self.normal)

        # Positionnement des points dans leur frame
        p1_new, p2_new = frame.new_coordinates(
            point1), frame.new_coordinates(point2)

        # Angle pour le p1
        # u1, u2 = p1_new.x / self.major_axis, p1_new.y / self.minor_axis
        # theta1 = volmdlr.core.sin_cos_angle(u1, u2)
        theta1 = volmdlr.core.sin_cos_angle(p1_new.x / self.major_axis, p1_new.y / self.minor_axis)

        # Angle pour le p2
        # u3, u4 = p2_new.x / self.major_axis, p2_new.y / self.minor_axis
        # theta2 = volmdlr.core.sin_cos_angle(u3, u4)
        theta2 = volmdlr.core.sin_cos_angle(p2_new.x / self.major_axis, p2_new.y / self.minor_axis)

        if theta1 > theta2:  # sens trigo
            angle = math.pi + (theta1 + theta2) / 2
        else:
            angle = (theta1 + theta2) / 2

        # p_3 = volmdlr.Point3D(self.major_axis * math.cos(angle),
        #                       self.minor_axis * math.sin(angle), 0)
        # p3 = frame.old_coordinates(p_3)
        p3 = frame.old_coordinates(volmdlr.Point3D(self.major_axis * math.cos(angle),
                                                   self.minor_axis * math.sin(angle), 0))

        return volmdlr.edges.ArcEllipse3D(point1, p3, point2, self.center,
                                          self.major_dir)

    def FreeCADExport(self, ip, ndigits=3):
        name = 'primitive{}'.format(ip)
        xc, yc, zc = npy.round(1000 * self.center.vector, ndigits)
        major_vector = self.center + self.major_axis / 2 * self.major_dir
        xmaj, ymaj, zmaj = npy.round(1000 * major_vector.vector, ndigits)
        minor_vector = self.center + self.minor_axis / 2 * self.normal.cross(
            self.major_dir)
        xmin, ymin, zmin = npy.round(1000 * minor_vector.vector, ndigits)
        return '{} = Part.Ellipse(fc.Vector({},{},{}), fc.Vector({},{},{}), fc.Vector({},{},{}))\n'.format(
            name, xmaj, ymaj, zmaj, xmin, ymin, zmin, xc, yc, zc)

    def rotation(self, rot_center, axis, angle, copy=True):
        new_center = self.center.rotation(rot_center, axis, angle, True)
        new_normal = self.normal.rotation(rot_center, axis, angle, True)
        new_major_dir = self.major_dir.rotation(rot_center, axis, angle, True)
        if copy:
            return Ellipse3D(self.major_axis, self.minor_axis, new_center,
                             new_normal, new_major_dir, self.name)
        else:
            self.center = new_center
            self.normal = new_normal
            self.major_dir = new_major_dir

    def translation(self, offset, copy=True):
        new_center = self.center.translation(offset, True)
        new_normal = self.normal.translation(offset, True)
        new_major_dir = self.major_dir.translation(offset, True)
        if copy:
            return Ellipse3D(self.major_axis, self.minor_axis, new_center,
                             new_normal, new_major_dir, self.name)
        else:
            self.center = new_center
            self.normal = new_normal
            self.major_dir = new_major_dir

    def plot(self, ax=None, color='k', alpha=1, edge_details=False):
        if ax is None:
            fig = plt.figure()
            ax = Axes3D(fig)
        else:
            fig = None

        x = []
        y = []
        z = []
        for px, py, pz in self.tessellation_points():
            x.append(px)
            y.append(py)
            z.append(pz)
        x.append(x[0])
        y.append(y[0])
        z.append(z[0])
        ax.plot(x, y, z, color)
        return ax

    @classmethod
    def from_step(cls, arguments, object_dict):
        center = object_dict[arguments[1]].origin
        normal = object_dict[arguments[1]].u  # ancien w
        major_dir = object_dict[arguments[1]].v  # ancien u
        major_axis = float(arguments[2]) / 1000
        minor_axis = float(arguments[3]) / 1000
        return cls(major_axis, minor_axis, center, normal, major_dir,
                   arguments[0][1:-1])


class ClosedPolygon3D(Contour3D, ClosedPolygon):

    def __init__(self, points: List[volmdlr.Point3D], name: str = ''):
        self.points = points
        self.line_segments = self._line_segments()

        Contour3D.__init__(self, self.line_segments, name)

    def _line_segments(self):
        lines = []
        if len(self.points) > 1:
            for p1, p2 in zip(self.points,
                              list(self.points[1:]) + [self.points[0]]):
                lines.append(volmdlr.edges.LineSegment3D(p1, p2))
        return lines

    def copy(self, *args, **kwargs):
        points = [p.copy() for p in self.points]
        return ClosedPolygon2D(points, self.name)

    def __hash__(self):
        return sum([hash(p) for p in self.points])

    def __eq__(self, other_):
        if not isinstance(other_, self.__class__):
            return False
        equal = True
        for point, other_point in zip(self.points, other_.points):
            equal = (equal and point == other_point)
        return equal

    def plot(self, ax=None, color='k', alpha=1, edge_details=False):
        for line_segment in self.line_segments:
            ax = line_segment.plot(ax=ax, color=color, alpha=alpha,
                                   edge_ends=True, edge_direction=True)
        return ax

    def rotation(self, center, axis, angle, copy=True):
        if copy:
            return ClosedPolygon3D(
                [p.rotation(center, axis, angle, copy=True) for p in
                 self.points])
        else:
            for p in self.points:
                p.rotation(center, axis, angle, copy=False)

    def translation(self, offset, copy=True):
        if copy:
            new_points = [point.translation(offset, copy=True) for point in
                          self.points]
            return ClosedPolygon3D(new_points, self.name)
        else:
            for point in self.points:
                point.translation(offset, copy=False)

    def to_2d(self, plane_origin, x, y):
        points2d = [point.to_2d(plane_origin, x, y) for point in self.points]
        return ClosedPolygon2D(points2d)

    def sewing_with(self, other_poly3d, x, y, normal, resolution=20):
        self_center, other_center = self.average_center_point(), \
                                    other_poly3d.average_center_point()

        self_poly2d, other_poly2d = self.to_2d(self_center, x, y), \
            other_poly3d.to_2d(other_center, x, y)
        self_center2d, other_center2d = self_poly2d.center_of_mass(), \
            other_poly2d.center_of_mass()
        self_poly2d.translation(-self_center2d, copy=False)
        other_poly2d.translation(-other_center2d, copy=False)

        bbox_self2d, bbox_other2d = self_poly2d.bounding_rectangle(), \
            other_poly2d.bounding_rectangle()
        position = [abs(value) for value in bbox_self2d] \
            + [abs(value) for value in bbox_other2d]
        max_scale = 2 * max(position)

        lines = [volmdlr.edges.LineSegment2D(volmdlr.O2D, max_scale * (
                volmdlr.X2D * math.sin(n * 2 * math.pi / resolution) +
                volmdlr.Y2D * math.cos(n * 2 * math.pi / resolution))
                                             ) for n in range(resolution)]

        self_new_points, other_new_points = [], []
        for l in lines:
            for self_line in self_poly2d.line_segments:
                intersect = l.linesegment_intersections(self_line)
                if intersect:
                    self_new_points.extend(intersect)
                    break

            for other_line in other_poly2d.line_segments:
                intersect = l.linesegment_intersections(other_line)
                if intersect:
                    other_new_points.extend(intersect)
                    break

        new_self_poly2d, new_other_poly2d = ClosedPolygon2D(
            self_new_points), ClosedPolygon2D(other_new_points)
        new_self_poly2d.translation(self_center2d, copy=False)
        new_other_poly2d.translation(other_center2d, copy=False)

        new_poly1, new_poly2 = new_self_poly2d.to_3d(self_center, x, y), \
            new_other_poly2d.to_3d(other_center, x, y)

        triangles = []
        for point1, point2, other_point in zip(new_poly1.points,
                                               new_poly1.points[
                                                   1:] + new_poly1.points[:1],
                                               new_poly2.points):
            triangles.append([point1, point2, other_point])

        for point1, point2, other_point in zip(
                new_poly2.points, new_poly2.points[1:] + new_poly2.points[:1],
                new_poly1.points[1:] + new_poly1.points[:1]):
            triangles.append([other_point, point2, point1])

        return triangles

    def simplify(self, min_distance: float = 0.01, max_distance: float = 0.05):
        return ClosedPolygon3D(self.simplify_polygon(
            min_distance=min_distance, max_distance=max_distance).points)

    def convex_sewing(self, polygon2, x, y):
        """
        x and y are used for plane projection to make
        sure it is being projected in the right plane
        """
        center1, center2 = self.average_center_point(), polygon2.average_center_point()
        center1_, center2_ = volmdlr.Point3D(center1.x, center1.y, 0), volmdlr.Point3D(center2.x, center2.y, 0)
        new_polygon1, new_polygon2 = self.translation(-center1_), polygon2.translation(-center2_)
        new_center1, new_center2 = new_polygon1.average_center_point(), new_polygon2.average_center_point()

        new_polygon1_2d, new_polygon2_2d =\
            new_polygon1.to_2d(new_center1, x, y), new_polygon2.to_2d(new_center2, x, y)

        dict_closing_pairs = {}
        triangles = []
        list_closing_point_indexes = []
        new_polygon1_2d_points = new_polygon1_2d.points + [
            new_polygon1_2d.points[0]]
        for i, point_polygon1 in enumerate(
                new_polygon1.points + [new_polygon1.points[0]]):
            if i != 0:
                mean_point2d = 0.5 * (
                        new_polygon1_2d_points[i] + new_polygon1_2d_points[
                            i - 1])
                closing_point = new_polygon2_2d.line_intersecting_closing_point(
                    mean_point2d)
                closing_point_index = new_polygon2_2d.points.index(
                    closing_point)

                if i == 1:
                    previous_closing_point_index = closing_point_index
                if closing_point_index != previous_closing_point_index:
                    if closing_point_index in list_closing_point_indexes:
                        closing_point_index = previous_closing_point_index
                    else:
                        dict_closing_pairs[self.points[i - 1]] = (
                            previous_closing_point_index,
                            closing_point_index)

                if point_polygon1 == new_polygon1.points[0]:
                    if list(dict_closing_pairs.values())[-1][-1] != \
                            list(dict_closing_pairs.values())[0][0]:
                        dict_closing_pairs[self.points[0]] = (
                            list(dict_closing_pairs.values())[-1][-1],
                            list(dict_closing_pairs.values())[0][0])

                real_closing_point = polygon2.points[closing_point_index]

                face_points = [self.points[new_polygon1.points.index(
                    point_polygon1)], self.points[i - 1],
                                  real_closing_point]
                triangles.append(face_points)

                list_closing_point_indexes.append(closing_point_index)
                previous_closing_point_index = closing_point_index
        triangles += polygon2.close_sewing(dict_closing_pairs)

        return triangles

    def get_valid_concave_sewing_polygon(self, polygon1_2d, polygon2_2d):
        polygon1_2d_valid__primitive =\
            polygon1_2d.get_valid_sewing_polygon_primitive(polygon2_2d)
        if polygon1_2d_valid__primitive == polygon1_2d.line_segments[0]:
            return self
        new_polygon_primitives = \
            self.line_segments[polygon1_2d.line_segments.index(polygon1_2d_valid__primitive):] + \
            self.line_segments[:polygon1_2d.line_segments.index(polygon1_2d_valid__primitive)]
        polygon1_3d_points = []
        for prim in new_polygon_primitives:
            if prim.start not in polygon1_3d_points:
                polygon1_3d_points.append(prim.start)
            if prim.end not in polygon1_3d_points:
                polygon1_3d_points.append(prim.end)
        return ClosedPolygon3D(polygon1_3d_points)

    def close_sewing(self, dict_closing_pairs):
        triangles_points = []
        for i, point_polygon2 in enumerate(
                self.points + [self.points[0]]):
            for j, index in enumerate(list(dict_closing_pairs.values())):
                if i != 0:
                    if i - 1 >= index[0] and i <= index[1]:
                        face_points = [self.points[i - 1],
                                       point_polygon2,
                                       list(dict_closing_pairs.keys())[j]]
                        triangles_points.append(face_points)
                    elif index[0] > index[1]:
                        if (i - 1 <= index[0] and i <= index[1]) or (
                                (i - 1 >= index[0]) and i >= index[1]):
                            face_points = [self.points[i - 1],
                                           point_polygon2,
                                           list(dict_closing_pairs.keys())[j]]
                            triangles_points.append(face_points)
        return triangles_points

    def check_sewing(self, polygon2, sewing_faces):
        if not len(self.line_segments) + len(polygon2.line_segments) == len(sewing_faces):
            return False
        return True

    def redefine_sewing_triangles_points(self, triangles_points,
                                         passed_by_zero_index,
                                         closing_point_index,
                                         previous_closing_point_index):
        for n, triangle_points in enumerate(triangles_points[::-1]):
            if (not passed_by_zero_index and
                self.points.index(
                    triangle_points[2]) > closing_point_index) or \
                    (passed_by_zero_index and
                     0 <= self.points.index(triangle_points[
                                                       2]) <= previous_closing_point_index and
                     self.points.index(
                         triangle_points[2]) > closing_point_index):
                new_face_points = [triangles_points[-(n + 1)][0],
                                   triangles_points[-(n + 1)][1],
                                   self.points[
                                       closing_point_index]]
                triangles_points[-(n + 1)] = new_face_points

        return triangles_points

    @staticmethod
    def clean_sewing_closing_pairs_dictionary(dict_closing_pairs,
                                              closing_point_index,
                                              passed_by_zero_index):
        """
        Cleans the dictionnary containing the sewing closing pairs informations
        in case it needs to be recalculated due to changing closing points
        """
        dict_closing_pairs_values = list(dict_closing_pairs.values())
        dict_closing_pairs_keys = list(dict_closing_pairs.keys())
        previous_closing_point_index = dict_closing_pairs_values[-1][1]
        last_dict_value = previous_closing_point_index
        for i, key in enumerate(dict_closing_pairs_keys[::-1]):
            if (not passed_by_zero_index and
                last_dict_value > closing_point_index) or \
                    (passed_by_zero_index and
                     0 <= last_dict_value <= previous_closing_point_index and
                     last_dict_value > closing_point_index):
                lower_bounddary_closing_point = key
                del dict_closing_pairs[key]
                if not dict_closing_pairs:
                    break
                last_dict_value = dict_closing_pairs_values[-i - 2][1]

        return dict_closing_pairs, lower_bounddary_closing_point

    @staticmethod
    def validate_concave_closing_point(closing_point_index,
                                       list_closing_point_indexes,
                                       passed_by_zero_index,
                                       ratio_denom, polygons_points_ratio):
        if closing_point_index == list_closing_point_indexes[-1]:
            return closing_point_index, [], passed_by_zero_index

        list_remove_closing_points = []
        ratio = (list_closing_point_indexes[-1] - closing_point_index) / ratio_denom
        if list_closing_point_indexes[-1] > closing_point_index:
            if closing_point_index > list_closing_point_indexes[-1] - 10 and\
                    closing_point_index != list_closing_point_indexes[-1] - 1:
                if closing_point_index - 1 in list_closing_point_indexes and\
                        closing_point_index + 1 in list_closing_point_indexes:
                    closing_point_index = list_closing_point_indexes[-1]
                    return closing_point_index, list_remove_closing_points, passed_by_zero_index
                for idx in list_closing_point_indexes[::-1]:
                    if not passed_by_zero_index:
                        if idx > closing_point_index:
                            list_remove_closing_points.append(idx)
                        else:
                            break
                    else:
                        if 0 < idx <= list_closing_point_indexes[-1] and\
                                idx > closing_point_index:
                            list_remove_closing_points.append(idx)
                        else:
                            break
            elif closing_point_index in list_closing_point_indexes:
                closing_point_index = list_closing_point_indexes[-1]
            elif math.isclose(ratio, 0, abs_tol=0.3):
                closing_point_index = list_closing_point_indexes[-1]
            else:
                if passed_by_zero_index:
                    ratio = (list_closing_point_indexes[
                                 0] - closing_point_index) / ratio_denom
                    if math.isclose(ratio, 1, abs_tol=0.3):
                        closing_point_index = list_closing_point_indexes[0]
                    else:
                        closing_point_index = list_closing_point_indexes[-1]
                else:
                    if closing_point_index > list_closing_point_indexes[0]:
                        ratio1 = (closing_point_index -
                                  list_closing_point_indexes[
                                      0]) / ratio_denom
                        if math.isclose(ratio1, 0, abs_tol=0.3) and\
                                math.isclose(ratio, 1, abs_tol=0.3):
                            passed_by_zero_index = True
                            closing_point_index = list_closing_point_indexes[0]
                        else:
                            closing_point_index = list_closing_point_indexes[-1]
                    else:
                        if closing_point_index < ratio_denom / 4:
                            passed_by_zero_index = True
                        elif ratio_denom - list_closing_point_indexes[
                                -1] >= 5:
                            closing_point_index = \
                                list_closing_point_indexes[-1] + 5
                        else:
                            closing_point_index = \
                                list_closing_point_indexes[-1]

        elif closing_point_index in list_closing_point_indexes:
            closing_point_index = list_closing_point_indexes[-1]
        elif len(list_closing_point_indexes) > 2 and \
                list_closing_point_indexes[0] < closing_point_index < \
                list_closing_point_indexes[-1]:
            closing_point_index = list_closing_point_indexes[-1]
        elif passed_by_zero_index and closing_point_index > \
                list_closing_point_indexes[0]:
            closing_point_index = list_closing_point_indexes[-1]
        elif list_closing_point_indexes[0] == 0 and math.isclose(ratio, -1,
                                                                 abs_tol=0.3):
            closing_point_index = list_closing_point_indexes[-1]
        elif math.isclose(ratio, -1, abs_tol=0.3):
            closing_point_index = list_closing_point_indexes[-1]
        elif closing_point_index - list_closing_point_indexes[-1] > 5 and \
            list_closing_point_indexes[-1] + 4 <= ratio_denom - 1 and\
                polygons_points_ratio > 0.95:
            closing_point_index = list_closing_point_indexes[-1] + 4

        return closing_point_index, list_remove_closing_points, passed_by_zero_index

    def concave_sewing(self, polygon2, x, y):
        polygon1_2d = self.to_2d(volmdlr.O2D, x, y)
        polygon2_2d = polygon2.to_2d(volmdlr.O2D, x, y)
        polygon1_3d = self
        polygon2_3d = polygon2
        if polygon2_2d.area() < polygon1_2d.area():
            polygon1_2d, polygon2_2d = polygon2_2d, polygon1_2d
            polygon1_3d = polygon2
            polygon2_3d = self
        polygon1_3d = polygon1_3d.get_valid_concave_sewing_polygon(
            polygon1_2d, polygon2_2d)
        polygon1_2d = polygon1_3d.to_2d(volmdlr.O2D, x, y)

        # ax=polygon1_2d.plot()
        # polygon2_2d.plot(ax=ax, color='r')

        dict_closing_pairs = {}
        triangles_points = []
        list_closing_point_indexes = []
        passed_by_zero_index = False
        ratio_denom = len(polygon2_2d.points)
        polygons_points_ratio = len(polygon1_2d.points) / ratio_denom
        previous_closing_point_index = None
        for i, primitive1 in enumerate(polygon1_2d.line_segments):
            list_remove_closing_points = []
            closing_point = polygon1_2d.get_closing_point(polygon2_2d,
                                                          primitive1)
            if closing_point == volmdlr.O2D:
                if previous_closing_point_index is not None:
                    closing_point_index = previous_closing_point_index
                else:
                    raise NotImplementedError(
                        'None of the normal lines intersect polygon2, '
                        'certify projection plane given is correct')
            else:
                closing_point_index = polygon2_2d.points.index(closing_point)

            if i == 0:
                previous_closing_point_index = closing_point_index
            else:
                closing_point_index, list_remove_closing_points,\
                    passed_by_zero_index = self.validate_concave_closing_point(
                        closing_point_index, list_closing_point_indexes,
                        passed_by_zero_index, ratio_denom, polygons_points_ratio)

            if list_remove_closing_points:
                new_list_closing_point_indexes = list(
                    dict.fromkeys(list_closing_point_indexes))
                new_list_remove_closing_indexes = list(
                    dict.fromkeys(list_remove_closing_points))

                # print('closing_point_index:', closing_point_index)
                # print('list_remove_closing_points:',
                #       list_remove_closing_points)
                # print('list_closing_point_indexes:',
                #       list_closing_point_indexes)
                # print('new_list_closing_point_indexes:',
                #       new_list_closing_point_indexes)
                # print('new_list_remove_closing_indexes:',
                #       new_list_remove_closing_indexes)
                # print('dict_closing_pairs before:', dict_closing_pairs)
                if len(list_remove_closing_points) == len(triangles_points):
                    triangles_points = \
                        polygon2_3d.redefine_sewing_triangles_points(
                            triangles_points, passed_by_zero_index,
                            closing_point_index, previous_closing_point_index)
                    if dict_closing_pairs:
                        dict_closing_pairs, lower_bounddary_closing_point = \
                            self.clean_sewing_closing_pairs_dictionary(
                                dict_closing_pairs,
                                closing_point_index,
                                passed_by_zero_index)

                        if len(new_list_remove_closing_indexes) <\
                                len(new_list_closing_point_indexes):
                            dict_closing_pairs[
                                lower_bounddary_closing_point] = (
                                new_list_closing_point_indexes[
                                    -(len(new_list_remove_closing_indexes) + 1)],
                                closing_point_index)
                    for pt_index in list_remove_closing_points:
                        list_closing_point_indexes.remove(pt_index)
                    list_closing_point_indexes.append(closing_point_index)

                elif (not passed_by_zero_index and
                      closing_point_index > polygon2_3d.points.index(
                        triangles_points[-len(list_remove_closing_points) - 1][2])) or\
                        (passed_by_zero_index and closing_point_index >= 0):
                    triangles_points =\
                        polygon2_3d.redefine_sewing_triangles_points(
                            triangles_points, passed_by_zero_index,
                            closing_point_index, previous_closing_point_index)
                    dict_closing_pairs, lower_bounddary_closing_point =\
                        self.clean_sewing_closing_pairs_dictionary(
                            dict_closing_pairs, closing_point_index, passed_by_zero_index)

                    if not list(dict_closing_pairs.keys()) or dict_closing_pairs[
                            list(dict_closing_pairs.keys())[-1]][1] !=\
                            closing_point_index:
                        dict_closing_pairs[lower_bounddary_closing_point] =\
                            (new_list_closing_point_indexes[
                                 -(len(new_list_remove_closing_indexes) + 1)],
                             closing_point_index)

                    for pt_index in list_remove_closing_points:
                        list_closing_point_indexes.remove(pt_index)
                    list_closing_point_indexes.append(closing_point_index)
                else:
                    closing_point_index = previous_closing_point_index

            elif closing_point_index != previous_closing_point_index:
                dict_closing_pairs[polygon1_3d.line_segments[i].start] =\
                    (previous_closing_point_index, closing_point_index)
            face_points = [polygon1_3d.line_segments[i].start,
                           polygon1_3d.line_segments[i].end,
                           polygon2_3d.points[closing_point_index]]
            triangles_points.append(face_points)
            list_closing_point_indexes.append(closing_point_index)
            previous_closing_point_index = closing_point_index
            if primitive1 == polygon1_2d.line_segments[-1]:
                if list_closing_point_indexes[-1] != \
                        list_closing_point_indexes[0]:
                    ratio = (list_closing_point_indexes[-1] -
                             list_closing_point_indexes[0]) / len(
                        polygon2_2d.points)
                    if math.isclose(ratio, -1,
                                    abs_tol=0.2) and passed_by_zero_index:
                        dict_closing_pairs[
                            polygon1_3d.points[0]] = (
                            list_closing_point_indexes[-2],
                            list_closing_point_indexes[0])
                        new_face_points = [triangles_points[-1][0],
                                           triangles_points[-1][1],
                                           polygon2_3d.points[
                                               list_closing_point_indexes[-2]]]
                        triangles_points.remove(triangles_points[-1])
                        triangles_points.append(new_face_points)
                    else:
                        dict_closing_pairs[polygon1_3d.points[0]] = (
                            list(dict_closing_pairs.values())[-1][-1],
                            list(dict_closing_pairs.values())[0][0])

        triangles_points += polygon2_3d.close_sewing(dict_closing_pairs)

        # print('list closing indexes :', list_closing_point_indexes)
        # # print('length polygon2 points: ', len(polygon2_3d.points))
        # print('dict_closing_pairs :', dict_closing_pairs)

        # volum = volmdlr.core.VolumeModel(triangles)
        # volum.babylonjs()
        # print('p1 3d points :', self.points)
        # print('p2 3d points :', polygon2.points)
        return triangles_points

    def sewing(self, polygon2, x, y):
        polygon1_2d = self.to_2d(volmdlr.O2D, x, y)
        polygon2_2d = polygon2.to_2d(volmdlr.O2D, x, y)
        if polygon1_2d.is_convex() and polygon2_2d.is_convex():
            return self.convex_sewing(polygon2, x, y)
        return self.concave_sewing(polygon2, x, y)<|MERGE_RESOLUTION|>--- conflicted
+++ resolved
@@ -3424,7 +3424,6 @@
     def __eq__(self, other_):
         if other_.__class__.__name__ != self.__class__.__name__:
             return False
-<<<<<<< HEAD
         if len(self.primitives) != len(other_.primitives):
             return False
         equal = 0
@@ -3442,14 +3441,6 @@
         if equal == len(self.primitives):
             return True
         return False
-=======
-        equal = True
-        for primitive, other_primitive in zip(self.primitives, other_.primitives):
-            equal = (equal and primitive == other_primitive)
-            if not equal:
-                return False
-        return equal
->>>>>>> 980b6324
 
     @property
     def edge_polygon(self):
